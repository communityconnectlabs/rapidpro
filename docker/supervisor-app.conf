[supervisord]

[program:ccl-gunicorn]
command = gunicorn --timeout 90 --workers 12 --bind unix:/rapidpro/rapidpro.sock temba.wsgi:application

[program:ccl-nginx]
command = service nginx start

[program:ccl-celery]
environment = C_FORCE_ROOT="true"
<<<<<<< HEAD
command = celery worker -A temba -B -Q celery,msgs,flows,handler --autoscale=24,12 -O fair -n rapidpro.celery -l ERROR
=======
command = celery worker -A temba -B -Q celery,msgs,flows,handler --autoscale=%(ENV_CELERY_AUTOSCALE)s -O fair -n rapidpro.celery -l ERROR
>>>>>>> a6739a63
autostart = true
autorestart = true
stdout_logfile = /dev/stdout
stderr_logfile = /dev/stderr
stdout_logfile_maxbytes = 0
stderr_logfile_maxbytes = 0
stopwaitsecs = 120<|MERGE_RESOLUTION|>--- conflicted
+++ resolved
@@ -8,11 +8,7 @@
 
 [program:ccl-celery]
 environment = C_FORCE_ROOT="true"
-<<<<<<< HEAD
-command = celery worker -A temba -B -Q celery,msgs,flows,handler --autoscale=24,12 -O fair -n rapidpro.celery -l ERROR
-=======
 command = celery worker -A temba -B -Q celery,msgs,flows,handler --autoscale=%(ENV_CELERY_AUTOSCALE)s -O fair -n rapidpro.celery -l ERROR
->>>>>>> a6739a63
 autostart = true
 autorestart = true
 stdout_logfile = /dev/stdout
