describe 'Controllers:', ->

  beforeEach ->
    # initialize our angular app
    module 'app'
    module 'partials'
    window.testing = true

  $rootScope = null
  $compile = null
  $scope = null
  $modal = null
  $log = null
  window.mutable = true

  $http = null
  flows = null

  beforeEach inject((_$httpBackend_) ->

    $http = _$httpBackend_

    # wire up our mock flows
    flows = {
      'favorites': { id: 1, languages:[], channel_countries: [] },
      'rules_first': { id: 2, languages:[], channel_countries: [] },
      'loop_detection': { id: 3, languages:[], channel_countries: [] },
      'webhook_rule_first': { id: 4, languages:[], channel_countries: [] },
    }

    $http.whenGET('/contactfield/json/').respond([])
    $http.whenGET('/label/').respond([])

    for file, config of flows

      $http.whenPOST('/flow/json/' + config.id + '/').respond()
      $http.whenGET('/flow/json/' + config.id + '/').respond(
        {
          flow: getJSONFixture(file + '.json').flows[0],
          languages: config.languages,
          channel_countries: config.channel_countries
        }
      )

      $http.whenGET('/flow/revisions/' + config.id + '/').respond(
        [],  {'content-type':'application/json'}
      )

      $http.whenGET('/flow/completion/?flow=' + config.id).respond([])
  )

  $modalStack = null
  $timeout = null

  beforeEach inject((_$rootScope_, _$compile_, _$log_, _$modal_, _$modalStack_, _$timeout_) ->
      $rootScope = _$rootScope_.$new()
      $scope = $rootScope.$new()
      $modal = _$modal_
      $modalStack = _$modalStack_
      $timeout = _$timeout_

      $rootScope.ghost =
        hide: ->

      $scope.$parent = $rootScope
      $compile = _$compile_
      $log = _$log_
    )

  # TODO: FlowController does more than it should. It should not have knowledge of
  # of jsplumb connection objects and should lean more on services.
  describe 'FlowController', ->

    flowController = null
    flowService = null

    beforeEach inject(($controller, _Flow_) ->

      flowService = _Flow_
      flowController = $controller 'FlowController',
        $scope: $scope
        $rootScope: $rootScope
        $log: $log
        Flow: flowService
    )

    it 'should show warning when attempting an infinite loop', ->

      flowService.fetch(flows.webhook_rule_first.id).then ->
        $scope.flow = flowService.flow
        connection =
          sourceId: 'c81d60ec-9a74-48d6-a55f-e70a5d7195d3'
          targetId: '9b3b6b7d-13ec-46ea-8918-a83a4099be33'

        expect($scope.dialog).toBe(undefined)
        $scope.onBeforeConnectorDrop(connection)

        $scope.dialog.opened.then ->
          modalScope = $modalStack.getTop().value.modalScope
          expect(modalScope.title, 'Infinite Loop')

      $http.flush()

    it 'should view localized flows without org language', ->

      # mock our contact fields
      flowService.contactFieldSearch = []

      flowService.fetch(flows.webhook_rule_first.id).then ->
        actionset = flowService.flow.action_sets[0]
        $scope.clickAction(actionset, actionset.actions[0])
        expect($scope.dialog).not.toBe(undefined)

        $scope.dialog.opened.then ->
          modalScope = $modalStack.getTop().value.modalScope

          expect(flowService.language.iso_code).toBe('eng')

          # but we do have base language
          expect(modalScope.base_language, 'eng')
          expect(modalScope.action.msg.eng, 'Testing this out')

      $http.flush()

    it 'should allow ruleset category translation', ->

      # go grab our flow
      flowService.fetch(flows.webhook_rule_first.id)
      flowService.contactFieldSearch = []
      $http.flush()

      ruleset = flowService.flow.rule_sets[0]
      $scope.clickRuleset(ruleset)
      $scope.dialog.opened.then ->
        modalScope = $modalStack.getTop().value.modalScope

        expect(flowService.language.iso_code).toBe('eng')

        # but we do have base language
        expect(modalScope.base_language).toBe('eng')
        expect(modalScope.ruleset.uuid).toBe(ruleset.uuid)

      $timeout.flush()

      # now toggle our language so we are in translation mode
      flowService.language = {iso_code:'ara', name:'Arabic'}
      $scope.clickRuleset(ruleset)
      $scope.dialog.opened.then ->
        modalScope = $modalStack.getTop().value.modalScope

        # we should be in translation mode now
        expect(modalScope.languages.from).toBe('eng')
        expect(modalScope.languages.to).toBe('ara')

      $timeout.flush()

    it 'should filter split options based on flow type', ->

      # load a flow
      flowService.fetch(flows.favorites.id)
      flowService.contactFieldSearch = []
      $http.flush()

      getRuleConfig = (type) ->
        for ruleset in flowService.rulesets
          if ruleset.type == type
            return ruleset

      ruleset = flowService.flow.rule_sets[0]
      $scope.clickRuleset(ruleset)
      $scope.dialog.opened.then ->
        modalScope = $modalStack.getTop().value.modalScope

        expect(modalScope.isVisibleRulesetType(getRuleConfig('wait_message'))).toBe(true)
        expect(modalScope.isVisibleRulesetType(getRuleConfig('webhook'))).toBe(true)

        # these are for ivr
        expect(modalScope.isVisibleRulesetType(getRuleConfig('wait_digits'))).toBe(false)
        expect(modalScope.isVisibleRulesetType(getRuleConfig('wait_digit'))).toBe(false)
        expect(modalScope.isVisibleRulesetType(getRuleConfig('wait_recording'))).toBe(false)

        # now pretend we are a voice flow
        flowService.flow.flow_type = 'V'
        expect(modalScope.isVisibleRulesetType(getRuleConfig('wait_digits'))).toBe(true)
        expect(modalScope.isVisibleRulesetType(getRuleConfig('wait_digit'))).toBe(true)
        expect(modalScope.isVisibleRulesetType(getRuleConfig('wait_recording'))).toBe(true)

        # and now a survey flow
        flowService.flow.flow_type = 'S'
        expect(modalScope.isVisibleRulesetType(getRuleConfig('wait_message'))).toBe(true)
        expect(modalScope.isVisibleRulesetType(getRuleConfig('wait_digits'))).toBe(false)
        expect(modalScope.isVisibleRulesetType(getRuleConfig('webhook'))).toBe(false)

      $timeout.flush()

    it 'should create timeout rules if necessary', ->
      # load a flow
      flowService.fetch(flows.favorites.id)
      flowService.contactFieldSearch = []
      $http.flush()

      ruleset = flowService.flow.rule_sets[0]

      # three rules and our other
      expect(ruleset.rules.length).toBe(4)

      $scope.clickRuleset(ruleset)
      $scope.dialog.opened.then ->
        modalScope = $modalStack.getTop().value.modalScope
        modalScope.formData.hasTimeout = true
        modalScope.formData.timeout = modalScope.formData.timeoutOptions[5]
        modalScope.okRules()

      $timeout.flush()

      ruleset = flowService.flow.rule_sets[0]

      # now we have three rules, our other, and a timeout
      expect(ruleset.rules.length).toBe(5)

      # checkout our timeout rule as the right settings
      lastRule = ruleset.rules[ruleset.rules.length - 1]
      expect(lastRule['test']['type']).toBe('timeout')
      expect(lastRule['test']['minutes']).toBe(10)

    it 'should save webhook rulesets', ->

      # load a flow
      flowService.fetch(flows.favorites.id)
      flowService.contactFieldSearch = []
      $http.flush()

      getRuleConfig = (type) ->
        for ruleset in flowService.rulesets
          if ruleset.type == type
            return ruleset

      ruleset = flowService.flow.rule_sets[0]
      $scope.clickRuleset(ruleset)

      $scope.dialog.opened.then ->
        modalScope = $modalStack.getTop().value.modalScope

        # simulate selecting a webhook
        modalScope.ruleset.ruleset_type = 'webhook'
        modalScope.formData.rulesetConfig = getRuleConfig('webhook')
        modalScope.okRules()

      $timeout.flush()

      ruleset = flowService.flow.rule_sets[0]

      # our ruleset should be
      expect(ruleset.ruleset_type).toBe('webhook')
      expect(ruleset.rules.length).toBe(2)
      expect(JSON.stringify(ruleset.rules[0].test)).toBe('{"type":"webhook","result":"success"}')
      expect(JSON.stringify(ruleset.rules[1].test)).toBe('{"type":"webhook","result":"failure"}')

      # now save it as a regular wait
      $scope.clickRuleset(ruleset)

      $scope.dialog.opened.then ->
        modalScope = $modalStack.getTop().value.modalScope

        # simulate selecting a child flow
        modalScope.ruleset.ruleset_type = 'wait_message'
        modalScope.formData.rulesetConfig = getRuleConfig('wait_message')
        modalScope.okRules()
      $timeout.flush()

      ruleset = flowService.flow.rule_sets[0]
      for rule in ruleset.rules
        if rule.test.type == 'webhook'
          fail('Webhook rule found on non webhook ruleset')
          break

    it 'should save subflow rulesets', ->
       # load a flow
      flowService.fetch(flows.favorites.id)
      flowService.contactFieldSearch = []
      $http.flush()

      getRuleConfig = (type) ->
        for ruleset in flowService.rulesets
          if ruleset.type == type
            return ruleset

      ruleset = flowService.flow.rule_sets[0]
      $scope.clickRuleset(ruleset)

      $scope.dialog.opened.then ->
        modalScope = $modalStack.getTop().value.modalScope

        # simulate selecting a child flow
        modalScope.ruleset.ruleset_type = 'subflow'
        modalScope.formData.rulesetConfig = getRuleConfig('subflow')

        splitEditor =
          flow:
            selected:[{id: 'cf785f12-658a-4821-ae62-7735ea5c6cef', text: 'Child Flow'}]
        
        modalScope.okRules(splitEditor)

      $timeout.flush()

      ruleset = flowService.flow.rule_sets[0]

      # our ruleset should be
      expect(ruleset.ruleset_type).toBe('subflow')
      expect(ruleset.rules.length).toBe(2)
      expect(JSON.stringify(ruleset.config)).toBe('{"flow":{"name":"Child Flow","uuid":"cf785f12-658a-4821-ae62-7735ea5c6cef"}}')

<<<<<<< HEAD
      # now save it as a regular wait
=======
     it 'should save airtime rulesets', ->
      # load a flow
      flowService.fetch(flows.favorites.id)
      flowService.contactFieldSearch = []
      $http.flush()

      getRuleConfig = (type) ->
        for ruleset in flowService.rulesets
          if ruleset.type == type
            return ruleset

      ruleset = flowService.flow.rule_sets[0]
>>>>>>> e9a14777
      $scope.clickRuleset(ruleset)

      $scope.dialog.opened.then ->
        modalScope = $modalStack.getTop().value.modalScope

<<<<<<< HEAD
        # simulate selecting a child flow
        modalScope.ruleset.ruleset_type = 'wait_message'
        modalScope.formData.rulesetConfig = getRuleConfig('wait_message')
        modalScope.okRules()
      $timeout.flush()

      ruleset = flowService.flow.rule_sets[0]
      for rule in ruleset.rules
        if rule.test.type == 'subflow'
          fail('Subflow rule found on non subflow ruleset')
          break
=======
        # simulate selecting airtime ruleset
        modalScope.ruleset.ruleset_type = 'airtime'
        modalScope.formData.rulesetConfig = getRuleConfig('airtime')

        modalScope.okRules()

      $timeout.flush()

      ruleset = flowService.flow.rule_sets[0]

      # our ruleset should have 2 rules
      expect(ruleset.ruleset_type).toBe('airtime')
      expect(ruleset.rules.length).toBe(2)
>>>>>>> e9a14777

    it 'should filter action options based on flow type', ->

      # load a flow
      flowService.fetch(flows.favorites.id)
      flowService.contactFieldSearch = []
      flowService.language = {iso_code:'base'}
      $http.flush()

      getAction = (type) ->
        for action in flowService.actions
          if action.type == type
            return action

      actionset = flowService.flow.action_sets[0]
      action = actionset.actions[0]
      $scope.clickAction(actionset, action)

      $scope.dialog.opened.then ->
        modalScope = $modalStack.getTop().value.modalScope

        expect(modalScope.validActionFilter(getAction('reply'))).toBe(true)

        # ivr only
        expect(modalScope.validActionFilter(getAction('say'))).toBe(false)
        expect(modalScope.validActionFilter(getAction('play'))).toBe(false)
        expect(modalScope.validActionFilter(getAction('api'))).toBe(true)

        # pretend we are a voice flow
        flowService.flow.flow_type = 'V'
        expect(modalScope.validActionFilter(getAction('reply'))).toBe(true)
        expect(modalScope.validActionFilter(getAction('say'))).toBe(true)
        expect(modalScope.validActionFilter(getAction('play'))).toBe(true)
        expect(modalScope.validActionFilter(getAction('api'))).toBe(true)

        # now try a survey
        flowService.flow.flow_type = 'S'
        expect(modalScope.validActionFilter(getAction('reply'))).toBe(true)
        expect(modalScope.validActionFilter(getAction('say'))).toBe(false)
        expect(modalScope.validActionFilter(getAction('play'))).toBe(false)
        expect(modalScope.validActionFilter(getAction('api'))).toBe(false)

      $timeout.flush()

    it 'updateContactAction should not duplicate fields on save', ->

      # load a flow
      flowService.fetch(flows.favorites.id)
      flowService.contactFieldSearch = []
      flowService.updateContactSearch = []
      flowService.language = {iso_code:'base'}
      $http.flush()
      flowService.contactFieldSearch = [{id:'national_id',text:'National ID'}]
      flowService.updateContactSearch = [{id:'national_id',text:'National ID'}]

      # find an actin to edit
      actionset = flowService.flow.action_sets[0]
      action = actionset.actions[0]

      # open our editor modal so we can save it
      $scope.clickAction(actionset, action)
      $scope.dialog.opened.then ->
        modalScope = $modalStack.getTop().value.modalScope

        field =
          id: 'national_id'
          text: 'National ID'

        # save an update contact action
        modalScope.saveUpdateContact(field, '@flow.natl_id')

        # should still have one to choose from
        expect(flowService.contactFieldSearch.length).toBe(1)
        expect(flowService.updateContactSearch.length).toBe(1)
      $timeout.flush()

      # now open our modal and try adding a field
      $scope.clickAction(actionset, action)
      $scope.dialog.opened.then ->
        modalScope = $modalStack.getTop().value.modalScope

        field =
          id: '[_NEW_]a_new_field'
          text: 'Add new variable: A New Field'
        modalScope.saveUpdateContact(field, 'save me')

        # new fields should be tacked on the end
        expect(flowService.contactFieldSearch.length).toBe(2)
        expect(flowService.updateContactSearch.length).toBe(2)

        # check that the NEW markers are stripped off
        added = flowService.contactFieldSearch[1]
        expect(added.id).toBe('a_new_field')
        expect(added.text).toBe('A New Field')

        added = flowService.updateContactSearch[1]
        expect(added.id).toBe('a_new_field')
        expect(added.text).toBe('A New Field')
      $timeout.flush()


    it 'should give proper language choices', ->

      # load a flow
      flowService.fetch(flows.favorites.id)
      flowService.contactFieldSearch = []
      flowService.language = {iso_code:'base'}
      $http.flush()

      actionset = flowService.flow.action_sets[0]
      action = actionset.actions[0]
      action.type = 'lang'
      action.name = 'Achinese'
      action.lang = 'ace'

      $scope.clickAction(actionset, action)

      $scope.dialog.opened.then ->
        modalScope = $modalStack.getTop().value.modalScope

        # Achinese should be added as an option since it was previously
        # set on the flow even though it is not an org language
        expect(modalScope.languages[0]).toEqual({name:'Achinese', iso_code:'ace'})

        # make sure 'Default' isn't added as an option
        expect(modalScope.languages.length).toEqual(1)

      $timeout.flush()

    it 'isRuleComplete should have proper validation', ->

      # load a flow
      flowService.fetch(flows.favorites.id)
      flowService.contactFieldSearch = []
      flowService.language = {iso_code:'base'}
      $http.flush()

      ruleset = flowService.flow.rule_sets[0]
      $scope.clickRuleset(ruleset)

      $scope.dialog.opened.then ->
        modalScope = $modalStack.getTop().value.modalScope

        rule_tests = [
          {rule: {category: null, _config: {operands: null}, test: {}}, complete: false},
          {rule: {category: {_base: null}, _config: {operands: 0}, test: {}}, complete: false},
          {rule: {category: {_base: 'Red'},_config: {operands: 0}, test: {}}, complete: true},
          {rule: {category: {_base: 'Red'}, _config: {operands: 1}, test: {}}, complete: false},
          {rule: {category: {_base: 'Red'}, _config: {operands: 1}, test: {_base: 'Red'}}, complete: true},
          {rule: {category: {_base: 'Red'}, _config: {operands: 1}, test: {_base: 'Red'}}, complete: true},
          {rule: {category: {_base: 'Red'}, _config: {type: 'between', operands: 2}, test: {min: null, max: null}}, complete: false},
          {rule: {category: {_base: 'Red'}, _config: {type: 'between', operands: 2}, test: {min: 5, max: null}}, complete: false},
          {rule: {category: {_base: 'Red'}, _config: {type: 'between', operands: 2}, test: {min: null, max: 10}}, complete: false},
          {rule: {category: {_base: 'Red'}, _config: {type: 'between', operands: 2}, test: {min: 5, max: 10}}, complete: true},
          {rule: {category: {_base: 'Red'}, _config: {type: 'ward', operands: 2}, test: {state: null, district: null}}, complete: false},
          {rule: {category: {_base: 'Red'}, _config: {type: 'ward', operands: 2}, test: {state: 'state', district: null}}, complete: false},
          {rule: {category: {_base: 'Red'}, _config: {type: 'ward', operands: 2}, test: {state: null, district: 'district'}}, complete: false},
          {rule: {category: {_base: 'Red'}, _config: {type: 'ward', operands: 2}, test: {state: 'state', district: 'district'}}, complete: true},
        ]

        for rule_test in rule_tests
          expect(modalScope.isRuleComplete(rule_test['rule'])).toBe(rule_test['complete'])

      $timeout.flush()
        <|MERGE_RESOLUTION|>--- conflicted
+++ resolved
@@ -310,9 +310,23 @@
       expect(ruleset.rules.length).toBe(2)
       expect(JSON.stringify(ruleset.config)).toBe('{"flow":{"name":"Child Flow","uuid":"cf785f12-658a-4821-ae62-7735ea5c6cef"}}')
 
-<<<<<<< HEAD
       # now save it as a regular wait
-=======
+      $scope.clickRuleset(ruleset)
+      $scope.dialog.opened.then ->
+        modalScope = $modalStack.getTop().value.modalScope
+
+        # simulate selecting a child flow
+        modalScope.ruleset.ruleset_type = 'wait_message'
+        modalScope.formData.rulesetConfig = getRuleConfig('wait_message')
+        modalScope.okRules()
+      $timeout.flush()
+
+      ruleset = flowService.flow.rule_sets[0]
+      for rule in ruleset.rules
+        if rule.test.type == 'subflow'
+          fail('Subflow rule found on non subflow ruleset')
+          break
+
      it 'should save airtime rulesets', ->
       # load a flow
       flowService.fetch(flows.favorites.id)
@@ -325,29 +339,14 @@
             return ruleset
 
       ruleset = flowService.flow.rule_sets[0]
->>>>>>> e9a14777
-      $scope.clickRuleset(ruleset)
-
-      $scope.dialog.opened.then ->
-        modalScope = $modalStack.getTop().value.modalScope
-
-<<<<<<< HEAD
-        # simulate selecting a child flow
-        modalScope.ruleset.ruleset_type = 'wait_message'
-        modalScope.formData.rulesetConfig = getRuleConfig('wait_message')
-        modalScope.okRules()
-      $timeout.flush()
-
-      ruleset = flowService.flow.rule_sets[0]
-      for rule in ruleset.rules
-        if rule.test.type == 'subflow'
-          fail('Subflow rule found on non subflow ruleset')
-          break
-=======
+      $scope.clickRuleset(ruleset)
+
+      $scope.dialog.opened.then ->
+        modalScope = $modalStack.getTop().value.modalScope
+
         # simulate selecting airtime ruleset
         modalScope.ruleset.ruleset_type = 'airtime'
         modalScope.formData.rulesetConfig = getRuleConfig('airtime')
-
         modalScope.okRules()
 
       $timeout.flush()
@@ -357,7 +356,6 @@
       # our ruleset should have 2 rules
       expect(ruleset.ruleset_type).toBe('airtime')
       expect(ruleset.rules.length).toBe(2)
->>>>>>> e9a14777
 
     it 'should filter action options based on flow type', ->
 
