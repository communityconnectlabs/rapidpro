# SOME DESCRIPTIVE TITLE.
# Copyright (C) YEAR THE PACKAGE'S COPYRIGHT HOLDER
# This file is distributed under the same license as the PACKAGE package.
#
# Translators:
# gates <gates2012x@gmail.com>, 2014
# Ksar <ksar@unicef.org>, 2014
# stucampo <stuart.campo@gmail.com>, 2014
# TextIt <info@textit.in>, 2014
# Vincent Turmine <vincent.turmine@gmail.com>, 2014
msgid ""
msgstr ""
"Project-Id-Version: TextIt\n"
"Report-Msgid-Bugs-To: \n"
<<<<<<< HEAD
"POT-Creation-Date: 2019-10-18 20:30+0000\n"
=======
"POT-Creation-Date: 2019-10-18 18:20+0000\n"
>>>>>>> 7fc505aa
"PO-Revision-Date: 2014-09-24 19:57+0000\n"
"Last-Translator: TextIt <info@textit.in>\n"
"Language-Team: French (http://www.transifex.com/projects/p/textit/language/fr/)\n"
"Language: fr\n"
"MIME-Version: 1.0\n"
"Content-Type: text/plain; charset=UTF-8\n"
"Content-Transfer-Encoding: 8bit\n"
"Plural-Forms: nplurals=2; plural=(n > 1);\n"

msgid "Recent Airtime Transfers"
msgstr ""

msgid "Airtime Transfer Details"
msgstr ""

#, fuzzy
#| msgid "The organization this trigger belongs to"
msgid "The organization this resthook belongs to"
msgstr "L'organisation à laquelle ce déclencheur appartient"

#, fuzzy
#| msgid "The label for this field"
msgid "A simple label for this event"
msgstr "Le label pour ce champ"

msgid "The resthook being subscribed to"
msgstr ""

msgid "The URL that we will call when our ruleset is reached"
msgstr ""

msgid "Administrator"
msgstr "Administrateur"

msgid "Editor"
msgstr "Editeur"

msgid "Surveyor"
msgstr ""

msgid "Relayer Application APK"
msgstr ""

msgid "Message Pack Application APK"
msgstr ""

msgid "Message"
msgstr "Message"

#, fuzzy
#| msgid "Sun"
msgid "Run"
msgstr "Dim"

msgid "The archive we were rolled up into, if any"
msgstr ""

msgid "Archive"
msgstr "Archives"

msgid "File not found"
msgstr ""

#, fuzzy
#| msgid "User does not have permission to create an SMS"
msgid "You do not have permission to access this file"
msgstr "L'utilisateur n'a pas l'autorisation de créer un SMS"

#, fuzzy
#| msgid "The name of this contact"
msgid "The name of this campaign"
msgstr "Le nom de ce contact"

#, fuzzy
#| msgid "The org this call is connected to"
msgid "The group this campaign operates on"
msgstr "L'org de cet appel est connecté à"

msgid "Minutes"
msgstr ""

msgid "Hours"
msgstr ""

msgid "Days"
msgstr ""

#, fuzzy
#| msgid "Weekly"
msgid "Weeks"
msgstr "Hebdomadaire"

msgid "Export"
msgstr "Exporter"

#, fuzzy
#| msgid "Device"
msgid "Service"
msgstr "Appareil"

#, fuzzy
#| msgid "campaigns"
msgid "Campaign archived"
msgstr "campagnes"

msgid "Campaign activated"
msgstr ""

msgid "Stop it and start this event"
msgstr ""

msgid "Skip this event"
msgstr ""

#, fuzzy
#| msgid "The groups to send the message to"
msgid "Stop it and send the message"
msgstr "Les groupes pour envoyer le message à"

#, fuzzy
#| msgid "Send this message"
msgid "Skip this message"
msgstr "Envoyer ce message"

#, python-format
msgid "A message is required for '%s'"
msgstr ""

#, python-format
msgid "Translation for '%(language)s' exceeds the %(limit)d character limit."
msgstr ""

msgid "Hi @contact.name! This is just a friendly reminder to apply your fertilizer."
msgstr ""

msgid "Default"
msgstr ""

msgid "Default Encoding"
msgstr ""

msgid "Smart Encoding"
msgstr ""

msgid "Unicode Encoding"
msgstr ""

msgid "URL Encoded - application/x-www-form-urlencoded"
msgstr ""

msgid "JSON - application/json"
msgstr ""

msgid "XML - text/xml; charset=utf-8"
msgstr ""

msgid "Channel Type"
msgstr "Type de relayeur"

msgid "Name"
msgstr "Nom"

#, fuzzy
msgid "Descriptive label for this channel"
msgstr "Une étiquette descriptive pour ce numéro"

#, fuzzy
msgid "Address"
msgstr "Adresse e-mail"

msgid "Address with which this channel communicates"
msgstr ""

msgid "Country"
msgstr "Pays"

#, fuzzy
msgid "Country which this channel is for"
msgstr "Quel pays cet indicatif appartient"

msgid "Org"
msgstr "Org"

#, fuzzy
msgid "Organization using this channel"
msgstr "L'organisation qui utilise ce channel"

msgid "Claim Code"
msgstr "Code Claim"

msgid "The token the user will us to claim this channel"
msgstr "Le signe que l'usager va utiliser pour réclamer ce relayeur "

msgid "Secret"
msgstr "Secret"

msgid "The secret token this channel should use when signing requests"
msgstr "Le jeton secret de ce channel devrait être utiliser lors de la demande de signature"

msgid "Last Seen"
msgstr "dernière visite"

msgid "The last time this channel contacted the server"
msgstr "La dernière fois que ce channel a contacté le serveur"

msgid "Device"
msgstr "Appareil"

msgid "The type of Android device this channel is running on"
msgstr "Le type de dispositif Android ce channel fonctionne sur"

msgid "OS"
msgstr "OS"

msgid "What Android OS version this channel is running on"
msgstr "Quelle version d'Android cette relayeur fonctionne "

msgid "Alert Email"
msgstr "alerte Email"

msgid "We will send email alerts to this address if experiencing issues sending"
msgstr "Nous allons envoyer des alertes par e-mail à cette adresse si les questions sont en situation d'envoi"

msgid "Config"
msgstr "Configuration"

msgid "Any channel specific configuration, used for the various aggregators"
msgstr "Toute configuration spécifique de relayeur, utilisé pour les différents agrégateurs"

#, fuzzy
#| msgid "The roles this channel can fulfill"
msgid "The URN schemes this channel supports"
msgstr "Les rôles que ce relayeur peut jouer"

msgid "The roles this channel can fulfill"
msgstr "Les rôles que ce relayeur peut jouer"

msgid "The channel this channel is working on behalf of"
msgstr "Le relayeur à la place duquel ce relayeur fonctionne"

msgid "Optional Data"
msgstr ""

msgid "Any channel specific state data"
msgstr ""

msgid "Maximum Transactions per Second"
msgstr ""

#, fuzzy
#| msgid "The number of commands that we gave the channel"
msgid "The max number of messages that will be sent per second"
msgstr "Le nombre de commandes que nous avons donné le channel"

msgid "Android Phone"
msgstr "Android Phone"

#, fuzzy, python-format
msgid "%s Channel"
msgstr "Channel"

#, fuzzy
msgid "Incoming Message"
msgstr "Messages SMS entrants"

#, fuzzy
msgid "Outgoing Message"
msgstr "Messages SMS sortants"

#, fuzzy
#| msgid "Incoming"
msgid "Incoming Voice"
msgstr "Entrant"

#, fuzzy
#| msgid "Outgoing"
msgid "Outgoing Voice"
msgstr "Sortant"

msgid "Success Log Record"
msgstr ""

msgid "Error Log Record"
msgstr ""

#, fuzzy
#| msgid "The channel that this alert is for"
msgid "The channel this is a daily summary count for"
msgstr "Le channel de cette alerte est pour"

#, fuzzy
#| msgid "What type of label this is"
msgid "What type of message this row is counting"
msgstr "Quel type de label est ce"

#, fuzzy
#| msgid "The channel that this alert is for"
msgid "The day this count is for"
msgstr "Le channel de cette alerte est pour"

#, fuzzy
#| msgid "The number of messages on the channel in RETRY state"
msgid "The count of messages on this day and type"
msgstr "Le nombre de messages sur le channel en état de RÉESSAYAGE "

msgid "Unknown Call Type"
msgstr "Type d'appel Inconnu "

msgid "Outgoing Call"
msgstr "Appel sortant"

msgid "Missed Outgoing Call"
msgstr "Appels sortants manqués"

msgid "Incoming Call"
msgstr "Appel entrant"

msgid "Missed Incoming Call"
msgstr "Appels entrants manqués"

#, fuzzy
#| msgid "Show Contacts"
msgid "Stop Contact"
msgstr "Afficher les contacts"

#, fuzzy
#| msgid "Conversation Key"
msgid "New Conversation"
msgstr "Clé de conversation"

#, fuzzy
#| msgid "Restore Triggers"
msgid "Referral"
msgstr "Restaurer les Déclencheurs"

#, fuzzy
#| msgid "Flow Message"
msgid "Welcome Message"
msgstr "Flux de messages"

#, fuzzy
#| msgid "The org this message is connected to"
msgid "The org this event is connected to"
msgstr "L'org de ce message est connecté à"

msgid "Channel"
msgstr "Channel"

#, fuzzy
#| msgid "The channel where this call took place"
msgid "The channel on which this event took place"
msgstr "Le relayeur où cet appel a eu lieu"

#, fuzzy
#| msgid "Alert Type"
msgid "Event Type"
msgstr "type d'alerte"

#, fuzzy
#| msgid "The type of call"
msgid "The type of event"
msgstr "Le type d'appel"

msgid "Contact"
msgstr "Contact"

#, fuzzy
#| msgid "a unique code associated with this invitation"
msgid "The contact associated with this event"
msgstr "un code unique est associé à cette invitation"

msgid "URN"
msgstr ""

#, fuzzy
#| msgid "a unique code associated with this invitation"
msgid "The contact URN associated with this event"
msgstr "un code unique est associé à cette invitation"

msgid "Extra"
msgstr ""

msgid "Any extra properties on this event as JSON"
msgstr ""

#, fuzzy
#| msgid "Queued On"
msgid "Occurred On"
msgstr "file d'attente sur"

#, fuzzy
#| msgid "When this call took place"
msgid "When this event took place"
msgstr "Lorsque cet appel a eu lieu"

msgid "Created On"
msgstr "Créé le"

#, fuzzy
#| msgid "When this message was created"
msgid "When this event was created"
msgstr "Lorsque ce message a été créé"

#, fuzzy
#| msgid "When this message was sent to the endpoint"
msgid "The channel the message was sent on"
msgstr "Lorsque ce message a été envoyé à l'ordinateur d'extrémité"

#, fuzzy
msgid "The message that was sent"
msgstr "Le message SMS réelle qui a été envoyé"

#, fuzzy
#| msgid "The name for this flow"
msgid "The channel session for this log"
msgstr "Le nom de ce flux"

#, fuzzy
#| msgid "The current status for this message"
msgid "A description of the status of this message send"
msgstr "L'état actuel de ce message"

msgid "Whether an error was encountered when sending the message"
msgstr ""

#, fuzzy
#| msgid "The groups to send the message to"
msgid "The URL used when sending the message"
msgstr "Les groupes pour envoyer le message à"

#, fuzzy
#| msgid "What HTTP method to use when calling the URL"
msgid "The HTTP method used when sending the message"
msgstr "Quelle méthode HTTP utiliser pour appeler l'URL"

#, fuzzy
#| msgid "The URN of the contact delivering this message"
msgid "The body of the request used when sending the message"
msgstr "L'URN du contact qui délivre ce message"

#, fuzzy
#| msgid "The URN of the contact delivering this message"
msgid "The body of the response received when sending the message"
msgstr "L'URN du contact qui délivre ce message"

#, fuzzy
#| msgid "The groups to send the message to"
msgid "The response code received when sending the message"
msgstr "Les groupes pour envoyer le message à"

#, fuzzy
#| msgid "When this message was created"
msgid "When this log message was logged"
msgstr "Lorsque ce message a été créé"

msgid "Time it took to process this request"
msgstr ""

msgid "The channel that synced to the server"
msgstr "Le channel qui est synchronisé sur le serveur"

msgid "Power Source"
msgstr "Source d'alimentation"

msgid "The power source the device is using"
msgstr "La source d'énergie que l'appareil utilise"

msgid "Power Status"
msgstr "État de l'alimentation"

msgid "The power status. eg: Charging, Full or Discharging"
msgstr "L'état ​​de l'alimentation. par exemple: en charge, plein ou déchargé"

msgid "Power Level"
msgstr "Niveau de puissance"

msgid "The power level of the battery"
msgstr "Le niveau de puissance de la batterie "

msgid "Network Type"
msgstr "Type de réseau"

msgid "The data network type to which the channel is connected"
msgstr "Le type à qui le channel est connecté au réseau de données"

msgid "Lifetime"
msgstr "L'existence"

msgid "Pending Messages Count"
msgstr "Nombre de messages en attente"

msgid "The number of messages on the channel in PENDING state"
msgstr "Le nombre de messages sur le channel en état ​​d'ATTENTE"

msgid "Retry Message Count"
msgstr "Nombre de tentatives de message"

msgid "The number of messages on the channel in RETRY state"
msgstr "Le nombre de messages sur le channel en état de RÉESSAYAGE "

msgid "Incoming Command Count"
msgstr "Nombre de commande entrants"

msgid "The number of commands that the channel gave us"
msgstr "Le nombre de commandes que le channel nous a donné"

msgid "Outgoing Command Count"
msgstr "Nombre de commande sortant"

msgid "The number of commands that we gave the channel"
msgstr "Le nombre de commandes que nous avons donné le channel"

msgid "Power"
msgstr "Energie"

msgid "Disconnected"
msgstr "Deconnecter"

msgid "SMS"
msgstr "SMS"

msgid "The channel that this alert is for"
msgstr "Le channel de cette alerte est pour"

msgid "Sync Event"
msgstr "Synchronisation des événements"

msgid "The sync event that caused this alert to be sent (if any)"
msgstr "L'événement de synchronisation qui a provoqué cette alerte est envoyé (le cas échéant)"

msgid "Alert Type"
msgstr "type d'alerte"

msgid "The type of alert the channel is sending"
msgstr "Le type d'alerte que le channel envoie"

msgid "Ended On"
msgstr "Terminé"

#, python-format
msgid "Unknown alert type: %(alert)s"
msgstr "Type d'alerte inconnue : %(alert)s"

#, fuzzy
#| msgid "Retry Message Count"
msgid "Retry Count"
msgstr "Nombre de tentatives de message"

msgid "Error Count"
msgstr "Nombre d'erreurs"

msgid "Next Attempt"
msgstr "Tentative Suivant"

#, fuzzy
msgid ""
"If you are based in Kenya, Malawi, Nigeria, Rwanda or Uganda you can purchase a short\n"
"    code from <a href=\"http://africastalking.com\">Africa's Talking</a> and connect it\n"
"    in a few simple steps."
msgstr ""
"\n"
"Si vous êtes basé au Kenya, vous pouvez acheter un code court à %(link_start)sAfrica's talking%(link_end)s et le connecter à TextIt en quelques simples étapes."

#, fuzzy
#| msgid ""
#| "\n"
#| "        To finish configuring your Africa's Talking connection you'll need to set the following callback URLs on the\n"
#| "        Africa's Talking website under your account.\n"
#| "\n"
#| "      "
msgid ""
"\n"
"        To finish configuring your Africa's Talking connection you'll need to set the following callback URLs\n"
"        on the Africa's Talking website under your account.\n"
"        "
msgstr ""
"\n"
"Pour finir de configurer votre connection Africa's Talking vous devrez établir les rappels URLs suivants sur le\n"
"site Africa's Talking sous votre compte."

msgid "Callback URL"
msgstr "URL de rappel"

#, fuzzy
#| msgid ""
#| "\n"
#| "        You can set the callback URL on your Africa's Talking account by visiting the SMS Dashboard page, then clicking on\n"
#| "        <a href=\"http://www.africastalking.com/account/sms/smscallback\" target=\"africastalking\">Callback URL</a>.\n"
#| "\n"
#| "      "
msgid ""
"\n"
"                You can set the callback URL on your Africa's Talking account by visiting the SMS Dashboard page,\n"
"                then clicking on Callback URL.\n"
"                "
msgstr ""
"\n"
"Vous pouvez configurer l'URL de rappel sur votre compte Africa's Talking en visitant la page du tableau de bord et en cliquant ensuite sur\n"
"<a href=\"http://www.africastalking.com/account/sms/smscallback\" target=\"africastalking\">URL de rappel</a>."

msgid "Delivery URL"
msgstr "URL de Livraison "

#, fuzzy
#| msgid ""
#| "\n"
#| "        You can set the callback URL on your Africa's Talking account by visiting the SMS Dashboard page, then clicking on\n"
#| "        <a href=\"http://www.africastalking.com/account/sms/smscallback\" target=\"africastalking\">Callback URL</a>.\n"
#| "\n"
#| "      "
msgid ""
"\n"
"                You can set the delivery URL on your Africa's Talking account by visiting the SMS Dashboard page,\n"
"                then clicking on Delivery Reports.\n"
"                "
msgstr ""
"\n"
"Vous pouvez configurer l'URL de rappel sur votre compte Africa's Talking en visitant la page du tableau de bord et en cliquant ensuite sur\n"
"<a href=\"http://www.africastalking.com/account/sms/smscallback\" target=\"africastalking\">URL de rappel</a>."

msgid "Your short code on Africa's Talking"
msgstr "Votre numero court sur Africa's Talking"

msgid "Kenya"
msgstr ""

msgid "Uganda"
msgstr ""

msgid "Malawi"
msgstr ""

msgid "Rwanda"
msgstr ""

msgid "Nigeria"
msgstr ""

#, fuzzy
#| msgid "Whether this contact is for simulation"
msgid "Whether this short code is shared with others"
msgstr "Ce contact est pour la simulation"

msgid "Your username on Africa's Talking"
msgstr "Votre nom d'utilisateur sur Africa's Talking"

msgid "Your api key, should be 64 characters"
msgstr "Votre clé API, devrait être de 64 caractères"

msgid "No org for this user, cannot claim"
msgstr "Pas org pour cet utilisateur, ne peut avoir un claim"

msgid ""
"\n"
"        If you have an <a href=\"https://www.arabiacell.com/\">ArabiaCell</a> number,\n"
"        you can quickly connect it using their APIs.\n"
"        "
msgstr ""

#, fuzzy
msgid ""
"\n"
"        To finish connecting your channel, you need to have ArabiaCell configure the URL below for your shortcode.\n"
"        "
msgstr ""
"\n"
"Pour finir de configurer votre connexion vous devrez établir les rappels URLs suivants pour votre service ou agrégateur. "

msgid "Receive URL"
msgstr "URL reçu"

#, fuzzy
#| msgid ""
#| "\n"
#| "        This endpoint will be called by Vumi when new messages are received to your number.\n"
#| "\n"
#| "      "
msgid "This URL should be called by ArabiaCell when new messages are received."
msgstr ""
"\n"
"Vumi appellera ce paramètre quand de nouveaux messages seront reçus par votre numéro."

#, fuzzy
#| msgid "The country this phone number is used in"
msgid "The country this channel will be used in"
msgstr "Le pays ce numéro de téléphone est utilisé dans"

#, fuzzy
#| msgid "Zenvia Short Code"
msgid "Short Code"
msgstr "Code court  de Zenvia "

#, fuzzy
msgid "The short code you are connecting"
msgstr "Le pays ce numéro de téléphone est utilisé dans"

#, fuzzy
#| msgid "Device"
msgid "Service ID"
msgstr "Appareil"

#, fuzzy
msgid "The service ID as provided by ArabiaCell"
msgstr "Le nom d'utilisateur fournit par l'opérateur pour utiliser leur API"

#, fuzzy
#| msgid "Free Plan"
msgid "Free"
msgstr "Plan Free"

msgid "Billed"
msgstr ""

#, fuzzy
#| msgid "The file name for our export"
msgid "The charging level for your account"
msgstr "Le nom de fichier pour notre exportation"

msgid "Username"
msgstr "Nom d'utilisateur"

#, fuzzy
#| msgid "The file name for our export"
msgid "The username for your API account"
msgstr "Le nom de fichier pour notre exportation"

msgid "Password"
msgstr "Mot de passe"

#, fuzzy
#| msgid "The file name for our export"
msgid "The password for your API account"
msgstr "Le nom de fichier pour notre exportation"

#, fuzzy
#| msgid ""
#| "\n"
#| "                Easily add a two way number you have configured with <a href=\"http://infobip.com\">Infobip</a> using their APIs.\n"
#| "\n"
#| "              "
msgid "Easily add a two way number you have configured with <a href=\"http://blackmyna.com\">Blackmyna</a> using their APIs."
msgstr ""
"\n"
"Ajouter facilement le numéro à double sens que vous avez configuré avec<a href=\"http://infobip.com\">Infobip</a> en utilisant les APIs. "

#, fuzzy
#| msgid ""
#| "\n"
#| "        To finish configuring your Hub9 connection you'll need to provide them with the following details.\n"
#| "\n"
#| "      "
msgid ""
"\n"
"        To finish configuring your Blackmyna connection you'll need to notify Blackmyna of the following URLs.\n"
"        "
msgstr ""
"\n"
"Pour finir de configurer votre connexion Hub9 vous aller devoir fournir les détails suivants."

#, fuzzy
#| msgid "Send URL"
msgid "Inbound URL"
msgstr "Envoyer l'URL"

#, fuzzy
#| msgid ""
#| "\n"
#| "        This endpoint will be called by Vumi when new messages are received to your number.\n"
#| "\n"
#| "      "
msgid "This endpoint should be called by Blackmyna when new messages are received to your number."
msgstr ""
"\n"
"Vumi appellera ce paramètre quand de nouveaux messages seront reçus par votre numéro."

msgid "DLR URL"
msgstr ""

#, fuzzy
#| msgid ""
#| "\n"
#| "        This endpoint will be called by Vumi when sent messages are sent or delivered.\n"
#| "\n"
#| "      "
msgid "This endpoint should be called by Blackmyna when the message status changes. (delivery reports)"
msgstr ""
"\n"
"Vumi appelera ce paramètre quand les messages envoyés seront transmis ou livrés."

msgid ""
"\n"
"        If you have an <a href=\"https://www.bongolive.co.tz/\">Bongo Live</a> number,\n"
"        you can quickly connect it using their APIs.\n"
"        "
msgstr ""

#, fuzzy
msgid ""
"\n"
"        To finish connecting your channel, you need to have Bongo Live configure the URLs below for your shortcode.\n"
"        "
msgstr ""
"\n"
"Pour finir de configurer votre connexion vous devrez établir les rappels URLs suivants pour votre service ou agrégateur. "

#, fuzzy
#| msgid ""
#| "\n"
#| "        This endpoint will be called by Vumi when new messages are received to your number.\n"
#| "\n"
#| "      "
msgid "This URL should be called by Bongo Live when new messages are received or to report DLR status."
msgstr ""
"\n"
"Vumi appellera ce paramètre quand de nouveaux messages seront reçus par votre numéro."

msgid "Number"
msgstr "Nombre"

#, fuzzy
msgid "The number you are connecting."
msgstr "Le pays ce numéro de téléphone est utilisé dans"

#, fuzzy
#| msgid "The file name for our export"
msgid "The username for your Bongo Live account"
msgstr "Le nom de fichier pour notre exportation"

#, fuzzy
#| msgid "The file name for our export"
msgid "The password for your Bongo Live account"
msgstr "Le nom de fichier pour notre exportation"

#, fuzzy
#| msgid "API Key:"
msgid "API Key"
msgstr "Clé API:"

msgid "The API key as found on your settings page"
msgstr ""

#, fuzzy
#| msgid "API Secret:"
msgid "API Secret"
msgstr "API secret:"

msgid "The API secret as found on your settings page"
msgstr ""

#, fuzzy
#| msgid ""
#| "\n"
#| "        You can connect your <a href=\"http://infobip.com\">Infobip</a> number by entering your number, username and password\n"
#| "        here.\n"
#| "\n"
#| "      "
msgid "You can connect your BurstSMS number by entering the settings below."
msgstr ""
"\n"
"Vous pouvez connecter votre <a href=\"http://infobip.com\">numéro</a> Infobip en inscrivant votre numéro, nom d'utilisateur et mot de passe ici."

msgid ""
"\n"
"        If you have a <a href=\"https://www.burstsms.com.au/\">BurstSMS</a> number,\n"
"        you can quickly connect it using their APIs.\n"
"        "
msgstr ""

#, fuzzy
msgid ""
"\n"
"        To finish connecting your channel, you need to set your callback URLs below for your number.\n"
"        "
msgstr ""
"\n"
"Pour finir de configurer votre connexion vous devrez établir les rappels URLs suivants pour votre service ou agrégateur. "

msgid "This URL should be called by BurstSMS when new messages are received.You must set this for your number under the 'Inbound Settings' options.Select 'Yes' to the 'Forward to URL' option and enter this URL."
msgstr ""

#, fuzzy
#| msgid "Callback URL"
msgid "DLR callback URL"
msgstr "URL de rappel"

msgid "This URL should be called by BurstSMS when the status of an outgoing message is updated.You can set it on your settings page."
msgstr ""

#, fuzzy
#| msgid "Callback URL"
msgid "Reply callback URL"
msgstr "URL de rappel"

#, fuzzy
#| msgid ""
#| "\n"
#| "        This endpoint will be called by Vumi when new messages are received to your number.\n"
#| "\n"
#| "      "
msgid "This URL should be called by BurstSMS when messages are replied to.You can set it on your settings page."
msgstr ""
"\n"
"Vumi appellera ce paramètre quand de nouveaux messages seront reçus par votre numéro."

#, fuzzy
msgid ""
"If you are based in the Phillipines, you can integrate with Chikka to send\n"
"                       and receive messages on your shortcode."
msgstr ""
"\n"
"Ajouter instantanément un numéro de téléphone dans l'indicatif régional de votre choix à partir de votre connexion"

#, fuzzy
#| msgid ""
#| "\n"
#| "        To finish configuring your Vumi connection you'll need to set the following parameters on your Vumi conversation:\n"
#| "\n"
#| "      "
msgid ""
"\n"
"        To finish configuring your Chikka connection you need to set the following URLs in your Chikka account API settings.\n"
"        "
msgstr ""
"\n"
"Pour terminer la configuration de votre connexion Vumi, il va vous falloir établir les paramètres suivants pour votre conversation Vumi:"

#, fuzzy
#| msgid "Receive URL"
msgid "Notification Receiver URL"
msgstr "URL reçu"

#, fuzzy
#| msgid "Receive URL"
msgid "Message Receiver URL"
msgstr "URL reçu"

msgid "The country this phone number is used in"
msgstr "Le pays ce numéro de téléphone est utilisé dans"

#, fuzzy
msgid "The short code you are connecting."
msgstr "Le pays ce numéro de téléphone est utilisé dans"

msgid "Client Id"
msgstr ""

msgid "The Client Id found on your Chikka API credentials page"
msgstr ""

#, fuzzy
#| msgid "Secret"
msgid "Secret Key"
msgstr "Secret"

msgid "The Secret Key found on your Chikka API credentials page"
msgstr ""

#, fuzzy
#| msgid "Connect your Kannel instance, we'll walk you through the steps necessary to get your SMSC connection working in a few minutes."
msgid ""
"Connect your <a href=\"http://clickatell.com/\" target=\"_blank\">Clickatell</a> number, we'll walk you\n"
"                           through the steps necessary to get your Clickatell connection working in a few minutes."
msgstr "Connecter votre instance Kannel, nous vous guiderons à travers les étapes nécessaires à l'établissement d'une bonne connexion SMSC en quelques minutes."

#, fuzzy
#| msgid ""
#| "\n"
#| "        To finish configuring your Infobip connection you'll need to set the following callback URLs on the\n"
#| "        Infobip website under your account.\n"
#| "\n"
#| "      "
msgid ""
"\n"
"        To finish configuring your Clickatell connection you'll need to set the following callback URLs on the\n"
"        Clickatell website for your integration.\n"
"        "
msgstr ""
"\n"
"Pour finir de configurer votre connexion Infobip vous devrez établir les rappels URLs suivants sur le \n"
"site Infobip sous votre compte."

#, fuzzy
#| msgid "Callback URL"
msgid "Reply Callback"
msgstr "URL de rappel"

msgid ""
"\n"
"                You can set the callback URL on your Clickatell account by managing your integration, then setting your reply\n"
"                callback under \"Two Way Settings\" to HTTP POST and your target address to the URL below. (leave username and password blank)\n"
"                "
msgstr ""

#, fuzzy
#| msgid "Email notifications"
msgid "Delivery Notifications"
msgstr "Les notifications par courriel"

msgid ""
"\n"
"                You can set the delivery notification URL on your Clickatell account by managing your integration, then setting your\n"
"                delivery notification URL under \"Settings\" to HTTP POST and your target address to the URL below. (leave username and password blank)\n"
"                "
msgstr ""

msgid "The phone number with country code or short code you are connecting. ex: +250788123124 or 15543"
msgstr "Le numéro de téléphone avec le code de pays ou code court avec lequel vous vous connectez. ex: +250788123124 ou 15543"

msgid "The API key for your integration as provided by Clickatell"
msgstr ""

msgid "Invalid phone number, please include the country code. ex: +250788123123"
msgstr "Numéro de téléphone incorrect, s'il vous plaît inclure le code du pays. ex: +250788123123"

#, fuzzy
#| msgid "Username"
msgid "API Username"
msgstr "Nom d'utilisateur"

#, fuzzy
#| msgid "Your first name"
msgid "Your API Username"
msgstr "Votre prénom"

#, fuzzy
#| msgid "Password"
msgid "API Password"
msgstr "Mot de passe"

#, fuzzy
#| msgid "Password"
msgid "Your API Password"
msgstr "Mot de passe"

#, fuzzy
#| msgid ""
#| "\n"
#| "        You can connect your <a href=\"http://infobip.com\">Infobip</a> number by entering your number, username and password\n"
#| "        here.\n"
#| "\n"
#| "      "
msgid "You can connect your ClickSend number by entering the settings below."
msgstr ""
"\n"
"Vous pouvez connecter votre <a href=\"http://infobip.com\">numéro</a> Infobip en inscrivant votre numéro, nom d'utilisateur et mot de passe ici."

msgid ""
"\n"
"        If you have a <a href=\"https://www.clicksend.com/\">ClickSend</a> number,\n"
"        you can quickly connect it using their APIs.\n"
"        "
msgstr ""

#, fuzzy
msgid ""
"\n"
"        To finish connecting your channel, you need to set your inbound SMS URL below for your number.\n"
"        "
msgstr ""
"\n"
"Pour finir de configurer votre connexion vous devrez établir les rappels URLs suivants pour votre service ou agrégateur. "

msgid "This URL should be called by ClickSend when new messages are received.On your ClickSend dashboard, you can set this URL by going to SMS, then Settings, then the Inbound SMS Settings menu.Add a new rule, select action URL, and use the URL above, then click save."
msgstr ""

#, fuzzy
#| msgid ""
#| "\n"
#| "                Easily add a two way number you have configured with <a href=\"http://infobip.com\">Infobip</a> using their APIs.\n"
#| "\n"
#| "              "
msgid "Easily add a two way number you have configured with <a href=\"http://dartmedia.biz/\">Dart Media</a> in Indonesia."
msgstr ""
"\n"
"Ajouter facilement le numéro à double sens que vous avez configuré avec<a href=\"http://infobip.com\">Infobip</a> en utilisant les APIs. "

#, fuzzy
#| msgid ""
#| "\n"
#| "        To finish configuring your Hub9 connection you'll need to provide them with the following details.\n"
#| "\n"
#| "      "
msgid ""
"\n"
"        To finish configuring your Dart Media connection you'll need to provide them with the following details.\n"
"        "
msgstr ""
"\n"
"Pour finir de configurer votre connexion Hub9 vous aller devoir fournir les détails suivants."

msgid "Received URL"
msgstr "URL reçu "

#, fuzzy
#| msgid ""
#| "\n"
#| "        This endpoint should be called by Hub9 when new messages are received to your number. You can set the receive URL on your Hub9 account by contacting your sales agent.\n"
#| "\n"
#| "      "
msgid ""
"\n"
"                This endpoint should be called by Dart Media when new messages are received to your number.\n"
"                You can set the receive URL on your Dart Media account by contacting your sales agent.\n"
"                "
msgstr ""
"\n"
"Ce point de chute doit être appelé par Hub9 quand de nouveaux messages sont reçus pour votre numéro. Vous pouvez configurer l'URL de réception sur votre compte Hub9 en contactant votre agent de vente."

msgid "Delivered URL"
msgstr "URL livré"

#, fuzzy
#| msgid ""
#| "\n"
#| "        This endpoint should be called by Hub9 when a message has been to the final recipient. (delivery reports)\n"
#| "        You can set the delivery callback URL on your Infobip account by contacting your sales agent.\n"
#| "\n"
#| "      "
msgid ""
"\n"
"                This endpoint should be called by Dart Media when a message has been to the final recipient. (delivery reports)\n"
"                You can set the delivery callback URL on your Dart Media account by contacting your sales agent.\n"
"                "
msgstr ""
"\n"
"Ce point de chute doit être appelé par le Hub9 quand un message a été livré à un destinataire final. (accusés de réception)\n"
"Vous pouvez configurer l'URL de rappel de réception sur votre compte Infobip en contactant votre agent de ventes. "

#, fuzzy
msgid ""
"If you are based in Uganda or DRC you can purchase a short\n"
"    code from <a href=\"http://dmarkmobile.com/\">DMark Mobile</a> and connect it\n"
"    in a few simple steps."
msgstr ""
"\n"
"Si vous êtes basé au Kenya, vous pouvez acheter un code court à %(link_start)sAfrica's talking%(link_end)s et le connecter à TextIt en quelques simples étapes."

#, fuzzy
#| msgid ""
#| "\n"
#| "        To finish configuring your Hub9 connection you'll need to provide them with the following details.\n"
#| "\n"
#| "      "
msgid ""
"\n"
"        To finish configuring your DMark channel you need to set DMark to send MO messages to the URL below.\n"
"        "
msgstr ""
"\n"
"Pour finir de configurer votre connexion Hub9 vous aller devoir fournir les détails suivants."

#, fuzzy
#| msgid "Your short code on Africa's Talking"
msgid "Your short code on DMark Mobile"
msgstr "Votre numero court sur Africa's Talking"

msgid "DRC"
msgstr ""

#, fuzzy
#| msgid "Your username on Africa's Talking"
msgid "Your username on DMark Mobile"
msgstr "Votre nom d'utilisateur sur Africa's Talking"

msgid "Your password on DMark Mobile"
msgstr ""

msgid "Use our pluggable API to connect an external service you already have."
msgstr "Utilisez notre API enfichable pour vous connecter à un service externe que vous avez déjà."

#, fuzzy
#| msgid "SMS Type"
msgid "URN Type"
msgstr "Type de SMS"

#, fuzzy
msgid "The type of URNs handled by this channel"
msgstr "Le nom de ce label"

#, fuzzy
#| msgid "The phone number for this call"
msgid "The phone number or that this channel will send from"
msgstr "Le numéro de téléphone pour cet appel"

#, fuzzy
msgid "Handle"
msgstr "manipulés"

#, fuzzy
msgid "The Twitter handle that this channel will send from"
msgstr "Le nom de ce label"

#, fuzzy
#| msgid "The type of alert the channel is sending"
msgid "The external address that this channel will send from"
msgstr "Le type d'alerte que le channel envoie"

msgid "What HTTP method to use when calling the URL"
msgstr "Quelle méthode HTTP utiliser pour appeler l'URL"

#, fuzzy
msgid "Encoding"
msgstr "En attente"

#, fuzzy
#| msgid "What if I need to send a lot of messages?"
msgid "What encoding to use for outgoing messages"
msgstr "Que faire si j'ai besoin d'envoyer beaucoup de messages?"

#, fuzzy
#| msgid "The secret token this channel should use when signing requests"
msgid "The content type used when sending the request"
msgstr "Le jeton secret de ce channel devrait être utiliser lors de la demande de signature"

msgid "The maximum length of any single message on this channel. (longer messages will be split)"
msgstr ""

msgid "Send URL"
msgstr "Envoyer l'URL"

#, fuzzy
msgid "The URL we will call when sending messages, with variable substitutions"
msgstr "L'URL que TextIt appelle en envoyant des messages, avec substitutions variables"

msgid "Request Body"
msgstr ""

msgid "The request body if any, with variable substitutions (only used for PUT or POST)"
msgstr ""

#, fuzzy
#| msgid "Response To"
msgid "MT Response check"
msgstr "réponse Pour"

#, fuzzy
#| msgid "The secret token this channel should use when signing requests"
msgid "The content that must be in the response to consider the request successful"
msgstr "Le jeton secret de ce channel devrait être utiliser lors de la demande de signature"

#, fuzzy
msgid "The URL we will POST to when sending messages, with variable substitutions"
msgstr "L'URL auquel TextIt poste en envoyant des messages, avec substitutions variables"

msgid ""
"Add a <a href=\"http://facebook.com\">Facebook</a> bot to send and receive messages on behalf\n"
"    of one of your Facebook pages for free. You will need to create a Facebook application on their\n"
"    <a href=\"http://developers.facebook.com\">developers</a> site first."
msgstr ""

#, python-format
msgid "Unable to update call to action: %s"
msgstr ""

msgid "The Page Access Token for your Application"
msgstr ""

#, fuzzy
#| msgid "The name of the video"
msgid "The name of the Facebook page"
msgstr "Le nom de la vidéo"

msgid ""
"Add a <a href=\"https://firebase.google.com/docs/cloud-messaging/\" target=\"_blank\"> Firebase Cloud\n"
"    Messaging Channel</a> to send and receive messages. Your users will need an App to send and receive messages."
msgstr ""

#, fuzzy
#| msgid ""
#| "\n"
#| "        To finish configuring your connection you'll need to set the following callback URLs on your service or aggregator.\n"
#| "\n"
#| "      "
msgid ""
"\n"
"        To use your Firebase Cloud Messaging channel you'll have to POST to the following URLs with the parameters below.\n"
"        "
msgstr ""
"\n"
"Pour finir de configurer votre connexion vous devrez établir les rappels URLs suivants pour votre service ou agrégateur. "

#, fuzzy
#| msgid "Contact First Name"
msgid "Contact Register"
msgstr "Prénom du Contact"

msgid "To register contacts, POST to the following URL with the parameters urn, fcm_token and optionally name."
msgstr ""

msgid "To handle incoming messages, POST to the following URL with the parameters from, msg and fcm_token."
msgstr ""

#, fuzzy
#| msgid "Receive URL"
msgid "Notification Title"
msgstr "URL reçu"

msgid "FCM Key"
msgstr ""

msgid "The key provided on the the Firebase Console when you created your app."
msgstr ""

#, fuzzy
#| msgid "Email notifications"
msgid "Send notification"
msgstr "Les notifications par courriel"

msgid "Check if you want this channel to send notifications to contacts."
msgstr ""

#, fuzzy
msgid ""
"If you are based in the Phillipines, you can integrate {{ brand.name }} with Globe Labs to send\n"
"                       and receive messages on your shortcode."
msgstr ""
"\n"
"Ajouter instantanément un numéro de téléphone dans l'indicatif régional de votre choix à partir de votre connexion"

#, fuzzy
#| msgid ""
#| "\n"
#| "        To finish configuring your Vumi connection you'll need to set the following parameters on your Vumi conversation:\n"
#| "\n"
#| "      "
msgid ""
"\n"
"        To finish configuring your Globe Labs connection you'll need to set the following notify URI for SMS on your application configuration page.\n"
"        "
msgstr ""
"\n"
"Pour terminer la configuration de votre connexion Vumi, il va vous falloir établir les paramètres suivants pour votre conversation Vumi:"

msgid "Notify URI"
msgstr ""

msgid "The shortcode you have been assigned by Globe Labs ex: 15543"
msgstr ""

msgid "Application Id"
msgstr ""

#, fuzzy
#| msgid "The name of your organization"
msgid "The id of your Globe Labs application"
msgstr "Le nom de votre organisation"

msgid "Application Secret"
msgstr ""

msgid "The secret assigned to your Globe Labs application"
msgstr ""

msgid "Passphrase"
msgstr ""

msgid "The passphrase assigned to you by Globe Labs to support sending"
msgstr ""

#, fuzzy
msgid ""
"If you are based in France, you can purchase a number from High Connexion\n"
"                  <a href=\"http://www.highconnexion.com/en/\">High Connection</a> and connect it in a few simple steps."
msgstr ""
"\n"
"Si vous êtes basé au Brésil, vous pouvez acheter un code court à <a href=\"http://www.zenvia.com.br/\">Zenvia</a> et le connecter à TextIt \n"
"en quelques simples étapes.\n"
" "

#, fuzzy
msgid ""
"\n"
"        To finish configuring your connection you'll need to notify HighConnection of the following URL for incoming (MO) messages\n"
"        "
msgstr ""
"\n"
"Pour finir de configurer votre connexion Hub9 vous aller devoir fournir les détails suivants."

#, fuzzy
msgid ""
"If you are based in Somalia, you can get a number from\n"
"        <a href=\"http://www.hormuud.com/\">Hormuud</a> and connect it in a few simple steps."
msgstr ""
"\n"
"Si vous êtes basé au Kenya, vous pouvez acheter un code court à %(link_start)sAfrica's talking%(link_end)s et le connecter à TextIt en quelques simples étapes."

#, fuzzy
msgid ""
"\n"
"        To finish configuring your connection you'll need to notify Hormuud of the following URL for incoming (MO) messages\n"
"        "
msgstr ""
"\n"
"Pour finir de configurer votre connexion Hub9 vous aller devoir fournir les détails suivants."

#, fuzzy
#| msgid ""
#| "\n"
#| "                  Easily add a two way number you have configured with Hub9 in Indonesia.\n"
#| "\n"
#| "                "
msgid "Easily add a two way number you have configured with Hub9 in Indonesia."
msgstr ""
"\n"
"Ajouter un numéro à double sens que vous avez configuré avec Hub9 en Indonésie."

#, fuzzy
#| msgid ""
#| "\n"
#| "        To finish configuring your Hub9 connection you'll need to provide them with the following details.\n"
#| "\n"
#| "      "
msgid ""
"\n"
"        To finish configuring your Hub9 connection you'll need to provide them with the following details.\n"
"        "
msgstr ""
"\n"
"Pour finir de configurer votre connexion Hub9 vous aller devoir fournir les détails suivants."

#, fuzzy
#| msgid ""
#| "\n"
#| "        This endpoint should be called by Hub9 when new messages are received to your number. You can set the receive URL on your Hub9 account by contacting your sales agent.\n"
#| "\n"
#| "      "
msgid ""
"\n"
"                This endpoint should be called by Hub9 when new messages are received to your number.\n"
"                You can set the receive URL on your Hub9 account by contacting your sales agent.\n"
"                "
msgstr ""
"\n"
"Ce point de chute doit être appelé par Hub9 quand de nouveaux messages sont reçus pour votre numéro. Vous pouvez configurer l'URL de réception sur votre compte Hub9 en contactant votre agent de vente."

#, fuzzy
#| msgid ""
#| "\n"
#| "        This endpoint should be called by Hub9 when a message has been to the final recipient. (delivery reports)\n"
#| "        You can set the delivery callback URL on your Infobip account by contacting your sales agent.\n"
#| "\n"
#| "      "
msgid ""
"\n"
"                This endpoint should be called by Hub9 when a message has been to the final recipient. (delivery reports)\n"
"                You can set the delivery callback URL on your Hub9 account by contacting your sales agent.\n"
"                "
msgstr ""
"\n"
"Ce point de chute doit être appelé par le Hub9 quand un message a été livré à un destinataire final. (accusés de réception)\n"
"Vous pouvez configurer l'URL de rappel de réception sur votre compte Infobip en contactant votre agent de ventes. "

#, fuzzy
msgid ""
"If you have a long number or shortcode with <a href=\"https://www.i2sms.com/\">I2SMS</a> you can connect it in a few\n"
"        easy steps."
msgstr ""
"\n"
"Si vous êtes basé au Kenya, vous pouvez acheter un code court à %(link_start)sAfrica's talking%(link_end)s et le connecter à TextIt en quelques simples étapes."

#, fuzzy
#| msgid ""
#| "\n"
#| "        To finish configuring your Hub9 connection you'll need to provide them with the following details.\n"
#| "\n"
#| "      "
msgid ""
"\n"
"        To finish configuring your I2SMS channel you'll need to set the message URL for the `DEFAULT` keyword as\n"
"        below.\n"
"        "
msgstr ""
"\n"
"Pour finir de configurer votre connexion Hub9 vous aller devoir fournir les détails suivants."

#, fuzzy
msgid "Message URL"
msgstr "Message"

msgid ""
"\n"
"                You can set your message URL by visiting the <a href=\"https://mx.i2sms.net/\">I2SMS Dashboard</a>,\n"
"                creating a DEFAULT keyword and using this URL as your message URL. Select POST HTTP Variables\n"
"                and check the box for \"No URL Output\".\n"
"                "
msgstr ""

#, fuzzy
msgid "The hash of your i2SMS channel"
msgstr "Le nom de ce label"

#, fuzzy
#| msgid "Your first name"
msgid "Your i2SMS username"
msgstr "Votre prénom"

msgid "Your i2SMS password"
msgstr ""

#, fuzzy
#| msgid ""
#| "\n"
#| "                Easily add a two way number you have configured with <a href=\"http://infobip.com\">Infobip</a> using their APIs.\n"
#| "\n"
#| "              "
msgid "Easily add a two way number you have configured with <a href=\"http://infobip.com\">Infobip</a> using their APIs."
msgstr ""
"\n"
"Ajouter facilement le numéro à double sens que vous avez configuré avec<a href=\"http://infobip.com\">Infobip</a> en utilisant les APIs. "

#, fuzzy
#| msgid ""
#| "\n"
#| "        To finish configuring your Infobip connection you'll need to set the following callback URLs on the\n"
#| "        Infobip website under your account.\n"
#| "\n"
#| "      "
msgid ""
"\n"
"        To finish configuring your Infobip connection you'll need to set the following callback URLs on the Infobip website under your account.\n"
"        "
msgstr ""
"\n"
"Pour finir de configurer votre connexion Infobip vous devrez établir les rappels URLs suivants sur le \n"
"site Infobip sous votre compte."

#, fuzzy
#| msgid ""
#| "\n"
#| "        This endpoint should be called by Infobip when new messages are received to your number. You can set the receive URL on your Infobip account by contacting your sales agent.\n"
#| "\n"
#| "      "
msgid ""
"\n"
"                This endpoint should be called with a POST by Infobip when new messages are received to your number.\n"
"                You can set the receive URL on your Infobip account by contacting your sales agent.\n"
"                "
msgstr ""
"\n"
"Ce point de chute doit être appelé par Infobip quand de nouveaux messages sont reçus pour votre numéro. Vous pouvez configurer l'URL de réception sur votre compte Infobip en contactant votre agent de ventes."

#, fuzzy
#| msgid ""
#| "\n"
#| "        This endpoint should be called by Infobip when a message has been to the final recipient. (delivery reports)\n"
#| "        You can set the delivery callback URL on your Infobip account by contacting your sales agent.\n"
#| "\n"
#| "      "
msgid ""
"\n"
"                This endpoint should be called with a POST by Infobip when a message has been to the final recipient. (delivery reports)\n"
"                You can set the delivery callback URL on your Infobip account by contacting your sales agent.\n"
"                "
msgstr ""
"\n"
"Ce point de chutte doit être appelé par Infobip quand un message a été livré au destinataire final. (accusés de réception)\n"
"Vous pouvez configurer l'URL de rappel sur votre compte Infobip en contactant votre agent de ventes. "

#, fuzzy
#| msgid "Connect your Kannel instance, we'll walk you through the steps necessary to get your SMSC connection working in a few minutes."
msgid ""
"Connect your <a href=\"http://www.jasminsms.com/\" target=\"_blank\">Jasmin</a> instance that you have\n"
"                       already connected to an SMSC."
msgstr "Connecter votre instance Kannel, nous vous guiderons à travers les étapes nécessaires à l'établissement d'une bonne connexion SMSC en quelques minutes."

#, fuzzy
msgid ""
"\n"
"        As a last step you'll need to configure Jasmin to call the following URL for MO (incoming) messages.\n"
"        "
msgstr ""
"\n"
"Pour finir de configurer votre connexion Hub9 vous aller devoir fournir les détails suivants."

msgid "Push Message URL"
msgstr "Pousser l'URL du message"

#, fuzzy
#| msgid ""
#| "\n"
#| "        This endpoint will be called by Vumi when new messages are received to your number.\n"
#| "\n"
#| "      "
msgid "    This endpoint will be called by Jasmin when new messages are received to your number, it must be configured to be called as a POST"
msgstr ""
"\n"
"Vumi appellera ce paramètre quand de nouveaux messages seront reçus par votre numéro."

#, fuzzy
msgid "The short code or phone number you are connecting."
msgstr "Le pays ce numéro de téléphone est utilisé dans"

msgid "URL"
msgstr ""

msgid "The URL for the Jasmin server send path. ex: https://jasmin.gateway.io/send"
msgstr ""

#, fuzzy
#| msgid "The username to use to authenticate to Kannel, if left blank we will generate one for you"
msgid "The username to be used to authenticate to Jasmin"
msgstr "Le nom d'utilisateur à utiliser pour s'authentifier à Kannel, si laissé blanc, nous en génèrerons un pour vous."

#, fuzzy
#| msgid "The password to use to authenticate to Kannel, if left blank we will generate one for you"
msgid "The password to be used to authenticate to Jasmin"
msgstr "Le mot de passe à utiliser pour s'authentifier à Kannel, si laissé blanc, nous en génèrerons un pour vous"

msgid ""
"Add a <a href=\"https://jiochat.me\">JioChat</a> bot to send and receive messages to JioChat users\n"
"                for free. Your users will need an Android, Windows or iOS device and a JioChat account to send\n"
"                and receive messages."
msgstr ""

#, fuzzy
#| msgid ""
#| "\n"
#| "        To finish configuring your connection you'll need to set the following callback URLs on your service or aggregator.\n"
#| "\n"
#| "      "
msgid ""
"\n"
"        To finish configuring your JioChat connection, you'll need to enter the following webhook URL and token on JioChat Developer Center configuration\n"
"        "
msgstr ""
"\n"
"Pour finir de configurer votre connexion vous devrez établir les rappels URLs suivants pour votre service ou agrégateur. "

msgid "Webhook URL"
msgstr "L'URL Webhook"

#, fuzzy
#| msgid "API Token"
msgid "Token"
msgstr "Signal API"

msgid "The JioChat App ID"
msgstr ""

msgid "The JioChat App secret"
msgstr ""

msgid "Connect your <a href=\"https://junebug.praekelt.org/\" target=\"_blank\">Junebug</a> instance that you have already set up and configured."
msgstr ""

#, fuzzy
msgid ""
"\n"
"        As a last step you'll need to configure Junebug to call the following URL for MO (incoming) messages.\n"
"        "
msgstr ""
"\n"
"Pour finir de configurer votre connexion Hub9 vous aller devoir fournir les détails suivants."

#, fuzzy
#| msgid ""
#| "\n"
#| "        This endpoint will be called by Vumi when new messages are received to your number.\n"
#| "\n"
#| "      "
msgid "This endpoint will be called by Junebug when new messages are received to your number, it must be configured to be called as a POST"
msgstr ""
"\n"
"Vumi appellera ce paramètre quand de nouveaux messages seront reçus par votre numéro."

msgid "The URL for the Junebug channel. ex: https://junebug.praekelt.org/jb/channels/3853bb51-d38a-4bca-b332-8a57c00f2a48/messages.json"
msgstr ""

#, fuzzy
#| msgid "The username to use to authenticate to Kannel, if left blank we will generate one for you"
msgid "The username to be used to authenticate to Junebug"
msgstr "Le nom d'utilisateur à utiliser pour s'authentifier à Kannel, si laissé blanc, nous en génèrerons un pour vous."

#, fuzzy
#| msgid "The password to use to authenticate to Kannel, if left blank we will generate one for you"
msgid "The password to be used to authenticate to Junebug"
msgstr "Le mot de passe à utiliser pour s'authentifier à Kannel, si laissé blanc, nous en génèrerons un pour vous"

#, fuzzy
#| msgid "The username to use to authenticate to Kannel, if left blank we will generate one for you"
msgid "The token Junebug should use to authenticate"
msgstr "Le nom d'utilisateur à utiliser pour s'authentifier à Kannel, si laissé blanc, nous en génèrerons un pour vous."

#, fuzzy
#| msgid "Connect your Kannel instance, we'll walk you through the steps necessary to get your SMSC connection working in a few minutes."
msgid ""
"Connect your <a href=\"http://www.kannel.org/\" target=\"_blank\">Kannel</a> instance, we'll walk you through\n"
"                       the steps necessary to get your SMSC connection working in a few minutes."
msgstr "Connecter votre instance Kannel, nous vous guiderons à travers les étapes nécessaires à l'établissement d'une bonne connexion SMSC en quelques minutes."

msgid "The phone number or short code you are connecting"
msgstr "Le pays ce numéro de téléphone est utilisé dans"

msgid "The publicly accessible URL for your Kannel instance for sending. ex: https://kannel.macklemore.co/cgi-bin/sendsms"
msgstr "L'URL publiquement accessible pour votre instance Kannel pour envoi. ex: https://kannel.macklemore.co/cgi-bin/sendsms"

msgid "The username to use to authenticate to Kannel, if left blank we will generate one for you"
msgstr "Le nom d'utilisateur à utiliser pour s'authentifier à Kannel, si laissé blanc, nous en génèrerons un pour vous."

msgid "The password to use to authenticate to Kannel, if left blank we will generate one for you"
msgstr "Le mot de passe à utiliser pour s'authentifier à Kannel, si laissé blanc, nous en génèrerons un pour vous"

msgid "Verify SSL"
msgstr ""

msgid "Whether to verify the SSL connection (recommended)"
msgstr ""

#, fuzzy
#| msgid "Using a Local Number"
msgid "Use National Numbers"
msgstr "Utilisation d'un numéro local"

msgid "Use only the national number (no country code) when sending (not recommended)"
msgstr ""

msgid ""
"Add a <a href=\"https://line.me\">LINE</a> bot to send and receive messages to LINE users\n"
"                for free. Your users will need an Android, Windows or iOS device and a LINE account to send\n"
"                and receive messages."
msgstr ""

#, fuzzy
#| msgid "Channel:"
msgid "Channel ID"
msgstr "Relayeur:"

msgid "The Channel ID of the LINE channel for the Bot"
msgstr ""

#, fuzzy
#| msgid "The name of the video"
msgid "The Name of the Bot"
msgstr "Le nom de la vidéo"

#, fuzzy
#| msgid "API Token"
msgid "Access Token"
msgstr "Signal API"

msgid "The Access Token of the LINE Bot"
msgstr ""

msgid "The Secret of the LINE Bot"
msgstr ""

msgid "A channel with this configuration already exists."
msgstr ""

#, fuzzy
#| msgid ""
#| "\n"
#| "                Easily add a two way number you have configured with <a href=\"http://infobip.com\">Infobip</a> using their APIs.\n"
#| "\n"
#| "              "
msgid "Easily add a two way number you have configured with <a href=\"http://m3techservice.com\">M3 Tech</a> using their APIs."
msgstr ""
"\n"
"Ajouter facilement le numéro à double sens que vous avez configuré avec<a href=\"http://infobip.com\">Infobip</a> en utilisant les APIs. "

#, fuzzy
#| msgid ""
#| "\n"
#| "        To finish configuring your Hub9 connection you'll need to provide them with the following details.\n"
#| "\n"
#| "      "
msgid ""
"\n"
"        To finish configuring your connection you'll need to notify M3Tech of the following callback URLs:\n"
"        "
msgstr ""
"\n"
"Pour finir de configurer votre connexion Hub9 vous aller devoir fournir les détails suivants."

msgid "Sent URL"
msgstr "URL envoyée"

msgid "Failed URL"
msgstr "URL échoué"

#, fuzzy
#| msgid ""
#| "\n"
#| "                Easily add a two way number you have configured with <a href=\"http://infobip.com\">Infobip</a> using their APIs.\n"
#| "\n"
#| "              "
msgid "Easily add a two way number you have configured with <a href=\"http://macrokiosk.com/\">Macrokiosk</a> using their APIs."
msgstr ""
"\n"
"Ajouter facilement le numéro à double sens que vous avez configuré avec<a href=\"http://infobip.com\">Infobip</a> en utilisant les APIs. "

#, fuzzy
#| msgid ""
#| "\n"
#| "        To finish configuring your Hub9 connection you'll need to provide them with the following details.\n"
#| "\n"
#| "      "
msgid ""
"\n"
"        To finish configuring your MACROKIOSK connection you'll need to notify MACROKIOSK of the following URLs.\n"
"        "
msgstr ""
"\n"
"Pour finir de configurer votre connexion Hub9 vous aller devoir fournir les détails suivants."

#, fuzzy
#| msgid ""
#| "\n"
#| "        This endpoint will be called by Vumi when new messages are received to your number.\n"
#| "\n"
#| "      "
msgid "This endpoint should be called by MACROKIOSK when new messages are received to your number."
msgstr ""
"\n"
"Vumi appellera ce paramètre quand de nouveaux messages seront reçus par votre numéro."

#, fuzzy
#| msgid ""
#| "\n"
#| "        This endpoint will be called by Vumi when sent messages are sent or delivered.\n"
#| "\n"
#| "      "
msgid "This endpoint should be called by MACROKIOSK when the message status changes. (delivery reports)"
msgstr ""
"\n"
"Vumi appelera ce paramètre quand les messages envoyés seront transmis ou livrés."

msgid "The phone number or short code you are connecting with country code. ex: +250788123124"
msgstr "Le numéro de téléphone ou code court vous vous connectez avec le code pays. ex: +250788123124"

#, fuzzy
msgid "Sender ID"
msgstr "Envoyer l'URL"

#, fuzzy
#| msgid "The username provided by the provider to use their API"
msgid "The sender ID provided by Macrokiosk to use their API"
msgstr "Le nom d'utilisateur fournit par l'opérateur pour utiliser leur API"

#, fuzzy
#| msgid "The username provided by the provider to use their API"
msgid "The username provided by Macrokiosk to use their API"
msgstr "Le nom d'utilisateur fournit par l'opérateur pour utiliser leur API"

#, fuzzy
#| msgid "The password provided by the provider to use their API"
msgid "The password provided by Macrokiosk to use their API"
msgstr "Le mot de passe fournit par l'opérateur pour utiliser leur API"

#, fuzzy
#| msgid "The username provided by the provider to use their API"
msgid "The Service ID provided by Macrokiosk to use their API"
msgstr "Le nom d'utilisateur fournit par l'opérateur pour utiliser leur API"

#, fuzzy
#| msgid ""
#| "\n"
#| "                Easily add a two way number you have configured with <a href=\"http://infobip.com\">Infobip</a> using their APIs.\n"
#| "\n"
#| "              "
msgid "Easily add a two way number you have configured with <a href=\"https://www.mblox.com/\">Mblox</a> using their APIs."
msgstr ""
"\n"
"Ajouter facilement le numéro à double sens que vous avez configuré avec<a href=\"http://infobip.com\">Infobip</a> en utilisant les APIs. "

#, fuzzy
#| msgid ""
#| "\n"
#| "        To finish configuring your connection you'll need to set the following callback URLs on your service or aggregator.\n"
#| "\n"
#| "      "
msgid ""
"\n"
"        As a last step you'll need to set the following callback URL on your Mblox account:\n"
"        "
msgstr ""
"\n"
"Pour finir de configurer votre connexion vous devrez établir les rappels URLs suivants pour votre service ou agrégateur. "

#, fuzzy
#| msgid ""
#| "\n"
#| "        This endpoint will be called by Vumi when new messages are received to your number.\n"
#| "\n"
#| "      "
msgid "This endpoint will be called by Mblox when new messages are received to your number and for delivery reports."
msgstr ""
"\n"
"Vumi appellera ce paramètre quand de nouveaux messages seront reçus par votre numéro."

#, fuzzy
msgid "If you are based in Jamaica, you can purchase a short code from <a href=\"http://www.messangi.com/\">Messangi</a> and connect it in a few simple steps."
msgstr ""
"\n"
"Si vous êtes basé au Kenya, vous pouvez acheter un code court à %(link_start)sAfrica's talking%(link_end)s et le connecter à TextIt en quelques simples étapes."

#, fuzzy
#| msgid "To finish configuring your Zenvia connection you'll need to set the following callback URLs on your Zenvia account."
msgid ""
"\n"
"        To finish configuring your Messangi connection you'll need to set the following callback URLs on your Messangi account.\n"
"        "
msgstr "Pour finir de configurer votre connection Zenvia vous devrez établir les URLs de rappels suivants dans votre compte Zenvia."

#, fuzzy
#| msgid "To receive incoming messages, you need to set the receive URL for your Zenvia account."
msgid "To receive incoming messages, you need to set the receive URL for your Messangi account."
msgstr "Pour recevoir des messages entrants, vous devez définir l'URL de réception pour votre compte de Zenvia."

#, fuzzy
#| msgid "The Zenvia short code"
msgid "The Messangi short code"
msgstr "Le code court Zenvia"

msgid "Carrier Id"
msgstr ""

#, fuzzy
#| msgid "The Stripe charge id for this charge"
msgid "The carrier id for the Shortcode"
msgstr "La bande d'identification pour cette charge"

msgid "Public Key"
msgstr ""

#, fuzzy
msgid "The public key provided by Messangi"
msgstr "Le nom d'utilisateur fournit par l'opérateur pour utiliser leur API"

msgid "Private Key"
msgstr ""

#, fuzzy
msgid "The private key provided by Messangi"
msgstr "Le nom d'utilisateur fournit par l'opérateur pour utiliser leur API"

msgid "Instance Id"
msgstr ""

#, fuzzy
msgid "The instance id provided by Messangi"
msgstr "Le nom d'utilisateur fournit par l'opérateur pour utiliser leur API"

msgid ""
"\n"
"        If you have an <a href=\"https://www.mtarget.fr/\">Mtarget</a> account,\n"
"        you can quickly connect it using their APIs.\n"
"        "
msgstr ""

#, fuzzy
#| msgid ""
#| "\n"
#| "        To finish configuring your connection you'll need to set the following callback URLs on your service or aggregator.\n"
#| "\n"
#| "      "
msgid ""
"\n"
"        To finish connecting your channel, you need to have Mtarget configure the URLs below for your Service ID.\n"
"        "
msgstr ""
"\n"
"Pour finir de configurer votre connexion vous devrez établir les rappels URLs suivants pour votre service ou agrégateur. "

msgid "Status URL"
msgstr "Statut URL"

#, fuzzy
msgid "The service ID as provided by Mtarget"
msgstr "Le nom d'utilisateur fournit par l'opérateur pour utiliser leur API"

#, fuzzy
#| msgid ""
#| "\n"
#| "                Easily add a two way number you have configured with <a href=\"http://infobip.com\">Infobip</a> using their APIs.\n"
#| "\n"
#| "              "
msgid "Easily add a two way number you have configured with <a href=\"https://www.nexmo.com/\">Nexmo</a> using their APIs."
msgstr ""
"\n"
"Ajouter facilement le numéro à double sens que vous avez configuré avec<a href=\"http://infobip.com\">Infobip</a> en utilisant les APIs. "

msgid ""
"\n"
"        Your Nexmo configuration URLs are as follows. These should have been set up automatically when claiming your number, but if not you can set them from your Nexmo dashboard.\n"
"        "
msgstr ""

msgid "Callback URL for Inbound Messages"
msgstr ""

#, fuzzy
msgid "The callback URL is called by Nexmo when you receive new incoming messages."
msgstr ""
"\n"
"Vumi appelera ce paramètre quand les messages envoyés seront transmis ou livrés."

msgid "Callback URL for Delivery Receipt"
msgstr ""

#, fuzzy
msgid "The delivery URL is called by Nexmo when a message is successfully delivered to a recipient."
msgstr ""
"\n"
"Vumi appelera ce paramètre quand les messages envoyés seront transmis ou livrés."

#, fuzzy
#| msgid "Incoming Call"
msgid "Callback URL for Incoming Call"
msgstr "Appel entrant"

#, fuzzy
msgid "The callback URL is called by Nexmo when you receive an incoming call."
msgstr ""
"\n"
"Vumi appelera ce paramètre quand les messages envoyés seront transmis ou livrés."

msgid "The phone number being added"
msgstr "Le numéro de téléphone est ajouté"

#, fuzzy
msgid "That number is not currently supported."
msgstr "Désolé, le numéro que vous avez choisi ne peut pas être pris en charge."

msgid "There was a problem claiming that number, please check the balance on your account. Note that you can only claim numbers after adding credit to your Nexmo account."
msgstr "Il y a eu un problème pour valider ce numéro, veuillez vérifier le solde de votre compte. Prière de noter que vous ne pouvez réclamer des numéros qu'après avoir rajouter du crédit à votre compte Nexmo."

msgid "There was a problem claiming that number, please check the balance on your account."
msgstr "Il y a eu un problème pour réclamer ce numéro, prière de verifier le solde de votre compte."

#, fuzzy
msgid "If you are based in Trinidad & Tobago, you can purchase a short code from <a href=\"http://www.novotechnologyinc.com/\">Novo</a> and connect it in a few simple steps."
msgstr ""
"\n"
"Si vous êtes basé au Brésil, vous pouvez acheter un code court à <a href=\"http://www.zenvia.com.br/\">Zenvia</a> et le connecter à TextIt \n"
"en quelques simples étapes.\n"
" "

#, fuzzy
#| msgid "To receive incoming messages, you need to set the receive URL for your Zenvia account."
msgid "To receive incoming messages, you need to set the receive URL for your Novo account."
msgstr "Pour recevoir des messages entrants, vous devez définir l'URL de réception pour votre compte de Zenvia."

#, fuzzy
#| msgid "The Zenvia short code"
msgid "The Novo short code"
msgstr "Le code court Zenvia"

msgid "Merchant ID"
msgstr ""

msgid "The merchant id to compose your Merchant URL provided by Novo"
msgstr ""

msgid "Merchant Secret"
msgstr ""

#, fuzzy
#| msgid "Your account name on Zenvia"
msgid "The merchant secret provided by Novo"
msgstr "Votre nom de compte sur Zenvia"

#, fuzzy
msgid "If you are based in Uzbekistan, you can purchase a short code from <a href=\"http://playmobile.uz/\">Play Mobile</a> and connect it in a few simple steps."
msgstr ""
"\n"
"Si vous êtes basé au Kenya, vous pouvez acheter un code court à %(link_start)sAfrica's talking%(link_end)s et le connecter à TextIt en quelques simples étapes."

#, fuzzy
#| msgid ""
#| "\n"
#| "        To finish configuring your Hub9 connection you'll need to provide them with the following details.\n"
#| "\n"
#| "      "
msgid ""
"\n"
"        To finish configuring your Play Mobile connection you'll need to notify Play Mobile of the following URL.\n"
"        "
msgstr ""
"\n"
"Pour finir de configurer votre connexion Hub9 vous aller devoir fournir les détails suivants."

#, fuzzy
#| msgid "To receive incoming messages, you need to set the receive URL for your Zenvia account."
msgid "To receive incoming messages, you need to set the receive URL for your Play Mobile account."
msgstr "Pour recevoir des messages entrants, vous devez définir l'URL de réception pour votre compte de Zenvia."

#, fuzzy
#| msgid "Failed URL"
msgid "Base URL"
msgstr "URL échoué"

msgid "The base URL for PlayMobile"
msgstr ""

#, fuzzy
#| msgid "Zenvia Short Code"
msgid "Shortcode"
msgstr "Code court  de Zenvia "

#, fuzzy
#| msgid ""
#| "\n"
#| "                Easily add a two way number you have configured with <a href=\"http://infobip.com\">Infobip</a> using their APIs.\n"
#| "\n"
#| "              "
msgid "Easily add a two way number you have configured with <a href=\"https://www.plivo.com/\">Plivo</a> using their APIs."
msgstr ""
"\n"
"Ajouter facilement le numéro à double sens que vous avez configuré avec<a href=\"http://infobip.com\">Infobip</a> en utilisant les APIs. "

#, fuzzy
#| msgid "There was a problem claiming that number, please check the balance on your account."
msgid "There was a problem updating that number, please try again."
msgstr "Il y a eu un problème pour réclamer ce numéro, prière de verifier le solde de votre compte."

#, fuzzy
#| msgid ""
#| "\n"
#| "                Easily add a two way number you have configured with <a href=\"http://infobip.com\">Infobip</a> using their APIs.\n"
#| "\n"
#| "              "
msgid "Easily add a two way number you have configured with <a href=\"http://www.redrabbitsms.com/\">Red Rabbit</a> using their APIs."
msgstr ""
"\n"
"Ajouter facilement le numéro à double sens que vous avez configuré avec<a href=\"http://infobip.com\">Infobip</a> en utilisant les APIs. "

#, fuzzy
msgid ""
"If you are based in Somalia, you can integrate with Shaqodoon to send\n"
"                       and receive messages on your shortcode."
msgstr ""
"\n"
"Ajouter instantanément un numéro de téléphone dans l'indicatif régional de votre choix à partir de votre connexion"

#, fuzzy
msgid ""
"\n"
"        To finish configuring your Shaqodoon connection you'll need to provide Shaqodoon with the following delivery\n"
"        URL for incoming messages to {{ channel.address }}.\n"
"        "
msgstr ""
"\n"
"Pour finir de configurer votre connexion Hub9 vous aller devoir fournir les détails suivants."

#, fuzzy
msgid "The short code you are connecting with."
msgstr "Le pays ce numéro de téléphone est utilisé dans"

#, fuzzy
msgid "The url provided to deliver messages"
msgstr "L'URN du contact qui délivre ce message"

#, fuzzy
msgid "The username provided to use their API"
msgstr "Le nom d'utilisateur fournit par l'opérateur pour utiliser leur API"

#, fuzzy
msgid "The password provided to use their API"
msgstr "Le mot de passe fournit par l'opérateur pour utiliser leur API"

#, fuzzy
#| msgid ""
#| "\n"
#| "                Easily add a two way number you have configured with <a href=\"http://infobip.com\">Infobip</a> using their APIs.\n"
#| "\n"
#| "              "
msgid "Easily add a two way number you have with <a href=\"http://www.signalwire.com/\">SignalWire</a> using their APIs."
msgstr ""
"\n"
"Ajouter facilement le numéro à double sens que vous avez configuré avec<a href=\"http://infobip.com\">Infobip</a> en utilisant les APIs. "

#, fuzzy
#| msgid "Your phone number is now connected."
msgid ""
"\n"
"        Your SignalWire channel is now connected.\n"
"        "
msgstr "Votre numéro de téléphone est maintenant connecté."

#, fuzzy
#| msgid ""
#| "\n"
#| "        This endpoint will be called by Vumi when new messages are received to your number.\n"
#| "\n"
#| "      "
msgid "This endpoint will be called by SignalWire when new messages are received to your number."
msgstr ""
"\n"
"Vumi appellera ce paramètre quand de nouveaux messages seront reçus par votre numéro."

#, fuzzy
#| msgid "The phone number or short code you are connecting"
msgid "The phone number or short code you are connecting."
msgstr "Le pays ce numéro de téléphone est utilisé dans"

msgid "Domain"
msgstr ""

msgid "The domain for your account ex: rapid.signalwire.com"
msgstr ""

#, fuzzy
#| msgid "Secret"
msgid "Project Key"
msgstr "Secret"

msgid "The key for your project ex: 990c5c10-bf8f-4156-b014-44282e60b3a1"
msgstr ""

msgid "The API token to use to authenticate ex: FPd199eb93e878f8a3tw9ttna313914tnauwy"
msgstr ""

#, fuzzy
#| msgid ""
#| "\n"
#| "                Easily add a two way number you have configured with <a href=\"http://infobip.com\">Infobip</a> using their APIs.\n"
#| "\n"
#| "              "
msgid "Easily add a two way number you have configured with <a href=\"http://smscentral.com.np/\">SMSCentral</a> using their APIs."
msgstr ""
"\n"
"Ajouter facilement le numéro à double sens que vous avez configuré avec<a href=\"http://infobip.com\">Infobip</a> en utilisant les APIs. "

#, fuzzy
#| msgid ""
#| "\n"
#| "        To finish configuring your Hub9 connection you'll need to provide them with the following details.\n"
#| "\n"
#| "      "
msgid ""
"\n"
"        To finish configuring your SMSCentral connection you'll need to notify SMSCentral of the following URL.\n"
"        "
msgstr ""
"\n"
"Pour finir de configurer votre connexion Hub9 vous aller devoir fournir les détails suivants."

#, fuzzy
#| msgid ""
#| "\n"
#| "        This endpoint will be called by Vumi when new messages are received to your number.\n"
#| "\n"
#| "      "
msgid "This endpoint should be called by SMSCentral when new messages are received to your number."
msgstr ""
"\n"
"Vumi appellera ce paramètre quand de nouveaux messages seront reçus par votre numéro."

#, fuzzy
#| msgid ""
#| "\n"
#| "                Easily add a two way number you have configured with <a href=\"http://infobip.com\">Infobip</a> using their APIs.\n"
#| "\n"
#| "              "
msgid "Easily add a two way number you have configured with <a href=\"https://bulk.startmobile.ua/\">Start Mobile</a> using their APIs."
msgstr ""
"\n"
"Ajouter facilement le numéro à double sens que vous avez configuré avec<a href=\"http://infobip.com\">Infobip</a> en utilisant les APIs. "

#, fuzzy
#| msgid ""
#| "\n"
#| "        To finish configuring your Hub9 connection you'll need to provide them with the following details.\n"
#| "\n"
#| "      "
msgid ""
"\n"
"        To finish configuring your Start connection you'll need to notify Start of the following receiving URL.\n"
"        "
msgstr ""
"\n"
"Pour finir de configurer votre connexion Hub9 vous aller devoir fournir les détails suivants."

#, fuzzy
#| msgid ""
#| "\n"
#| "        This endpoint will be called by Vumi when new messages are received to your number.\n"
#| "\n"
#| "      "
msgid "This endpoint should be called by Start when new messages are received to your number."
msgstr ""
"\n"
"Vumi appellera ce paramètre quand de nouveaux messages seront reçus par votre numéro."

msgid ""
"Add a <a href=\"https://telegram.org\">Telegram</a> bot to send and receive messages to Telegram\n"
"    users for free. Your users will need an Android, Windows or iOS device and a Telegram account to send and receive\n"
"    messages."
msgstr ""

msgid "Authentication Token"
msgstr ""

msgid "The Authentication token for your Telegram Bot"
msgstr ""

msgid "A telegram channel for this bot already exists on your account."
msgstr ""

#, fuzzy
#| msgid "Invalid claim code, please check and try again."
msgid "Your authentication token is invalid, please check and try again"
msgstr "Code Claim invalide, s'il vous plaît vérifier et essayer à nouveau."

#, fuzzy
msgid ""
"If you have a number with <a href=\"https://thinq.com\">ThinQ</a> you can connect it in a few easy steps to\n"
"        automate your SMS numbers."
msgstr ""
"\n"
"Si vous êtes basé au Kenya, vous pouvez acheter un code court à %(link_start)sAfrica's talking%(link_end)s et le connecter à TextIt en quelques simples étapes."

#, fuzzy
#| msgid ""
#| "\n"
#| "        To finish configuring your Africa's Talking connection you'll need to set the following callback URLs on the\n"
#| "        Africa's Talking website under your account.\n"
#| "\n"
#| "      "
msgid ""
"\n"
"        To finish configuring your ThinQ connection you'll need to set the following callback URLs\n"
"        on the ThinQ website on the SMS -> SMS Configuration page.\n"
"        "
msgstr ""
"\n"
"Pour finir de configurer votre connection Africa's Talking vous devrez établir les rappels URLs suivants sur le\n"
"site Africa's Talking sous votre compte."

#, fuzzy
#| msgid "Configuration"
msgid "Inbound SMS Configuration"
msgstr "Configuration"

msgid ""
"\n"
"                Set your Inbound SMS Configuration URL to the above, making sure you select \"URL\" for Attachment Type.\n"
"                "
msgstr ""

#, fuzzy
#| msgid "Configuration"
msgid "Outbound SMS Configuration"
msgstr "Configuration"

msgid ""
"\n"
"                Set your Delivery Confirmation URL to the above, making sure you select \"Form-Data\" as the Delivery\n"
"                Notification Format.\n"
"                "
msgstr ""

#, fuzzy
#| msgid "Your Twilio Account SID"
msgid "Your ThinQ account id"
msgstr "Votre compte Twilio SID"

#, fuzzy
msgid "The ThinQ number you want to connect"
msgstr "Le pays ce numéro de téléphone est utilisé dans"

msgid "United States"
msgstr "États-Unis"

#, fuzzy
#| msgid "The file name for our export"
msgid "The user name for you API token"
msgstr "Le nom de fichier pour notre exportation"

#, fuzzy
#| msgid "Your API Token is"
msgid "Your API token"
msgstr "Votre API Token est"

#, fuzzy
#| msgid "Invalid phone number, please include the country code. ex: +250788123123"
msgid "Invalid phone number, please include the country code. ex: +12065551212"
msgstr "Numéro de téléphone incorrect, s'il vous plaît inclure le code du pays. ex: +250788123123"

#, fuzzy
#| msgid ""
#| "\n"
#| "                Easily add a two way number you have configured with <a href=\"http://infobip.com\">Infobip</a> using their APIs.\n"
#| "\n"
#| "              "
msgid "Easily add a two way number you have configured with <a href=\"https://www.twilio.com/\">Twilio</a> using their APIs."
msgstr ""
"\n"
"Ajouter facilement le numéro à double sens que vous avez configuré avec<a href=\"http://infobip.com\">Infobip</a> en utilisant les APIs. "

msgid "Short code not found on your Twilio Account. Please check you own the short code and Try again"
msgstr ""

msgid ""
"\n"
"        You can connect a messaging service from your Twilio account to benefit from <a href=\"https://www.twilio.com/copilot\">Twilio Copilot features</a></br>\n"
"        "
msgstr ""

#, fuzzy
#| msgid ""
#| "\n"
#| "        To finish configuring your connection you'll need to set the following callback URLs on your service or aggregator.\n"
#| "\n"
#| "      "
msgid ""
"\n"
"        To finish configuring your Twilio Messaging Service connection you'll need to add the following URL in your Messaging Service Inbound Settings.\n"
"        "
msgstr ""
"\n"
"Pour finir de configurer votre connexion vous devrez établir les rappels URLs suivants pour votre service ou agrégateur. "

#, fuzzy
#| msgid "Receive URL"
msgid "Request URL"
msgstr "URL reçu"

#, fuzzy
#| msgid ""
#| "\n"
#| "        This endpoint will be called by Vumi when new messages are received to your number.\n"
#| "\n"
#| "      "
msgid "This endpoint should be called by Twilio when new messages are received by your Messaging Service."
msgstr ""
"\n"
"Vumi appellera ce paramètre quand de nouveaux messages seront reçus par votre numéro."

msgid "Messaging Service SID"
msgstr ""

msgid "The Twilio Messaging Service SID"
msgstr ""

msgid ""
"\n"
"        Connect to a service that speaks TwiML. You can use this to connect to TwiML compatible services outside of Twilio.\n"
"        "
msgstr ""

#, fuzzy
#| msgid ""
#| "\n"
#| "        To finish configuring your connection you'll need to set the following callback URLs on your service or aggregator.\n"
#| "\n"
#| "      "
msgid ""
"\n"
"        To finish configuring your TwiML REST API channel you'll need to add the following URL in your TwiML REST API instance.\n"
"        "
msgstr ""
"\n"
"Pour finir de configurer votre connexion vous devrez établir les rappels URLs suivants pour votre service ou agrégateur. "

msgid "TwiML REST API Host"
msgstr ""

msgid "The endpoint which will receive Twilio API requests for this channel"
msgstr ""

msgid "Incoming messages for this channel will be sent to this endpoint."
msgstr ""

#, fuzzy
#| msgid "Message"
msgid "Messaging"
msgstr "Message"

msgid "Voice"
msgstr ""

msgid "Both"
msgstr ""

#, fuzzy
#| msgid "The phone number with country code or short code you are connecting. ex: +250788123124 or 15543"
msgid "The phone number without country code or short code you are connecting."
msgstr "Le numéro de téléphone avec le code de pays ou code court avec lequel vous vous connectez. ex: +250788123124 ou 15543"

#, fuzzy
#| msgid "The publicly accessible URL for your Kannel instance for sending. ex: https://kannel.macklemore.co/cgi-bin/sendsms"
msgid "The publicly accessible URL for your TwiML REST API instance ex: https://api.twilio.com"
msgstr "L'URL publiquement accessible pour votre instance Kannel pour envoi. ex: https://kannel.macklemore.co/cgi-bin/sendsms"

#, fuzzy
#| msgid "User Role"
msgid "Role"
msgstr "Rôle de l'utilisateur"

#, fuzzy
msgid "Choose the role that this channel supports"
msgstr "Quel pays cet indicatif appartient"

msgid "The Account SID to use to authenticate to the TwiML REST API"
msgstr ""

msgid "The Account Token to use to authenticate to the TwiML REST API"
msgstr ""

#, fuzzy
#| msgid "at around the same time."
msgid "Max active calls at the same time"
msgstr "à peu prés au même moment."

msgid ""
"Send and receive messages on Twitter using their\n"
"        <a href=\"https://developer.twitter.com/en/docs/accounts-and-users/subscribe-account-activity/overview\">\n"
"        Twitter Activity API.</a> You will have to apply for Twitter API access and create a Twitter application."
msgstr ""

#, fuzzy
#| msgid "Conversation Key"
msgid "Consumer API Key"
msgstr "Clé de conversation"

#, fuzzy
#| msgid "Conversation Key"
msgid "Consumer API Secret Key"
msgstr "Clé de conversation"

#, fuzzy
#| msgid "API Token"
msgid "Access Token Secret"
msgstr "Signal API"

#, fuzzy
#| msgid "Edit Name"
msgid "Environment Name"
msgstr "Modifier le nom"

msgid "The provided Twitter credentials do not appear to be valid."
msgstr ""

#, fuzzy
msgid "Use a <a href=\"http://verboice.instedd.org\">Verboice</a> connection to leverage in-country SIP connections for building voice (IVR) flows."
msgstr ""
"\n"
"Connecter facilement votre compte <a href=\"http://vumi.com/\">Vumi</a>pour bénéficier de la messagerie bidirectionnelle à travers différents médiums. "

#, fuzzy
msgid ""
"\n"
"        To finish configuring your connection you'll need to set the following status callback URL for your Verboice project\n"
"        "
msgstr ""
"\n"
"Pour finir de configurer votre connexion vous devrez établir les rappels URLs suivants pour votre service ou agrégateur. "

#, fuzzy
msgid "Status Callback URL"
msgstr "URL de rappel"

msgid "The username provided by the provider to use their API"
msgstr "Le nom d'utilisateur fournit par l'opérateur pour utiliser leur API"

msgid "The password provided by the provider to use their API"
msgstr "Le mot de passe fournit par l'opérateur pour utiliser leur API"

#, fuzzy
msgid "Channel Name"
msgstr "Channel l'alarmes"

msgid "The Verboice channel that will be handling your calls"
msgstr ""

msgid "The message send to user who have not yet subscribed to the channel, changes may take up to 30 seconds to take effect"
msgstr ""

msgid ""
"\n"
"        Connect a <a href=\"http://viber.com/en/\">Viber</a> public channel to send and receive messages to\n"
"        Viber users for free. Your users will need an Android, Windows or iOS device and a Viber account to send and receive\n"
"        messages.\n"
"        "
msgstr ""

msgid ""
"\n"
"        Your Viber channel is connected. If needed the webhook endpoints are listed below.\n"
"        "
msgstr ""

msgid "The authentication token provided by Viber"
msgstr ""

msgid ""
"\n"
"        If you have an <a href=\"https://wavy.global/en/\">Movile/Wavy</a> number,\n"
"        you can quickly connect it using their APIs.\n"
"        "
msgstr ""

#, fuzzy
#| msgid ""
#| "\n"
#| "        To finish configuring your connection you'll need to set the following callback URLs on your service or aggregator.\n"
#| "\n"
#| "      "
msgid ""
"\n"
"        To finish connecting your channel, you need to have Movile/Wavy configure the URL below for your number.\n"
"        "
msgstr ""
"\n"
"Pour finir de configurer votre connexion vous devrez établir les rappels URLs suivants pour votre service ou agrégateur. "

#, fuzzy
#| msgid ""
#| "\n"
#| "        This endpoint will be called by Vumi when new messages are received to your number.\n"
#| "\n"
#| "      "
msgid "This URL should be called by Movile/Wavy when new messages are received."
msgstr ""
"\n"
"Vumi appellera ce paramètre quand de nouveaux messages seront reçus par votre numéro."

#, fuzzy
#| msgid ""
#| "\n"
#| "        To receive delivery and acknowledgement of sent messages, you need to set the status URL\n"
#| "        for your Zenvia account.\n"
#| "\n"
#| "      "
msgid "To receive the acknowledgement of sent messages, you need to set the Sent URL for your Movile/Wavy account."
msgstr ""
"\n"
"Pour recevoir confirmation de messages livrés et envoyés, vous devez configurer l'URL de statut \n"
"pour votre compte Zenvia."

#, fuzzy
#| msgid "To receive incoming messages, you need to set the receive URL for your Zenvia account."
msgid "To receive delivery of delivered messages, you need to set the Delivered URL for your Movile/Wavy account."
msgstr "Pour recevoir des messages entrants, vous devez définir l'URL de réception pour votre compte de Zenvia."

#, fuzzy
#| msgid "The file name for our export"
msgid "The username for your Movile/Wavy account"
msgstr "Le nom de fichier pour notre exportation"

#, fuzzy
#| msgid "The file name for our export"
msgid "The Authentication Token for your Movile/Wavy account"
msgstr "Le nom de fichier pour notre exportation"

msgid ""
"Add a <a href=\"https://wechat.com\">WeChat</a> bot to send and receive messages to WeChat users\n"
"                for free. Your users will need an Android, Windows or iOS device and a WeChat account to send\n"
"                and receive messages."
msgstr ""

#, fuzzy
#| msgid ""
#| "\n"
#| "        To finish configuring your connection you'll need to set the following callback URLs on your service or aggregator.\n"
#| "\n"
#| "      "
msgid ""
"\n"
"        To finish configuring your WeChat connection, you'll need to enter the following webhook URL and token on WeChat Official Accounts Platform\n"
"        "
msgstr ""
"\n"
"Pour finir de configurer votre connexion vous devrez établir les rappels URLs suivants pour votre service ou agrégateur. "

msgid "The WeChat App ID"
msgstr ""

msgid "The WeChat App secret"
msgstr ""

#, fuzzy
msgid "Message Templates"
msgstr "Message"

msgid "If you have an enterprise WhatsApp account, you can connect it to communicate with your contacts"
msgstr ""

#, python-format
msgid "Unable to register callbacks: %s"
msgstr ""

#, fuzzy, python-format
#| msgid "Invalid group or contact id"
msgid "Unable to configure channel: %s"
msgstr "Groupe non valide ou Contact ID"

msgid "Contacts refresh begun, it may take a few minutes to complete."
msgstr ""

msgid "Your enterprise WhatsApp number"
msgstr ""

msgid "The base URL for your WhatsApp enterprise installation"
msgstr ""

#, fuzzy
#| msgid "The file name for our export"
msgid "The username to access your WhatsApp enterprise account"
msgstr "Le nom de fichier pour notre exportation"

#, fuzzy
#| msgid "The password to use to authenticate to Kannel, if left blank we will generate one for you"
msgid "The password to access your WhatsApp enterprise account"
msgstr "Le mot de passe à utiliser pour s'authentifier à Kannel, si laissé blanc, nous en génèrerons un pour vous"

msgid "Templates Domain"
msgstr ""

msgid "Which domain to retrieve the message templates from"
msgstr ""

msgid "The Facebook waba-id that will be used for template syncing"
msgstr ""

#, fuzzy
#| msgid "The number of commands that we gave the channel"
msgid "The Facebook access token that will be used for syncing"
msgstr "Le nombre de commandes que nous avons donné le channel"

#, fuzzy
#| msgid "The file name for our export"
msgid "The namespace for your WhatsApp templates"
msgstr "Le nom de fichier pour notre exportation"

#, fuzzy
#| msgid "Please enter at least 8 characters"
msgid "Please enter a valid phone number"
msgstr "S'il vous plaît entrer au moins 8 caractères"

msgid "Unable to check WhatsApp enterprise account, please check username and password"
msgstr ""

msgid "Unable to access Facebook templates, please check user id and access token and make sure the whatsapp_business_management permission is enabled"
msgstr ""

#, fuzzy
msgid ""
"\n"
"        If you are based in Uganda, you can integrate with <a href=\"http://www.yo.co.ug/\">Yo!</a> to send\n"
"        and receive messages on your shortcode.\n"
"        "
msgstr ""
"\n"
"Ajouter instantanément un numéro de téléphone dans l'indicatif régional de votre choix à partir de votre connexion"

#, fuzzy
#| msgid ""
#| "\n"
#| "        To finish configuring your Hub9 connection you'll need to provide them with the following details.\n"
#| "\n"
#| "      "
msgid ""
"\n"
"        To finish configuring your Yo! connection you'll need to notify Yo! of the following inbound SMS URL.\n"
"        "
msgstr ""
"\n"
"Pour finir de configurer votre connexion Hub9 vous aller devoir fournir les détails suivants."

msgid "Inbound SMS URL"
msgstr ""

#, fuzzy
#| msgid ""
#| "\n"
#| "        This endpoint will be called by Vumi when new messages are received to your number.\n"
#| "\n"
#| "      "
msgid "This URL should be called with a GET by Yo! when new incoming messages are received on your shortcode."
msgstr ""
"\n"
"Vumi appellera ce paramètre quand de nouveaux messages seront reçus par votre numéro."

#, fuzzy
#| msgid "Account Key"
msgid "Account Number"
msgstr "Compte clé"

msgid "Your Yo! account YBS account number"
msgstr ""

#, fuzzy
#| msgid "Password"
msgid "Gateway Password"
msgstr "Mot de passe"

msgid "Your Yo! SMS Gateway password"
msgstr ""

#, fuzzy
msgid "If you are based in Brazil, you can purchase a short code from <a href=\"http://www.zenvia.com.br/\">Zenvia</a> and connect it in a few simple steps."
msgstr ""
"\n"
"Si vous êtes basé au Brésil, vous pouvez acheter un code court à <a href=\"http://www.zenvia.com.br/\">Zenvia</a> et le connecter à TextIt \n"
"en quelques simples étapes.\n"
" "

#, fuzzy
#| msgid "To finish configuring your Zenvia connection you'll need to set the following callback URLs on your Zenvia account."
msgid ""
"\n"
"        To finish configuring your Zenvia connection you'll need to set the following callback URLs on your Zenvia account.\n"
"        "
msgstr "Pour finir de configurer votre connection Zenvia vous devrez établir les URLs de rappels suivants dans votre compte Zenvia."

#, fuzzy
#| msgid ""
#| "\n"
#| "        To receive delivery and acknowledgement of sent messages, you need to set the status URL\n"
#| "        for your Zenvia account.\n"
#| "\n"
#| "      "
msgid "To receive delivery and acknowledgement of sent messages, you need to set the status URL for your Zenvia account."
msgstr ""
"\n"
"Pour recevoir confirmation de messages livrés et envoyés, vous devez configurer l'URL de statut \n"
"pour votre compte Zenvia."

msgid "To receive incoming messages, you need to set the receive URL for your Zenvia account."
msgstr "Pour recevoir des messages entrants, vous devez définir l'URL de réception pour votre compte de Zenvia."

msgid "The Zenvia short code"
msgstr "Le code court Zenvia"

#, fuzzy
#| msgid "Your account name on Zenvia"
msgid "The account username provided by Zenvia"
msgstr "Votre nom de compte sur Zenvia"

#, fuzzy
msgid "The account password provided by Zenvia"
msgstr "Le mot de passe fournit par l'opérateur pour utiliser leur API"

msgid "United Kingdom"
msgstr "Royaume-Uni"

msgid "Scension Island"
msgstr ""

msgid "Kosovo"
msgstr ""

msgid "POST Required"
msgstr "POST requis"

#, fuzzy, python-format
#| msgid "Connect Kannel"
msgid "Connect %(channel_type)s"
msgstr "Connecter Kannel"

#, fuzzy
#| msgid ""
#| "\n"
#| "        You can connect your <a href=\"http://infobip.com\">Infobip</a> number by entering your number, username and password\n"
#| "        here.\n"
#| "\n"
#| "      "
msgid "You can connect your number by entering your credentials here."
msgstr ""
"\n"
"Vous pouvez connecter votre <a href=\"http://infobip.com\">numéro</a> Infobip en inscrivant votre numéro, nom d'utilisateur et mot de passe ici."

#, fuzzy
msgid "Sorry, you need to have an organization to add numbers. You can still test things out for free using an Android phone."
msgstr "Vous pouvez toujours tester des choses gratuitement avec un téléphone Android."

#, fuzzy
msgid "Sorry, the number you chose is not supported. You can still deploy in any country using your own SIM card and an Android phone."
msgstr "Vous pouvez toujours déployer textit dans n'importe quel pays en utilisant votre propre carte SIM et un téléphone Android."

#, python-format
msgid "That number is already connected (%s)"
msgstr "Ce nombre est déjà connecté (%s)"

#, fuzzy, python-format
#| msgid "That number is already connected to another account - %s (%s)"
msgid "That number is already connected to another account - %(org)s (%(user)s)"
msgstr "Ce nombre est déjà connecté à un autre compte -%s (%s)"

msgid "An error occurred connecting your Twilio number, try removing your Twilio account, reconnecting it and trying again."
msgstr ""

msgid "The claim code from your Android phone"
msgstr "Le code de claim à partir de votre téléphone Android"

msgid "The phone number of the phone"
msgstr "Le numéro de téléphone du téléphone"

msgid "Invalid claim code, please check and try again."
msgstr "Code Claim invalide, s'il vous plaît vérifier et essayer à nouveau."

msgid "Invalid phone number, try again."
msgstr "Numéro de téléphone incorrect, essayez à nouveau."

msgid "Another channel has this number. Please remove that channel first."
msgstr ""

#, fuzzy
msgid "The number or address of this channel"
msgstr "Le nom de ce label"

#, fuzzy
msgid "Phone number of this device"
msgstr "Le numéro de téléphone pour cet appel"

#, fuzzy
msgid "Twitter handle of this channel"
msgstr "Le nom de ce label"

msgid "Edit"
msgstr "Modifier"

msgid "Disable Bulk Sending"
msgstr "Désactiver l'envoi groupé"

msgid "Enable Bulk Sending"
msgstr "Activer l'envoi massif"

msgid "Disable Voice Calling"
msgstr "Désactiver les appels vocaux"

msgid "Remove"
msgstr "Supprimer"

msgid "Whitelist Domain"
msgstr ""

#, fuzzy
#| msgid "Incoming"
msgid "Incoming Text"
msgstr "Entrant"

#, fuzzy
#| msgid "Outgoing"
msgid "Outgoing Text"
msgstr "Sortant"

#, fuzzy
#| msgid "Incoming"
msgid "Incoming IVR"
msgstr "Entrant"

#, fuzzy
#| msgid "Outgoing"
msgid "Outgoing IVR"
msgstr "Sortant"

msgid "An error occured contacting the Facebook API"
msgstr ""

msgid "Remove Android"
msgstr "Retirer Android"

msgid "We have disconnected your Twilio number. If you do not need this number you can delete it from the Twilio website."
msgstr ""

#, fuzzy
#| msgid "Your flow has been removed."
msgid "Your channel has been removed."
msgstr "Votre flux a été supprimé."

#, fuzzy, python-format
#| msgid "We encountered an error removing your channel, please try again later."
msgid "Twilio reported an error removing your channel (Twilio error %s). Please try again later."
msgstr "Nous avons rencontré une erreur de retrait de votre channel, s'il vous plaît réessayer plus tard."

msgid "We encountered an error removing your channel, please try again later."
msgstr "Nous avons rencontré une erreur de retrait de votre channel, s'il vous plaît réessayer plus tard."

msgid "Save Changes"
msgstr "Enregistrer les modifications"

#, fuzzy
msgid "or"
msgstr "orgs"

msgid "A connection to a Nexmo account is required"
msgstr "Une connexion à un compte Nexmo est nécessaire"

#, fuzzy
#| msgid "A connection to a Nexmo account is required"
msgid "A connection to a Twilio account is required"
msgstr "Une connexion à un compte Nexmo est nécessaire"

msgid "Sorry, a caller cannot be added for that number"
msgstr "Désolé, un appelant ne peut être ajouté à ce numéro"

#, fuzzy
#| msgid "Connect your Android phone"
msgid "Connect Android Channel"
msgstr "connecter un téléphone Android"

#, fuzzy
msgid "Channels"
msgstr "Channel"

msgid "Unknown"
msgstr "inconnu"

msgid "The area code you want to search for a new number in"
msgstr "Le code de zone que vous souhaitez rechercher pour un nouveau numéro dans"

msgid "Sorry, no numbers found, please enter another area code and try again."
msgstr "Désolés, aucun numéro, s'il vous plaît entrer un autre code de zone et essayez à nouveau."

#, fuzzy
#| msgid "Sorry, no numbers found, please enter another area code and try again."
msgid "Sorry, no numbers found, please enter another pattern and try again."
msgstr "Désolés, aucun numéro, s'il vous plaît entrer un autre code de zone et essayez à nouveau."

msgid "Calls"
msgstr ""

#, fuzzy
#| msgid "The name of your organization"
msgid "The name of your LUIS app"
msgstr "Le nom de votre organisation"

#, fuzzy
#| msgid "The file name for our export"
msgid "The id for your LUIS app"
msgstr "Le nom de fichier pour notre exportation"

msgid "The name of the version of your LUIS app to use"
msgstr ""

#, fuzzy
#| msgid "The file name for our export"
msgid "The primary key for your LUIS app"
msgstr "Le nom de fichier pour notre exportation"

msgid "The endpoint URL for your LUIS app"
msgstr ""

#, fuzzy
#| msgid "Invalid claim code, please check and try again."
msgid "Unable to get intents for your app, please check credentials and try again"
msgstr "Code Claim invalide, s'il vous plaît vérifier et essayer à nouveau."

#, fuzzy
#| msgid "Your last name"
msgid "Your app's name"
msgstr "Votre nom"

msgid "Your app's ID"
msgstr ""

msgid "Your app's server access token"
msgstr ""

#, fuzzy
#| msgid "Invalid claim code, please check and try again."
msgid "Unable to access wit.ai with credentials, please check and try again"
msgstr "Code Claim invalide, s'il vous plaît vérifier et essayer à nouveau."

msgid "Unable to get intent entity, make sure you have at least one intent defined"
msgstr ""

#, fuzzy
#| msgid "Connect Hub9"
msgid "Connect"
msgstr "Connectez Hub9"

#, fuzzy
#| msgid "Delete"
msgid "Delete Classifier"
msgstr "Effacer"

#, fuzzy
#| msgid "Your flow has been removed."
msgid "Your classifier has been deleted."
msgstr "Votre flux a été supprimé."

msgid "Delete"
msgstr "Effacer"

#, fuzzy
msgid "Phone number"
msgstr "Numéro de téléphone"

msgid "Facebook identifier"
msgstr ""

msgid "Twitter handle"
msgstr ""

msgid "Twitter ID"
msgstr ""

msgid "Viber identifier"
msgstr ""

msgid "LINE identifier"
msgstr ""

msgid "Telegram identifier"
msgstr ""

#, fuzzy
#| msgid "E-mail address"
msgid "Email address"
msgstr "Adresse e-mail"

#, fuzzy
#| msgid "External ID"
msgid "External identifier"
msgstr "ID externe"

#, fuzzy
#| msgid "External ID"
msgid "JioChat identifier"
msgstr "ID externe"

#, fuzzy
#| msgid "External ID"
msgid "WeChat identifier"
msgstr "ID externe"

msgid "Firebase Cloud Messaging identifier"
msgstr ""

#, fuzzy
#| msgid "External ID"
msgid "WhatsApp identifier"
msgstr "ID externe"

msgid "Label"
msgstr "Etiquette"

msgid "Key"
msgstr "Clé"

msgid "Shown in Tables"
msgstr "Indiqué dans les tableaux"

msgid "Featured field"
msgstr ""

msgid "The name of this contact"
msgstr "Le nom de ce contact"

msgid "Language"
msgstr "Langue"

msgid "The preferred language for this contact"
msgstr ""

msgid "Provided URNs belong to different existing contacts"
msgstr ""

#, python-brace-format
msgid "The provided file has unrecognized headers. Columns \"{joined_unsupported_headers}\" should be removed or prepended with the prefix \"Field:\"."
msgstr ""

#, fuzzy, python-brace-format
#| msgid "The file you provided is missing a required header called \"Phone\"."
msgid "The file you provided is missing a required header. At least one of \"{joined_possible_headers}\" or \"Contact UUID\" should be included."
msgstr "Le fichier que vous avez fournie est manquant d'une entête requis appelée \"Téléphone\"."

msgid "The file you provided is missing a required header called \"Name\"."
msgstr "Le fichier que vous avez fournie est manquant d'une entête requis appelé \"Nom\"."

msgid "Any authentication information needed by this URN"
msgstr ""

msgid "Initializing"
msgstr "Initialisation"

msgid "Evaluating"
msgstr ""

msgid "Ready"
msgstr ""

#, fuzzy
#| msgid "The name for this contact group"
msgid "The name of this contact group"
msgstr "Le nom de ce groupe de contact"

msgid "What type of group it is, either user defined or one of our system groups"
msgstr ""

msgid "Contacts"
msgstr "Contacts"

msgid "The organization this group is part of"
msgstr "L'organisation de ce groupe fait partie de"

msgid "The membership query for this group"
msgstr ""

msgid "Query Fields"
msgstr ""

msgid "The unique group to export"
msgstr "Le groupe unique à exporter"

msgid "The search query"
msgstr ""

#, python-brace-format
msgid "Unrecognized field: '{prop}'"
msgstr ""

#, fuzzy, python-brace-format
#| msgid "Using a Local Number"
msgid "f'{val}' isn't a valid number"
msgstr "Utilisation d'un numéro local"

#, python-brace-format
msgid "Unknown text comparator: '{self.comparator}'"
msgstr ""

#, python-brace-format
msgid "Unknown number comparator: '{self.comparator}'"
msgstr ""

#, fuzzy, python-brace-format
#| msgid "Invalid group or contact id"
msgid "Unable to parse the date '{self.value}'"
msgstr "Groupe non valide ou Contact ID"

#, python-brace-format
msgid "Unknown datetime comparator: '{self.comparator}'"
msgstr ""

#, fuzzy, python-brace-format
#| msgid "Unknown alert type: %(alert)s"
msgid "Unknown location type: '{field.value_type}'"
msgstr "Type d'alerte inconnue : %(alert)s"

#, python-brace-format
msgid "Unsupported comparator '{self.comparator}' for location field"
msgstr ""

#, python-brace-format
msgid "Unrecognized contact field type '{field.value_type}'"
msgstr ""

#, python-brace-format
msgid "Unknown urn scheme comparator: '{self.comparator}'"
msgstr ""

#, python-brace-format
msgid "Unknown language comparator: '{self.comparator}'"
msgstr ""

#, python-brace-format
msgid "Unknown created_on comparator: '{self.comparator}'"
msgstr ""

#, python-brace-format
msgid "Unknown name comparator: '{self.comparator}'"
msgstr ""

#, python-brace-format
msgid "No support for attribute field: '{field}'"
msgstr ""

#, python-brace-format
msgid "Unrecognized contact field type '{prop_type}'"
msgstr ""

#, python-brace-format
msgid "Unknown attribute comparator: '{self.comparator}'"
msgstr ""

#, python-brace-format
msgid "Unknown attribute field '{field}'"
msgstr ""

#, python-brace-format
msgid "Unknown scheme comparator: '{self.comparator}'"
msgstr ""

msgid "Invalid operator for empty string comparison"
msgstr ""

msgid "All contacts have an 'id', it's not possible to check if 'id' is set"
msgstr ""

msgid "All contacts have a 'created_on', it's not possible to check if 'created_on' is set"
msgstr ""

#, fuzzy
#| msgid "days"
msgid "day"
msgstr "jours"

msgid "minute"
msgstr ""

msgid "hour"
msgstr ""

msgid "days"
msgstr "jours"

#, fuzzy
#| msgid "After 5 minutes"
msgid "minutes"
msgstr "Après 5 minutes"

msgid "hours"
msgstr ""

#, fuzzy
msgid "Name is used by another group"
msgstr "Envoyer un SMS au contact"

msgid "Group name must not be blank or begin with + or -"
msgstr ""

#, python-format
msgid "This org has %(count)d groups and the limit is %(limit)d. You must delete existing ones before you can create new ones."
msgstr ""

msgid "You cannot update the query of a group that is evaluating."
msgstr ""

msgid "You cannot create a dynamic group based on \"name\" or \"id\"."
msgstr ""

msgid "All Contacts"
msgstr ""

msgid "Blocked"
msgstr ""

msgid "Stopped"
msgstr ""

msgid "Add to Group"
msgstr "Ajouter au groupe"

msgid "Remove from Group"
msgstr "Supprimer du groupe"

#, fuzzy
#| msgid "Blocked Contacts"
msgid "Unblock Contacts"
msgstr "Contacts Bloqués"

#, fuzzy
#| msgid "Blocked Contacts"
msgid "Block Contacts"
msgstr "Contacts Bloqués"

msgid "Delete Contacts"
msgstr ""

#, fuzzy
#| msgid "Show Contacts"
msgid "Unstop Contacts"
msgstr "Afficher les contacts"

#, fuzzy
msgid "Used by another contact"
msgstr "Envoyer un SMS au contact"

#, fuzzy
#| msgid "Invalid phone number, please include the country code. ex: +250788123123"
msgid "Invalid number. Ensure number includes country code, e.g. +1-541-754-3010"
msgstr "Numéro de téléphone incorrect, s'il vous plaît inclure le code du pays. ex: +250788123123"

msgid "Invalid format"
msgstr ""

msgid "Invalid input"
msgstr ""

msgid "Groups"
msgstr "Groupes"

msgid "Add or remove groups this contact belongs to"
msgstr "Ajouter ou supprimer des groupes ce contact appartenant à"

#, python-format
msgid "%s (Missing)"
msgstr ""

#, fuzzy
#| msgid "Add or remove groups this contact belongs to"
msgid "The groups which this contact belongs to"
msgstr "Ajouter ou supprimer des groupes ce contact appartenant à"

msgid "Group Memberships for"
msgstr ""

msgid "Include group membership only for these groups. (Leave blank to ignore group memberships)."
msgstr ""

#, python-format
msgid "There is already an export in progress, started by %s. You must wait for that export to complete before starting another."
msgstr ""

#, fuzzy, python-format
#| msgid "We will e-mail you at %s when it is ready."
msgid "We are preparing your export. We will e-mail you at %s when it is ready."
msgstr "Nous vous enverrons un mail à %s quand il est prêt."

#, python-format
msgid "Export complete, you can find it here: %s (production users will get an email)"
msgstr "Exportation terminée, vous pouvez le trouver ici: %s (les utilisateurs de production recevront un e-mail)"

msgid "Field names can only contain letters, numbers, hypens"
msgstr ""

#, python-format
msgid "%s is an invalid name or is a reserved name for contact fields, field names should start with a letter."
msgstr ""

#, fuzzy, python-format
#| msgid "\"%s\" would be sent to %s"
msgid "%s should be used once"
msgstr "\"%s\" serait envoyé à %s"

#, python-format
msgid "'%(label)s' contact field has '%(key)s' key which is reserved name. Column cannot be imported"
msgstr ""

msgid "Send Message"
msgstr "Envoyer un message"

#, fuzzy
#| msgid "Custom Contact Fields"
msgid "Custom Fields"
msgstr "Personnalisé les champs Contact"

msgid "Block"
msgstr "Bloquer"

msgid "Unblock"
msgstr "Débloquer"

msgid "Unstop"
msgstr ""

msgid "Save as Group"
msgstr ""

msgid "Manage Fields"
msgstr "Gérer les champs"

msgid "Blocked Contacts"
msgstr "Contacts Bloqués"

#, fuzzy
#| msgid "Show Contacts"
msgid "Stopped Contacts"
msgstr "Afficher les contacts"

msgid "Edit Group"
msgstr "Modifier un group"

msgid "Delete Group"
msgstr ""

msgid "Create"
msgstr "Créer"

#, fuzzy
msgid "Contact blocked"
msgstr "Contact"

#, fuzzy
msgid "Contact unblocked"
msgstr "Contact"

#, fuzzy
msgid "Contact unstopped"
msgstr "Contact"

msgid "Field names can only contain letters, numbers and hypens"
msgstr ""

#, python-brace-format
msgid "Field names must be unique. '{label}' is duplicated"
msgstr ""

#, python-brace-format
msgid "Field name '{label}' is a reserved word"
msgstr ""

#, python-brace-format
msgid "Cannot create a new Contact Field, maximum allowed per org: {settings.MAX_ACTIVE_CONTACTFIELDS_PER_ORG}"
msgstr ""

msgid "Manage Contact Fields"
msgstr "Gérer les champs de contact"

#, fuzzy
#| msgid "Update Fields"
msgid "Update"
msgstr "Mettre à jour les champs"

#, fuzzy
#| msgid "Contact Field: %(label)s"
msgid "Contact field uses"
msgstr "Champ contact: %(label)s"

#, fuzzy
msgid "Message flow"
msgstr "Message"

msgid "Phone call flow"
msgstr "Flux d'appels de téléphone"

msgid "Surveyor flow"
msgstr ""

#, fuzzy
#| msgid "SMS flow"
msgid "USSD flow"
msgstr "Flux de SMS"

msgid "The name for this flow"
msgstr "Le nom de ce flux"

msgid "Labels"
msgstr "Etiquettes"

msgid "Any labels on this flow"
msgstr "Tout label sur ce flux"

msgid "The type of node this flow starts with"
msgstr ""

msgid "Whether this flow is archived"
msgstr "Que ce flux est archivée"

#, fuzzy
#| msgid "Whether this report is currently published"
msgid "Whether this is a system created flow"
msgstr "Si ce rapport est publié"

msgid "The type of this flow"
msgstr "Le type de ce flux"

msgid "Minutes of inactivity that will cause expiration from flow"
msgstr "Minutes d'inactivité qui vont entraîner l'expiration de flux"

msgid "Ignore keyword triggers while in this flow"
msgstr "Ignorer les déclencheurs de mots clés dans ce flux"

msgid "When this item was saved"
msgstr "Lorsque cet article a été sauvegardé"

msgid "The user which last saved this flow"
msgstr "L'utilisateur qui a sauvegardé ce flux"

msgid "The primary language for editing this flow"
msgstr "La langue principale pour éditer ce flux"

#, fuzzy
msgid "The flow version this definition is in"
msgstr "Le fuseau horaire de votre organisation"

#, fuzzy
#| msgid "Any labels on this flow"
msgid "Any flows this flow uses"
msgstr "Tout label sur ce flux"

msgid "Group Dependencies"
msgstr ""

#, fuzzy
#| msgid "Any labels on this flow"
msgid "Any groups this flow uses"
msgstr "Tout label sur ce flux"

#, fuzzy
#| msgid "Any labels on this flow"
msgid "Any fields this flow depends on"
msgstr "Tout label sur ce flux"

#, fuzzy
#| msgid "Deleted"
msgid "Completed"
msgstr "Supprimé"

msgid "Interrupted"
msgstr ""

#, fuzzy
#| msgid "Expires on "
msgid "Expired"
msgstr "Expire le"

#, fuzzy
#| msgid "Archived"
msgid "Archive delete"
msgstr "Archivé"

#, fuzzy
#| msgid "User Role"
msgid "User delete"
msgstr "Rôle de l'utilisateur"

msgid "The label for this field"
msgstr "Le label pour ce champ"

msgid "The value that rules will be run against, if None defaults to @step.value"
msgstr "Les valeurs par rapport auxquelles les règles vont être appliquées, si aucune seront par défaut @step.value"

msgid "The URL that will be called with the user's response before we run our rules"
msgstr "L'URL qui sera appelée avec la réponse de l'utilisateur avant  de gerer nos règles"

msgid "How the webhook should be executed"
msgstr "Comment le webhook doit être exécuté"

msgid "The JSON encoded actions for this action set"
msgstr "Le JSON codé pour cette action définis"

#, fuzzy
#| msgid "Configuration"
msgid "Ruleset Configuration"
msgstr "Configuration"

#, fuzzy
#| msgid "More Organization specific configuration"
msgid "RuleSet type specific configuration"
msgstr "Plus de configuration spécifique à l'organisation"

msgid "When this ruleset was originally created"
msgstr "Quand ce jeu de règles a été créé à l'origine"

msgid "When this ruleset was last modified"
msgstr "Quand ce jeu de règles a été mise à jour"

msgid "When this action was originally created"
msgstr "Lorsque cette action a été créé à l'origine"

msgid "When this action was last modified"
msgstr "Lorsque cette action a été mise à jour"

msgid "The JSON flow definition"
msgstr ""

#, fuzzy
msgid "Revision number for this definition"
msgstr "Le numéro de téléphone pour cet appel"

msgid "Unsupported flow type"
msgstr ""

msgid "Malformed flow, encountered non-localized definition"
msgstr ""

msgid "The flows to export"
msgstr "Les flux d'exportation"

#, fuzzy
#| msgid "The JSON encoded configurations for this report"
msgid "Any configuration options for this flow export"
msgstr "Les configurations JSON codées pour ce rapport"

msgid "The name of this flow label"
msgstr "Le nom de ce label de flux"

msgid "Parent"
msgstr "Parent"

msgid "After 5 minutes"
msgstr "Après 5 minutes"

#, fuzzy
#| msgid "After 30 minutes"
msgid "After 10 minutes"
msgstr "Après 30 minutes"

#, fuzzy
#| msgid "After 5 minutes"
msgid "After 15 minutes"
msgstr "Après 5 minutes"

msgid "After 30 minutes"
msgstr "Après 30 minutes"

msgid "After 1 hour"
msgstr "Après 1 heure"

msgid "After 3 hours"
msgstr "Après 3 heures"

msgid "After 6 hours"
msgstr "Après 6 heures"

msgid "After 12 hours"
msgstr "Après 12 heures"

msgid "After 1 day"
msgstr "Après 1 jours"

#, fuzzy
#| msgid "After 3 days"
msgid "After 2 days"
msgstr "Après 3 jours"

msgid "After 3 days"
msgstr "Après 3 jours"

msgid "After 1 week"
msgstr "Après 1 semaine"

msgid "After 2 weeks"
msgstr "Après 2 semaines "

msgid "After 30 days"
msgstr "Après 30 jours"

#, fuzzy, python-format
#| msgid "\"%s\" must be a single word containing only letter and numbers"
msgid "\"%(keyword)s\" must be a single word, less than %(limit)d characters, containing only letter and numbers"
msgstr "\"%s\" doit être un seul mot ne contenant qu'une lettre et des nombres"

#, python-format
msgid "The keywords \"%s\" are already used for another flow"
msgstr "Les mot-clés \"%s\"  sont également utilisés par un autre flux"

#, python-format
msgid "The keyword \"%s\" is already used for another flow"
msgstr "Le mot-clé \"%s\" est également utilisé par un autre flux"

msgid "Archive Flows"
msgstr "Archiver les Flux"

msgid "Label Messages"
msgstr "Etiquette Messages"

msgid "Restore Flows"
msgstr "Restaurer les Flux"

#, python-format
msgid "%s are used inside a campaign. To archive them, first remove them from your campaigns."
msgstr ""

#, python-format
msgid "%s is used inside a campaign. To archive it, first remove it from your campaigns."
msgstr ""

#, fuzzy
#| msgid "User does not have permission to create an SMS"
msgid "You don't have permission to edit this flow"
msgstr "L'utilisateur n'a pas l'autorisation de créer un SMS"

msgid "Your flow failed validation. Please refresh your browser."
msgstr ""

msgid "Your flow has been upgraded to the latest version. In order to continue editing, please refresh your browser."
msgstr ""

#, python-format
msgid "%s is currently editing this Flow. Your changes will not be saved until you refresh your browser."
msgstr ""

msgid "Your flow could not be saved. Please refresh your browser."
msgstr ""

msgid "Global keyword triggers"
msgstr "Mots-clé général du déclencheur"

msgid "When a user sends any of these keywords they will begin this flow"
msgstr "Lorsqu'un utilisateur envoie un de ces mots-clés, ils vont commencer ce flux"

msgid "Run flow over"
msgstr "Exécuter le Flux"

msgid "Choose the method for your flow"
msgstr ""

msgid "If you are unsure, use the new editor"
msgstr ""

msgid "Choose a name to describe this flow, e.g. Demographic Survey"
msgstr "Choisir un nom pour décrire ce flux, par exemple Enquête démographique"

msgid "Expire inactive contacts"
msgstr "Expiration des contacts inactifs"

msgid "When inactive contacts should be removed from the flow"
msgstr "Lorsque les contacts inactifs doivent être retirés du flux"

#, fuzzy
#| msgid "Create Contact"
msgid "Create a contact "
msgstr "Créer un contact"

msgid "Whether surveyor logins should be used as the contact for each run"
msgstr ""

msgid "For each run"
msgstr ""

msgid "For each login"
msgstr ""

msgid "Retry call if unable to connect"
msgstr ""

msgid "Retries call three times for the chosen interval"
msgstr ""

msgid "Flows"
msgstr "flux"

msgid "Contact Name"
msgstr " Nom du Contact"

#, fuzzy
#| msgid "Contact First Name"
msgid "Contact Creation Date"
msgstr "Prénom du Contact"

msgid "Contact First Name"
msgstr "Prénom du Contact"

msgid "Contact Groups"
msgstr "Groupes de contact"

#, fuzzy
#| msgid "Set Language"
msgid "Contact Language"
msgstr "Configurer la langue"

#, fuzzy
#| msgid "Email Address"
msgid "Contact Email Address"
msgstr "Adresse e-mail"

msgid "Contact Phone"
msgstr "Contact"

msgid "Contact Phone - E164"
msgstr "Contact téléphone-E164"

#, fuzzy
msgid "Contact UUID"
msgstr "Contact"

#, fuzzy
msgid "New Contact"
msgstr "1 Contact"

#, fuzzy, python-format
#| msgid "Contacts"
msgid "Contact %s"
msgstr "Contacts"

msgid "Current Date and Time"
msgstr "Date et Heure actuelle"

msgid "Current Date"
msgstr "Date Actuelle"

msgid "Tomorrow's Date"
msgstr "Date de Demain"

msgid "Yesterday's Date"
msgstr "Date d'Hier"

msgid "Sent to"
msgstr "Envoyer à"

msgid "Sent to URN display"
msgstr ""

#, fuzzy
#| msgid "Sent to"
msgid "Sent to URN path"
msgstr "Envoyer à"

#, fuzzy
#| msgid "Sent to"
msgid "Sent to URN type"
msgstr "Envoyer à"

#, fuzzy
#| msgid "Sent to"
msgid "Sent to URN"
msgstr "Envoyer à"

msgid "All flow variables"
msgstr "Toutes les variables du flux"

msgid "Start Flow"
msgstr "Lancer un Flux"

msgid "Results"
msgstr "Resultats"

msgid "Copy"
msgstr "Copier"

#, fuzzy
msgid "Revision History"
msgstr "Historique des messages"

#, fuzzy
#| msgid "No Editors"
msgid "New Editor"
msgstr "Aucun éditeur"

#, fuzzy
#| msgid "No Editors"
msgid "Previous Editor"
msgstr "Aucun éditeur"

msgid "Which group memberships, if any, to include in the export"
msgstr ""

msgid "Which contact fields, if any, to include in the export"
msgstr ""

msgid "Extra URNs"
msgstr ""

msgid "Extra URNs to include in the export in addition to the URN used in the flow"
msgstr ""

#, fuzzy
#| msgid "Response To"
msgid "Responded Only"
msgstr "réponse Pour"

msgid "Only export results for contacts which responded"
msgstr ""

#, fuzzy
msgid "Include Messages"
msgstr "Messages SMS entrants"

msgid "Export all messages sent and received in this flow"
msgstr ""

#, python-brace-format
msgid "You can only include up to {ExportFlowResultsTask.MAX_CONTACT_FIELDS_COLS} contact fields in your export"
msgstr ""

#, python-brace-format
msgid "You can only include up to {ExportFlowResultsTask.MAX_GROUP_MEMBERSHIPS_COLS} groups for group memberships in your export"
msgstr ""

msgid "Sunday"
msgstr ""

msgid "Monday"
msgstr ""

msgid "Tuesday"
msgstr ""

msgid "Wednesday"
msgstr ""

msgid "Thursday"
msgstr ""

msgid "Friday"
msgstr ""

msgid "Saturday"
msgstr ""

#, fuzzy
#| msgid "Download Results"
msgid "Download"
msgstr "Télécharger les résultats"

#, fuzzy
msgid "Edit Flow"
msgstr "(Erreur de Vue)"

msgid "Your flow contains an invalid loop. Please refresh your browser."
msgstr ""

msgid "Contacts & Groups"
msgstr "Contacts & Groupes"

msgid "These contacts will be added to the flow, sending the first message if appropriate."
msgstr "Ces contacts seront ajoutés au flux, en envoyant le premier message, si possible."

#, fuzzy
#| msgid "Create Contact Group"
msgid "Recipients, enter contacts or groups"
msgstr "Créer un groupe de contact"

msgid "Restart Participants"
msgstr "Redémarrez participants"

msgid "Restart any contacts already participating in this flow"
msgstr "Réinitialiser tous les contacts participent déjà à ce flux "

#, fuzzy
#| msgid "Archive Contacts"
msgid "Include Active Contacts"
msgstr "Archivés les contacts"

msgid "Include contacts currently active in a flow"
msgstr ""

#, fuzzy
#| msgid "Contacts that will start the flow"
msgid "Select contacts or groups to start in the flow"
msgstr "Contacts qui débuteront le flux"

#, fuzzy
#| msgid "Unlimited Contacts and Groups"
msgid "Enter contacts and groups to start below"
msgstr "Contacts et groupes illimités"

#, fuzzy
#| msgid "Your Contacts"
msgid "Search for contacts to start"
msgstr "Vos contacts"

#, fuzzy
#| msgid "Create Contact"
msgid "Enter contact query"
msgstr "Créer un contact"

#, fuzzy
#| msgid "Contact First Name"
msgid "Contact query is required"
msgstr "Prénom du Contact"

#, fuzzy
#| msgid "Please enter at least 8 characters"
msgid "Please enter a valid contact query"
msgstr "S'il vous plaît entrer au moins 8 caractères"

msgid "You must specify at least one contact or one group to start a flow."
msgstr ""

msgid "This flow is already being started, please wait until that process is complete before starting more contacts."
msgstr ""

msgid "Sorry, your account is currently suspended. To enable sending messages, please contact support."
msgstr ""

msgid "Add Contacts to Flow"
msgstr "Ajouter des contact à un flux"

msgid "This flow does not use message templates. You may still start this flow but WhatsApp contacts who have not sent an incoming message in the last 24 hours may not receive it."
msgstr ""

msgid "The message template {ref['name']} does not exist on your account and cannot be sent."
msgstr ""

#, python-brace-format
msgid "Your message template {template.name} is not approved and cannot be sent."
msgstr ""

msgid "Name already used"
msgstr "Nom déjà utilisé"

#, fuzzy
#| msgid "After 5 minutes"
msgid "After 1 minute"
msgstr "Après 5 minutes"

#, fuzzy
#| msgid "After 5 minutes"
msgid "After 2 minutes"
msgstr "Après 5 minutes"

#, fuzzy
#| msgid "After 30 minutes"
msgid "After 3 minutes"
msgstr "Après 30 minutes"

#, fuzzy
#| msgid "After 5 minutes"
msgid "After 4 minutes"
msgstr "Après 5 minutes"

msgid "You must select a country for your organization."
msgstr "Vous devez sélectionner un pays pour votre organisation."

msgid "Pending"
msgstr "En attente"

msgid "Queued"
msgstr "File d'attente"

msgid "Wired"
msgstr "Câblé "

msgid "Sent"
msgstr "expédié"

msgid "Delivered"
msgstr "Livré"

msgid "Handled"
msgstr "manipulés"

msgid "Error Sending"
msgstr "Erreur d'envoi"

msgid "Failed Sending"
msgstr "Envoi échoué"

msgid "Resent message"
msgstr "Renvoyer un message"

msgid "The org this broadcast is connected to"
msgstr "L'org de cette émission est connecté à"

msgid "The groups to send the message to"
msgstr "Les groupes pour envoyer le message à"

msgid "Individual contacts included in this message"
msgstr "Contacts individuels inclus dans ce message"

msgid "URNs"
msgstr ""

#, fuzzy
msgid "Individual URNs included in this message"
msgstr "Contacts individuels inclus dans ce message"

#, fuzzy
msgid "Number of recipients"
msgstr "Nombre de Credits"

#, fuzzy
msgid "Number of urns which received this broadcast"
msgstr "L'état actuel de cette émission"

msgid "Channel to use for message sending"
msgstr ""

msgid "Status"
msgstr "Statut"

msgid "The current status for this broadcast"
msgstr "L'état actuel de cette émission"

msgid "Schedule"
msgstr "Planning"

msgid "Our recurring schedule if we have one"
msgstr "Notre planification récurrente si nous avons un"

msgid "Translations"
msgstr "Traductions"

#, fuzzy
msgid "The localized versions of the message text"
msgstr "L'Organisation de l'utilisateur."

msgid "The language used to send this to contacts without a language"
msgstr ""

#, fuzzy
msgid "When this broadcast was created"
msgstr "Lorsque ce journal d'action a été créé"

msgid "Media"
msgstr ""

#, fuzzy
msgid "The localized versions of the media"
msgstr "L'Organisation de l'utilisateur."

#, fuzzy
#| msgid "The current status for this broadcast"
msgid "The metadata for messages of this broadcast"
msgstr "L'état actuel de cette émission"

msgid "Visible"
msgstr "Visible"

msgid "Archived"
msgstr "Archivé"

msgid "Deleted"
msgstr "Supprimé"

msgid "Incoming"
msgstr "Entrant"

msgid "Outgoing"
msgstr "Sortant"

msgid "Inbox Message"
msgstr "Boîte de réception"

msgid "Flow Message"
msgstr "Flux de messages"

#, fuzzy
#| msgid "Message"
msgid "IVR Message"
msgstr "Message"

#, fuzzy
#| msgid "Send Message"
msgid "USSD Message"
msgstr "Envoyer un message"

#, fuzzy
#| msgid "The type of this message"
msgid "The UUID for this message"
msgstr "Le type de ce message"

msgid "The org this message is connected to"
msgstr "L'org de ce message est connecté à"

msgid "The channel object that this message is associated with"
msgstr "L'objet de relayeur que ce message est associé à"

msgid "The contact this message is communicating with"
msgstr ""

msgid "Contact URN"
msgstr ""

msgid "The URN this message is communicating with"
msgstr ""

msgid "Broadcast"
msgstr "Diffusion"

msgid "If this message was sent to more than one recipient"
msgstr "Si ce message a été envoyé à plusieurs destinataires"

msgid "Text"
msgstr "Texte"

#, fuzzy
msgid "The actual message content that was sent"
msgstr "Le message SMS réelle qui a été envoyé"

msgid "Give this message higher priority than other messages"
msgstr ""

msgid "When this message was created"
msgstr "Lorsque ce message a été créé"

#, fuzzy
#| msgid "Ended On"
msgid "Modified On"
msgstr "Terminé"

#, fuzzy
#| msgid "When this ruleset was last modified"
msgid "When this message was last modified"
msgstr "Quand ce jeu de règles a été mise à jour"

msgid "Sent On"
msgstr "Envoyé sur"

msgid "When this message was sent to the endpoint"
msgstr "Lorsque ce message a été envoyé à l'ordinateur d'extrémité"

msgid "Queued On"
msgstr "file d'attente sur"

#, fuzzy
msgid "When this message was queued to be sent or handled."
msgstr "Lorsque ce message est en attente d'envoi. (sortant uniquement)"

msgid "Direction"
msgstr "Direction"

msgid "The direction for this message, either incoming or outgoing"
msgstr "La direction de ce message, soit entrant ou sortant"

msgid "The current status for this message"
msgstr "L'état actuel de ce message"

msgid "Response To"
msgstr "réponse Pour"

msgid "The message that this message is in reply to"
msgstr "Le message que ce message est en réponse à"

msgid "Any labels on this message"
msgstr "Toute étiquette sur ce message"

msgid "Visibility"
msgstr "Visibilité"

msgid "The current visibility of this message, either visible, archived or deleted"
msgstr "La visibilité actuelle de ce message, soit visible, archivé ou supprimé"

#, fuzzy
msgid "Message Type"
msgstr "Message"

msgid "The type of this message"
msgstr "Le type de ce message"

#, fuzzy
msgid "Message Count"
msgstr "Nombre de tentatives de message"

#, fuzzy
msgid "The number of messages that were used to send this message, calculated on Twilio channels"
msgstr "Le nombre de SMS qui ont été utilisées pour envoyer ce message, calculés sur relayeurs Twilio"

msgid "The number of times this message has errored"
msgstr "Le nombre de fois où ce message est erronées"

msgid "When we should next attempt to deliver this message"
msgstr "La prochaine fois que nous devrons essayer de livrer ce message"

msgid "External ID"
msgstr "ID externe"

msgid "External id used for integrating with callbacks from other APIs"
msgstr "Identifiant externe utilisé pour l'intégration avec les rappels d'autres API"

#, fuzzy
#| msgid "The message that this message is in reply to"
msgid "The media attachments on this message if any"
msgstr "Le message que ce message est en réponse à"

#, fuzzy
#| msgid "When this message was created"
msgid "The session this message was a part of if any"
msgstr "Lorsque ce message a été créé"

#, fuzzy
#| msgid "The current status for this message"
msgid "The metadata for this msg"
msgstr "L'état actuel de ce message"

#, fuzzy
#| msgid "The message that is being delivered"
msgid "Why the message is being deleted"
msgstr "Le message qui est livré"

#, fuzzy
#| msgid "Whether this flow is archived"
msgid "Whether this count is for archived messages"
msgstr "Que ce flux est archivée"

msgid "Number of items with this system label"
msgstr ""

msgid "The name of this label"
msgstr "Le nom de ce label"

#, fuzzy
#| msgid "Elderly"
msgid "Folder"
msgstr "assez âgé"

msgid "The date for the oldest message to export"
msgstr ""

msgid "The date for the newest message to export"
msgstr ""

#, python-format
msgid "Contact Field: %(label)s"
msgstr "Champ contact: %(label)s"

msgid "At least one recipient is required"
msgstr "Au moins un bénéficiaire est requis"

msgid "Inbox"
msgstr "Boîte de Réception"

msgid "Outbox"
msgstr "Boîte d'Envoi"

msgid "Schedules"
msgstr ""

msgid "Failed"
msgstr "manqué"

#, fuzzy
#| msgid "Contact Name"
msgid "Hi @contact.name!"
msgstr " Nom du Contact"

msgid "Schedule Message"
msgstr "Messages planning"

msgid "Scheduled Message"
msgstr "Message Plannifié"

msgid "Scheduled Messages"
msgstr "Messages planifiés"

#, fuzzy
msgid "Send"
msgstr "Envoyer l'URL"

msgid "You must add a phone number before sending messages"
msgstr "Vous devez ajouter un numéro de téléphone avant d'envoyer des messages"

msgid "Archive Messages"
msgstr "Messages Archivés"

msgid "Move to Inbox"
msgstr "Déplacer vers la Boîte de Réception"

msgid "Resend Messages"
msgstr "Renvoyer Messages"

msgid "Delete Messages"
msgstr "Messages Supprimés"

msgid "Which channel will deliver the message"
msgstr "Quel channel livrera le message"

msgid "The URN of the contact delivering this message"
msgstr "L'URN du contact qui délivre ce message"

msgid "The message that is being delivered"
msgstr "Le message qui est livré"

#, fuzzy
#| msgid "Must specify a label"
msgid "Just this label"
msgstr "Vous devez spécifier une étiquette"

#, fuzzy
#| msgid "messages"
msgid "All messages"
msgstr "messages"

#, fuzzy
#| msgid "The name of this label"
msgid "Just this folder"
msgstr "Le nom de ce label"

#, fuzzy
#| msgid "Direction"
msgid "Selection"
msgstr "Direction"

msgid "The date for the oldest message to export. (Leave blank to export from the oldest message)."
msgstr ""

msgid "The date for the latest message to export. (Leave blank to export up to the latest message)."
msgstr ""

msgid "Export only messages from these contact groups. (Leave blank to export all messages)."
msgstr ""

msgid "Start date can't be in the future."
msgstr ""

msgid "End date can't be before start date"
msgstr ""

msgid "Flow Messages"
msgstr "Flux messages"

#, fuzzy
msgid "Outbox Messages"
msgstr "Messages SMS sortants"

#, fuzzy
#| msgid "Send Message"
msgid "Sent Messages"
msgstr "Envoyer un message"

msgid "Failed Outgoing Messages"
msgstr "Messages Sortants ayant échoués"

msgid "Send All"
msgstr "Envoyer tout"

msgid "Name must not be blank or begin with punctuation"
msgstr ""

msgid "Name must be unique"
msgstr ""

#, python-format
msgid "This org has %(count)d labels and the limit is %(limit)d. You must delete existing ones before you can create new ones."
msgstr ""

#, fuzzy
#| msgid "The name of this label"
msgid "The name of this folder"
msgstr "Le nom de ce label"

#, fuzzy
#| msgid "Update Fields"
msgid "Update Folder"
msgstr "Mettre à jour les champs"

msgid "Update Label"
msgstr "Mise à jour du libellé"

msgid "Free Plan"
msgstr "Plan Free"

msgid "Trial"
msgstr "Test"

msgid "Bronze"
msgstr "Bronze"

msgid "Silver"
msgstr "Argent"

msgid "Gold (Legacy)"
msgstr "Or(Legacy)"

msgid "Platinum (Legacy)"
msgstr "Platinum(Legacy)"

msgid "Gold"
msgstr "Or"

msgid "Platinum"
msgstr "Platinum"

msgid "Plan"
msgstr "Plan"

msgid "What plan your organization is on"
msgstr "Sur quel plan votre organisation est"

msgid "Plan Start"
msgstr "Démarrer le plan"

msgid "When the user switched to this plan"
msgstr "Lorsque l'utilisateur passe à ce plan"

msgid "Stripe Customer"
msgstr "Bande consommateur"

msgid "Our Stripe customer id for your organization"
msgstr "Notre bande d'identification pour votre organisation"

msgid "Administrators"
msgstr "Administrateurs"

msgid "The administrators in your organization"
msgstr "Les administrateurs de votre entreprise"

msgid "Viewers"
msgstr "Les spectateurs"

msgid "The viewers in your organization"
msgstr "Les spectateurs de votre organisation"

msgid "Editors"
msgstr "Editeurs"

msgid "The editors in your organization"
msgstr "Les éditeurs de votre organisation"

msgid "Surveyors"
msgstr ""

#, fuzzy
#| msgid "The viewers in your organization"
msgid "The users can login via Android for your organization"
msgstr "Les spectateurs de votre organisation"

msgid "The main language used by this organization"
msgstr "La langue principale utilisée par cette organisation"

msgid "Timezone"
msgstr "Fuseau horaire"

msgid "Date Format"
msgstr "Format de date"

msgid "Whether day comes first or month comes first in dates"
msgstr " Que le jour vienne ou le mois vienne en premier dans les dates"

msgid "Configuration"
msgstr "Configuration"

msgid "More Organization specific configuration"
msgstr "Plus de configuration spécifique à l'organisation"

msgid "Slug"
msgstr "Bloc"

msgid "This slug is not available"
msgstr "Ce bloc n'est pas disponible"

msgid "Whether this organization anonymizes the phone numbers of contacts within it"
msgstr "Si cette organisation anonymise les numéros de téléphone de contacts en son sein"

msgid "The primary language will be used for contacts with no language preference."
msgstr ""

msgid "Brand"
msgstr ""

#, fuzzy
#| msgid "The %(brand)s Team"
msgid "The brand used in emails"
msgstr "The %(brand)s Team"

msgid "A password that allows users to register as surveyors"
msgstr ""

msgid "The parent org that manages this org"
msgstr ""

#, fuzzy
#| msgid "UUID"
msgid "ID"
msgstr "UUID"

#, python-format
msgid "Invalid bundle: %s, cannot upgrade."
msgstr "Invalide bundle: %s, ne peuvent pas mettre à niveau."

#, fuzzy, python-format
#| msgid "%(name)s Invitation"
msgid "%(name)s Receipt"
msgstr "Invitation %(name)s"

msgid "Sorry, your card was declined, please contact your provider or try another card."
msgstr ""

#, fuzzy
msgid "Sorry, we were unable to process your payment, please try again later or contact us."
msgstr "Désolé, nous n'avons pas pu débiter votre carte, s'il vous plaît réessayer plus tard ou contactez-nous au feedback@textit.in"

#, fuzzy
msgid "Sorry, we are unable to cancel your plan at this time.  Please contact us."
msgstr "Désolé, nous ne pouvons pas annuler votre plan en ce moment. S'il vous plaît contactez-nous au feedback@textit.in."

#, fuzzy
msgid "Sorry, we were unable to charge your card, please try again later or contact us."
msgstr "Désolé, nous n'avons pas pu débiter votre carte, s'il vous plaît réessayer plus tard ou contactez-nous au feedback@textit.in"

msgid "Viewer"
msgstr "Spectateur"

msgid "The organization to which the account is invited to view"
msgstr "L'organisation à laquelle le compte est invité à voir"

msgid "Email"
msgstr "Email"

msgid "The email to which we send the invitation of the viewer"
msgstr "L'e-mail que nous envoyons comme invitation à l'utilisateur"

msgid "a unique code associated with this invitation"
msgstr "un code unique est associé à cette invitation"

msgid "User Role"
msgstr "Rôle de l'utilisateur"

#, python-format
msgid "%(name)s Invitation"
msgstr "Invitation %(name)s"

msgid "Your preferred language"
msgstr "Langue de votre choix"

msgid "Phone Number"
msgstr "Numéro de téléphone"

msgid "Phone number for testing and recording voice flows"
msgstr "Numéro de téléphone pour les essais et l'enregistrement des flux voix "

msgid "Price Paid"
msgstr "Prix ​​payé"

msgid "The price paid for the messages in this top up (in cents)"
msgstr "Le prix payé pour les messages au maximum jusqu'à (en cents)"

msgid "Number of Credits"
msgstr "Nombre de Credits"

msgid "The number of credits bought in this top up"
msgstr "Le nombre de crédits achetés dans ce classement jusqu'à"

#, fuzzy
#| msgid "Export Data"
msgid "Expiration Date"
msgstr "Exporter les données"

msgid "The date that this top up will expire"
msgstr "La date à laquelle ce top up expirera"

msgid "Stripe Charge Id"
msgstr "Bande d'identification pour charge"

msgid "The Stripe charge id for this charge"
msgstr "La bande d'identification pour cette charge"

#, python-format
msgid "Transfer from %s"
msgstr ""

#, fuzzy
#| msgid "Purchase Credits"
msgid "Purchased Credits"
msgstr "achat de crédits"

msgid "Complimentary Credits"
msgstr ""

msgid "Credits"
msgstr "Crédits"

#, python-format
msgid "Transfer to %(org)s"
msgstr ""

#, fuzzy
#| msgid " Credits Used"
msgid "Messaging credits used"
msgstr "crédits utilisés"

#, fuzzy
#| msgid "Add Credits"
msgid "Expired credits"
msgstr "Ajouter Crédits"

msgid "The topup these credits are applied against"
msgstr ""

#, fuzzy
#| msgid "How are credits counted?"
msgid "How many credits were debited"
msgstr "Comment sont comptabilisés les crédits?"

msgid "Optional topup that was allocated with these credits"
msgstr ""

msgid "What caused this debit"
msgstr ""

msgid "The topup these credits are being used against"
msgstr ""

msgid "How many credits were used, can be negative"
msgstr ""

#, fuzzy
#| msgid "Credits"
msgid "Credits Over"
msgstr "Crédits"

#, fuzzy
#| msgid "Credits"
msgid "Low Credits"
msgstr "Crédits"

#, fuzzy
#| msgid "credits remaining."
msgid "Credits expiring soon"
msgstr "Crédits restants."

#, python-format
msgid "%(name)s Credits Alert"
msgstr ""

msgid "Your first name"
msgstr "Votre prénom"

msgid "Your last name"
msgstr "Votre nom"

msgid "Your email address"
msgstr "Votre adresse mail"

msgid "The timezone your organization is in"
msgstr "Le fuseau horaire de votre organisation"

msgid "Your password, at least eight letters please"
msgstr "Votre mot de passe, au moins huit lettres s'il vous plait "

msgid "Organization"
msgstr "Organisation"

msgid "The name of your organization"
msgstr "Le nom de votre organisation"

msgid "That email address is already used"
msgstr "Cette adresse email est déjà utilisée"

msgid "Passwords must contain at least 8 letters."
msgstr "Les mots de passe doivent contenir au moins 8 caractères."

#, fuzzy
msgid "The first name of the organization administrator"
msgstr "Le nom de votre organisation"

#, fuzzy
msgid "Your last name of the organization administrator"
msgstr "Vous devez avoir au moins un administateur"

#, fuzzy
msgid "Their email address"
msgstr "Votre adresse mail"

#, fuzzy
msgid "The timezone the organization is in"
msgstr "Le fuseau horaire de votre organisation"

#, fuzzy
msgid "Their password, at least eight letters please. (leave blank for existing users)"
msgstr "Votre mot de passe, au moins huit lettres s'il vous plait "

#, fuzzy
msgid "The name of the new organization"
msgstr "Le nom de votre organisation"

#, fuzzy
msgid "The initial number of credits granted to this organization."
msgstr "Le nombre de crédits achetés dans ce classement jusqu'à"

msgid "User already exists, please do not include password."
msgstr ""

#, fuzzy
msgid "Password must be at least 8 characters long"
msgstr "Les mots de passe doivent avoir au moins 8 caractères."

#, python-brace-format
msgid "Deleted user {username}"
msgstr ""

msgid "Your First Name (required)"
msgstr "Votre Prénom (requis)"

msgid "Your Last Name (required)"
msgstr "Votre nom (requis)"

msgid "Current Password (required)"
msgstr "Mot de passe actuel (requis)"

msgid "New Password (optional)"
msgstr "Nouveau mot de passe (facultatif)"

msgid "Website Language"
msgstr ""

msgid "Passwords must have at least 8 letters."
msgstr "Les mots de passe doivent avoir au moins 8 caractères."

msgid "Please enter your password to save changes."
msgstr "S'il vous plaît, entrez votre mot de passe pour enregistrer les modifications."

msgid "Sorry, that email address is already taken."
msgstr "Désolé, cette adresse est déjà prise."

msgid "Start Call"
msgstr "Lancer des appels"

msgid "The import file"
msgstr "Le fichier d'importation"

msgid "Update all flows and campaigns"
msgstr "Mettre à jour tous les flux et les campagnes"

msgid "Sorry, import is a premium feature"
msgstr "Désolé, l'importation est une fonctionnalité de la version premium"

msgid "This file is not a valid flow definition file."
msgstr ""

msgid "This file is no longer valid. Please export a new version and try again."
msgstr ""

msgid "Import successful"
msgstr "importation réussie"

msgid "Sorry, your import file is invalid."
msgstr "Désolé, votre fichier d'importation n'est pas valide."

msgid "Your Twilio Account SID"
msgstr "Votre compte Twilio SID"

msgid "Your Twilio Account Token"
msgstr "Votre compte  Token Twilio "

msgid "You must enter your Twilio Account SID"
msgstr "Vous devez entrer votre compte Twilio SID"

msgid "You must enter your Twilio Account Token"
msgstr "Vous devez entrer votre Twilio compte Token"

msgid "The Twilio account SID and Token seem invalid. Please check them again and retry."
msgstr "Le compte Twilio SID et Token ne semble pas valide. S'il vous plaît vérifier à nouveau et réessayez."

#, fuzzy
#| msgid "You must enter your Twilio Account SID"
msgid "You must enter your Nexmo Account API Key"
msgstr "Vous devez entrer votre compte Twilio SID"

#, fuzzy
#| msgid "You must enter your Twilio Account SID"
msgid "You must enter your Nexmo Account API Secret"
msgstr "Vous devez entrer votre compte Twilio SID"

msgid "Your Nexmo API key and secret seem invalid. Please check them again and retry."
msgstr "Votre clé API Nexmo et secret semblent invalide. S'il vous plaît vérifier à nouveau et réessayez."

msgid "Your Nexmo API key"
msgstr "Votre clé API Nexmo"

msgid "Your Nexmo API secret"
msgstr "Votre API secrète Nexmo"

#, fuzzy
#| msgid "Your Twilio Account SID"
msgid "Your Plivo AUTH ID"
msgstr "Votre compte Twilio SID"

msgid "Your Plivo AUTH TOKEN"
msgstr ""

#, fuzzy
#| msgid "Your Nexmo API key and secret seem invalid. Please check them again and retry."
msgid "Your Plivo AUTH ID and AUTH TOKEN seem invalid. Please check them again and retry."
msgstr "Votre clé API Nexmo et secret semblent invalide. S'il vous plaît vérifier à nouveau et réessayez."

msgid "Email Address"
msgstr "Adresse e-mail"

msgid "The from email address, can contain a name: ex: Jane Doe <jane@example.org>"
msgstr ""

msgid "SMTP Host"
msgstr ""

msgid "Leave blank to keep the existing set password if one exists"
msgstr ""

msgid "Port"
msgstr ""

msgid "You must enter a from email"
msgstr ""

#, fuzzy
#| msgid "Please enter at least 8 characters"
msgid "Please enter a valid email address"
msgstr "S'il vous plaît entrer au moins 8 caractères"

#, fuzzy
#| msgid "You must enter your Twilio Account SID"
msgid "You must enter the SMTP host"
msgstr "Vous devez entrer votre compte Twilio SID"

msgid "You must enter the SMTP username"
msgstr ""

msgid "You must enter the SMTP password"
msgstr ""

#, fuzzy
#| msgid "You must enter your Twilio Account SID"
msgid "You must enter the SMTP port"
msgstr "Vous devez entrer votre compte Twilio SID"

msgid "Topups"
msgstr ""

#, fuzzy
#| msgid "Restore Flows"
msgid "Restore"
msgstr "Restaurer les Flux"

msgid "Suspend"
msgstr ""

msgid "Whitelist"
msgstr ""

msgid "This password is not valid. Choose a new password and try again."
msgstr ""

msgid "Invite people to your organization"
msgstr "Invitez les gens à votre organisation"

msgid "User group"
msgstr "Groupe d'utilisateurs"

msgid "One of the emails you entered is invalid."
msgstr "L'un des e-mails que vous avez inscrits est invalide."

msgid "Select your Organization"
msgstr "Choisissez votre Organisation"

#, fuzzy
#| msgid "Your invitation link is invalid. Please contact your organization administrator."
msgid "No organizations for this account, please contact your administrator."
msgstr "Le lien d'invitation n'est pas valide. S'il vous plaît contactez votre administrateur de l'organisation."

msgid "Your invitation link is invalid. Please contact your organization administrator."
msgstr "Le lien d'invitation n'est pas valide. S'il vous plaît contactez votre administrateur de l'organisation."

#, python-format
msgid "Join %(name)s"
msgstr "Rejoignez %(name)s"

msgid "Join"
msgstr "Rejoignez"

msgid "Your invitation link has expired. Please contact your organization administrator."
msgstr "Le lien d'invitation a expiré. S'il vous plaît contactez votre administrateur de l'organisation."

#, fuzzy
#| msgid "Invalid claim code, please check and try again."
msgid "Invalid surveyor password, please check with your project leader and try again."
msgstr "Code Claim invalide, s'il vous plaît vérifier et essayer à nouveau."

msgid "Welcome!"
msgstr ""

#, fuzzy
msgid "Create Organization Account"
msgstr "Créez votre organisation"

msgid "Sign Up"
msgstr "Inscrivez-vous"

msgid "Save"
msgstr "sauver"

#, fuzzy
#| msgid "Channel Event"
msgid "New Event"
msgstr "Evénement du relayeur"

#, fuzzy
#| msgid "Contact Name"
msgid "Agent Name"
msgstr " Nom du Contact"

msgid "Version"
msgstr ""

#, fuzzy
#| msgid "The Twilio account SID and Token seem invalid. Please check them again and retry."
msgid "Missing data: Agent Name or API Key.Please check them again and retry."
msgstr "Le compte Twilio SID et Token ne semble pas valide. S'il vous plaît vérifier à nouveau et réessayez."

msgid "Your Account"
msgstr "Votre compte"

msgid "Logout"
msgstr "Déconnexion"

#, fuzzy
msgid "Add Channel"
msgstr "Channel"

msgid "Add Classifier"
msgstr ""

msgid "Import"
msgstr "Importer"

msgid "Login"
msgstr ""

msgid "API Token"
msgstr "Signal API"

#, fuzzy
#| msgid "Your Nexmo API key and secret seem invalid. Please check them again and retry."
msgid "Your DTOne API key and secret seem invalid. Please check them again and retry."
msgstr "Votre clé API Nexmo et secret semblent invalide. S'il vous plaît vérifier à nouveau et réessayez."

#, python-format
msgid "Connecting to your DTOne account failed with error text: %s"
msgstr ""

#, fuzzy
#| msgid "Account:"
msgid "Account SID"
msgstr "Compte:"

#, fuzzy
#| msgid "Account Key"
msgid "Account Token"
msgstr "Compte clé"

msgid "Your organization's timezone"
msgstr "Le fuseau horaire de votre organisation"

msgid "The slug, or short name for your organization"
msgstr "Le slogan, ou le nom abrégé de votre organisation"

#, fuzzy
#| msgid "Organization"
msgid "From Organization"
msgstr "Organisation"

msgid "Select which organization to take credits from"
msgstr ""

#, fuzzy
#| msgid "Organization"
msgid "To Organization"
msgstr "Organisation"

msgid "Select which organization to receive the credits"
msgstr ""

#, fuzzy
#| msgid "How are credits counted?"
msgid "How many credits to transfer"
msgstr "Comment sont comptabilisés les crédits?"

#, python-format
msgid "Sorry, %(org_name)s doesn't have enough credits for this transfer. Pick a different organization to transfer from or reduce the transfer amount."
msgstr ""

msgid "The country used for location values. (optional)"
msgstr "Le pays utilisée pour les valeurs de localisation. (facultatif)"

msgid "Primary Language"
msgstr ""

msgid "Additional Languages"
msgstr ""

msgid "Add any other languages you would like to provide translations for."
msgstr ""

msgid " and "
msgstr ""

#, python-format
msgid "%(lang1)s and %(lang2)s"
msgstr ""

#, python-format
msgid "Cleared %(name)s cache for this organization (%(count)d keys)"
msgstr ""

msgid "Privacy Policy"
msgstr "Politique de confidentialité"

msgid "Terms of Service"
msgstr ""

msgid "Cookie Policy"
msgstr ""

msgid "Choose the type of policy"
msgstr ""

msgid "Enter the content of the policy (Markdown permitted)"
msgstr ""

msgid "Summary of policy changes (Markdown permitted)"
msgstr ""

msgid "Is Consent Required?"
msgstr ""

msgid "Your Privacy"
msgstr ""

msgid "The name of the video"
msgstr "Le nom de la vidéo"

msgid "Summary"
msgstr "résumé"

msgid "A short blurb about the video"
msgstr "Un brève description de la vidéo"

msgid "Description"
msgstr "Description"

msgid "Vimeo ID"
msgstr "ID Vimeo"

msgid "The id vimeo uses for this video"
msgstr "L' id  vimeo utilise pour cette vidéo"

msgid "Register for public beta"
msgstr "Inscrivez-vous à la version bêta publique"

msgid "Intents Synced"
msgstr ""

msgid "Classifier Called"
msgstr ""

msgid "Airtime Transferred"
msgstr ""

msgid "Never"
msgstr "Jamais"

msgid "Daily"
msgstr "Quotidiennement"

#, fuzzy
#| msgid "Weekly"
msgid "Weekly"
msgstr "Hebdomadaire"

#, fuzzy
#| msgid "Monthly"
msgid "Monthly"
msgstr "mensuellement"

msgid "English"
msgstr "Anglais"

msgid "Portuguese"
msgstr ""

msgid "French"
msgstr ""

msgid "Spanish"
msgstr ""

#, fuzzy
msgid "Visually build nationally scalable mobile applications from anywhere in the world."
msgstr "Visuellement construire des applications interactives SMS partout dans le monde"

msgid "Copyright &copy; 2012-2017 UNICEF, Nyaruka. All Rights Reserved."
msgstr ""

msgid "Keyword Trigger"
msgstr "Mot-clé du declencheur"

msgid "Schedule Trigger"
msgstr "Planning de declencheur"

#, fuzzy
msgid "Inbound Call Trigger"
msgstr "Déclencheur d'appel manqué"

msgid "Missed Call Trigger"
msgstr "Déclencheur d'appel manqué"

msgid "Catch All Trigger"
msgstr "Déclencheur attrape-tout"

#, fuzzy
#| msgid "Conversation Key"
msgid "New Conversation Trigger"
msgstr "Clé de conversation"

msgid "USSD Pull Session Trigger"
msgstr ""

#, fuzzy
#| msgid "Restore Triggers"
msgid "Referral Trigger"
msgstr "Restaurer les Déclencheurs"

#, fuzzy
msgid "Message starts with the keyword"
msgstr "Dernier SMS consulté"

msgid "Message contains only the keyword"
msgstr ""

msgid "Keyword"
msgstr "Mot-clé"

#, fuzzy
msgid "Word to match in the message text"
msgstr "Le premier mot dans le texte SMS"

msgid "Referrer Id"
msgstr ""

#, fuzzy
#| msgid "The type of this trigger"
msgid "The referrer id that triggers us"
msgstr "Le type de ce déclencheur"

msgid "Flow"
msgstr "Flux"

#, fuzzy
msgid "Which flow will be started"
msgstr "Quel flux sera débuté"

msgid "The groups to broadcast the flow to"
msgstr "Les groupes pour diffuser le flux de"

msgid "Individual contacts to broadcast the flow to"
msgstr "Contacts individuels pour diffuser le flux de"

msgid "Our recurring schedule"
msgstr "Notre planification récurrente"

#, fuzzy
#| msgid "Trigger Type"
msgid "Trigger When"
msgstr "Type de déclenchement"

msgid "How to match a message with a keyword"
msgstr ""

msgid "The associated channel"
msgstr ""

msgid "Keywords must be a single word containing only letter and numbers"
msgstr "Mots-clés doivent être un seul mot ne contenant que lettres et de chiffres"

#, fuzzy
msgid "An active trigger already exists, triggers must be unique for each group"
msgstr "Un autre déclencheur actif utilise ce mot-clé dans certains groupes, les mots-clés doivent être uniques pour chaque groupe de contact"

msgid "Only Groups"
msgstr "seuls les Groupes"

msgid "Only apply this trigger to contacts in these groups. (leave empty to apply to all contacts)"
msgstr "N'appliquez ces déclencheurs qu'aux contacts dans ces groupes. (laisser vide pour appliquer à tous les contacts)"

#, fuzzy
msgid "The first word of the message text"
msgstr "Le premier mot du texte SMS"

msgid "Group to Join"
msgstr "Groupe à rejoindre"

msgid "The group the contact will join when they send the above keyword"
msgstr "Le groupe que le contact va rejoindre s'ils envoient le mot clé ci-dessous"

#, fuzzy
#| msgid "Response"
msgid "Response"
msgid_plural "Responses"
msgstr[0] "Réponse"
msgstr[1] "Réponse"

msgid "The message to send in response after they join the group (optional)"
msgstr "Le message à envoyer en réponse suite à leur entrée dans le groupe (facultatif)"

msgid "The groups and contacts the flow will be broadcast to"
msgstr "Les groupes et les contacts du flux seront diffusés à"

msgid "Trigger with this Channel already exists."
msgstr ""

msgid "The channel to apply this trigger to, leave blank for all Facebook channels"
msgstr ""

#, fuzzy
#| msgid "The type of this trigger"
msgid "The referrer id that will trigger us"
msgstr "Le type de ce déclencheur"

msgid "Archive Triggers"
msgstr "Archiver Déclencheurs"

msgid "Restore Triggers"
msgstr "Restaurer les Déclencheurs"

msgid "Create Trigger"
msgstr "Créer des declencheurs"

msgid "Active"
msgstr "Actif"

msgid "Triggers"
msgstr "Déclencheurs"

msgid "Join Keyword"
msgstr "Joindre un mot clé"

#, fuzzy
msgid "The first word of the message"
msgstr "Le premier mot du SMS"

#, fuzzy
#| msgid "Create Trigger"
msgid "Create Referral Trigger"
msgstr "Créer des declencheurs"

msgid "Create Schedule"
msgstr "Créer un planning"

msgid "Processing"
msgstr ""

msgid "Complete"
msgstr ""

#, fuzzy
msgid "The organization of the user."
msgstr "L'Organisation de l'utilisateur."

msgid "Unique Identifier"
msgstr ""

#, fuzzy
msgid "The unique identifier for this object"
msgstr "Le nom de ce contact"

#, fuzzy
#| msgid "Whether this report is currently published"
msgid "Whether this row was created by squashing"
msgstr "Si ce rapport est publié"

#, python-format
msgid "%d year"
msgid_plural "%d years"
msgstr[0] ""
msgstr[1] ""

#, fuzzy, python-format
#| msgid "month"
msgid "%d month"
msgid_plural "%d months"
msgstr[0] "Mois"
msgstr[1] "Mois"

#, python-format
msgid "%d week"
msgid_plural "%d weeks"
msgstr[0] ""
msgstr[1] ""

#, python-format
msgid "%d day"
msgid_plural "%d days"
msgstr[0] ""
msgstr[1] ""

#, python-format
msgid "%d hour"
msgid_plural "%d hours"
msgstr[0] ""
msgstr[1] ""

#, python-format
msgid "%d minute"
msgid_plural "%d minutes"
msgstr[0] ""
msgstr[1] ""

#, python-format
msgid "%d second"
msgid_plural "%d seconds"
msgstr[0] ""
msgstr[1] ""

msgid ", and "
msgstr ""

msgid "0 seconds"
msgstr ""

#, fuzzy
#| msgid ","
msgid ", "
msgstr ","

msgid "Sorry you have no permission for this action."
msgstr "Désolé vous n'avez pas la permission pour cette action."

msgid "Must specify a label"
msgstr "Vous devez spécifier une étiquette"

msgid "Missing label"
msgstr "Étiquette manquant"

msgid "Oops, so sorry. Something went wrong!"
msgstr "Oups, désolé. Quelque chose s'est mal passé!"

#, fuzzy
#| msgid "Current Date and Time"
msgid "Date & Time"
msgstr "Date et Heure actuelle"

#, fuzzy
#| msgid "Status"
msgid "State"
msgstr "Statut"

#, fuzzy
#| msgid "has a district"
msgid "District"
msgstr "a un district"

msgid "Ward"
msgstr ""

msgid "HTTP Logs"
msgstr ""

#, fuzzy
#| msgid "Export Data"
msgid "No Data"
msgstr "Exporter les données"

#, python-format
msgid ""
"\n"
"          API v1 has been replaced by <a href=\"%(v2_url)s\">API v2</a>. Please migrate your applications accordingly.\n"
"\n"
"        "
msgstr ""

msgid "Query String Parameters"
msgstr ""

#, fuzzy
#| msgid "Contact Fields"
msgid "Post Body Fields"
msgstr "Champs contracts"

msgid "Query String"
msgstr ""

msgid "Post Body"
msgstr ""

#, fuzzy
#| msgid "API Documentation"
msgid "View Full Documentation"
msgstr " Documentation de l'API"

#, fuzzy
#| msgid "Webhook Events"
msgid "Recent Webhook Events"
msgstr "évènements webhook"

msgid "Webhook events that have been created recently can be found here."
msgstr ""

msgid "Elapsed"
msgstr ""

msgid "Time"
msgstr "Temps"

#, fuzzy
#| msgid "Archive"
msgid "Archives"
msgstr "Archives"

#, python-format
msgid ""
"\n"
"    You have %(counter)s archive\n"
"    "
msgid_plural ""
"\n"
"    You have %(counter)s archives\n"
"    "
msgstr[0] ""
msgstr[1] ""

#, python-format
msgid ""
"\n"
"    containing %(counter)s record.\n"
"    "
msgid_plural ""
"\n"
"    containing %(counter)s records.\n"
"    "
msgstr[0] ""
msgstr[1] ""

#, fuzzy
#| msgid "User does not have permission to create an SMS"
msgid "You do not have any message or run archives yet."
msgstr "L'utilisateur n'a pas l'autorisation de créer un SMS"

msgid "File"
msgstr ""

#, fuzzy
#| msgid "Record Prompts"
msgid "Records"
msgstr "Guides enregistrement"

msgid "Size"
msgstr ""

msgid "Period"
msgstr ""

msgid ""
"\n"
"      No archives found. Archives are created after 90 days of inactivity for messages and flow runs. Check back later to\n"
"      see a list of all archives.\n"
"\n"
"\n"
"    "
msgstr ""

msgid ""
"\n"
"        Your download should start automatically. If it doesn't start in a few seconds, use the button below to download.\n"
"      "
msgstr ""

#, fuzzy
#| msgid "Download Results"
msgid "Download Now"
msgstr "Télécharger les résultats"

#, fuzzy
#| msgid "campaigns"
msgid "Campaigns"
msgstr "campagnes"

#, fuzzy
#| msgid "Archived"
msgid "(Archived)"
msgstr "Archivé"

msgid "No group assigned to this campaign"
msgstr ""

msgid "No events in this campaign yet."
msgstr ""

msgid "Update Campaign"
msgstr " mise à jour de campagne"

#, fuzzy
#| msgid "Restart any contacts already participating in this flow"
msgid "If the contact is already active in a flow"
msgstr "Réinitialiser tous les contacts participent déjà à ce flux "

msgid "Add Bulk Sender"
msgstr "Ajouter l'expéditeur en vrac"

msgid ""
"\n"
"            Bulk senders typically can send a higher volume of messages and in some cases are even cheaper than\n"
"            local messaging rates. If you have an account with a bulk sender, you can use your local Android phone\n"
"            number to receive messages, and use a bulk sender for your outgoing messages.\n"
"\n"
"          "
msgstr ""
"\n"
"Les diffuseurs en masse envoient typiquement un volume plus élevé de messages et dans certains cas sont même moins chers\n"
"que les tarifs de messagerie locale. Si vous avez un compte avec un diffuseur en masse, vous pouvez utiliser un numéro de téléphone Android\n"
"pour recevoir des messages, et utiliser le diffuseur en masse pour vos messages sortants."

msgid ""
"\n"
"              A great way to connect\n"
"              if you are outside the United States or UK. Connect\n"
"              a Nexmo Account to send messages to over 200 countries worldwide.\n"
"\n"
"\n"
"            "
msgstr ""
"\n"
"Une bonne façon de se connecter si vous êtes hors des Etats-Unis ou du Royaume Uni. Connectez un compte Nexmo pour envoyer vos messages à plus de 200 pays dans le monde."

msgid "Send with Nexmo"
msgstr "Envoyer avec Nexmo"

#, fuzzy
#| msgid ""
#| "\n"
#| "            Instead of using your Android phone to send messages, you can use your\n"
#| "            <a class='nexmo-account' href='#'>\n"
#| "              Nexmo Account\n"
#| "            </a>\n"
#| "            to send messages to over 200 countries.\n"
#| "\n"
#| "          "
msgid ""
"\n"
"            Instead of using your Android phone to send messages, you can use your\n"
"            <a href='#' class='nexmo-account'>\n"
"              Nexmo Account\n"
"            </a>\n"
"            to send messages to over 200 countries.\n"
"\n"
"          "
msgstr ""
"\n"
"Au lieu d'utiliser votre téléphone Android pour envoyer des messages, vous pouvez utiliser votre\n"
"<a class='nexmo-account' href='#'>\n"
"Compte Nexmo\n"
"</a>\n"
"pour envoyer des messages à plus de 200 pays."

msgid ""
"\n"
"            If you have an external provider you want to use to send messages, you can connect it\n"
"            using our External API.\n"
"\n"
"\n"
"          "
msgstr ""
"\n"
"Si vous avec un opérateur externe que vous souhaitex utiliser pour envoyer des messages, vous pouvez le connecter\n"
"en utilisant notre API externe."

msgid "Connect Nexmo"
msgstr "Connectez Nexmo"

msgid "Disconnect Nexmo"
msgstr "Déconnectez Nexmo"

#, fuzzy
msgid "Add a Channel"
msgstr "Channel"

#, fuzzy, python-format
msgid ""
"\n"
"            To get started you need to add a channel to your account. A channel is a phone number or social network\n"
"            account which %(name)s can use to send and receive messages on your behalf. You can choose to use an\n"
"            Android phone and your own cell phone plan, or we can connect you with a service provider in your country\n"
"            directly.\n"
"\n"
"          "
msgstr ""
"\n"
"Pour commencer, ajouter un numéro de téléphone à votre compte. Vous pouvez choisir d'utiliser un téléphone Android et votre propre plan céllulaire ou alors nous pouvons vous connecter directement à un opérateur dans votre pays. "

#, fuzzy
#| msgid "Recommendation"
msgid "Recommendations"
msgstr "Recommandation"

#, fuzzy
#| msgid ""
#| "\n"
#| "          We recommend using an Android phone with a local sim card for your country. This phone\n"
#| "          will send and receive messages for you. You will only need one phone per country depending on\n"
#| "          message volume. Don't worry! The people you are texting with can still use basic phones.\n"
#| "        "
msgid ""
"\n"
"            We recommend using an Android phone with a local sim card for your country. This phone\n"
"            will send and receive messages for you. You will only need one phone per country depending on\n"
"            message volume. Don't worry! The people you are texting with can still use basic phones.\n"
"          "
msgstr ""
"\n"
"Nous recommandons d'utiliser un téléphone Android avec une carte sim locale pour votre pays. Ce téléphone\n"
"enverra et recevra vos messages. Vous aurez besoin d'un seul téléphone par pays dépendamment \n"
"du volume de messages. Ne vous inquiétez pas! Ceux avec qui vous échangez des textes peuvent tout de même utiliser des téléphones basiques."

#, fuzzy
#| msgid ""
#| "\n"
#| "                Works in any country and uses the cell phone plan\n"
#| "                you already have. You just need an Android phone\n"
#| "                to get started.\n"
#| "\n"
#| "              "
msgid ""
"\n"
"                  Works in any country and uses the cell phone plan\n"
"                  you already have. You just need an Android phone\n"
"                  to get started.\n"
"\n"
"                "
msgstr ""
"\n"
"Fonctionne dans tout pays et utilise le plan cellulaire \n"
"que vous avez déjà. Vous avez uniquement besoin d'un téléphone Android\n"
"pour commencer."

#, fuzzy
msgid "Phone Channels"
msgstr "Channel"

msgid "Social Network Channels"
msgstr ""

#, fuzzy
msgid "API Channels"
msgstr "Channel"

msgid "Add Phone"
msgstr "Ajouter un téléphone"

msgid "Connect your Android phone"
msgstr "connecter un téléphone Android"

#, fuzzy, python-format
msgid ""
"\n"
"            %(brand)s uses your Android phone to send and receive messages on your behalf.\n"
"\n"
"          "
msgstr "Textit utilise votre téléphone Android pour envoyer et recevoir des messages"

#, python-format
msgid ""
"\n"
"            Due to restrictions Android has on applications that send SMS messages, we cannot distribute\n"
"            the %(brand)s application through the Play Store. You will need to download the application manually\n"
"            and install it using the steps below.\n"
"\n"
"          "
msgstr ""

#, fuzzy
#| msgid "Created On"
msgid "was released on"
msgstr "Créé le"

#, fuzzy
#| msgid "Download Results"
msgid "Download App"
msgstr "Télécharger les résultats"

#, python-format
msgid ""
"\n"
"                On your Android device, open your browser and download the app by entering the URL:\n"
"                <code>\n"
"                  %(link)s%(android_public_url)s\n"
"                </code>\n"
"              "
msgstr ""

#, fuzzy, python-format
msgid ""
"\n"
"                Launch the %(brand)s installer\n"
"              "
msgstr ""
"\n"
"%(sms_sent)s Envoyé"

#, fuzzy
msgid ""
"\n"
"                Open the notifications shade by dragging from the top and select the downloaded file.\n"
"\n"
"\n"
"              "
msgstr ""
"\n"
"Taper sur le bouton \"Installer\" sur la page de l'application TextIt."

#, fuzzy
#| msgid "Settings"
msgid "Tap Settings"
msgstr "Paramètres"

#, fuzzy
msgid ""
"\n"
"                You will be taken to a screen with \"allow from this source\" toggle\n"
"\n"
"              "
msgstr ""
"\n"
"            message non-envoyé\n"
"              "

msgid "Toggle allow from this source"
msgstr ""

#, fuzzy
msgid ""
"\n"
"                Make sure \"allow from this source\" toggle is in the On position.\n"
"\n"
"              "
msgstr ""
"\n"
"%(sms_sending)s Envoi en cours"

msgid "Go Back"
msgstr ""

#, fuzzy
#| msgid ""
#| "\n"
#| "                unsent message\n"
#| "              "
#| msgid_plural ""
#| "\n"
#| "                unsent messages\n"
#| "              "
msgid ""
"\n"
"                Click Install\n"
"\n"
"              "
msgstr ""
"\n"
"            message non-envoyé\n"
"              "

#, fuzzy, python-format
msgid ""
"\n"
"                Open %(brand)s\n"
"              "
msgstr ""
"\n"
"            message non-envoyé\n"
"              "

#, fuzzy, python-format
msgid ""
"\n"
"                Once %(brand)s has been installed, open the app drawer and tap on the %(brand)s icon to start the app.\n"
"\n"
"              "
msgstr "Une fois textit a été installé, appuyez sur l'icône de textit pour démarrer l'application."

msgid "Enter Claim Code"
msgstr "Entrez le code Claim"

#, fuzzy, python-format
msgid ""
"\n"
"                When you first open %(brand)s, the app will register your device with Google and our servers.  Once that is\n"
"                complete, it will display a claim code.  Enter that claim code in the form to the left and click\n"
"                \"Add Phone\" to connect your device.\n"
"\n"
"              "
msgstr ""
"\n"
"La première fois que vous ouvrirez TextIt, l'appli va enregistrer votre appareil auprès de google et de nos serveurs. Une fois complété\n"
"il va afficher un code de réclamation. Entrez ce code de réclamation sur la gauche du formulaire et cliquez sur \"Ajouter téléphone\" pour connecter votre appareil. "

#, fuzzy
#| msgid ""
#| "\n"
#| "        You can connect your <a href=\"http://infobip.com\">Infobip</a> number by entering your number, username and password\n"
#| "        here.\n"
#| "\n"
#| "      "
msgid ""
"\n"
"        You can connect your number by entering your credentials here.\n"
"\n"
"      "
msgstr ""
"\n"
"Vous pouvez connecter votre <a href=\"http://infobip.com\">numéro</a> Infobip en inscrivant votre numéro, nom d'utilisateur et mot de passe ici."

msgid "Claim phone number"
msgstr "Réclamer le numéro de téléphone"

msgid ""
"\n"
"        Once you claim a number you will immediately be able to send and receive messages. Users who send messages\n"
"        to your number will be charged according to their plan.\n"
"\n"
"      "
msgstr ""
"\n"
"Vous serez immédiatement à même d'envoyer et de recevoir des messages dès que vous réclamer un numéro de téléphone.  Les utilisateurs qui envoient des messages\n"
"à votre numéro seront facturés en fonction de leur plan."

msgid "Pattern"
msgstr "Pattern"

msgid "Search"
msgstr "Recherche"

msgid "Supported"
msgstr ""

msgid "Unsupported"
msgstr ""

#, fuzzy
msgid "IP Addresses"
msgstr "Adresse e-mail"

msgid "Additionally you will need to make sure the following IP addresses are whitelisted"
msgstr ""

msgid "Are you sure you want to remove this number from your account?"
msgstr "Etes-vous sûr de vouloir supprimer ce numéro de votre compte?"

msgid "Cancel"
msgstr "Annuler"

msgid "Remove Phone"
msgstr "Supprimer téléphone"

msgid "Bulk sending enabled"
msgstr "Envoi groupé configuré"

msgid "Voice calls enabled"
msgstr "Les appels vocaux activés"

msgid "Settings"
msgstr "Paramètres"

#, fuzzy
#| msgid "Channel"
msgid "Channel Log"
msgstr "Channel"

#, fuzzy
#| msgid "Call Webhook"
msgid "Call Log"
msgstr "Appeler le webhook"

msgid "Last synced"
msgstr "Dernière synchronisation"

#, python-format
msgid ""
"\n"
"                  %(last_sync)s\n"
"                  ago\n"
"                "
msgstr ""
"\n"
"Il y a\n"
"%(last_sync)s"

msgid "Activated"
msgstr "Activé"

msgid ""
"\n"
"                unsent message\n"
"              "
msgid_plural ""
"\n"
"                unsent messages\n"
"              "
msgstr[0] ""
"\n"
"            message non-envoyé\n"
"              "
msgstr[1] ""
"\n"
"                 messages non-envoyés\n"
"              "

msgid "Enable Voice"
msgstr "Activer la voix"

msgid ""
"\n"
"            unsent messages\n"
"          "
msgid_plural ""
"\n"
"            unsent message\n"
"          "
msgstr[0] ""
"\n"
"            message non-envoyé\n"
"          "
msgstr[1] ""
"\n"
"            messages non-envoyés\n"
"          "

#, python-format
msgid ""
"\n"
"          %(last_sync)s\n"
"          ago.\n"
"          </span>\n"
"        "
msgstr ""
"\n"
"%(last_sync)s\n"
"de temps.\n"
"</span>"

msgid "Device has not synced yet"
msgstr "Le périphérique n'a pas encore été synchronisé"

msgid "UNKNOWN"
msgstr "INCONNU"

msgid "DISCHARGING"
msgstr "DÉCHARGE"

msgid "CHARGING"
msgstr "EN CHARGE"

msgid "FULLY CHARGED"
msgstr "CHARGÉ"

msgid "ON"
msgstr "ON"

msgid "Messages"
msgstr "Messages"

#, fuzzy
#| msgid "Messages"
msgid "IVR Messages"
msgstr "Messages"

msgid "Recent Errors"
msgstr ""

#, fuzzy
#| msgid "Monthly"
msgid "Month"
msgstr "mensuellement"

#, fuzzy
msgid "Incoming Text Messages"
msgstr "Messages SMS entrants"

#, fuzzy
msgid "Outgoing Text Messages"
msgstr "Messages SMS sortants"

#, fuzzy
msgid "Incoming IVR Messages"
msgstr "Messages SMS entrants"

#, fuzzy
msgid "Outgoing IVR Messages"
msgstr "Messages SMS sortants"

msgid "Synced on"
msgstr "synchronisé sur"

msgid "Retry"
msgstr "Ressayer "

msgid "Battery"
msgstr "Batterie"

msgid "Network"
msgstr "Réseau"

msgid "&nbsp;&nbsp;OTHER"
msgstr "&nbsp;&nbsp; AUTRE"

#, fuzzy
msgid "Remove Channel"
msgstr "Supprimer téléphone"

#, fuzzy
msgid "Are you sure you want to remove this channel from your account?"
msgstr "Etes-vous sûr de vouloir supprimer ce numéro de votre compte?"

msgid "This channel cannot be removed because it in use."
msgstr ""

msgid "Once it is removed, it will be gone forever. There is no way to undo this operation."
msgstr "Une fois qu'il est supprimé, il sera perdu à jamais. Il est impossible d'annuler cette opération."

#, fuzzy, python-format
msgid ""
"\n"
"            Used by %(num_flows)s flow:\n"
"            "
msgid_plural ""
"\n"
"            Used by %(num_flows)s flows:\n"
"            "
msgstr[0] ""
"\n"
"            message non-envoyé\n"
"              "
msgstr[1] ""
"\n"
"            message non-envoyé\n"
"              "

msgid "Are you sure you want to remove bulk sending for this number?"
msgstr "Etes-vous sûr de vouloir supprimer l'envoi massif de ce numéro?"

msgid "Disable Voice Calls"
msgstr "Désactiver les appels vocaux"

msgid "Are you sure you want to remove voice calling for this number?"
msgstr "Etes-vous sûr de vouloir supprimer les appels vocaux pour ce numéro?"

msgid "Ok"
msgstr ""

msgid "Select a Country"
msgstr "Sélectionner un pays"

#, python-format
msgid ""
"\n"
"        Found %(results_count)s call in last 90 days for <i>%(search)s</i>.\n"
"        "
msgid_plural ""
"\n"
"          Found %(results_count)s calls in last 90 days for <i>%(search)s</i>.\n"
"\n"
"      "
msgstr[0] ""
msgstr[1] ""

#, python-format
msgid ""
"\n"
"                Outgoing Call (%(duration)s seconds)\n"
"              "
msgstr ""
"\n"
"Appel sortant (%(duration)s seconds)"

#, python-format
msgid ""
"\n"
"                Incoming Call (%(duration)s seconds)\n"
"              "
msgstr ""
"\n"
"Appel entrant (%(duration)s seconds)"

msgid "No Matching calls"
msgstr "Pas d'appels correspondants"

#, fuzzy
msgid "Channel Events"
msgstr "Evénement du relayeur"

#, fuzzy
#| msgid "Android integration"
msgid "Other Interactions"
msgstr "intégration Android"

msgid "Recent Channel Events"
msgstr "Channel récents événements"

#, fuzzy
#| msgid "Channel:"
msgid "Channel: "
msgstr "Relayeur:"

#, fuzzy
#| msgid "Phone call flow"
msgid "phone call"
msgstr "Flux d'appels de téléphone"

msgid "complete"
msgstr ""

#, fuzzy
#| msgid "Android integration"
msgid "Channel interaction"
msgstr "intégration Android"

msgid "Channel Event"
msgstr "Evénement du relayeur"

#, fuzzy
msgid "Message Error"
msgstr "Message"

#, fuzzy
msgid "Message Log"
msgstr "Message"

#, fuzzy
msgid "Error"
msgstr "Nombre d'erreurs"

msgid "Change Alert Settings"
msgstr "Modifier les paramètres d'alerte"

#, fuzzy, python-format
#| msgid ""
#| "\n"
#| "        We've noticed that the Android phone for %(org_name)s has been connected back to\n"
#| "        internet and has been able to sync with the %(brand)s servers recently at\n"
#| "      "
msgid ""
"\n"
"        We've noticed that the Android phone for %(org_name)s has been connected back to\n"
"        internet and has been able to sync with the %(brand)s servers recently at \n"
"      "
msgstr ""
"\n"
"Nous avons remarqué que le téléphone Android pour %(org_name)s a été reconnecté à\n"
"l'internet et a récemment pu se synchroniser aux serveurs %(brand)s à"

msgid ""
"\n"
"        This email is to announce that your android phone connection problem reported last time was resolved.\n"
"      "
msgstr ""
"\n"
"Cet email vous annonce que le problème de connexion téléphonique Android précédemment signalé, a été résolu."

#, python-format
msgid ""
"\n"
"        You can check the current status of your %(channel_name)s by visiting its\n"
"      "
msgstr ""
"\n"
"Vous pouvez verifier le statut de votre %(channel_name)s en visitant sa"

msgid "status page."
msgstr "page d'état."

msgid "Thanks!"
msgstr "Merci!"

#, python-format
msgid "The %(brand)s Team"
msgstr "The %(brand)s Team"

#, fuzzy, python-format
#| msgid ""
#| "\n"
#| "        We've noticed that the Android phone for %(org_name)s has been connected back to\n"
#| "        internet and has been able to sync with the %(brand)s servers recently at\n"
#| "      "
msgid ""
"\n"
"Hi %(org_name)s,\n"
"\n"
"We've noticed that the Android phone for %(org_name)s has been connected back to internet and has been able to sync with the %(brand)s servers recently at\n"
msgstr ""
"\n"
"Nous avons remarqué que le téléphone Android pour %(org_name)s a été reconnecté à\n"
"l'internet et a récemment pu se synchroniser aux serveurs %(brand)s à"

#, fuzzy
#| msgid ""
#| "\n"
#| "        This email is to announce that your android phone connection problem reported last time was resolved.\n"
#| "      "
msgid "This email is to announce that your android phone connection problem reported last time was resolved."
msgstr ""
"\n"
"Cet email vous annonce que le problème de connexion téléphonique Android précédemment signalé, a été résolu."

#, fuzzy, python-format
#| msgid ""
#| "\n"
#| "        You can check the current status of your %(channel_name)s by visiting its\n"
#| "      "
msgid ""
"\n"
"   You can check the current status of your %(channel_name)s by visiting its status page at:\n"
msgstr ""
"\n"
"Vous pouvez verifier le statut de votre %(channel_name)s en visitant sa"

#, python-format
msgid ""
"\n"
"        We've noticed that the Android phone for %(org_name)s hasn't contacted the %(brand)s servers since\n"
"      "
msgstr ""
"\n"
"Nous avons remarqué que le téléphone Android pour %(org_name)s n'a pas contacté les serveurs %(brand)s depuis"

msgid "This is usually due to your phone being unable to connect to the internet."
msgstr "Cela est généralement dû à votre téléphone qui doit être incapable de se connecter à l'Internet."

msgid ""
"\n"
"        Please check on your phone to make sure it is connected to a WiFi network or cellular data.\n"
"        If problems persist you may want to try turning the phone off then back on.\n"
"      "
msgstr ""
"\n"
"Prière de vérifier que votre téléphone est connecté au WiFi ou au réseau de transmission de données cellulaires"

#, python-format
msgid ""
"\n"
"        You can check the current status of your %(channel.get_name)s by visiting its\n"
"      "
msgstr ""
"\n"
"Vous pouvez verifier le statut de votre %(channel.get_name)s en visitant sa"

#, fuzzy, python-format
#| msgid ""
#| "\n"
#| "        We've noticed that the Android phone for %(org_name)s hasn't contacted the %(brand)s servers since\n"
#| "      "
msgid ""
"\n"
"Hi %(org_name)s,\n"
"\n"
"Your Android phone for %(org_name)s hasn't contacted the %(brand)s servers since\n"
msgstr ""
"\n"
"Nous avons remarqué que le téléphone Android pour %(org_name)s n'a pas contacté les serveurs %(brand)s depuis"

#, fuzzy
#| msgid ""
#| "\n"
#| "        Please check on your phone to make sure it is connected to a WiFi network or cellular data.\n"
#| "        If problems persist you may want to try turning the phone off then back on.\n"
#| "      "
msgid ""
"\n"
"This is usually an indication that your phone has lost its connection to the internet.\n"
"\n"
"Please check on your phone to make sure it is connected to WiFi or a cellular data network.  If problems persist you may want to try turning the phone off then back on.\n"
msgstr ""
"\n"
"Prière de vérifier que votre téléphone est connecté au WiFi ou au réseau de transmission de données cellulaires"

#, fuzzy, python-format
#| msgid ""
#| "\n"
#| "        You can check the current status of your %(channel_name)s by visiting its\n"
#| "      "
msgid ""
"\n"
"   You can check the current status of %(channel_name)s by visiting its status page at:\n"
msgstr ""
"\n"
"Vous pouvez verifier le statut de votre %(channel_name)s en visitant sa"

msgid "Thanks,"
msgstr "Merci,"

#, python-format
msgid ""
"\n"
"        We've noticed that the Android phone for %(org_name)s is getting low on power and isn't plugged in.\n"
"        If it runs out of power then you will stop receiving messages for %(brand)s.\n"
"      "
msgstr ""
"\n"
"Nous avons remarqué que le téléphone Android pour %(org_name)s a une faible charge et n'est pas branché.\n"
"Vous ne recevrez plus de messages pour %(brand)s s'il se décharge complétement. "

#, python-format
msgid ""
"\n"
"        Please check on your phone to make sure it is plugged into a reliable power source.\n"
"        The current power level is %(power_level)s%%, you will only receive this notification when the power drops below 25%%.\n"
"      "
msgstr ""
"\n"
"Prière  de verifier que votre téléphone est branché à une source fiable d'électricité.\n"
"Le niveau de courant actuel est %(power_level)s%%, vous ne recevrez cette notification que si la charge courant tombe en dessous de 25%%."

#, fuzzy, python-format
#| msgid "Join %(name)s"
msgid ""
"\n"
"Hi %(org_name)s,\n"
msgstr "Rejoignez %(name)s"

#, fuzzy, python-format
#| msgid ""
#| "\n"
#| "        We've noticed that the Android phone for %(org_name)s is getting low on power and isn't plugged in.\n"
#| "        If it runs out of power then you will stop receiving messages for %(brand)s.\n"
#| "      "
msgid ""
"\n"
"We've noticed that your Android phone, %(channel_name)s, is getting low on power and isn't plugged in.  If it runs out of power then you will stop receiving messages for %(brand)s.\n"
msgstr ""
"\n"
"Nous avons remarqué que le téléphone Android pour %(org_name)s a une faible charge et n'est pas branché.\n"
"Vous ne recevrez plus de messages pour %(brand)s s'il se décharge complétement. "

#, fuzzy, python-format
#| msgid ""
#| "\n"
#| "        Please check on your phone to make sure it is plugged into a reliable power source.\n"
#| "        The current power level is %(power_level)s%%, you will only receive this notification when the power drops below 25%%.\n"
#| "      "
msgid ""
"\n"
"Please check on your phone to make sure it is plugged into a reliable power source.  You will only receive this notification when the power drops below 25%%.  The current power level is %(power_level)s%%.\n"
msgstr ""
"\n"
"Prière  de verifier que votre téléphone est branché à une source fiable d'électricité.\n"
"Le niveau de courant actuel est %(power_level)s%%, vous ne recevrez cette notification que si la charge courant tombe en dessous de 25%%."

#, python-format
msgid ""
"\n"
"        We've noticed that the Android phone for %(org_name)s is now charging the battery.\n"
"      "
msgstr ""
"\n"
"Nous notons que le téléphone Android de %(org_name)s est en mode charge de batterie."

msgid "This email is to announce that your android phone battery low reported last time was resolved. Now the battery is charging."
msgstr "Cet e-mail est de vous annoncer que le niveau de la batterie de votre téléphone android signalé la dernière fois a été résolu. Maintenant, la batterie est en charge."

#, fuzzy, python-format
#| msgid "This email is to announce that your android phone battery low reported last time was resolved. Now the battery is charging."
msgid ""
"\n"
"Hi %(org_name)s,\n"
"\n"
"We've noticed that the Android phone for %(org.name)s is now charging the battery.\n"
"This email is to announce that your android phone battery low reported last time was resolved. Now the battery is charging.\n"
msgstr "Cet e-mail est de vous annoncer que le niveau de la batterie de votre téléphone android signalé la dernière fois a été résolu. Maintenant, la batterie est en charge."

#, fuzzy, python-format
#| msgid ""
#| "\n"
#| "        You can check the current status of your %(channel_name)s by visiting its\n"
#| "      "
msgid ""
"\n"
"   You can check the current status of your %(channel_name)s by visiting its\n"
msgstr ""
"\n"
"Vous pouvez verifier le statut de votre %(channel_name)s en visitant sa"

#, python-format
msgid ""
"\n"
"        We've noticed that the Android phone for %(org_name)s is having trouble sending text messages.  This might be\n"
"        a temporary problem due to your cellular network, or could be an indication that your phone is out of credit.\n"
"      "
msgstr ""
"\n"
"Nous avons remarqué que le téléphone Android de %(org_name)s recontre des difficultés pour l'envoi de messages textes. Ceci peut être\n"
"un problème temporaire lié à votre réseau cellulaire, ou une indication que votre téléphone n'a plus de crédit."

#, python-format
msgid ""
"\n"
"        Please check on your phone to make sure it has sufficient credit and can send text messages.  If problems persist\n"
"        you may want to try turning the phone off then back on.  Currently your Android phone has <strong>%(unsent_count)s</strong>\n"
"        messages which haven't sent in over an hour.\n"
"      "
msgstr ""
"\n"
"Prière de vérifier votre téléphone pour vous assurer qu'il a assez de crédit et peut envoyer des messages textes. Si le problème persiste\n"
"prière de l'éteindre avant de la rallumer. Votre téléphone Android a présentement <strong>%(unsent_count)s</strong>\n"
"messages qui n'ont pas été envoyé depuis plus d'une heure."

#, fuzzy, python-format
#| msgid ""
#| "\n"
#| "        We've noticed that the Android phone for %(org_name)s is having trouble sending text messages.  This might be\n"
#| "        a temporary problem due to your cellular network, or could be an indication that your phone is out of credit.\n"
#| "      "
msgid ""
"\n"
"        We've noticed that the %(channel_type)s for %(org_name)s is having trouble sending text messages.  This might be\n"
"        a temporary problem due to network communication to %(channel_type)s or may indicate a change in configuration which required your action.\n"
"      "
msgstr ""
"\n"
"Nous avons remarqué que le téléphone Android de %(org_name)s recontre des difficultés pour l'envoi de messages textes. Ceci peut être\n"
"un problème temporaire lié à votre réseau cellulaire, ou une indication que votre téléphone n'a plus de crédit."

#, fuzzy, python-format
#| msgid ""
#| "\n"
#| "        Please check on your phone to make sure it has sufficient credit and can send text messages.  If problems persist\n"
#| "        you may want to try turning the phone off then back on.  Currently your Android phone has <strong>%(unsent_count)s</strong>\n"
#| "        messages which haven't sent in over an hour.\n"
#| "      "
msgid ""
"\n"
"        Please check on your %(channel_type)s to make sure it can send text messages.  Currently your %(channel_type)s has <strong>%(unsent_count)s</strong>\n"
"        messages which haven't sent in over an hour.\n"
"      "
msgstr ""
"\n"
"Prière de vérifier votre téléphone pour vous assurer qu'il a assez de crédit et peut envoyer des messages textes. Si le problème persiste\n"
"prière de l'éteindre avant de la rallumer. Votre téléphone Android a présentement <strong>%(unsent_count)s</strong>\n"
"messages qui n'ont pas été envoyé depuis plus d'une heure."

#, fuzzy, python-format
#| msgid ""
#| "\n"
#| "        We've noticed that the Android phone for %(org_name)s is having trouble sending text messages.  This might be\n"
#| "        a temporary problem due to your cellular network, or could be an indication that your phone is out of credit.\n"
#| "      "
msgid ""
"\n"
"        We've noticed that the %(channel_type)s for %(org_name)s is having trouble sending text messages.  This might be\n"
"        a temporary problem due to network communication to %(channel_type)s, or could be an indication that your %(channel_type)s is out of credit.\n"
"      "
msgstr ""
"\n"
"Nous avons remarqué que le téléphone Android de %(org_name)s recontre des difficultés pour l'envoi de messages textes. Ceci peut être\n"
"un problème temporaire lié à votre réseau cellulaire, ou une indication que votre téléphone n'a plus de crédit."

#, fuzzy, python-format
#| msgid ""
#| "\n"
#| "        Please check on your phone to make sure it has sufficient credit and can send text messages.  If problems persist\n"
#| "        you may want to try turning the phone off then back on.  Currently your Android phone has <strong>%(unsent_count)s</strong>\n"
#| "        messages which haven't sent in over an hour.\n"
#| "      "
msgid ""
"\n"
"        Please check on your %(channel_type)s to make sure it has sufficient credit and can send text messages.  Currently your %(channel_type)s has <strong>%(unsent_count)s</strong>\n"
"        messages which haven't sent in over an hour.\n"
"      "
msgstr ""
"\n"
"Prière de vérifier votre téléphone pour vous assurer qu'il a assez de crédit et peut envoyer des messages textes. Si le problème persiste\n"
"prière de l'éteindre avant de la rallumer. Votre téléphone Android a présentement <strong>%(unsent_count)s</strong>\n"
"messages qui n'ont pas été envoyé depuis plus d'une heure."

#, fuzzy, python-format
#| msgid ""
#| "\n"
#| "        We've noticed that the Android phone for %(org_name)s is having trouble sending text messages.  This might be\n"
#| "        a temporary problem due to your cellular network, or could be an indication that your phone is out of credit.\n"
#| "      "
msgid ""
"\n"
"Hi %(org_name)s,\n"
"\n"
"We've noticed that the Android phone for %(org_name)s is having trouble sending text messages.  This might be a temporary problem due to your cellular network, or could be an indication that your phone is out of credit.\n"
msgstr ""
"\n"
"Nous avons remarqué que le téléphone Android de %(org_name)s recontre des difficultés pour l'envoi de messages textes. Ceci peut être\n"
"un problème temporaire lié à votre réseau cellulaire, ou une indication que votre téléphone n'a plus de crédit."

#, fuzzy, python-format
#| msgid ""
#| "\n"
#| "        Please check on your phone to make sure it has sufficient credit and can send text messages.  If problems persist\n"
#| "        you may want to try turning the phone off then back on.  Currently your Android phone has <strong>%(unsent_count)s</strong>\n"
#| "        messages which haven't sent in over an hour.\n"
#| "      "
msgid ""
"\n"
"Please check on your phone to make sure it has sufficient credit and can send text messages.  If problems persist you may want to try turning the phone off then back on.  Currently your Android phone has %(unsent_count)s messages which haven't sent in over an hour.\n"
msgstr ""
"\n"
"Prière de vérifier votre téléphone pour vous assurer qu'il a assez de crédit et peut envoyer des messages textes. Si le problème persiste\n"
"prière de l'éteindre avant de la rallumer. Votre téléphone Android a présentement <strong>%(unsent_count)s</strong>\n"
"messages qui n'ont pas été envoyé depuis plus d'une heure."

#, fuzzy, python-format
#| msgid ""
#| "\n"
#| "        We've noticed that the Android phone for %(org_name)s is having trouble sending text messages.  This might be\n"
#| "        a temporary problem due to your cellular network, or could be an indication that your phone is out of credit.\n"
#| "      "
msgid ""
"\n"
"Hi %(org_name)s,\n"
"\n"
"We've noticed that the %(channel_type)s for %(org_name)s is having trouble sending text messages.  This might be a temporary problem due to network communication to %(channel_type)s or may indicate a change in configuration which required your action.\n"
msgstr ""
"\n"
"Nous avons remarqué que le téléphone Android de %(org_name)s recontre des difficultés pour l'envoi de messages textes. Ceci peut être\n"
"un problème temporaire lié à votre réseau cellulaire, ou une indication que votre téléphone n'a plus de crédit."

#, fuzzy, python-format
#| msgid ""
#| "\n"
#| "        Please check on your phone to make sure it has sufficient credit and can send text messages.  If problems persist\n"
#| "        you may want to try turning the phone off then back on.  Currently your Android phone has <strong>%(unsent_count)s</strong>\n"
#| "        messages which haven't sent in over an hour.\n"
#| "      "
msgid ""
"\n"
"Please check on your %(channel_type)s to make sure it can send text messages. Currently your %(channel_type)s has %(unsent_count)s messages which haven't sent in over an hour.\n"
msgstr ""
"\n"
"Prière de vérifier votre téléphone pour vous assurer qu'il a assez de crédit et peut envoyer des messages textes. Si le problème persiste\n"
"prière de l'éteindre avant de la rallumer. Votre téléphone Android a présentement <strong>%(unsent_count)s</strong>\n"
"messages qui n'ont pas été envoyé depuis plus d'une heure."

#, fuzzy, python-format
#| msgid ""
#| "\n"
#| "        We've noticed that the Android phone for %(org_name)s is having trouble sending text messages.  This might be\n"
#| "        a temporary problem due to your cellular network, or could be an indication that your phone is out of credit.\n"
#| "      "
msgid ""
"\n"
"Hi %(org_name)s,\n"
"\n"
"We've noticed that the %(channel_type)s for %(org_name)s is having trouble sending text messages.  This might be a temporary problem due to network communication to %(channel_type)s, or could be an indication that your %(channel_type)s is out of credit.\n"
msgstr ""
"\n"
"Nous avons remarqué que le téléphone Android de %(org_name)s recontre des difficultés pour l'envoi de messages textes. Ceci peut être\n"
"un problème temporaire lié à votre réseau cellulaire, ou une indication que votre téléphone n'a plus de crédit."

#, fuzzy, python-format
#| msgid ""
#| "\n"
#| "        Please check on your phone to make sure it has sufficient credit and can send text messages.  If problems persist\n"
#| "        you may want to try turning the phone off then back on.  Currently your Android phone has <strong>%(unsent_count)s</strong>\n"
#| "        messages which haven't sent in over an hour.\n"
#| "      "
msgid ""
"\n"
"Please check on your %(channel_type)s to make sure it has sufficient credit and can send text messages. Currently your %(channel_type)s has %(unsent_count)s messages which haven't sent in over an hour.\n"
msgstr ""
"\n"
"Prière de vérifier votre téléphone pour vous assurer qu'il a assez de crédit et peut envoyer des messages textes. Si le problème persiste\n"
"prière de l'éteindre avant de la rallumer. Votre téléphone Android a présentement <strong>%(unsent_count)s</strong>\n"
"messages qui n'ont pas été envoyé depuis plus d'une heure."

#, fuzzy
#| msgid ""
#| "\n"
#| "        You can connect your <a href=\"http://infobip.com\">Infobip</a> number by entering your number, username and password\n"
#| "        here.\n"
#| "\n"
#| "      "
msgid ""
"\n"
"        To connect a <a href=\"http://clickatell.com\">Clickatell</a> number, first create an HTTP integration for a two way number, then\n"
"        enter the number and API key below.\n"
"\n"
"      "
msgstr ""
"\n"
"Vous pouvez connecter votre <a href=\"http://infobip.com\">numéro</a> Infobip en inscrivant votre numéro, nom d'utilisateur et mot de passe ici."

#, fuzzy, python-format
msgid ""
"\n"
"        After connecting your service we will provide URLs for the endpoints for Clickatell to call when they want\n"
"        to push a message to %(brand)s.\n"
"\n"
"      "
msgstr ""
"\n"
"Après avoir connecté votre service nous fournirons des URLs pour que les paramètres d'InfoBip puisse appeler quand ils veulent\n"
"transmettre un message à TextIt."

#, fuzzy, python-format
#| msgid ""
#| "\n"
#| "        You can connect your <a href=\"http://infobip.com\">Infobip</a> number by entering your number, username and password\n"
#| "        here.\n"
#| "\n"
#| "      "
msgid ""
"\n"
"        You can connect your <a href=\"http://dmarkmobile.com/\">DMark Mobile</a> number to %(name)s using the fields below. You\n"
"        will first need to create a DMark Mobile account and receive a username and password from them to use below.\n"
"\n"
"      "
msgstr ""
"\n"
"Vous pouvez connecter votre <a href=\"http://infobip.com\">numéro</a> Infobip en inscrivant votre numéro, nom d'utilisateur et mot de passe ici."

#, fuzzy, python-format
msgid ""
"\n"
"        You can connect an external aggregator or messaging service to %(brand)s using our external API.\n"
"\n"
"        You can specify parameters to substitute in the URL or body by using these variables:\n"
"\n"
"      "
msgstr ""
"\n"
"Vous pouvez connecter un agrégateur externe ou un service de messagerie à TextIt en utilisant un API externe.\n"
"\n"
"Vous pouvez spécifier les paramètres à substituer dans l'URL en utilisant les variables suivantes:"

msgid ""
"\n"
"        An example that would substitute variables in the URL:\n"
"\n"
"      "
msgstr ""
"\n"
"Un exemple qui substituerait des variables dans l'URL:"

msgid ""
"\n"
"        If using POST or PUT, you can specify the body of the request using the same variables.\n"
"\n"
"      "
msgstr ""

#, fuzzy, python-format
msgid ""
"\n"
"        After connecting your service we will provide URLs for the endpoints to call when you want to push a message to\n"
"        %(brand)s or notify %(brand)s of the delivery status of a message.\n"
"\n"
"      "
msgstr ""
"\n"
"Après avoir connecté votre service, nous fournirons des URLs que les points de chute appelleront quand vous voudrez pousser un message vers\n"
"TextIt ou notifier textIt du statut de livraison d'un message."

#, fuzzy
#| msgid ""
#| "\n"
#| "        To finish configuring your connection you'll need to set the following callback URLs on your service or aggregator.\n"
#| "\n"
#| "      "
msgid ""
"\n"
"    To finish configuring your connection you'll need to set the following callback URLs on your service or aggregator.\n"
"\n"
"  "
msgstr ""
"\n"
"Pour finir de configurer votre connexion vous devrez établir les rappels URLs suivants pour votre service ou agrégateur. "

#, fuzzy
#| msgid ""
#| "\n"
#| "        When we need to send an outgoing message it will make a\n"
#| "\n"
#| "      "
msgid ""
"\n"
"    When we need to send an outgoing message it will make a\n"
"\n"
"  "
msgstr ""
"\n"
"Quand nous avons besoin d'envoyer un message sortant, il fera un"

#, fuzzy
#| msgid ""
#| "\n"
#| "        to this URL with the parameters 'text', 'to', 'from', 'channel' and 'id'\n"
#| "\n"
#| "      "
msgid ""
"\n"
"    to this URL with the parameters 'text', 'to', 'from', 'channel' and 'id'\n"
"\n"
"  "
msgstr ""
"\n"
"à ce URL avec les paramètres 'text', 'to', 'from', 'channel' and 'id'"

msgid "Example"
msgstr "Exemple"

#, fuzzy
#| msgid ""
#| "\n"
#| "          When a new message is received by your service, it should notify us with a POST to the following URL, passing\n"
#| "          the following parameters: 'from' and 'text'\n"
#| "        "
msgid ""
"\n"
"      When a new message is received by your service, it should notify us with a POST to the following URL, passing\n"
"      the following parameters: 'from' and 'text'. Callers can optionally also send a 'date' parameter in ISO-8601\n"
"      (ex: 2012-04-23T18:25:43.511Z) format to specify the time the message was received.\n"
"    "
msgstr ""
"\n"
"Lorsqu'un message est reçu pas votre service, il doit nous notifier avec un POST a l'URL suivant, transmettant\n"
"les paramètres suivants: 'de' et 'texte'"

#, fuzzy
#| msgid ""
#| "\n"
#| "        When your service successfully sends a message, it should notify us with a POST to the following URL, passing\n"
#| "        the id of the message as the parameter 'id' (reporting sent messages is optional)\n"
#| "      "
msgid ""
"\n"
"    When your service successfully sends a message, it should notify us with a POST to the following URL, passing\n"
"    the id of the message as the parameter 'id' (reporting sent messages is optional)\n"
"  "
msgstr ""
"\n"
"Lorsque votre service envoi convenablement un message, il doit nous notifier avec un POST à l'URL, transmettant\n"
"l'identité du message comme le paramètre 'identification' (rapporter les messages envoyés est optionnel)"

#, fuzzy
#| msgid ""
#| "\n"
#| "        When your service successfully delivers a message, it should notify us with a POST to the following URL, passing\n"
#| "        the id of the message as the parameter 'id' (reporting deliveries is optional)\n"
#| "      "
msgid ""
"\n"
"    When your service successfully delivers a message, it should notify us with a POST to the following URL, passing\n"
"    the id of the message as the parameter 'id' (reporting deliveries is optional)\n"
"  "
msgstr ""
"\n"
"Lorsque votre service délivre correctement un message, il doit nous notifier avec un POST à l'URL suivant, transmettant\n"
"l'identité du message comme le paramètre 'identification' (rapporter les livraisons est optionnel)"

#, fuzzy
#| msgid ""
#| "\n"
#| "        If your service fails to send an outgoing message, it should notify us with a POST to the following URL, passing\n"
#| "        the id of the message as the parameter 'id' (reporting failed sends is optional)\n"
#| "      "
msgid ""
"\n"
"    If your service fails to send an outgoing message, it should notify us with a POST to the following URL, passing\n"
"    the id of the message as the parameter 'id' (reporting failed sends is optional)\n"
"  "
msgstr ""
"\n"
"Si votre service échoué à l'envoi d'un message sortant, il doit nous notifier avec un POST à l'URL suivant, transmettant\n"
"l'identité du message comme le paramètre 'identification' (rapporter les envois ratés est optionnel)"

#, fuzzy
msgid "Contact Opt out/Stopped URL"
msgstr "Contact"

#, fuzzy
#| msgid ""
#| "\n"
#| "        If your service fails to send an outgoing message, it should notify us with a POST to the following URL, passing\n"
#| "        the id of the message as the parameter 'id' (reporting failed sends is optional)\n"
#| "      "
msgid ""
"\n"
"    If this channel provides a way for contacts to opt out and stop receiving messages,\n"
"    the service should notify us with a POST to the following URL, passing the phone number as the parameter \"from\"\n"
"  "
msgstr ""
"\n"
"Si votre service échoué à l'envoi d'un message sortant, il doit nous notifier avec un POST à l'URL suivant, transmettant\n"
"l'identité du message comme le paramètre 'identification' (rapporter les envois ratés est optionnel)"

#, python-format
msgid ""
"\n"
"        In order to connect your Facebook page to %(name)s you will need to\n"
"        <a href=\"https://developer.facebook.com/\">create a new Facebook application</a> that\n"
"        has messaging permissions.\n"
"\n"
"      "
msgstr ""

msgid ""
"\n"
"        On the Messenger section of your application, you can create a Page Access Token for the page you wish\n"
"        to connect. Enter that Page Access Token below.\n"
"\n"
"      "
msgstr ""

msgid ""
"\n"
"        To get your Facebook Page ID, go to your Facebook page and click the About tab in the left column.\n"
"\n"
"      "
msgstr ""

#, fuzzy
#| msgid ""
#| "\n"
#| "        Once you claim a number you will immediately be able to send and receive messages. Users who send messages\n"
#| "        to your number will be charged according to their plan.\n"
#| "\n"
#| "      "
msgid ""
"\n"
"          Until your Facebook application is approved by Facebook you will only be able to send and receive messages\n"
"          with administrators of your application.\n"
"\n"
"        "
msgstr ""
"\n"
"Vous serez immédiatement à même d'envoyer et de recevoir des messages dès que vous réclamer un numéro de téléphone.  Les utilisateurs qui envoient des messages\n"
"à votre numéro seront facturés en fonction de leur plan."

msgid ""
"\n"
"          When submitting your application for approval, make sure to include the <code>pages_messaging</code>\n"
"          and <code>pages_messaging_subscriptions</code> permissions so that you are able to initiate conversations with your contacts.\n"
"\n"
"        "
msgstr ""

msgid ""
"\n"
"    To finish configuring your Facebook connection, you'll need to enter the following webhook URL and token on your application's\n"
"    Messenger settings page. Make sure to check all boxes within the 'Webhooks' section to subscribe to all incoming Facebook events\n"
"    and referral parameters (<code>messaging_referrals</code>), within the same section, select the page whose events you'd like the\n"
"    webhook to subscribe to.\n"
"\n"
"  "
msgstr ""

#, fuzzy
#| msgid ""
#| "\n"
#| "        Once you claim a number you will immediately be able to send and receive messages. Users who send messages\n"
#| "        to your number will be charged according to their plan.\n"
#| "\n"
#| "      "
msgid ""
"\n"
"      It may take up to ten minutes for a new webhook to take effect after being set on your Facebook application. Remember,\n"
"      until your Facebook application is approved by Facebook you will only be able to send and receive messages\n"
"      with administrators of your application.\n"
"\n"
"    "
msgstr ""
"\n"
"Vous serez immédiatement à même d'envoyer et de recevoir des messages dès que vous réclamer un numéro de téléphone.  Les utilisateurs qui envoient des messages\n"
"à votre numéro seront facturés en fonction de leur plan."

msgid ""
"\n"
"      When submitting your application for approval, make sure to include the <code>pages_messaging</code>\n"
"      and <code>pages_messaging_subscriptions</code> permissions so that you are able to initiate conversations with your contacts.\n"
"\n"
"    "
msgstr ""

msgid "Verify Token"
msgstr ""

#, python-format
msgid ""
"\n"
"        You can to connect using a <a href=\"https://firebase.google.com/docs/cloud-messaging/\" target=\"_blank\">\n"
"        Firebase Cloud Messaging App</a> to your %(name)s account to automate sending notifications.\n"
"      "
msgstr ""

msgid ""
"\n"
"        You will need to create a new App on Firebase Console and get its key. To do so:\n"
"\n"
"      "
msgstr ""

#, python-format
msgid ""
"\n"
"        You can connect your <a href=\"http://www.globelabs.com.ph/\">Globe Labs</a> application to %(name)s using the fields below. You\n"
"        will first need to create a Globe Labs application, then get approval from Globe Labs by sending an email\n"
"        to <a href:\"mailto:api@globelabsbeta.com\">api@globelabsbeta.com</a>.\n"
"\n"
"      "
msgstr ""

msgid ""
"\n"
"        With the approval from Globe Labs you will receive the passphrase to use below.\n"
"      "
msgstr ""

msgid ""
"\n"
"        You can connect your <a href=\"http://infobip.com\">Infobip</a> number by entering your number, username and password\n"
"        here.\n"
"\n"
"      "
msgstr ""
"\n"
"Vous pouvez connecter votre <a href=\"http://infobip.com\">numéro</a> Infobip en inscrivant votre numéro, nom d'utilisateur et mot de passe ici."

#, fuzzy, python-format
msgid ""
"\n"
"        After connecting your service we will provide URLs for the endpoints for InfoBip to call when they want\n"
"        to push a message to %(brand)s.\n"
"\n"
"      "
msgstr ""
"\n"
"Après avoir connecté votre service nous fournirons des URLs pour que les paramètres d'InfoBip puisse appeler quand ils veulent\n"
"transmettre un message à TextIt."

#, python-format
msgid ""
"\n"
"        You can connect a <a href=\"https://jiochat.com\" target=\"_blank\">JioChat Channel</a> to your %(name)s account\n"
"        to automate sending and receiving JioChat messages.\n"
"      "
msgstr ""

msgid ""
"\n"
"        To start copy the App ID and App Secret from the Developer Center into the form below and click Submit.\n"
"      "
msgstr ""

msgid ""
"\n"
"        After entering your endpoint URL below, we'll provide you with the configuration details for your Kannel configuration file.\n"
"\n"
"      "
msgstr ""
"\n"
"Après avoir noté votre paramètre URL ci-dessous, nous vous communiquerons les détails de configuration pour votre fichier de configuration Kannel."

#, fuzzy
#| msgid ""
#| "\n"
#| "        As a last step you'll need to configure Kannel to send and receive messages. Here is a stanza you\n"
#| "        can add to your Kannel configuration to enable sending and receiving.\n"
#| "\n"
#| "      "
msgid ""
"\n"
"    As a last step you'll need to configure Kannel to send and receive messages. Here is a stanza you\n"
"    can add to your Kannel configuration to enable sending and receiving.\n"
"\n"
"  "
msgstr ""
"\n"
"Comme dernière étape, vous allez devoir configurer Kannel pour envoyer et recevoir des messages. Voici un stanza que vous\n"
"pouvez ajouter à votre configuration Kannel pour permettre l'envoi et la réception. "

msgid "Make sure to change the forced-smsc and default-smsc values to the appropriate values for your configuration."
msgstr "Assurez vous de changer les valeurs smsc-forcé et smsc-par défaut aux valeurs adaptées à votre configuration."

#, python-format
msgid ""
"\n"
"        You can connect a <a href=\"https://developers.line.me/messaging-api/overview\" target=\"_blank\">LINE Bot</a> to your %(name)s account\n"
"        to automate sending and receiving LINE messages.\n"
"      "
msgstr ""

msgid ""
"\n"
"        To start creating a LINE bot, go to <a href=\"https://developers.line.me/messaging-api/getting-started\" target=\"_blank\">Getting started with the Messaging API</a>.\n"
"\n"
"      "
msgstr ""

msgid ""
"\n"
"            Access the <a href=\"https://developers.line.me/channels/\" target=\"_blank\">LINE Channels</a> page and add a new Channel.</li>\n"
"\n"
"          "
msgstr ""

#, fuzzy
#| msgid ""
#| "\n"
#| "            Of course, just contact us and we can put together a package to suit your needs.\n"
#| "\n"
#| "          "
msgid ""
"\n"
"            Create a Line account using the application on your smartphone\n"
"\n"
"          "
msgstr ""
"\n"
"Bien sûr, contactez nous et nous vous proposerons des options pour satisfaire vos besoins."

msgid ""
"\n"
"            Activate the permission to login via web application in the \"Settings > Account > Allow login\"\n"
"\n"
"          "
msgstr ""

msgid ""
"\n"
"            Register your email and password via the application \"Settings > Account > Email Account\"\n"
"\n"
"          "
msgstr ""

msgid ""
"\n"
"            Create a new business account Line (With Messaging API enabled)\n"
"\n"
"          "
msgstr ""

msgid ""
"\n"
"                In <a href=\"https://business.line.me/en/\" target=\"_blank\">LINE Business Center</a>, select \"Messaging API\" in the \"Services\"\n"
"\n"
"              "
msgstr ""

#, fuzzy
#| msgid ""
#| "\n"
#| "                unsent message\n"
#| "              "
#| msgid_plural ""
#| "\n"
#| "                unsent messages\n"
#| "              "
msgid ""
"\n"
"                Select \"Start using Messaging API\"\n"
"\n"
"              "
msgstr ""
"\n"
"            message non-envoyé\n"
"              "

#, fuzzy
msgid ""
"\n"
"                Enter your credentials created through the application and wait for the confirmation code in it.\n"
"\n"
"              "
msgstr ""
"\n"
"Taper sur le bouton \"Installer\" sur la page de l'application TextIt."

msgid ""
"\n"
"                    Note: At this time you must create a LINE business account and some information, for example, address, phone, etc., will be requested.\n"
"\n"
"                  "
msgstr ""

msgid ""
"\n"
"                After the creation process of the LINE business account, you will see the page to add a new channel of communication \"Messaging API.\" Enter the name and select the appropriate category and click OK.\n"
"\n"
"              "
msgstr ""

msgid ""
"\n"
"                In the next step, click the \"LINE @ Manager\" and it will redirect you to the API activation page.\n"
"\n"
"              "
msgstr ""

msgid ""
"\n"
"                Click \"Enable API\" and confirm. (By doing so, the status of your API will be \"Valid\")\n"
"\n"
"              "
msgstr ""

#, fuzzy
msgid ""
"\n"
"                Enable the option to allow the use of Webhooks and click \"Save.\"\n"
"\n"
"              "
msgstr ""
"\n"
"            message non-envoyé\n"
"              "

#, fuzzy
#| msgid ""
#| "\n"
#| "            unsent messages\n"
#| "          "
#| msgid_plural ""
#| "\n"
#| "            unsent message\n"
#| "          "
msgid ""
"\n"
"            Set your bot:\n"
"\n"
"          "
msgstr ""
"\n"
"            message non-envoyé\n"
"          "

msgid ""
"\n"
"                Click on the menu \"Accounts\" at the top of the page at the link <a href=\"https://business.line.me\" target=\"_blank\">https://business.line.me</a>\n"
"\n"
"              "
msgstr ""

msgid ""
"\n"
"                In the communication channel of your choice, click on the \"LINE Developers\" button, accept the terms, and it will direct you to a page with the information needed to fill out in the form below (Channel ID, Channel Name, Channel Secret and Channel Access Token).\n"
"\n"
"              "
msgstr ""

#, fuzzy
msgid ""
"\n"
"                  Note: To generate the Channel Access Token click on \"Issue\" button\n"
"\n"
"                "
msgstr ""
"\n"
"Taper sur le bouton \"Installer\" sur la page de l'application TextIt."

#, fuzzy
#| msgid ""
#| "\n"
#| "        To finish configuring your connection you'll need to set the following callback URLs on your service or aggregator.\n"
#| "\n"
#| "      "
msgid ""
"\n"
"        To finish the configuration of Line channel you'll need to set the following callback URL in the Line Bot settings page, following the steps below:\n"
"\n"
"      "
msgstr ""
"\n"
"Pour finir de configurer votre connexion vous devrez établir les rappels URLs suivants pour votre service ou agrégateur. "

msgid ""
"\n"
"              Configure \"Callback URL\" in the channel page (the same page which get the information Channel Secret and Channel Access Token) by clicking on the \"Edit\" button, filling the field \"webhook URL\" and pressing on the \"Save\" button.\n"
"\n"
"            "
msgstr ""

msgid ""
"\n"
"              Fill the IP addresses in the \"Server IP Whitelist\" with the list of addresses displayed below.\n"
"\n"
"            "
msgstr ""

#, fuzzy
#| msgid "To finish configuring your Zenvia connection you'll need to set the following callback URLs on your Zenvia account."
msgid ""
"\n"
"    To finish configuring your Novo connection you'll need to set the following callback URLs on your\n"
"    Novo account.\n"
"\n"
"  "
msgstr "Pour finir de configurer votre connection Zenvia vous devrez établir les URLs de rappels suivants dans votre compte Zenvia."

#, fuzzy
#| msgid ""
#| "\n"
#| "          When a new message is received by your service, it should notify us with a POST to the following URL, passing\n"
#| "          the following parameters: 'from' and 'text'\n"
#| "        "
msgid ""
"\n"
"      When a new message is received by your service, it should notify us with a POST to the following URL, passing\n"
"      the following parameters: 'from' and 'text'.\n"
"    "
msgstr ""
"\n"
"Lorsqu'un message est reçu pas votre service, il doit nous notifier avec un POST a l'URL suivant, transmettant\n"
"les paramètres suivants: 'de' et 'texte'"

msgid ""
"\n"
"      Use this Token as Authorization when sending incoming messages\n"
"    "
msgstr ""

#, python-format
msgid ""
"\n"
"        You can connect a <a href=\"https://core.telegram.org/bots\">Telegram Bot</a> to your %(name)s account\n"
"        to automate sending and receiving Telegram messages.\n"
"      "
msgstr ""

msgid ""
"\n"
"        You will need to <a href=\"https://core.telegram.org/bots#create-a-new-bot\">create a new Telegram bot</a> and\n"
"        get its Authentication Token. To do so:\n"
"\n"
"      "
msgstr ""

msgid ""
"\n"
"            Start a new chat with the <a href=\"https://telegram.me/botfather\">BotFather</a>. You can do so on your\n"
"            device by searching for \"botfather\" and starting a new chat.</li>\n"
"\n"
"          "
msgstr ""

msgid ""
"\n"
"            In your @botfather chat, type in the command <code>/newbot</code>. Follow the instructions to name your bot and\n"
"            choose a username for it.\n"
"\n"
"          "
msgstr ""

#, fuzzy
#| msgid ""
#| "\n"
#| "            If you have an external provider you want to use to send messages, you can connect it\n"
#| "            using our External API.\n"
#| "\n"
#| "\n"
#| "          "
msgid ""
"\n"
"            Once you have created your bot, @botfather will provide you with the authentication token to use your bot.\n"
"            Enter that token below.\n"
"\n"
"          "
msgstr ""
"\n"
"Si vous avec un opérateur externe que vous souhaitex utiliser pour envoyer des messages, vous pouvez le connecter\n"
"en utilisant notre API externe."

msgid ""
"\n"
"        You have connected a Twilio Trial Account which has some restrictions.\n"
"      "
msgstr ""

msgid "Read more about the limits placed on Twilio's Free Trial numbers."
msgstr ""

msgid ""
"\n"
"        You can add your Twilio Messaging SID as a channel. You can get your messaging Service SID\n"
"        or create a new messaging service from <a href=\"https://www.twilio.com/user/account/messaging/services\">Twilio Console</a>.\n"
"\n"
"      "
msgstr ""

#, fuzzy, python-format
msgid ""
"\n"
"        After adding your Twilio Messaging Service SID we will provide you with the URL endpoint for Twilio to call\n"
"        when they want to push a message to %(brand)s.\n"
"\n"
"      "
msgstr ""
"\n"
"Après avoir connecté votre service nous fournirons des URLs pour que les paramètres d'InfoBip puisse appeler quand ils veulent\n"
"transmettre un message à TextIt."

#, fuzzy
#| msgid ""
#| "\n"
#| "        To finish configuring your connection you'll need to set the following callback URLs on your service or aggregator.\n"
#| "\n"
#| "      "
msgid ""
"\n"
"        You can add a TwiML REST API as a channel using your TwiML instance.\n"
"\n"
"      "
msgstr ""
"\n"
"Pour finir de configurer votre connexion vous devrez établir les rappels URLs suivants pour votre service ou agrégateur. "

#, python-format
msgid ""
"\n"
"        After connecting your account, any incoming direct messages will automatically be read by %(name)s,\n"
"        you'll also be able to send direct messages to contacts you know using their twitter handle.\n"
"      "
msgstr ""

msgid ""
"\n"
"        Note that Twitter places a limit of 250 direct messages sent or received per day, so if you expect to exceed\n"
"        this number you'll want to contact Twitter directly to task for them to lift the limits on your account.\n"
"\n"
"      "
msgstr ""

msgid ""
"\n"
"          In order to receive direct messages from new followers, you'll need to update your Twitter account to enable\n"
"          the option to <b>Receive Direct Messages from anyone</b>. You can do so from your <a href=\"https://twitter.com/settings/security\" target=\"_blank\">\n"
"          Twitter Security Settings</a>.\n"
"\n"
"        "
msgstr ""

msgid ""
"\n"
"          Check the box (as seen below) then click \"Save Changes\".\n"
"\n"
"        "
msgstr ""

#, fuzzy
#| msgid ""
#| "\n"
#| "        You can connect your <a href=\"http://infobip.com\">Infobip</a> number by entering your number, username and password\n"
#| "        here.\n"
#| "\n"
#| "      "
msgid ""
"\n"
"        You can connect your <a href=\"http://verboice.instedd.org/\">Verboice</a> number by entering your credentials here.\n"
"\n"
"      "
msgstr ""
"\n"
"Vous pouvez connecter votre <a href=\"http://infobip.com\">numéro</a> Infobip en inscrivant votre numéro, nom d'utilisateur et mot de passe ici."

#, python-format
msgid ""
"\n"
"        In order to connect your public Viber page to %(brand_name)s you will need to create a public channel and follow the steps\n"
"        necessary to get an authentication token. Please consult the\n"
"        <a href=\"https://developers.viber.com/?b_id=15145\">Viber developers documentation</a> on how to create your own\n"
"        public account.\n"
"\n"
"      "
msgstr ""

#, python-format
msgid ""
"\n"
"        Once you have your authentication token, enter it below to connect your public channel to %(brand_name)s\n"
"\n"
"\n"
"      "
msgstr ""

msgid ""
"\n"
"    Your WhatsApp channel is now connected, you should be able to send and receive messages as normal.\n"
"\n"
"  "
msgstr ""

msgid ""
"\n"
"    In the case of a new WhatsApp install or replacement of an existing WhatsApp channel you may need to refresh\n"
"    the contacts on the WhatsApp application. This may take a few minutes.\n"
"\n"
"  "
msgstr ""

msgid "Templates"
msgstr ""

msgid "Templates are synced from your WhatsApp account every 15 minutes."
msgstr ""

msgid "No synced templates at this time."
msgstr ""

#, fuzzy
#| msgid "Connect Vumi"
msgid "Connect a Classifier"
msgstr "Connectez Vumi"

msgid ""
"\n"
"            Classifiers let you interpret words and phrases into intents you can act on. Various services let you\n"
"            train your own classifier which you can then use in your flows to draw meaning from the unstructured text your\n"
"            contacts send you.\n"
"\n"
"          "
msgstr ""

#, fuzzy
#| msgid ""
#| "\n"
#| "            unsent messages\n"
#| "          "
#| msgid_plural ""
#| "\n"
#| "            unsent message\n"
#| "          "
msgid ""
"\n"
"            Select your provider below to get started.\n"
"\n"
"          "
msgstr ""
"\n"
"            message non-envoyé\n"
"          "

msgid "Classifier"
msgstr ""

msgid "Classifier Log"
msgstr ""

msgid "Intents are synced every 5 minutes"
msgstr ""

#, fuzzy
#| msgid "Activate"
msgid "Active Intents"
msgstr "activer"

msgid "No synced intents at this time."
msgstr ""

#, fuzzy
msgid "Are you sure you want to remove this classifier from your account?"
msgstr "Etes-vous sûr de vouloir supprimer ce numéro de votre compte?"

msgid "This classifier cannot be removed because it in use."
msgstr ""

msgid "Hold up!"
msgstr "Attendez!"

#, fuzzy
#| msgid ""
#| "\n"
#| "      We noticed your file contains some extra columns, you can add these as custom fields on\n"
#| "      your contact by selecting them below.\n"
#| "    "
msgid ""
"\n"
"      We noticed your file contains some extra columns to import, you can add these as custom fields on\n"
"      your contact by selecting them below.\n"
"    "
msgstr ""
"\n"
"Nous avons remarqué que vos fichiers contiennent des colonnes en extra, vous pouvez les rajouter comme champs personnalisés sur\n"
"votre contact en les sélectionnant ci-dessous."

msgid "column as"
msgstr ""

msgid ""
"\n"
"                      of type\n"
"                    "
msgstr ""

msgid "Dynamic group based on:"
msgstr ""

msgid "Update Contact Group"
msgstr "Mise à jour de Groupe de contacts"

#, fuzzy
#| msgid "Plan Start"
msgid "Call Started"
msgstr "Démarrer le plan"

#, fuzzy
#| msgid "Missed Outgoing Call"
msgid "Missed outgoing call"
msgstr "Appels sortants manqués"

#, fuzzy
#| msgid "Missed Incoming Call"
msgid "Missed incoming call"
msgstr "Appels entrants manqués"

#, fuzzy
#| msgid "Conversation Key"
msgid "Started Conversation"
msgstr "Clé de conversation"

#, fuzzy
msgid "Welcome Message Sent"
msgstr "Nombre de tentatives de message"

msgid "Referred"
msgstr ""

#, fuzzy
msgid "Followed"
msgstr "Retour au flux"

#, fuzzy
#| msgid "Outgoing Call"
msgid "Outgoing Phone Call"
msgstr "Appel sortant"

#, fuzzy
#| msgid "Incoming Call"
msgid "Incoming Phone call"
msgstr "Appel entrant"

msgid "Unknown/Unsupported"
msgstr ""

#, python-format
msgid ""
"\n"
"            Field <b>%(name)s</b> updated to <b>%(value)s</b>\n"
"          "
msgstr ""

#, fuzzy, python-format
#| msgid ""
#| "\n"
#| "          Install the %(name)s app\n"
#| "\n"
#| "        "
msgid ""
"\n"
"            Field <b>%(name)s</b> cleared\n"
"\n"
"          "
msgstr ""
"\n"
"Installer l'app %(name)s"

#, fuzzy
#| msgid "Add to Group"
msgid "Added to groups"
msgstr "Ajouter au groupe"

#, fuzzy
#| msgid "Remove from Group"
msgid "Removed from groups"
msgstr "Supprimer du groupe"

#, fuzzy, python-format
#| msgid ""
#| "\n"
#| "            unsent messages\n"
#| "          "
#| msgid_plural ""
#| "\n"
#| "            unsent message\n"
#| "          "
msgid ""
"\n"
"            Language updated to <b>%(language)s</b>\n"
"          "
msgstr ""
"\n"
"            message non-envoyé\n"
"          "

#, fuzzy
#| msgid "Language"
msgid "Language cleared"
msgstr "Langue"

#, fuzzy, python-format
#| msgid ""
#| "\n"
#| "          Install the %(name)s app\n"
#| "\n"
#| "        "
msgid ""
"\n"
"            Name updated to <b>%(name)s</b>\n"
"          "
msgstr ""
"\n"
"Installer l'app %(name)s"

#, fuzzy
#| msgid "Name already used"
msgid "Name cleared"
msgstr "Nom déjà utilisé"

#, fuzzy
#| msgid "Update Fields"
msgid "URNs updated to"
msgstr "Mettre à jour les champs"

#, fuzzy, python-format
#| msgid ""
#| "\n"
#| "          Install the %(name)s app\n"
#| "\n"
#| "        "
msgid ""
"\n"
"          Email sent with subject <b>%(subject)s</b>\n"
"\n"
"        "
msgstr ""
"\n"
"Installer l'app %(name)s"

#, fuzzy
#| msgid "Start Flow"
msgid "Started"
msgstr "Lancer un Flux"

#, fuzzy
msgid "Message labelled as"
msgstr "Message"

#, python-format
msgid ""
"\n"
"          Run result <b>%(name)s</b> updated to <b>%(value)s</b> with category <b>%(category)s</b>\n"
"\n"
"        "
msgstr ""

msgid "Successfully called"
msgstr ""

#, fuzzy
#| msgid "missed call"
msgid "Failed to call"
msgstr "appel manqué"

#, python-format
msgid ""
"\n"
"          Any messages prior to %(start)s can be found in your\n"
"        "
msgstr ""

#, fuzzy
#| msgid "Unarchive"
msgid "archive"
msgstr "Désarchiver"

msgid "You can import your contacts from an XLS file you create in Excel."
msgstr "Vous pouvez importer vos contacts à partir d'un fichier XLS que vous créez dans Excel."

#, fuzzy
#| msgid "Each row should have the phone number (including country code) and the name of the contact if available."
msgid "Each row should have the phone number as <i>URN:tel</i> (including country code) and the name of the contact if available."
msgstr "Chaque ligne doit avoir le numéro de téléphone (y compris le code du pays) et le nom du contact, si disponible."

msgid "You can also include custom contact fields values in XLS file for columns with the prefix <i>Field:</i>, for example: <i>Field:Team</i>."
msgstr ""

msgid "URN:Tel"
msgstr ""

msgid "Field:Team"
msgstr ""

msgid "+250788123123"
msgstr "+250788123123"

msgid "John Doe"
msgstr "John Doe"

#, fuzzy
#| msgid "Managers,"
msgid "Managers"
msgstr "Les gestionnaires,"

msgid "+250788111222"
msgstr "+250788111222"

msgid "Jane Doe"
msgstr "Jane Doe"

msgid "Advisors"
msgstr ""

msgid "Supported fields, all other columns are ignored."
msgstr ""

msgid "Column Header"
msgstr ""

#, fuzzy
#| msgid "Import"
msgid "Imported as"
msgstr "Importer"

msgid "Details"
msgstr ""

#, fuzzy
#| msgid "Contact Name"
msgid "Contact name"
msgstr " Nom du Contact"

#, fuzzy
#| msgid "Set Language"
msgid "Contact language"
msgstr "Configurer la langue"

msgid "Only valid ISO639-3 codes supportted"
msgstr ""

#, fuzzy
msgid ""
"\n"
"                  You will have the option to choose the columns to import and to which field to import them.\n"
"\n"
"                "
msgstr ""
"\n"
"            message non-envoyé\n"
"              "

msgid "IGNORED"
msgstr ""

#, python-format
msgid ""
"\n"
"                          Created %(create_count)s new contact\n"
"                          "
msgid_plural ""
"\n"
"                            Created %(create_count)s new contacts\n"
"\n"
"                        "
msgstr[0] ""
msgstr[1] ""

#, python-format
msgid ""
"\n"
"                          Updated %(update_count)s contact with an existing phone number\n"
"                          "
msgid_plural ""
"\n"
"                            Updated %(update_count)s contacts with existing phone numbers\n"
"\n"
"                        "
msgstr[0] ""
msgstr[1] ""

msgid ""
"\n"
"                        Added all contacts to the new\n"
"                      "
msgstr ""

#, fuzzy
#| msgid ""
#| "\n"
#| "                              %(completed_percentage)s%% completion\n"
#| "                            "
msgid ""
"\n"
"                              Some rows were not imported\n"
"                            "
msgstr ""
"\n"
"%(completed_percentage)s%% completion"

#, fuzzy
#| msgid ""
#| "\n"
#| "                              %(completed_percentage)s%% completion\n"
#| "                            "
msgid ""
"\n"
"                              Errors description\n"
"                            "
msgstr ""
"\n"
"%(completed_percentage)s%% completion"

#, fuzzy, python-format
#| msgid ""
#| "\n"
#| "                              %(participant_count)s participant\n"
#| "                            "
#| msgid_plural ""
#| "\n"
#| "                              %(participant_count)s participants\n"
#| "                            "
msgid ""
"\n"
"                        Failed to import %(error_count)s contact due to missing or invalid phone number\n"
"                        "
msgid_plural ""
"\n"
"                          Failed to import %(error_count)s contacts due to missing or invalid phone numbers\n"
"\n"
"                      "
msgstr[0] ""
"\n"
"                              %(participant_count)s participant\n"
"                            "
msgstr[1] ""
"\n"
"                              %(participant_count)s participants\n"
"                            "

#, fuzzy
#| msgid ""
#| "\n"
#| "                              %(completed_percentage)s%% completion\n"
#| "                            "
msgid ""
"\n"
"                            Errors description\n"
"\n"
"                          "
msgstr ""
"\n"
"%(completed_percentage)s%% completion"

#, fuzzy
#| msgid ""
#| "\n"
#| "                        No contacts imported, please make sure your file contains \"Name\" and \"Phone\" columns.\n"
#| "\n"
#| "                      "
msgid ""
"\n"
"                        No contacts imported, please make sure your have a channel connected.\n"
"\n"
"                      "
msgstr ""
"\n"
"Aucun contact importé, prière de vous assurer que votre ficheir contienne les colonnes \"Nom\" et \"Téléphone\"."

#, python-format
msgid ""
"\n"
"                  You can download\n"
"                  <a href='%(STATIC_URL)sexamples/contacts.xls'>this Excel template</a>\n"
"                  as a sample.\n"
"                "
msgstr ""
"\n"
"Vous pouvez télécharge\n"
"<a href='%(STATIC_URL)sexamples/contacts.xls'> Ce model de fichier excel</a>\n"
"comme un echantillon"

msgid "Choose File"
msgstr "Choisissez Fichier"

msgid "Import Contacts"
msgstr "Importer des contacts"

msgid "Create Contact"
msgstr "Créer un contact"

msgid "Create Group"
msgstr "Créer un groupe"

msgid "New Group..."
msgstr ""

#, fuzzy, python-format
msgid ""
"\n"
"                    Found %(results_count)s contact matching <i>%(search)s</i>.\n"
"                    "
msgid_plural ""
"\n"
"                      Found %(results_count)s contacts matching <i>%(search)s</i>.\n"
"\n"
"                  "
msgstr[0] ""
"\n"
"%(sms_sending)s Envoi en cours"
msgstr[1] ""
"\n"
"%(sms_sending)s Envoi en cours"

msgid "No matching contacts."
msgstr "Pas de contacts correspondants."

msgid "Search browsing is limited to 10k results. If you want to browse through all of the results, please save this search as a group."
msgstr ""

msgid "Are you sure you want to delete these contacts?"
msgstr ""

msgid "Once they are deleted, they will be gone forever. There is no way to undo this operation."
msgstr ""

msgid "Create Contact Group"
msgstr "Créer un groupe de contact"

msgid "Save Search as Group"
msgstr ""

msgid "Unable to create a dynamic group"
msgstr ""

msgid "You cannot create a dynamic group based on <strong>name</strong> or <strong>id</strong>."
msgstr ""

#, fuzzy
#| msgid "Import Contacts"
msgid "Export Contacts"
msgstr "Importer des contacts"

#, fuzzy
#| msgid "Export"
msgid "Start Export"
msgstr "Exporter"

#, fuzzy
#| msgid "Unblock"
msgid "blocked"
msgstr "Débloquer"

msgid "stopped"
msgstr ""

#, fuzzy
#| msgid "Incoming"
msgid "Upcoming"
msgstr "Entrant"

#, fuzzy
#| msgid "Start Flow"
msgid "Start"
msgstr "Lancer un Flux"

msgid "repeats daily"
msgstr ""

msgid "repeats weekly"
msgstr ""

msgid "Message History"
msgstr "Historique des messages"

msgid "Delete Contact"
msgstr ""

msgid "Are you sure you want to delete this contact?"
msgstr ""

msgid "Update Contact"
msgstr "Mise à jour contacts"

msgid "<p>This field is required, please fill in the message to send out</p>"
msgstr "<p> Ce champ est requis, s'il vous plaît remplir le message à envoyer </ p>"

msgid "<p>Ensure this value has at most 160 characters (it has "
msgstr "<p> Assurez vous que cette valeur a au plus 160 caractères (il a"

msgid "This contact does not have any number which you can send to. Please edit the contact first or add a new phone."
msgstr ""

msgid "These contacts have opted out and you can no longer send them messages, they have been removed from all groups."
msgstr ""

msgid "cannot be deleted because it is in use. Usage summary:"
msgstr ""

#, fuzzy
#| msgid "Flows"
msgid "Flows:"
msgstr "flux"

#, fuzzy
#| msgid "campaigns"
msgid "Campaign events:"
msgstr "campagnes"

#, fuzzy
#| msgid "Contact Groups"
msgid "Contact groups:"
msgstr "Groupes de contact"

#, fuzzy
#| msgid "Are you sure you want to remove this label?"
msgid "Are you sure you want to delete this field?"
msgstr "Etes-vous sûr de vouloir supprimer ce libellé?"

#, fuzzy
#| msgid "Once it is removed, it will be gone forever. There is no way to undo this operation."
msgid "Once deleted, field will be gone forever. There is no way to undo this operation."
msgstr "Une fois qu'il est supprimé, il sera perdu à jamais. Il est impossible d'annuler cette opération."

#, fuzzy
#| msgid "No matching flows."
msgid "No related flows."
msgstr "Aucun flux correspondant"

#, fuzzy
#| msgid "Flows and Campaigns"
msgid "No related campaigns."
msgstr "Flux et campagnes"

#, fuzzy
#| msgid "Create Contact Group"
msgid "No related contact groups."
msgstr "Créer un groupe de contact"

#, fuzzy
#| msgid "Create Flow"
msgid "Create Field"
msgstr "créer un flux"

#, fuzzy
#| msgid "Manage Contact Fields"
msgid "Contact Fields"
msgstr "Gérer les champs de contact"

#, fuzzy
#| msgid "SMS Type"
msgid "Types"
msgstr "Type de SMS"

msgid "Featured"
msgstr ""

#, fuzzy, python-format
#| msgid ""
#| "\n"
#| "                              %(participant_count)s participant\n"
#| "                            "
#| msgid_plural ""
#| "\n"
#| "                              %(participant_count)s participants\n"
#| "                            "
msgid ""
"\n"
"                              %(counter)s Use\n"
"                            "
msgid_plural ""
"\n"
"                              %(counter)s Uses\n"
"                            "
msgstr[0] ""
"\n"
"                              %(participant_count)s participant\n"
"                            "
msgstr[1] ""
"\n"
"                              %(participant_count)s participants\n"
"                            "

#, fuzzy
#| msgid "No fields."
msgid "No fields"
msgstr "Pas de champs."

#, fuzzy
#| msgid "Create Contact"
msgid "Create Contact Field"
msgstr "Créer un contact"

#, fuzzy
#| msgid "Update Contact"
msgid "Update Contact Field"
msgstr "Mise à jour contacts"

#, fuzzy
#| msgid "Manage Contact Fields"
msgid "Delete Contact Field"
msgstr "Gérer les champs de contact"

msgid "Uses"
msgstr ""

#, python-format
msgid ""
"\n"
"        Sorry, %(group_name)s cannot be deleted quite yet.\n"
"      "
msgstr ""

#, python-format
msgid ""
"\n"
"        This group is used by an active trigger. In order to delete it,\n"
"        first remove the\n"
"        "
msgid_plural ""
"\n"
"          This group is used by %(counter)s triggers. In order to delete it,\n"
"          first remove the\n"
"\n"
"      "
msgstr[0] ""
msgstr[1] ""

#, fuzzy
#| msgid ""
#| "\n"
#| "            unsent messages\n"
#| "          "
#| msgid_plural ""
#| "\n"
#| "            unsent message\n"
#| "          "
msgid ""
"\n"
"        trigger.\n"
"      "
msgid_plural ""
"\n"
"        triggers.\n"
"\n"
"      "
msgstr[0] ""
"\n"
"            message non-envoyé\n"
"          "
msgstr[1] ""
"\n"
"            messages non-envoyés\n"
"          "

#, python-format
msgid ""
"\n"
"        There is an active flow using this group. It cannot be deleted until it is removed from the\n"
"\n"
"        "
msgid_plural ""
"\n"
"          There are %(counter)s flows using this group. It cannot be deleted until it is removed from the\n"
"\n"
"      "
msgstr[0] ""
msgstr[1] ""

msgid ""
"\n"
"        flow.\n"
"      "
msgid_plural ""
"\n"
"        flows.\n"
"\n"
"      "
msgstr[0] ""
msgstr[1] ""

#, python-format
msgid ""
"\n"
"        There is an active campaign using this group. It cannot be deleted until it is removed from the\n"
"\n"
"        "
msgid_plural ""
"\n"
"          There are %(counter)s campaigns using this group. It cannot be deleted until it is removed from the\n"
"\n"
"      "
msgstr[0] ""
msgstr[1] ""

#, fuzzy
#| msgid ""
#| "\n"
#| "            unsent messages\n"
#| "          "
#| msgid_plural ""
#| "\n"
#| "            unsent message\n"
#| "          "
msgid ""
"\n"
"        campaign.\n"
"      "
msgid_plural ""
"\n"
"        campaigns.\n"
"\n"
"      "
msgstr[0] ""
"\n"
"            message non-envoyé\n"
"          "
msgstr[1] ""
"\n"
"            messages non-envoyés\n"
"          "

#, python-format
msgid ""
"\n"
"        You are about to delete\n"
"        <span class='group_name'>\n"
"          %(object)s.\n"
"        </span>\n"
"        No contacts will be deleted but the group itself will be deleted. There is no way to undo this. Are you sure?\n"
"\n"
"      "
msgstr ""

msgid "Show Contacts"
msgstr "Afficher les contacts"

msgid "Hi there!"
msgstr "Salut à tous!"

msgid "Your contacts export is ready."
msgstr "L'exportation de vos contacts est prêt."

msgid "Download your Excel file here:"
msgstr "Téléchargez votre fichier Excel :"

#, python-format
msgid "The %(brand)s Team "
msgstr "L'équipe %(brand)s"

#, python-format
msgid ""
"\n"
"Hi there!\n"
"\n"
"You can download your %(brand)s contacts export by clicking on the following link:\n"
msgstr ""

msgid "Your Contacts"
msgstr "Vos contacts"

#, python-format
msgid ""
"\n"
"      Contacts will automatically be added here as you communicate with them using %(name)s.\n"
"      From here you can change a contact's name, organize them into groups and see the communication you've had with each.\n"
"\n"
"    "
msgstr ""
"\n"
"Les contacts seront automatiquement rajoutés ici au fur et à mesure que vous communiquez avec eux %(name)s. \n"
"D'ici vous pouvez changer le nom d'un contact, les organiser en groupe et voir les échanges que vous avez eu avec chacun."

#, fuzzy, python-format
#| msgid ""
#| "\n"
#| "      To get started you can\n"
#| "        <a href='%(contact_import_url)s'>import contacts</a>\n"
#| "      from a file you create in Excel.\n"
#| "\n"
#| "    "
msgid ""
"\n"
"      To get started you can\n"
"        <a href='%(contact_import_url)s'>import contacts</a>\n"
"      from a file you create in Excel.\n"
"    "
msgstr ""
"\n"
"Pour commencer vous pouvez\n"
"<a href='%(contact_import_url)s'> Importer des contacts</a>\n"
"de votre fichier créer en Excel."

#, fuzzy
#| msgid "dashboard"
msgid "Dashboard"
msgstr "Tableau de bord"

msgid "Are you sure you want to remove"
msgstr "Etes-vous sûr que vous voulez supprimer"

msgid "Once it is removed, it will be gone forever."
msgstr "Une fois qu'il est supprimé, il sera perdu à jamais."

msgid "Your export for the following flows is ready."
msgstr "Votre exportation pour les flux suivants est prêt."

#, python-format
msgid ""
"\n"
"Hi there!\n"
"\n"
"You can download your %(brand)s flow results by clicking on the following link:\n"
msgstr ""

msgid "What is a Flow?"
msgstr "Qu'est-ce qu'un flux?"

msgid ""
"\n"
"        Flows let you easily pose a set of questions to a group of users. When you send people through a flow over SMS,\n"
"        it is natural just like any other conversation.\n"
"      "
msgstr ""
"\n"
"Les flux vous laissent facilement poser des questions à un groupe d'utilisateurs. Lorsque vous envoyez des gens à travers un flux par SMS,\n"
"c'est naturel comme tout autre conversation."

#, fuzzy, python-format
msgid ""
"\n"
"        A flow gives you the power to model complex interactions by simply drawing a flowchart. With %(brand)s's drag-and-drop\n"
"        interface, you can easily build branches based on how people respond to your messages. This means it's easy to\n"
"        create highly personal and engaging experiences for your users.\n"
"\n"
"      "
msgstr ""
"\n"
"Un flux vous donne le pouvoir de modeler de complexes interactions en établissant un organigramme. Avec l'interface glisser-déposer, vous pouvez facilement créer des branches dépendamment de la facon dont les gens répondent à vos messages. Ceci veut dire qu'il est facile de créer des expériences personelles et conviviales pour vos utilisateurs."

msgid "Create Flow"
msgstr "créer un flux"

#, fuzzy
#| msgid "No messages yet"
msgid "No results yet"
msgstr "Pas de messages encore"

#, fuzzy
#| msgid "Deleted"
msgid "Completion"
msgstr "Supprimé"

msgid "Day of Week"
msgstr ""

msgid "Time of Day"
msgstr ""

#, fuzzy, python-format
msgid ""
"\n"
"      To get started you need to add a channel to your account. A channel is a phone number or social network\n"
"      account which %(name)s can use to send and receive messages on your behalf. You can choose to use an\n"
"      Android phone and your own cell phone plan, or we can connect you with a service provider in your country\n"
"      directly.\n"
"    "
msgstr ""
"\n"
"Pour commencer, vous devrez ajouter un numéro de téléphone à votre compte. Vous pouvez choisir d'utiliser un téléphone Android et votre propre plan cellulaire ou alors nous pouvons vous directement vous connecter à l'opérateur de services dans votre pays."

msgid "You can always test your flow using the simulator, click"
msgstr "Vous pouvez toujours tester votre débit en utilisant le simulateur, cliquez sur"

msgid "on the right to open it."
msgstr "sur le droit de l'ouvrir."

#, fuzzy, python-format
msgid ""
"\n"
"        To get started you need to add a voice-enabled channel to your account. A voice-enabled channel is a\n"
"        phone number which %(name)s can use to make and receive phone calls on your behalf. For example, Twilio\n"
"        is a service which provides voice-enabled numbers which you can add as channels in your %(name)s account.\n"
"\n"
"      "
msgstr ""
"\n"
"Pour commencer, ajouter un numéro de téléphone à votre compte. Vous pouvez choisir d'utiliser un téléphone Android et votre propre plan céllulaire ou alors nous pouvons vous connecter directement à un opérateur dans votre pays. "

#, fuzzy
#| msgid "No contacts have started this flow."
msgid "Restart contacts who have already entered this flow"
msgstr "Aucun contact n'a commencé ce flux."

msgid "Interrupt contacts currently active in flows"
msgstr ""

#, fuzzy
#| msgid "The flow that is being started"
msgid "This flow has never been started."
msgstr "Le flux qui est démarrée"

#, fuzzy
#| msgid "The flow that is being started"
msgid "This flow has been started once."
msgstr "Le flux qui est démarrée"

msgid "This flow has been started {{ run_count }} times."
msgstr ""

msgid "It has been completed"
msgstr "Elle est complétée"

msgid "Once."
msgstr "Une fois."

msgid "{{ complete_count }} times."
msgstr "{{ complete_count }} fois."

#, python-format
msgid ""
"\n"
"                There is an active flow using this flow. It cannot be deleted until it is removed from the\n"
"\n"
"            "
msgid_plural ""
"\n"
"                There are %(counter)s flows using this flow. It cannot be deleted until it is removed from the\n"
"\n"
"            "
msgstr[0] ""
msgstr[1] ""

#, fuzzy
msgid ""
"\n"
"                flow.\n"
"            "
msgid_plural ""
"\n"
"                flows.\n"
"\n"
"            "
msgstr[0] ""
"\n"
"            message non-envoyé\n"
"              "
msgstr[1] ""
"\n"
"            message non-envoyé\n"
"              "

#, fuzzy, python-format
#| msgid ""
#| "\n"
#| "            Instead of using your Android phone to send messages, you can use your\n"
#| "            <a class='nexmo-account' href='#'>\n"
#| "              Nexmo Account\n"
#| "            </a>\n"
#| "            to send messages to over 200 countries.\n"
#| "\n"
#| "          "
msgid ""
"\n"
"                You are about to delete\n"
"                <span class='name'>\n"
"                  %(object)s.\n"
"                </span>\n"
"                There is no way to undo this. Are you sure?\n"
"\n"
"            "
msgstr ""
"\n"
"Au lieu d'utiliser votre téléphone Android pour envoyer des messages, vous pouvez utiliser votre\n"
"<a class='nexmo-account' href='#'>\n"
"Compte Nexmo\n"
"</a>\n"
"pour envoyer des messages à plus de 200 pays."

#, fuzzy
#| msgid "Create Flow"
msgid "Delete Flow"
msgstr "créer un flux"

msgid "To make your next connection,"
msgstr "Pour faire votre prochaine connexion,"

msgid "drag"
msgstr "glisser"

msgid "the red box."
msgstr "la boîte rouge."

msgid "Run in"
msgstr "exécutez en"

msgid "Simulator"
msgstr "Simulateur"

#, fuzzy
msgid ""
"\n"
"            This flow is in the process of being sent, this message will disappear once all contacts have been added to the flow.\n"
"\n"
"          "
msgstr ""
"\n"
"Ce flux est en cours d'envoi, ce message va disparaitre quand tous les contacts auront été ajoutés aux flux."

msgid "Error Contacting Server. Changes may not be saved."
msgstr "Erreur Contacter Server. Changements ne peuvent pas être enregistrés."

msgid "Let's get started"
msgstr "Commençons"

msgid ""
"\n"
"                It's a good idea to start your call off by saying something first. You'll probably want to\n"
"                introduce yourself and ask them a question. Just type the message for now, you'll be able to\n"
"                add a voice recording of your message later.\n"
"              "
msgstr ""

msgid ""
"\n"
"                Welcome to a USSD flow. USSD is a session based communication type. We recommend starting your flow\n"
"                by sending a USSD message. This message will be sent to anybody right after they join the flow.\n"
"                This is your chance to send a single message or menu.\n"
"              "
msgstr ""

msgid ""
"\n"
"                We recommend starting your flow by sending a message. This message will be sent to anybody right\n"
"                after they join the flow. This is your chance to send a single message or ask them a question.\n"
"\n"
"              "
msgstr ""

#, fuzzy
msgid "Receive a Message First"
msgstr "Messages Archivés"

msgid ""
"\n"
"              A more advanced flow might start by receiving a message first. This lets you do different things\n"
"              based on how the flow was triggered.\n"
"            "
msgstr ""

msgid "Flow Start"
msgstr "Début de flux"

#, fuzzy
#| msgid "Click here to send a message"
msgid "Click here to add a message"
msgstr "Cliquez ici pour envoyer un message"

#, fuzzy
#| msgid "Remove from Group"
msgid "Remove from all groups"
msgstr "Supprimer du groupe"

#, fuzzy
#| msgid "Resend Messages"
msgid "Recent Messages"
msgstr "Renvoyer Messages"

#, fuzzy
#| msgid "Resend Messages"
msgid "No recent messages to show"
msgstr "Renvoyer Messages"

#, fuzzy
#| msgid "Wait for Download"
msgid "Wait for "
msgstr "Attendez pour  le Téléchargement"

#, fuzzy
#| msgid "Wait for Download"
msgid "Wait for USSD Menu"
msgstr "Attendez pour  le Téléchargement"

#, fuzzy
#| msgid "Wait for Download"
msgid "Wait for USSD Response"
msgstr "Attendez pour  le Téléchargement"

#, fuzzy
#| msgid "Wait for Download"
msgid "Wait for Menu"
msgstr "Attendez pour  le Téléchargement"

#, fuzzy
#| msgid "Wait for Download"
msgid "Wait for Digits"
msgstr "Attendez pour  le Téléchargement"

msgid "Random Split"
msgstr ""

#, fuzzy
#| msgid "Expires on "
msgid "Split on "
msgstr "Expire le"

msgid "Split on field in "
msgstr ""

msgid "Call Webhook"
msgstr "Appeler le webhook"

#, fuzzy
#| msgid "Call Type"
msgid "Call Zapier"
msgstr "Type d'appel"

msgid "Split by Expression"
msgstr ""

#, fuzzy
#| msgid "Transport Name"
msgid "Transfer Airtime"
msgstr "Nom de transport"

#, fuzzy
#| msgid "Select Group"
msgid "Split on Group"
msgstr "Sélectionner un groupe"

#, fuzzy
#| msgid "Run flow over"
msgid "Run Flow"
msgstr "Exécuter le Flux"

#, fuzzy
#| msgid "Run flow over"
msgid "Run flow "
msgstr "Exécuter le Flux"

msgid ""
"\n"
"      Sorry, this flow cannot be exported because it references another flow. To export it, please remove any\n"
"      actions that reference other flows and try again.\n"
"\n"
"    "
msgstr ""
"\n"
"Désolé, ce flux ne peut être exporté parce qu'il a rapport avec un autre flux. Pour l'exporter, prière d'enlever toute\n"
"action ayant rapport avec d'autres flux et réessayer."

msgid "Back to Flow"
msgstr "Retour au flux"

msgid "Remove Label"
msgstr "Supprimer le libellé"

msgid "Are you sure you want to remove this label?"
msgstr "Etes-vous sûr de vouloir supprimer ce libellé?"

msgid "You cannot remove a label which has child labels. Please remove all children first."
msgstr ""

msgid "Unlabel"
msgstr "Sans étiquette"

msgid "Activate"
msgstr "activer"

msgid "Add Label"
msgstr "Ajouter une étiquette"

msgid "Download Results"
msgstr "Télécharger les résultats"

msgid "No runs"
msgstr ""

#, fuzzy, python-format
#| msgid ""
#| "\n"
#| "                              %(participant_count)s participant\n"
#| "                            "
#| msgid_plural ""
#| "\n"
#| "                              %(participant_count)s participants\n"
#| "                            "
msgid ""
"\n"
"                              %(run_count)s run\n"
"                            "
msgid_plural ""
"\n"
"                              %(run_count)s runs\n"
"                            "
msgstr[0] ""
"\n"
"                              %(participant_count)s participant\n"
"                            "
msgstr[1] ""
"\n"
"                              %(participant_count)s participants\n"
"                            "

#, fuzzy, python-format
#| msgid ""
#| "\n"
#| "                              %(completed_percentage)s%% completion\n"
#| "                            "
msgid ""
"\n"
"                            %(completed_percentage)s%% completion\n"
"                          "
msgstr ""
"\n"
"%(completed_percentage)s%% completion"

msgid "No matching flows."
msgstr "Aucun flux correspondant"

#, fuzzy
#| msgid "Export Flow"
msgid "Export Flow Results"
msgstr "Exporter le Flux"

msgid "Create Label"
msgstr "Créer un libellé"

#, fuzzy
msgid "Create a message keyword to allow people to join a group."
msgstr "Créer un mot de SMS pour permettre aux gens de se joindre à un groupe."

#, fuzzy
#| msgid "Device"
msgid "Overview"
msgstr "Appareil"

#, fuzzy
#| msgid "analytics"
msgid "Analytics"
msgstr "statistiques"

msgid "Runs"
msgstr ""

msgid "All"
msgstr "Tous"

#, fuzzy
#| msgid "Response"
msgid "Responded"
msgstr "Réponse"

#, fuzzy
#| msgid "Most Active"
msgid "Last Activity"
msgstr "Plus actif"

#, fuzzy, python-format
msgid ""
"\n"
"            Any runs prior to %(start)s can be found in your\n"
"          "
msgstr ""
"\n"
"%(sms_sent)s Envoyé"

msgid "Ask a series of questions to collect data from your contacts."
msgstr "Poser une série de questions visant à recueillir les données de vos contacts."

msgid ""
"\n"
"    Sorry, importing has not been enabled on your account.\n"
"  "
msgstr ""

msgid "messages"
msgstr "messages"

msgid "contacts"
msgstr "contacts"

msgid "flows"
msgstr "flux"

msgid "campaigns"
msgstr "campagnes"

msgid "triggers"
msgstr "déclencheurs"

#, fuzzy
msgid "channels"
msgstr "Channel"

msgid "users"
msgstr "utilisateurs"

msgid "orgs"
msgstr "orgs"

msgid "dashboard"
msgstr "Tableau de bord"

#, fuzzy
#| msgid "Android"
msgid "android"
msgstr "Android"

msgid "logout"
msgstr "déconnexion"

msgid "sign in"
msgstr "se connecter"

#, fuzzy
#| msgid "You are out of credits, please purchase more to resume your service"
msgid "You are out of credits, add more to resume your service"
msgstr "Vous n'avez plus de crédits, prière de vous en procurer plus pour continuer votre service"

#, python-format
msgid "You have %(credits)s credit remaining, add credits to prevent interruption"
msgid_plural "You have %(credits)s credits remaining, add credits to prevent interruption"
msgstr[0] ""
msgstr[1] ""

msgid "Your phone is having difficulty relaying messages"
msgstr "Votre téléphone a du mal à channel des messages"

#, fuzzy, python-format
#| msgid ""
#| "\n"
#| "          Install the %(name)s app\n"
#| "\n"
#| "        "
msgid ""
"\n"
"          Aliases for %(name)s\n"
"        "
msgstr ""
"\n"
"Installer l'app %(name)s"

#, python-format
msgid ""
"\n"
"          Often certain regions are known by more than one name. In %(brand)s, we call these alternate names for\n"
"          regions, aliases.\n"
"\n"
"        "
msgstr ""

#, fuzzy, python-format
msgid ""
"\n"
"                %(count_comma)s recipient\n"
"              "
msgid_plural ""
"\n"
"                %(count_comma)s recipients\n"
"              "
msgstr[0] ""
"\n"
"%(sms_sent)s Envoyé"
msgstr[1] ""
"\n"
"%(sms_sent)s Envoyé"

msgid "No Matching schedules"
msgstr "Pas d'horaires assortis"

#, fuzzy
msgid "Send History"
msgstr "Historique des messages"

#, fuzzy, python-format
msgid ""
"\n"
"                      %(count_comma)s recipient\n"
"                    "
msgid_plural ""
"\n"
"                      %(count_comma)s recipients\n"
"                    "
msgstr[0] ""
"\n"
"%(sms_sending)s Envoi en cours"
msgstr[1] ""
"\n"
"%(sms_sending)s Envoi en cours"

msgid "Write the message that will get sent when the scheduled time arrives"
msgstr "Écrivez le message qui sera envoyé lorsque  l'heure prévue arrive"

#, fuzzy, python-format
msgid ""
"\n"
"      The message will be sent to\n"
"      <span class='attn'>\n"
"        %(count_comma)s recipients\n"
"      </span>\n"
"      "
msgid_plural ""
"\n"
"        The message will be sent to\n"
"        <span class='attn'>\n"
"          %(count_comma)s recipients\n"
"\n"
"        </span>\n"
"    "
msgstr[0] ""
"\n"
"Le message va être envoyé\n"
"<span class='attn'>\n"
"%(contacts)s\n"
"contact%(pluralizer)s\n"
"\n"
"</span>"
msgstr[1] ""
"\n"
"Le message va être envoyé\n"
"<span class='attn'>\n"
"%(contacts)s\n"
"contact%(pluralizer)s\n"
"\n"
"</span>"

#, fuzzy
msgid ""
"\n"
"      <span class='attn'>\n"
"        Nobody\n"
"      </span>\n"
"      will be notified about this broadcast.\n"
"    "
msgstr ""
"\n"
"<span class='attn'>\n"
"personne\n"
"</span>\n"
"ne sera notifié de cette diffusion."

msgid "Your message export is ready."
msgstr ""

#, python-format
msgid ""
"\n"
"Hi there!\n"
"\n"
"You can download your %(brand)s message export by clicking on the following link:\n"
msgstr ""

msgid "Your Message Hub"
msgstr "Votre Hub de message"

#, python-format
msgid ""
"\n"
"        This message pane lets you keep track of everything coming in and out of %(name)s.  As you send and receive messages, they will be listed here.\n"
"\n"
"      "
msgstr ""
"\n"
"Ce panneau d'affichage de messages vous permet de surveiller tout ce qui entre et sort de %(name)s. Les messages que vous envoyez et recez seront listés ici. "

#, python-format
msgid ""
"\n"
"        Just like your email, %(name)s lets you view, label and archive messages as you receive them.  %(name)s uses labels to classify responses, so you can view and manage those messages here.  You can also create your own labels to keep track of topical messages as you receive them.\n"
"\n"
"      "
msgstr ""
"\n"
"Tout comme votre email, %(name)s vous permet de voir, libeller et archiver les messages que vous recevez. %(name)s utilise des libellés pour classifier les réponses, pour que vous puissiez voir et  gérer ces messages ici. Vous pouvez également créer vos propres libellés pour suivre l'évolution de message thématiques en les recevant. "

#, fuzzy, python-format
#| msgid ""
#| "\n"
#| "        %(name)s also keeps track of calls that are received on your channel so you can return any calls which may have been made to it.\n"
#| "\n"
#| "      "
msgid ""
"\n"
"        %(name)s also keeps track of calls that are received on your channel so you can return any calls which may have been made to it.\n"
"      "
msgstr ""
"\n"
"%(name)s maintient également sur votre relayeur une trace des appels reçus afin que vous puissiez retourner tous les appels qui y ont été reçus."

msgid "Numeric Value:"
msgstr "Valeur numérique:"

#, fuzzy
#| msgid "Create Flow"
msgid "Create Folder"
msgstr "créer un flux"

#, fuzzy, python-format
#| msgid ""
#| "\n"
#| "                              %(participant_count)s participant\n"
#| "                            "
#| msgid_plural ""
#| "\n"
#| "                              %(participant_count)s participants\n"
#| "                            "
msgid ""
"\n"
"                      Found %(results_count)s message in last 90 days matching <i>%(search)s</i>.\n"
"                      "
msgid_plural ""
"\n"
"                        Found %(results_count)s messages in last 90 days matching <i>%(search)s</i>.\n"
"                    "
msgstr[0] ""
"\n"
"                              %(participant_count)s participant\n"
"                            "
msgstr[1] ""
"\n"
"                              %(participant_count)s participants\n"
"                            "

#, fuzzy, python-format
#| msgid ""
#| "\n"
#| "                              %(participant_count)s participant\n"
#| "                            "
#| msgid_plural ""
#| "\n"
#| "                              %(participant_count)s participants\n"
#| "                            "
msgid ""
"\n"
"                        %(results_count)s message since %(start_date)s.\n"
"                        "
msgid_plural ""
"\n"
"                          %(results_count)s messages since %(start_date)s.\n"
"\n"
"                      "
msgstr[0] ""
"\n"
"                              %(participant_count)s participant\n"
"                            "
msgstr[1] ""
"\n"
"                              %(participant_count)s participants\n"
"                            "

msgid "Unarchive"
msgstr "Désarchiver"

msgid "Resend"
msgstr "renvoyez"

msgid "New Label..."
msgstr ""

msgid "No matching messages."
msgstr "Aucun message correspondant."

msgid "Export Messages"
msgstr ""

#, fuzzy
#| msgid "Remove Phone"
msgid "Remove Folder"
msgstr "Supprimer téléphone"

#, fuzzy
#| msgid "Are you sure you want to remove voice calling for this number?"
msgid "Are you sure you want to remove this folder? This will also delete any labels contained in this folder."
msgstr "Etes-vous sûr de vouloir supprimer les appels vocaux pour ce numéro?"

msgid "This label cannot be removed because it in use."
msgstr ""

#, fuzzy, python-format
msgid ""
"\n"
"              Used by %(num_flows)s flow:\n"
"              "
msgid_plural ""
"\n"
"              Used by %(num_flows)s flows:\n"
"              "
msgstr[0] ""
"\n"
"            message non-envoyé\n"
"              "
msgstr[1] ""
"\n"
"            message non-envoyé\n"
"              "

#, fuzzy, python-format
#| msgid ""
#| "\n"
#| "                unsent message\n"
#| "              "
#| msgid_plural ""
#| "\n"
#| "                unsent messages\n"
#| "              "
msgid ""
"\n"
"                1 contact\n"
"                "
msgid_plural ""
"\n"
"                %(counter)s contacts\n"
"                "
msgstr[0] ""
"\n"
"            message non-envoyé\n"
"              "
msgstr[1] ""
"\n"
"                 messages non-envoyés\n"
"              "

#, fuzzy
#| msgid "Pending"
msgid "(sending)"
msgstr "En attente"

#, fuzzy, python-format
msgid ""
"\n"
"        To get started you need to add a channel to your account. A channel is a phone number or social network\n"
"        account which %(name)s can use to send and receive messages on your behalf. You can choose to use an\n"
"        Android phone and your own cell phone plan, or we can connect you with a service provider in your country\n"
"        directly.\n"
"\n"
"      "
msgstr ""
"\n"
"Pour commencer, vous devrez ajouter un numéro de téléphone à votre compte. Vous pouvez choisir d'utiliser un téléphone Android et votre propre plan cellulaire ou alors nous pouvons vous directement vous connecter à l'opérateur de services dans votre pays."

msgid "Loading recipients.."
msgstr "Chargement bénéficiaires .."

#, fuzzy
#| msgid "When the user left this step in the flow"
msgid "recipients at this point in the flow"
msgstr "Lorsque l'utilisateur quitte cette étape dans le flux"

msgid "Sending.."
msgstr "Envoi .."

#, python-format
msgid ""
"\n"
"\n"
"<br/>\n"
"Hi %(customer)s,\n"
"\n"
"<br/>\n"
msgstr ""

#, python-format
msgid ""
"\n"
"\n"
"Your %(brand)s account for %(org)s is out of credit. You will no longer be able to send messages and users will no longer be able to interact in flows.\n"
"\n"
msgstr ""

msgid ""
"\n"
"    To resume your service please visit your account page to purchase a top up.\n"
"    "
msgstr ""

msgid ""
"\n"
"    To resume your service, please contact your account manager.\n"
"    "
msgstr ""

#, python-format
msgid ""
"\n"
"\n"
"Your %(brand)s account for %(org)s has expiring credits in less than one month.\n"
msgstr ""

msgid ""
"\n"
"      Messages will no longer be sent when your credits expire, to prevent an interruption in your service visit your account page to purchase a top up.\n"
"    "
msgstr ""

msgid ""
"\n"
"      Messages will no longer be sent when your credits expire, to prevent an interruption in your service, please contact your account manager.\n"
"    "
msgstr ""

#, python-format
msgid ""
"\n"
"Your %(brand)s account for %(org)s is running low on credits, you currently only have %(remaining)s credits remaining.\n"
msgstr ""

msgid ""
"\n"
"      Messages will no longer be sent when your credits reach zero, to prevent an interruption in your service visit your account page to purchase a top up.\n"
"    "
msgstr ""

msgid ""
"\n"
"      Messages will no longer be sent when your credits reach zero, to prevent an interruption in your service, please contact your account manager.\n"
"\n"
"    "
msgstr ""

#, python-format
msgid ""
"\n"
"\n"
"<br/>\n"
"Thanks!\n"
"<br/>\n"
"The %(brand)s Team\n"
"<br/>\n"
msgstr ""

#, fuzzy, python-format
#| msgid "Join %(name)s"
msgid ""
"\n"
"\n"
"Hi %(customer)s,\n"
"\n"
msgstr "Rejoignez %(name)s"

msgid ""
"\n"
"To resume your service please visit your account page to purchase a top up.\n"
msgstr ""

msgid ""
"\n"
"To resume your service, please contact your account manager.\n"
msgstr ""

#, python-format
msgid ""
"\n"
"\n"
"Your %(brand)s account for %(org)s has expiring credits in less than one month.\n"
"\n"
msgstr ""

msgid ""
"\n"
"Messages will no longer be sent when your credits expire, to prevent an interruption in your service visit your account page to purchase a top up.\n"
msgstr ""

msgid ""
"\n"
"Messages will no longer be sent when your credits expire, to prevent an interruption in your service, please contact your account manager.\n"
msgstr ""

#, python-format
msgid ""
"\n"
"\n"
"Your %(brand)s account for %(org)s is running low on credits, you currently only have %(remaining)s credits remaining.\n"
"\n"
msgstr ""

msgid ""
"\n"
"Messages will no longer be sent when your credits reach zero, to prevent an interruption in your service visit your account page to purchase a top up.\n"
msgstr ""

msgid ""
"\n"
"Messages will no longer be sent when your credits reach zero, to prevent an interruption in your service, please contact your account manager.\n"
msgstr ""

#, fuzzy, python-format
#| msgid "The %(brand)s Team"
msgid ""
"\n"
"Thanks!\n"
"\n"
"The %(brand)s Team\n"
"\n"
msgstr "The %(brand)s Team"

#, fuzzy, python-format
#| msgid ""
#| "\n"
#| "      You've been invited to join %(brand)s as a member of %(org)s.\n"
#| "      <br/>\n"
#| "      To accept the invitation, <a href='https://%(host)s/org/join/%(secret)s/'>click here</a>.\n"
#| "  "
msgid ""
"\n"
"      You've been invited to join %(brand)s as a member of %(org)s.\n"
"      <br/>\n"
"      To accept the invitation, <a href='%(link)s/org/join/%(secret)s/'>click here</a>.\n"
"  "
msgstr ""
"\n"
"Vous avez été invité à joindre %(brand)s comme membre de %(org)s.\n"
"<br/>\n"
"Cliquez ici, <a href='https://%(host)s/org/join/%(secret)s/'>pour accepter l'invitation</a>."

#, fuzzy, python-format
#| msgid "You have been invited to join"
msgid ""
"\n"
"You've been invited to join %(org)s on %(brand)s\n"
msgstr "Vous avez été invité à rejoindre"

msgid "Click this link to join"
msgstr ""

#, python-format
msgid ""
"\n"
"\n"
"<br/>\n"
"Hi %(customer)s,\n"
"<br/>\n"
"<br/>\n"
"This is a receipt for your %(brand_name)s purchase for %(credits)s credits.  This is only a receipt, no payment is due. If you have any questions, please contact us anytime at %(brand_support)s.  You can view your top ups at any time by visiting your top up page.\n"
"<br/>\n"
"Thanks again for your support!\n"
"<br/>\n"
"<br/>\n"
"-----------------------------------------------------------------------------------------------\n"
"%(brand_name)s Receipt\n"
"-----------------------------------------------------------------------------------------------\n"
"<br/>\n"
"Invoice Details\n"
"<br/>\n"
"Id: %(charge_id)s\n"
"<br/>\n"
"Date: %(charge_date)s\n"
"<br/>\n"
"Organization: %(org)s\n"
"<br/>\n"
"Description: %(description)s\n"
"<br/>\n"
"Credits: %(credits)s\n"
"<br/>\n"
"Amount: USD $%(amount)s\n"
"<br/>\n"
"<br/>\n"
"Charge Details\n"
"<br/>\n"
"Name: %(cc_name)s\n"
"<br/>\n"
"Credit Card: %(cc_type)s X%(cc_last4)s\n"
"<br/>\n"
"<br/>\n"
msgstr ""

#, python-format
msgid ""
"\n"
"\n"
"Hi %(customer)s,\n"
"\n"
"This is a receipt for your %(brand_name)s purchase for %(credits)s credits.  This is only a receipt, no payment is due. If you have any questions, please contact us anytime at %(brand_support)s.  You can view your top ups at any time by visiting your top up page.\n"
"\n"
"Thanks again for your support!\n"
"\n"
"-----------------------------------------------------------------------------------------------\n"
"%(brand_name)s Receipt\n"
"-----------------------------------------------------------------------------------------------\n"
"\n"
"Invoice Details\n"
"Id: %(charge_id)s\n"
"Date: %(charge_date)s\n"
"Organization: %(org)s\n"
"Description: %(description)s\n"
"Credits: %(credits)s\n"
"Amount: USD $%(amount)s\n"
"\n"
"Charge Details\n"
"Name: %(cc_name)s\n"
"Credit Card: %(cc_type)s X%(cc_last4)s\n"
"\n"
msgstr ""

msgid ""
"\n"
"    Your organization can have user accounts with various roles. You can use the Manage Accounts page\n"
"    to view all existing accounts or to invite new users to your organization.\n"
"\n"
"  "
msgstr ""

#, fuzzy
#| msgid "Manage %(name)s Accounts"
msgid "Manage Accounts"
msgstr "Gérer %(name)s des comptes"

#, python-format
msgid ""
"\n"
"    If you use the %(brand)s Surveyor application to run flows offline, we recommend enabling\n"
"    users to create accounts from within the Android application. Setting a Surveyor password will\n"
"    allow anybody with that password to join %(org)s as a surveyor.\n"
"\n"
"  "
msgstr ""

msgid "has"
msgstr "a"

#, python-format
msgid ""
"\n"
"    %(accounts)s Administrator,\n"
"    "
msgid_plural ""
"\n"
"      %(accounts)s Administrators,\n"
"\n"
"  "
msgstr[0] ""
msgstr[1] ""

#, python-format
msgid ""
"\n"
"    %(accounts)s Editor,\n"
"    "
msgid_plural ""
"\n"
"      %(accounts)s Editors,\n"
"\n"
"  "
msgstr[0] ""
msgstr[1] ""

#, python-format
msgid ""
"\n"
"    %(accounts)s Viewer,\n"
"    "
msgid_plural ""
"\n"
"      %(accounts)s Viewers,\n"
"\n"
"  "
msgstr[0] ""
msgstr[1] ""

#, python-format
msgid ""
"\n"
"    %(accounts)s Surveyor.\n"
"    "
msgid_plural ""
"\n"
"      %(accounts)s Surveyors.\n"
"  "
msgstr[0] ""
msgstr[1] ""

#, fuzzy
#| msgid "Create new account"
msgid "Chatbase Account"
msgstr "Créer un nouveau compte"

#, fuzzy
#| msgid "Connect Zenvia Account"
msgid "Connected to Chatbase Account"
msgstr "Connectez votre compte Zenvia"

#, fuzzy
#| msgid "Connect Zenvia Account"
msgid "Connect your Chatbase account"
msgstr "Connectez votre compte Zenvia"

msgid ""
"\n"
"      Connecting your Chatbase account will allow you to monitor your bot, fix broken experiences\n"
"      and better understand your users.\n"
"      To signup for an account, visit\n"
"    "
msgstr ""

#, fuzzy
#| msgid "This account is connected to a Nexmo account."
msgid "Your Chatbase account is connected to the Agent"
msgstr "Ce compte est connecté à un compte Nexmo."

msgid "If you no longer want it connected, you can"
msgstr ""

#, fuzzy
#| msgid "Disconnected"
msgid "disconnect"
msgstr "Deconnecter"

msgid "your Chatbase account. Doing so will interrupt the data sent to your Chatbase console."
msgstr ""

#, fuzzy
#| msgid "Disconnected"
msgid "Disconnect Chatbase"
msgstr "Deconnecter"

msgid ""
"\n"
"          This will disconnect your Chatbase account. Are you sure you want to proceed?\n"
"        "
msgstr ""

#, fuzzy
#| msgid "Your account is not associated to an organization. Please create an organization."
msgid "Your account is not associated with any organization. Please contact your administrator to receive an invitation to an organization."
msgstr "Votre compte n'est pas associé à une organisation. S'il vous plaît créer une organisation."

#, python-format
msgid ""
"\n"
"      Responses to location questions must be in <span class='attn'>%(country)s</span>.\n"
"\n"
"    "
msgstr ""

msgid "Choose a country to enable location support in your flows."
msgstr ""

msgid "Edit Aliases"
msgstr ""

msgid "Create new account"
msgstr "Créer un nouveau compte"

msgid "Sign in"
msgstr "Connectez-vous"

msgid "Add Credits"
msgstr "Ajouter Crédits"

msgid "You have"
msgstr "Vous avez"

msgid "credits remaining."
msgstr "Crédits restants."

msgid "You have used"
msgstr "Vous avez utilisé"

msgid "credits since signing up."
msgstr "crédits depuis votre inscription."

msgid ""
"\n"
"      Your download should start automatically. If it doesn't start in a few seconds, use the button below to download.\n"
"    "
msgstr ""

#, python-format
msgid ""
"\n"
"    Your organization is <span class='attn'>%(org)s</span>\n"
"\n"
"  "
msgstr ""

#, python-format
msgid ""
"\n"
"    which is in the <span class='attn'>%(timezone)s</span> timezone.\n"
"\n"
"  "
msgstr ""

#, fuzzy, python-format
#| msgid ""
#| "\n"
#| "        It will <span class='attn'>not repeat</span>.\n"
#| "\n"
#| "      "
msgid ""
"\n"
"      You have <span class='attn'>%(org_count)s</span> child organization.\n"
"      "
msgid_plural ""
"\n"
"      You have <span class='attn'>%(org_count)s</span> child organizations.\n"
"    "
msgstr[0] ""
"\n"
"Il ne <span class='attn'>se répétera pas</span>."
msgstr[1] ""
"\n"
"Il ne <span class='attn'>se répétera pas</span>."

#, fuzzy
msgid "Show Archived"
msgstr "Archivé"

#, fuzzy
msgid "Hide Archived"
msgstr "Archivé"

msgid ""
"\n"
"    Select all of the items below that you would like to include in your export. We've grouped them\n"
"    together based on which flows and campaigns work with each other. Any related triggers will automatically\n"
"    be included in the export.\n"
"\n"
"  "
msgstr ""
"\n"
"Sélectionner tous les éléments ci-dessous que vous souhaitez inclure dans votre exportation. Nous les avons regroupés\n"
"sur la base de quels flux et campagnes opèrent ensemble.  \n"
"Tous les relayeurs associés seront automatiquement inclus dans l'exportation."

msgid "Group"
msgstr "Groupe"

msgid "Select Group"
msgstr "Sélectionner un groupe"

msgid "Everything Else"
msgstr "Tout le reste"

msgid "Flows and Campaigns"
msgstr "Flux et campagnes"

msgid "Select Everthing Else"
msgstr "Sélectionner tout le reste"

msgid "Select All"
msgstr "Tout sélectionner"

msgid "Import Flows and Campaigns"
msgstr "Importer des flux et des campagnes"

msgid "If you have an export file with flows and or campaigns, select it below to import it into your account."
msgstr "Si vous avez un fichier exporté avec des flux et/ou campagnes, sélectionner le ci-dessous pour l'importer vers votre compte."

msgid "Warning!"
msgstr "Attention!"

#, fuzzy
#| msgid "If you have flows or campaigns with the same name as the ones you are importing they will be replaced and all history for them will be lost."
msgid "If you have flows or campaigns with the same names or UUIDs as the ones you are importing they will be replaced and all history for them will be lost."
msgstr "Si vous avez des flux et campagnes portant le même nom que ceux que vous importez, ils seront remplacés et tout leur historique sera perdu."

msgid "Do not proceed unless you are willing to replace your existing flows and campaigns."
msgstr "Ne procédez pas à moins que vous ne souhaitiez remplacer vos flux et campagnes existants."

msgid "Add guest viewers to"
msgstr "Ajouter des utilisateurs invités a"

msgid "Enter emails of people to invite"
msgstr "Entrez les courriels de personnes à inviter"

msgid "You have been invited to join"
msgstr "Vous avez été invité à rejoindre"

msgid "Please click Join to accept the invitation."
msgstr "S'il vous plaît cliquer S'inscrire pour accepter l'invitation."

#, python-format
msgid ""
"\n"
"      The primary language is <span class='attn'>%(lang)s</span>.\n"
"    "
msgstr ""

#, python-format
msgid ""
"\n"
"        Translations are provided in <span class='attn'>%(lang)s</span>.\n"
"      "
msgstr ""

msgid "Your organization is configured to use a single language."
msgstr ""

#, fuzzy
#| msgid "Organization"
msgid "Organizations"
msgstr "Organisation"

msgid "Accounts"
msgstr "Comptes"

msgid "Admins"
msgstr "Admins"

msgid "You must have at least one administator"
msgstr "Vous devez avoir au moins un administateur"

msgid "Invites"
msgstr ""

msgid ","
msgstr ","

msgid "No Administrator"
msgstr "Aucun administrateur"

msgid "No Editors"
msgstr "Aucun éditeur"

msgid "and"
msgstr "et"

#, fuzzy
#| msgid "No Viewers."
msgid "No Viewers"
msgstr "Aucun spéctateur"

msgid "Surveyor."
msgstr ""

msgid "No Surveyors."
msgstr ""

msgid "Surveyors."
msgstr ""

msgid ""
"\n"
"          Disconnecting your Nexmo account will also remove any Nexmo channels connected to it. Are you sure you want to proceed?\n"
"        "
msgstr ""

msgid "To connect your Nexmo Account you will need to provide us your Nexmo API key and secret."
msgstr "Pour connecter votre compte Nexmo vous devrez nous fournir votre clé API Nexmo et secret."

msgid "Both values can be found on your"
msgstr "Les deux valeurs peuvent être trouvées sur votre"

msgid "Nexmo Settings Page"
msgstr ""

#, fuzzy
#| msgid "by clicking on the API Settings dropdown."
msgid "in the API Settings section."
msgstr "en cliquant sur la liste déroulante des paramètres de l'API."

#, fuzzy
#| msgid "Connect Twilio"
msgid "Connect Plivo"
msgstr "Connectez avec Twilio"

#, fuzzy
#| msgid "To connect your Nexmo Account you will need to provide us your Nexmo API key and secret."
msgid "To connect your Plivo Account you will need to provide us your Plivo AUTH ID and AUTH TOKEN."
msgstr "Pour connecter votre compte Nexmo vous devrez nous fournir votre clé API Nexmo et secret."

#, fuzzy
#| msgid "Nexmo Dashboard"
msgid "Plivo Dashboard"
msgstr "Tableau de bord de Nexmo "

msgid ""
"\n"
"    You can create flow events which external services can subscribe to. For example, Zapier can subscribe\n"
"    to flow events you create and trigger any number of Zapier integrations when they occur in your flows.\n"
"\n"
"  "
msgstr ""

#, fuzzy
#| msgid "Run flow over"
msgid "no flow events"
msgstr "Exécuter le Flux"

#, fuzzy
#| msgid "Run flow over"
msgid "one flow event"
msgstr "Exécuter le Flux"

#, fuzzy
#| msgid "flows"
msgid "flow events"
msgstr "flux"

msgid "configured."
msgstr "configuré."

msgid "We found some problems, please correct them before continuing."
msgstr "Nous avons trouvé des problèmes, s'il vous plaît de les corriger avant de continuer."

msgid "Start by telling us a little about yourself. This will only take a minute."
msgstr "Commencez par nous parler un peu de vous-même. Cela ne prendra qu'une minute."

msgid "First Name"
msgstr "Prénom"

msgid "Last Name"
msgstr "Nom"

msgid "E-mail address"
msgstr "Adresse e-mail"

msgid "Continue"
msgstr "Continuer"

msgid "Great, just a couple more questions and we are ready to roll."
msgstr "Bien, juste quelques questions de plus et nous sommes prêts à continuer."

msgid "Ben"
msgstr "Ben"

msgid "Haggerty"
msgstr "Haggerty"

msgid "What organization is this account for?"
msgstr "Quel est l'organisme appartient ce compte?"

msgid "name@domain.com"
msgstr "name@domain.com"

msgid "Please enter at least 8 characters"
msgstr "S'il vous plaît entrer au moins 8 caractères"

#, fuzzy
#| msgid "Configuration"
msgid "Remove SMTP configuration"
msgstr "Configuration"

#, python-format
msgid ""
"\n"
"      Emails sent from flows will come from <b>%(from_email)s</b>.\n"
"\n"
"    "
msgstr ""

#, python-format
msgid ""
"\n"
"      You can configure %(brand)s to send emails generated within flows from an email address of your choosing. <br/>\n"
"      This will let you receive replies from your recipients.\n"
"\n"
"    "
msgstr ""

#, python-format
msgid ""
"\n"
"        If you no longer want to use %(from_email)s to send emails, you can <a href='javascript:confirmSMTPRemove();'>remove your SMTP configuration</a>.\n"
"\n"
"      "
msgstr ""

#, python-format
msgid ""
"\n"
"          Removing your SMTP configuration will result in emails being delivered from %(brand)s that cannot be replied to. Are you sure you want to continue?\n"
"        "
msgstr ""

#, fuzzy
#| msgid "Organization"
msgid "Manage Organizations"
msgstr "Organisation"

#, python-format
msgid ""
"\n"
"      To get started submitting surveys for %(org)s, download the %(brandname)s Surveyor app from\n"
"      Google Play. After you install the Surveyor app on your Android phone, simply login with the same\n"
"      account you use to login to %(brandname)s.\n"
"\n"
"    "
msgstr ""

msgid ""
"\n"
"            Enter the password you were provided to continue. If you don't have one, request\n"
"            one from your project leader.\n"
"          "
msgstr ""

#, fuzzy
#| msgid ""
#| "\n"
#| "            You can send and receive messages through %(name)s.\n"
#| "          "
msgid ""
"\n"
"            You have been invited to be a surveyor for\n"
"\n"
"          "
msgstr ""
"\n"
"Vous pouvez envoyer et recevoir des messages à travers %(name)s."

msgid ""
"\n"
"            Enter your details below to create your account.\n"
"            This is the email address you will use to login to Surveyor.\n"
"\n"
"          "
msgstr ""

msgid "API Docs"
msgstr "API Docs"

#, fuzzy
#| msgid "Webhook URL"
msgid "Webhook Log"
msgstr "L'URL Webhook"

#, fuzzy, python-format
#| msgid ""
#| "\n"
#| "        It will <span class='attn'>not repeat</span>.\n"
#| "\n"
#| "      "
msgid ""
"\n"
"    Your API Token is <span class=\"attn\">%(token)s</span>.\n"
"  "
msgstr ""
"\n"
"Il ne <span class='attn'>se répétera pas</span>."

#, fuzzy
#| msgid "Nexmo Account."
msgid "TransferTo Account"
msgstr "Compte Nexmo"

#, fuzzy
#| msgid "Connect Zenvia Account"
msgid "Connected to TransferTo Account"
msgstr "Connectez votre compte Zenvia"

msgid "No TransferTo account connected."
msgstr ""

msgid ""
"\n"
"      Adding a TransferTo account will allow you to send airtime credit for 400+ operators in over 100 countries. Once connected\n"
"      you can transfer airtime credit within your Flows. To signup for an account, visit\n"
"    "
msgstr ""

msgid "Transfer Log"
msgstr ""

#, fuzzy
#| msgid "This account is connected to a Nexmo account."
msgid "Your account is connected to the TransferTo account"
msgstr "Ce compte est connecté à un compte Nexmo."

msgid "your TransferTo account. Doing so will cause the payment actions in your flows to no longer be processed."
msgstr ""

#, fuzzy
#| msgid "Disconnect Nexmo"
msgid "Disconnect TransferTo"
msgstr "Déconnectez Nexmo"

msgid ""
"\n"
"          This will disconnect your TransferTo account. Payment actions will no longer be processed. Are you sure you want to proceed?\n"
"        "
msgstr ""

msgid "You can find your API Token by clicking on "
msgstr ""

msgid " on the TransferTo site."
msgstr ""

msgid "Disconnect Twilio"
msgstr "Déconnecter Twilio"

msgid ""
"\n"
"          Disconnecting your Twilio account will also remove any Twilio channels connected to it. Are you sure you want to proceed?\n"
"        "
msgstr ""

#, fuzzy
msgid "This organization has been suspended"
msgstr "L'Organisation de l'utilisateur."

msgid "This organization has been whitelisted against spaminess"
msgstr ""

#, fuzzy
#| msgid "The organization this trigger belongs to"
msgid "This organization has been scheduled for deletion"
msgstr "L'organisation à laquelle ce déclencheur appartient"

msgid "Whoa, whoa, whoa!"
msgstr ""

#, python-format
msgid ""
"\n"
"        Are you sure you want to delete everything for %(name)s? Everything will be gone and there is no going back.\n"
"        This includes all flows, contacts, messages, etc.\n"
"\n"
"      "
msgstr ""

msgid ""
"\n"
"          Also, any user accounts will be deleted if they don't belong to another organization.\n"
"\n"
"        "
msgstr ""

msgid "Webhook"
msgstr "Webhook"

msgid "Additional options"
msgstr ""

msgid "Header key"
msgstr ""

msgid "Header value"
msgstr ""

msgid "Subscribed Events"
msgstr "événements abonnés"

#, fuzzy
msgid "Incoming Messages"
msgstr "Messages SMS entrants"

#, fuzzy
msgid "Outgoing Messages"
msgstr "Messages SMS sortants"

msgid "Incoming Calls"
msgstr "appels entrants"

msgid "Outgoing Calls"
msgstr "Appels sortants"

msgid "Channel Alarms (low battery, loss of connectivity)"
msgstr "Channel alarmes (batterie faible, perte de connectivité)"

#, fuzzy, python-format
#| msgid ""
#| "\n"
#| "        It will <span class='attn'>not repeat</span>.\n"
#| "\n"
#| "      "
msgid ""
"\n"
"    Your API Token is <span class=\"attn\">%(token)s</span>.\n"
"\n"
"  "
msgstr ""
"\n"
"Il ne <span class='attn'>se répétera pas</span>."

msgid "Top Ups"
msgstr "Top Ups"

msgid "Your service is interrupted. You have"
msgstr "Votre service est interrompu. vous avez"

#, fuzzy
#| msgid "credits and must purchase more to resume your service."
msgid "credits and must add more to resume your service."
msgstr "crédits et doivent acheter plus pour reprendre votre service"

msgid "credits remaining. Top up early to prevent any disruption in your service."
msgstr "crédits restants. Top tôt pour éviter toute perturbation dans votre service."

msgid "of"
msgstr "de"

#, fuzzy
#| msgid " Credits Used"
msgid "Credits Used"
msgstr "crédits utilisés"

#, fuzzy
#| msgid "Expires on "
msgid "Expired on "
msgstr "Expire le"

msgid "Expires on "
msgstr "Expire le"

#, fuzzy, python-format
msgid ""
"\n"
"              Thank you for supporting %(brand)s.\n"
"\n"
"            "
msgstr ""
"\n"
"            message non-envoyé\n"
"              "

#, fuzzy, python-format
msgid ""
"\n"
"              Complementary credits, thanks for trying %(brand)s.\n"
"\n"
"            "
msgstr "Crédits complémentaires, merci pour essayer textit."

#, fuzzy
#| msgid "Added %s to %s"
msgid "Added on"
msgstr "Ajouté %s à %s"

msgid " by "
msgstr "par"

#, python-format
msgid ""
"\n"
"    Your email address is <span class='attn'>%(email)s</span>.\n"
"\n"
"  "
msgstr ""

#, fuzzy
#| msgid "When the user arrived at this step in the flow"
msgid ""
"\n"
"      When somebody arrives at this point in your flow\n"
"    "
msgstr "Lorsque l'utilisateur est arrivé à cette étape dans le flux"

msgid "Quick Replies"
msgstr ""

#, fuzzy
#| msgid "Add Label"
msgid "Add reply"
msgstr "Ajouter une étiquette"

#, fuzzy
msgid ""
"\n"
"          Choose the preferred channel for this contact.\n"
"        "
msgstr ""
"\n"
"Taper sur le bouton \"Installer\" sur la page de l'application TextIt."

#, fuzzy
msgid ""
"\n"
"          Choose one or more labels below.\n"
"        "
msgstr ""
"\n"
"            message non-envoyé\n"
"              "

#, fuzzy
msgid ""
"\n"
"          Choose one or more groups below.\n"
"        "
msgstr ""
"\n"
"            message non-envoyé\n"
"              "

msgid ""
"\n"
"          <input name='all_groups' type='checkbox' ng-model='checked' ng-checked='checked' ng-init='checked=action.groups.length == 0 && config.type == \"del_group\"' id='all_groups'>\n"
"          <label for='all_groups'>Remove from All Groups</label>\n"
"        "
msgstr ""

#, fuzzy
msgid ""
"\n"
"          Set the preferred language for the contact.\n"
"\n"
"        "
msgstr ""
"\n"
"Taper sur le bouton \"Installer\" sur la page de l'application TextIt."

msgid "Save to field"
msgstr "Enregistrer au champ"

#, fuzzy
msgid ""
"\n"
"          Select an existing field, or type a name to create a new field.\n"
"        "
msgstr "Sélectionnez un champ existant, ou tapez un nom pour créer un nouveau champ."

msgid "Value"
msgstr "Valeur"

#, fuzzy
msgid ""
"\n"
"          The value to store can be any text you like. You can also reference other\n"
"          values that have been collected up to this point by typing @flow.\n"
"        "
msgstr "La valeur à stocker peut être n'importe quel texte que vous aimez. Vous pouvez également référence à d'autres valeurs qui ont été recueillies jusqu'à ce point en tapant @flow"

msgid "To"
msgstr "à"

msgid "Subject"
msgstr "Sujet"

#, fuzzy
msgid ""
"\n"
"          This action starts the contacts you specify down a flow.\n"
"          The flow variables collected up to this point will be available in @parent.\n"
"        "
msgstr ""
"\n"
"Cette action oriente les contacts spécifiés en un flux. Les variables de flux collectées jusqu'ici serons\n"
"disponible en @extra"

#, fuzzy
msgid ""
"\n"
"          This action redirects contacts to a new flow. When they start that flow, they will exit this one.\n"
"        "
msgstr "Cette action redirige contacts à un nouveau flux. Quand ils ont fini avec ce flux, ils peuvent continuer l'actuel."

#, fuzzy
msgid ""
"\n"
"          Using a Webhook you can fetch data from an external\n"
"          database and use it in this flow.\n"
"          Enter the URL to call out to at this point in the flow.\n"
"        "
msgstr ""
"\n"
"A l'aide d'un Webhook, vous pouvez extraire des données d'une base externe et les utiliser dans ce flux.\n"
"Inscrire l'URL auquel poster à cet étape du flux."

#, fuzzy
msgid "Header Name"
msgstr "Channel l'alarmes"

#, fuzzy
#| msgid "Numeric Value:"
msgid "Header Value"
msgstr "Valeur numérique:"

#, fuzzy
msgid "Add header"
msgstr "Channel"

#, fuzzy
msgid ""
"\n"
"            This step will be identified as [[actionset.uuid]]\n"
"\n"
"          "
msgstr ""
"\n"
"%(sms_delivered)s Délivré"

#, fuzzy
msgid ""
"\n"
"            If your server responds with JSON, each property will be added\n"
"            to the flow.\n"
"\n"
"          "
msgstr "Si votre serveur répond avec JSON, chaque propriété sera ajoutée au flux"

#, fuzzy
msgid ""
"\n"
"            In this example @extra.product and @extra.stock_level would be\n"
"            added for all future steps\n"
"\n"
"          "
msgstr "Dans ce example@extra.product and@extra.stock_level serait ajoutée pour toutes les étapes futures."

msgid "Send to all contact addresses"
msgstr ""

msgid "Help"
msgstr ""

msgid ""
"\n"
"            When somebody arrives at this point in your flow\n"
"          "
msgstr ""

msgid "Save result as"
msgstr ""

#, fuzzy
msgid "The response name must consist of only letters and numbers."
msgstr "Mots-clés doivent être un seul mot ne contenant que lettres et de chiffres"

#, fuzzy
msgid "If the message response..."
msgstr "la réponse de message .."

msgid ""
"\n"
"            Call out to another flow and return the results to this flow in the @child variable.\n"
"          "
msgstr ""

#, fuzzy
#| msgid "matches regular expression"
msgid "If the expression "
msgstr "correspond à l'expression régulière"

msgid "If the flow field "
msgstr ""

msgid "If the"
msgstr ""

#, fuzzy
#| msgid "1 field"
msgid "field in"
msgstr "1 champ"

msgid "delimited by a"
msgstr ""

#, fuzzy
#| msgid "Contact Fields"
msgid "If the contact field "
msgstr "Champs contracts"

#, fuzzy
#| msgid "the keypad entry before the # symbol.."
msgid "If the keypad entry before the # symbol.."
msgstr "le clavier d'entrée avant que le symbole # .."

msgid "Split them randomly into"
msgstr ""

msgid "even buckets"
msgstr ""

msgid "Select all the groups you would like to split by below"
msgstr ""

msgid ""
"\n"
"            You can configure the amount of the airtime in local currency to send\n"
"            for each country you have a channel for.\n"
"\n"
"          "
msgstr ""

msgid ""
"\n"
"            Select which flow event you want to notify Zapier of below. You can configure your flow events\n"
"            on your account page.\n"
"\n"
"          "
msgstr ""

#, fuzzy
msgid ""
"\n"
"            Using a Webhook you can fetch data from an external database\n"
"            and use it in this flow.\n"
"            Enter the URL to call out to at this point in the flow.\n"
"\n"
"          "
msgstr ""
"\n"
"A l'aide d'un Webhook, vous pouvez extraire des données d'une base externe et les utiliser dans ce flux.\n"
"Inscrire l'URL auquel poster à cet étape du flux."

#, fuzzy
msgid ""
"\n"
"              This step will be identified as [[ruleset.uuid]]\n"
"\n"
"            "
msgstr ""
"\n"
"%(sms_delivered)s Délivré"

#, fuzzy
msgid ""
"\n"
"              If your server responds with JSON, each property will be added\n"
"              to the flow.\n"
"\n"
"            "
msgstr "Si votre serveur répond avec JSON, chaque propriété sera ajoutée au flux"

#, fuzzy
msgid ""
"\n"
"              In this example @extra.product and @extra.stock_level would be\n"
"              added for all future steps.\n"
"\n"
"            "
msgstr "Dans ce example@extra.product and@extra.stock_level serait ajoutée pour toutes les étapes futures."

msgid "today +"
msgstr "aujourd'hui +"

msgid "categorize as"
msgstr "classer comme"

#, fuzzy
msgid ""
"\n"
"                  Invalid range, [[inner.min.$viewValue]] is not less than [[rule.test.max]]\n"
"                "
msgstr ""
"\n"
"Appel sortant (%(duration)s seconds)"

msgid "Enter a valid number of days."
msgstr ""

msgid "Please enter a value for evaluating this rule."
msgstr ""

#, fuzzy
msgid "Please enter a category name."
msgstr "S'il vous plaît entrer au moins 8 caractères"

msgid "[[language.name]] Translation"
msgstr ""

msgid "Translate rules and category names to [[language.name]]"
msgstr ""

msgid "refer to as"
msgstr ""

#, fuzzy
msgid "Translation"
msgstr "Traductions"

msgid "[[language.name]] [[translation.name]]"
msgstr ""

#, fuzzy
#| msgid "Add Credits"
msgid "Add text:"
msgstr "Ajouter Crédits"

#, fuzzy
#| msgid "Add Number"
msgid "Add menu:"
msgstr "Ajouter un nombre"

msgid "New Policy"
msgstr ""

#, fuzzy
#| msgid "Credits"
msgid "edit"
msgstr "Crédits"

msgid "Previous Policies"
msgstr ""

#, fuzzy
#| msgid "Create"
msgid "Created"
msgstr "Créer"

msgid "view"
msgstr ""

#, python-format
msgid ""
"\n"
"    %(name)s cares deeply about your privacy. We've designed this privacy page to help guide you through what kind of\n"
"    data we collect and what we do with it. Please take the time to review the following policies\n"
"    as your consent is required to continue to use %(name)s.\n"
"\n"
"  "
msgstr ""

#, python-format
msgid ""
"\n"
"            Ahoy! We've updated our policies. Before you continue to use %(name)s you will first need to agree to\n"
"            the updated policies below. Don't worry, you can revoke your consent at any time.\n"
"\n"
"          "
msgstr ""

msgid "Revoke"
msgstr ""

#, fuzzy, python-format
#| msgid ""
#| "\n"
#| "            You can send and receive messages through %(name)s.\n"
#| "          "
msgid ""
"\n"
"            You agreed to the these policies on %(day)s\n"
"\n"
"          "
msgstr ""
"\n"
"Vous pouvez envoyer et recevoir des messages à travers %(name)s."

msgid "I agree to the above policies"
msgstr ""

#, fuzzy
#| msgid "Update Fields"
msgid "Updated"
msgstr "Mettre à jour les champs"

msgid "Privacy Center"
msgstr ""

#, fuzzy, python-format
#| msgid ""
#| "\n"
#| "        We've noticed that the Android phone for %(org_name)s hasn't contacted the %(brand)s servers since\n"
#| "      "
msgid ""
"\n"
"        To use an Android phone with your %(brand)s account to send messages you need to download the %(brand)s relayer app\n"
"\n"
"      "
msgstr ""
"\n"
"Nous avons remarqué que le téléphone Android pour %(org_name)s n'a pas contacté les serveurs %(brand)s depuis"

msgid "Latest released on"
msgstr ""

#, fuzzy
#| msgid "Download Results"
msgid "Download Relayer"
msgstr "Télécharger les résultats"

#, python-format
msgid ""
"\n"
"      No Android app available yet. Please contact %(email)s and report that.\n"
"\n"
"    "
msgstr ""

#, python-format
msgid ""
"\n"
"        To increase the capacity of messages your phone can send in an hour we recommend you install each of the following %(brand)s message packs as well.\n"
"\n"
"      "
msgstr ""

#, fuzzy, python-format
#| msgid ""
#| "\n"
#| "            unsent messages\n"
#| "          "
#| msgid_plural ""
#| "\n"
#| "            unsent message\n"
#| "          "
msgid ""
"\n"
"            Download Message pack %(counter)s\n"
"\n"
"\n"
"          "
msgstr ""
"\n"
"            message non-envoyé\n"
"          "

msgid "Using a Local Number"
msgstr "Utilisation d'un numéro local"

#, python-format
msgid ""
"\n"
"    No matter where you are in the world, there's a way for you to use %(name)s with a local number.\n"
"\n"
"  "
msgstr ""
"\n"
"Ou que vous soyez dans le mone, il y a une facon pour vous d'utiliser %(name)s avec un numéro local."

#, python-format
msgid ""
"\n"
"          Using %(name)s with an Android Phone\n"
"\n"
"        "
msgstr ""
"\n"
"Utiliser %(name)s avec un téléphone Android"

#, python-format
msgid ""
"\n"
"          The easiest and most popular way to deploy %(name)s is by using a cheap Android phone along with a local sim card. It's quite\n"
"          simple in principal. When your %(name)s account sends a message, it notifies your Android phone. The phone will then\n"
"          send the message out from your local number on your behalf. If somebody responds to that message, the phone will then\n"
"          relay that message to your %(name)s account.\n"
"\n"
"        "
msgstr ""
"\n"
"La façon la plus facile et populaire de déployer %(name)s est d'  utiliser un téléphone Android peu couteux avec un carte sim locale. C'est un principe très simple. Quand votre compte %(name)s envoie un message, il notifie votre téléphone Android. Le téléphone  envoie par la suite un message de votre part à partir de votre numéro local. Si quelqu'un répond à ce message, le téléphone le transmettra par la suite à votre compte %(name)s."

msgid "Buy an Android phone"
msgstr "Acheter un téléphone Android"

#, fuzzy, python-format
#| msgid ""
#| "\n"
#| "        We always recommend that the phone you use for %(name)s be dedicated for that purpose. The good news\n"
#| "        is that Android phones are very inexpensive and getting more capable every day.\n"
#| "\n"
#| "      "
msgid ""
"\n"
"        We always recommend that the phone you use for %(name)s be dedicated for that purpose. The good news\n"
"        is that Android phones are very inexpensive and getting more capable every day. We recommend using a\n"
"        current version of an inexpensive phone such as the Moto G.\n"
"\n"
"      "
msgstr ""
"\n"
"Nous recommendons toujours que le téléphone que vous utilisez pour %(name)s soit dédié à cet effet. L'avantage\n"
"est que les téléphones Android ne sont pas couteux et ont de plus en plus de capacité."

msgid "Get a local sim card"
msgstr "Obtenez une carte SIM locale"

msgid ""
"\n"
"        You might already have a local number to use, if so, just pop it in your android phone.\n"
"        Otherwise, you will want to aquire a sim card from your local carrier of choice. We recommend setting the account\n"
"        up to be data enabled. However, if you feel comfortable relying on your Wi-Fi connection, that's okay too. We also\n"
"        encourage that the account be on a post-paid plan so you don't have to worry about the phone running out of credit.\n"
"\n"
"      "
msgstr ""
"\n"
"Vous avez peut être déjà un numéro local à utiliser, si c'est le cas, installer le juste dans votre téléphone Android.\n"
"Sinon, vous devez vous procurer une carte sim auprès de l'opérateur local de votre choix. Nous recommandons de configurer votre compte\n"
"de façon à permettre la transmission de données. Vous pouvez également vous fier à votre connexion Wi-Fi, si vous le voulez. Nous encourageons aussi\n"
"l'établissement d'un compte post payé pour que vous ne craigniez pas que votre téléphone n'ai plus de crédit."

#, python-format
msgid ""
"\n"
"          Install the %(name)s app\n"
"\n"
"        "
msgstr ""
"\n"
"Installer l'app %(name)s"

msgid "Reverse Billing"
msgstr "facturation inverse"

msgid ""
"\n"
"          In some countries it's even possible have sim cards set up to be what is commonly known as <i>reverse billed</i>.\n"
"          When accounts are reverse billed, it's free\n"
"          for anyone to send messages to that number and you pay for both incoming and outgoing messages. This\n"
"          configuration is especially useful for programs working with populations that\n"
"          don't have the financial means to interact with the service.\n"
"\n"
"\n"
"        "
msgstr ""
"\n"
"Dans certains pays, il est même possible d'obtenir des cartes sim configurées en <i>facturation inverse</i>.\n"
"Les comptes en facturation inverse sont gratuits\n"
"pour tout envoi de messages à ce numéro et vous payez pour les appels entrants et sortants. Cette\n"
"configuration est particulièrement utile pour les programmes qui travaillent avec des populations qui\n"
"n'ont pas les moyens financiers d'interagir avec le service. "

msgid "You can download the free Android app from"
msgstr "Vous pouvez télécharger l'application pour Android gratuitement de "

msgid "Once the app is installed it will give you a 6 digit claim code that you then"
msgstr "Une fois l'application installée, il vous donnera un code claim de 6 chiffres que vous devez alors"

#, python-format
msgid ""
"\n"
"        And that's all there is to it. From then on, that phone will handle sending all the messages for your %(name)s account.\n"
"\n"
"      "
msgstr ""
"\n"
"C'est tout. A partir de ce moment, ce téléphone va se charger d'envoyer tous les messages pour votre compte %(name)s."

msgid "Give the phone a good home"
msgstr "Placez le téléphone dans un lieu adequat"

msgid ""
"\n"
"        Android phones are great because they can be used in even the most challenging environments. You only need to locate\n"
"        one place in the country where you will have the most reliable power and good phone signal. You will\n"
"        need either a Wi-Fi or GSM data connection, but if you can get both, even better. The phone will be smart\n"
"        about which network to use if one connection isn't working well.\n"
"\n"
"\n"
"      "
msgstr ""
"\n"
"Les téléphones Android sont excellents parce qu'ils peuvent être utilisés même en des environnements difficiles. Il vous suffit juste de localiser\n"
"un endroit où vous aurez une charge de courant fiable et un bon signal. Vous aurez besoin\n"
"d'une connexion Wi-Fi ou GSM, ou encore mieux, des deux si possible. The téléphone saura détecter\n"
"quel réseau utiliser si l'une des connexions ne marche pas bien."

#, python-format
msgid ""
"\n"
"          %(name)s with Android FAQ\n"
"\n"
"        "
msgstr ""
"\n"
"%(name)s avec FAQ Android"

msgid "What if I need to send a lot of messages?"
msgstr "Que faire si j'ai besoin d'envoyer beaucoup de messages?"

#, python-format
msgid ""
"\n"
"          We encourage people to validate their ideas and experiment before focusing on scaling. Starting with Android\n"
"          phones is a logical starting point for most projects and you'll have no problem sending up to around 1,000 messages per hour.\n"
"          If you do outgrow that, we can help you connect your %(name)s account\n"
"          with a local aggregator or even a direct connection with the carriers themselves.\n"
"\n"
"        "
msgstr ""
"\n"
"Nous encourageons les gens à valider leurs idées et expérimentations avant d'intervenir sur une plus grande échelle. Débuter avec des téléphones Android est logique pour la plupart des projets et vous n'aurez aucun problème à envoyer environ 1,000 messages par heure. \n"
"Si vous dépassez ce nombre, nous pouvons vous aider à connecter votre compte %(name)s\n"
"avec un agrégateur local ou même une connexion directe avec les opérateurs eux-mêmes."

msgid "What happens if the battery dies?"
msgstr "Qu'advient-il si la batterie meurt?"

#, python-format
msgid ""
"\n"
"          Android phones are great because they have redundant network connections and a backup battery. So, if the office\n"
"          where it is located loses power or the network goes down, the %(name)s app will continue to relay messages. In most\n"
"          cases, using an Android phone with %(name)s means you can just <i>set it and forget it</i>.\n"
"\n"
"          We'll notify you automatically if the phone is running low on battery, out of credit, or if it doesn't have\n"
"          network connectivity so someone can check up on it.\n"
"\n"
"        "
msgstr ""
"\n"
"Les téléphones Android sont excellents parce qu'ils ont d'abondantes connexions réseau ainsi que des batteries de secours. Si donc, le bureau où il est localisé perd le courant ou connait une interruption de réseau, l'appli %(name)s continuera à transmettre les messages. Dans la plupart des cas, utiliser un téléphone Android avec %(name)s signifie que vous pouvez tout simplement <i>le configurer et l'oublier</i>.\n"
"\n"
"Nous vous notifierons automatiquement si le téléphone a une faible charge, est à court de crédit, ou n'a pas de connexion réseau afin qu'il puisse être vérifié. "

msgid "Can I use a short code? What about reverse billing?"
msgstr "Puis-je utiliser un code court? Qu'en est il de la facturation?"

msgid ""
"\n"
"          While these features are generally viewed as unique to SMPP accounts, in some countries the carriers will allow short codes\n"
"          to point to sim accounts. This means texting or calling that short code would route to your Android phone. In\n"
"          some cases these sim-based accounts can also be reverse-billed.\n"
"\n"
"        "
msgstr ""
"\n"
"Quoi que ces caractéristiques soient généralement vues comme uniques aux comptes SMPP, les opérateurs permettent dans certains pays que les codes courts s'orientent vers des cartes sim. Ce qui veut dire qu'envoyer des textes ou appeler ces codes courts  sera orienté vers votre téléphone Android. Dans certains cas ces comptes sim peuvent également être de facturation inverse."

#, python-format
msgid ""
"\n"
"          Does the fee I pay to %(name)s include messaging fees?\n"
"        "
msgstr ""
"\n"
"Est-ce que les frais que je paye à %(name)s inclus ceux de la messagerie?"

#, python-format
msgid ""
"\n"
"          No, the fee covers the use of the %(name)s platform. Any messaging rates imposed by your carrier apply.\n"
"\n"
"        "
msgstr ""
"\n"
"Non, les frais couvrent l'utilisation de la plateforme %(name)s. Tous frais de messagerie imposés par votre opérateur sont applicables. "

#, python-format
msgid ""
"\n"
"          Will %(name)s work for my remote ICT4D project?\n"
"        "
msgstr ""
"\n"
"Est ce que %(name)s va fonctionner pour mon project ICT4D à distance?"

#, python-format
msgid ""
"\n"
"          We understand that deploying SMS applications has traditionally been one of the trickiest parts when launching ICT4D projects.\n"
"          In fact, it's the primary thing that drove us to create %(name)s in the first place. We try hard to make it as easy as possible\n"
"          but we realize that you probably have questions on what this all means for your\n"
"          specific project. Please\n"
"        "
msgstr ""
"\n"
"Le déploiement d'applications SMS a traditionellement été une des parties les plus délicates du lancement de projets ICT4D. \n"
"En réalité, c'est ce qui nous a principalement poussé à créer %(name)s. Nous essayons de le simplifier le plus possible\n"
"mais realisons  que vous aurez très certainement des questions quant à l'impact de tout ceci pour votre\n"
"projet spécifique. Prière de"

msgid ""
"\n"
"          with <i>any questions</i> and we'll help you work through your options.\n"
"\n"
"        "
msgstr ""
"\n"
"avec<i>toute question</i> et nous vous aiderons à naviguer vos options. "

msgid "Connecting to Carriers"
msgstr "Connexion aux opérateurs"

#, python-format
msgid ""
"\n"
"        For projects that need to send more than a few thousand messages an hour, it may be worth looking\n"
"        into a direct connection with the local carriers. When your project is ready for it, your %(name)s account can be\n"
"        coverted over to an SMPP connection. Integrating with each carrier is generally expensive and time consuming,\n"
"        so it's not something that should be considered until it is absolutely necessary.\n"
"\n"
"      "
msgstr ""
"\n"
"Pour les projets devant envoyer plus de quelques milles messages par heure, il serait peut-être économique d'explorer\n"
"une connexion directe avec les opérateurs locaux. Quand votre projet sera prêt pour, votre compte %(name)s peut être\n"
"converti en une connexion SMPP. L'intégration avec chaque opérateur est généralement chère et couteux en temps,\n"
"et ne devrait donc pas être considéré à moins d'être absolument nécessaire."

msgid "Local Aggregators"
msgstr "Aggrégateurs locaux"

msgid ""
"\n"
"        Using a local aggregator is much like connecting with a carrier except that it usually is less expensive and\n"
"        much, much quicker to setup. Additionally they generally work across all carriers in the country, so that means less\n"
"        trouble for you.\n"
"\n"
"        In countries where we have agreements in place, you can elect to use one\n"
"        of these aggregators. For example, for US, Canada or UK numbers, you can use <a href=\"http://www.twilio.com\">Twilio</a>.\n"
"        For Kenyan numbers, you can use <a href=\"http://www.africastalking.com\">Africa's Talking</a>.\n"
"\n"
"      "
msgstr ""
"\n"
"Utiliser un agrégateur local est tout comme se connecter à un opérateur sauf que c'est généralement moins cher et \n"
"beaucoup plus rapide à installer. De plus, ils fonctionnent avec tous les opérateurs pays, ce qui est plus simple \n"
"pour vous.\n"
"\n"
"Dans les pays où il y a des accords en place, vous pouvez choisir un de ces agrégateurs. Par exemple, pour les numéros des USA, du Canada et du Royaume-Uni vous pouvez utiliser <a href=\"http://www.twilio.com\">Twilio</a>.\n"
"Pour les numéros Kenyan, vous pouvez utiliser<a href=\"http://www.africastalking.com\">Africa's Talking</a>."

msgid "Non-Profit discount"
msgstr "Escompte à but non lucratif"

#, python-format
msgid ""
"\n"
"        One of the biggest aggregators in the world, Twilio, recently announced <a href=\"http://twilio.org\">twilio.org</a> which promises a 25%% discount on messaging and voice\n"
"        fees for qualified non-profits. They'll even grant you a $500 credit to get started. These non-profit Twilio accounts\n"
"        can be connected easily to %(name)s. We'd be happy to help you get started with this great program.\n"
"\n"
"      "
msgstr ""
"\n"
"Un des plus grand agrégateurs dans le monde, Twilio, a récemment annoncé <a href=\"http://twilio.org\">twilio.org</a> qui promet un rabais de 25%% sur les frais d'appels et de messagerie pour les organisations à but non lucratif qualifiés. Ils vous alloueront même un crédit de $500 pour débuter. Ces deux comptes Twilio à but non lucratif peuvent facilement être connecté à %(name)s. Nous serions heureux de vous aider à démarrer cet excellent programme. "

msgid "Adding more aggregators"
msgstr "Ajout de plusieurs agrégateurs"

#, fuzzy, python-format
msgid ""
"\n"
"      We're always extending our network of local aggregators. If you don't see an option for your country,\n"
"      <a href='javascript:void(0);' class='launch-support-widget'>let us know</a>. We'd be happy to help source a\n"
"      local aggregator that we can integrate with %(name)s for your country.\n"
"    "
msgstr ""
"\n"
"Nous étendons constamment notre réseau d'agrégateurs. Si vous ne voyez pas cette option pour votre pays,\n"
"<a href='javascript:void(0);' class='uv-send-message'>informez-nous</a>. Nous serions heureux de vous aider à trouver un agrégateur local que nous pouvons intégrer au %(name)s pour votre pays. "

#, fuzzy
#| msgid "Create new account"
msgid "Create Account"
msgstr "Créer un nouveau compte"

#, python-format
msgid ""
"\n"
"    %(name)s - Welcome\n"
"\n"
"  "
msgstr ""
"\n"
"%(name)s-Bienvenue"

#, fuzzy
#| msgid "Your phone number is now connected."
msgid "Your channel is now connected."
msgstr "Votre numéro de téléphone est maintenant connecté."

#, fuzzy, python-format
#| msgid ""
#| "\n"
#| "            You can send and receive messages through %(name)s.\n"
#| "          "
msgid ""
"\n"
"            You can now start flows through %(name)s.\n"
"          "
msgstr ""
"\n"
"Vous pouvez envoyer et recevoir des messages à travers %(name)s."

msgid "Getting Started"
msgstr "Mise en route"

msgid "FLOWS"
msgstr "FLUX"

msgid ""
"\n"
"          Using a simple drag-and-drop interface, anybody can design a custom SMS application\n"
"          that is tailored to their needs. Design a flow in minutes and start getting responses\n"
"          instantly. Once people start interacting with your flow, use real-time analytics to\n"
"          see how things are going.\n"
"        "
msgstr ""
"\n"
"Avec une simple interface glisser-déplacer, n'importe qui peut développer une application SMS personnalisée\n"
"qui soit adapté à ses besoins. Développer un flux en quelques minutes et commencera  instantanément recevoir des réponses.\n"
"Une fois que les usagers commenceront à interagir avec votre flux, utiliser des analytiques en temps réel pour\n"
"voir comment les chosent évoluent."

msgid "To learn more about flows, visit the"
msgstr "Pour en savoir plus sur les flux, visitez le"

msgid "learning center"
msgstr "Centre d'apprentissage"

msgid "View Sample Flows"
msgstr "Voir un exemple de flux"

msgid "How to Build Flows"
msgstr "Comment construire un flux"

msgid "GET CONNECTED"
msgstr "SE CONNECTER"

#, python-format
msgid ""
"\n"
"            No matter where you are in the world, it's easy to configure %(name)s to work on real phones without delay.\n"
"            Whether you want to use a Twilio number, a direct connection with your local carriers, or even the SIM card\n"
"            you already have, we've got you covered.\n"
"\n"
"          "
msgstr ""
"\n"
"Où que vous soyez dans le monde, il est facile de configurer \n"
"%(name)s pour opérer sans délais sur de vrais téléphones.\n"
"Que vous vouliez utiliser un téléphone Twilio, une connexion directe avec opérateurs locaux, ou même une carte SIM que vous possédez déjà, nous pouvons vous accommoder."

msgid ""
"\n"
"            You can also use our flow simulator if you don't want to setup a number right away.\n"
"\n"
"          "
msgstr ""
"\n"
"Vous pouvez également utiliser notre simulateur de flux si vous ne souhaitez pas immédiatement configurer un numéro"

msgid "Add Number"
msgstr "Ajouter un nombre"

msgid "CONTACTS"
msgstr "CONTACTS"

#, python-format
msgid ""
"\n"
"          Before you do anything else in %(name)s, it is helpful to have a list of contacts. This will make it easy to send a message or survey out\n"
"          to a wide distribution list.\n"
"\n"
"          For example, you might have groups\n"
"          called <i>Field Staff</i>, <i>Office Managers</i>, or <i>Trainees</i>. You can import these groups into\n"
"          %(name)s by uploading an Excel file using our\n"
"          <a href='%(STATIC_URL)s/examples/contacts.xls'>\n"
"            template\n"
"          </a>\n"
"          as a guide. We'll create a group for you automatically for each file you upload. Don't worry, it's easy to add or\n"
"          remove people from groups later if you need to tweak things.\n"
"        "
msgstr ""
"\n"
"Avant de faire quoi que ca soit d'autre dans %(name)s, il est bon d'avoir une liste de contacts. Ceci rendra la tache plus facile pour l'envoi de message ou sondage a une large liste de distribution.\n"
"\n"
"Vous pouvez par exemple avoir des groupes\n"
"intitulés <i>Personnel terrain</i>, <i>Gestionnaires de bureaux</i>, ou <i>apprentis</i>. Vous pouvez importer ces groupes dans\n"
"%(name)s en téléchargeant un fichier Excel avec notre\n"
"<a href='%(STATIC_URL)s/examples/contacts.xls'>\n"
"modèle établit\n"
"</a>\n"
"comme guide. Nous créerons automatiquement un groupe pour chaque fichier que vous téléchargerez. Ne vous en faites pas, il est facile d'ajouter ou d'effacer des gens des groupes si nécessaire."

msgid ""
"\n"
"          If you want anybody to be able to join a group using SMS, you can set a <i>join keyword</i>. Anybody who\n"
"          texts with that keyword will automatically be registered into the group.\n"
"\n"
"        "
msgstr ""
"\n"
"Si vous souhaitez que chacun puisse se joindre à un groupe grâce à un SMS, vous pouvez configurer un <i> mot clé pour rejoindre</i>. Quiconque\n"
"texte ce mot clé sera automatiquement enregistré au sein du groupe."

msgid "MESSAGES"
msgstr "MESSAGES"

#, python-format
msgid ""
"\n"
"          If you use e-mail, reading and writing messages in %(name)s should already be familiar to you. Just like e-mail, you have an Inbox and it's easy to label\n"
"          messages so you can follow up with them later. %(name)s also allows you to schedule a message to be sent later or even as a reminder\n"
"          on a regular schedule.\n"
"\n"
"        "
msgstr ""
"\n"
"Si vous utilisez l'email, lire et écrire des messages dans %(name)s doit vous être déjà familier. Tout comme pour l'email, vous avez une boite de réception et il est\n"
"facile de libeller\n"
"les messages pour suivre leur évolution ultérieure. %(name)s vous permet également de programmer l'envoi d'un message pour plus tard ou encore comme rappel sur une programmation régulière."

#, python-format
msgid ""
"\n"
"          For example you might have %(name)s send a message every Friday reminding people in the <i>Field Staff</i> group to complete their weekly report.\n"
"          If anybody joins the <i>Field Staff</i> group later, they will automatically start receiving the weekly reminder.\n"
"\n"
"        "
msgstr ""
"\n"
"Vous pouvez par exemple faire %(name)s envoyer un message tous les vendredis pour rappeler aux gens dans le groupe <i> personnel terrain</i> pour qu'ils complètent leur rapport hebdomadaire. \n"
"Quiconque se joint ulterieurement au groupe<i>personnel terrain</i>, recevra automatiquement le rappel hebdomadaire. "

msgid "ACCOUNT"
msgstr "COMPTE"

msgid "Visit your account page to add credits at any time"
msgstr "Visitez la page de votre compte pour ajouter des crédits à tout moment"

#, python-format
msgid ""
"\n"
"          %(name)s also offers a robust REST API to add SMS features to your own website. Have a look through the\n"
"          <a href='%(api_url)s'>\n"
"            API documentation\n"
"          </a>\n"
"          to learn more.\n"
"\n"
"        "
msgstr ""
"\n"
"%(name)s offre également un robust REST API pour ajouter des caractéristiques SMS à votre propre site web. Parcourez la\n"
"<a href='%(api_url)s'>\n"
"documentation API\n"
"</a>\n"
"pour en savoir plus."

msgid "Add Web Hook"
msgstr "Rajouter un Web Hook"

msgid "API Documentation"
msgstr " Documentation de l'API"

msgid "Create a Flow"
msgstr "Créer un flux"

#, fuzzy, python-format
msgid ""
"\n"
"    Learn %(brand)s - SMS Application Videos and Tutorials\n"
"\n"
"  "
msgstr "Apprendre Textit - SMS Application, Vidéos et Tutoriaux "

#, fuzzy, python-format
msgid ""
"\n"
"    Start building SMS applications by watching these short two minutes videos on various %(brand)s features.\n"
"\n"
"  "
msgstr "Commencer à construire des applications SMS en regardant ces deux vidéos Minutes les diverses caractéristiques de textit."

msgid "Mastering Flows"
msgstr "Maîtriser les flux"

msgid "Add Video"
msgstr "Ajouter la vidéo"

#, fuzzy, python-format
msgid ""
"\n"
"      To make sure you get the most out of %(brand)s, we've put together a bunch of short videos to guide you through\n"
"      some of the most powerful features. Each of these videos are only a couple minutes, but they will help you\n"
"      build complex flows without a lot of effort.\n"
"\n"
"    "
msgstr ""
"\n"
"Pour que vous tiriez un maximum de profit de TextIt, nous avons élaboré une série de vidéos pour vous guider\n"
"à travers les caractéristiques les plus importantes. Chacune de ces vidéos ne dure que quelques minutes, mais elles vous seront utiles\n"
"pour développer de complexes flux sans trop d'efforts."

msgid ""
"\n"
"      You don't have to, but it's best if these are watched in order since they build on each other as you go.\n"
"\n"
"    "
msgstr ""
"\n"
"Vous n'êtes pas obligés, mais il est préférable que ceux-ci soient visualiser dans l'ordre puisqu'ils s'appuient les uns sur les autres asu cours de votre progréssion. "

msgid "More"
msgstr "Plus"

#, fuzzy, python-format
msgid ""
"\n"
"    Learn - %(video_name)s\n"
"\n"
"  "
msgstr ""
"\n"
"Apprendre TextIt-%(video_name)s"

msgid "More Videos"
msgstr "Plus de vidéos"

#, fuzzy
msgid "Classifier Events"
msgstr "Evénement du relayeur"

#, fuzzy
#| msgid "Recent Channel Events"
msgid "Recent Classifier Events"
msgstr "Channel récents événements"

msgid "Classifier: "
msgstr ""

#, fuzzy
#| msgid "Channel Event"
msgid "Classifier Event"
msgstr "Evénement du relayeur"

#, fuzzy
#| msgid "Channel Error"
msgid "Connection Error"
msgstr "Erreur Relayeur"

#, fuzzy
#| msgid "Create Schedule"
msgid "Leave unscheduled"
msgstr "Créer un planning"

#, fuzzy
#| msgid "Create Schedule"
msgid "Cancel schedule"
msgstr "Créer un planning"

msgid "Mon"
msgstr "Lun"

msgid "Tue"
msgstr "Mar"

msgid "Wed"
msgstr "Mer"

msgid "Thu"
msgstr "Jeu"

msgid "Fri"
msgstr "Vend"

msgid "Sat"
msgstr "Sam"

msgid "Sun"
msgstr "Dim"

#, fuzzy
#| msgid "When this message was sent to the endpoint"
msgid "The next message will be sent on"
msgstr "Lorsque ce message a été envoyé à l'ordinateur d'extrémité"

msgid "It will repeat every"
msgstr "Il répétera chaque"

msgid "at around the same time."
msgstr "à peu prés au même moment."

msgid "on the"
msgstr ""

#, fuzzy
#| msgid "It will repeat every"
msgid "It will repeat"
msgstr "Il répétera chaque"

msgid "It will "
msgstr ""

msgid "not repeat"
msgstr ""

#, fuzzy
#| msgid "not scheduled"
msgid "Not scheduled"
msgstr "pas prévu"

#, fuzzy
#| msgid "Delete"
msgid "Delete "
msgstr "Effacer"

#, fuzzy
#| msgid "Select your Organization"
msgid "Delete Organization"
msgstr "Choisissez votre Organisation"

#, fuzzy
#| msgid "Delete"
msgid "Delete User"
msgstr "Effacer"

msgid "By deleting this user,"
msgstr ""

msgid ""
"\n"
"                  will also be deleted. All organization data will be deleted and there is no\n"
"                  going back. This includes all flows, contacts, messages, etc.\n"
"                "
msgstr ""

#, fuzzy, python-format
msgid ""
"\n"
"              Are you sure you want to delete the user %(name)s?\n"
"\n"
"            "
msgstr ""
"\n"
"Taper sur le bouton \"Installer\" sur la page de l'application TextIt."

msgid "Trigger a Flow"
msgstr "Déclencher un flux de"

#, fuzzy
msgid ""
"\n"
"        Triggers let users initiate flows by sending in a message. You can configure triggers to start flows based on keywords\n"
"        users send.  A keyword is the first word in a message, think of it as a command name for the message.\n"
"\n"
"      "
msgstr ""
"\n"
"Les déclencheurs permettent aux usagers d'initier des flux en envoyant un SMS. Vous pouvez configurer des déclencheurs pour démarrer les flux sur la base de mots clés\n"
"que les utilisateurs envoient à TextIt. Un mot clé est le premier mot d'un SMS, pensez-y comme au nom de commande du SMS."

msgid "You can configure triggers to start flows or add contacts to groups."
msgstr "Vous pouvez configurer des déclencheurs pour démarrer des flux ou ajouter des contacts à des groupes."

msgid "Start a flow after receiving a message not handled elsewhere."
msgstr "Lancer un flux après réception d'un message n'est pas manipulé ailleurs"

msgid "Flow to start"
msgstr "Début du flux"

msgid "Triggers allow users to start flows based on user actions or schedules."
msgstr "Déclencheurs permettent aux utilisateurs de démarrer des flux basée sur les actions de l'utilisateur ou les plannings"

#, fuzzy
msgid "Start a flow after receiving a call."
msgstr "Lancer un flux après avoir reçu un appel manqué."

#, fuzzy
msgid "Create a message keyword that launches a flow."
msgstr "Créer un mot clé de SMS qui lance un flux."

msgid "The keyword"
msgstr "le mot-clé"

msgid "missed call"
msgstr "appel manqué"

msgid "uncaught message"
msgstr "message non interceptée"

#, fuzzy
msgid "inbound call"
msgstr "appel manqué"

#, fuzzy
#| msgid "Conversation Key"
msgid "conversation"
msgstr "Clé de conversation"

msgid "The"
msgstr "Le"

msgid "starts the"
msgstr "commence le"

msgid "flow"
msgstr "flux"

#, fuzzy
#| msgid "Your Contacts"
msgid "for contacts in"
msgstr "Vos contacts"

msgid "will start in"
msgstr "va commencer dans"

msgid "is"
msgstr "est"

msgid "not scheduled"
msgstr "pas prévu"

msgid "No matching triggers."
msgstr "Aucun déclencheurs correspondants."

msgid "Update Trigger"
msgstr "Mise à jour de déclencheur"

#, fuzzy
msgid "Start a flow after a missed call."
msgstr "Lancer un flux après avoir reçu un appel manqué."

#, fuzzy
msgid "Start a flow when a conversation is started by a contact."
msgstr "Lancer un flux après avoir reçu un appel manqué."

msgid "Social media channel"
msgstr ""

#, fuzzy
msgid "Start a flow when Facebook refers a contact."
msgstr "Lancer un flux après avoir reçu un appel manqué."

#, fuzzy
msgid "Restrict to channel"
msgstr "Supprimer téléphone"

msgid "Group to join"
msgstr "Groupe à se joindre "

msgid "Add Group: "
msgstr "Ajouter un groupe:"

#, fuzzy
msgid "Create a message keyword that allows people to join a group."
msgstr "Créer un mot clé de SMS qui permet aux gens de se joindre à un groupe."

msgid "Select a date"
msgstr "Choisissez une date"

msgid "Start a flow in the future or on a schedule."
msgstr "Démarrer ultérieurement un flux ou de manière programmée."

msgid "Missed call trigger activated. Change flow that starts on missed call."
msgstr "Appel manqué déclencheur activé. Changer flux qui commence sur un appel manqué."

msgid "Catch all trigger activated. Change flow that catches all messages."
msgstr "Attrapez tous déclencheur activé. Changer flux qui attire tous les messages."

#, fuzzy
msgid "The next time the flow will be started is"
msgstr "Quel flux sera débuté"

msgid "month"
msgstr "Mois"

#, python-format
msgid ""
"\n"
"          on the %(repeat_day_of_month)s\n"
"\n"
"        "
msgstr ""
"\n"
"le %(repeat_day_of_month)s"

#, python-format
msgid ""
"\n"
"          It will repeat <span class='attn'>%(repeat_period_display)s</span> at around the same time.\n"
"\n"
"        "
msgstr ""
"\n"
"il se reproduira <span class='attn'>%(repeat_period_display)s</span> à peu prés au même moment."

msgid ""
"\n"
"        It will <span class='attn'>not repeat</span>.\n"
"\n"
"      "
msgstr ""
"\n"
"Il ne <span class='attn'>se répétera pas</span>."

msgid "Choose when you would like the flow to start."
msgstr "Choisissez le moment où vous desirer que le flux démarre. "

#, fuzzy
msgid "Facebook Channel"
msgstr "Supprimer téléphone"

#, fuzzy
<<<<<<< HEAD
#~| msgid "Your Nexmo API key and secret seem invalid. Please check them again and retry."
#~ msgid "Your TransferTo API key and secret seem invalid. Please check them again and retry."
#~ msgstr "Votre clé API Nexmo et secret semblent invalide. S'il vous plaît vérifier à nouveau et réessayez."
=======
#| msgid "Create Contact"
msgid "Enter a query"
msgstr "Créer un contact"

#, python-brace-format
msgid "Found ${count} for ${query}"
msgstr ""
>>>>>>> 7fc505aa

#, fuzzy
#~| msgid "Response To"
#~ msgid "Responses Log"
#~ msgstr "réponse Pour"

#, fuzzy
#~| msgid "Response"
#~ msgid "No Response"
#~ msgstr "Réponse"

#, fuzzy
#~| msgid "The flow that is being started"
#~ msgid "This flow does not use message templates."
#~ msgstr "Le flux qui est démarrée"

#, fuzzy
#~| msgid "The type of this message"
#~ msgid "The UUID of the first step"
#~ msgstr "Le type de ce message"

#, fuzzy
#~| msgid "The type of this message"
#~ msgid "The UUID of the second step"
#~ msgstr "Le type de ce message"

#, fuzzy
#~| msgid "When the user switched to this plan"
#~ msgid "When the run visited this path segment"
#~ msgstr "Lorsque l'utilisateur passe à ce plan"

#, fuzzy
#~ msgid "The unique identifier for this label"
#~ msgstr "Le nom de ce contact"

#~ msgid ""
#~ "\n"
#~ "          The next message will be sent <span class='attn next-fire'/>.\n"
#~ "\n"
#~ "        "
#~ msgstr ""
#~ "\n"
#~ "Le prochain message sera envoyé <span class='attn next-fire'/>."

#, fuzzy
#~| msgid "Label Type"
#~ msgid "Label type"
#~ msgstr "Type de label"

#~ msgid "Can't create an incoming message without an org"
#~ msgstr "Vous ne pouvez pas créer un message entrant sans une organisation"

#~ msgid "Invalid group or contact id"
#~ msgstr "Groupe non valide ou Contact ID"

#, fuzzy
#~ msgid "No subscribers to this event"
#~ msgstr "Le numéro de téléphone pour cet appel"

#, fuzzy
#~| msgid "Channel Event"
#~ msgid "Flow Event"
#~ msgstr "Evénement du relayeur"

#, fuzzy
#~ msgid "Message Event"
#~ msgstr "Nombre de tentatives de message"

#, fuzzy
#~| msgid "Wired"
#~ msgid "Fired"
#~ msgstr "Câblé "

#, fuzzy
#~| msgid "The message that is being delivered"
#~ msgid "The event that will be fired"
#~ msgstr "Le message qui est livré"

#, fuzzy
#~| msgid "a unique code associated with this invitation"
#~ msgid "The contact that is scheduled to have an event run"
#~ msgstr "un code unique est associé à cette invitation"

#, fuzzy
#~| msgid "When this message was created"
#~ msgid "When this event is scheduled to run"
#~ msgstr "Lorsque ce message a été créé"

#~ msgid "The organization this trigger belongs to"
#~ msgstr "L'organisation à laquelle ce déclencheur appartient"

#~ msgid "Last Triggered"
#~ msgstr "dernière Déclenchée"

#~ msgid "The last time this trigger was fired"
#~ msgstr "La dernière fois que ce déclencheur a été lancé"

#~ msgid "Trigger Count"
#~ msgstr "Nombre de déclenchement"

#~ msgid "How many times this trigger has fired"
#~ msgstr "Combien de fois ce déclencheur a été activé"

#~ msgid "Is Archived"
#~ msgstr "est archivée"

#~ msgid "Whether this trigger is archived"
#~ msgstr "Si ce déclencheur a été archivé"

#~ msgid "Trigger Type"
#~ msgstr "Type de déclenchement"

#~ msgid "The type of this trigger"
#~ msgstr "Le type de ce déclencheur"

#, fuzzy
#~ msgid "Played contact recording"
#~ msgstr "Joué le message enregistré pour\"%s\""

#, fuzzy
#~| msgid "The call that handled this flow run, only for voice flows"
#~ msgid "The session that handled this flow run, only for voice flows"
#~ msgstr "L'appel qui a traité ce terme de flux, seulement pour les flux voix"

#~ msgid "Whether this flow run is currently active"
#~ msgstr "Que ce terme de flux est actuellement actif"

#~ msgid "A JSON representation of any custom flow values the user has saved away"
#~ msgstr "Une représentation JSON de tout valeurs de flux personnalisés que l'utilisateur a sauvé loin"

#~ msgid "When this flow run was created"
#~ msgstr "Lorsque ce terme de débit a été créé"

#, fuzzy
#~| msgid "When this flow run was created"
#~ msgid "When this flow run was last updated"
#~ msgstr "Lorsque ce terme de débit a été créé"

#, fuzzy
#~| msgid "%s has exited this flow"
#~ msgid "When the contact exited this flow run"
#~ msgstr "%s a quitté ce flux"

#, fuzzy
#~| msgid "%s has exited this flow"
#~ msgid "Why the contact exited this flow run"
#~ msgstr "%s a quitté ce flux"

#~ msgid "When this flow run will expire"
#~ msgstr "Lorsque ce terme de flux expirera"

#, fuzzy
#~| msgid "When this flow run will expire"
#~ msgid "When this flow will next time out (if any)"
#~ msgstr "Lorsque ce terme de flux expirera"

#, fuzzy
#~| msgid "The type of this trigger"
#~ msgid "The parent run that triggered us"
#~ msgstr "Le type de ce déclencheur"

#, fuzzy
#~| msgid "The type of this trigger"
#~ msgid "Context of the parent run that triggered us"
#~ msgstr "Le type de ce déclencheur"

#, fuzzy
#~| msgid "{} fields"
#~ msgid "Fields"
#~ msgstr "{} Champs"

#, fuzzy
#~| msgid "When the user left this step in the flow"
#~ msgid "The current node location of this run in the flow"
#~ msgstr "Lorsque l'utilisateur quitte cette étape dans le flux"

#, fuzzy
#~| msgid "The message that is being delivered"
#~ msgid "Why the run is being deleted"
#~ msgstr "Le message qui est livré"

#, fuzzy
#~| msgid ""
#~| "\n"
#~| "        To finish configuring your Infobip connection you'll need to set the following callback URLs on the\n"
#~| "        Infobip website under your account.\n"
#~| "\n"
#~| "      "
#~ msgid ""
#~ "\n"
#~ "        To finish configuring your Nexmo connection you'll need to set the following callback URLs on the\n"
#~ "        Nexmo website under your account settings page.\n"
#~ "\n"
#~ "      "
#~ msgstr ""
#~ "\n"
#~ "Pour finir de configurer votre connexion Infobip vous devrez établir les rappels URLs suivants sur le \n"
#~ "site Infobip sous votre compte."

#~ msgid "API Key:"
#~ msgstr "Clé API:"

#~ msgid "API Secret:"
#~ msgstr "API secret:"

#, fuzzy
#~| msgid ""
#~| "\n"
#~| "        You can set the callback URL on your Africa's Talking account by visiting the SMS Dashboard page, then clicking on\n"
#~| "        <a href=\"http://www.africastalking.com/account/sms/smscallback\" target=\"africastalking\">Callback URL</a>.\n"
#~| "\n"
#~| "      "
#~ msgid ""
#~ "\n"
#~ "        You can set the Callback URL for Inbound Message on your Nexmo account by visiting the Dashboard\n"
#~ "        <a href=\"https://dashboard.nexmo.com/settings\" target=\"nexmo\">API settings section</a>.\n"
#~ "\n"
#~ "\n"
#~ "      "
#~ msgstr ""
#~ "\n"
#~ "Vous pouvez configurer l'URL de rappel sur votre compte Africa's Talking en visitant la page du tableau de bord et en cliquant ensuite sur\n"
#~ "<a href=\"http://www.africastalking.com/account/sms/smscallback\" target=\"africastalking\">URL de rappel</a>."

#, fuzzy
#~| msgid ""
#~| "\n"
#~| "        You can set the callback URL on your Africa's Talking account by visiting the SMS Dashboard page, then clicking on\n"
#~| "        <a href=\"http://www.africastalking.com/account/sms/smscallback\" target=\"africastalking\">Callback URL</a>.\n"
#~| "\n"
#~| "      "
#~ msgid ""
#~ "\n"
#~ "        You can set the Callback URL for Delivery Receipt on your Nexmo account by visiting the Dashboard\n"
#~ "        <a href=\"https://dashboard.nexmo.com/settings\" target=\"nexmo\">API settings section</a>.\n"
#~ "\n"
#~ "\n"
#~ "      "
#~ msgstr ""
#~ "\n"
#~ "Vous pouvez configurer l'URL de rappel sur votre compte Africa's Talking en visitant la page du tableau de bord et en cliquant ensuite sur\n"
#~ "<a href=\"http://www.africastalking.com/account/sms/smscallback\" target=\"africastalking\">URL de rappel</a>."

#, fuzzy
#~ msgid "Add a Nexmo Channel"
#~ msgstr "Channel"

#, fuzzy
#~| msgid "Infobip"
#~ msgid "Info"
#~ msgstr "Infobip"

#, fuzzy
#~| msgid "Warning!"
#~ msgid "Warning"
#~ msgstr "Attention!"

#, fuzzy
#~| msgid "When this flow run expired"
#~ msgid "When this log event occurred"
#~ msgstr "Lorsque ce débit de flux à expiré"

#~ msgid "The flow that is being started"
#~ msgstr "Le flux qui est démarrée"

#~ msgid "Groups that will start the flow"
#~ msgstr "Les groupes qui débuteront le flux"

#~ msgid "Whether to restart any participants already in this flow"
#~ msgstr " Soit pour redémarrer tous les participants déjà dans ce flux"

#, fuzzy
#~| msgid "The user which last saved this flow"
#~ msgid "The campaign event which created this flow start"
#~ msgstr "L'utilisateur qui a sauvegardé ce flux"

#~ msgid "The status of this flow start"
#~ msgstr "Le statut du début de flux"

#, fuzzy
#~| msgid "missed call"
#~ msgid "Retry failed calls"
#~ msgstr "appel manqué"

#, fuzzy
#~| msgid "Invalid group or contact id"
#~ msgid "Unable to parse the date '{input_value}'"
#~ msgstr "Groupe non valide ou Contact ID"

#, fuzzy
#~ msgid ""
#~ "\n"
#~ "            We'll include the message text along with data specified in the\n"
#~ "            <a href='/webhooks/webhook/#flow' target='_new'>Webhook Flow Event API</a>\n"
#~ "            <div>This step will be identified as [[actionset.uuid]]</div>\n"
#~ "\n"
#~ "          "
#~ msgstr "Nous allons inclre le message texte avec des données spécifiques dans le <a href='/api/v1/webhook/#flow'>L'événement flux de l'API Webhook</a>."

#, fuzzy
#~ msgid ""
#~ "\n"
#~ "              We'll include the message text along with data specified in the\n"
#~ "              <a href='/webhooks/webhook/#flow' target='_new'>Webhook Flow Event API</a>\n"
#~ "              <div>This step will be identified as [[ruleset.uuid]]</div>\n"
#~ "\n"
#~ "            "
#~ msgstr "Nous allons inclre le message texte avec des données spécifiques dans le <a href='/api/v1/webhook/#flow'>L'événement flux de l'API Webhook</a>."

#, fuzzy
#~| msgid "Invalid group or contact id"
#~ msgid "Invalid group name: '%s'"
#~ msgstr "Groupe non valide ou Contact ID"

#, fuzzy
#~ msgid "URNs are used by multiple contacts"
#~ msgstr "Envoyer un SMS au contact"

#, fuzzy
#~ msgid "URNs are used by other contacts"
#~ msgstr "Envoyer un SMS au contact"

#, fuzzy
#~| msgid "Invalid group or contact id"
#~ msgid "Unable to find flow with uuid: %s"
#~ msgstr "Groupe non valide ou Contact ID"

#, fuzzy
#~| msgid "Delivery URL"
#~ msgid "Next Delivery"
#~ msgstr "URL de Livraison "

#, fuzzy
#~| msgid "Next Attempt"
#~ msgid "Attempts"
#~ msgstr "Tentative Suivant"

#~ msgid "Unknown version (%s)"
#~ msgstr "Version inconnue(%s)"

#, fuzzy
#~| msgid ""
#~| "\n"
#~| "        This endpoint will be called by Vumi when new messages are received to your number.\n"
#~| "\n"
#~| "      "
#~ msgid "This URL should be called by Bongo Live when the status of an outgoing message is updated."
#~ msgstr ""
#~ "\n"
#~ "Vumi appellera ce paramètre quand de nouveaux messages seront reçus par votre numéro."

#~ msgid "The organization that this contact belongs to"
#~ msgstr "L'organisation a qui ce contact appartient "

#, fuzzy
#~| msgid "Block"
#~ msgid "Is Blocked"
#~ msgstr "Bloquer"

#, fuzzy
#~| msgid "Whether this contacts has been archived"
#~ msgid "Whether this contact has been blocked"
#~ msgstr "Que ce contact a été archivé"

#~ msgid "Is Test"
#~ msgstr "est testé"

#~ msgid "Whether this contact is for simulation"
#~ msgstr "Ce contact est pour la simulation"

#, fuzzy
#~| msgid "Whether this contacts has been archived"
#~ msgid "Whether this contact has opted out of receiving messages"
#~ msgstr "Que ce contact a été archivé"

#~ msgid "Update Fields"
#~ msgstr "Mettre à jour les champs"

#~ msgid "@contact.%(key)s"
#~ msgstr "@contact.%(key)s"

#~ msgid "show"
#~ msgstr "montrer"

#, fuzzy
#~| msgid "When this message was created"
#~ msgid "When this session was created"
#~ msgstr "Lorsque ce message a été créé"

#, fuzzy
#~| msgid "When this message was created"
#~ msgid "When this session ended"
#~ msgstr "Lorsque ce message a été créé"

#, fuzzy
#~| msgid "When this flow run will expire"
#~ msgid "When this session's wait will time out (if at all)"
#~ msgstr "Lorsque ce terme de flux expirera"

#~ msgid "Any extra metadata attached to this flow, strictly used by the user interface."
#~ msgstr "Toute métadonnées supplémentaires attachée à ce flux, strictement utilisé par l'interface utilisateur."

#, fuzzy
#~| msgid "When this flow run will expire"
#~ msgid "Run this flow using the flow server"
#~ msgstr "Lorsque ce terme de flux expirera"

#, fuzzy
#~| msgid "The flow that is being started"
#~ msgid "@flow.%s has been interrupted"
#~ msgstr "Le flux qui est démarrée"

#~ msgid "%s has exited this flow"
#~ msgstr "%s a quitté ce flux"

#, fuzzy
#~| msgid "%s has exited this flow"
#~ msgid "%s has interrupted this flow"
#~ msgstr "%s a quitté ce flux"

#, fuzzy
#~| msgid "\"%s\" would be sent to %s"
#~ msgid "\"%(message)s\" would be sent to %(addresses)s"
#~ msgstr "\"%s\" serait envoyé à %s"

#, fuzzy
#~| msgid "Invalid group or contact id"
#~ msgid "Unable to find group with name '%s'"
#~ msgstr "Groupe non valide ou Contact ID"

#, fuzzy
#~| msgid "Choose a group to remove the contact from"
#~ msgid "%s is a dynamic group which we can't remove contacts from"
#~ msgstr "Choisissez un groupe pour supprimer le contact du"

#, fuzzy
#~| msgid "Add contact to a group"
#~ msgid "Added %(contact)s to %(group)s"
#~ msgstr "Ajouter un contact à un groupe"

#, fuzzy
#~| msgid "Remove contact from a group"
#~ msgid "Removed %(contact)s from %(group)s"
#~ msgstr "Supprimer un contact d'un groupe"

#, fuzzy
#~ msgid "Added %(label)s label to msg '%(text)s'"
#~ msgstr "Ajouté %s à %s"

#~ msgid "Played recorded message for \"%s\""
#~ msgstr "Joué le message enregistré pour\"%s\""

#~ msgid "Read message \"%s\""
#~ msgstr "Lire message \"%s\""

#, fuzzy
#~ msgid "Played recording at \"%s\""
#~ msgstr "Joué le message enregistré pour\"%s\""

#, fuzzy
#~| msgid "Added %d contact(s) to '%s' flow"
#~ msgid "Added %(count)d contact(s) to '%(flow)s' flow"
#~ msgstr "%d contact(s) ajouté à '%s' flux"

#~ msgid "Starting other flow %s"
#~ msgstr "Demarrer d'autres flux %s"

#, fuzzy
#~| msgid "Updated %s to '%s'"
#~ msgid "Updated %(label)s to '%(value)s'"
#~ msgstr "Mise à jour %s à '%s'"

#~ msgid "Call ended."
#~ msgstr "Appel terminé."

#, fuzzy
#~ msgid "Recipients"
#~ msgstr "Nombre de Credits"

#, fuzzy
#~| msgid "The URN of the contact delivering this message"
#~ msgid "The contacts which received this message"
#~ msgstr "L'URN du contact qui délivre ce message"

#~ msgid "Cannot process an outgoing message."
#~ msgstr "Impossible de traiter un message sortant."

#~ msgid "Webhook Events"
#~ msgstr "évènements webhook"

#~ msgid "Which type of actions will trigger webhook events."
#~ msgstr "Quelle type d'actions déclenchent des évènements webhook"

#~ msgid "Incoming SMS"
#~ msgstr "SMS entrants"

#~ msgid "Outgoing SMS"
#~ msgstr "SMS Sortants"

#~ msgid "Channel Alarms"
#~ msgstr "Channel l'alarmes"

#, fuzzy
#~| msgid "Channel"
#~ msgid "USSD Channel"
#~ msgstr "Channel"

#, fuzzy
#~| msgid "Keywords must be a single word containing only letter and numbers"
#~ msgid "USSD code must contain only *,# and numbers"
#~ msgstr "Mots-clés doivent être un seul mot ne contenant que lettres et de chiffres"

#, fuzzy
#~| msgid "The %(brand)s Team"
#~ msgid "%(brand)s API"
#~ msgstr "The %(brand)s Team"

#, fuzzy
#~ msgid ""
#~ "\n"
#~ "    %(brand)s - API Simulator\n"
#~ "\n"
#~ "  "
#~ msgstr ""
#~ "\n"
#~ "%(name)s - Prix"

#, fuzzy
#~ msgid ""
#~ "\n"
#~ "            %(brand)s API\n"
#~ "          "
#~ msgstr ""
#~ "\n"
#~ "            message non-envoyé\n"
#~ "          "

#, fuzzy
#~| msgid "Webhook URL"
#~ msgid "WebHook URL: "
#~ msgstr "L'URL Webhook"

#, fuzzy
#~| msgid "Webhook"
#~ msgid "Webhook Docs"
#~ msgstr "Webhook"

#, fuzzy
#~| msgid "Channel Event"
#~ msgid "Event"
#~ msgstr "Evénement du relayeur"

#, fuzzy
#~| msgid "Channel"
#~ msgid "USSD Channels"
#~ msgstr "Channel"

#~ msgid ""
#~ "\n"
#~ "            You can use any Android phone as your message channel, though we recommend one from Samsung like the\n"
#~ "            Galaxy Mini series.\n"
#~ "\n"
#~ "          "
#~ msgstr ""
#~ "\n"
#~ "Vous pouvez utiliser n'importe quel téléphone Android pour channel vos messages, bien que nous recommandions les Samsung tel que\n"
#~ "le Galaxy Mini series."

#, fuzzy
#~ msgid ""
#~ "\n"
#~ "            You can download the free %(brand)s app from the Google Play Store.  If you have used the Play Store before, then\n"
#~ "            the process will be the same. If this is your first time, don't worry, it is easy!  Just follow the steps\n"
#~ "            below and you'll be up and running in a few minutes.\n"
#~ "\n"
#~ "          "
#~ msgstr ""
#~ "\n"
#~ "Vous pouvez télécharger l'appli TextIt gratuite à partir du Google play store. Le procédé sera le même si vous avez déjà utilisé le Play store. Si c'est votre première fois, ne vous en faites pas, c'est facile! Suivez juste les étapes\n"
#~ " ci-dessous et tout sera au point dans quelques minutes."

#~ msgid "Open Play Store"
#~ msgstr "Ouvrir le Play Store"

#~ msgid ""
#~ "\n"
#~ "                First find the \"Play Store\" or \"Market\" application on your phone and open it.  You might need to\n"
#~ "                press \"Home\" or find the launcher menu first.\n"
#~ "\n"
#~ "              "
#~ msgstr ""
#~ "\n"
#~ "Pour commencer, trouvez l'application \"Play Store\" ou \"Market\" sur votre téléphone et ouvrez-la. Il vous faudra \n"
#~ "peut-être appuyer sur \"Home\" ou trouver le menu d'abord.  "

#, fuzzy
#~ msgid ""
#~ "\n"
#~ "                Once you open the Play Store, search for \"%(brand)s\".  Begin your search by tapping the magnifying\n"
#~ "                glass, enter \"%(brand)s\", then tap on the result that comes back.\n"
#~ "\n"
#~ "              "
#~ msgstr ""
#~ "\n"
#~ "Recherchez \"nyaruka textit\" une fois que vous ouvrez le play store. Démarrez votre recherche en tapant sur la loupe,\n"
#~ "entrez \"nyaruka textit\", et taper ensuite sur le résultat qui revient."

#~ msgid "Install"
#~ msgstr "installer"

#~ msgid "Confirm Installation"
#~ msgstr "confirmer l'installation"

#~ msgid ""
#~ "\n"
#~ "                You will now be asked to confirm the installation.  Tap \"Accept and Download\" to begin the download.\n"
#~ "\n"
#~ "              "
#~ msgstr ""
#~ "\n"
#~ "L'on vous demande maintenant de confirmer l'installation. Tapez sur \"accepter et télécharger\" pour commencer à télécharger."

#~ msgid "Allow Updates"
#~ msgstr "Autoriser les mises à jour"

#, fuzzy
#~ msgid ""
#~ "\n"
#~ "                The %(brand)s app gets regular updates. To make sure you don't miss any, tap the \"Allow automatic updating\"\n"
#~ "                checkbox.\n"
#~ "\n"
#~ "              "
#~ msgstr ""
#~ "\n"
#~ "L'application TextIt reçoit régulièrement des mises à jour. Pour vous assurer de n'en rater aucune, cocher la case \"autoriser des mises à jour automatiques\"."

#~ msgid "Wait for Download"
#~ msgstr "Attendez pour  le Téléchargement"

#, fuzzy
#~ msgid ""
#~ "\n"
#~ "                Depending on the speed of your connection, %(brand)s may take a few minutes to download.  You can keep track\n"
#~ "                of the progress by swiping down from the top of the screen.\n"
#~ "\n"
#~ "              "
#~ msgstr ""
#~ "\n"
#~ "Dépendamment de votre vitesse de connexion, TextIt peut prendre quelques minutes à s'installer. Vous pouvez en suivre \n"
#~ "l'évolution en balayant vers le bas à partir du haut de l'écran."

#, fuzzy
#~| msgid "missed call"
#~ msgid "Missed call"
#~ msgstr "appel manqué"

#, fuzzy
#~| msgid "Phone call flow"
#~ msgid "Phone call"
#~ msgstr "Flux d'appels de téléphone"

#, fuzzy
#~ msgid ""
#~ "\n"
#~ "      To get started you need to add a USSD channel to your account. You can choose between USSD channels\n"
#~ "      that are available in your country.\n"
#~ "    "
#~ msgstr ""
#~ "\n"
#~ "Pour commencer, vous devrez ajouter un numéro de téléphone à votre compte. Vous pouvez choisir d'utiliser un téléphone Android et votre propre plan cellulaire ou alors nous pouvons vous directement vous connecter à l'opérateur de services dans votre pays."

#, fuzzy
#~ msgid "Add USSD Channel"
#~ msgstr "Channel"

#, fuzzy
#~ msgid "USSD channel"
#~ msgstr "Channel"

#~ msgid "GCM ID"
#~ msgstr "ID GCM"

#~ msgid "The registration id for using Google Cloud Messaging"
#~ msgstr "L'identifiant de l'enregistrement pour l'utilisation de Google Cloud Messagerie"

#, fuzzy
#~ msgid "Follow"
#~ msgstr "Retour au flux"

#, fuzzy
#~| msgid "The org this message is connected to"
#~ msgid "The URN this session is communicating with"
#~ msgstr "L'org de ce message est connecté à"

#, fuzzy
#~| msgid "The number of times this message has errored"
#~ msgid "The number of times this call has been retried"
#~ msgstr "Le nombre de fois où ce message est erronées"

#, fuzzy
#~| msgid "When we should next attempt to deliver this message"
#~ msgid "When we should next attempt to make this call"
#~ msgstr "La prochaine fois que nous devrons essayer de livrer ce message"

#, fuzzy
#~| msgid "What if I need to send a lot of messages?"
#~ msgid "What encoding to use for outgoing messages, used only for HTTP GET"
#~ msgstr "Que faire si j'ai besoin d'envoyer beaucoup de messages?"

#, fuzzy
#~ msgid "Add a <a href=\"http://twitter.com\">Twitter</a> account to send messages as direct messages."
#~ msgstr ""
#~ "\n"
#~ "Connecter facilement votre compte <a href=\"http://vumi.com/\">Vumi</a>pour bénéficier de la messagerie bidirectionnelle à travers différents médiums. "

#~ msgid "Single Message Flow"
#~ msgstr "Message simple flux"

#, fuzzy
#~| msgid "Android Phone"
#~ msgid "Android Survey"
#~ msgstr "Android Phone"

#, fuzzy
#~| msgid "\"%s\" would be sent to %s"
#~ msgid "\"%(body)s\" would be sent to %(email)s"
#~ msgstr "\"%s\" serait envoyé à %s"

#, fuzzy
#~| msgid "Updated %s to '%s'"
#~ msgid "Updated name to '%s'"
#~ msgstr "Mise à jour %s à '%s'"

#, fuzzy
#~| msgid "Updated %s to '%s'"
#~ msgid "Updated language to '%s'"
#~ msgstr "Mise à jour %s à '%s'"

#, fuzzy
#~| msgid "Description"
#~ msgid "No encryption"
#~ msgstr "Description"

#, fuzzy
#~| msgid "Description"
#~ msgid "Encryption"
#~ msgstr "Description"

#~ msgid "Reports"
#~ msgstr "Rapports"

#~ msgid "Filters"
#~ msgstr "filtres"

#~ msgid "Segment Variable"
#~ msgstr "Segment variable"

#~ msgid "Charts"
#~ msgstr "Graphiques"

#, fuzzy
#~| msgid "Sun"
#~ msgid "run"
#~ msgstr "Dim"

#~ msgid "1 field"
#~ msgstr "1 champ"

#~ msgid "{} fields"
#~ msgstr "{} Champs"

#~ msgid "Most Recent"
#~ msgstr "Les plus récents"

#~ msgid "responses"
#~ msgstr "réponses"

#~ msgid "Save Report"
#~ msgstr "Enregistrer le rapport"

#~ msgid "We recommend using"
#~ msgstr "Nous vous recommandons d'utiliser"

#~ msgid "inexpensive Samsung phones"
#~ msgstr "des téléphones de marque Samsung  à bon marché "

#~ msgid "which are available in many local markets around the world. In East Africa these devices can be had locally for around $90."
#~ msgstr "qui sont disponibles dans de nombreux marchés locaux à travers le monde. En Afrique de l'Est ces dispositifs peuvent être trouver sur place pour environ 90 $."

#, fuzzy
#~ msgid "Start a flow after being followed by a new contact."
#~ msgstr "Lancer un flux après avoir reçu un appel manqué."

#, fuzzy
#~ msgid "Added %s label to msg '%s'"
#~ msgstr "Ajouté %s à %s"

#~ msgid "Updated %s to '%s'"
#~ msgstr "Mise à jour %s à '%s'"

#~ msgid "Added %s to %s"
#~ msgstr "Ajouté %s à %s"

#~ msgid "Removed %s from %s"
#~ msgstr "Suppression %s de %s"

#, fuzzy
#~| msgid "API Docs"
#~ msgid "API ID"
#~ msgstr "API Docs"

#, fuzzy
#~ msgid "Your phone number has been removed."
#~ msgstr "Votre flux a été supprimé."

#~ msgid "Your api code on Zenvia for authentication"
#~ msgstr "Votre code d'api sur Zenvia pour l'authentification"

#~ msgid "Connect Zenvia Account"
#~ msgstr "Connectez votre compte Zenvia"

#, fuzzy
#~ msgid "Connect Viber Bot"
#~ msgstr "Connectez Vumi"

#, fuzzy
#~| msgid "Connect Nexmo"
#~ msgid "Connect Macrokiosk"
#~ msgstr "Connectez Nexmo"

#, fuzzy
#~| msgid "Connect Kannel"
#~ msgid "Connect SMSCentral"
#~ msgstr "Connecter Kannel"

#, fuzzy
#~ msgid "Connect Start"
#~ msgstr "Connectez avec Twilio"

#, fuzzy
#~ msgid "Connect Red Rabbit"
#~ msgstr "Connectez Vumi"

#, fuzzy
#~| msgid "Connect Twilio"
#~ msgid "Connect MBlox"
#~ msgstr "Connectez avec Twilio"

#, fuzzy
#~| msgid "Connect Vumi"
#~ msgid "Connect Chikka"
#~ msgstr "Connectez Vumi"

#, fuzzy
#~| msgid "Connect Nexmo"
#~ msgid "Connect Yo!"
#~ msgstr "Connectez Nexmo"

#, fuzzy
#~ msgid "Connect Verboice"
#~ msgstr "Connectez Vumi"

#, fuzzy
#~ msgid "Connect Shaqodoon"
#~ msgstr "Connecter Kannel"

#~ msgid "Account Key"
#~ msgstr "Compte clé"

#~ msgid "Your Vumi account key as found under Account -> Details"
#~ msgstr "Votre compte clé Vumi que l'on trouve sous Compte -> Détails"

#~ msgid "Conversation Key"
#~ msgstr "Clé de conversation"

#~ msgid "The key for your Vumi conversation, can be found in the URL"
#~ msgstr "La clé pour votre conversation Vumi, peut être trouvé dans l'URL"

#, fuzzy
#~| msgid "API Log"
#~ msgid "API URL"
#~ msgstr "API Log"

#~ msgid "Connect Vumi"
#~ msgstr "Connectez Vumi"

#, fuzzy
#~| msgid "Connect Twilio"
#~ msgid "Connect TwiML REST API"
#~ msgstr "Connectez avec Twilio"

#~ msgid "What type of node was visited"
#~ msgstr "Quel type de noeud a été visité"

#~ msgid "The UUID of the ActionSet or RuleSet for this step"
#~ msgstr "L'UUID de l'ActionSet ou ensemble de règles pour cette étape"

#~ msgid "For uuid of the rule that matched on this ruleset, null on ActionSets"
#~ msgstr "Pour uuid de la règle qui correspondait à ce jeu de règles, null sur ActionSets"

#~ msgid "The category label that matched on this ruleset, null on ActionSets"
#~ msgstr "L'étiquette de catégorie qui correspondait à ce jeu de règles, null sur ActionSets"

#~ msgid "The value that was matched in our category for this ruleset, null on ActionSets"
#~ msgstr "L'étiquette de catégorie qui correspondait à ce jeu de règles, null sur ActionSets"

#~ msgid "The decimal value that was matched in our category for this ruleset, null on ActionSets or if a non numeric rule was matched"
#~ msgstr "La valeur décimale qui a été adaptée dans notre catégorie pour ce jeu de règles, null sur ActionSets ou si une règle non numérique a été adaptée"

#~ msgid "The uuid of the next step type we took"
#~ msgstr "Le UUID de la prochaine type d'étape que nous avons pris"

#~ msgid "When the user arrived at this step in the flow"
#~ msgstr "Lorsque l'utilisateur est arrivé à cette étape dans le flux"

#~ msgid "When the user left this step in the flow"
#~ msgstr "Lorsque l'utilisateur quitte cette étape dans le flux"

#, fuzzy
#~ msgid "Any messages that are associated with this step (either sent or received)"
#~ msgstr "Tous les messages SMS qui sont associés à cette étape (envoyé ou reçu)"

#, fuzzy
#~ msgid "Any broadcasts that are associated with this step (only sent)"
#~ msgstr "Tous les messages SMS qui sont associés à cette étape (envoyé ou reçu)"

#, fuzzy
#~| msgid "The message to send out"
#~ msgid "The message text"
#~ msgstr "Le message à envoyer"

#, fuzzy
#~| msgid "When this message was created"
#~ msgid "When the message arrived"
#~ msgstr "Lorsque ce message a été créé"

#~ msgid "Has Template Error"
#~ msgstr "A une erreur sur le modèle établit"

#~ msgid "Whether data for variable substitution are missing"
#~ msgstr "Si les données de substitution de variables sont manquantes"

#, fuzzy
#~ msgid "Message Last Viewed"
#~ msgstr "Dernier SMS consulté"

#~ msgid "Flows Last Viewed"
#~ msgstr "Dernière flux consultés"

#~ msgid "Title"
#~ msgstr "Titre"

#~ msgid "The name title or this report"
#~ msgstr "Le titre de nom ou ce rapport"

#~ msgid "The full description for the report"
#~ msgstr "La description complète du rapport"

#~ msgid "The JSON encoded configurations for this report"
#~ msgstr "Les configurations JSON codées pour ce rapport"

#~ msgid "Whether this report is currently published"
#~ msgstr "Si ce rapport est publié"

#, fuzzy
#~ msgid "Numeric"
#~ msgstr "Valeur numérique:"

#, fuzzy
#~| msgid "Add Video"
#~ msgid "Video"
#~ msgstr "Ajouter la vidéo"

#, fuzzy
#~ msgid "You must specify a parent state to segment results by district"
#~ msgstr "Vous devez renseigner l'Etat pour spécifier les résultats par districts"

#, fuzzy
#~ msgid "You must specify a parent state to segment results by ward"
#~ msgstr "Vous devez renseigner l'Etat pour spécifier les résultats par districts"

#~ msgid "Zenvia Short Code"
#~ msgstr "Code court  de Zenvia "

#, fuzzy
#~ msgid ""
#~ "\n"
#~ "            We recommend using Yo! in Uganda. Visit %(link_start)stheir website%(link_end)s for details.\n"
#~ "\n"
#~ "          "
#~ msgstr ""
#~ "\n"
#~ "Nous recommendons d'utiliser un code court Africa's Talking au Kenya. Visiter %(link_start)s leur site web%(link_end)s pour plus de détails."

#, fuzzy
#~ msgid ""
#~ "\n"
#~ "            We recommend using Shaqodoon in Somalia. Visit %(link_start)stheir website%(link_end)s for details.\n"
#~ "\n"
#~ "          "
#~ msgstr ""
#~ "\n"
#~ "Nous recommendons d'utiliser un code court Africa's Talking au Kenya. Visiter %(link_start)s leur site web%(link_end)s pour plus de détails."

#, fuzzy
#~ msgid "Shaqodoon Short Code"
#~ msgstr "Code court  de Zenvia "

#, fuzzy
#~ msgid ""
#~ "\n"
#~ "                  If you are based in Somalia, you can integrate %(brand)s with Shaqodoon to send\n"
#~ "                  and receive messages on your shortcode.\n"
#~ "\n"
#~ "                "
#~ msgstr ""
#~ "\n"
#~ "Ajouter instantanément un numéro de téléphone dans l'indicatif régional de votre choix à partir de votre connexion"

#, fuzzy
#~| msgid "Zenvia Short Code"
#~ msgid "Chikka Short Code"
#~ msgstr "Code court  de Zenvia "

#, fuzzy
#~ msgid ""
#~ "\n"
#~ "                  If you are based in the Phillipines, you can integrate %(brand)s with Chikka to send\n"
#~ "                  and receive messages on your shortcode.\n"
#~ "\n"
#~ "                "
#~ msgstr ""
#~ "\n"
#~ "Ajouter instantanément un numéro de téléphone dans l'indicatif régional de votre choix à partir de votre connexion"

#~ msgid ""
#~ "\n"
#~ "            We recommend using a Twilio phone number for SMS in your country. Sign up for a %(link_start)sTwilio Account%(link_end)s if you don't already have one.\n"
#~ "\n"
#~ "          "
#~ msgstr ""
#~ "\n"
#~ "Nous recommendons d'utiliser un numéro de téléphone Twilio pour la messagerie SMS dans votre pays. S'abonner à %(link_start)s un compte Twilio%(link_end)s si vous n'en avez pas déja un."

#~ msgid "Connect Twilio"
#~ msgstr "Connectez avec Twilio"

#, fuzzy
#~ msgid ""
#~ "\n"
#~ "                  The easiest way to get started if you are in\n"
#~ "                  %(twilio_countries)s, connect a Twilio account\n"
#~ "                  and get a dedicated phone number.\n"
#~ "\n"
#~ "\n"
#~ "\n"
#~ "                "
#~ msgstr ""
#~ "\n"
#~ "La façon la plus simple de débuter si vous êtes \n"
#~ "aux Etats Unis ou au Royaume Uni, est de vous connecter à un compte Twilio\n"
#~ "et se voir attribuer un numéro de téléphone."

#~ msgid ""
#~ "\n"
#~ "            We recommend using a Twilio phone number for SMS in your country, select this option to purchase a number or use one you already have.\n"
#~ "\n"
#~ "          "
#~ msgstr ""
#~ "\n"
#~ "Nous recommendons d'utiliser un numéro de téléphone Twilio dans votre pays pour la messagerie SMS, sélectionner cette option pour acheter un numéro ou en utiliser un que vous avez déjà."

#~ msgid "Twilio Number"
#~ msgstr "Numéro de Twilio"

#, fuzzy
#~| msgid ""
#~| "\n"
#~| "                  Instantly add a dedicated phone number in the area code of your\n"
#~| "                  choice from your connected\n"
#~| "                "
#~ msgid ""
#~ "\n"
#~ "                  Instantly add a dedicated phone number in the area code of your choice.\n"
#~ "\n"
#~ "\n"
#~ "                "
#~ msgstr ""
#~ "\n"
#~ "Ajouter instantanément un numéro de téléphone dans l'indicatif régional de votre choix à partir de votre connexion"

#~ msgid ""
#~ "\n"
#~ "            We recommend using a Nexmo number in your country, select this option to purchase a number or use one you already have.\n"
#~ "          "
#~ msgstr ""
#~ "\n"
#~ "Nous recommendons d'utiliser un numéro Nexmo dans votre pays, sélectionner cette option pour acheter un numéro ou en utiliser un que vous avez déjà.\n"
#~ " "

#, fuzzy
#~ msgid ""
#~ "\n"
#~ "                  Another great option is to connect\n"
#~ "                  a <a href=\"http://nexmo.com\" target=\"_blank\">Nexmo</a> Account and get a dedicated number in a few minutes.\n"
#~ "\n"
#~ "                "
#~ msgstr ""
#~ "\n"
#~ "Une excellent manière de se connecter\n"
#~ "en étant hors des Etats Unis ou du Royaum Uni. Connecter\n"
#~ "un compte Nexmo et recevez un numéro attribué en quelques minutes."

#~ msgid "Nexmo Number"
#~ msgstr "Numéro Nexmo"

#~ msgid ""
#~ "\n"
#~ "                  Instantly add a dedicated phone number in the area code of your\n"
#~ "                  choice from your connected\n"
#~ "                "
#~ msgstr ""
#~ "\n"
#~ "Ajouter instantanément un numéro de téléphone dans l'indicatif régional de votre choix à partir de votre connexion"

#~ msgid "Nexmo Account."
#~ msgstr "Compte Nexmo"

#, fuzzy
#~| msgid ""
#~| "\n"
#~| "            We recommend using a Nexmo number in your country, select this option to purchase a number or use one you already have.\n"
#~| "          "
#~ msgid ""
#~ "\n"
#~ "          We recommend using a Plivo number in your country, select this option to purchase a number or use one you already have.\n"
#~ "        "
#~ msgstr ""
#~ "\n"
#~ "Nous recommendons d'utiliser un numéro Nexmo dans votre pays, sélectionner cette option pour acheter un numéro ou en utiliser un que vous avez déjà.\n"
#~ " "

#, fuzzy
#~| msgid "Twilio Number"
#~ msgid "Plivo Number"
#~ msgstr "Numéro de Twilio"

#, fuzzy
#~ msgid ""
#~ "\n"
#~ "                <a href=\"http://plivo.com\" target=\"_blank\">Plivo</a> provides local connectivity in a number of countries, connect\n"
#~ "                your Plivo Account and get a dedicated number in a few minutes.\n"
#~ "\n"
#~ "              "
#~ msgstr ""
#~ "\n"
#~ "Une excellent manière de se connecter\n"
#~ "en étant hors des Etats Unis ou du Royaum Uni. Connecter\n"
#~ "un compte Nexmo et recevez un numéro attribué en quelques minutes."

#, fuzzy
#~ msgid "SMSCentral Number"
#~ msgstr "a un certain nombre"

#, fuzzy
#~| msgid ""
#~| "\n"
#~| "                Easily add a two way number you have configured with <a href=\"http://infobip.com\">Infobip</a> using their APIs.\n"
#~| "\n"
#~| "              "
#~ msgid ""
#~ "\n"
#~ "                  Easily add a two way number you have configured with <a href=\"http://smscentral.com.np/\">SMSCentral</a> using their APIs.\n"
#~ "\n"
#~ "\n"
#~ "                "
#~ msgstr ""
#~ "\n"
#~ "Ajouter facilement le numéro à double sens que vous avez configuré avec<a href=\"http://infobip.com\">Infobip</a> en utilisant les APIs. "

#, fuzzy
#~| msgid "Twilio Number"
#~ msgid "Macrokiosk Number"
#~ msgstr "Numéro de Twilio"

#, fuzzy
#~| msgid ""
#~| "\n"
#~| "                Easily add a two way number you have configured with <a href=\"http://infobip.com\">Infobip</a> using their APIs.\n"
#~| "\n"
#~| "              "
#~ msgid ""
#~ "\n"
#~ "                  Easily add a two way number you have configured with <a href=\"http://macrokiosk.com/\">Macrokiosk</a> using their APIs.\n"
#~ "\n"
#~ "                "
#~ msgstr ""
#~ "\n"
#~ "Ajouter facilement le numéro à double sens que vous avez configuré avec<a href=\"http://infobip.com\">Infobip</a> en utilisant les APIs. "

#, fuzzy
#~| msgid "Infobip Number"
#~ msgid "Start Mobile Number"
#~ msgstr "Numéro Infobip"

#, fuzzy
#~ msgid ""
#~ "\n"
#~ "            We recommend using Verboice for voice calling in your country\n"
#~ "          "
#~ msgstr ""
#~ "\n"
#~ "Nous recommendons d'utiliser Vumi pour connecter un code court au sein de votre pays, selectionner cette option pour configurer botre numéro."

#~ msgid ""
#~ "\n"
#~ "            We recommend using Vumi to connect a short code in your country, select this option to configure your number.\n"
#~ "          "
#~ msgstr ""
#~ "\n"
#~ "Nous recommendons d'utiliser Vumi pour connecter un code court au sein de votre pays, selectionner cette option pour configurer botre numéro."

#~ msgid "Vumi Number"
#~ msgstr "Numéro Vumi"

#~ msgid ""
#~ "\n"
#~ "                  Easily connect your <a href=\"http://vumi.com/\">Vumi</a> account to take advantage of two way texting across different mediums.\n"
#~ "\n"
#~ "                "
#~ msgstr ""
#~ "\n"
#~ "Connecter facilement votre compte <a href=\"http://vumi.com/\">Vumi</a>pour bénéficier de la messagerie bidirectionnelle à travers différents médiums. "

#, fuzzy
#~| msgid ""
#~| "\n"
#~| "            We recommend using Vumi to connect a short code in your country, select this option to configure your number.\n"
#~| "          "
#~ msgid ""
#~ "\n"
#~ "            We recommend using Vumi USSD to connect a USSD code in your country, select this option to configure your channel.\n"
#~ "          "
#~ msgstr ""
#~ "\n"
#~ "Nous recommendons d'utiliser Vumi pour connecter un code court au sein de votre pays, selectionner cette option pour configurer botre numéro."

#, fuzzy
#~| msgid "Vumi"
#~ msgid "Vumi USSD"
#~ msgstr "Vumi"

#, fuzzy
#~| msgid ""
#~| "\n"
#~| "                  Easily connect your <a href=\"http://vumi.com/\">Vumi</a> account to take advantage of two way texting across different mediums.\n"
#~| "\n"
#~| "                "
#~ msgid ""
#~ "\n"
#~ "                  Easily connect your <a href=\"http://go.vumi.org/\">Vumi</a> account to take advantage of session based messaging across USSD transports.\n"
#~ "\n"
#~ "                "
#~ msgstr ""
#~ "\n"
#~ "Connecter facilement votre compte <a href=\"http://vumi.com/\">Vumi</a>pour bénéficier de la messagerie bidirectionnelle à travers différents médiums. "

#, fuzzy
#~| msgid "Connect Twilio"
#~ msgid "Connect plivo"
#~ msgstr "Connectez avec Twilio"

#, fuzzy
#~| msgid ""
#~| "\n"
#~| "        You can connect your <a href=\"http://infobip.com\">Infobip</a> number by entering your number, username and password\n"
#~| "        here.\n"
#~| "\n"
#~| "      "
#~ msgid ""
#~ "\n"
#~ "        You can connect your <a href=\"http://www.yo.co.ug/\">Yo</a> number by entering your number, account number\n"
#~ "        and gateway password here.\n"
#~ "\n"
#~ "      "
#~ msgstr ""
#~ "\n"
#~ "Vous pouvez connecter votre <a href=\"http://infobip.com\">numéro</a> Infobip en inscrivant votre numéro, nom d'utilisateur et mot de passe ici."

#, fuzzy
#~ msgid ""
#~ "\n"
#~ "        After connecting your service we will provide URLs for the endpoints for Yo! to call when they want\n"
#~ "        to push a message to %(brand)s.\n"
#~ "      "
#~ msgstr ""
#~ "\n"
#~ "Après avoir connecté votre service nous fournirons des URLs pour que les paramètres d'InfoBip puisse appeler quand ils veulent\n"
#~ "transmettre un message à TextIt."

#~ msgid "Username:"
#~ msgstr "Nom d'utilisateur:"

#~ msgid "You can set the delivery URL on your Africa's Talking account by visiting the SMS Dashboard page, then clicking on"
#~ msgstr "Vous pouvez configuerer l'URL de livraison dans votre compte Africa's talking en visitant la page du tableau de bord SMS et en cliquant ensuite sur"

#, fuzzy
#~| msgid "Callback URL"
#~ msgid "Primary Callback URL"
#~ msgstr "URL de rappel"

#~ msgid "Account:"
#~ msgstr "Compte:"

#~ msgid "Code:"
#~ msgstr "Code:"

#~ msgid "Password:"
#~ msgstr "Mot de Passe:"

#, fuzzy
#~| msgid ""
#~| "\n"
#~| "        When your service successfully sends a message, it should notify us with a POST to the following URL, passing\n"
#~| "        the id of the message as the parameter 'id' (reporting sent messages is optional)\n"
#~| "      "
#~ msgid ""
#~ "\n"
#~ "        When M3Tech successfully sends a message, it should notify us with a POST to the following URL, passing\n"
#~ "        the id of the message as the parameter 'id' (reporting sent messages is optional)\n"
#~ "      "
#~ msgstr ""
#~ "\n"
#~ "Lorsque votre service envoi convenablement un message, il doit nous notifier avec un POST à l'URL, transmettant\n"
#~ "l'identité du message comme le paramètre 'identification' (rapporter les messages envoyés est optionnel)"

#, fuzzy
#~| msgid ""
#~| "\n"
#~| "        When your service successfully delivers a message, it should notify us with a POST to the following URL, passing\n"
#~| "        the id of the message as the parameter 'id' (reporting deliveries is optional)\n"
#~| "      "
#~ msgid ""
#~ "\n"
#~ "        When M3Tech successfully delivers a message, it should notify us with a POST to the following URL, passing\n"
#~ "        the id of the message as the parameter 'id' (reporting deliveries is optional)\n"
#~ "      "
#~ msgstr ""
#~ "\n"
#~ "Lorsque votre service délivre correctement un message, il doit nous notifier avec un POST à l'URL suivant, transmettant\n"
#~ "l'identité du message comme le paramètre 'identification' (rapporter les livraisons est optionnel)"

#, fuzzy
#~| msgid ""
#~| "\n"
#~| "        If your service fails to send an outgoing message, it should notify us with a POST to the following URL, passing\n"
#~| "        the id of the message as the parameter 'id' (reporting failed sends is optional)\n"
#~| "      "
#~ msgid ""
#~ "\n"
#~ "        If M3Tech fails to send an outgoing message, it should notify us with a POST to the following URL, passing\n"
#~ "        the id of the message as the parameter 'id' (reporting failed sends is optional)\n"
#~ "      "
#~ msgstr ""
#~ "\n"
#~ "Si votre service échoué à l'envoi d'un message sortant, il doit nous notifier avec un POST à l'URL suivant, transmettant\n"
#~ "l'identité du message comme le paramètre 'identification' (rapporter les envois ratés est optionnel)"

#~ msgid ""
#~ "\n"
#~ "        To finish configuring your Vumi connection you'll need to set the following parameters on your Vumi conversation:\n"
#~ "\n"
#~ "      "
#~ msgstr ""
#~ "\n"
#~ "Pour terminer la configuration de votre connexion Vumi, il va vous falloir établir les paramètres suivants pour votre conversation Vumi:"

#~ msgid "Conversation Key:"
#~ msgstr "Clé de conversation: "

#~ msgid "Account Key:"
#~ msgstr "Clé compte"

#~ msgid ""
#~ "\n"
#~ "        This token is used to authenticate with your Vumi account, set it by editing the \"Content\" page on your conversation.\n"
#~ "\n"
#~ "      "
#~ msgstr ""
#~ "\n"
#~ "Ce signal est utiliser pour authentifier votre compte Vumi, configurez-le en éditant la page \"Contenu\" dans votre conversation."

#~ msgid ""
#~ "\n"
#~ "        This endpoint will be called by Vumi when new messages are received to your number.\n"
#~ "\n"
#~ "      "
#~ msgstr ""
#~ "\n"
#~ "Vumi appellera ce paramètre quand de nouveaux messages seront reçus par votre numéro."

#~ msgid "Push Event URL"
#~ msgstr "Pousser l'URL de l'événement"

#~ msgid ""
#~ "\n"
#~ "        This endpoint will be called by Vumi when sent messages are sent or delivered.\n"
#~ "\n"
#~ "      "
#~ msgstr ""
#~ "\n"
#~ "Vumi appelera ce paramètre quand les messages envoyés seront transmis ou livrés."

#~ msgid "Sending Log"
#~ msgstr "Journal d'envoi"

#~ msgid "Phone"
#~ msgstr "Téléphone"

#~ msgid ""
#~ "\n"
#~ "                                      1 New Response\n"
#~ "                                      "
#~ msgid_plural ""
#~ "\n"
#~ "                                      %(counter)s New Responses\n"
#~ "\n"
#~ "                                    "
#~ msgstr[0] ""
#~ "\n"
#~ "                                      1 nouvelle réponse\n"
#~ "                                      "
#~ msgstr[1] ""
#~ "\n"
#~ "                                      %(counter)s nouvelles réponses\n"
#~ "\n"
#~ "                                    "

#, fuzzy
#~| msgid "Viewer"
#~ msgid "View"
#~ msgstr "Spectateur"

#, fuzzy
#~ msgid ""
#~ "\n"
#~ "          We'll include the message text along with data specified\n"
#~ "          in the\n"
#~ "          <a href='/webhooks/webhook/#flow'>Webhook Flow Event API</a>\n"
#~ "          <div></div>\n"
#~ "        "
#~ msgstr "Nous allons inclre le message texte avec des données spécifiques dans le <a href='/api/v1/webhook/#flow'>L'événement flux de l'API Webhook</a>."

#, fuzzy
#~ msgid ""
#~ "\n"
#~ "          If your server responds with JSON, each property will be\n"
#~ "          added to the flow.\n"
#~ "\n"
#~ "        "
#~ msgstr "Si votre serveur répond avec JSON, chaque propriété sera ajoutée au flux"

#, fuzzy
#~ msgid ""
#~ "\n"
#~ "          In this example @extra.product and @extra.stock_level\n"
#~ "          would be added for all future steps.\n"
#~ "\n"
#~ "        "
#~ msgstr "Dans ce example@extra.product and@extra.stock_level serait ajoutée pour toutes les étapes futures."

#~ msgid "What information do we collect?"
#~ msgstr "Quelles informations recueillons-nous?"

#~ msgid ""
#~ "\n"
#~ "          We collect information from you when you use our site.\n"
#~ "\n"
#~ "        "
#~ msgstr ""
#~ "\n"
#~ "Nous collection de l'information venant de vous quand vous utilisez notre site."

#~ msgid "Personal Information"
#~ msgstr "Renseignements personnels"

#~ msgid ""
#~ "\n"
#~ "          When ordering or registering on our site, as appropriate, you may be asked to enter your: name, e-mail address, country\n"
#~ "          and organization.\n"
#~ "\n"
#~ "        "
#~ msgstr ""
#~ "\n"
#~ "En vous inscrivant ou en passant commande sur notre site, selon le cas, on peut vous demander d'inscrire: votre nom, votre adresse e-mail, votre pays\n"
#~ "et votre organisation."

#~ msgid "Log Information"
#~ msgstr "Information de journal"

#~ msgid ""
#~ "\n"
#~ "          Log information is any information automatically reported by your browser or mobile device each time you access our service.\n"
#~ "          When you use our service, our servers automatically collect and store this information, which may include the IP\n"
#~ "          address, browser type, referring site, number of clicks and how you interact with links on the service.\n"
#~ "\n"
#~ "        "
#~ msgstr ""
#~ "\n"
#~ "Le journal d'information contient toute information reporté par votre navigateur ou appareil mobile chaque fois que vous accédez à notre service. \n"
#~ "Lorsque vous utilisez notre service, nos serveurs collectent et stockent automatiquement cette information, qui peut inclure l'adresse IP,\n"
#~ "le type de navigateur, le site de référence, le nombre de clics et comment vous interagissez avec les liens sur notre service."

#~ msgid "What do we use your information for?"
#~ msgstr "Comment utilisons-nous vos informations?"

#~ msgid ""
#~ "\n"
#~ "          Any of the information we collect from you may be used in one of the following ways:\n"
#~ "\n"
#~ "        "
#~ msgstr ""
#~ "\n"
#~ "Toute information que nous collectons de vous peut être utilisée d'une des manières suivantes:"

#~ msgid ""
#~ "\n"
#~ "            To improve our website - (we continually strive to improve our website offerings based on the information and feedback we\n"
#~ "            receive from you)\n"
#~ "          "
#~ msgstr ""
#~ "\n"
#~ "Pour améliorer notre site-(nous cherchons continuellement à améliorer nos offres en site sur la base de l'information et des commentaires que nous recevons de vous)"

#~ msgid ""
#~ "\n"
#~ "            To improve customer service - (your information helps us to more effectively respond to your customer service requests\n"
#~ "            and support needs)\n"
#~ "          "
#~ msgstr ""
#~ "\n"
#~ "Pour améliorer le service à la clientèle- (vos informations nous aident à mieux répondre à vos requêtes de service et support)"

#~ msgid ""
#~ "\n"
#~ "            To process transactions - Your information, whether public or private, will not be sold, exchanged, transferred,\n"
#~ "            or given to any other company for any reason whatsoever, without your consent, other than for the express purpose\n"
#~ "            of delivering the purchased product or service requested.\n"
#~ "          "
#~ msgstr ""
#~ "\n"
#~ "Pour traiter les transactions- Votre information, qu'elle soit publique ou privée, ne sera pas vendue, échangée, transférée\n"
#~ "ou donnée à une autre compagnie pour quelque raison que ça soit, sans votre consentement, excepté dans le but explicite \n"
#~ "de livrer le produit acheté ou service requis."

#~ msgid ""
#~ "\n"
#~ "            To send periodic emails - The email address you provide may be used to send you information, respond to inquiries,\n"
#~ "            and/or other requests or questions.\n"
#~ "\n"
#~ "          "
#~ msgstr ""
#~ "\n"
#~ "\n"
#~ "Pour envoyer des emails périodiques- L'adresse email que vous fournissez peut être utilisée pour vous envoyez de l'information, répondre à vos questions,\n"
#~ "et/ou autres requêtes ou questions."

#~ msgid "How do we protect your information?"
#~ msgstr "Comment protégeons-nous vos informations?"

#~ msgid ""
#~ "\n"
#~ "          We implement a variety of security measures to maintain the safety of your personal information when you enter, submit,\n"
#~ "          or access your personal information.\n"
#~ "\n"
#~ "        "
#~ msgstr ""
#~ "\n"
#~ "Nous mettons en place une variété de mesures sécuritaires pour maintenir la sécurité de vos informations personnelles quand vous entrer, soumettez\n"
#~ "ou accédez à votre information personnelle."

#~ msgid ""
#~ "\n"
#~ "          We offer the use of a secure server. All supplied sensitive/credit information is transmitted via Secure Socket Layer\n"
#~ "          (SSL) technology and then encrypted into our Payment gateway providers database only to be accessible by those authorized\n"
#~ "          with special access rights to such systems, and are required to keep the information confidential.\n"
#~ "\n"
#~ "        "
#~ msgstr ""
#~ "\n"
#~ "Nous permettons l'usage d'un  serveur sécurisé. Toute information sensible/lié au crédit est transmise à travers une technologie de couche de socket sécurisée (SSL)\n"
#~ "et ensuite encryptée dans notre base de données de fournisseurs de passerelle de paiement uniquement accessible par ceux qui y sont autorisés\n"
#~ "avec des droits d'accès spéciaux pour ces systèmes, et qui sont requis de maintenir cette information confidentielle."

#~ msgid ""
#~ "\n"
#~ "          After a transaction, your private information (credit cards, social security numbers, financials, etc.) will not be stored\n"
#~ "          on our servers.\n"
#~ "\n"
#~ "        "
#~ msgstr ""
#~ "\n"
#~ "Apres une transaction, votre information privée (cartes de crédit, numéros d'assurance sociale, finances, etc.) sera stockée dans nos serveurs."

#~ msgid "Do we use cookies?"
#~ msgstr "Utilisons-nous des cookies?"

#~ msgid ""
#~ "\n"
#~ "          Yes (Cookies are small files that a site or its service provider transfers to your computers hard drive through your Web\n"
#~ "          browser (if you allow) that enables the sites or service providers systems to recognize your browser and capture and remember\n"
#~ "          certain information\n"
#~ "\n"
#~ "        "
#~ msgstr ""
#~ "\n"
#~ "Oui (les cookies sont de petits fichiers qu'un site ou son prestataire de service transfère aux disques durs de vos ordinateurs à travers votre navigateur internet (si vous le permettez) et qui permet aux sites ou aux système de prestation de service de reconnaitre votre navigateur et de capturer et se rappeler de certaines informations."

#~ msgid ""
#~ "\n"
#~ "          We use cookies to understand and save your preferences for future visits and compile aggregate data about site traffic\n"
#~ "          and site interaction so that we can offer better site experiences and tools in the future. We may contract with third-party\n"
#~ "          service providers to assist us in better understanding our site visitors. These service providers are not permitted to use\n"
#~ "          the information collected on our behalf except to help us conduct and improve our business.\n"
#~ "\n"
#~ "        "
#~ msgstr ""
#~ "\n"
#~ "Nous employons des cookies pour comprendre et sauvegarder vos préférences en vue de futures visites et pour compiler des données agrégées sur le trafic\n"
#~ " du site afin d’offrir de meilleurs expériences et outils dans le future. Il se peut que nous contractions des prestataires de services tiers pour nous aider à mieux comprendre nos visiteurs. Ces prestataires de services ne sont autorisés à utiliser l'information collectée pour nos soins que pour nous aider à conduire et améliorer nos affaires."

#~ msgid "Who has access to my messages?"
#~ msgstr "Qui a accès à mes messages?"

#~ msgid ""
#~ "\n"
#~ "          The information that is transmitted through or stored on %(name)s is only available to those with whom you choose\n"
#~ "          to share such information.\n"
#~ "\n"
#~ "        "
#~ msgstr ""
#~ "\n"
#~ "L'information qui est transmise à travers ou stockée sur %(name)s est uniquement accessible à ceux avec qui vous choisissez\n"
#~ "de partager une telle information."

#~ msgid ""
#~ "\n"
#~ "          Note that any messages transmitted via %(name)s may be accessible by certain third-party organizations, such as\n"
#~ "          cellular networks and SMS gateway services, that may be used to transmit the messages. These organizations may have\n"
#~ "          their own rules, policies, and security measures controlling who has access to messages transmitted through their services.\n"
#~ "\n"
#~ "        "
#~ msgstr ""
#~ "\n"
#~ "Prière de noter que tout message transmis à travers %(name)s peut être accéder par certaines organisations tierces, telles que\n"
#~ "les opérateurs de réseaux cellulaires et systèmes d'envoi SMS qui peuvent être utilisés pour transmettre les messages. Ces organisations peuvent avoir\n"
#~ "leurs propres règlements, politiques, et mesures de sécurité contrôlant l'accès aux messages transmis à travers leurs services."

#~ msgid ""
#~ "\n"
#~ "          The employees and contractors of %(name)s may in certain circumstances access the information on your account if required\n"
#~ "          for customer support or legal purposes.\n"
#~ "\n"
#~ "        "
#~ msgstr ""
#~ "\n"
#~ "Les employés et contractuels de %(name)s peuvent en certaines circonstances et si nécessaire accéder à l'information de votre compte \n"
#~ "pour service à la clientèle ou pour des besoins légaux."

#~ msgid "Do we disclose any information to outside parties?"
#~ msgstr "Nous ne divulguons aucune information à des tiers?"

#~ msgid ""
#~ "\n"
#~ "          We do not sell, trade, or otherwise transfer to outside parties your personally identifiable information. This does not\n"
#~ "          include trusted third parties who assist us in operating our website, conducting our business, or servicing you, so long\n"
#~ "          as those parties agree to keep this information confidential. We may also release your information when we believe release\n"
#~ "          is appropriate to comply with the law, enforce our site policies, or protect ours or others rights, property, or safety.\n"
#~ "          However, non-personally identifiable visitor information may be provided to other parties for marketing, advertising, or other uses.\n"
#~ "\n"
#~ "        "
#~ msgstr ""
#~ "\n"
#~ "Nous ne vendons, n'échangeons, ni ne transfèrons vos informations personnelles d'identification à de tierces parties. Ceci n'inclut pas les tiers de confiance qui nous assiste dans l'opération de notre site web, dans la conduite de nos affaires, ou qui vous serve, tant que ces parties s'accordent à garder cette information confidentielle. Toutefois, nous pouvons divulguer des renseignements à votre sujet pour nous conformer à la loi, appliquer les politiques de notre site, ou protéger nos ou autres droits, propriété ou sécurité. \n"
#~ "Cependant, l'information non-personnellement identifiable peut être fournie à d'autres parties pour le marketing, la publicité, ou d'autres utilisations."

#~ msgid "Third party links"
#~ msgstr "Liens de tiers"

#~ msgid ""
#~ "\n"
#~ "          Occasionally, at our discretion, we may include or offer third party products or services on our website. These third\n"
#~ "          party sites have separate and independent privacy policies. We therefore have no responsibility or liability for the\n"
#~ "          content and activities of these linked sites. Nonetheless, we seek to protect the integrity of our site and welcome any\n"
#~ "          feedback about these sites.\n"
#~ "\n"
#~ "        "
#~ msgstr ""
#~ "\n"
#~ "Nous pouvons occasionnellement et à notre discrétion inclure ou offrir des produits et services tiers sur notre site. Ces parties tierces  ont des politiques de confidentialité séparées et indépendantes des nôtres. Nous dégageons toute responsabilité quant au contenu ou aux activités de ces sites. Nous voulons néanmoins préserver l'intégrité de notre site et souhaitons recevoir vos commentaires sur ces sites."

#~ msgid "Childrens Online Privacy Protection Act Compliance"
#~ msgstr "L'acte de conformité portant sur la protection en ligne des renseignements personnels des enfants"

#~ msgid ""
#~ "\n"
#~ "          We are in compliance with the requirements of COPPA (Childrens Online Privacy Protection Act), we do not collect any\n"
#~ "          information from anyone under 13 years of age. Our website, products and services are all directed to people who are\n"
#~ "          at least 13 years old or older.\n"
#~ "\n"
#~ "        "
#~ msgstr ""
#~ "\n"
#~ "Nous nous conformons à l'acte de conformité portant sur la protection en ligne des renseignements personnels des enfants (COPPA), et ne collectons aucune information relative aux moins de 13 ans. Notre site, nos produits et services sont tous à l'intention de personnes âgées de 13 ans ou plus.\n"
#~ " "

#~ msgid "Online Privacy Policy Only"
#~ msgstr "Politique de confidentialité en ligne uniquement"

#~ msgid ""
#~ "\n"
#~ "          This online privacy policy applies only to information collected through our website and not to information collected offline.\n"
#~ "\n"
#~ "        "
#~ msgstr ""
#~ "\n"
#~ "Cette politique de confidentialité en ligne ne s'applique qu'aux informations collectées sur notre site et non à celles collectées hors ligne. "

#~ msgid "Your Consent"
#~ msgstr "Votre consentement"

#~ msgid ""
#~ "\n"
#~ "          By using our site, you consent to our online privacy policy.\n"
#~ "\n"
#~ "        "
#~ msgstr ""
#~ "\n"
#~ "En utilisant notre site, vous consentez à notre politique de confidentialité en ligne"

#~ msgid "Changes to our Privacy Policy"
#~ msgstr "Changements à notre politique de confidentialité"

#~ msgid ""
#~ "\n"
#~ "          If we decide to change our privacy policy, we will post those changes on this page, and/or update the Privacy\n"
#~ "          Policy modification date below.\n"
#~ "\n"
#~ "\n"
#~ "        "
#~ msgstr ""
#~ "\n"
#~ "Nous posterons tout changement à notre politique privée sur cette page, et/ou mettrons à jour la date\n"
#~ "de modification de la politique\n"
#~ "privée ci-dessous"

#~ msgid "This Privacy Policy was last updated on"
#~ msgstr "La dernière mise à jour de cette politique de confidentialité date de"

#, fuzzy
#~ msgid "Type of this channel, whether Android, Twilio or SMSC"
#~ msgstr "Le type de ce channel, si Android, Twilio ou SMSC"

#, fuzzy
#~| msgid "Invalid claim code, please check and try again."
#~ msgid "Invalid authentication token, please check."
#~ msgstr "Code Claim invalide, s'il vous plaît vérifier et essayer à nouveau."

#~ msgid "Unknown channel type: %(channel)s"
#~ msgstr "Type inconnu de channel: %(channel)s"

#~ msgid "Duration"
#~ msgstr "Durée"

#, fuzzy
#~| msgid "Connect Kannel"
#~ msgid "Connect Public Viber Channel"
#~ msgstr "Connecter Kannel"

#~ msgid "Connect Kannel Service"
#~ msgstr "Connecter au service Kannel"

#~ msgid "Connect Infobip"
#~ msgstr "Connection Infobip"

#, fuzzy
#~| msgid "Connect Kannel"
#~ msgid "Connect Blackmyna"
#~ msgstr "Connecter Kannel"

#, fuzzy
#~ msgid "Connect M3 Tech"
#~ msgstr "Connectez avec Twilio"

#, fuzzy
#~| msgid "Connect Vumi"
#~ msgid "Connect Jasmin"
#~ msgstr "Connectez Vumi"

#, fuzzy
#~| msgid "Connect Hub9"
#~ msgid "Connect Junebug"
#~ msgstr "Connectez Hub9"

#, fuzzy
#~| msgid "Connect Nexmo"
#~ msgid "Connect Telegram Bot"
#~ msgstr "Connectez Nexmo"

#, fuzzy
#~| msgid "Connect Twilio"
#~ msgid "Connect Globe"
#~ msgstr "Connectez avec Twilio"

#~ msgid "Connect Hub9"
#~ msgstr "Connectez Hub9"

#, fuzzy
#~| msgid "Connect Kannel"
#~ msgid "Connect Dart Media"
#~ msgstr "Connecter Kannel"

#, fuzzy
#~| msgid "Connect Kannel"
#~ msgid "Connect Clickatell"
#~ msgstr "Connecter Kannel"

#~ msgid "Connect Africa's Talking Account"
#~ msgstr "Connectez votre compte Africa Talking"

#~ msgid "Register Android Phone"
#~ msgstr "Enregistrer un Android Phone"

#~ msgid "Claim Channel"
#~ msgstr "Ralayer Claim"

#, fuzzy
#~ msgid "Line Channel"
#~ msgstr "Channel"

#, fuzzy
#~| msgid "When the user left this step in the flow"
#~ msgid "When they left the first node"
#~ msgstr "Lorsque l'utilisateur quitte cette étape dans le flux"

#~ msgid "Group '%s' created"
#~ msgstr "Groupe '%s' créé"

#, fuzzy
#~ msgid "Label '%s' created"
#~ msgstr "Groupe '%s' créé"

#~ msgid "Export Data"
#~ msgstr "Exporter les données"

#~ msgid "Another active trigger uses this keyword, keywords must be unique"
#~ msgstr "Un autre déclencheur actif utilise ce mot-clé, mots-clés doivent être uniques"

#, fuzzy
#~ msgid "An active trigger uses this keyword in some groups, keywords must be unique for each contact group"
#~ msgstr "Un autre déclencheur actif utilise ce mot-clé dans certains groupes, les mots-clés doivent être uniques pour chaque groupe de contact"

#, fuzzy
#~| msgid "Another active trigger uses this keyword, keywords must be unique"
#~ msgid "An active trigger uses this referrer id, referrer ids must be unique"
#~ msgstr "Un autre déclencheur actif utilise ce mot-clé, mots-clés doivent être uniques"

#, fuzzy
#~| msgid "Another active trigger uses this keyword, keywords must be unique"
#~ msgid "An active trigger already uses this keyword on this channel."
#~ msgstr "Un autre déclencheur actif utilise ce mot-clé, mots-clés doivent être uniques"

#, fuzzy
#~ msgid ""
#~ "\n"
#~ "              To get started you need to add a channel to your account. A channel is a phone number  which %(name)s\n"
#~ "              can use to send and receive messages on your behalf. You can choose to use an\n"
#~ "              Android phone and your own cell phone plan, or we can connect you with a service provider in your country\n"
#~ "              directly.\n"
#~ "\n"
#~ "            "
#~ msgstr ""
#~ "\n"
#~ "Pour commencer, ajouter un numéro de téléphone à votre compte. Vous pouvez choisir d'utiliser un téléphone Android et votre propre plan céllulaire ou alors nous pouvons vous connecter directement à un opérateur dans votre pays. "

#, fuzzy
#~| msgid ""
#~| "\n"
#~| "            We recommend using an Africa's Talking shortcode in Kenya. Visit %(link_start)stheir website%(link_end)s for details.\n"
#~| "\n"
#~| "          "
#~ msgid ""
#~ "\n"
#~ "            We recommend using an Africa's Talking shortcode in Kenya, Uganda or Malawi. Visit %(link_start)stheir website%(link_end)s for details.\n"
#~ "\n"
#~ "          "
#~ msgstr ""
#~ "\n"
#~ "Nous recommendons d'utiliser un code court Africa's Talking au Kenya. Visiter %(link_start)s leur site web%(link_end)s pour plus de détails."

#~ msgid "Africa's Talking Short Code"
#~ msgstr "Code court de Africa's Talking"

#, fuzzy
#~ msgid ""
#~ "\n"
#~ "            We recommend using Globe Labs in the Phillipines. Visit %(link_start)stheir website%(link_end)s for details.\n"
#~ "\n"
#~ "          "
#~ msgstr ""
#~ "\n"
#~ "Nous recommendons d'utiliser un code court Africa's Talking au Kenya. Visiter %(link_start)s leur site web%(link_end)s pour plus de détails."

#, fuzzy
#~| msgid "Zenvia Short Code"
#~ msgid "Globe Short Code"
#~ msgstr "Code court  de Zenvia "

#~ msgid ""
#~ "\n"
#~ "            We recommend using a Hub9 phone number in Indonesia, please visit %(link_start)shttp://www.hub9.biz%(link_end)s for details.\n"
#~ "\n"
#~ "          "
#~ msgstr ""
#~ "\n"
#~ "Nous recommendons d'utiliser un numéro de téléphone Hub9 en Indonésie, prière de visiter %(link_start)sshttp://www.hub9.biz%(link_end)s pour plus de détails."

#~ msgid "Hub9 Number"
#~ msgstr "Nombre de Hub9"

#, fuzzy
#~| msgid ""
#~| "\n"
#~| "            We recommend using a Hub9 phone number in Indonesia, please visit %(link_start)shttp://www.hub9.biz%(link_end)s for details.\n"
#~| "\n"
#~| "          "
#~ msgid ""
#~ "\n"
#~ "            We recommend using a Dart Media phone number in Indonesia, please visit %(link_start)shttp://www.dartmedia.biz%(link_end)s for details.\n"
#~ "\n"
#~ "          "
#~ msgstr ""
#~ "\n"
#~ "Nous recommendons d'utiliser un numéro de téléphone Hub9 en Indonésie, prière de visiter %(link_start)sshttp://www.hub9.biz%(link_end)s pour plus de détails."

#, fuzzy
#~| msgid "has a number"
#~ msgid "Dart Media Number"
#~ msgstr "a un certain nombre"

#, fuzzy
#~| msgid ""
#~| "\n"
#~| "                  Easily add a two way number you have configured with Hub9 in Indonesia.\n"
#~| "\n"
#~| "                "
#~ msgid ""
#~ "\n"
#~ "                  Easily add a two way number you have configured with Dart Media in Indonesia.\n"
#~ "\n"
#~ "\n"
#~ "                "
#~ msgstr ""
#~ "\n"
#~ "Ajouter un numéro à double sens que vous avez configuré avec Hub9 en Indonésie."

#, fuzzy
#~| msgid "Phone Number"
#~ msgid "High Connexion Number"
#~ msgstr "Numéro de téléphone"

#~ msgid "Kannel"
#~ msgstr "Kannel"

#, fuzzy
#~| msgid ""
#~| "\n"
#~| "          We recommend using an Infobip phone number for SMS in your country, select this option to configure your number.\n"
#~| "        "
#~ msgid ""
#~ "\n"
#~ "            We recommend using a Blackmyna phone number for SMS in your country, select this option to configure your number.\n"
#~ "          "
#~ msgstr ""
#~ "\n"
#~ "Nous recommendons l'utilisation d'un numéro de téléphone Infobip pour messagerie SMS au sein de votre pays, sélectionner cette option pour configurer votre numéro."

#, fuzzy
#~| msgid ""
#~| "\n"
#~| "          We recommend using an Infobip phone number for SMS in your country, select this option to configure your number.\n"
#~| "        "
#~ msgid ""
#~ "\n"
#~ "            We recommend using an Infobip phone number for SMS in your country, select this option to configure your number.\n"
#~ "          "
#~ msgstr ""
#~ "\n"
#~ "Nous recommendons l'utilisation d'un numéro de téléphone Infobip pour messagerie SMS au sein de votre pays, sélectionner cette option pour configurer votre numéro."

#~ msgid "Infobip Number"
#~ msgstr "Numéro Infobip"

#, fuzzy
#~| msgid ""
#~| "\n"
#~| "          We recommend using an Infobip phone number for SMS in your country, select this option to configure your number.\n"
#~| "        "
#~ msgid ""
#~ "\n"
#~ "            We recommend using an M3 Tech phone number for SMS in your country, select this option to configure your number.\n"
#~ "          "
#~ msgstr ""
#~ "\n"
#~ "Nous recommendons l'utilisation d'un numéro de téléphone Infobip pour messagerie SMS au sein de votre pays, sélectionner cette option pour configurer votre numéro."

#, fuzzy
#~| msgid "Phone Number"
#~ msgid "M3 Tech Number"
#~ msgstr "Numéro de téléphone"

#~ msgid "External API"
#~ msgstr "API Externe"

#~ msgid "Connect External Service"
#~ msgstr "Connectez au Service extérieur"

#, fuzzy
#~| msgid "Connect Twilio"
#~ msgid "Connect Globe Labs"
#~ msgstr "Connectez avec Twilio"

#, fuzzy
#~| msgid "Connect Nexmo"
#~ msgid "Connect LINE Bot"
#~ msgstr "Connectez Nexmo"

#, fuzzy
#~ msgid "Connect Twitter"
#~ msgstr "Connectez avec Twilio"

#, fuzzy
#~ msgid "Audio recording"
#~ msgstr "En attente"

#~ msgid "Restart any of the above contacts already participating in this flow"
#~ msgstr "Redémarrez l'un des contacts ci-dessus participent déjà à ce flux"

#, fuzzy
#~ msgid "View Contact"
#~ msgstr "1 Contact"

#, fuzzy
#~ msgid ""
#~ "\n"
#~ "                      Last message sent %(created_on)s\n"
#~ "                    "
#~ msgstr "le clavier d'entrée avant que le symbole # .."

#, fuzzy
#~ msgid ""
#~ "\n"
#~ "                  Started %(created_on)s\n"
#~ "                "
#~ msgstr ""
#~ "\n"
#~ "            message non-envoyé\n"
#~ "              "

#, fuzzy
#~| msgid "Resent message"
#~ msgid "Empty message"
#~ msgstr "Renvoyer un message"

#, fuzzy
#~| msgid ""
#~| "\n"
#~| "                    Outgoing Call (%(duration)s seconds)\n"
#~| "                  "
#~ msgid ""
#~ "\n"
#~ "                        Categorized as %(category)s\n"
#~ "\n"
#~ "\n"
#~ "                      "
#~ msgstr ""
#~ "\n"
#~ "Appel sortant (%(duration)s seconds)"

#, fuzzy
#~ msgid ""
#~ "\n"
#~ "                      This run expired %(exited_on)s\n"
#~ "                    "
#~ msgstr ""
#~ "\n"
#~ "%(sms_sending)s Envoi en cours"

#, fuzzy
#~| msgid "Remove Rules?"
#~ msgid "Remove Contact Results"
#~ msgstr "Retirer règles?"

#, fuzzy
#~ msgid "You do not have any languages configured for your organization."
#~ msgstr "Vous devez sélectionner un pays pour votre organisation."

#~ msgid "Twilio"
#~ msgstr "Twilio"

#~ msgid "Africa's Talking"
#~ msgstr "Parler de l'Afrique"

#~ msgid "Zenvia"
#~ msgstr "Zenvia"

#~ msgid "Nexmo"
#~ msgstr "Nexmo"

#~ msgid "Hub9"
#~ msgstr "Centre9"

#~ msgid "External"
#~ msgstr "externe"

#, fuzzy
#~ msgid "UUID for this channel"
#~ msgstr "L'UUID de périphérique de ce channel"

#~ msgid "The host this alert was created on"
#~ msgstr "L'hôte sur lequel cette alerte a été créé."

#~ msgid "Belgium"
#~ msgstr "Belgique"

#~ msgid "Canada"
#~ msgstr "Canada"

#~ msgid "Finland"
#~ msgstr "Finlande"

#~ msgid "Norway"
#~ msgstr "Norvège"

#~ msgid "Poland"
#~ msgstr "Pologne"

#~ msgid "Spain"
#~ msgstr "Espagne"

#~ msgid "Sweden"
#~ msgstr "Suède"

#~ msgid "Australia"
#~ msgstr "Australie"

#~ msgid "Austria"
#~ msgstr "Autriche"

#~ msgid "Hong Kong"
#~ msgstr "Hong Kong"

#~ msgid "Ireland"
#~ msgstr "Irlande"

#~ msgid "Lithuania"
#~ msgstr "Lituanie"

#~ msgid "Switzerland"
#~ msgstr "Suisse"

#, fuzzy
#~ msgid "France"
#~ msgstr "Annuler"

#~ msgid "Germany"
#~ msgstr "Allemagne"

#~ msgid "Hungary"
#~ msgstr "Hongrie"

#~ msgid "Netherlands"
#~ msgstr "Pays-Bas"

#~ msgid "South Africa"
#~ msgstr "Afrique du Sud"

#, fuzzy
#~ msgid "South Korea"
#~ msgstr "Afrique du Sud"

#, fuzzy
#~ msgid "Phone number of this service"
#~ msgstr "Le numéro de téléphone pour cet appel"

#~ msgid "The name of the Vumi transport you will use to send and receive messages"
#~ msgstr "Le nom de transport Vumi que vous utilisez pour envoyer et recevoir des messages"

#~ msgid "Sorry, you can only add numbers for the same country (%s)"
#~ msgstr "Désolé, vous ne pouvez ajouter des numéros pour un même pays (%s)"

#~ msgid "Omnibox requires a user, make sure you set one using field.set_user(user) in your form.__init__"
#~ msgstr "Omnibox nécessite un utilisateur, assurez-vous que vous définissez à l'aide d'un field.set_user (user) dans votre form.__init__"

#~ msgid "Is Active"
#~ msgstr "Est active"

#~ msgid "Normal"
#~ msgstr "Normal"

#~ msgid "The file you provided is missing two required headers called \"Name\" and \"Phone\"."
#~ msgstr "Le fichier que vous avez fournie est manquant  de deux entête requis appelés \"Nom\" et \"Téléphone\"."

#~ msgid "The Organization of the user."
#~ msgstr "L'Organisation de l'utilisateur."

#~ msgid "The host this export task was created on"
#~ msgstr "L'hôte de cette tâche à l'exportation a été créé le"

#~ msgid "Contacts %d"
#~ msgstr "Contacts %d"

#~ msgid "We are preparing your export. "
#~ msgstr "Nous préparons votre exportation."

#~ msgid "Failed Contacts"
#~ msgstr "Contacts échoués"

#~ msgid "The RuleSet that will interpret the response to this action (optional)"
#~ msgstr "Le jeu de règles qui va interpréter la réponse à cette action (en option)"

#~ msgid "The log text"
#~ msgstr "Le texte du journal"

#~ msgid "When this action log was created"
#~ msgstr "Lorsque ce journal d'action a été créé"

#~ msgid "Others"
#~ msgstr "Autres"

#~ msgid "Place a phone call or use text messaging"
#~ msgstr "Passez un appel téléphonique ou utiliser la messagerie texte"

#~ msgid "Delivered On"
#~ msgstr "Livré sur"

#, fuzzy
#~ msgid "When this message was delivered to the final recipient (for incoming messages, when the message was handled)"
#~ msgstr "Lorsque ce message a été remis au destinataire final"

#~ msgid "The duration of this call in seconds, if appropriate"
#~ msgstr "La durée de cet appel en secondes, le cas échéant"

#~ msgid "Sample Flow"
#~ msgstr "Exemple de flux"

#~ msgid "The host this invitation was created on"
#~ msgstr "L'hôte de cette invitation a été créée sur"

#~ msgid "Create Your Organization"
#~ msgstr "Créez votre organisation"

#~ msgid "%s credits have been added to your account. Thanks for your support!"
#~ msgstr "%s crédits ont été ajoutés à votre compte. Merci pour votre soutien!"

#~ msgid "Visually build interactive SMS applications anywhere in the world."
#~ msgstr "Visuellement construire des applications interactives SMS partout dans le monde"

#~ msgid "Looking for recommendations"
#~ msgstr "Rechercher des recommandations"

#~ msgid "Twilio Account."
#~ msgstr "Compte Twilio"

#~ msgid ""
#~ "\n"
#~ "        If using POST, then we will post <code>from</code>, <code>to</code>, <code>id</code> and <code>text</code> parameters to the URL you specify.\n"
#~ "\n"
#~ "      "
#~ msgstr ""
#~ "\n"
#~ "Si vous utilisez POST, nous posterons <code>de</code>, <code>à</code>,<code>identification</code> et <code>texte</code> paramètres à l'URL que vous spécifierez. "

#~ msgid "ERRORS"
#~ msgstr "ERREURS"

#~ msgid "Destination"
#~ msgstr "destination"

#~ msgid "No Response Body"
#~ msgstr "Pas de corps de réponse"

#~ msgid "All messages to these contacts have failed, this may indicate their number is wrong"
#~ msgstr "Tous les messages à ces contacts ont échoué, cela peut indiquer leurs numéro sont erronés"

#~ msgid "Add Group"
#~ msgstr "Ajouter un groupe"

#~ msgid ""
#~ "\n"
#~ "                    Incoming Call (%(duration)s seconds)\n"
#~ "                  "
#~ msgstr ""
#~ "\n"
#~ "Appel entrant (%(duration)s seconds)"

#~ msgid "1 Contact"
#~ msgstr "1 Contact"

#~ msgid "has started this flow."
#~ msgstr "a commencé ce flux."

#~ msgid "{{ participant_count }} Contacts"
#~ msgstr "{{ participant_count }} Contacts"

#~ msgid "have started this flow."
#~ msgstr "ont commencé ce flux."

#~ msgid "No participants"
#~ msgstr "Aucun participant"

#~ msgid "Select a message to record"
#~ msgstr "Sélectionnez un message à enregistrer"

#~ msgid "Done"
#~ msgstr "Terminé"

#~ msgid "Translate"
#~ msgstr "Traduire"

#~ msgid ""
#~ "\n"
#~ "          This flow is in the process of being sent, this message will disappear once all contacts have been added to the flow.\n"
#~ "\n"
#~ "        "
#~ msgstr ""
#~ "\n"
#~ "Ce flux est en cours d'envoi, ce message va disparaitre quand tous les contacts auront été ajoutés aux flux."

#~ msgid ""
#~ "\n"
#~ "              Flows go back and forth between sending messages and receiving responses. In the last step, we sent\n"
#~ "              a message, now we will handle the response to that message. After this, you will understand enough\n"
#~ "              to build complex flows.\n"
#~ "\n"
#~ "            "
#~ msgstr ""
#~ "\n"
#~ "Les flux alternent entre l'envoi de messages et la réception de réponses. A la dernière étape, nous avons envoyé\n"
#~ "un message, nous allons maintenant répondre à ce message. Après\n"
#~ "cela, vous allez en savoir assez pour\n"
#~ "développer de complexes flux."

#~ msgid "Name your variable"
#~ msgstr "Nommez votre variables"

#~ msgid ""
#~ "\n"
#~ "                Each response is saved as a variable, so you will need to pick a name. If the previous question\n"
#~ "                was\n"
#~ "              "
#~ msgstr ""
#~ "\n"
#~ "Chaque réponse est sauvegardée comme une variable, il vous faudra donc choisir un nom. Si la question précédente \n"
#~ "était"

#~ msgid "Can you attend the training session on Saturday?"
#~ msgstr "Pouvez-vous assister à la session de formation le samedi?"

#~ msgid "you might name it"
#~ msgstr "vous pourriez le nommer"

#~ msgid "Attend Training."
#~ msgstr "Assister à la formation."

#~ msgid "Categorize the response"
#~ msgstr "Catégoriser la réponse"

#~ msgid ""
#~ "\n"
#~ "                You will now have a chance to branch your flow by category. This allows you to ask\n"
#~ "                different follow-up questions based on how they respond.\n"
#~ "\n"
#~ "              "
#~ msgstr ""
#~ "\n"
#~ "Vous allez maintenant avoir l'opportunité de diviser votre flux en catégorie. Ceci vous permet de poser\n"
#~ "plusieurs questions de suivi dépendamment des réponses reçues."

#~ msgid "Some example categories"
#~ msgstr "Certaines exemple de catégories "

#~ msgid "If response"
#~ msgstr "Si la réponse"

#~ msgid "has words"
#~ msgstr "a des mots"

#~ msgid "can't attend"
#~ msgstr "ne peuvent pas assister"

#~ msgid "No"
#~ msgstr "aucun"

#~ msgid "is between"
#~ msgstr "est entre"

#~ msgid "Teenager"
#~ msgstr "Adolescent"

#~ msgid "is more than"
#~ msgstr "est plus que"

#~ msgid "Play message over the phone"
#~ msgstr "Ecouter le message sur le téléphone"

#, fuzzy
#~ msgid "Send a message to the contact"
#~ msgstr "Envoyer un SMS au contact"

#, fuzzy
#~ msgid "Send a message to somebody else"
#~ msgstr "Envoyer un SMS à quelqu'un d'autre"

#~ msgid "Update the contact"
#~ msgstr "Mettre à jour le contact"

#~ msgid "Set language for the contact"
#~ msgstr "Sélectionner la langue de ce contact"

#~ msgid "Send an e-mail"
#~ msgstr "Envoyer un e-mail"

#~ msgid "Place contact in another flow"
#~ msgstr "Placez contact dans un autre flux"

#~ msgid "Place somebody else in a flow"
#~ msgstr "Placez quelqu'un d'autre dans un flux"

#~ msgid "Remove Webhook?"
#~ msgstr "Enlever le webhook"

#~ msgid "Receive SMS"
#~ msgstr "Recevoir des SMS"

#~ msgid "Remove Action?"
#~ msgstr "Supprimer l'action?"

#~ msgid "Play Message"
#~ msgstr "jouer message"

#~ msgid "Click here to enter the message to read"
#~ msgstr "Cliquez ici pour entrer dans le message pour le lire"

#~ msgid "To:"
#~ msgstr "pour:"

#~ msgid "Somebody is having problems with their water filter"
#~ msgstr "Quelqu'un a des problèmes avec leur filtre à eau"

#~ msgid "Send E-mail"
#~ msgstr "Envoyer par e-mail"

#~ msgid "Update value for"
#~ msgstr "Valeur de mise à jour pour"

#~ msgid "Start Another Flow"
#~ msgstr "Lancer un autre flux"

#~ msgid "Who:"
#~ msgstr "qui:"

#~ msgid "has any of these words"
#~ msgstr "a l'un de ces mots"

#~ msgid "has all of these words"
#~ msgstr "a tous ces mots"

#~ msgid "starts with"
#~ msgstr "commence par"

#~ msgid "has a number less than"
#~ msgstr "a un nombre plus petit que"

#~ msgid "has a number equal to"
#~ msgstr "a un nombre égal à"

#~ msgid "has a number more than"
#~ msgstr "a un certain nombre de plus de"

#~ msgid "has a number between"
#~ msgstr "a un nombre compris entre"

#~ msgid "has a date"
#~ msgstr "a une date"

#~ msgid "has a date before"
#~ msgstr "a une date avant"

#~ msgid "has a date equal to"
#~ msgstr "a une date égale à"

#~ msgid "has a date after"
#~ msgstr "a une date après"

#~ msgid "has a phone number"
#~ msgstr "a un numéro de téléphone"

#~ msgid "has a state"
#~ msgstr "a un état"

#~ msgid "Don't be silly."
#~ msgstr "Ne sois pas stupide."

#~ msgid "Save response as a variable named"
#~ msgstr "Enregistrer une réponse comme une variable nommée"

#~ msgid "Run these rules against a "
#~ msgstr "Exécutez ces règles contre un"

#~ msgid "different variable"
#~ msgstr "autre variable"

#~ msgid "instead."
#~ msgstr "à la place."

#~ msgid "If"
#~ msgstr "Si"

#~ msgid "the message response.."
#~ msgstr "la réponse de message .."

#~ msgid "The acceptable range is from"
#~ msgstr "La plage acceptable est de"

#~ msgid "to"
#~ msgstr "à"

#~ msgid "Ignore everything else"
#~ msgstr "Ignorer tout le reste"

#~ msgid "Enter the variable you would like your rules to be applied to."
#~ msgstr "Saisissez la variable que vous souhaitez que vos règles soit appliquer pour."

#~ msgid "For example, you might use @contact.tel or @extra.product_sku."
#~ msgstr "Par exemple, vous pourriez utilisé @contact.tel or@extra.product_sku."

#~ msgid "Choose a group to add the contact to"
#~ msgstr "Choisissez un groupe pour ajouter le contact à"

#~ msgid "Select an existing field, or type a name to create a new field."
#~ msgstr "Sélectionnez un champ existant, ou tapez un nom pour créer un nouveau champ."

#~ msgid "The value to store can be any text you like. You can also reference other values that have been collected up to this point by typing @flow."
#~ msgstr "La valeur à stocker peut être n'importe quel texte que vous aimez. Vous pouvez également référence à d'autres valeurs qui ont été recueillies jusqu'à ce point en tapant @flow"

#~ msgid "This action redirects contacts to a new flow. When they are done with that flow, they can continue the current one."
#~ msgstr "Cette action redirige contacts à un nouveau flux. Quand ils ont fini avec ce flux, ils peuvent continuer l'actuel."

#~ msgid ""
#~ "\n"
#~ "              This action starts the contacts you specify down a flow. The flow variables collected up to this point will be\n"
#~ "              available in @extra\n"
#~ "            "
#~ msgstr ""
#~ "\n"
#~ "Cette action oriente les contacts spécifiés en un flux. Les variables de flux collectées jusqu'ici serons\n"
#~ "disponible en @extra"

#~ msgid ""
#~ "\n"
#~ "              Using a Webhook you can fetch data from an external database and use it in this flow.\n"
#~ "              Enter the URL to POST to at this point in the flow.\n"
#~ "\n"
#~ "            "
#~ msgstr ""
#~ "\n"
#~ "A l'aide d'un Webhook, vous pouvez extraire des données d'une base externe et les utiliser dans ce flux.\n"
#~ "Inscrire l'URL auquel poster à cet étape du flux."

#~ msgid "Enter a valid URL before continuing"
#~ msgstr "Entrez une URL valide avant de continuer"

#~ msgid "We'll include the message text along with data specified in the <a href='/api/v1/webhook/#flow'>Webhook Flow Event API</a>."
#~ msgstr "Nous allons inclre le message texte avec des données spécifiques dans le <a href='/api/v1/webhook/#flow'>L'événement flux de l'API Webhook</a>."

#~ msgid "This step will be identified as"
#~ msgstr "Cette étape sera identifié comme"

#~ msgid "If your server responds with JSON, each property will be added to the flow."
#~ msgstr "Si votre serveur répond avec JSON, chaque propriété sera ajoutée au flux"

#~ msgid "In this example @extra.product and @extra.stock_level would be added for all future steps."
#~ msgstr "Dans ce example@extra.product and@extra.stock_level serait ajoutée pour toutes les étapes futures."

#~ msgid "msgs"
#~ msgstr "msgs"

#~ msgid "msg"
#~ msgstr "msg"

#~ msgid "Last message on"
#~ msgstr "Dernier message"

#~ msgid "learn"
#~ msgstr "apprendre"

#~ msgid "pricing"
#~ msgstr "Les prix"

#~ msgid "blog"
#~ msgstr "blog"

#~ msgid "Made in Africa"
#~ msgstr "Fabriqué en Afrique"

#~ msgid ""
#~ "\n"
#~ "                %(name)s is proudly built in Kigali, Rwanda by a dedicated team that <i>really loves</i> SMS.\n"
#~ "              "
#~ msgstr ""
#~ "\n"
#~ "%(name)s est fièrement développé à Kigali, Rwanda par une équipe dédiée qui<i>aime beaucoup</i> les SMS."

#~ msgid "Visit"
#~ msgstr "Visiter"

#~ msgid "Nyaruka's website"
#~ msgstr "Le site Web de Nyaruka"

#~ msgid "to learn more."
#~ msgstr "pour en savoir plus."

#~ msgid "Get in Touch"
#~ msgstr "Entrer en contact"

#~ msgid "No Matching messages"
#~ msgstr "Pas de messages assortis"

#~ msgid ""
#~ "\n"
#~ "        This broadcast is in the process of being sent, new messages will be added here as they are queued.\n"
#~ "\n"
#~ "      "
#~ msgstr ""
#~ "\n"
#~ "Cette diffusion est en cours d'envoi, de nouveaux messages seront ajoutés ici tel que mis en file d'attente."

#, fuzzy
#~ msgid ""
#~ "\n"
#~ "                %(msgs_delivered)s Delivered\n"
#~ "\n"
#~ "              "
#~ msgstr ""
#~ "\n"
#~ "%(sms_delivered)s Délivré"

#, fuzzy
#~ msgid ""
#~ "\n"
#~ "                  %(msgs_sending)s Sending\n"
#~ "\n"
#~ "                "
#~ msgstr ""
#~ "\n"
#~ "%(sms_sending)s Envoi en cours"

#, fuzzy
#~ msgid ""
#~ "\n"
#~ "                  %(msgs_failed)s Failed\n"
#~ "\n"
#~ "                "
#~ msgstr ""
#~ "\n"
#~ "%(sms_delivered)s Délivré"

#~ msgid "total messages"
#~ msgstr "nombre total de messages"

#~ msgid "You can customize the broadcast to send a message and change the settings of the broadcast."
#~ msgstr "Vous pouvez personnaliser la diffusion d'envoyer un message et modifier les paramètres de l'émission."

#~ msgid "Send Now"
#~ msgstr "Envoyer maintenant"

#~ msgid "Send this message on a regular schedule to remind your recipients."
#~ msgstr "Envoyer ce message sur un horaire régulier afin de rappeler vos destinataires."

#~ msgid "Once"
#~ msgstr "Une fois"

#~ msgid "Add"
#~ msgstr "Ajouter"

#~ msgid ""
#~ "\n"
#~ "        Sorry, importing flows and campaigns is only allowed for paid accounts. Once you purchase credits,\n"
#~ "        you will be able to import into your account.\n"
#~ "\n"
#~ "      "
#~ msgstr ""
#~ "\n"
#~ "Désolé, l'importation des flux et des campagnes est seulement permis pour les comptes payants. Une fois que vous aurez acheté des crédits,\n"
#~ "vous serez à même de les importer dans votre compte."

#~ msgid "Viewer."
#~ msgstr "Spéctateur"

#~ msgid "Viewers."
#~ msgstr ""
#~ "Spéctateurs.\n"
#~ " "

#~ msgid "This account is not connected to a Nexmo account."
#~ msgstr "Ce compte n'est pas connecté à un compte Nexmo."

#~ msgid "WebHook events are being forwarded to"
#~ msgstr "Événements WebHook sont renvoyés à"

#~ msgid "There have been"
#~ msgstr "Il ya eu des"

#~ msgid "webhook errors in the past hour."
#~ msgstr "erreurs webhook dans la dernière heure."

#~ msgid "no webhook"
#~ msgstr "pas webhook"

#~ msgid "FREE"
#~ msgstr "GRATUIT"

#~ msgid "Purchased on"
#~ msgstr "Acheté sur"

#, fuzzy
#~ msgid ""
#~ "\n"
#~ "                We'll include the message text along with data specified\n"
#~ "                in the\n"
#~ "                <a href='/api/v1/webhook/#flow'>Webhook Flow Event API</a>\n"
#~ "                <div></div>\n"
#~ "              "
#~ msgstr "Nous allons inclre le message texte avec des données spécifiques dans le <a href='/api/v1/webhook/#flow'>L'événement flux de l'API Webhook</a>."

#, fuzzy
#~ msgid "Save Response"
#~ msgstr "Réponse"

#, fuzzy
#~ msgid ""
#~ "\n"
#~ "                The response name must consist of only letters and numbers.\n"
#~ "              "
#~ msgstr ""
#~ "\n"
#~ "            message non-envoyé\n"
#~ "              "

#, fuzzy
#~ msgid "Rule Variable"
#~ msgstr "Segment variable"

#, fuzzy
#~ msgid ""
#~ "\n"
#~ "            Enter the variable you would like your rules to be applied to.\n"
#~ "\n"
#~ "          "
#~ msgstr "Saisissez la variable que vous souhaitez que vos règles soit appliquer pour."

#~ msgid ""
#~ "\n"
#~ "    %(name)s - Pricing\n"
#~ "\n"
#~ "  "
#~ msgstr ""
#~ "\n"
#~ "%(name)s - Prix"

#~ msgid "No Monthly Fees"
#~ msgstr "Pas de frais mensuels"

#~ msgid ""
#~ "\n"
#~ "        Every account includes 1,000 credits to get you started.\n"
#~ "\n"
#~ "      "
#~ msgstr ""
#~ "\n"
#~ "Chaque compte inclus 1000 crédits pour vous permettre de débuter."

#~ msgid ""
#~ "\n"
#~ "      Don't see a bundle that works for you? Just <a href=\"javascript:void(0);\" class=\"uv-send-message\">let us know</a>,\n"
#~ "      and we'll put something together that fits your needs.\n"
#~ "\n"
#~ "    "
#~ msgstr ""
#~ "\n"
#~ "Vous ne voyez pas un forfait qui vous convienne? Informez nous <a href=\"javascript:void(0);\" class=\"uv-send-message\"> juste</a>,\n"
#~ "et nous en créerons quelque chose qui corresponde à vos besoins. "

#~ msgid ""
#~ "\n"
#~ "      Have even bigger needs? Check out our <a href=\"javascript:showJumbo()\" id=\"jumbo\">jumbo sized bundles</a> to save more.\n"
#~ "\n"
#~ "    "
#~ msgstr ""
#~ "\n"
#~ "Vos besoins sont encore plus importants? prennez connaissance de nos <a href=\"javascript:showJumbo()\" id=\"jumbo\"> forfaits de taille Jumbo</a> pour plus d'économies."

#~ msgid ""
#~ "\n"
#~ "                Nyaruka built a powerful yet flexible product that allows us to interact with our patients and research subjects. Their customer focus is second to none.\n"
#~ "              "
#~ msgstr ""
#~ "\n"
#~ "Nyaruka a développé un puissant et fléxible produit qui permet d'interagir avec nos patients et sujets de recherche. Leur orientation client est la meilleure. "

#~ msgid "Dr. Thomas A. Odeny"
#~ msgstr "Dr. Thomas A. Odeny"

#~ msgid "University of Washington"
#~ msgstr "Université de Washington"

#~ msgid ""
#~ "\n"
#~ "                Software isn&#39;t just ones and zeros. Nyaruka understands this,\n"
#~ "                providing expert technical guidance, dependable support and\n"
#~ "                applications that shine.\n"
#~ "              "
#~ msgstr ""
#~ "\n"
#~ "Logiciel isn&#39;t juste composé de uns et zéros. Nyaruka comprend ceci,\n"
#~ "et offre des conseils experts techniques, un support fiable et \n"
#~ "des applications qui excellent."

#~ msgid "Sean Blaschke"
#~ msgstr "Sean Blaschke"

#~ msgid "UNICEF"
#~ msgstr "UNICEF"

#~ msgid ""
#~ "\n"
#~ "                I highly recommend Nyaruka for ICT for health initiatives.\n"
#~ "              "
#~ msgstr ""
#~ "\n"
#~ "Je recommande grandement Nyaruka pour toute initiative technologique pour la Santé."

#~ msgid "Dr. Agnes Binagwaho"
#~ msgstr "Dr. Agnes Binagwaho"

#~ msgid "Hon. Minister of Health, Rwanda"
#~ msgstr "Hon. Minister of Health, Rwanda"

#~ msgid ""
#~ "\n"
#~ "                Nyaruka takes pride in delivering a quality product that not only works well but looks fantastic.\n"
#~ "              "
#~ msgstr ""
#~ "\n"
#~ "Nyaruka s'enorgueullit d'offrir un produit de qualité qui fonctionne bien et a une belle apparence."

#~ msgid "Nupur Parikh"
#~ msgstr "Nupur Parikh"

#~ msgid "TechnoServe"
#~ msgstr "TechnoServe"

#~ msgid ""
#~ "\n"
#~ "                Nyaruka's attention to detail and creativity is impressive.  Frankly, I don&#39;t know where our business would be without them.\n"
#~ "              "
#~ msgstr ""
#~ "\n"
#~ "Le souci du détail et la créativité de Nyaruka sont impressionnants. Franchement, je don&#39;t sais pas où notre entreprise en serait sans eux."

#~ msgid "Sloan Holzman"
#~ msgstr "Sloan Holzman"

#~ msgid "Nuru Energy International"
#~ msgstr "Nuru Energy International"

#~ msgid "Commonly Asked Questions"
#~ msgstr "Questions fréquemment posées"

#~ msgid ""
#~ "\n"
#~ "            How do I use %(name)s in my country?\n"
#~ "          "
#~ msgstr ""
#~ "\n"
#~ "Comment dois je utiliser %(name)s dans mon pays?"

#~ msgid ""
#~ "\n"
#~ "            The most popular way to use %(name)s in most countries is by hooking it up to an Android phone. This is the\n"
#~ "            quickest and least expensive to get going. For most projects, this is all you will ever need. It's also possible\n"
#~ "            to take advantage of short codes, reverse billing, and even direct connections with local carriers.\n"
#~ "            We've put together a\n"
#~ "          "
#~ msgstr ""
#~ "\n"
#~ "La façon la plus populaire d'utiliser %(name)s dans la plupart des pays est en la connectant à un téléphone Android. C'est le\n"
#~ "plus rapide et le moins cher pour commencer. Pour la plupart des projets, c'est tout ce dont vous aurez besoin. Il est également possible de tirer avantage de codes courts, facturation inverse, et même de connexions directes à des opérateurs locaux.\n"
#~ "Nous avons préparé un"

#~ msgid "guide for deploying %(brand.name)s in your country"
#~ msgstr "guide pour déployer %(brand.name)s dans votre pays"

#~ msgid ""
#~ "\n"
#~ "            Each message you send or receive uses one credit. You can add credits at any time and we'll only expire them\n"
#~ "            if you don't use them for a full year. We'll remind you when your balance gets low so you never miss a message.\n"
#~ "\n"
#~ "          "
#~ msgstr ""
#~ "\n"
#~ "Chaque message que vous envoyez ou recevez utilise un crédit. Vous pouvez rajouter des crédits à tout moment et nous ne les invaliderons\n"
#~ "que si vous ne les utilisez pas pendant tout un an. Nous vous signalerons quand votre balance sera faible afin que vous ne ratiez jamais un message."

#~ msgid "Can you help us build our sms application?"
#~ msgstr "Pouvez-vous nous aider à construire notre application sms?"

#~ msgid ""
#~ "\n"
#~ "            Absolutely! We want your organization to get the best possible results from using %(name)s.\n"
#~ "            <a href='javascript:void(0);' class='uv-send-message'>Send us a message</a>, we'd be happy to help you get started. For more challenging projects we also offer on-site visits,\n"
#~ "            contact us for details.\n"
#~ "\n"
#~ "          "
#~ msgstr ""
#~ "\n"
#~ "Absolument! Nous voulons que votre organisation ai la meilleure expérience possible avec %(name)s.\n"
#~ "<a href='javascript:void(0);' class='uv-send-message'>Envoyez nous un message</a>, nous serons heureux de vous aider à démarrer. Pour des projets plus difficiles, nous offrons également des visites sur le terrain,\n"
#~ "contactez-nous pour les détails."

#~ msgid "Can I pay without a credit card?"
#~ msgstr "Puis-je payer sans carte de crédit?"

#~ msgid ""
#~ "\n"
#~ "            Smaller bundles must be paid for by credit card, but for bundles valued at $1,000 or greater we can accept\n"
#~ "            payments by wire transfer and provide invoices.\n"
#~ "\n"
#~ "          "
#~ msgstr ""
#~ "\n"
#~ "Les petits forfaits doivent être payés par carte de crédit, mais pour ceux d'une valeur de $1,000 ou plus nous pouvons accepter\n"
#~ "des paiments par transfert télégraphique et vous fournir des factures"

#~ msgid "Do you offer bundles for even larger organizations?"
#~ msgstr "Offrez-vous des paquets pour les organisations encore plus?"

#~ msgid ""
#~ "\n"
#~ "          Talk to us any time at %(email)s\n"
#~ "        "
#~ msgstr ""
#~ "\n"
#~ "Joignez nous à tout moment au %(email)s"

#~ msgid "Send and receive messages"
#~ msgstr "Envoyer et recevoir des messages"

#~ msgid "Unlimited Flows"
#~ msgstr "flux illimités"

#~ msgid "REST API for sending messages"
#~ msgstr "API REST pour l'envoi de messages"

#~ msgid "Webhook API"
#~ msgstr "L'API du Webhook"

#~ msgid "Real time Analytics"
#~ msgstr "Statistique en temps réel"

#~ msgid "Customization of Graphs"
#~ msgstr "Personnalisation des graphes"

#~ msgid "Twilio Integration"
#~ msgstr "intégration Twilio"

#~ msgid "Schedule SMS reminders"
#~ msgstr "Rappels planning SMS"

#~ msgid "{{brand.name}} is in limited beta. We'll contact you soon with information on how to sign up."
#~ msgstr "{{brand.name}} est en béta limité. Nous vous communiquerons bientot l'information relative à comment s'inscrire. "

#~ msgid "Try it for Free"
#~ msgstr "Essayez-le gratuitement"

#~ msgid "Get in the flow"
#~ msgstr "Obtenez dans le flux"

#~ msgid ""
#~ "\n"
#~ "                    At the core of %(name)s lies our exclusive Flow engine. With Flows, anybody can set up or modify a complex SMS application <span class='attn'>without the need of a programmer or expensive consulting company</span>.\n"
#~ "                  "
#~ msgstr ""
#~ "\n"
#~ "Au cœur de %(name)s se trouve notre machine à flux exclusive. Grace aux flux, n'importe qui peut établir une complexe application SMS <span class='attn'>sans recourir à un programmeur ou à une couteuse compagnie de services</span>."

#~ msgid ""
#~ "\n"
#~ "                    Using a basic Android phone, you can <span class='attn'>launch your application instantly in any country</span> while avoiding expensive set-up costs or external technical support.\n"
#~ "                  "
#~ msgstr ""
#~ "\n"
#~ "Avec un téléphone Android de base, vous pouvez <span class='attn'>lancer votre application dans n'importe quel pays</span> en évitant couts d'installation élevés et support technique externe."

#~ msgid "Add your own logic"
#~ msgstr "Ajoutez votre propre logique"

#~ msgid ""
#~ "\n"
#~ "                    Each interaction in %(name)s is defined by a step. By drawing arrows from one step to another, you define how users\n"
#~ "                    of your application will move through the flow.\n"
#~ "                  "
#~ msgstr ""
#~ "\n"
#~ "Chaque interaction dans %(name)s est défini par une étape. En pointant des flèches d'une étape à l'autre, vous définissez comment les utilisateurs\n"
#~ "de votre application vont progresser dans un flux."

#~ msgid ""
#~ "\n"
#~ "                    It's easy to create logic in flows to route users based on their responses.\n"
#~ "\n"
#~ "                  "
#~ msgstr ""
#~ "\n"
#~ "Il est facile d'établir la logique dans les flux pour orienter les usagers sur la base de leurs réponses."

#~ msgid "See results for your flow in <span class='attn'>real time</span>."
#~ msgstr "Voir les résultats pour votre flux en <span class='attn'> temps réel</span>."

#~ msgid "Take action"
#~ msgstr "Passez à l'action"

#~ msgid ""
#~ "\n"
#~ "                    At any point in the flow, you can trigger actions, such as sending an SMS, email or even calling an external API.\n"
#~ "                    %(name)s allows you to customize messages using information you've collected from the user allowing for\n"
#~ "                    personalized messages and increased response rates.\n"
#~ "\n"
#~ "\n"
#~ "                  "
#~ msgstr ""
#~ "\n"
#~ "A toute étape du flux, vous pouvez déclencher des actions, telles que l'envoi de SMS, d'email, ou même l'appel d'un API externe.\n"
#~ "%(name)s permet de personnaliser les messages grâce à l'information que vous avez collecté de nos utilisateurs permettant ainsi des messages personnalisés et des taux de réponses élevés."

#~ msgid "How does it work?"
#~ msgstr "Comment ça marche?"

#~ msgid ""
#~ "\n"
#~ "            Flows are powerful, but %(name)s presents them in a way that makes them easy to understand. Watch our overview video to see how easy it is to deploy your own custom SMS application with %(name)s.\n"
#~ "          "
#~ msgstr ""
#~ "\n"
#~ "\n"
#~ "Les flux sont puissants, mais %(name)s les présentent d'une manière accessible. Regardez notre vidéo d'introduction pour voir combien il est facile de déployer votre propre application SMS personnalisée avec %(name)s."

#~ msgid "Real-time analytics"
#~ msgstr "Analyses en temps réel"

#~ msgid ""
#~ "\n"
#~ "            Every interaction with a flow creates a datapoint that is automatically associated with each user. %(name)s lets you\n"
#~ "            easily get that data into Excel for further analysis, or you can use our powerful real-time analytics\n"
#~ "            to let you compare datasets across populations.\n"
#~ "\n"
#~ "          "
#~ msgstr ""
#~ "\n"
#~ "Chaque interaction avec un flux crée un point de données qui est automatiquement associé à chaque utilisateur. %(name)s vous permet de facilement intégrer ces données dans Excel pour une analyse plus poussée, ou alors vous pouvez utiliser nos puissants analytiques en temps réel\n"
#~ "pour comparer des ensembles de données à travers les populations. "

#~ msgid "Ongoing Campaigns"
#~ msgstr "Campagnes en cours"

#~ msgid ""
#~ "\n"
#~ "              Campaigns allow you to build your own SMS reminder system or even a drip marketing program. Choose what\n"
#~ "              messages to send and on what schedule to keep your users engaged.\n"
#~ "            "
#~ msgstr ""
#~ "\n"
#~ "Les campagnes vous permettent de développer votre propre système de rappel SMS ou même un système de marketing d'irrigation. Choisissez les messages\n"
#~ "que vous voulez envoyer et selon quel calendrier pour maintenir l'engagement de vos usagers. "

#~ msgid "You can even send your users through a flow at any point during your campaign."
#~ msgstr "Vous pouvez même envoyer vos utilisateurs grâce à un flux à tout moment au cours de votre campagne."

#~ msgid "Manage SMS just like e-mail"
#~ msgstr "Gérer les SMS comme les e-mail"

#~ msgid ""
#~ "\n"
#~ "            You need to know when your audience is trying to reach you. That's why %(name)s highlights unexpected messages, helping you identify\n"
#~ "            users who have questions or problems, making it easy for you to address their concerns.  Send and receive SMS messages\n"
#~ "            and organize them using labels, just like email.\n"
#~ "\n"
#~ "          "
#~ msgstr ""
#~ "\n"
#~ "\n"
#~ "Vous devez savoir quand votre audience tente de vous contacter. C'est pour cela que %(name)s souligne les messages inattendus, vous aidant ainsi à\n"
#~ "identifier\n"
#~ "les utilisateurs qui ont des questions ou difficultés, ce qui permet de facilement répondre à leurs soucis. Envoyer et recevez des messages SMS et organisez les grâce aux libellés, tout comme les emails."

#~ msgid "Personalize Broadcasts"
#~ msgstr "Personnalisez les diffusions"

#~ msgid ""
#~ "\n"
#~ "            %(name)s allows you to easily broadcast an SMS to a group of users, even allowing you to customize the message\n"
#~ "            just like a mail merge. You can send broadcasts immediately or at a later time even repeating them on a set schedule\n"
#~ "            if you like.\n"
#~ "\n"
#~ "          "
#~ msgstr ""
#~ "\n"
#~ "%(name)s permet de facilment diffuser un SMS à un groupe d'utilisateurs, vous permettant même de personnaliser un message\n"
#~ "comme pour un publipostage. Vous pouvez diffuser immédiatement ou en différé en programmant leur répétition\n"
#~ "si vous le désirez."

#~ msgid "Send it tomorrow or set a monthly reminder."
#~ msgstr "Envoyer le demain ou définir un rappel mensuel"

#~ msgid "Know your audience"
#~ msgstr "Connaitre votre public"

#~ msgid ""
#~ "\n"
#~ "              Keep track of every user who has interacted with %(name)s using Contacts. %(name)s automatically creates a Contact for\n"
#~ "              each user and saves their full message history.\n"
#~ "            "
#~ msgstr ""
#~ "\n"
#~ "Garder la trace de tout utilisateur qui a interagit avec %(name)s grace aux Contacts. %(name)s crée automatiquement un contact pour chaque utilisateur et sauvegarde tour leur historique de messages. "

#~ msgid ""
#~ "\n"
#~ "              You can group contacts however you like and add custom fields that are appropriate for your organization.\n"
#~ "\n"
#~ "            "
#~ msgstr ""
#~ "\n"
#~ "Vous pouvez regrouper vos contacts comme vous le souhaitez et rajouter des champs personnalisés adaptés à votre organisation. "

#~ msgid "See your messages and their responses inline."
#~ msgstr "Voir vos messages et leurs réponses en ligne."

#~ msgid "Available everywhere"
#~ msgstr "Disponible partout"

#~ msgid ""
#~ "\n"
#~ "              %(name)s already works anywhere in the world, instantly. Simply download our free Android application\n"
#~ "              to create an instant, reliable and  inexpensive connection to %(name)s. Messages will then be sent and received\n"
#~ "              using that phone's local SIM card automatically.\n"
#~ "            "
#~ msgstr ""
#~ "\n"
#~ "%(name)s opère déjà partout dans le monde, de manière instantanée. Il suffit simplement de télécharger notre application Android gratuite\n"
#~ "pour créer une connexion instantanée, fiable, et peu couteuse à \n"
#~ "%(name)s. Les messages seront automatiquement envoyés et reçus à travers cette carte SIM locale."

#~ msgid ""
#~ "\n"
#~ "              If you are in the US, Canada or the UK, you can easily connect your Twilio account to take advantage of\n"
#~ "              instant low cost messaging in your country.\n"
#~ "\n"
#~ "            "
#~ msgstr ""
#~ "\n"
#~ "Si vous êtes aux USA, Canada ou au Royaume-Uni, vous pouvez facilement vous connecter à votre compte Twilio pour profiter des\n"
#~ "faibles couts de messagerie instantanée dans votre pays."

#~ msgid ""
#~ "\n"
#~ "              Read our <a href='%(deploy_url)s'>deployment guide</a> to see how to use %(name)s in your country.\n"
#~ "\n"
#~ "            "
#~ msgstr ""
#~ "\n"
#~ "Lire notre <a href='%(deploy_url)s'> guide de déploiement</a> pour voir comment utiliser %(name)s dans votre pays."

#~ msgid ""
#~ "\n"
#~ "              %(name)s also provides an\n"
#~ "              <a href='%(api_url)s'>exhaustive API</a>\n"
#~ "              so you can integrate it with your\n"
#~ "              existing website.\n"
#~ "\n"
#~ "            "
#~ msgstr ""
#~ "\n"
#~ "%(name)s fournit également un\n"
#~ "<a href='%(api_url)s'>API compréhensif</a>\n"
#~ "pour que vous puissiez l'intégrer à votre\n"
#~ "site existant. "

#, fuzzy
#~ msgid ""
#~ "\n"
#~ "    %(brand)s - SMS Application Pricing\n"
#~ "\n"
#~ "  "
#~ msgstr "TextIt- Prix de l'application SMS"

#, fuzzy
#~ msgid ""
#~ "\n"
#~ "    No monthly fees, %(brand)s let's you pay only for the messages you use. See your bundles here.\n"
#~ "\n"
#~ "  "
#~ msgstr "Pas de frais mensuels, Textit ne vous fait payez que pour les messages que vous utilisez. Voir vos paquets ici."

#~ msgid "Get started today, no credit card required!"
#~ msgstr "Commencez dès aujourd'hui, pas de carte de crédit nécessaire!"

#, fuzzy
#~ msgid "Logged in as %(name)s"
#~ msgstr "Rejoignez %(name)s"

#~ msgid "phone"
#~ msgstr "téléphone"

#~ msgid "Add a Phone Number"
#~ msgstr "Ajouter un numéro de téléphone"

#~ msgid ""
#~ "\n"
#~ "            To get started you need to add a phone number to your account. You can choose to use an Android phone and your\n"
#~ "            own cell phone plan or we can connect you with a service provider in your country directly.\n"
#~ "\n"
#~ "          "
#~ msgstr ""
#~ "\n"
#~ "Pour commencer, il vous faut ajouter un numéro de téléphone à votre compte. Vous pouvez choisir d'utiliser un téléphone Android et votre propre plan cellulaire ou alors nous pouvons vous connecter directement à un opérateur de service dans votre pays."

#~ msgid "Search for TextIt"
#~ msgstr "Recherche Textit"

#~ msgid "Open TextIt"
#~ msgstr "Ouvrir textit"

#~ msgid "Remove Phone Number"
#~ msgstr "Supprimer le numéro de téléphone"

#~ msgid "TextIt - Channel Events"
#~ msgstr "Textit - Channel événements"

#~ msgid "TextIt - Channel Event"
#~ msgstr "Textit - Channel l'événement"

#~ msgid "Send SMS"
#~ msgstr "Envoyer un SMS"

#~ msgid "Add Phone Number"
#~ msgstr "Ajouter numéro de téléphone"

#~ msgid "Spam"
#~ msgstr "Spam"

#~ msgid "%(obj)s has been spammed. Good going."
#~ msgstr "%(obj)s a été spammé. Bon continuez."

#~ msgid "The phone number"
#~ msgstr "Le numéro de téléphone"

#~ msgid "Edit Android Phone"
#~ msgstr "Modifier Android Phone"

#~ msgid "Sorry, you need to have an organization to add numbers. "
#~ msgstr "Désolé, vous avez besoin d'avoir une organisation à ajouter des numéros."

#~ msgid "Sending '%s' to %d contact"
#~ msgstr "Envoi '%s' à %d contacts"

#~ msgid "SMS Count"
#~ msgstr "Nombre de SMS"

#~ msgid "Cannot send an incoming message."
#~ msgstr "Vous ne pouvez pas envoyer un message entrant."

#~ msgid "Trying to create outgoing SMS with no org"
#~ msgstr "Essayer de créer des SMS sortant sans org"

#~ msgid "Group Join Messages"
#~ msgstr "Messages de groupe"<|MERGE_RESOLUTION|>--- conflicted
+++ resolved
@@ -12,11 +12,7 @@
 msgstr ""
 "Project-Id-Version: TextIt\n"
 "Report-Msgid-Bugs-To: \n"
-<<<<<<< HEAD
-"POT-Creation-Date: 2019-10-18 20:30+0000\n"
-=======
-"POT-Creation-Date: 2019-10-18 18:20+0000\n"
->>>>>>> 7fc505aa
+"POT-Creation-Date: 2019-10-18 21:44+0000\n"
 "PO-Revision-Date: 2014-09-24 19:57+0000\n"
 "Last-Translator: TextIt <info@textit.in>\n"
 "Language-Team: French (http://www.transifex.com/projects/p/textit/language/fr/)\n"
@@ -3039,20 +3035,23 @@
 msgstr "Le nom de votre organisation"
 
 #, fuzzy
-#| msgid "The file name for our export"
+#| msgid "The name of your organization"
 msgid "The id for your LUIS app"
-msgstr "Le nom de fichier pour notre exportation"
-
+msgstr "Le nom de votre organisation"
+
+#, fuzzy
 msgid "The name of the version of your LUIS app to use"
-msgstr ""
-
-#, fuzzy
-#| msgid "The file name for our export"
+msgstr "Le nom de votre organisation"
+
+#, fuzzy
+#| msgid "The name of your organization"
 msgid "The primary key for your LUIS app"
-msgstr "Le nom de fichier pour notre exportation"
-
+msgstr "Le nom de votre organisation"
+
+#, fuzzy
+#| msgid "The name of your organization"
 msgid "The endpoint URL for your LUIS app"
-msgstr ""
+msgstr "Le nom de votre organisation"
 
 #, fuzzy
 #| msgid "Invalid claim code, please check and try again."
@@ -5206,8 +5205,10 @@
 msgid "Intents Synced"
 msgstr ""
 
+#, fuzzy
+#| msgid "Channel Event"
 msgid "Classifier Called"
-msgstr ""
+msgstr "Evénement du relayeur"
 
 msgid "Airtime Transferred"
 msgstr ""
@@ -11603,19 +11604,23 @@
 msgstr "Supprimer téléphone"
 
 #, fuzzy
-<<<<<<< HEAD
+#| msgid "Enter Claim Code"
+msgid "Enter a query"
+msgstr "Entrez le code Claim"
+
+#, python-brace-format
+msgid "Found ${count} for ${query}"
+msgstr ""
+
+#, fuzzy
+#~| msgid "The flow that is being started"
+#~ msgid "This flow does not use message templates."
+#~ msgstr "Le flux qui est démarrée"
+
+#, fuzzy
 #~| msgid "Your Nexmo API key and secret seem invalid. Please check them again and retry."
 #~ msgid "Your TransferTo API key and secret seem invalid. Please check them again and retry."
 #~ msgstr "Votre clé API Nexmo et secret semblent invalide. S'il vous plaît vérifier à nouveau et réessayez."
-=======
-#| msgid "Create Contact"
-msgid "Enter a query"
-msgstr "Créer un contact"
-
-#, python-brace-format
-msgid "Found ${count} for ${query}"
-msgstr ""
->>>>>>> 7fc505aa
 
 #, fuzzy
 #~| msgid "Response To"
@@ -11626,11 +11631,6 @@
 #~| msgid "Response"
 #~ msgid "No Response"
 #~ msgstr "Réponse"
-
-#, fuzzy
-#~| msgid "The flow that is being started"
-#~ msgid "This flow does not use message templates."
-#~ msgstr "Le flux qui est démarrée"
 
 #, fuzzy
 #~| msgid "The type of this message"
