--- conflicted
+++ resolved
@@ -8,11 +8,7 @@
 msgstr ""
 "Project-Id-Version: PACKAGE VERSION\n"
 "Report-Msgid-Bugs-To: \n"
-<<<<<<< HEAD
-"POT-Creation-Date: 2019-09-11 23:58+0000\n"
-=======
 "POT-Creation-Date: 2019-09-10 20:16+0000\n"
->>>>>>> 47f908d5
 "PO-Revision-Date: YEAR-MO-DA HO:MI+ZONE\n"
 "Last-Translator: FULL NAME <EMAIL@ADDRESS>\n"
 "Language-Team: LANGUAGE <LL@li.org>\n"
@@ -2355,6 +2351,9 @@
 msgid "Manage Contact Fields"
 msgstr ""
 
+msgid "featured"
+msgstr ""
+
 msgid "Update"
 msgstr ""
 
@@ -5899,9 +5898,6 @@
 msgstr ""
 
 msgid "Types"
-msgstr ""
-
-msgid "Featured"
 msgstr ""
 
 #, python-format
