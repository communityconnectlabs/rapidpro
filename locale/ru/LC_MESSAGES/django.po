# SOME DESCRIPTIVE TITLE.
# Copyright (C) YEAR THE PACKAGE'S COPYRIGHT HOLDER
# This file is distributed under the same license as the PACKAGE package.
# FIRST AUTHOR <EMAIL@ADDRESS>, YEAR.
#
# Translators:
# Mikhail Budnikov <mbudnikov@yahoo.com>, 2020
# Hudson Brendon <hudson.brendon@ilhasoft.com.br>, 2020
#
#, fuzzy
msgid ""
msgstr ""
"Project-Id-Version: PACKAGE VERSION\n"
"Report-Msgid-Bugs-To: \n"
<<<<<<< HEAD
"POT-Creation-Date: 2020-09-15 18:33+0000\n"
=======
"POT-Creation-Date: 2020-09-15 21:00+0000\n"
>>>>>>> 9e7df614
"PO-Revision-Date: 2019-05-13 20:14+0000\n"
"Last-Translator: Hudson Brendon <hudson.brendon@ilhasoft.com.br>, 2020\n"
"Language-Team: Russian (https://www.transifex.com/rapidpro/teams/226/ru/)\n"
"Language: ru\n"
"MIME-Version: 1.0\n"
"Content-Type: text/plain; charset=UTF-8\n"
"Content-Transfer-Encoding: 8bit\n"
"Plural-Forms: nplurals=4; plural=(n%10==1 && n%100!=11 ? 0 : n%10>=2 && n%10<=4 && (n%100<12 || n%100>14) ? 1 : n%10==0 || (n%10>=5 && n%10<=9) || (n%100>=11 && n%100<=14)? 2 : 3);\n"

msgid "Recent Airtime Transfers"
msgstr "Последние переводы эфирного времени"

msgid "Airtime Transfer Details"
msgstr "Детальная информация о переводе эфирного времени"

msgid "The organization this resthook belongs to"
msgstr "Организация, которой принадлежит данный resthook"

msgid "A simple label for this event"
msgstr "Простая метка для данного события"

msgid "The resthook being subscribed to"
msgstr "Данный resthook подписан на"

msgid "The URL that we will call when our ruleset is reached"
msgstr "URL, который мы будем вызывать, когда будет достигнут наш набор правил"

msgid "Administrator"
msgstr "Администратор"

msgid "Editor"
msgstr "Редактор"

msgid "Surveyor"
msgstr "Наблюдатель"

#, fuzzy
#| msgid "Webhook URL"
msgid "Webhook Log"
msgstr "URL вебхука"

msgid "Flows"
msgstr "Потоки"

msgid "Relayer Application APK"
msgstr "APK Приложения Ретранслятора "

msgid "Message Pack Application APK"
msgstr "APK Приложения Пакета сообщений "

msgid "Message"
msgstr "Сообщение"

msgid "Run"
msgstr "Пуск"

msgid "Archive"
msgstr "Архив"

msgid "File not found"
msgstr "Файл не найден"

msgid "You do not have permission to access this file"
msgstr "У Вас нет прав доступа к данному файлу"

msgid "The name of this campaign"
msgstr "Название данной кампании"

msgid "The group this campaign operates on"
msgstr "Группа, по которой работает данная кампания"

msgid "Minutes"
msgstr "Минуты"

msgid "Hours"
msgstr "Часы"

msgid "Days"
msgstr "Дни"

msgid "Weeks"
msgstr "Недели"

msgid "Select a group to base the campaign on"
msgstr "Выберите группу, на которой будет основана кампания"

msgid "Export"
msgstr "Экспорт"

msgid "Add Event"
msgstr "Добавить событие"

msgid "Edit"
msgstr "Редактировать"

msgid "Update Campaign"
msgstr "Обновить Кампанию"

msgid "Service"
msgstr "Сервис"

msgid "Campaign archived"
msgstr "Кампания архивирована"

msgid "Campaign activated"
msgstr "Кампания активирована"

msgid "Select the event type"
msgstr "Выберите тип события"

msgid "Relative date direction"
msgstr "Направление относительной даты"

msgid "Select a unit"
msgstr "Выберите единицу"

msgid "Select a flow to start"
msgstr "Выберите поток для запуска"

msgid "Select a date field to base this event on"
msgstr "Выберите поле даты, на котором будет основано это событие"

msgid "Select hour for delivery"
msgstr "Выберите час для осуществления доставки"

msgid "Stop it and start this event"
msgstr "Остановить это и запустить данное событие"

msgid "Skip this event"
msgstr "Пропустить данное событие"

msgid "Stop it and send the message"
msgstr "Остановить это и отправить сообщение"

msgid "Skip this message"
msgstr "Пропустить данное сообщение"

msgid "Message sending rules"
msgstr "Правила отправки сообщения"

#, python-format
msgid "A message is required for '%s'"
msgstr "Сообщение требуется для '%s'"

#, python-format
msgid "Translation for '%(language)s' exceeds the %(limit)d character limit."
msgstr "Перевод для '%(language)s' превышает лимит символов %(limit)d ."

msgid "Hi @contact.name! This is just a friendly reminder to apply your fertilizer."
msgstr "Здравствуйте, @contact.name! Это дружеское напоминание о необходимости внесения Вами удобрений."

msgid "Default"
msgstr "По умолчанию"

msgid "Update Event"
msgstr "Обновить событие"

#, fuzzy
#| msgid "Delete "
msgid "Delete Event"
msgstr "Удалить"

msgid "Delete"
msgstr "Удалить"

msgid "Default Encoding"
msgstr "Кодировка по умолчанию"

msgid "Smart Encoding"
msgstr "Умная кодировка"

msgid "Unicode Encoding"
msgstr "Кодировка Unicode"

msgid "URL Encoded - application/x-www-form-urlencoded"
msgstr "Кодированный URL - application/x-www-form-urlencoded"

msgid "JSON - application/json"
msgstr "JSON - application/json"

msgid "XML - text/xml; charset=utf-8"
msgstr "XML - text/xml; charset=utf-8"

msgid "Channel Type"
msgstr "Тип канала"

msgid "Name"
msgstr "Название"

msgid "Descriptive label for this channel"
msgstr "Описательная метка данного канала"

msgid "Address"
msgstr "Адрес"

msgid "Address with which this channel communicates"
msgstr "Адрес, с которым взаимодействует данный канал"

msgid "Country"
msgstr "Страна"

msgid "Country which this channel is for"
msgstr "Страна, для которой предназначен канал"

msgid "Org"
msgstr "Организация"

msgid "Organization using this channel"
msgstr "Организация, использующая данный канал"

msgid "Claim Code"
msgstr "Код запроса"

msgid "The token the user will us to claim this channel"
msgstr "Токен, который пользователь будет использовать для запроса данного канала"

msgid "Secret"
msgstr "Секрет"

msgid "The secret token this channel should use when signing requests"
msgstr "Секретный токен, который этот канал должен использовать при подписывании запросов"

msgid "Last Seen"
msgstr "Последнее посещение"

msgid "The last time this channel contacted the server"
msgstr "Последний раз, когда данный канал связывался с сервером"

msgid "Device"
msgstr "Устройство"

msgid "The type of Android device this channel is running on"
msgstr "Тип устройства Android, на котором работает этот канал"

msgid "OS"
msgstr "ОС"

msgid "What Android OS version this channel is running on"
msgstr "На какой версии ОС Android работает этот канал"

msgid "Alert Email"
msgstr "Оповещение через электронную почту"

msgid "We will send email alerts to this address if experiencing issues sending"
msgstr "Мы будем направлять оповещения по электронной почте на данный адрес, если возникнут проблемы при отправке"

msgid "Config"
msgstr "Конфигурация"

msgid "Any channel specific configuration, used for the various aggregators"
msgstr "Любая специфическая для канала конфигурация, используемая для различных агрегаторов"

msgid "The URN schemes this channel supports"
msgstr "Схемы URN, которые поддерживает этот канал"

msgid "The roles this channel can fulfill"
msgstr "Функции, которые может выполнять данный канал"

msgid "The channel this channel is working on behalf of"
msgstr "Канал, от имени которого работает этот канал"

msgid "Optional Data"
msgstr "Дополнительные данные"

msgid "Any channel specific state data"
msgstr "Любые данные о состоянии конкретного канала"

msgid "Maximum Transactions per Second"
msgstr "Максимум транзакций в секунду"

msgid "The max number of messages that will be sent per second"
msgstr "Максимальное количество сообщений, которые будут отправляться в секунду "

msgid "Android Phone"
msgstr "Телефон Android "

#, python-format
msgid "%s Channel"
msgstr "%s Канал"

msgid "Incoming Message"
msgstr "Входящее сообщение"

msgid "Outgoing Message"
msgstr "Исходящее сообщение"

msgid "Incoming Voice"
msgstr "Входящий голосовой вызов"

msgid "Outgoing Voice"
msgstr "Исходящий голосовой вызов"

msgid "Success Log Record"
msgstr "Запись в журнале об удачном завершении"

msgid "Error Log Record"
msgstr "Запись в журнале об ошибке"

msgid "The channel this is a daily summary count for"
msgstr "Канал, для которого ведется этот ежедневный сводный подсчет"

msgid "What type of message this row is counting"
msgstr "Какой тип сообщений подсчитывается в данной строке"

msgid "The day this count is for"
msgstr "День, за который был сделан этот подсчет"

msgid "The count of messages on this day and type"
msgstr "Подсчет сообщений в этот день и их тип"

msgid "Unknown Call Type"
msgstr "Неизвестный тип звонка"

msgid "Outgoing Call"
msgstr "Исходящий звонок"

msgid "Missed Outgoing Call"
msgstr "Пропущенный Исходящий звонок"

msgid "Incoming Call"
msgstr "Входящий звонок"

msgid "Missed Incoming Call"
msgstr "Пропущенный Входящий звонок"

msgid "Stop Contact"
msgstr "Остановить Контакт"

msgid "New Conversation"
msgstr "Новый Разговор"

msgid "Referral"
msgstr "Направление"

msgid "Welcome Message"
msgstr "Приветственное Сообщение"

msgid "The org this event is connected to"
msgstr "Организация, с которой связано это событие"

msgid "Channel"
msgstr "Канал"

msgid "The channel on which this event took place"
msgstr "Канал, на котором произошло данное событие"

msgid "Event Type"
msgstr "Тип События"

msgid "The type of event"
msgstr "Тип события"

msgid "Contact"
msgstr "Контакт"

msgid "The contact associated with this event"
msgstr "Контакт, связанный с данным событием "

msgid "URN"
msgstr "URN"

msgid "The contact URN associated with this event"
msgstr "URN контакта, связанного с данным событием"

msgid "Extra"
msgstr "Дополнительно"

msgid "Any extra properties on this event as JSON"
msgstr "Любые дополнительные свойства данного события в формате JSON"

msgid "Occurred On"
msgstr "Произошло "

msgid "When this event took place"
msgstr "Когда произошло это событие"

msgid "Created On"
msgstr "Создано"

msgid "When this event was created"
msgstr "Когда было создано это событие"

msgid "The channel the message was sent on"
msgstr "Канал, на который было отправлено сообщение"

msgid "The message that was sent"
msgstr "Отправленное сообщение "

msgid "The channel session for this log"
msgstr "Сессия канала для данного журнала"

msgid "A description of the status of this message send"
msgstr "Описание статуса данного отправленного сообщения"

msgid "Whether an error was encountered when sending the message"
msgstr "Произошла ли ошибка при отправке сообщения"

msgid "The URL used when sending the message"
msgstr "URL, используемый при отправке сообщения"

msgid "The HTTP method used when sending the message"
msgstr "Метод HTTP, используемый при отправке сообщения"

msgid "The body of the request used when sending the message"
msgstr "Тело запроса, используемое при отправке сообщения"

msgid "The body of the response received when sending the message"
msgstr "Тело ответа, полученное при отправке сообщения"

msgid "The response code received when sending the message"
msgstr "Код ответа, полученный при отправке сообщения"

msgid "When this log message was logged"
msgstr "Когда была внесено данное сообщение в журнал"

msgid "Time it took to process this request"
msgstr "Время, потребовавшееся на обработку этого запроса"

msgid "The channel that synced to the server"
msgstr "Канал, синхронизировавшийся с сервером"

msgid "Power Source"
msgstr "Источник питания"

msgid "The power source the device is using"
msgstr "Источник питания, используемый устройством"

msgid "Power Status"
msgstr "Статус питания"

msgid "The power status. eg: Charging, Full or Discharging"
msgstr "Статус питания, например, Заряжается, Полностью заряжен или Разряжается"

msgid "Power Level"
msgstr "Уровень заряда"

msgid "The power level of the battery"
msgstr "Уровень заряда аккумулятора"

msgid "Network Type"
msgstr "Тип Сети"

msgid "The data network type to which the channel is connected"
msgstr "Тип сети данных, к которому подключен канал"

msgid "Lifetime"
msgstr "Жизненный цикл"

msgid "Pending Messages Count"
msgstr "Количество ждущих обработки Сообщений"

msgid "The number of messages on the channel in PENDING state"
msgstr "Количество сообщений в состоянии ЖДУЩЕЕ ОБРАБОТКИ на канале "

msgid "Retry Message Count"
msgstr "Количество Сообщений на повторном выполнении"

msgid "The number of messages on the channel in RETRY state"
msgstr "Количество сообщений в состоянии ПОВТОРНОЕ ВЫПОЛНЕНИЕ на канале"

msgid "Incoming Command Count"
msgstr "Подсчет Входящих Команд"

msgid "The number of commands that the channel gave us"
msgstr "Количество команд, которые канал предоставил нам"

msgid "Outgoing Command Count"
msgstr "Подсчет Исходящих Команд"

msgid "The number of commands that we gave the channel"
msgstr "Количество команд, которые мы отдали каналу"

msgid "Power"
msgstr "Питание"

msgid "Disconnected"
msgstr "Отключено"

msgid "SMS"
msgstr "SMS"

msgid "The channel that this alert is for"
msgstr "Канал, для которого предназначено данное оповещение"

msgid "Sync Event"
msgstr "Событие синхронизации"

msgid "The sync event that caused this alert to be sent (if any)"
msgstr "Событие синхронизации, которое вызвало отправку данного Оповещения (если имеется)"

msgid "Alert Type"
msgstr "Тип Оповещения"

msgid "The type of alert the channel is sending"
msgstr "Тип оповещения, которое направляет канал"

msgid "Ended On"
msgstr "Завершено"

#, python-format
msgid "Unknown alert type: %(alert)s"
msgstr "Неизвестный тип оповещения: %(alert)s"

msgid "Retry Count"
msgstr "Количество повторных выполнений"

msgid "Error Count"
msgstr "Количество ошибок"

msgid "Next Attempt"
msgstr "Следующая попытка"

msgid ""
"\n"
"        You can purchase a short code from <a href=\"http://africastalking.com\">Africa's Talking</a>\n"
"        and connect it in a few simple steps.\n"
"        "
msgstr ""
"\n"
"        Вы можете приобрести короткий код у <a href=\"http://africastalking.com\">Africa's Talking</a>\n"
"        и подключить его, выполнив несколько простых шагов.\n"
"        "

msgid ""
"\n"
"        To finish configuring your Africa's Talking connection you'll need to set the following callback URLs\n"
"        on the Africa's Talking website under your account.\n"
"        "
msgstr ""
"\n"
"        Для завершения настройки Вашего соединения Africa's Talking Вам потребуется установить следующие адреса URL обратного вызова\n"
"        на веб-сайте Africa's Talking в Вашей учетной записи.\n"
"        "

msgid "Callback URL"
msgstr "URL обратного вызова"

msgid ""
"\n"
"                You can set the callback URL on your Africa's Talking account by visiting the SMS Dashboard page,\n"
"                then clicking on Callback URL.\n"
"                "
msgstr ""
"\n"
"                Вы можете установить URL обратного вызова в Вашей учетной записи Africa's Talking, зайдя на страницу «Информационная панель SMS»\n"
"               и затем нажав на «URL обратного вызова».\n"
"                "

msgid "Delivery URL"
msgstr "URL доставки"

msgid ""
"\n"
"                You can set the delivery URL on your Africa's Talking account by visiting the SMS Dashboard page,\n"
"                then clicking on Delivery Reports.\n"
"                "
msgstr ""
"\n"
"                Вы можете установить URL доставки в Вашей учетной записи Africa's Talking, зайдя на страницу «Информационная панель SMS»\n"
"                и затем нажав на «Отчеты о доставке»."

msgid "Your short code on Africa's Talking"
msgstr "Ваш короткий код в Africa's Talking"

msgid "Burkina Faso"
msgstr "Буркина-Фасо"

msgid "Côte d'Ivoire"
msgstr "Кот-д'Ивуар"

msgid "Ethiopia"
msgstr "Эфиопия"

msgid "Kenya"
msgstr "Кения"

msgid "Malawi"
msgstr "Малави"

msgid "Nigeria"
msgstr "Нигерия"

msgid "Rwanda"
msgstr "Руанда"

msgid "Tanzania"
msgstr "Танзания"

msgid "Uganda"
msgstr "Уганда"

msgid "South Africa"
msgstr "ЮАР"

msgid "Zambia"
msgstr "Замбия"

msgid "Whether this short code is shared with others"
msgstr "Будет ли этот короткий код совместно использоваться с другими"

msgid "Your username on Africa's Talking"
msgstr "Ваше имя пользователя в Africa's Talking"

msgid "Your api key, should be 64 characters"
msgstr "Ваш ключ api, должен содержать 64 символа"

msgid "No org for this user, cannot claim"
msgstr "Нет организации для этого пользователя, невозможно запросить"

msgid "The claim code from your Android phone"
msgstr "Код запроса с Вашего телефона Android "

msgid "The phone number of the phone"
msgstr "Номер Вашего телефона"

msgid "Invalid claim code, please check and try again."
msgstr "Неверный код запроса, пожалуйста, проверьте и попробуйте снова."

msgid "Invalid phone number, try again."
msgstr "Неверный номер телефона, попробуйте снова."

msgid "Another channel has this number. Please remove that channel first."
msgstr "У другого канала имеется этот номер. Пожалуйста, удалите сначала тот канал."

msgid "Connect Android Channel"
msgstr "Подключить канал Android "

msgid "Phone number of this device"
msgstr "Номер телефона данного устройства"

msgid ""
"\n"
"        If you have an <a href=\"https://www.arabiacell.com/\">ArabiaCell</a> number,\n"
"        you can quickly connect it using their APIs.\n"
"        "
msgstr ""
"\n"
"        Если у Вас есть номер <a href=\"https://www.arabiacell.com/\">ArabiaCell</a>,\n"
"        Вы можете быстро подключить его, используя их API.\n"
"        "

msgid ""
"\n"
"        To finish connecting your channel, you need to have ArabiaCell configure the URL below for your shortcode.\n"
"        "
msgstr ""
"\n"
"        Для завершения подключения Вашего канала, Вам необходимо, чтобы ArabiaCell провела настройку адреса URL ниже для Вашего короткого кода.\n"
"        "

msgid "Receive URL"
msgstr "URL Получения"

msgid "This URL should be called by ArabiaCell when new messages are received."
msgstr "Этот адрес URL должен вызываться ArabiaCell при получении новых сообщений."

msgid "The country this channel will be used in"
msgstr "Страна, в которой будет использоваться данный канал"

msgid "Short Code"
msgstr "Короткий код"

msgid "The short code you are connecting"
msgstr "Короткий код, который Вы подключаете"

msgid "Service ID"
msgstr "ID сервиса"

msgid "The service ID as provided by ArabiaCell"
msgstr "Идентификационный номер сервиса, предоставленный ArabiaCell"

msgid "Free"
msgstr "Бесплатно"

msgid "Billed"
msgstr "Платно"

msgid "The charging level for your account"
msgstr "Уровень взимаемой платы по Вашей учетной записи"

msgid "Username"
msgstr "Имя пользователя"

msgid "The username for your API account"
msgstr "Имя пользователя для Вашей учетной записи API"

msgid "Password"
msgstr "Пароль"

msgid "The password for your API account"
msgstr "Пароль для Вашей учетной записи API"

msgid "Easily add a two way number you have configured with <a href=\"http://blackmyna.com\">Blackmyna</a> using their APIs."
msgstr "Легко добавьте двухсторонний номер, который Вы настроили с <a href=\"http://blackmyna.com\">Blackmyna</a>, используя их API."

msgid ""
"\n"
"        To finish configuring your Blackmyna connection you'll need to notify Blackmyna of the following URLs.\n"
"        "
msgstr ""
"\n"
"        Для завершения настройки Вашего подключения Blackmyna Вам потребуется уведомить Blackmyna о следующих адресах URL.\n"
"        "

msgid "Inbound URL"
msgstr "Входящий URL"

msgid "This endpoint should be called by Blackmyna when new messages are received to your number."
msgstr "Эта конечная точка должна вызываться Blackmyna при получении новых сообщений на Ваш номер."

msgid "DLR URL"
msgstr "DLR URL"

msgid "This endpoint should be called by Blackmyna when the message status changes. (delivery reports)"
msgstr "Эта конечная точка должна вызываться Blackmyna при изменениях статуса сообщения. (Отчеты о доставке)"

msgid ""
"\n"
"        If you have an <a href=\"https://www.bongolive.co.tz/\">Bongo Live</a> number,\n"
"        you can quickly connect it using their APIs.\n"
"        "
msgstr ""
"\n"
"        Если у Вас есть номер <a href=\"https://www.bongolive.co.tz/\">Bongo Live</a>,\n"
"        Вы можете быстро подключить его, используя их API."

msgid ""
"\n"
"        To finish connecting your channel, you need to have Bongo Live configure the URLs below for your shortcode.\n"
"        "
msgstr ""
"\n"
"        Для завершения подключения Вашего канала, Вам необходимо, чтобы Bongo Live провела настройку адресов URL ниже для Вашего короткого кода."

msgid "This URL should be called by Bongo Live when new messages are received or to report DLR status."
msgstr "Этот URL должен вызываться Bongo Live при получении новых сообщений или для сообщения о статусе DLR."

msgid "Number"
msgstr "Номер"

msgid "The number you are connecting."
msgstr "Подключаемый Вами номер"

msgid "The username for your Bongo Live account"
msgstr "Имя пользователя для Вашей учетной записи Bongo Live"

msgid "The password for your Bongo Live account"
msgstr "Пароль для Вашей учетной записи Bongo Live"

msgid "API Key"
msgstr "Ключ API"

msgid "The API key as found on your settings page"
msgstr "Ключ API, указанный на Вашей странице настроек"

msgid "API Secret"
msgstr "Секретный ключ API"

msgid "The API secret as found on your settings page"
msgstr "Секретный ключ API, указанный на Вашей странице настроек"

msgid "You can connect your BurstSMS number by entering the settings below."
msgstr "Вы можете подключить свой номер BurstSMS, введя настройки ниже"

msgid ""
"\n"
"        If you have a <a href=\"https://www.burstsms.com.au/\">BurstSMS</a> number,\n"
"        you can quickly connect it using their APIs.\n"
"        "
msgstr ""
"\n"
"        Если у Вас есть номер <a href=\"https://www.burstsms.com.au/\">BurstSMS</a>,\n"
"        Вы можете быстро подключить его, используя их API."

msgid ""
"\n"
"        To finish connecting your channel, you need to set your callback URLs below for your number.\n"
"        "
msgstr ""
"\n"
"        Для завершения подключения Вашего канала, Вам необходимо установить Ваши адреса URL обратного вызова ниже для Вашего номера."

msgid "This URL should be called by BurstSMS when new messages are received.You must set this for your number under the 'Inbound Settings' options.Select 'Yes' to the 'Forward to URL' option and enter this URL."
msgstr "Этот URL должен вызываться BurstSMS, когда получаются новые сообщения. Вы должны настроить его для своего номера в настройках «Настройки для входящих». Выберите «Да» для варианта «Перенаправить на URL» и введите этот адрес URL."

msgid "DLR callback URL"
msgstr "URL обратного вызова DLR "

msgid "This URL should be called by BurstSMS when the status of an outgoing message is updated.You can set it on your settings page."
msgstr "Этот URL должен вызываться BurstSMS, когда обновляется статус исходящего сообщения. Вы можете настроить его на Вашей странице настроек."

msgid "Reply callback URL"
msgstr "URL для ответа на обратный вызов"

msgid "This URL should be called by BurstSMS when messages are replied to.You can set it on your settings page."
msgstr "Этот URL должен вызываться BurstSMS, когда происходит ответ на сообщения. Вы можете настроить его на Вашей странице настроек."

msgid ""
"If you are based in the Phillipines, you can integrate with Chikka to send\n"
"                       and receive messages on your shortcode."
msgstr ""
"Если Вы находитесь на Филиппинах, Вы можете интегрироваться с Chikka для отправки\n"
"                        и получения сообщений по Вашему короткому коду."

msgid ""
"\n"
"        To finish configuring your Chikka connection you need to set the following URLs in your Chikka account API settings.\n"
"        "
msgstr ""
"\n"
"        Для завершения настройки Вашего подключения Chikka Вам необходимо установить следующие адреса URL в настройках API Вашей учетной записи Chikka.\n"
"        "

msgid "Notification Receiver URL"
msgstr "URL получателя уведомлений"

msgid "Message Receiver URL"
msgstr "URL получателя сообщений"

msgid "The country this phone number is used in"
msgstr "Страна, в которой используется данный номер телефона"

msgid "The short code you are connecting."
msgstr "Короткий код, который Вы подключаете."

msgid "Client Id"
msgstr "ID Клиента"

msgid "The Client Id found on your Chikka API credentials page"
msgstr "Идентификационный номер Клиента на Вашей странице учетных данных API Chikka "

msgid "Secret Key"
msgstr "Секретный ключ"

msgid "The Secret Key found on your Chikka API credentials page"
msgstr "Секретный ключ на Вашей странице учетных данных API Chikka"

msgid ""
"Connect your <a href=\"http://clickatell.com/\">Clickatell</a> number, we'll walk you\n"
"                           through the steps necessary to get your Clickatell connection working in a few minutes."
msgstr ""
"Подключите Ваш номер <a href=\"http://clickatell.com/\">Clickatell</a>, мы покажем Вам\n"
"                           шаги, необходимые для того, чтобы Ваше соединение Clickatell заработало за считанные минуты."

msgid ""
"\n"
"        To finish configuring your Clickatell connection you'll need to set the following callback URLs on the\n"
"        Clickatell website for your integration.\n"
"        "
msgstr ""
"\n"
"        Для завершения настройки Вашего соединения Clickatell Вам потребуется установить следующие адреса URL обратного вызова\n"
"        на веб-сайте Clickatell для Вашей интеграции."

msgid "Reply Callback"
msgstr "Ответ на обратный вызов"

msgid ""
"\n"
"                You can set the callback URL on your Clickatell account by managing your integration, then setting your reply\n"
"                callback under \"Two Way Settings\" to HTTP POST and your target address to the URL below. (leave username and password blank)\n"
"                "
msgstr ""
"\n"
"                Вы можете настроить URL обратного вызова в Вашей учетной записи Clickatell, управляя Вашей интеграцией, а затем настроив Ваш ответ\n"
"                для обратных вызовов в разделе \"Настройки двусторонней связи\" на HTTP POST и Ваш целевой адрес на URL ниже. (оставьте имя пользователя и пароль пустыми)\n"
"                "

msgid "Delivery Notifications"
msgstr "Уведомления о доставке"

msgid ""
"\n"
"                You can set the delivery notification URL on your Clickatell account by managing your integration, then setting your\n"
"                delivery notification URL under \"Settings\" to HTTP POST and your target address to the URL below. (leave username and password blank)\n"
"                "
msgstr ""
"\n"
"                Вы можете настроить URL уведомления о доставке в Вашей учетной записи Clickatell, управляя Вашей интеграцией, а затем настроив Ваш ответ\n"
"                для уведомления о доставке в разделе \"Настройки\" на HTTP POST и Ваш целевой адрес на URL ниже. (оставьте имя пользователя и пароль пустыми)"

msgid "The phone number with country code or short code you are connecting. ex: +250788123124 or 15543"
msgstr "Номер телефона с кодом страны или короткий код, которые Вы подключаете, например +250788123124 или 15543"

msgid "The API key for your integration as provided by Clickatell"
msgstr "Ключ API для Вашей интеграции, предоставленный Clickatell"

msgid "Invalid phone number, please include the country code. ex: +250788123123"
msgstr "Неверный номер телефона, пожалуйста, укажите код страны, например +250788123123"

#, fuzzy, python-format
#| msgid "If you are based in Jamaica, you can purchase a short code from <a href=\"http://www.messangi.com/\">Messangi</a> and connect it in a few simple steps."
msgid "If you are based in Malawi or Ghana you can purchase a number from %(link)s and connect it in a few simple steps."
msgstr "Если Вы находитесь на Ямайке, Вы можете приобрести короткий код у <a href=\"http://www.messangi.com/\">Messangi</a> и подключить его, выполнив несколько простых шагов."

#, fuzzy
#| msgid ""
#| "\n"
#| "        To finish configuring your DMark channel you need to set DMark to send MO messages to the URL below.\n"
#| "        "
msgid "To finish configuring your channel you need to configure Click Mobile to send new messages to the URL below."
msgstr ""
"\n"
"        Для завершения настройки Вашего канала DMark Вам потребуется настроить DMark на отправку сообщений МО на адрес URL ниже.\n"
"        "

#, fuzzy
#| msgid "The phone number or short code you are connecting with country code. ex: +250788123124"
msgid "The Click Mobile phone number or short code you are connecting with country code. ex: +250788123124"
msgstr "Номер телефона или короткий код, который Вы подключаете, с кодом страны, например +250788123124"

msgid "Ghana"
msgstr ""

#, fuzzy
#| msgid "users"
msgid "User ID"
msgstr "пользователи"

#, fuzzy
#| msgid "Your username on DMark Mobile"
msgid "Your user_id on Click Mobile"
msgstr "Ваше имя пользователя у DMark Mobile"

#, fuzzy
#| msgid "Your password on DMark Mobile"
msgid "Your password on Click Mobile"
msgstr "Ваш пароль у DMark Mobile"

msgid "App ID"
msgstr "ID Приложения"

#, fuzzy
#| msgid "Your password on DMark Mobile"
msgid "Your app_id on Click Mobile"
msgstr "Ваш пароль у DMark Mobile"

msgid "Org ID"
msgstr ""

#, fuzzy
#| msgid "Your password on DMark Mobile"
msgid "Your org_id on Click Mobile"
msgstr "Ваш пароль у DMark Mobile"

msgid "API Username"
msgstr "Имя пользователя API"

msgid "Your API Username"
msgstr "Ваше имя пользователя API"

msgid "API Password"
msgstr "Пароль API"

msgid "Your API Password"
msgstr "Ваш пароль API"

msgid "You can connect your ClickSend number by entering the settings below."
msgstr "Вы можете подключить Ваш номер ClickSend, введя настройки ниже"

msgid ""
"\n"
"        If you have a <a href=\"https://www.clicksend.com/\">ClickSend</a> number,\n"
"        you can quickly connect it using their APIs.\n"
"        "
msgstr ""
"\n"
"        Если у Вас есть номер <a href=\"https://www.clicksend.com/\">ClickSend</a>,\n"
"        Вы можете быстро подключить его, используя их API."

msgid ""
"\n"
"        To finish connecting your channel, you need to set your inbound SMS URL below for your number.\n"
"        "
msgstr ""
"\n"
"        Для завершения подключения Вашего канала, Вам необходимо установить свой адрес URL входящих SMS ниже для Вашего номера."

msgid "This URL should be called by ClickSend when new messages are received.On your ClickSend dashboard, you can set this URL by going to SMS, then Settings, then the Inbound SMS Settings menu.Add a new rule, select action URL, and use the URL above, then click save."
msgstr "Этот URL должен вызываться ClickSend, когда получены новые сообщения. На Вашей «Информационной панели ClickSend» Вы можете установить этот адрес URL, перейдя в «SMS», затем «Настройки», затем в меню «Настройки Входящих SMS». Добавьте новое правило, выберите адрес URL действия и используйте адрес URL выше, затем нажмите «Сохранить»"

msgid "Easily add a two way number you have configured with <a href=\"http://dartmedia.biz/\">Dart Media</a> in Indonesia."
msgstr "Легко добавьте двухсторонний номер, который вы настроили с <a href=\"http://dartmedia.biz/\">Dart Media</a> в Индонезии."

msgid ""
"\n"
"        To finish configuring your Dart Media connection you'll need to provide them with the following details.\n"
"        "
msgstr ""
"\n"
"        Для завершения настройки Вашего подключения Dart Media Вам потребуется предоставить им следующую детальную информацию."

msgid "Received URL"
msgstr "URL Полученных"

msgid ""
"\n"
"                This endpoint should be called by Dart Media when new messages are received to your number.\n"
"                You can set the receive URL on your Dart Media account by contacting your sales agent.\n"
"                "
msgstr ""
"\n"
"               Эта конечная точка должна вызываться Dart Media при получении новых сообщений на Ваш номер.\n"
"                Вы можете настроить адрес URL полученных в своей учетной записи Dart Media, связавшись с Вашим торговым агентом.\n"
"                "

msgid "Delivered URL"
msgstr "URL Доставленных"

msgid ""
"\n"
"                This endpoint should be called by Dart Media when a message has been to the final recipient. (delivery reports)\n"
"                You can set the delivery callback URL on your Dart Media account by contacting your sales agent.\n"
"                "
msgstr ""
"\n"
"                Эта конечная точка должна вызываться Dart Media при доставке сообщения конечному получателю. (Отчеты о доставке)\n"
"                Вы можете настроить адрес URL обратного вызова по доставке в своей учетной записи Dart Media, связавшись с Вашим торговым агентом."

msgid ""
"If you are based in Uganda or DRC you can purchase a short\n"
"    code from <a href=\"http://dmarkmobile.com/\">DMark Mobile</a> and connect it\n"
"    in a few simple steps."
msgstr ""
"Если Вы находитесь в Уганде или ДР Конго, Вы можете приобрести короткий\n"
"    код у <a href=\"http://dmarkmobile.com/\">DMark Mobile</a> и подключить его,\n"
"    выполнив несколько простых шагов."

msgid ""
"\n"
"        To finish configuring your DMark channel you need to set DMark to send MO messages to the URL below.\n"
"        "
msgstr ""
"\n"
"        Для завершения настройки Вашего канала DMark Вам потребуется настроить DMark на отправку сообщений МО на адрес URL ниже.\n"
"        "

msgid "Your short code on DMark Mobile"
msgstr "Ваш короткий код у DMark Mobile"

msgid "DRC"
msgstr "ДРК"

msgid "Your username on DMark Mobile"
msgstr "Ваше имя пользователя у DMark Mobile"

msgid "Your password on DMark Mobile"
msgstr "Ваш пароль у DMark Mobile"

msgid "Use our pluggable API to connect an external service you already have."
msgstr "Используйте наш подключаемый API для подключения внешнего сервиса, который у Вас уже имеется."

msgid "URN Type"
msgstr "Тип URN"

msgid "The type of URNs handled by this channel"
msgstr "Тип URN, которые обрабатываются данным каналом"

msgid "The phone number or that this channel will send from"
msgstr "Номер телефона или того, с чего будет происходить отправка этим каналом"

msgid "Handle"
msgstr "Дескриптор"

msgid "The Twitter handle that this channel will send from"
msgstr "Дескриптор Twitter, с которого будет происходить отправка этим каналом"

msgid "The external address that this channel will send from"
msgstr "Внешний адрес, с которого будет происходить отправка этим каналом"

msgid "What HTTP method to use when calling the URL"
msgstr "Какой метод HTTP использовать при вызове URL"

msgid "Encoding"
msgstr "Кодировка"

msgid "What encoding to use for outgoing messages"
msgstr "Какую кодировку использовать для исходящих сообщений"

msgid "The content type used when sending the request"
msgstr "Тип контента, используемый при отправке запроса"

msgid "The maximum length of any single message on this channel. (longer messages will be split)"
msgstr "Максимальная длина любого отдельного сообщения на данном канале (более длинные сообщения будут разделены)"

msgid "Authorization Header Value"
msgstr "Значение заголовка авторизации"

msgid "The Authorization header value added when calling the URL (if any)"
msgstr "Добавляемое Значение заголовка авторизации при вызове адреса URL (если имеется)"

msgid "Send URL"
msgstr "URL Отправки"

msgid "The URL we will call when sending messages, with variable substitutions"
msgstr "URL, который мы будем вызывать при отправке сообщений, с подстановкой переменных"

msgid "Request Body"
msgstr "Тело Запроса"

msgid "The request body if any, with variable substitutions (only used for PUT or POST)"
msgstr "Тело запроса, при наличии, с подстановкой переменных (используется только для PUT или POST)"

msgid "MT Response check"
msgstr "Проверка Ответа MT"

msgid "The content that must be in the response to consider the request successful"
msgstr "Контент, который должен присутствовать в ответе для того, чтобы запрос считался успешным"

msgid "The URL we will POST to when sending messages, with variable substitutions"
msgstr "URL, который мы будем выполнять POST при отправке сообщений, с подстановкой переменных"

msgid ""
"Add a <a href=\"http://facebook.com\">Facebook</a> bot to send and receive messages on behalf\n"
"    of one of your Facebook pages for free. You will need to create a Facebook application on their\n"
"    <a href=\"http://developers.facebook.com\">developers</a> site first."
msgstr ""
"Добавьте бота <a href=\"http://facebook.com\">Facebook</a> для бесплатной отправки и получения сообщений от имени \n"
"    одной из Ваших страниц на Facebook. Вам сначала потребуется создать приложение Facebook на их \n"
"    сайте для <a href=\"http://developers.facebook.com\">разработчиков</a> ."

#, python-format
msgid "Unable to update call to action: %s"
msgstr "Невозможно обновить вызов действия: %s"

msgid "The Page Access Token for your Application"
msgstr "Токен Доступа к странице для Вашего Приложения"

msgid "The name of the Facebook page"
msgstr "Имя на странице Facebook "

msgid "Reconnect Facebook Page"
msgstr ""

#, fuzzy
#| msgid ""
#| "Add a <a href=\"http://facebook.com\">Facebook</a> bot to send and receive messages on behalf\n"
#| "    of one of your Facebook pages for free. You will need to create a Facebook application on their\n"
#| "    <a href=\"http://developers.facebook.com\">developers</a> site first."
msgid ""
"Add a <a href=\"http://facebook.com\">Facebook</a> bot to send and receive messages on behalf\n"
"    of one of your Facebook pages for free. You will need to connect your page by logging into your Facebook and checking the Facebook page to connect"
msgstr ""
"Добавьте бота <a href=\"http://facebook.com\">Facebook</a> для бесплатной отправки и получения сообщений от имени \n"
"    одной из Ваших страниц на Facebook. Вам сначала потребуется создать приложение Facebook на их \n"
"    сайте для <a href=\"http://developers.facebook.com\">разработчиков</a> ."

msgid "The User Access Token"
msgstr ""

#, fuzzy
#| msgid "The number of commands that we gave the channel"
msgid "The Facebook User ID of the admin that connected the channel"
msgstr "Количество команд, которые мы отдали каналу"

msgid "Sorry your Facebook channel could not be connected. Please try again"
msgstr ""

msgid ""
"Add a <a href=\"https://firebase.google.com/docs/cloud-messaging/\"> Firebase Cloud\n"
"    Messaging Channel</a> to send and receive messages. Your users will need an App to send and receive messages."
msgstr ""
"Добавьте <a href=\"https://firebase.google.com/docs/cloud-messaging/\"> Канал Firebase Cloud\n"
"    Messaging</a> для отправки и получения сообщений. Вашим пользователям потребуется Приложение для отправки и получения сообщений."

msgid ""
"\n"
"        To use your Firebase Cloud Messaging channel you'll have to POST to the following URLs with the parameters below.\n"
"        "
msgstr ""
"\n"
"        Для использования Вашего канала Firebase Cloud Messaging Вам потребуется выполнить POST по следующим адресам URL с параметрами, приведенными ниже.\n"
"        "

msgid "Contact Register"
msgstr "Реестр контактов"

msgid "To register contacts, POST to the following URL with the parameters urn, fcm_token and optionally name."
msgstr "Для записи контактов, выполните POST по следующему адресу URL, с параметрами urn, fcm_token и, на усмотрение, именем."

msgid "To handle incoming messages, POST to the following URL with the parameters from, msg and fcm_token."
msgstr "Для обработки входящих сообщений, выполните POST по следующему адресу URL, с параметрами from, msg и fcm_token."

msgid "Notification Title"
msgstr "Наименование Уведомления"

msgid "FCM Key"
msgstr "Ключ FCM"

msgid "The key provided on the the Firebase Console when you created your app."
msgstr "Ключ, предоставляемый в Консоли Firebase, когда Вы создаете свое приложение."

msgid "Send notification"
msgstr "Отправить уведомление "

msgid "Check if you want this channel to send notifications to contacts."
msgstr "Проверьте, хотите ли Вы, чтобы данный канал отправлял уведомления контактам."

msgid "Connect your approved <a href=\"https://www.freshworks.com/live-chat-software/\">FreshChat</a> Channel"
msgstr "Подключите Ваш утвержденный Канал <a href=\"https://www.freshworks.com/live-chat-software/\">FreshChat</a> "

msgid ""
"\n"
"        To use your FreshChat channel you'll have to configure the FreshChat server to direct messages to the url below.\n"
"        "
msgstr ""
"\n"
"        Для использования Вашего канала FreshChat Вам потребуется настроить сервер FreshChat для направления сообщений по адресу url ниже.\n"
"        "

msgid "POST FreshChat trigger to this address."
msgstr "Выполните POST активатора FreshChat на данный адрес."

msgid "FreshChat Environment Title"
msgstr "Название среды FreshChat "

msgid "The name of your environment"
msgstr "Название Вашей среды"

msgid "FreshChat Webhook Public Key"
msgstr "Открытый ключ вебхука FreshChat "

msgid "Webhook Public Key used to verify signatures"
msgstr "Открытый ключ вебхука, используемый для проверки подписей"

msgid "FreshChat Agent ID"
msgstr "ID Агента FreshChat "

msgid "The UUID of the Agent you want RP to Use."
msgstr "UUID-идентификатор Агента, которого Вы хотите, чтобы использовал RP"

msgid "FreshChat API Auth Token"
msgstr "Аутентификационный токен API FreshChat "

msgid "The API auth token- leave out the bearer"
msgstr "Аутентификационный токен API-не указывать носитель"

msgid ""
"If you are based in the Phillipines, you can integrate {{ brand.name }} with Globe Labs to send\n"
"                       and receive messages on your shortcode."
msgstr ""
"Если Вы находитесь на Филиппинах, Вы можете интегрировать {{ brand.name }} с Globe Labs для отправки\n"
"                      и получения сообщений по Вашему короткому коду."

msgid ""
"\n"
"        To finish configuring your Globe Labs connection you'll need to set the following notify URI for SMS on your application configuration page.\n"
"        "
msgstr ""
"\n"
"        Для завершения настройки подключения Globe Labs Вам потребуется установить следующий URI уведомления для SMS на странице конфигурации Вашего приложения.\n"
"        "

msgid "Notify URI"
msgstr "URI Уведомления"

msgid "The shortcode you have been assigned by Globe Labs ex: 15543"
msgstr "Короткий код, который был Вам присвоен Globe Labs, например 15543"

msgid "Application Id"
msgstr "Id Приложения"

msgid "The id of your Globe Labs application"
msgstr "Id Вашего приложения Globe Labs"

msgid "Application Secret"
msgstr "Секрет Приложения"

msgid "The secret assigned to your Globe Labs application"
msgstr "Секрет, присвоенный Вашему приложению Globe Labs"

msgid "Passphrase"
msgstr "Кодовая фраза"

msgid "The passphrase assigned to you by Globe Labs to support sending"
msgstr "Кодовая фраза, присвоенная Вам Globe Labs для поддержки отправки"

msgid ""
"If you are based in France, you can purchase a number from High Connexion\n"
"                  <a href=\"http://www.highconnexion.com/en/\">High Connection</a> and connect it in a few simple steps."
msgstr ""
"Если Вы находитесь во Франции, Вы можете приобрести короткий код у High Connexion\n"
"                  <a href=\"http://www.highconnexion.com/en/\">High Connection</a> и подключить его, выполнив несколько простых шагов."

msgid ""
"\n"
"        To finish configuring your connection you'll need to notify HighConnection of the following URL for incoming (MO) messages\n"
"        "
msgstr ""
"\n"
"Для завершения настройки Вашего подключения Вам потребуется уведомить HighConnection о следующих адресах URL для входящих (МО) сообщений."

msgid ""
"If you are based in Somalia, you can get a number from\n"
"        <a href=\"http://www.hormuud.com/\">Hormuud</a> and connect it in a few simple steps."
msgstr ""
"Если Вы находитесь в Сомали, Вы можете приобрести номер у\n"
"        <a href=\"http://www.hormuud.com/\">Hormuud</a> и подключить его, выполнив несколько простых шагов."

msgid ""
"\n"
"        To finish configuring your connection you'll need to notify Hormuud of the following URL for incoming (MO) messages\n"
"        "
msgstr ""
"\n"
"        Для завершения настройки Вашего подключения Вам потребуется уведомить Hormuud о следующем адресе URL для входящих (МО) сообщений."

msgid "Easily add a two way number you have configured with Hub9 in Indonesia."
msgstr "Легко добавьте двухсторонний номер, который Вы настроили с Hub9 в Индонезии."

msgid ""
"\n"
"        To finish configuring your Hub9 connection you'll need to provide them with the following details.\n"
"        "
msgstr ""
"\n"
"        Для завершения настройки Вашего подключения Hub9 Вам потребуется предоставить им следующую детальную информацию."

msgid ""
"\n"
"                This endpoint should be called by Hub9 when new messages are received to your number.\n"
"                You can set the receive URL on your Hub9 account by contacting your sales agent.\n"
"                "
msgstr ""
"\n"
"                Эта конечная точка должна вызываться Hub9 при получении новых сообщений на Ваш номер.\n"
"                Вы можете настроить URL полученных в Вашей учетной записи Hub9, связавшись с Вашим торговым агентом."

msgid ""
"\n"
"                This endpoint should be called by Hub9 when a message has been to the final recipient. (delivery reports)\n"
"                You can set the delivery callback URL on your Hub9 account by contacting your sales agent.\n"
"                "
msgstr ""
"\n"
"                Эта конечная точка должна вызываться Hub9 при доставке сообщения конечному получателю. (Отчеты о доставке)\n"
"                Вы можете настроить URL обратного вызова по доставке в своей учетной записи Hub9, связавшись с Вашим торговым агентом."

msgid ""
"If you have a long number or shortcode with <a href=\"https://www.i2sms.com/\">I2SMS</a> you can connect it in a few\n"
"        easy steps."
msgstr ""
"Если у Вас есть длинный номер или короткий код от <a href=\"https://www.i2sms.com/\">I2SMS</a> Вы можете подключить его, выполнив несколько\n"
"        простых шагов."

msgid ""
"\n"
"        To finish configuring your I2SMS channel you'll need to set the message URL for the `DEFAULT` keyword as\n"
"        below.\n"
"        "
msgstr ""
"\n"
"        Для завершения настройки Вашего канала I2SMS Вам потребуется установить адрес URL сообщений на ключевое слово `ПО УМОЛЧАНИЮ` как указано\n"
"        ниже.\n"
"        "

msgid "Message URL"
msgstr "URL сообщения"

msgid ""
"\n"
"                You can set your message URL by visiting the <a href=\"https://mx.i2sms.net/\">I2SMS Dashboard</a>,\n"
"                creating a DEFAULT keyword and using this URL as your message URL. Select POST HTTP Variables\n"
"                and check the box for \"No URL Output\".\n"
"                "
msgstr ""
"\n"
"                Вы можете установить свой адрес URL сообщения, зайдя в Информационную панель <a href=\"https://mx.i2sms.net/\">I2SMS Dashboard</a>,\n"
"                создав ключевое слово ПО УМОЛЧАНИЮ и использовав этот адрес URL в качестве Вашего адреса URL сообщений. Выберите «POST Переменные HTTP»\n"
"                и поставьте галочку \"Нет вывода адреса URL\".\n"
"                "

msgid "The hash of your i2SMS channel"
msgstr "Хэш Вашего канала i2SMS"

msgid "Your i2SMS username"
msgstr "Ваше имя пользователя i2SMS"

msgid "Your i2SMS password"
msgstr "Ваш пароль i2SMS"

msgid "Easily add a two way number you have configured with <a href=\"http://infobip.com\">Infobip</a> using their APIs."
msgstr "Легко добавьте двухсторонний номер, который Вы настроили с <a href=\"http://infobip.com\">Infobip</a>, используя их API."

msgid ""
"\n"
"        To finish configuring your Infobip connection you'll need to set the following callback URLs on the Infobip website under your account.\n"
"        "
msgstr ""
"\n"
"        Для завершения настройки Вашего соединения Infobip Вам потребуется установить следующие адреса URL обратного вызова\n"
"        на веб-сайте Infobip в Вашей учетной записи.\n"
"        "

msgid ""
"\n"
"                This endpoint should be called with a POST by Infobip when new messages are received to your number.\n"
"                You can set the receive URL on your Infobip account by contacting your sales agent.\n"
"                "
msgstr ""
"\n"
"                Эта конечная точка должна вызываться Infobip при помощи POST при получении новых сообщений на Ваш номер.\n"
"                Вы можете настроить адрес URL получения в своей учетной записи Infobip, связавшись с Вашим торговым агентом.\n"
"                "

msgid ""
"\n"
"                This endpoint should be called with a POST by Infobip when a message has been to the final recipient. (delivery reports)\n"
"                You can set the delivery callback URL on your Infobip account by contacting your sales agent.\n"
"                "
msgstr ""
"\n"
"                Эта конечная точка должна вызываться Infobip при помощи POST при доставке сообщения конечному получателю. (Отчеты о доставке)\n"
"                Вы можете настроить URL обратного вызова по доставке в своей учетной записи Infobip, связавшись с Вашим торговым агентом."

msgid ""
"Connect your <a href=\"http://www.jasminsms.com/\">Jasmin</a> instance that you have\n"
"                       already connected to an SMSC."
msgstr ""
"Подключите Ваш экземпляр класса <a href=\"http://www.jasminsms.com/\">Jasmin</a>, который Вы уже \n"
"                       подключили к SMS-центру."

msgid ""
"\n"
"        As a last step you'll need to configure Jasmin to call the following URL for MO (incoming) messages.\n"
"        "
msgstr ""
"\n"
"        В качестве последнего шага Вам потребуется настроить Jasmin для вызова следующего адреса URL для МО (входящих) сообщений.\n"
"        "

msgid "Push Message URL"
msgstr "URL push-сообщения"

msgid "    This endpoint will be called by Jasmin when new messages are received to your number, it must be configured to be called as a POST"
msgstr "    Эта конечная точка будет вызываться Jasmin, когда новые сообщения будут получены на Ваш номер. Его необходимо настроить для вызова как POST"

msgid "The short code or phone number you are connecting."
msgstr "Короткий код или номер телефона, который Вы подключаете."

msgid "URL"
msgstr "URL"

msgid "The URL for the Jasmin server send path. ex: https://jasmin.gateway.io/send"
msgstr "Адрес URL для пути отправки сервера Jasmin, например https://jasmin.gateway.io/send"

msgid "The username to be used to authenticate to Jasmin"
msgstr "Имя пользователя, которое будет использоваться для аутентификации в Jasmin"

msgid "The password to be used to authenticate to Jasmin"
msgstr "Пароль, который будет использоваться для аутентификации в Jasmin"

msgid ""
"Add a <a href=\"https://jiochat.me\">JioChat</a> bot to send and receive messages to JioChat users\n"
"                for free. Your users will need an Android, Windows or iOS device and a JioChat account to send\n"
"                and receive messages."
msgstr ""
"Добавьте бот <a href=\"https://jiochat.me\">JioChat</a> для бесплатной отправки и получения сообщений пользователям JioChat. \n"
"                Вашим пользователям потребуется устройство Android, Windows или iOS и учетная запись JioChat для отправки\n"
"                и получения сообщений."

msgid ""
"\n"
"        To finish configuring your JioChat connection, you'll need to enter the following webhook URL and token on JioChat Developer Center configuration\n"
"        "
msgstr ""
"\n"
"        Для завершения настройки Вашего подключения JioChat, Вам потребуется ввести следующий адрес URL вебхука и токен в Центре конфигурации для разработчиков JioChat \n"
"        "

msgid "Webhook URL"
msgstr "URL вебхука"

msgid "Token"
msgstr "Токен"

msgid "The JioChat App ID"
msgstr "ID приложения JioChat "

msgid "The JioChat App secret"
msgstr "Секрет приложения JioChat"

msgid "Connect your <a href=\"https://junebug.praekelt.org/\">Junebug</a> instance that you have already set up and configured."
msgstr "Подключите Ваш экземпляр класса <a href=\"https://junebug.praekelt.org/\">Junebug</a>, который Вы уже создали и настроили."

msgid ""
"\n"
"        As a last step you'll need to configure Junebug to call the following URL for MO (incoming) messages.\n"
"        "
msgstr ""
"\n"
"        В качестве последнего шага Вам потребуется настроить Junebug для вызова следующего адреса URL для МО (входящих) сообщений."

msgid "This endpoint will be called by Junebug when new messages are received to your number, it must be configured to be called as a POST"
msgstr "Эта конечная точка будет вызываться Junebug, когда новые сообщения будут получены на Ваш номер, его необходимо настроить для вызова в качестве POST"

msgid "The URL for the Junebug channel. ex: https://junebug.praekelt.org/jb/channels/3853bb51-d38a-4bca-b332-8a57c00f2a48/messages.json"
msgstr "Адрес URL для канала Junebug, например https://junebug.praekelt.org/jb/channels/3853bb51-d38a-4bca-b332-8a57c00f2a48/messages.json"

msgid "The username to be used to authenticate to Junebug"
msgstr "Имя пользователя, которое будет использоваться для аутентификации в Junebug"

msgid "The password to be used to authenticate to Junebug"
msgstr "Пароль, который будет использоваться для аутентификации в Junebug"

msgid "The token Junebug should use to authenticate"
msgstr "Токен, который Junebug должен использовать для аутентификации"

msgid ""
"Connect your <a href=\"http://www.kannel.org/\">Kannel</a> instance, we'll walk you through\n"
"                       the steps necessary to get your SMSC connection working in a few minutes."
msgstr ""
"<a href=\"http://www.kannel.org/\">Подключите Ваш экземпляр класса Kannel</a>, мы покажем Вам\n"
"                           шаги, необходимые для того, чтобы Ваше соединение SMS-центра заработало за считанные минуты."

msgid "The phone number or short code you are connecting"
msgstr "Номер телефона или короткий код, который Вы подключаете"

msgid "The publicly accessible URL for your Kannel instance for sending. ex: https://kannel.macklemore.co/cgi-bin/sendsms"
msgstr "Имеющийся в открытом доступе адрес URL для Вашего экземпляра класса Kannel для отправки, например https://kannel.macklemore.co/cgi-bin/sendsms "

msgid "The username to use to authenticate to Kannel, if left blank we will generate one for you"
msgstr "Имя пользователя, которое будет использоваться для аутентификации в Kannel. Если оставите его пустым, мы сгенерируем его для Вас"

msgid "The password to use to authenticate to Kannel, if left blank we will generate one for you"
msgstr "Пароль, который будет использоваться для аутентификации в Kannel. Если оставите его пустым, мы сгенерируем его для Вас"

msgid "Verify SSL"
msgstr "Проверить SSL"

msgid "Whether to verify the SSL connection (recommended)"
msgstr "Необходимость проверки соединения SSL (рекомендуется)"

msgid "Use National Numbers"
msgstr "Использовать национальные номера"

msgid "Use only the national number (no country code) when sending (not recommended)"
msgstr "Использовать только национальный номер (без кода страны) при отправке (не рекомендуется)"

msgid ""
"Add a <a href=\"https://line.me\">LINE</a> bot to send and receive messages to LINE users\n"
"                for free. Your users will need an Android, Windows or iOS device and a LINE account to send\n"
"                and receive messages."
msgstr ""
"Добавьте бот <a href=\"https://line.me\">LINE</a> для бесплатной отправки и получения сообщений пользователям LINE. \n"
"                Вашим пользователям потребуется устройство Android, Windows или iOS и учетная запись LINE для отправки\n"
"                и получения сообщений."

msgid "Channel ID"
msgstr "ID Канала"

msgid "The Channel ID of the LINE channel for the Bot"
msgstr "ID Канала для канала LINE для Бота"

msgid "The Name of the Bot"
msgstr "Название Бота"

msgid "Access Token"
msgstr "Токен доступа"

msgid "The Access Token of the LINE Bot"
msgstr "Токен доступа Бота LINE"

msgid "The Secret of the LINE Bot"
msgstr "Секрет Бота LINE"

msgid "A channel with this configuration already exists."
msgstr "Канал с такой конфигурацией уже существует."

msgid "Easily add a two way number you have configured with <a href=\"http://m3techservice.com\">M3 Tech</a> using their APIs."
msgstr "Легко добавьте двухсторонний номер, который Вы настроили с <a href=\"http://m3techservice.com\">M3 Tech</a>, используя их API."

msgid ""
"\n"
"        To finish configuring your connection you'll need to notify M3Tech of the following callback URLs:\n"
"        "
msgstr ""
"\n"
"       Для завершения настройки Вашего подключения Вам потребуется уведомить M3Tech о следующих адресах URL обратного вызова."

msgid "Sent URL"
msgstr "URL Отправлено"

msgid "Failed URL"
msgstr "URL Не выполнено"

msgid "Easily add a two way number you have configured with <a href=\"http://macrokiosk.com/\">Macrokiosk</a> using their APIs."
msgstr "Легко добавьте двухсторонний номер, который Вы настроили с <a href=\"http://macrokiosk.com/\">Macrokiosk</a>, используя их API."

msgid ""
"\n"
"        To finish configuring your MACROKIOSK connection you'll need to notify MACROKIOSK of the following URLs.\n"
"        "
msgstr ""
"\n"
"        Для завершения настройки Вашего подключения MACROKIOSK Вам потребуется уведомить MACROKIOSK о следующих адресах URL."

msgid "This endpoint should be called by MACROKIOSK when new messages are received to your number."
msgstr "Эта конечная точка должна вызываться MACROKIOSK при получении новых сообщений на Ваш номер."

msgid "This endpoint should be called by MACROKIOSK when the message status changes. (delivery reports)"
msgstr "Эта конечная точка должна вызываться MACROKIOSK при изменениях статуса сообщения. (Отчеты о доставке)"

msgid "The phone number or short code you are connecting with country code. ex: +250788123124"
msgstr "Номер телефона или короткий код, который Вы подключаете, с кодом страны, например +250788123124"

msgid "Sender ID"
msgstr "ID Отправителя"

msgid "The sender ID provided by Macrokiosk to use their API"
msgstr "ID отправителя, предоставленное Macrokiosk для использования их API"

msgid "The username provided by Macrokiosk to use their API"
msgstr "Имя пользователя, предоставленное Macrokiosk для использования их API"

msgid "The password provided by Macrokiosk to use their API"
msgstr "Пароль, предоставленный Macrokiosk для использования их API"

msgid "The Service ID provided by Macrokiosk to use their API"
msgstr "ID Сервиса, предоставленный Macrokiosk для использования их API"

msgid "Easily add a two way number you have configured with <a href=\"https://www.mblox.com/\">Mblox</a> using their APIs."
msgstr "Легко добавьте двухсторонний номер, который Вы настроили с <a href=\"https://www.mblox.com/\">Mblox</a>, используя их API."

msgid ""
"\n"
"        As a last step you'll need to set the following callback URL on your Mblox account:\n"
"        "
msgstr ""
"\n"
"        В качестве последнего шага Вам потребуется установить следующий адрес URL обратного вызова в Вашей учетной записи Mblox:\n"
"        "

msgid "This endpoint will be called by Mblox when new messages are received to your number and for delivery reports."
msgstr "Эта конечная точка будет вызываться Mblox при получении новых сообщений на Ваш номер, а также для отчетов о доставке."

msgid "If you are based in Jamaica, you can purchase a short code from <a href=\"http://www.messangi.com/\">Messangi</a> and connect it in a few simple steps."
msgstr "Если Вы находитесь на Ямайке, Вы можете приобрести короткий код у <a href=\"http://www.messangi.com/\">Messangi</a> и подключить его, выполнив несколько простых шагов."

msgid ""
"\n"
"        To finish configuring your Messangi connection you'll need to set the following callback URLs on your Messangi account.\n"
"        "
msgstr ""
"\n"
"        Для завершения настройки Вашего соединения Messangi Вам потребуется установить следующие адреса URL обратного вызова в Вашей учетной записи Messangi."

msgid "To receive incoming messages, you need to set the receive URL for your Messangi account."
msgstr "Для получения входящих сообщений Вам потребуется установить адрес URL получения в Вашей учетной записи Messangi."

msgid "The Messangi short code"
msgstr "Короткий код Messangi "

msgid "Carrier Id"
msgstr "Id Оператора"

msgid "The carrier id for the Shortcode"
msgstr "Id Оператора для Короткого кода"

msgid "Public Key"
msgstr "Открытый ключ"

msgid "The public key provided by Messangi"
msgstr "Открытый ключ, предоставленный Messangi"

msgid "Private Key"
msgstr "Частный ключ"

msgid "The private key provided by Messangi"
msgstr "Частный ключ, предоставленный Messangi"

msgid "Instance Id"
msgstr "Id экземпляра класса"

msgid "The instance id provided by Messangi"
msgstr "Id экземпляра класса, предоставленный Messangi"

msgid ""
"\n"
"        If you have an <a href=\"https://www.mtarget.fr/\">Mtarget</a> account,\n"
"        you can quickly connect it using their APIs.\n"
"        "
msgstr ""
"\n"
"        Если у Вас есть учетная запись <a href=\"https://www.mtarget.fr/\">Mtarget</a>,\n"
"        Вы можете быстро подключить ее, используя их API."

msgid ""
"\n"
"        To finish connecting your channel, you need to have Mtarget configure the URLs below for your Service ID.\n"
"        "
msgstr ""
"\n"
"        Для завершения подключения Вашего канала, Вам необходимо, чтобы Mtarget  провела настройку адресов URL ниже для Вашего ID Сервиса."

msgid "Status URL"
msgstr "URL Статуса"

msgid "The service ID as provided by Mtarget"
msgstr "Идентификационный номер сервиса, предоставленный Mtarget"

msgid "Easily add a two way number you have configured with <a href=\"https://www.nexmo.com/\">Nexmo</a> using their APIs."
msgstr "Легко добавьте двухсторонний номер, который Вы настроили с <a href=\"https://www.nexmo.com/\">Nexmo</a>, используя их API."

msgid ""
"\n"
"        Your Nexmo configuration URLs are as follows. These should have been set up automatically when claiming your number, but if not you can set them from your Nexmo dashboard.\n"
"        "
msgstr ""
"\n"
"        Ваша конфигурация Nexmo адресов URL выглядит следующим образом. Они должны были быть настроены автоматически при запросе Вашего номера, но если этого не произошло, Вы можете настроить их со своей информационной панели Nexmo.\n"
"        "

msgid "Callback URL for Inbound Messages"
msgstr "URL Обратного вызова для Входящих сообщений"

msgid "The callback URL is called by Nexmo when you receive new incoming messages."
msgstr "URL обратного вызова вызывается Nexmo, когда Вы получаете новые входящие сообщения."

msgid "Callback URL for Delivery Receipt"
msgstr "URL Обратного вызова для Получения Доставки"

msgid "The delivery URL is called by Nexmo when a message is successfully delivered to a recipient."
msgstr "URL доставки вызывается Nexmo, когда сообщение успешно доставлено получателю."

msgid "Callback URL for Incoming Call"
msgstr "URL Обратного вызова для Входящего Звонка"

msgid "The callback URL is called by Nexmo when you receive an incoming call."
msgstr "URL обратного вызова вызывается Nexmo, когда Вы получаете входящий звонок."

msgid "The phone number being added"
msgstr "Номер телефона добавляется"

msgid "That number is not currently supported."
msgstr "Указанный номер в настоящее время не поддерживается."

msgid "There was a problem claiming that number, please check the balance on your account. Note that you can only claim numbers after adding credit to your Nexmo account."
msgstr "Была проблема с запросом указанного номера, пожалуйста, проверьте остаток средств на Вашем счету. Обратите внимание, что Вы можете затребовать номера только после добавления средств на Ваш счет Nexmo."

msgid "There was a problem claiming that number, please check the balance on your account."
msgstr "Была проблема с запросом указанного номера, пожалуйста, проверьте остаток средств на Вашем счету."

msgid "If you are based in Trinidad & Tobago, you can purchase a short code from <a href=\"http://www.novotechnologyinc.com/\">Novo</a> and connect it in a few simple steps."
msgstr "Если Вы находитесь на Тринидаде и Тобаго, Вы можете приобрести короткий код у <a href=\"http://www.novotechnologyinc.com/\">Novo</a> и подключить его, выполнив несколько простых шагов."

msgid "To receive incoming messages, you need to set the receive URL for your Novo account."
msgstr "Для получения входящих сообщений Вам потребуется установить URL получения в Вашей учетной записи Novo."

msgid "The Novo short code"
msgstr "Короткий код Novo "

msgid "Merchant ID"
msgstr "ID Продавца"

msgid "The merchant id to compose your Merchant URL provided by Novo"
msgstr "ID продавца для формирования Вашего URL Продавца, предоставленный Novo"

msgid "Merchant Secret"
msgstr "Секрет Продавца"

msgid "The merchant secret provided by Novo"
msgstr "Секрет продавца, предоставленный Novo"

msgid "If you are based in Uzbekistan, you can purchase a short code from <a href=\"http://playmobile.uz/\">Play Mobile</a> and connect it in a few simple steps."
msgstr "Если Вы находитесь в Узбекистане, Вы можете приобрести короткий код у <a href=\"http://playmobile.uz/\">Play Mobile</a> и подключить его, выполнив несколько простых шагов."

msgid ""
"\n"
"        To finish configuring your Play Mobile connection you'll need to notify Play Mobile of the following URL.\n"
"        "
msgstr ""
"\n"
"        Для завершения настройки Вашего подключения Play Mobile Вам потребуется уведомить Play Mobile о следующем адресе URL."

msgid "To receive incoming messages, you need to set the receive URL for your Play Mobile account."
msgstr "Для получения входящих сообщений Вам потребуется установить URL получения в Вашей учетной записи Play Mobile."

msgid "Base URL"
msgstr "Базовый URL"

msgid "The base URL for PlayMobile"
msgstr "Базовый URL для PlayMobile"

msgid "Shortcode"
msgstr "Короткий код"

msgid "Easily add a two way number you have configured with <a href=\"https://www.plivo.com/\">Plivo</a> using their APIs."
msgstr "Легко добавьте двухсторонний номер, который Вы настроили с <a href=\"https://www.plivo.com/\">Plivo</a>, используя их API."

msgid "There was a problem updating that number, please try again."
msgstr "Возникла проблема при обновлении того номера, попробуйте снова."

msgid "Easily add a two way number you have configured with <a href=\"http://www.redrabbitsms.com/\">Red Rabbit</a> using their APIs."
msgstr "Легко добавьте двухсторонний номер, который Вы настроили с <a href=\"http://www.redrabbitsms.com/\">Red Rabbit</a>, используя их API."

msgid "Connection to RocketChat is taking too long."
msgstr ""

msgid "Unable to configure. Connection to RocketChat is taking too long."
msgstr ""

msgid "Add a <a href=\"https://rocket.chat/\">Rocket.Chat</a> bot to send and receive messages to Rocket.Chat users for free. "
msgstr ""

msgid "Setup your RocketChat first to be able to integrate."
msgstr ""

msgid "Ex.: http://my.rocket.chat/29542a4b-5a89-4f27-872b-5f8091899f7b"
msgstr ""

msgid "The URL for your RocketChat Channnel app"
msgstr ""

#, fuzzy
#| msgid "Username"
msgid "Bot username"
msgstr "Имя пользователя"

#, fuzzy
#| msgid "The name of your LUIS app"
msgid "The username of your RocketChat app"
msgstr "Название Вашего приложения LUIS"

msgid "Secret to be passed to RocketChat"
msgstr ""

#, fuzzy
#| msgid "Invalid format"
msgid "Invalid secret code."
msgstr "Недействительный формат"

msgid "Secret code change detected."
msgstr ""

#, python-format
msgid "Invalid URL %(base_url)s"
msgstr ""

msgid "There is already a channel configured for this URL."
msgstr ""

#, fuzzy
#| msgid "Configuration"
msgid "Configuration has failed"
msgstr "Конфигурация"

msgid ""
"If you are based in Somalia, you can integrate with Shaqodoon to send\n"
"                       and receive messages on your shortcode."
msgstr ""
"Если Вы находитесь в Сомали, Вы можете интегрироваться с Shaqodoon для отправки\n"
"                        и получения сообщений по Вашему короткому коду."

msgid ""
"\n"
"        To finish configuring your Shaqodoon connection you'll need to provide Shaqodoon with the following delivery\n"
"        URL for incoming messages to {{ channel.address }}.\n"
"        "
msgstr ""
"\n"
"        Для завершения настройки Вашего подключения Shaqodoon Вам потребуется предоставить Shaqodoon следующий адрес URL доставки\n"
"        для входящих сообщений по {{ channel.address }}."

msgid "The short code you are connecting with."
msgstr "Короткий код, к которому Вы подключаетесь."

msgid "The url provided to deliver messages"
msgstr "URL, предоставленный для доставки сообщений"

msgid "The username provided to use their API"
msgstr "Имя пользователя, предоставленное для использования их API"

msgid "The password provided to use their API"
msgstr "Пароль, предоставленный для использования их API"

msgid "Easily add a two way number you have with <a href=\"http://www.signalwire.com/\">SignalWire</a> using their APIs."
msgstr "Легко добавьте двухсторонний номер, который у Вас имеется от <a href=\"http://www.signalwire.com/\">SignalWire</a>, используя их API."

msgid ""
"\n"
"        Your SignalWire channel is now connected.\n"
"        "
msgstr ""
"\n"
"        Ваш канал SignalWire теперь подключен.\n"
"        "

msgid "This endpoint will be called by SignalWire when new messages are received to your number."
msgstr "Эта конечная точка будет вызываться SignalWire при получении новых сообщений на Ваш номер."

msgid "The phone number or short code you are connecting."
msgstr "Номер телефона или короткий код, который Вы подключаете."

msgid "Domain"
msgstr "Домен"

msgid "The domain for your account ex: rapid.signalwire.com"
msgstr "Домен для Вашей учетной записи, например, rapid.signalwire.com"

msgid "Project Key"
msgstr "Ключ Проекта"

msgid "The key for your project ex: 990c5c10-bf8f-4156-b014-44282e60b3a1"
msgstr "Ключ для Вашего проекта, например, 990c5c10-bf8f-4156-b014-44282e60b3a1"

msgid "The API token to use to authenticate ex: FPd199eb93e878f8a3tw9ttna313914tnauwy"
msgstr "Токен API для использования в целях аутентификации, например, FPd199eb93e878f8a3tw9ttna313914tnauwy"

msgid "Easily add a two way number you have configured with <a href=\"http://smscentral.com.np/\">SMSCentral</a> using their APIs."
msgstr "Легко добавьте двухсторонний номер, который Вы настроили с <a href=\"http://smscentral.com.np/\">SMSCentral</a>, используя их API."

msgid ""
"\n"
"        To finish configuring your SMSCentral connection you'll need to notify SMSCentral of the following URL.\n"
"        "
msgstr ""
"\n"
"        Для завершения настройки Вашего подключения SMSCentral Вам потребуется уведомить SMSCentral о следующем адресе URL."

msgid "This endpoint should be called by SMSCentral when new messages are received to your number."
msgstr "Эта конечная точка должна вызываться SMSCentral при получении новых сообщений на Ваш номер."

msgid "Easily add a two way number you have configured with <a href=\"https://bulk.startmobile.ua/\">Start Mobile</a> using their APIs."
msgstr "Легко добавьте двухсторонний номер, который Вы настроили с <a href=\"https://bulk.startmobile.ua/\">Start Mobile</a>, используя их API."

msgid ""
"\n"
"        To finish configuring your Start connection you'll need to notify Start of the following receiving URL.\n"
"        "
msgstr ""
"\n"
"        Для завершения настройки Вашего подключения Start Вам потребуется уведомить Start о следующем адресе URL получения."

msgid "This endpoint should be called by Start when new messages are received to your number."
msgstr "Эта конечная точка должна вызываться Start при получении новых сообщений на Ваш номер."

msgid ""
"Add a <a href=\"https://telegram.org\">Telegram</a> bot to send and receive messages to Telegram\n"
"    users for free. Your users will need an Android, Windows or iOS device and a Telegram account to send and receive\n"
"    messages."
msgstr ""
"Добавьте бот <a href=\"https://telegram.org\">Telegram</a> для бесплатной отправки и получения сообщений пользователям Telegram.\n"
"                Вашим пользователям потребуется устройство Android, Windows или iOS и учетная запись Telegram для отправки и получения\n"
"    сообщений."

msgid "Authentication Token"
msgstr "Токен Аутентификации"

msgid "The Authentication token for your Telegram Bot"
msgstr "Токен аутентификации для Вашего бота Telegram "

msgid "A telegram channel for this bot already exists on your account."
msgstr "Канал Telegram для этого бота существует в Вашей учетной записи."

msgid "Your authentication token is invalid, please check and try again"
msgstr "Ваш токен аутентификации недействителен, пожалуйста, проверьте и попробуйте снова"

msgid "If you are based in Somalia, you can integrate with Telesom to send and receive messages on your shortcode."
msgstr "Если Вы находитесь в Сомали, Вы можете интегрироваться с Telesom для отправки и получения сообщений по Вашему короткому коду."

msgid "To finish configuring your Telesom connection you'll need to provide Telesom with the following delivery URL for incoming messages to {{ channel.address }}."
msgstr "Для завершения настройки Вашего подключения Telesom Вам потребуется предоставить Telesom следующий адрес URL доставки для входящих сообщений по {{ channel.address }}."

msgid "The private key provided to use their API"
msgstr "Частный ключ, предоставленный для использования их API"

msgid ""
"If you have a number with <a href=\"https://thinq.com\">ThinQ</a> you can connect it in a few easy steps to\n"
"        automate your SMS numbers."
msgstr ""
"Если у Вас есть номер у <a href=\"https://thinq.com\">ThinQ</a>, Вы можете подключить его, выполнив несколько простых шагов для \n"
"        автоматизации Ваших номеров SMS."

msgid ""
"\n"
"        To finish configuring your ThinQ connection you'll need to set the following callback URLs\n"
"        on the ThinQ website on the SMS -> SMS Configuration page.\n"
"        "
msgstr ""
"\n"
"Для завершения настройки Вашего соединения ThinQ Вам потребуется установить следующие адреса URL обратного вызова на веб-сайте ThinQ на странице SMS -> Конфигурация SMS."

msgid "Inbound SMS Configuration"
msgstr "Конфигурация входящих SMS"

msgid ""
"\n"
"                Set your Inbound SMS Configuration URL to the above, making sure you select \"URL\" for Attachment Type.\n"
"                "
msgstr ""
"\n"
"                Установите Ваш адрес URL в Конфигурации входящих SMS в соответствии с вышеуказанным, а также убедитесь, что Вы выберете \"URL\" для Типа Приложения.\n"
"                "

msgid "Outbound SMS Configuration"
msgstr "Конфигурация исходящих SMS"

msgid ""
"\n"
"                Set your Delivery Confirmation URL to the above, making sure you select \"Form-Data\" as the Delivery\n"
"                Notification Format.\n"
"                "
msgstr ""
"\n"
"                Установите Ваш адрес URL для Подтверждения Доставки в соответствии с вышеуказанным, а также убедитесь, что Вы выберете \"Форма-Данные\" в качестве Формата\n"
"                Уведомления о Доставке.\n"
"                "

msgid "Your ThinQ account id"
msgstr "ID Вашей учетной записи ThinQ "

msgid "The ThinQ number you want to connect"
msgstr "Номер ThinQ, который Вы хотите подключить"

msgid "United States"
msgstr "Соединенные Штаты Америки"

msgid "The user name for you API token"
msgstr "Имя пользователя для Вашего токена API"

msgid "Your API token"
msgstr "Ваш токен API"

msgid "Invalid phone number, please include the country code. ex: +12065551212"
msgstr "Неверный номер телефона, пожалуйста, укажите код страны, например +12065551212"

msgid "Easily add a two way number you have configured with <a href=\"https://www.twilio.com/\">Twilio</a> using their APIs."
msgstr "Легко добавьте двухсторонний номер, который Вы настроили с <a href=\"https://www.twilio.com/\">Twilio</a>, используя их API."

msgid "Short code not found on your Twilio Account. Please check you own the short code and Try again"
msgstr "Короткий код не найден в Вашей учетной записи Twilio. Пожалуйста, проверьте Ваш короткий код и попробуйте снова"

msgid ""
"\n"
"        You can connect a messaging service from your Twilio account to benefit from <a href=\"https://www.twilio.com/copilot\">Twilio Copilot features</a></br>\n"
"        "
msgstr ""
"\n"
"        Вы можете подключить службу передачи сообщений из Вашей учетной записи Twilio для использования преимуществ функций <a href=\"https://www.twilio.com/copilot\">Twilio Copilot</a></br>\n"
"        "

msgid ""
"\n"
"        To finish configuring your Twilio Messaging Service connection you'll need to add the following URL in your Messaging Service Inbound Settings.\n"
"        "
msgstr ""
"\n"
"        Для завершения настройки Вашего подключения службы передачи сообщений Twilio Вам потребуется добавить следующий адрес URL в Ваших Настройках Входящих Сообщений Службы Передачи Сообщений.\n"
"        "

msgid "Request URL"
msgstr "URL Запроса"

msgid "This endpoint should be called by Twilio when new messages are received by your Messaging Service."
msgstr "Эта конечная точка должна вызываться Twilio при получении новых сообщений Вашей Службой Передачи Сообщений."

msgid "Messaging Service SID"
msgstr "SID Службы Передачи Сообщений"

msgid "The Twilio Messaging Service SID"
msgstr "SID Службы Передачи Сообщений Twilio "

msgid "If you have a Twilio for WhatsApp number, you can connect it to communicate with your WhatsApp contacts. <a href=\"https://www.twilio.com/whatsapp/\">Learn more about Twilio WhatsApp</a>"
msgstr "Если у Вас имеется Twilio для номера WhatsApp, Вы можете его подключить для общения с Вашими контактами WhatsApp. <a href=\"https://www.twilio.com/whatsapp/\">Узнайте подробнее о Twilio WhatsApp</a>"

msgid ""
"\n"
"        To finish configuring your Twilio WhatsApp connection you'll need to add the following URL in your Twilio Inbound Settings.\n"
"        Check the Twilio WhatsApp documentation for more information.\n"
"        "
msgstr ""
"\n"
"        Для завершения настройки Вашего подключения Twilio WhatsApp Вам потребуется добавить следующий адрес URL в Ваших Настройках Входящих Сообщений Twilio.\n"
"        Более подробную информацию смотрите в документации по Twilio WhatsApp.\n"
"        "

msgid "This endpoint should be called by Twilio when new messages are received by your Twilio WhatsApp number."
msgstr "Эта конечная точка должна вызываться Twilio при получении новых сообщений Вашим номером Twilio WhatsApp."

msgid "Only existing Twilio WhatsApp number are supported"
msgstr "Поддерживается только существующий номер Twilio WhatsApp."

msgid ""
"\n"
"        Connect to a service that speaks TwiML. You can use this to connect to TwiML compatible services outside of Twilio.\n"
"        "
msgstr ""
"\n"
"        Подключитесь к сервису, который использует TwiML. Вы можете использовать его для подключения совместимых с TwiML сервисов за пределами Twilio.\n"
"        "

msgid ""
"\n"
"        To finish configuring your TwiML REST API channel you'll need to add the following URL in your TwiML REST API instance.\n"
"        "
msgstr ""
"\n"
"        Для завершения настройки Вашего канала TwiML REST API Вам потребуется добавить следующий адрес URL в Ваш экземпляр класса TwiML REST API.\n"
"        "

msgid "TwiML REST API Host"
msgstr "TwiML REST API Хост"

msgid "The endpoint which will receive Twilio API requests for this channel"
msgstr "Конечная точка, которая будет получать запросы API Twilio для этого канала."

msgid "Incoming messages for this channel will be sent to this endpoint."
msgstr "Входящие сообщения для этого канала будут направляться на эту конечную точку."

msgid "Messaging"
msgstr "Передача сообщений"

msgid "Voice"
msgstr "Голосовая связь"

msgid "Both"
msgstr "Оба"

msgid "The phone number without country code or short code you are connecting."
msgstr "Номер телефона без кода страны или короткий код, который Вы подключаете."

msgid "The publicly accessible URL for your TwiML REST API instance ex: https://api.twilio.com"
msgstr "Находящийся в открытом доступе адрес URL для Вашего экземпляра класса TwiML REST API, например, https://api.twilio.com"

msgid "Role"
msgstr "Функция"

msgid "Choose the role that this channel supports"
msgstr "Выберите функцию, которую поддерживает данный канал"

msgid "The Account SID to use to authenticate to the TwiML REST API"
msgstr "SID Учетной записи для использования в целях аутентификации в TwiML REST API"

msgid "The Account Token to use to authenticate to the TwiML REST API"
msgstr "Токен Учетной записи для использования в целях аутентификации в TwiML REST API"

msgid "Max active calls at the same time"
msgstr "Максимальное одновременное количество активных звонков"

msgid ""
"Send and receive messages on Twitter using their\n"
"        <a href=\"https://developer.twitter.com/en/docs/accounts-and-users/subscribe-account-activity/overview\">\n"
"        Twitter Activity API.</a> You will have to apply for Twitter API access and create a Twitter application."
msgstr ""
"Отправляйте и получайте сообщения в Twitter, используя их\n"
"        <a href=\"https://developer.twitter.com/en/docs/accounts-and-users/subscribe-account-activity/overview\">\n"
"        Twitter Activity API.</a> Вам потребуется подать заявку на доступ к Twitter API и создать приложение Twitter."

msgid "Consumer API Key"
msgstr "Ключ API Потребителя"

msgid "Consumer API Secret Key"
msgstr "Секретный ключ API Потребителя"

msgid "Access Token Secret"
msgstr "Секрет токена доступа"

msgid "Environment Name"
msgstr "Название среды"

msgid "The provided Twitter credentials do not appear to be valid."
msgstr "Предоставленные идентификационные данные Twitter не являются действительными."

msgid "Twitter handle of this channel"
msgstr "Дескриптор Twitter данного канала"

msgid "Use a <a href=\"http://verboice.instedd.org\">Verboice</a> connection to leverage in-country SIP connections for building voice (IVR) flows."
msgstr "Используйте подключение <a href=\"http://verboice.instedd.org\">Verboice</a> для использования SIP-подключений внутри страны для формирования голосовых (ИРВ) потоков."

msgid ""
"\n"
"        To finish configuring your connection you'll need to set the following status callback URL for your Verboice project\n"
"        "
msgstr ""
"\n"
"        Для завершения настройки Вашего соединения Вам потребуется установить следующий адрес URL статуса обратного вызова для Вашего проекта Verboice."

msgid "Status Callback URL"
msgstr "URL статуса обратного вызова"

msgid "The username provided by the provider to use their API"
msgstr "Имя пользователя, предоставленное провайдером для использования их API"

msgid "The password provided by the provider to use their API"
msgstr "Пароль, предоставленный провайдером для использования их API"

msgid "Channel Name"
msgstr "Название Канала"

msgid "The Verboice channel that will be handling your calls"
msgstr "Канал Verboice, который будет обрабатывать Ваши вызовы"

msgid ""
"\n"
"        Connect a <a href=\"http://viber.com/en/\">Viber</a> public channel to send and receive messages to\n"
"        Viber users for free. Your users will need an Android, Windows or iOS device and a Viber account to send and receive\n"
"        messages.\n"
"        "
msgstr ""
"\n"
"        Подключите открытый канал <a href=\"http://viber.com/en/\">Viber</a> для бесплатной отправки и получения сообщений \n"
"        пользователям Viber. Вашим пользователям потребуется устройство Android, Windows или iOS и учетная запись Viber для отправки и получения\n"
"    сообщений."

msgid ""
"\n"
"        Your Viber channel is connected. If needed the webhook endpoints are listed below.\n"
"        "
msgstr ""
"\n"
"        Ваш канал Viber подключен. При необходимости, конечные точки вебхука перечислены ниже.\n"
"        "

msgid "The authentication token provided by Viber"
msgstr "Токен аутентификации, предоставленный Viber"

msgid "The message send to user who have not yet subscribed to the channel, changes may take up to 30 seconds to take effect"
msgstr "Отправка сообщения пользователю, который еще не подписался на канал. Вступление изменений в силу может занять до 30 секунд."

msgid ""
"Add a <a href=\"https://vk.com/\">VK</a> bot to send and receive messages on behalf of a VK community\n"
"        for free. You will need to create an access token for your community first.\n"
"        "
msgstr ""
"Добавьте бота <a href=\"https://vk.com/\">VK</a> для бесплатной отправки и получения сообщений от имени сообщества VK.  \n"
"    Вам сначала потребуется создать токен доступа для Вашего сообщества."

msgid "The Community Access Token"
msgstr "Токен доступа сообщества"

msgid "The name of the Community"
msgstr "Название Сообщества"

msgid "The Community ID"
msgstr "ID Сообщества"

msgid "The callback verification string"
msgstr "Строка подтверждения обратного вызова"

msgid ""
"\n"
"        If you have an <a href=\"https://wavy.global/en/\">Movile/Wavy</a> number,\n"
"        you can quickly connect it using their APIs.\n"
"        "
msgstr ""
"\n"
"        Если у Вас есть номер <a href=\"https://wavy.global/en/\">Movile/Wavy</a>,\n"
"        Вы можете быстро подключить его, используя их API."

msgid ""
"\n"
"        To finish connecting your channel, you need to have Movile/Wavy configure the URL below for your number.\n"
"        "
msgstr ""
"\n"
"        Для завершения подключения Вашего канала, Вам необходимо, чтобы Movile/Wavy провела настройку адреса URL ниже для Вашего номера."

msgid "This URL should be called by Movile/Wavy when new messages are received."
msgstr "Этот URL должен вызываться Movile/Wavy при получении новых сообщений."

msgid "To receive the acknowledgement of sent messages, you need to set the Sent URL for your Movile/Wavy account."
msgstr "Для получения подтверждения отправленных сообщений Вам потребуется установить адрес URL Отправленных в Вашей учетной записи Movile/Wavy."

msgid "To receive delivery of delivered messages, you need to set the Delivered URL for your Movile/Wavy account."
msgstr "Для получения подтверждения доставки по доставленным сообщениям Вам потребуется установить URL Доставленных в Вашей учетной записи Movile/Wavy."

msgid "The username for your Movile/Wavy account"
msgstr "Имя пользователя для Вашей учетной записи Movile/Wavy"

msgid "The Authentication Token for your Movile/Wavy account"
msgstr "Токен Аутентификации для Вашей учетной записи Movile/Wavy"

msgid ""
"Add a <a href=\"https://wechat.com\">WeChat</a> bot to send and receive messages to WeChat users\n"
"                for free. Your users will need an Android, Windows or iOS device and a WeChat account to send\n"
"                and receive messages."
msgstr ""
"Добавьте бот <a href=\"https://wechat.com\">WeChat</a> для бесплатной отправки и получения сообщений пользователям WeChat.\n"
"                Вашим пользователям потребуется устройство Android, Windows или iOS и учетная запись WeChat для отправки и получения\n"
"    сообщений."

msgid ""
"\n"
"        To finish configuring your WeChat connection, you'll need to enter the following webhook URL and token on WeChat Official Accounts Platform\n"
"        "
msgstr ""
"\n"
"Для завершения настройки Вашего подключения WeChat, Вам потребуется ввести следующий адрес URL вебхука и токен на Официальной платформе учетных записей WeChat "

msgid "The WeChat App ID"
msgstr "ID приложения WeChat "

msgid "The WeChat App secret"
msgstr "Секрет приложения WeChat "

msgid "Message Templates"
msgstr "Шаблоны сообщения"

msgid "If you have an enterprise WhatsApp account, you can connect it to communicate with your contacts"
msgstr "Если у Вас есть корпоративная учетная запись WhatsApp, Вы можете подключить ее для общения с Вашими контактами"

#, python-format
msgid "Unable to register callbacks: %s"
msgstr "Невозможно зарегистрировать обратные вызовы: %s"

#, python-format
msgid "Unable to configure channel: %s"
msgstr "Невозможно настроить канал: %s"

msgid "Contacts refresh begun, it may take a few minutes to complete."
msgstr "Обновление контактов началось, может потребоваться несколько минут для завершения процесса."

msgid "Sync Logs"
msgstr "Журналы синхронизации"

msgid "Your enterprise WhatsApp number"
msgstr "Ваш корпоративный номер WhatsApp "

msgid "The base URL for your WhatsApp enterprise installation"
msgstr "Базовый URL для Вашей корпоративной установки WhatsApp "

msgid "The username to access your WhatsApp enterprise account"
msgstr "Имя пользователя для доступа к Вашей корпоративной учетной записи WhatsApp "

msgid "The password to access your WhatsApp enterprise account"
msgstr "Пароль для доступа к Вашей корпоративной учетной записи WhatsApp"

msgid "Templates Domain"
msgstr "Домен шаблонов"

msgid "Which domain to retrieve the message templates from"
msgstr "С какого домена запрашивать шаблоны сообщения"

msgid "The Facebook waba-id that will be used for template syncing"
msgstr "Facebook waba-id, который будет использоваться для синхронизации шаблона"

msgid "The Facebook access token that will be used for syncing"
msgstr "Токен доступа Facebook, который будет использоваться для синхронизации"

msgid "The namespace for your WhatsApp templates"
msgstr "Область имен для Ваших шаблонов WhatsApp "

msgid "Please enter a valid phone number"
msgstr "Пожалуйста, введите действительный номер телефона"

msgid "Unable to check WhatsApp enterprise account, please check username and password"
msgstr "Невозможно проверить корпоративный счет WhatsApp, пожалуйста, проверьте имя пользователя и пароль"

msgid "Unable to access Facebook templates, please check user id and access token and make sure the whatsapp_business_management permission is enabled"
msgstr "Невозможно получить доступ к шаблонам Facebook, пожалуйста, проверьте id пользователя и токен доступа и убедитесь, что включено разрешение whatsapp_business_management."

msgid ""
"\n"
"        If you are based in Uganda, you can integrate with <a href=\"http://www.yo.co.ug/\">Yo!</a> to send\n"
"        and receive messages on your shortcode.\n"
"        "
msgstr ""
"\n"
"        Если Вы находитесь в Уганде, Вы можете интегрироваться с <a href=\"http://www.yo.co.ug/\">Yo!</a> для отправки\n"
"        и получения сообщений по Вашему короткому коду."

msgid ""
"\n"
"        To finish configuring your Yo! connection you'll need to notify Yo! of the following inbound SMS URL.\n"
"        "
msgstr ""
"\n"
"        Для завершения настройки Вашего подключения Yo! Вам потребуется уведомить Yo! о следующем адресе URL входящих SMS."

msgid "Inbound SMS URL"
msgstr "URL входящих SMS"

msgid "This URL should be called with a GET by Yo! when new incoming messages are received on your shortcode."
msgstr "Данный URL должен вызываться Yo! при помощи GET, когда получаются новые входящие сообщения по Вашему короткому коду."

msgid "Account Number"
msgstr "Номер учетной записи"

msgid "Your Yo! account YBS account number"
msgstr "Номер учетной записи YBS Вашей учетной записи Yo! "

msgid "Gateway Password"
msgstr "Пароль шлюза"

msgid "Your Yo! SMS Gateway password"
msgstr "Ваш пароль SMS-шлюза Yo! "

msgid "If you are based in Brazil, you can purchase a short code from <a href=\"http://www.zenvia.com.br/\">Zenvia</a> and connect it in a few simple steps."
msgstr "Если Вы находитесь в Бразилии, вы можете приобрести короткий код у <a href=\"http://www.zenvia.com.br/\">Zenvia</a> и подключить его, выполнив несколько простых шагов."

msgid ""
"\n"
"        To finish configuring your Zenvia connection you'll need to set the following callback URLs on your Zenvia account.\n"
"        "
msgstr ""
"\n"
"        Для завершения настройки Вашего соединения Zenvia Вам потребуется установить следующие адреса URL обратного вызова в Вашей учетной записи Zenvia."

msgid "To receive delivery and acknowledgement of sent messages, you need to set the status URL for your Zenvia account."
msgstr "Для получения подтверждения доставки и подтверждения отправленных сообщений Вам потребуется установить URL статуса в Вашей учетной записи Zenvia."

msgid "To receive incoming messages, you need to set the receive URL for your Zenvia account."
msgstr "Для получения входящих сообщений Вам потребуется установить адрес URL получения в Вашей учетной записи Zenvia."

msgid "The Zenvia short code"
msgstr "Короткий код Zenvia"

msgid "The account username provided by Zenvia"
msgstr "Имя пользователя учетной записи, предоставленное Zenvia"

msgid "The account password provided by Zenvia"
msgstr "Пароль учетной записи, предоставленный Zenvia"

msgid "United Kingdom"
msgstr "Великобритания"

msgid "Scension Island"
msgstr "Остров Асенсьон"

msgid "Kosovo"
msgstr "Косово"

msgid "POST Required"
msgstr "Требуется POST"

#, python-format
msgid "Connect %(channel_type)s"
msgstr "Подключите %(channel_type)s"

msgid "You can connect your number by entering your credentials here."
msgstr "Вы можете подключить Ваш номер, введя Ваши идентификационные данные здесь."

#, fuzzy
#| msgid "Sorry, you need to have an organization to add numbers. You can still test things out for free using an Android phone."
msgid "Sorry, you need to have a workspace to add numbers. You can still test things out for free using an Android phone."
msgstr "Извините, у Вас должна быть организация для добавления номеров. Вы по-прежнему можете проверять все бесплатно при помощи телефона Android."

msgid "Sorry, the number you chose is not supported. You can still deploy in any country using your own SIM card and an Android phone."
msgstr "Извините, выбранный Вами номер не поддерживается. Вы по-прежнему можете работать в любой стране, используя свою собственную SIM-карту и телефон Android."

#, python-format
msgid "That number is already connected (%s)"
msgstr "Указанный номер уже подключен (%s)"

#, python-format
msgid "That number is already connected to another account - %(org)s (%(user)s)"
msgstr "Указанный номер уже подключен к другой учетной записи - %(org)s (%(user)s)"

msgid "An error occurred connecting your Twilio number, try removing your Twilio account, reconnecting it and trying again."
msgstr "Произошла ошибка при подключении Вашего номера Twilio, попробуйте удалить Вашу учетную запись Twilio, заново подключить ее и попробовать снова."

msgid "Allow international sending"
msgstr "Разрешить международную отправку"

msgid "Phone number of this channel"
msgstr "Номер телефона этого канала"

#, fuzzy
#| msgid "Add Channel"
msgid "Android Channel"
msgstr "Добавить Канал"

msgid "Settings"
msgstr "Настройки"

msgid "Channel Log"
msgstr "Журнал Канала"

msgid "Call Log"
msgstr "Журнал Вызова"

#, fuzzy
#| msgid "Add Channel"
msgid "Edit Channel"
msgstr "Добавить Канал"

msgid "Disable Bulk Sending"
msgstr "Отключить Массовую Отправку"

msgid "Enable Bulk Sending"
msgstr "Подключить Массовую Отправку"

msgid "Disable Voice Calling"
msgstr "Отключить Голосовые Звонки"

#, fuzzy
#| msgid "Disable Voice Calling"
msgid "Enable Voice Calling"
msgstr "Отключить Голосовые Звонки"

#, fuzzy
#| msgid "Remove Channel"
msgid "Delete Channel"
msgstr "Удалить Канал"

msgid "Whitelist Domain"
msgstr "Домен белого списка"

msgid "Incoming Text"
msgstr "Входящий Текст"

msgid "Outgoing Text"
msgstr "Исходящий Текст"

msgid "Incoming IVR"
msgstr "Входящий ИРВ"

msgid "Outgoing IVR"
msgstr "Исходящий ИРВ"

msgid "An error occured contacting the Facebook API"
msgstr "Произошла ошибка при обращении к API Facebook"

msgid "Remove Android"
msgstr "Удалить Android"

msgid "We have disconnected your Twilio number. If you do not need this number you can delete it from the Twilio website."
msgstr "Мы отключили Ваш номер Twilio. Если Вам не нужен этот номер, Вы можете удалить его с веб-сайта Twilio."

msgid "Your channel has been removed."
msgstr "Ваш канал был удален."

#, python-format
msgid "Twilio reported an error removing your channel (Twilio error %s). Please try again later."
msgstr "Twilio сообщил об ошибке при удалении Вашего канала (ошибка Twilio %s). Повторите попытку позже."

msgid "We encountered an error removing your channel, please try again later."
msgstr "При удалении Вашего канала произошла ошибка, повторите попытку позже."

msgid "Save Changes"
msgstr "Сохранить Изменения"

msgid "or"
msgstr "или"

msgid "A connection to a Nexmo account is required"
msgstr "Требуется подключение к учетной записи Nexmo "

msgid "A connection to a Twilio account is required"
msgstr "Требуется подключение к учетной записи Twilio "

msgid "A caller cannot be added for that number"
msgstr "Вызывающий оператор не может быть добавлен для указанного номера"

msgid "A caller has already been added for that number"
msgstr "Вызывающий оператор уже был добавлен для указанного номера"

msgid "Channels"
msgstr "Каналы"

msgid "Unknown"
msgstr "Неизвестно"

msgid "The area code you want to search for a new number in"
msgstr "Код области, в которой Вы хотите найти новый номер"

msgid "Sorry, no numbers found, please enter another area code and try again."
msgstr "Извините, номера не найдены, введите другой код области и повторите попытку."

msgid "Sorry, no numbers found, please enter another pattern and try again."
msgstr "Извините, номера не найдены, введите другую комбинацию и повторите попытку."

msgid "Calls"
msgstr "Вызовы"

msgid "Messages"
msgstr "Сообщения "

msgid "Other Interactions"
msgstr "Прочие взаимодействия"

msgid "The name of your bot"
msgstr "Название Вашего бота"

msgid "Access token for your bot, leave out leading Bearer"
msgstr "Токен доступа для Вашего бота, не указывайте ведущий Носитель"

msgid "Unable to access bothub with credentials, please check and try again"
msgstr "Не удалось получить доступ к bothub, используя идентификационные данные. Пожалуйста, проверьте их и попробуйте снова"

msgid "The name of your LUIS app"
msgstr "Название Вашего приложения LUIS"

msgid "The ID for your LUIS app"
msgstr "ID Вашего приложения LUIS"

msgid "The name of the version of your LUIS app to use"
msgstr "Название версии Вашего приложения LUIS, которое будет использоваться"

msgid "The primary key for your LUIS app"
msgstr "Первичный ключ для Вашего приложения LUIS"

msgid "The endpoint URL for your LUIS app"
msgstr "URL конечной точки для Вашего приложения LUIS"

msgid "Unable to get intents for your app, please check credentials and try again"
msgstr "Не удалось получить намерения для Вашего приложения. Пожалуйста, проверьте идентификационные данные и повторите попытку."

msgid "Your app's name"
msgstr "Название Вашего приложения"

msgid "Your app's ID"
msgstr "ID Вашего приложения"

msgid "Your app's server access token"
msgstr "Токен доступа сервера Вашего приложения"

msgid "Unable to access wit.ai with credentials, please check and try again"
msgstr "Не удалось получить доступ к wit.ai, используя идентификационные данные. Пожалуйста, проверьте их и попробуйте снова"

msgid "Connect"
msgstr "Подключить"

msgid "Delete Classifier"
msgstr "Удалить Классификатор"

msgid "Your classifier has been deleted."
msgstr "Ваш классификатор был удален."

#, fuzzy
#| msgid "Login"
msgid "Log"
msgstr "Логин"

msgid "Sync"
msgstr "Синхронизировать"

msgid "Your classifier has been synched."
msgstr "Ваш классификатор был синхронизирован."

msgid "Unable to sync classifier. See the log for details."
msgstr "Невозможно синхронизировать классификатор. Смотрите детальную информацию в журнале."

msgid "Phone number"
msgstr "Номер телефона"

msgid "Facebook identifier"
msgstr "Идентификатор Facebook "

msgid "Twitter handle"
msgstr "Дескриптор Twitter "

msgid "Twitter ID"
msgstr "Twitter ID"

msgid "Viber identifier"
msgstr "Идентификатор Viber"

msgid "LINE identifier"
msgstr "Идентификатор LINE"

msgid "Telegram identifier"
msgstr "Идентификатор Telegram"

msgid "Email address"
msgstr "Адрес электронной почты:"

msgid "External identifier"
msgstr "Внешний идентификатор "

msgid "JioChat identifier"
msgstr "Идентификатор JioChat "

msgid "WeChat identifier"
msgstr "Идентификатор WeChat"

msgid "Firebase Cloud Messaging identifier"
msgstr "Идентификатор Firebase Cloud Messaging"

msgid "WhatsApp identifier"
msgstr "Идентификатор WhatsApp"

msgid "Freshchat identifier"
msgstr "Идентификатор Freshchat"

msgid "VK identifier"
msgstr "Идентификатор VK"

msgid "Label"
msgstr "Метка"

msgid "Key"
msgstr "Ключ"

msgid "Shown in Tables"
msgstr "Указано в Таблицах"

msgid "Featured field"
msgstr "Рекомендованное поле"

msgid "The name of this contact"
msgstr "Название данного контакта"

msgid "Language"
msgstr "Язык"

msgid "The preferred language for this contact"
msgstr "Предпочитаемый язык для этого контакта"

msgid "Provided URNs belong to different existing contacts"
msgstr "Предоставленные URN принадлежат различным существующим контактам"

#, python-brace-format
msgid "The provided file has unrecognized headers. Columns \"{joined_unsupported_headers}\" should be removed or prepended with the prefix \"Field:\"."
msgstr "Предоставленный файл имеет нераспознанные заголовки. Столбцы \"{joined_unsupported_headers}\" должны быть удалены или дополнены префиксом \"Поле:\"."

#, python-brace-format
msgid "The file you provided is missing a required header. At least one of \"{joined_possible_headers}\" or \"Contact UUID\" should be included."
msgstr "В предоставленном Вами файле отсутствует требуемый заголовок. Должен быть включен как минимум один из \"{joined_possible_headers}\" или \"Contact UUID\"."

msgid "The file you provided is missing a required header called \"Name\"."
msgstr "В предоставленном Вами файле отсутствует требуемый заголовок под названием \"Название\"."

msgid "Any authentication information needed by this URN"
msgstr "Любая аутентификационная информация, необходимая для этого URN"

msgid "Initializing"
msgstr "Инициализация"

msgid "Evaluating"
msgstr "Оценка"

msgid "Ready"
msgstr "Готов"

msgid "The name of this contact group"
msgstr "Название данной группы контактов"

msgid "What type of group it is, either user defined or one of our system groups"
msgstr "Какой это тип группы, определена пользователем или одна из наших системных групп"

msgid "Contacts"
msgstr "Контакты"

msgid "The organization this group is part of"
msgstr "Организация, к которой принадлежит данная группа"

msgid "The membership query for this group"
msgstr "Запрос членства для данной группы"

msgid "Query Fields"
msgstr "Поля запроса"

msgid "The unique group to export"
msgstr "Уникальная группа для экспорта"

msgid "The search query"
msgstr "Поисковый запрос"

#, python-format
msgid "Invalid query syntax at '%(token)s'"
msgstr ""

#, python-format
msgid "Unable to convert '%(value)s' to a number"
msgstr ""

#, python-format
msgid "Unable to convert '%(value)s' to a date"
msgstr ""

#, fuzzy, python-format
#| msgid "%(day)s is not a valid day of the week"
msgid "'%(value)s' is not a valid language code"
msgstr "%(day)s не является действительным днем ​​недели"

#, fuzzy, python-format
#| msgid "f'{val}' isn't a valid number"
msgid "'%(value)s' is not a valid group name"
msgstr "f'{val}' не является действительным номером"

#, python-format
msgid "Using ~ with name requires token of at least %(min_token_length)s characters"
msgstr ""

#, python-format
msgid "Using ~ with URN requires value of at least %(min_value_length)s characters"
msgstr ""

msgid "Can only use ~ with name or URN values"
msgstr ""

#, python-format
msgid "Can only use %(operator)s with number or date values"
msgstr ""

#, python-format
msgid "Can't check whether '%(property)s' is set or not set"
msgstr ""

#, python-format
msgid "Can't resolve '%(property)s' to a field or URN scheme"
msgstr ""

msgid "Can't query on URNs in an anonymous workspace"
msgstr ""

msgid "day"
msgstr "день"

msgid "minute"
msgstr "минута"

msgid "hour"
msgstr "час"

msgid "days"
msgstr "дни"

msgid "minutes"
msgstr "минуты"

msgid "hours"
msgstr "часы"

msgid "Name is used by another group"
msgstr "Название используется другой группой"

msgid "Group name must not be blank or begin with + or -"
msgstr "Название группы не должно быть пустым или начинаться с + или -"

#, python-format
msgid "This org has %(count)d groups and the limit is %(limit)d. You must delete existing ones before you can create new ones."
msgstr "Эта организация имеет %(count)d групп и предел составляет %(limit)d. Вы должны удалить существующие группы, прежде чем сможете создавать новые."

#, fuzzy
#| msgid "You cannot create a dynamic group based on \"id\" or \"group\"."
msgid "You cannot create a smart group based on \"id\" or \"group\"."
msgstr "Вы не можете создать динамическую группу на основе \"id\" или \"группа\"."

msgid "You cannot update the query of a group that is evaluating."
msgstr "Вы не можете обновить запрос для группы, которая проводит оценку."

msgid "Active"
msgstr "Активный"

msgid "Blocked"
msgstr "Заблокировано"

msgid "Stopped"
msgstr "Остановлено"

msgid "Archived"
msgstr "Архивировано"

#, python-brace-format
msgid "{label} for this contact"
msgstr "{label} для данного контакта"

msgid "Used by another contact"
msgstr "Используется другим контактом"

msgid "Invalid number. Ensure number includes country code, e.g. +1-541-754-3010"
msgstr "Недействительный номер. Убедитесь, что номер включает код страны, например, +1-541-754-3010"

msgid "Invalid format"
msgstr "Недействительный формат"

msgid "Invalid input"
msgstr "Недействительный ввод"

msgid "Groups"
msgstr "Группы"

#, fuzzy
#| msgid "{label} for this contact"
msgid "Select groups for this contact"
msgstr "{label} для данного контакта"

#, python-format
msgid "%s (Missing)"
msgstr "%s (Отсутствует)"

msgid "The groups which this contact belongs to"
msgstr "Группы, которым принадлежит данный контакт"

msgid "Group Memberships for"
msgstr "Членство Групп для"

msgid "Optional: Choose groups to show in your export"
msgstr ""

msgid "Include group membership only for these groups. (Leave blank to ignore group memberships)."
msgstr "Включить членство групп только для данных групп. (Оставьте пустым, чтобы игнорировать членства групп)."

#, python-format
msgid "There is already an export in progress, started by %s. You must wait for that export to complete before starting another."
msgstr "Экспортирование уже осуществляется и был начат %s. Вы должны дождаться завершения указанного экспорта, прежде чем начинать другой."

#, python-format
msgid "We are preparing your export. We will e-mail you at %s when it is ready."
msgstr "Мы осуществляем подготовку Вашего экспорта. Мы направим Вам электронное письмо по адресу %s, когда он будет готов."

#, python-format
msgid "Export complete, you can find it here: %s (production users will get an email)"
msgstr "Экспортирование завершено. Вы можете найти его далее: %s (производственные пользователи получат электронное письмо)"

msgid "Can only contain letters, numbers and hypens."
msgstr "Может содержать только буквы, числа и дефисы."

#, python-format
msgid "%s is an invalid name or is a reserved name for contact fields, field names should start with a letter."
msgstr "%s является недопустимым названием или является зарезервированным именем для полей контактов. Названия полей должны начинаться с буквы."

#, python-format
msgid "%s should be used once"
msgstr "%s должно использоваться, когда"

#, python-format
msgid "'%(label)s' contact field has '%(key)s' key which is reserved name. Column cannot be imported"
msgstr "'%(label)s' поля контактов содержит '%(key)s' ключ, который является зарезервированным названием. Столбец не может быть импортирован"

msgid "Send Message"
msgstr "Отправить Сообщение"

#, fuzzy
#| msgid "Update Contact"
msgid "Edit Contact"
msgstr "Обновить Контакт"

msgid "Custom Fields"
msgstr "Настраиваемые Поля"

msgid "Activate"
msgstr "Активировать"

msgid "Block"
msgstr "Блокировать"

msgid "Save as Group"
msgstr "Сохранить как Группу"

msgid "Manage Fields"
msgstr "Управление Полями"

msgid "Export Contacts"
msgstr "Экспортировать Контакты"

msgid "Blocked Contacts"
msgstr "Заблокированные Контакты"

msgid "Stopped Contacts"
msgstr "Остановленные Контакты"

#, fuzzy
#| msgid "Blocked Contacts"
msgid "Archived Contacts"
msgstr "Заблокированные Контакты"

#, fuzzy
#| msgid "Delete "
msgid "Delete All"
msgstr "Удалить"

msgid "Edit Group"
msgstr "Редактировать Группу"

msgid "Delete Group"
msgstr "Удалить Группу"

msgid "Create"
msgstr "Создать"

msgid "An error occurred updating your contact. Please try again later."
msgstr "При обновлении Вашего контакта произошла ошибка. Пожалуйста, попробуйте позже."

#, fuzzy
#| msgid "Select a flow to start"
msgid "Select a field to update"
msgstr "Выберите поток для запуска"

msgid "Must be unique."
msgstr "Должен быть уникальным."

msgid "Can't be a reserved word"
msgstr "Не может являться зарезервированным словом"

#, python-format
msgid "Cannot create a new field as limit is %(limit)s."
msgstr "Невозможно создать новое поле, так как предел равен %(limit)s."

#, fuzzy
#| msgid "Field:Team"
msgid "Field Name"
msgstr "Поле:Команда"

msgid "Manage Contact Fields"
msgstr "Управление Полями Контактов"

msgid "Featured"
msgstr "Рекомендованный"

msgid "Update"
msgstr "Обновить"

msgid "Contact field uses"
msgstr "Использование поля контактов"

msgid "Message flow"
msgstr "Поток сообщений"

msgid "Phone call flow"
msgstr "Поток телефонных звонков"

msgid "Surveyor flow"
msgstr "Поток наблюдателя"

msgid "USSD flow"
msgstr "Поток USSD"

msgid "The name for this flow"
msgstr "Название данного потока"

msgid "Labels"
msgstr "Метки"

msgid "Any labels on this flow"
msgstr "Любые метки по данному потоку"

msgid "The type of node this flow starts with"
msgstr "Тип узла, с которого начинается данный поток"

msgid "Whether this flow is archived"
msgstr "Архивируется ли данный поток"

msgid "Whether this is a system created flow"
msgstr "Является ли этот поток созданным системой"

msgid "The type of this flow"
msgstr "Тип данного потока"

msgid "Minutes of inactivity that will cause expiration from flow"
msgstr "Количество минут бездействия, которое приведет к выходу из потока"

msgid "Ignore keyword triggers while in this flow"
msgstr "Игнорировать триггеры ключевых слов при нахождении в этом потоке"

msgid "When this item was saved"
msgstr "Когда этот элемент был сохранен"

msgid "The user which last saved this flow"
msgstr "Пользователь, который последним сохранял этот поток"

msgid "The authoring language, additional languages can be added later"
msgstr ""

msgid "The flow version this definition is in"
msgstr "Версия потока, в которой находится это определение"

msgid "Completed"
msgstr "Завершено"

msgid "Interrupted"
msgstr "Прервано"

msgid "Expired"
msgstr "Истекло."

msgid "Archive delete"
msgstr "Удалить архив"

msgid "User delete"
msgstr "Удалить пользователя"

msgid "The label for this field"
msgstr "Метка для этого поля"

msgid "The value that rules will be run against, if None defaults to @step.value"
msgstr "Значение, по которому будут работать правила. Если «Нет», то задается значение по умолчанию @step.value"

msgid "The URL that will be called with the user's response before we run our rules"
msgstr "URL, который будет вызываться с ответом пользователя до того, как мы запустим наши правила"

msgid "How the webhook should be executed"
msgstr "Как должен исполняться вебхук"

msgid "The JSON encoded actions for this action set"
msgstr "Действия в кодировке JSON для этого набора действий"

msgid "Ruleset Configuration"
msgstr "Конфигурация набора правил"

msgid "RuleSet type specific configuration"
msgstr "Конфигурация, специфическая для типа набора правил"

msgid "When this ruleset was originally created"
msgstr "Когда данный набор правил был изначально создан"

msgid "When this ruleset was last modified"
msgstr "Когда данный набор правил был последний раз изменен"

msgid "When this action was originally created"
msgstr "Когда это действие было изначально создано"

msgid "When this action was last modified"
msgstr "Когда это действие было последний раз изменено"

msgid "The JSON flow definition"
msgstr "Определение потока JSON"

msgid "Revision number for this definition"
msgstr "Номер редакции для данного определения"

msgid "Unsupported flow type"
msgstr "Неподдерживаемый тип потока"

msgid "Malformed flow, encountered non-localized definition"
msgstr "Искаженный поток, встретилось нелокализованное определение"

msgid "The flows to export"
msgstr "Потоки для экспорта"

msgid "Any configuration options for this flow export"
msgstr "Любые варианты конфигурации для экспорта данного потока"

msgid "Pending"
msgstr "В ожидании"

msgid "Starting"
msgstr "Начинается"

msgid "Complete"
msgstr "Выполнено"

msgid "Failed"
msgstr "Не выполнено"

msgid "The name of this flow label"
msgstr "Название метки данного потока"

msgid "Parent"
msgstr "Родительский элемент"

msgid "After 5 minutes"
msgstr "Через 5 минут"

msgid "After 10 minutes"
msgstr "Через 10 минут"

msgid "After 15 minutes"
msgstr "Через 15 минут"

msgid "After 30 minutes"
msgstr "Через 30 минут"

msgid "After 1 hour"
msgstr "Через 1 час"

msgid "After 3 hours"
msgstr "Через 3 часа"

msgid "After 6 hours"
msgstr "Через 6 часов"

msgid "After 12 hours"
msgstr "Через 12 часов"

msgid "After 18 hours"
msgstr "Через 18 часов"

msgid "After 1 day"
msgstr "Через 1 день"

msgid "After 2 days"
msgstr "Через 2 дня"

msgid "After 3 days"
msgstr "Через 3 дня"

msgid "After 1 week"
msgstr "Через 1 неделю"

msgid "After 2 weeks"
msgstr "Через 2 недели"

msgid "After 30 days"
msgstr "Через 30 дней"

#, python-format
msgid "\"%(keyword)s\" must be a single word, less than %(limit)d characters, containing only letter and numbers"
msgstr "\"%(keyword)s\" должно быть одним словом, длиной менее %(limit)d символов, содержащим только буквы и цифры"

#, python-format
msgid "The keywords \"%s\" are already used for another flow"
msgstr "Ключевые слова \"%s\" уже используются для другого потока"

#, python-format
msgid "The keyword \"%s\" is already used for another flow"
msgstr "Ключевое слово \"%s\" уже используется для другого потока"

msgid "You don't have permission to edit this flow"
msgstr "У Вас нет прав для редактирования этого потока"

msgid "Your flow failed validation. Please refresh your browser."
msgstr "Ваш поток не прошел проверку. Пожалуйста, обновите Ваш браузер."

msgid "Your flow has been upgraded to the latest version. In order to continue editing, please refresh your browser."
msgstr "Ваш поток был обновлен до последней версии. Для продолжения редактирования, пожалуйста, обновите Ваш браузер."

#, python-format
msgid "%s is currently editing this Flow. Your changes will not be saved until you refresh your browser."
msgstr "%s в настоящее время редактирует этот Поток. Ваши изменения не будут сохранены до тех, пока Вы не обновите свой браузер."

msgid "Your flow could not be saved. Please refresh your browser."
msgstr "Ваш поток не может быть сохранен. Пожалуйста, обновите Ваш браузер."

msgid "Global keyword triggers"
msgstr "Глобальные триггеры ключевых слов"

msgid "When a user sends any of these keywords they will begin this flow"
msgstr "Когда пользователь отправляет любое из этих ключевых слов, они запускают этот поток"

#, fuzzy
#| msgid "Ignore keyword triggers while in this flow"
msgid "Select keywords to trigger this flow"
msgstr "Игнорировать триггеры ключевых слов при нахождении в этом потоке"

#, fuzzy
#| msgid "Types"
msgid "Type"
msgstr "Виды"

msgid "Choose the method for your flow"
msgstr "Выберите метод для Вашего потока"

msgid "Choose a name to describe this flow, e.g. Demographic Survey"
msgstr "Выберите название для описания этого потока, например, «Демографическое обследование»"

msgid "Expire inactive contacts"
msgstr "Аннулировать неактивные контакты"

msgid "When inactive contacts should be removed from the flow"
msgstr "Когда неактивные контакты должны быть удалены из потока"

msgid "Create a contact "
msgstr "Создать контакт"

msgid "Whether surveyor logins should be used as the contact for each run"
msgstr "Должны ли логины наблюдателя использоваться в качестве контакта для каждого прохода"

msgid "For each run"
msgstr "Для каждого прохода"

msgid "For each login"
msgstr "Для каждого логина"

msgid "Retry call if unable to connect"
msgstr "Повторить вызов, если не удается подсоединиться"

msgid "Retries call three times for the chosen interval"
msgstr "Повторяет вызов три раза с заданным интервалом"

#, python-format
msgid "The following flows are still used by campaigns so could not be archived: %(flows)s"
msgstr ""

#, fuzzy
#| msgid "Add Label"
msgid "Edit Label"
msgstr "Добавить метку"

msgid "Remove"
msgstr "Удалить"

msgid "Contact Name"
msgstr "Название Контакта"

msgid "Contact Creation Date"
msgstr "Дата Создания Контакта"

msgid "Contact First Name"
msgstr "Имя Контакта"

msgid "Contact Groups"
msgstr "Группы Контактов"

msgid "Contact Language"
msgstr "Язык Контакта"

msgid "Contact Email Address"
msgstr "Адрес электронной почты Контакта"

msgid "Contact Phone"
msgstr "Телефон Контакта"

msgid "Contact Phone - E164"
msgstr "Телефон Контакта - E164"

msgid "Contact UUID"
msgstr "UUID Контакта"

msgid "New Contact"
msgstr "Новый Контакт"

#, python-format
msgid "Contact %s"
msgstr "Контакт %s"

msgid "Current Date and Time"
msgstr "Текущие дата и время"

msgid "Current Date"
msgstr "Текущая дата"

msgid "Tomorrow's Date"
msgstr "Завтрашняя дата"

msgid "Yesterday's Date"
msgstr "Вчерашняя дата"

msgid "Sent to"
msgstr "Отправлено на"

msgid "Sent to URN display"
msgstr "Отправлено на дисплей URN"

msgid "Sent to URN path"
msgstr "Отправлено на путь URN"

msgid "Sent to URN type"
msgstr "Отправлено на тип URN"

msgid "Sent to URN"
msgstr "Отправлено на URN"

msgid "All flow variables"
msgstr "Все переменные потока"

msgid "Start Flow"
msgstr "Начать поток"

msgid "Results"
msgstr "Результаты"

msgid "Edit Flow"
msgstr "Редактировать Поток"

msgid "Copy"
msgstr "Копия"

msgid "Revision History"
msgstr "История редактирования"

msgid "Delete Flow"
msgstr "Удалить Поток"

msgid "New Editor"
msgstr "Новый Редактор"

msgid "Export Definition"
msgstr "Экспортировать Определение"

msgid "Export Translation"
msgstr "Экспортировать Перевод"

msgid "Import Translation"
msgstr "Импортировать Перевод"

#, fuzzy
#| msgid "Isn't a valid name"
msgid "Not a valid language."
msgstr "Не является допустимым именем"

msgid "Include translations in this language."
msgstr "Включить переводы в этот язык"

msgid "Include Arguments"
msgstr "Включить Аргументы"

msgid "Include arguments to tests on splits"
msgstr "Включить аргументы в тесты на разделение"

msgid "PO translation file"
msgstr "PO-файл перевода"

msgid "File doesn't appear to be a valid PO file."
msgstr "Файл не является допустимым PO-файлом."

#, python-format
msgid "Contains translations in %(lang)s which is the base language of this flow."
msgstr "Содержит переводы на %(lang)s, который является основным языком данного потока."

#, python-format
msgid "Contains translations in %(lang)s which is not a supported translation language."
msgstr "Содержит переводы на %(lang)s, который не является поддерживаемым языком перевода."

msgid "Replace flow translations in this language."
msgstr "Заменить переводы потока на этот язык."

msgid "Import"
msgstr "Импорт"

#, fuzzy
#| msgid "Group Memberships for"
msgid "Optional: Group memberships"
msgstr "Членство Групп для"

msgid "Optional: Fields to include"
msgstr ""

msgid "URNs"
msgstr "Названия URN"

#, fuzzy
#| msgid "Extra URNs to include in the export in addition to the URN used in the flow"
msgid "Optional: URNs in addition to the one used in the flow"
msgstr "Дополнительные URN для включения в экспорт помимо URN, используемого в потоке"

msgid "Responded Only"
msgstr "Только Ответившие"

msgid "Only export results for contacts which responded"
msgstr "Экспортирует результаты только по тем контактам, которые ответили"

msgid "Include Messages"
msgstr "Включить Сообщения"

msgid "Export all messages sent and received in this flow"
msgstr "Экспортировать все сообщения, отправленные и полученные в этом потоке"

#, python-brace-format
msgid "You can only include up to {ExportFlowResultsTask.MAX_CONTACT_FIELDS_COLS} contact fields in your export"
msgstr "В свой экспорт Вы можете включить только до {ExportFlowResultsTask.MAX_CONTACT_FIELDS_COLS} полей контактов"

#, python-brace-format
msgid "You can only include up to {ExportFlowResultsTask.MAX_GROUP_MEMBERSHIPS_COLS} groups for group memberships in your export"
msgstr "В свой экспорт Вы можете включить только до {ExportFlowResultsTask.MAX_GROUP_MEMBERSHIPS_COLS} групп для членства групп"

msgid "Download Results"
msgstr "Скачать Результаты"

msgid "Sunday"
msgstr "Воскресенье"

msgid "Monday"
msgstr "Понедельник"

msgid "Tuesday"
msgstr "Вторник"

msgid "Wednesday"
msgstr "Среда"

msgid "Thursday"
msgstr "Четверг"

msgid "Friday"
msgstr "Пятница"

msgid "Saturday"
msgstr "Суббота"

msgid "Download"
msgstr "Скачать"

#, fuzzy
#| msgid "Download Results"
msgid "Download Flow Results"
msgstr "Скачать Результаты"

msgid "Your flow contains an invalid loop. Please refresh your browser."
msgstr "Ваш поток содержит недействительный цикл. Пожалуйста, обновите Ваш браузер."

msgid "Contacts & Groups"
msgstr "Контакты и Группы"

msgid "These contacts will be added to the flow, sending the first message if appropriate."
msgstr "Данные контакты будут добавлены в поток, с отправкой первого сообщения, при необходимости"

msgid "Recipients, enter contacts or groups"
msgstr "Получатели, введите контакты или группы"

msgid "Restart Participants"
msgstr "Перезапустить Участников"

msgid "Restart any contacts already participating in this flow"
msgstr "Перезапустить любые контакты, уже участвующие в этом потоке"

msgid "Include Active Contacts"
msgstr "Включить Активные Контакты"

msgid "Include contacts currently active in a flow"
msgstr "Включить контакты, в настоящее время активные в потоке"

msgid "Select contacts or groups to start in the flow"
msgstr "Выбрать контакты или группы для начала потока"

msgid "Enter contacts and groups to start below"
msgstr "Ввести ниже контакты или группы для запуска "

msgid "Search for contacts to start"
msgstr "Поиск контактов для запуска"

msgid "Enter contact query"
msgstr "Ввести запрос по контакту"

msgid "Contact query is required"
msgstr "Требуется запрос по контакту"

msgid "You must specify at least one contact or one group to start a flow."
msgstr "Вы должны указать по меньшей мере один контакт или одну группу для начала потока."

msgid "This flow is already being started, please wait until that process is complete before starting more contacts."
msgstr "Данный поток уже был запущен, пожалуйста, дождитесь окончания процесса до запуска большего количества контактов."

#, fuzzy
#| msgid "Sorry, your account is currently suspended. To enable sending messages, please contact support."
msgid "Sorry, your workspace is currently suspended. To enable starting flows, please contact support."
msgstr "Извините, Ваша учетная запись в настоящее время заблокирована. Чтобы получить возможность отправки сообщений, обратитесь в службу поддержки."

#, fuzzy
#| msgid "Sorry, your account is currently suspended. To enable sending messages, please contact support."
msgid "Sorry, your workspace is currently flagged. To enable starting flows, please contact support."
msgstr "Извините, Ваша учетная запись в настоящее время заблокирована. Чтобы получить возможность отправки сообщений, обратитесь в службу поддержки."

msgid "This flow does not specify a Facebook topic. You may still start this flow but Facebook contacts who have not sent an incoming message in the last 24 hours may not receive it."
msgstr "Данный поток не указывает тему Facebook. Вы все равно можете запустить этот поток, но контакты Facebook, которые не отправляли входящее сообщение за последние 24 часа, могут не получить его."

msgid "This flow does not use message templates. You may still start this flow but WhatsApp contacts who have not sent an incoming message in the last 24 hours may not receive it."
msgstr "Данный поток не использует шаблоны сообщения. Вы все равно можете запустить этот поток, но контакты WhatsApp, которые не отправляли входящее сообщение за последние 24 часа, могут не получить его."

msgid "The message template {ref['name']} does not exist on your account and cannot be sent."
msgstr "Шаблон сообщения {ref['name']} не существует в Вашей учетной записи и не может быть отправлен."

#, python-brace-format
msgid "Your message template {template.name} is not approved and cannot be sent."
msgstr "Ваш шаблон сообщения {template.name} не утвержден и не может быть отправлен."

msgid "Optional: Select parent label"
msgstr ""

msgid "Name already used"
msgstr "Название уже используется"

msgid "Flow Start Log"
msgstr "Журнал запуска потока"

#, python-format
msgid "Cannot create a new global as limit is %(limit)s."
msgstr "Невозможно создать новый глобальный объект, так как ограничение равно %(limit)s."

msgid "Isn't a valid name"
msgstr "Не является допустимым именем"

msgid "Value"
msgstr "Значение"

msgid "Manage Globals"
msgstr "Управление Глобальным объектами"

msgid "All"
msgstr "Все"

msgid "Unused"
msgstr "Не используется"

msgid "After 1 minute"
msgstr "Через 1 минуту"

msgid "After 2 minutes"
msgstr "Через 2 минуты"

msgid "After 3 minutes"
msgstr "Через 3 минуты"

msgid "After 4 minutes"
msgstr "Через 4 минуты"

msgid "Home"
msgstr ""

#, fuzzy
#| msgid "You must select a country for your organization."
msgid "You must select a country for your workspace."
msgstr "Вы должны указать страну для Вашей организации."

msgid "Queued"
msgstr "В очереди"

msgid "Wired"
msgstr "Смонтировано"

msgid "Sent"
msgstr "Отправлено"

msgid "Delivered"
msgstr "Доставлено"

msgid "Handled"
msgstr "Обработано"

msgid "Error Sending"
msgstr "Ошибка при отправке"

msgid "Failed Sending"
msgstr "Не удалось отправить"

msgid "Resent message"
msgstr "Повторно отправленное сообщение"

msgid "The org this broadcast is connected to"
msgstr "Организация, с которой связана эта рассылка "

msgid "The groups to send the message to"
msgstr "Группы, которым нужно отправить сообщение"

msgid "Individual contacts included in this message"
msgstr "Отдельные контакты, включенные в данное сообщение"

msgid "Individual URNs included in this message"
msgstr "Отдельные названия URN, включенные в данное сообщение"

msgid "Channel to use for message sending"
msgstr "Канал, используемый для отправки сообщений"

msgid "Status"
msgstr "Состояние"

msgid "The current status for this broadcast"
msgstr "Текущее состояние этой рассылки"

msgid "Schedule"
msgstr "Расписание"

msgid "Our recurring schedule if we have one"
msgstr "Наше повторяющиеся расписание, если у нас таковое имеется"

msgid "Translations"
msgstr "Переводы"

msgid "The localized versions of the message text"
msgstr "Локализованные версии текста сообщения"

msgid "The language used to send this to contacts without a language"
msgstr "Язык, используемый для рассылки контактам без указания языка"

msgid "When this broadcast was created"
msgstr "Когда была создана эта рассылка"

msgid "Media"
msgstr "Мультимедиа"

msgid "The localized versions of the media"
msgstr "Локализованные версии мультимедиа"

msgid "The metadata for messages of this broadcast"
msgstr "Метаданные для сообщений этой рассылки"

msgid "Visible"
msgstr "Видимо"

msgid "Deleted"
msgstr "Удалено"

msgid "Incoming"
msgstr "Входящий"

msgid "Outgoing"
msgstr "Исходящий"

msgid "Inbox Message"
msgstr "Входящее Сообщение"

msgid "Flow Message"
msgstr "Сообщение Потока"

msgid "IVR Message"
msgstr "Сообщение ИРВ"

msgid "USSD Message"
msgstr "Сообщение USSD"

msgid "The UUID for this message"
msgstr "UUID этого сообщения"

msgid "The org this message is connected to"
msgstr "Организация, с которой связано это сообщение"

msgid "The channel object that this message is associated with"
msgstr "Объект канала, с которым связано это сообщение"

msgid "The contact this message is communicating with"
msgstr "Контакт, с которым взаимодействует это сообщение"

msgid "Contact URN"
msgstr "URN Контакта"

msgid "The URN this message is communicating with"
msgstr "URN, с которым взаимодействует это сообщение"

msgid "Broadcast"
msgstr "Рассылка"

msgid "If this message was sent to more than one recipient"
msgstr "Если это сообщение было отправлено более чем одному получателю"

msgid "Text"
msgstr "Текст"

msgid "The actual message content that was sent"
msgstr "Фактическое содержание отправленного сообщения"

msgid "Give this message higher priority than other messages"
msgstr "Предоставить этому сообщению более высокий приоритет по сравнению с другими сообщениями"

msgid "When this message was created"
msgstr "Когда было создано это сообщение"

msgid "Modified On"
msgstr "Изменено"

msgid "When this message was last modified"
msgstr "Когда это сообщение было последний раз изменено"

msgid "Sent On"
msgstr "Отправлено"

msgid "When this message was sent to the endpoint"
msgstr "Когда это сообщение было направлено на конечную точку"

msgid "Queued On"
msgstr "Поставлено в очередь"

msgid "When this message was queued to be sent or handled."
msgstr "Когда это сообщение было поставлено в очередь на отправку или обработано."

msgid "Direction"
msgstr "Направление"

msgid "The direction for this message, either incoming or outgoing"
msgstr "Направление для этого сообщения, либо входящее, либо исходящее"

msgid "The current status for this message"
msgstr "Текущее состояние этого сообщения"

msgid "Response To"
msgstr "Ответ на"

msgid "The message that this message is in reply to"
msgstr "Сообщение, на которое отвечает это сообщение"

msgid "Any labels on this message"
msgstr "Любые метки по данному сообщению"

msgid "Visibility"
msgstr "Видимость"

msgid "The current visibility of this message, either visible, archived or deleted"
msgstr "Текущая видимость сообщения, видимо, архивировано или удалено"

msgid "Message Type"
msgstr "Тип Сообщения"

msgid "The type of this message"
msgstr "Тип данного сообщения"

msgid "Message Count"
msgstr "Количество Сообщений"

msgid "The number of messages that were used to send this message, calculated on Twilio channels"
msgstr "Количество сообщений, которые были использованы для отправки этого сообщения, рассчитанные по каналам Twilio "

msgid "The number of times this message has errored"
msgstr "Количество раз, когда возникала ошибка по этому сообщению"

msgid "When we should next attempt to deliver this message"
msgstr "Когда мы должны предпринять следующую попытку доставить это сообщение"

msgid "External ID"
msgstr "Внешний ID"

msgid "External id used for integrating with callbacks from other APIs"
msgstr "Внешний ID, используемый для интеграции с обратными вызовами от других API"

msgid "The media attachments on this message if any"
msgstr "Мультимедийные приложения к этому сообщению, если имеются"

msgid "The session this message was a part of if any"
msgstr "Сессия, частью которой было это сообщение, если имеется"

msgid "The metadata for this msg"
msgstr "Метаданные для данного сообщения"

msgid "Why the message is being deleted"
msgstr "Почему сообщение удаляется"

msgid "Whether this count is for archived messages"
msgstr "Будет ли этот подсчет проводиться для архивированных сообщений"

msgid "Number of items with this system label"
msgstr "Количество объектов с этой системной меткой"

#, fuzzy
#| msgid "Choose the method for your flow"
msgid "Choose a name for your label"
msgstr "Выберите метод для Вашего потока"

msgid "Folder"
msgstr "Папка"

msgid "The date for the oldest message to export"
msgstr "Дата самого старого сообщения для экспорта"

msgid "The date for the newest message to export"
msgstr "Дата самого нового сообщения для экспорта"

#, python-format
msgid "Contact Field: %(label)s"
msgstr "Поле Контакта: %(label)s"

msgid "Recipients"
msgstr "Получатели"

msgid "The contacts to send the message to"
msgstr "Контакты, которым нужно отправить сообщение"

msgid "Hi @contact.name!"
msgstr "Здравствуйте, @contact.name!"

msgid "Schedule for later"
msgstr "Расписание на потом"

msgid "At least one recipient is required"
msgstr "Требуется хотя бы один получатель"

#, fuzzy
#| msgid "Sorry, your account is currently suspended. To enable sending messages, please contact support."
msgid "Sorry, your workspace is currently suspended. To enable sending messages, please contact support."
msgstr "Извините, Ваша учетная запись в настоящее время заблокирована. Чтобы получить возможность отправки сообщений, обратитесь в службу поддержки."

#, fuzzy
#| msgid "Sorry, your account is currently suspended. To enable sending messages, please contact support."
msgid "Sorry, your workspace is currently flagged. To enable sending messages, please contact support."
msgstr "Извините, Ваша учетная запись в настоящее время заблокирована. Чтобы получить возможность отправки сообщений, обратитесь в службу поддержки."

msgid "Inbox"
msgstr "Входящие"

msgid "Outbox"
msgstr "Исходящие"

msgid "Schedules"
msgstr "Расписания"

msgid "Export Messages"
msgstr "Экспортировать Сообщения"

msgid "Schedule Message"
msgstr "Запланировать сообщение"

msgid "Scheduled Message"
msgstr "Запланированное сообщение"

msgid "Scheduled Messages"
msgstr "Запланированные сообщения"

msgid "You must add a phone number before sending messages"
msgstr "Вы должны добавить номер телефона перед тем как отправлять сообщения"

msgid "Which channel will deliver the message"
msgstr "Какой канал будет осуществлять доставку сообщения"

msgid "The URN of the contact delivering this message"
msgstr "URN контакта, осуществляющего доставку этого сообщения"

msgid "The message that is being delivered"
msgstr "Сообщение, которое будет доставляться"

msgid "Just this label"
msgstr "Только эта метка"

msgid "All messages"
msgstr "Все сообщения"

msgid "Just this folder"
msgstr "Только эта папка"

msgid "Selection"
msgstr "Выбор"

#, fuzzy
#| msgid "The date for the oldest message to export"
msgid "Leave blank for the oldest message"
msgstr "Дата самого старого сообщения для экспорта"

#, fuzzy
#| msgid "Started"
msgid "Start Date"
msgstr "Начато"

#, fuzzy
#| msgid "The date for the oldest message to export"
msgid "Leave blank for the latest message"
msgstr "Дата самого старого сообщения для экспорта"

#, fuzzy
#| msgid "Expiration Date"
msgid "End Date"
msgstr "Дата окончания срока действия"

msgid "Export only messages from these contact groups. (Leave blank to export all messages)."
msgstr "Экспортировать сообщения только из этих групп контактов. (Оставьте пустым для экспорта всех сообщений)."

msgid "Start date can't be in the future."
msgstr "Дата запуска не может находиться в будущем."

msgid "End date can't be before start date"
msgstr "Дата окончания не может быть ранее даты запуска."

msgid "Flow Messages"
msgstr "Сообщения Потока"

msgid "Outbox Messages"
msgstr "Сообщения в Исходящих"

msgid "Sent Messages"
msgstr "Отправленные Сообщения"

msgid "Failed Outgoing Messages"
msgstr "Невыполненные Исходящие Сообщения"

#, fuzzy
#| msgid "Update Folder"
msgid "Edit Folder"
msgstr "Обновить Папку"

msgid "Send All"
msgstr "Отправить Все"

#, fuzzy
#| msgid "Create Label"
msgid "Delete Label"
msgstr "Создать Метку"

msgid "Name must not be blank or begin with punctuation"
msgstr "Название не должно быть пустым или начинаться с пунктуационных знаков"

msgid "Name must be unique"
msgstr "Название должно быть уникальным"

#, python-format
msgid "This org has %(count)d labels and the limit is %(limit)d. You must delete existing ones before you can create new ones."
msgstr "Эта организация имеет %(count)d меток и предел составляет %(limit)d. Вы должны удалить существующие, прежде чем сможете создавать новые."

#, fuzzy
#| msgid "Optional Data"
msgid "Optional: Parent Folder"
msgstr "Дополнительные данные"

#, fuzzy
#| msgid "Choose the method for your flow"
msgid "Choose a name for your folder"
msgstr "Выберите метод для Вашего потока"

msgid "Update Folder"
msgstr "Обновить Папку"

msgid "Update Label"
msgstr "Обновить Метку"

msgid "Campaigns"
msgstr "Кампании"

msgid "Triggers"
msgstr "Триггеры"

#, fuzzy
#| msgid "users"
msgid "Users"
msgstr "пользователи"

msgid "Orgs"
msgstr ""

msgid "Dashboard"
msgstr "Информационная панель"

#, fuzzy
#| msgid "android"
msgid "Android"
msgstr "android"

msgid "Sign in"
msgstr "Войти"

#, fuzzy
#| msgid "Sign Up"
msgid "Sign out"
msgstr "Зарегистрироваться"

msgid "Plan"
msgstr "План"

msgid "What plan your organization is on"
msgstr "На каком плане находится Ваша организация"

msgid "Stripe Customer"
msgstr "Клиент Stripe "

msgid "Our Stripe customer id for your organization"
msgstr "Наш id клиента Stripe для Вашей организации"

msgid "Administrators"
msgstr "Администраторы"

msgid "The administrators in your organization"
msgstr "Администраторы в Вашей организации"

msgid "Viewers"
msgstr "Абоненты"

msgid "The viewers in your organization"
msgstr "Абоненты в Вашей организации"

msgid "Editors"
msgstr "Редакторы"

msgid "The editors in your organization"
msgstr "Редакторы в Вашей организации"

msgid "Surveyors"
msgstr "Наблюдатели"

msgid "The users can login via Android for your organization"
msgstr "Пользователи, которые могут зайти через Android от Вашей организации"

msgid "The main language used by this organization"
msgstr "Основной язык, используемый этой организацией"

msgid "Timezone"
msgstr "Часовой пояс"

msgid "Date Format"
msgstr "Формат даты"

msgid "Whether day comes first or month comes first in dates"
msgstr "Указывается ли в датах сначала день или месяц"

msgid "Configuration"
msgstr "Конфигурация"

msgid "More Organization specific configuration"
msgstr "Более специфическая для Организации конфигурация"

msgid "Slug"
msgstr "Slug (уникальная строка идентификатор)"

msgid "This slug is not available"
msgstr "Этот slug не доступен."

msgid "Whether this organization anonymizes the phone numbers of contacts within it"
msgstr "Осуществляет ли эта организация анонимизацию телефонных номеров внутренних контактов "

#, fuzzy
#| msgid "What organization is this account for?"
msgid "Whether this organization is currently flagged."
msgstr "Для какой организации предназначена эта учетная запись?"

#, fuzzy
#| msgid "This organization has been suspended"
msgid "Whether this organization is currently suspended."
msgstr "Данная организация была заблокирована."

#, fuzzy
#| msgid "This organization has been suspended"
msgid "Whether this organization uses topups."
msgstr "Данная организация была заблокирована."

#, fuzzy
#| msgid "This organization has been suspended"
msgid "Whether this organization can have child workspaces"
msgstr "Данная организация была заблокирована."

#, fuzzy
#| msgid "This organization has been suspended"
msgid "Whether this organization can have multiple logins"
msgstr "Данная организация была заблокирована."

msgid "The primary language will be used for contacts with no language preference."
msgstr "Основной язык, который будет использоваться для контактов без языковых предпочтений."

msgid "Brand"
msgstr "Бренд"

msgid "The brand used in emails"
msgstr "Используемый в электронных письмах бренд"

msgid "A password that allows users to register as surveyors"
msgstr "Пароль, позволяющий пользователям регистрироваться в качестве наблюдателей"

msgid "The parent org that manages this org"
msgstr "Родительская организация, которая управляет данной организацией"

#, python-format
msgid "Invalid bundle: %s, cannot upgrade."
msgstr "Недействительный пакет: %s, обновление невозможно."

#, python-format
msgid "%(name)s Receipt"
msgstr "%(name)s Квитанции"

msgid "Sorry, your card was declined, please contact your provider or try another card."
msgstr "Извините, Ваша карта была отклонена, пожалуйста, свяжитесь со своим провайдером или попробуйте другую карту."

msgid "Sorry, we were unable to process your payment, please try again later or contact us."
msgstr "Извините, нам не удалось обработать Ваш платеж, повторите попытку позже или свяжитесь с нами."

msgid "Viewer"
msgstr "Абонент"

msgid "The organization to which the account is invited to view"
msgstr "Организация, которой предлагается просмотреть учетную запись"

msgid "Email"
msgstr "E-mail"

msgid "The email to which we send the invitation of the viewer"
msgstr "Электронная почта, на которую мы отправим приглашение для абонента"

msgid "a unique code associated with this invitation"
msgstr "уникальный код, относящийся к этому приглашению"

msgid "User Role"
msgstr "Функция Пользователя"

#, python-format
msgid "%(name)s Invitation"
msgstr "Приглашение %(name)s"

msgid "Your preferred language"
msgstr "Предпочитаемый Вами язык"

msgid "Phone Number"
msgstr "Номер телефона"

msgid "Phone number for testing and recording voice flows"
msgstr "Номер телефона для тестирования и записи голосовых потоков"

msgid "OTP Secret"
msgstr "Секретный ключ OTP"

msgid "Two Factor Enabled"
msgstr "Включена двухфакторная"

msgid "Price Paid"
msgstr "Уплаченная цена"

msgid "The price paid for the messages in this top up (in cents)"
msgstr "Уплаченная цена за сообщения в рамках этого пополнения (в центах)"

msgid "Number of Credits"
msgstr "Количество Кредитов"

msgid "The number of credits bought in this top up"
msgstr "Количество кредитов, приобретенных в рамках этого пополнения"

msgid "Expiration Date"
msgstr "Дата окончания срока действия"

msgid "The date that this top up will expire"
msgstr "Дата, в которую закончится срок действия данного пополнения"

msgid "Stripe Charge Id"
msgstr "Id снятия средств Stripe "

msgid "The Stripe charge id for this charge"
msgstr "Id снятия средств Stripe по этому снятию средств"

#, python-format
msgid "Transfer from %s"
msgstr "Перевод из %s"

msgid "Purchased Credits"
msgstr "Приобретенные Кредиты"

msgid "Complimentary Credits"
msgstr "Бесплатные кредиты"

msgid "Credits"
msgstr "Кредиты"

#, python-format
msgid "Transfer to %(org)s"
msgstr "Перевод в %(org)s"

msgid "Messaging credits used"
msgstr "Использованные кредиты на сообщения"

msgid "Expired credits"
msgstr "Кредиты с истекшим сроком действия"

msgid "The topup these credits are applied against"
msgstr "Пополнение, в счет которого применяются эти кредиты"

msgid "How many credits were debited"
msgstr "Количество списанных кредитов "

msgid "Optional topup that was allocated with these credits"
msgstr "Опциональное пополнение, которое было выделено на эти кредиты"

msgid "What caused this debit"
msgstr "Что привело к этому списанию"

msgid "The topup these credits are being used against"
msgstr "Пополнение, в счет которого используются эти кредиты"

msgid "How many credits were used, can be negative"
msgstr "Сколько кредитов было использовано, значение может быть отрицательным"

msgid "Credits Over"
msgstr "Закончившиеся кредиты"

msgid "Low Credits"
msgstr "Маленькое количество Кредитов"

msgid "Credits expiring soon"
msgstr "Кредиты с истекающим сроком действия"

#, python-format
msgid "%(name)s Credits Alert"
msgstr "Оповещение по Кредитам %(name)s "

msgid "Used"
msgstr "Использовано"

#, fuzzy
#| msgid "First Name"
msgid "First name"
msgstr "Имя"

#, fuzzy
#| msgid "Last Name"
msgid "Last name"
msgstr "Фамилия"

msgid "name@domain.com"
msgstr "name@domain.com"

#, fuzzy
#| msgid "The timezone your organization is in"
msgid "The timezone for your workspace"
msgstr "В каком часовом поясе находится Ваша организация"

msgid "Workspace"
msgstr ""

msgid "A workspace is usually the name of a company or project"
msgstr ""

msgid "My Company, Inc."
msgstr ""

msgid "That email address is already used"
msgstr "Такой адрес электронной почты уже используется"

msgid "Passwords must contain at least 8 letters."
msgstr "Пароль должен содержать не менее 8 букв"

#, fuzzy
#| msgid "The first name of the organization administrator"
msgid "The first name of the workspace administrator"
msgstr "Имя администратора организации"

#, fuzzy
#| msgid "Your last name of the organization administrator"
msgid "Your last name of the workspace administrator"
msgstr "Фамилия администратора организации"

msgid "Their email address"
msgstr "Их адрес электронной почты"

#, fuzzy
#| msgid "The timezone the organization is in"
msgid "The timezone for the workspace"
msgstr "В каком часовом поясе находится организация"

msgid "Their password, at least eight letters please. (leave blank for existing users)"
msgstr "Их пароль, пожалуйста, укажите не менее восьми букв. (Оставьте пустым для существующих пользователей)"

#, fuzzy
#| msgid "The name of the Facebook page"
msgid "The name of the new workspace"
msgstr "Имя на странице Facebook "

#, fuzzy
#| msgid "The initial number of credits granted to this organization."
msgid "The initial number of credits granted to this workspace"
msgstr "Первоначальное количество кредитов, предоставленных этой организации"

#, fuzzy
#| msgid "User already exists, please do not include password."
msgid "Login already exists, please do not include password."
msgstr "Пользователь уже существует, пожалуйста, не указывайте пароль."

msgid "Password must be at least 8 characters long"
msgstr "Пароль должен быть длиной не менее 8 символов "

#, python-brace-format
msgid "Deleted user {username}"
msgstr "Удаленный пользователь {username}"

msgid "First Name"
msgstr "Имя"

#, fuzzy
#| msgid "POST Required"
msgid "Required"
msgstr "Требуется POST"

msgid "Last Name"
msgstr "Фамилия"

#, fuzzy
#| msgid "Current Password (required)"
msgid "Current Password"
msgstr "Текущий пароль (обязательно)"

#, fuzzy
#| msgid "Password"
msgid "New Password"
msgstr "Пароль"

#, fuzzy
#| msgid "Optional Data"
msgid "Optional"
msgstr "Дополнительные данные"

msgid "Website Language"
msgstr "Язык веб-сайта"

msgid "Passwords must have at least 8 letters."
msgstr "Пароли должны содержать не менее 8 букв."

msgid "Please enter your password to save changes."
msgstr "Пожалуйста, введите свой пароль для сохранения изменений."

msgid "Sorry, that email address is already taken."
msgstr "Извините, такой адрес электронной почты уже занят"

msgid "Start Call"
msgstr "Начать Вызов"

msgid "The import file"
msgstr "Импортированный файл"

msgid "Update all flows and campaigns"
msgstr "Обновить все потоки и кампании"

msgid "This file is not a valid flow definition file."
msgstr "Этот файл не является допустимым файлом определения потока."

msgid "This file is no longer valid. Please export a new version and try again."
msgstr "Этот файл больше недействителен. Пожалуйста, экспортируйте новую версию и попробуйте снова."

msgid "Import successful"
msgstr "Импорт завершен успешно"

msgid "Sorry, your import file is invalid."
msgstr "Извините, Ваш файл импорта не является допустимым."

msgid "Your Twilio Account SID"
msgstr "SID Вашей учетной записи Twilio "

msgid "Your Twilio Account Token"
msgstr "Токен Вашей учетной записи Twilio"

msgid "You must enter your Twilio Account SID"
msgstr "Вы должны указать SID Вашей учетной записи Twilio "

msgid "You must enter your Twilio Account Token"
msgstr "Вы должны указать Токен Вашей учетной записи Twilio"

msgid "The Twilio account SID and Token seem invalid. Please check them again and retry."
msgstr "SID и Токен учетной записи Twilio являются недействительными. Пожалуйста, проверьте их и попробуйте снова."

msgid "You must enter your Nexmo Account API Key"
msgstr "Вы должны указать Ключ API Вашей учетной записи Nexmo "

msgid "You must enter your Nexmo Account API Secret"
msgstr "Вы должны указать Секрет API Вашей учетной записи Nexmo "

msgid "Your Nexmo API key and secret seem invalid. Please check them again and retry."
msgstr "Ключ и секрет API Вашей учетной записи Nexmo являются недействительными. Пожалуйста, проверьте их и попробуйте снова."

msgid "Your Nexmo API key"
msgstr "Ваш ключ API Nexmo "

msgid "Your Nexmo API secret"
msgstr "Ваш секрет API Nexmo"

msgid "Your Plivo AUTH ID"
msgstr "Ваш Plivo AUTH ID"

msgid "Your Plivo AUTH TOKEN"
msgstr "Ваш Plivo AUTH TOKEN"

msgid "Your Plivo AUTH ID and AUTH TOKEN seem invalid. Please check them again and retry."
msgstr "Ваши Plivo AUTH ID и AUTH TOKEN являются недействительными. Пожалуйста, проверьте их и попробуйте снова."

msgid "Email Address"
msgstr "Адрес электронной почты"

msgid "The from email address, can contain a name: ex: Jane Doe <jane@example.org>"
msgstr "Адрес электронной почты может содержать имя, например, Jane Doe <jane@example.org>"

msgid "SMTP Host"
msgstr "SMTP Хост"

msgid "Leave blank to keep the existing set password if one exists"
msgstr "Оставьте пустым для сохранения текущего установленного пароля, если таковой существует"

msgid "Port"
msgstr "Порт"

msgid "You must enter a from email"
msgstr "Вы должны ввести из электронной почты"

msgid "Please enter a valid email address"
msgstr "Пожалуйста, введите действительный адрес электронной почты"

msgid "You must enter the SMTP host"
msgstr "Вы должны указать хост SMTP "

msgid "You must enter the SMTP username"
msgstr "Вы должны указать имя пользователя SMTP "

msgid "You must enter the SMTP password"
msgstr "Вы должны указать пароль SMTP "

msgid "You must enter the SMTP port"
msgstr "Вы должны указать порт SMTP"

#, python-format
msgid "%(name)s SMTP configuration test"
msgstr "Тест настройки SMTP %(name)s"

#, python-format
msgid "This email is a test to confirm the custom SMTP server configuration added to your %(name)s account."
msgstr "Данное электронное письмо является тестовым для подтверждения настраиваемой конфигурации сервера SMTP, добавленной в Вашей учетной записи %(name)s."

#, python-format
msgid "Failed to send email with STMP server configuration with error '%s'"
msgstr "Не удалось отправить электронное письмо с конфигурацией сервера STMP по причине ошибки '%s'"

msgid "Failed to send email with STMP server configuration"
msgstr "Не удалось отправить электронное письмо с конфигурацией сервера STMP"

#, fuzzy
#| msgid "Select your Organization"
msgid "Workspaces"
msgstr "Выберите свою Организацию"

msgid "Topups"
msgstr "Пополнения"

msgid "Unflag"
msgstr ""

msgid "Flag"
msgstr ""

#, fuzzy
#| msgid "Verify SSL"
msgid "Verify"
msgstr "Проверить SSL"

msgid "This password is not valid. Choose a new password and try again."
msgstr "Этот пароль не является допустимым. Выберите новый пароль и повторите попытку."

msgid "One of the emails you entered is invalid."
msgstr "Один из адресов электронной почты, который Вы ввели, является недопустимым."

msgid "Enter the code from your authentication application"
msgstr "Введите код из Вашего приложения по аутентификации"

msgid "Invalid MFA token. Please try again."
msgstr "Неверный токен МФА. Пожалуйста, попробуйте еще раз."

msgid "Two Factor Authentication"
msgstr "Двухфакторная аутентификация"

#, fuzzy
#| msgid "Select your Organization"
msgid "New Workspace"
msgstr "Выберите свою Организацию"

#, fuzzy
#| msgid "Purchased Credits"
msgid "Transfer Credits"
msgstr "Приобретенные Кредиты"

#, fuzzy
#| msgid "The name of your bot"
msgid "The name of your workspace"
msgstr "Название Вашего бота"

#, fuzzy
#| msgid "Select your Organization"
msgid "Select your Workspace"
msgstr "Выберите свою Организацию"

msgid "No organizations for this account, please contact your administrator."
msgstr "Организации для этой учетной записи отсутствуют. Пожалуйста, свяжитесь с Вашим администратором."

#, fuzzy
#| msgid "Your invitation link is invalid. Please contact your organization administrator."
msgid "Your invitation link is invalid. Please contact your workspace administrator."
msgstr "Ваша пригласительная ссылка недействительна. Пожалуйста, свяжитесь с администратором Вашей организации."

#, python-format
msgid "Join %(name)s"
msgstr "Присоединиться к %(name)s"

msgid "Join"
msgstr "Присоединиться"

#, fuzzy
#| msgid "Your invitation link has expired. Please contact your organization administrator."
msgid "Your invitation link has expired. Please contact your workspace administrator."
msgstr "Срок действия Вашей пригласительной ссылки истек. Пожалуйста, свяжитесь с администратором Вашей организации."

msgid "Invalid surveyor password, please check with your project leader and try again."
msgstr "Недействительный пароль наблюдателя. Пожалуйста, уточните его у руководителя проекта и повторите попытку."

msgid "Your first name"
msgstr "Ваше имя"

msgid "Your last name"
msgstr "Ваша фамилия"

msgid "Your email address"
msgstr "Ваш адрес электронной почты"

msgid "Your password, at least eight letters please"
msgstr "Ваш пароль. Пожалуйста, укажите не менее восьми букв"

msgid "Welcome!"
msgstr "Добро пожаловать!"

#, fuzzy
#| msgid "Create Account"
msgid "Create Workspace Account"
msgstr "Создать Учетную запись"

msgid "Sign Up"
msgstr "Зарегистрироваться"

msgid "Save"
msgstr "Сохранить"

msgid "New Event"
msgstr "Новое событие"

msgid "Agent Name"
msgstr "Название Агента"

msgid "Version"
msgstr "Версия"

msgid "Missing data: Agent Name or API Key.Please check them again and retry."
msgstr "Отсутствуют данные: Название Агента или ключ API. Пожалуйста, проверьте их еще раз и повторите попытку."

msgid "Your Account"
msgstr "Ваша Учетная запись"

msgid "Add Channel"
msgstr "Добавить Канал"

msgid "Add Classifier"
msgstr "Добавить Классификатор"

msgid "Add Ticketing Service"
msgstr ""

msgid "Help"
msgstr "Помощь"

#, fuzzy
#| msgid "Sign Up"
msgid "Sign Out"
msgstr "Зарегистрироваться"

msgid "Login"
msgstr "Логин"

msgid "API Token"
msgstr "Токен API"

msgid "Your DT One API key and secret seem invalid. Please check them again and retry."
msgstr "Ключ и секрет API Вашей учетной записи DT On являются недействительными. Пожалуйста, проверьте их и попробуйте снова."

#, python-format
msgid "Connecting to your DT One account failed with error text: %s"
msgstr "Подключение к Вашей учетной записи DT On не удалось. Текст ошибки: %s"

msgid "Account SID"
msgstr "SID Учетной записи"

msgid "Account Token"
msgstr "Токен Учетной записи"

#, fuzzy
#| msgid "Select your Organization"
msgid "Workspace Name"
msgstr "Выберите свою Организацию"

#, fuzzy
#| msgid "Select your Organization"
msgid "From Workspace"
msgstr "Выберите свою Организацию"

#, fuzzy
#| msgid "Select which organization to take credits from"
msgid "Select which workspace to take credits from"
msgstr "Выберите, от какой организации получить кредиты"

#, fuzzy
#| msgid "Select your Organization"
msgid "To Workspace"
msgstr "Выберите свою Организацию"

#, fuzzy
#| msgid "Select which organization to receive the credits"
msgid "Select which workspace to receive the credits"
msgstr "Выберите, в какую организацию перевести кредиты"

msgid "How many credits to transfer"
msgstr "Количество кредитов для перевода"

#, fuzzy, python-format
#| msgid "Sorry, %(org_name)s doesn't have enough credits for this transfer. Pick a different organization to transfer from or reduce the transfer amount."
msgid "Sorry, %(org_name)s doesn't have enough credits for this transfer. Pick a different workspace to transfer from or reduce the transfer amount."
msgstr "Извините, у %(org_name)s нет достаточного количества кредитов для этого перевода. Выберите другую организацию для перевода или уменьшите размер перевода."

msgid "The country used for location values. (optional)"
msgstr "Страна, используемая для значений местоположения. (опционально)"

msgid "Primary Language"
msgstr "Основной язык"

#, fuzzy
#| msgid "The primary language will be used for contacts with no language preference."
msgid "Select the primary language for contacts with no language preference"
msgstr "Основной язык, который будет использоваться для контактов без языковых предпочтений."

msgid "Additional Languages"
msgstr "Дополнительные языки"

#, fuzzy
#| msgid "Add any other languages you would like to provide translations for."
msgid "Additional languages you would like to provid translations for"
msgstr "Добавьте любые иные языки, на которые Вы хотели бы предоставить перевод."

msgid " and "
msgstr " и"

#, python-format
msgid "%(lang1)s and %(lang2)s"
msgstr "%(lang1)s и %(lang2)s"

#, fuzzy, python-format
#| msgid "Cleared %(name)s cache for this organization (%(count)d keys)"
msgid "Cleared %(name)s cache for this workspace (%(count)d keys)"
msgstr "Очищен %(name)s кэш для этой организации (%(count)d keys)"

msgid "Privacy Policy"
msgstr "Политика конфиденциальности"

#, fuzzy
#| msgid "Contact field uses"
msgid "Content Guidelines"
msgstr "Использование поля контактов"

msgid "Terms of Service"
msgstr "Условия оказания услуг"

msgid "Cookie Policy"
msgstr "Политика использования файлов cookie"

msgid "Choose the type of policy"
msgstr "Выберите тип политики"

msgid "Enter the content of the policy (Markdown permitted)"
msgstr "Введите содержание политики (Разметка разрешена)"

msgid "Summary of policy changes (Markdown permitted)"
msgstr "Сводная информация по изменениям политики (Разметка разрешена)"

msgid "Is Consent Required?"
msgstr "Требуется ли Согласие?"

msgid "New Policy"
msgstr "Новая Политика"

msgid "Your Privacy"
msgstr "Ваша конфиденциальность"

msgid "The name of the video"
msgstr "Название видео"

msgid "Summary"
msgstr "Аннотация"

msgid "A short blurb about the video"
msgstr "Короткий обзор видео"

msgid "Description"
msgstr "Описание"

msgid "Vimeo ID"
msgstr "Vimeo ID"

msgid "The id vimeo uses for this video"
msgstr "ID, которое Vimeo использует для этого видео"

msgid "Register for public beta"
msgstr "Зарегистрироваться на открытую бета-версию"

msgid "Intents Synced"
msgstr "Намерения синхронизированы"

msgid "Classifier Called"
msgstr "Классификатор вызван"

msgid "Ticketing Service Called"
msgstr "Служба обработки запросов клиентов вызвана"

msgid "Airtime Transferred"
msgstr "Эфирное время передано"

msgid "WhatsApp Templates Synced"
msgstr "Шаблоны WhatsApp синхронизированы"

msgid "WhatsApp Tokens Synced"
msgstr "Токены WhatsApp синхронизированы"

msgid "WhatsApp Contacts Refreshed"
msgstr "Контакты WhatsApp обновлены"

msgid "Recent Classifier Events"
msgstr "Последние События Классификатора"

msgid "Recent Ticketing Service Events"
msgstr ""

msgid "Classifier Log"
msgstr "Журнал классификатора"

msgid "Never"
msgstr "Никогда"

msgid "Daily"
msgstr "Ежедневно"

msgid "Weekly"
msgstr "Еженедельно"

msgid "Monthly"
msgstr "Ежемесячно"

#, python-format
msgid "in %(timeperiod)s"
msgstr "раз в %(timeperiod)s"

#, python-format
msgid "each day at %(time)s"
msgstr "каждый день в %(time)s"

#, python-format
msgid "each week on %(daysofweek)s"
msgstr "каждую неделю в %(daysofweek)s"

#, python-format
msgid "each month on the %(dayofmonth)s"
msgstr "каждый месяц %(dayofmonth)s-го"

#, python-format
msgid "%(day)s is not a valid day of the week"
msgstr "%(day)s не является действительным днем ​​недели"

msgid "Must specify at least one day of the week"
msgstr "Необходимо указать хотя бы один день недели"

#, fuzzy
#| msgid "Select a flow to start"
msgid "Select days to repeat on"
msgstr "Выберите поток для запуска"

#, fuzzy
#| msgid ", "
msgid " "
msgstr ", "

#, fuzzy, python-format
#| msgid "Timezone"
msgid "%s Time Zone"
msgstr "Часовой пояс"

msgid "English"
msgstr "Английский"

msgid "Portuguese"
msgstr "Португальский "

msgid "French"
msgstr "Французский "

msgid "Spanish"
msgstr "Испанский "

msgid "Russian"
msgstr "Русский"

msgid "Visually build nationally scalable mobile applications from anywhere in the world."
msgstr "Наглядно создавайте масштабируемые на национальном уровне мобильные приложения из любой точки мира."

msgid "Copyright &copy; 2012-2017 UNICEF, Nyaruka. All Rights Reserved."
msgstr "Авторское право &copy; 2012-2017 ЮНИСЕФ, Nyaruka. Все права защищены."

msgid "Open"
msgstr "Открыто"

msgid "Closed"
msgstr "Закрыто"

msgid "Connecting an email address will forward all new tickets and their responses to that email address. You will be able to respond to them directly and your replies will be sent to the contact."
msgstr ""

msgid "The email address to forward tickets and replies to"
msgstr ""

msgid "The verification code that was sent to your email"
msgstr ""

msgid "No verification code found, please start over."
msgstr ""

msgid "Code does not match, please check your email."
msgstr ""

msgid "Verify Email"
msgstr ""

#, python-format
msgid "A verification code was sent to <code>%(address)s</code>. Enter it below to continue adding this ticketing service to your account."
msgstr ""

msgid "New tickets and replies will be sent to the email address that you configure below. You will need to verify it by entering the code sent to you."
msgstr ""

msgid "Verify your email address for tickets"
msgstr ""

msgid "<a href=\"https://www.zendesk.com/\">Zendesk</a> is one of the most popular customer service systems around. You can use it to manage all the tickets created on your account."
msgstr ""

msgid "Enter your Zendesk subdomain. You will be redirected to Zendesk where you need to grant access to this application."
msgstr ""

msgid "Your subdomain on Zendesk"
msgstr ""

msgid "Not a valid subdomain name."
msgstr ""

msgid "There is already a ticketing service configured for this subdomain."
msgstr ""

msgid "Unable to request OAuth token."
msgstr ""

msgid "Tickets"
msgstr ""

msgid "The display name of this account"
msgstr ""

msgid "The secret for the ticketer"
msgstr ""

msgid "Secret is incorrect."
msgstr ""

msgid "Add"
msgstr ""

#, python-format
msgid "Connect %(ticketer)s"
msgstr ""

msgid "Open Tickets"
msgstr ""

msgid "Closed Tickets"
msgstr ""

#, fuzzy
#| msgid "Ticketing Service Called"
msgid "Delete Ticket Service"
msgstr "Служба обработки запросов клиентов вызвана"

msgid "HTTP Log"
msgstr ""

msgid "Delete Ticketing Service"
msgstr ""

msgid "Your ticketing service has been deleted."
msgstr ""

msgid "Keyword Trigger"
msgstr "Триггер Ключевого слова"

msgid "Schedule Trigger"
msgstr "Триггер Расписания"

msgid "Inbound Call Trigger"
msgstr "Триггер Входящего Вызова"

msgid "Missed Call Trigger"
msgstr "Триггер Пропущенного Вызова"

msgid "Catch All Trigger"
msgstr "Триггер Перехвата всего"

msgid "New Conversation Trigger"
msgstr "Триггер Нового Разговора"

msgid "USSD Pull Session Trigger"
msgstr "Триггер сессии USSD Pull "

msgid "Referral Trigger"
msgstr "Триггер Направления"

msgid "Message starts with the keyword"
msgstr "Сообщение начинается с ключевого слова"

msgid "Message contains only the keyword"
msgstr "Сообщение содержит только ключевое слово"

msgid "Keyword"
msgstr "Ключевое слово"

msgid "Word to match in the message text"
msgstr "Слово для соответствия в тексте сообщения"

msgid "Referrer Id"
msgstr "Id Источника ссылки"

msgid "The referrer id that triggers us"
msgstr "Id источника ссылки, который запускает нас"

msgid "Flow"
msgstr "Поток"

msgid "Which flow will be started"
msgstr "Какой поток будет запущен"

msgid "The groups to broadcast the flow to"
msgstr "Группы, которым нужно разослать поток"

msgid "Individual contacts to broadcast the flow to"
msgstr "Отдельные контакты, которым нужно рассылать поток"

msgid "Our recurring schedule"
msgstr "Наше повторяющиеся расписание"

msgid "Trigger When"
msgstr "Сработать, когда"

msgid "How to match a message with a keyword"
msgstr "Как сопоставить сообщение с ключевым словом"

msgid "The associated channel"
msgstr "Связанный канал"

msgid "Select a flow"
msgstr "Выберите поток"

msgid "Keywords must be a single word containing only letter and numbers"
msgstr "Ключевые слова должны быть одним словом, содержащим только буквы и цифры"

msgid "An active trigger already exists, triggers must be unique for each group"
msgstr "Активный триггер уже существует, триггеры должны быть уникальными для каждой группы"

msgid "Optional: Trigger only applies to these groups"
msgstr ""

msgid "The first word of the message text"
msgstr "Первое слово текста сообщения"

msgid "Group to Join"
msgstr "Группа для Присоединения"

msgid "The group the contact will join when they send the above keyword"
msgstr "Группа, к которой присоединится контакт, когда он отправит указанное выше ключевое слово"

msgid "Response"
msgid_plural "Responses"
msgstr[0] "Ответ"
msgstr[1] "Ответы"
msgstr[2] "Ответы"
msgstr[3] "Ответы"

msgid "The message to send in response after they join the group (optional)"
msgstr "Ответное сообщение для отправки после того, как они присоединятся к группе (опционально)"

#, fuzzy
#| msgid "Started"
msgid "Start Time"
msgstr "Начато"

msgid "The groups and contacts the flow will be broadcast to"
msgstr "Группы и контакты, которым поток будет осуществлять рассылку"

msgid "Trigger with this Channel already exists."
msgstr "Триггер для этого Канала уже существует."

msgid "The channel to apply this trigger to, leave blank for all Facebook channels"
msgstr "Канал, к которому применить этот триггер, оставьте пустым для охвата всех каналов Facebook"

msgid "The referrer id that will trigger us"
msgstr "Id источника ссылки, который запустит нас"

msgid "Create Trigger"
msgstr "Создать Триггер"

msgid "Join Keyword"
msgstr "Присоединить ключевое слово"

msgid "The first word of the message"
msgstr "Первое слово сообщения"

msgid "Create Referral Trigger"
msgstr "Создать Реферальный Триггер"

msgid "Create Schedule"
msgstr "Создать Расписание"

msgid "Processing"
msgstr "Обработка"

msgid "The organization of the user."
msgstr "Организация пользователя."

#, python-format
msgid "%(value)s must be http or https scheme"
msgstr "%(value)s должны быть по схеме http или https "

#, python-format
msgid "%(value)s host cannot be resolved"
msgstr "Хост %(value)s не может быть разрешен"

#, python-format
msgid "%(value)s cannot be localhost"
msgstr "%(value)s не может быть локальным хостом"

msgid "Unique Identifier"
msgstr "Уникальный Идентификатор"

msgid "The unique identifier for this object"
msgstr "Уникальный идентификатор для данного объекта"

msgid "Whether this row was created by squashing"
msgstr "Была ли эта строка создана путем сквошинга"

#, python-format
msgid "%d year"
msgid_plural "%d years"
msgstr[0] "%d год"
msgstr[1] "%d лет"
msgstr[2] "%d лет"
msgstr[3] "%d лет"

#, python-format
msgid "%d month"
msgid_plural "%d months"
msgstr[0] "%d месяц"
msgstr[1] "%d месяцев"
msgstr[2] "%d месяцев"
msgstr[3] "%d месяцев"

#, python-format
msgid "%d week"
msgid_plural "%d weeks"
msgstr[0] "%d неделя"
msgstr[1] "%d недель"
msgstr[2] "%d недель"
msgstr[3] "%d недель"

#, python-format
msgid "%d day"
msgid_plural "%d days"
msgstr[0] "%d день"
msgstr[1] "%d дней"
msgstr[2] "%d дней"
msgstr[3] "%d дней"

#, python-format
msgid "%d hour"
msgid_plural "%d hours"
msgstr[0] "%d час"
msgstr[1] "%d часов"
msgstr[2] "%d часов"
msgstr[3] "%d часов"

#, python-format
msgid "%d minute"
msgid_plural "%d minutes"
msgstr[0] "%d минута"
msgstr[1] "%d минут"
msgstr[2] "%d минут"
msgstr[3] "%d минут"

#, python-format
msgid "%d second"
msgid_plural "%d seconds"
msgstr[0] "%d секунда"
msgstr[1] "%d секунд"
msgstr[2] "%d секунд"
msgstr[3] "%d секунд"

msgid ", and "
msgstr ", и"

msgid "0 seconds"
msgstr "0 секунд"

msgid ", "
msgstr ", "

#, fuzzy
#| msgid "An error occurred updating your contact. Please try again later."
msgid "An error occurred while making your changes. Please try again."
msgstr "При обновлении Вашего контакта произошла ошибка. Пожалуйста, попробуйте позже."

msgid "Date & Time"
msgstr "Дата и Время"

msgid "State"
msgstr "Штат"

msgid "District"
msgstr "Район"

msgid "Ward"
msgstr "Административный округ"

msgid "HTTP Logs"
msgstr "Журналы HTTP"

msgid "No Data"
msgstr "Нет данных"

#, python-format
msgid "API v1 has been replaced by <a href=\"%(v2_url)s\">API v2</a>. Please migrate your applications accordingly."
msgstr "API v1 была заменена на <a href=\"%(v2_url)s\">API v2</a>. Пожалуйста, перенесите Ваши приложения соответственно."

msgid "Query String Parameters"
msgstr "Параметры Строки Запроса"

msgid "Post Body Fields"
msgstr "Поля Тела Post "

msgid "Query String"
msgstr "Строка Запроса"

msgid "Post Body"
msgstr "Тело Post"

msgid "View Full Documentation"
msgstr "Просмотреть документацию полностью"

#, fuzzy
#| msgid "Webhook Log"
msgid "Webhook Calls"
msgstr "Журнал Вебхука"

msgid "Elapsed"
msgstr "Прошло"

msgid "Time"
msgstr "Время"

#, fuzzy
#| msgid "Recent Webhook Events"
msgid "Webhook Event"
msgstr "Последние события вебхука"

#, fuzzy
#| msgid "Request URL"
msgid "Request Time"
msgstr "URL Запроса"

msgid "Took"
msgstr ""

msgid "Archives"
msgstr "Архивы"

#, python-format
msgid "You have %(counter)s archive"
msgid_plural "You have %(counter)s archives"
msgstr[0] "У Вас есть %(counter)s архив,"
msgstr[1] "У Вас есть %(counter)s архивов,"
msgstr[2] "У Вас есть %(counter)s архивов,"
msgstr[3] "У Вас есть %(counter)s архивов,"

#, python-format
msgid "containing %(counter)s record."
msgid_plural "containing %(counter)s records."
msgstr[0] "содержащий %(counter)s запись."
msgstr[1] "содержащих %(counter)s записей."
msgstr[2] "содержащих %(counter)s записей."
msgstr[3] "содержащих %(counter)s записей."

msgid "You do not have any message or run archives yet."
msgstr "У Вас пока еще нет никаких архивов сообщений или проходов."

msgid "File"
msgstr "Файл"

msgid "Records"
msgstr "Записи"

msgid "Size"
msgstr "Размер"

msgid "Period"
msgstr "Период"

msgid "No archives found. Archives are created after 90 days of inactivity for messages and flow runs. Check back later to see a list of all archives."
msgstr "Архивы не найдены. Архивы создаются после 90 дней бездействия для сообщений и проходов потоков. Зайдите позже, чтобы увидеть список всех архивов."

msgid "Your download should start automatically. If it doesn't start in a few seconds, use the button below to download."
msgstr "Ваша загрузка должна начаться автоматически. Если она не запустится через несколько секунд, используйте кнопку ниже для загрузки."

msgid "Download Now"
msgstr "Скачать сейчас"

#, fuzzy
#| msgid "Update Campaign"
msgid "Create Campaign"
msgstr "Обновить Кампанию"

msgid "Search"
msgstr "Поиск"

#, fuzzy
#| msgid "No matching messages."
msgid "No matching campaigns"
msgstr "Нет соответствующих сообщений."

msgid "(Archived)"
msgstr "(Архивировано)"

msgid "No group assigned to this campaign"
msgstr "Ни одна из групп не привязана к этой кампании"

msgid "No events in this campaign yet."
msgstr "События в этой компании пока отсутствуют."

msgid "before"
msgstr ""

msgid "after"
msgstr ""

#, fuzzy
#| msgid "Once they are deleted, they will be gone forever. There is no way to undo this operation."
msgid "You are about to delete this event. There is no way to undo this. Are you sure?"
msgstr "После того как они будут удалены, они исчезнут навсегда. Способа отменить эту операцию не существует."

#, fuzzy
#| msgid "starts the"
msgid "Start the"
msgstr "начинает "

#, fuzzy
#| msgid "Upcoming"
msgid "Upcoming Events"
msgstr "Ожидается"

#, fuzzy
#| msgid "Not scheduled"
msgid "No events scheduled"
msgstr "Не запланировано"

#, fuzzy
#| msgid "Recent Webhook Events"
msgid "Recent Events"
msgstr "Последние события вебхука"

msgid "If the contact is already active in a flow"
msgstr "Активен ли уже контакт в потоке"

msgid "Add Bulk Sender"
msgstr "Добавить массового отправителя"

msgid "Bulk senders typically can send a higher volume of messages and in some cases are even cheaper than local messaging rates. If you have an account with a bulk sender, you can use your local Android phone number to receive messages, and use a bulk sender for your outgoing messages."
msgstr "Массовые отправители обычно могут отправлять больший объем сообщений, а в некоторых случаях сделают это даже дешевле, чем по местным расценкам отправки сообщений. Если у Вас есть учетная запись с массовым отправителем, Вы можете использовать свой местный номер телефона Android для получения сообщений и использовать массового отправителя для Ваших исходящих сообщений."

msgid "Connect Nexmo"
msgstr "Подключить Nexmo"

msgid "A great way to connect if you are outside the United States or UK. Connect a Nexmo Account to send messages to over 200 countries worldwide."
msgstr "Отличный способ подключиться, если Вы находитесь за пределами США или Великобритании. Подключите учетную запись Nexmo для отправки сообщений в более чем 200 стран мира."

msgid "Send with Nexmo"
msgstr "Отправить при помощи Nexmo"

msgid "Instead of using your Android phone to send messages, you can use your <a class='nexmo-account' href='#'>Nexmo Account</a> to send messages to over 200 countries."
msgstr "Вместо использования своего телефона Android для отправки сообщений, Вы можете использовать Вашу учетную запись <a class='nexmo-account' href='#'>Nexmo Account</a> для отправки сообщений в более чем 200 стран."

msgid "If you have an external provider you want to use to send messages, you can connect it using our External API."
msgstr "Если у Вас есть внешний провайдер, при помощи которого Вы хотите отправлять сообщения, Вы можете подключить его с использованием нашего Внешнего API."

msgid "Disconnect Nexmo"
msgstr "Отключить Nexmo"

msgid "Add a Channel"
msgstr "Добавить Канал"

#, fuzzy, python-format
#| msgid "To get started you need to add a channel to your account. A channel is a phone number or social network account which %(name)s can use to send and receive messages on your behalf. You can choose to use an Android phone and your own cell phone plan, or we can connect you with a service provider in your country directly."
msgid "To get started you need to add a channel to your workspace. A channel is a phone number or social network account which %(name)s can use to send and receive messages on your behalf. You can choose to use an Android phone and your own cell phone plan, or we can connect you with a service provider in your country directly."
msgstr "Для того, чтобы начать Вам нужно добавить канал в свою учетную запись. Канал - это номер телефона или учетная запись социальной сети, которую %(name)s может использовать для отправки и получения сообщений от Вашего имени. Вы можете использовать телефон Android и сотовый тарифный план Вашего телефона, или мы можем напрямую связать Вас с поставщиком услуг в Вашей стране."

msgid "Recommendations"
msgstr "Рекомендации"

msgid "We recommend using an Android phone with a local sim card for your country. This phone will send and receive messages for you. You will only need one phone per country depending on message volume. Don't worry! The people you are texting with can still use basic phones."
msgstr "Мы рекомендуем использовать телефон Android с местной сим-картой Вашей страны. Этот телефон будет отправлять и получать сообщения для Вас. Вам понадобится только один телефон на каждую страну, в зависимости от объема сообщений. Не переживайте! Люди, которым Вы пишете, могут использовать обычные телефоны."

msgid "Social Network Channels"
msgstr "Каналы Социальной сети"

#, fuzzy
#| msgid "Phone Channels"
msgid "SMS and Voice Channels"
msgstr "Телефонные каналы"

msgid "Works in any country and uses the cell phone plan you already have. You just need an Android phone to get started."
msgstr "Работает в любой стране и использует тарифный план сотовой связи, который у Вас уже есть. Чтобы начать, Вам нужен всего лишь телефон Android."

msgid "API Channels"
msgstr "Каналы API"

#, fuzzy
#| msgid "Phone Number"
msgid "Connect a Phone Number"
msgstr "Номер телефона"

#, fuzzy
#| msgid "Once you claim a number you will immediately be able to send and receive messages. Users who send messages to your number will be charged according to their plan."
msgid "Once you connect a number you will immediately be able to send and receive messages. Contacts who send messages to your number will be charged according to their plan."
msgstr "Как только Вы заявите номер, Вы сразу же сможете отправлять и получать сообщения. Пользователи, которые отправляют сообщения на Ваш номер, будут платить в соответствии с их планом."

msgid "Pattern"
msgstr "Комбинация"

#, fuzzy
#| msgid "Use National Numbers"
msgid "Existing Numbers"
msgstr "Использовать национальные номера"

#, fuzzy
#| msgid "A telegram channel for this bot already exists on your account."
msgid "Select a number you already own to connect it to your account."
msgstr "Канал Telegram для этого бота существует в Вашей учетной записи."

#, fuzzy
#| msgid "Unsupported"
msgid "(Unsupported)"
msgstr "Не поддерживается"

msgid "IP Addresses"
msgstr "IP-адреса:"

msgid "Additionally you will need to make sure the following IP addresses are whitelisted"
msgstr "Помимо этого, Вам потребуется убедиться, что следующие IP-адреса находятся в белом списке."

#, fuzzy, python-format
#| msgid "You are about to delete <span class='group_name'> %(object)s. </span> No contacts will be deleted but the group itself will be deleted. There is no way to undo this. Are you sure?"
msgid "You are about to disable bulk sending for <span class='font-normal'> %(object)s. </span> There is no way to undo this. Are you sure?"
msgstr "Вы собираетесь удалить <span class='group_name'> %(object)s. </span> Контакты не будут удалены, но сама группа будет удалена. Способа отменить это действие нет. Вы уверены?"

#, fuzzy
#| msgid "Bulk sending enabled"
msgid "Bulk sending"
msgstr "Включена массовая рассылка"

#, fuzzy
#| msgid "Voice calls enabled"
msgid "Voice calls"
msgstr "Включены голосовые вызовы"

msgid "Last synced"
msgstr "Последняя синхронизация"

#, python-format
msgid "%(last_sync)s ago"
msgstr "%(last_sync)s назад"

#, fuzzy
#| msgid "Device has not synced yet"
msgid "Not synced yet"
msgstr "Устройство еще не синхронизировано"

msgid "unsent message"
msgid_plural "unsent messages"
msgstr[0] "неотправленное сообщение"
msgstr[1] "неотправленные сообщения"
msgstr[2] "неотправленные сообщения"
msgstr[3] "неотправленные сообщения"

msgid "Activated"
msgstr "Активировано"

msgid "Device has not synced yet"
msgstr "Устройство еще не синхронизировано"

msgid "ON"
msgstr "ВКЛ"

msgid "UNKNOWN"
msgstr "НЕИЗВЕСТНО"

msgid "DISCHARGING"
msgstr "РАЗРЯЖАЕТСЯ"

msgid "CHARGING"
msgstr "ЗАРЯЖАЕТСЯ"

msgid "FULLY CHARGED"
msgstr "ПОЛНОСТЬЮ ЗАРЯЖЕН"

msgid "IVR Messages"
msgstr "Сообщения ИРВ"

msgid "Recent Errors"
msgstr "Последние Ошибки"

msgid "Month"
msgstr "Месяц"

msgid "Incoming Text Messages"
msgstr "Входящие Текстовые Сообщения"

msgid "Outgoing Text Messages"
msgstr "Исходящие Текстовые Сообщения"

msgid "Incoming IVR Messages"
msgstr "Входящие Сообщения ИРВ"

msgid "Outgoing IVR Messages"
msgstr "Исходящие Сообщения ИРВ"

msgid "Synced on"
msgstr "Синхронизировано на"

msgid "Retry"
msgstr "Повторить"

msgid "Battery"
msgstr "Аккумулятор "

msgid "Network"
msgstr "Сеть"

msgid "&nbsp;&nbsp;OTHER"
msgstr "&nbsp;&nbsp;ПРОЧЕЕ"

msgid "Cancel"
msgstr "Отменить"

#, python-format
msgid "Found %(results_count)s call in last 90 days for <i>%(search)s</i>."
msgid_plural "Found %(results_count)s calls in last 90 days for <i>%(search)s</i>."
msgstr[0] "Найден %(results_count)s вызов за последние 90 дней по <i>%(search)s</i>."
msgstr[1] "Найдено %(results_count)s вызовов за последние 90 дней по <i>%(search)s</i>."
msgstr[2] "Найдено %(results_count)s вызовов за последние 90 дней по <i>%(search)s</i>."
msgstr[3] "Найдено %(results_count)sвызовов за последние 90 дней по <i>%(search)s</i>."

#, python-format
msgid "Outgoing Call (%(duration)s seconds)"
msgstr "Исходящий Звонок (%(duration)s seconds)"

#, python-format
msgid "Incoming Call (%(duration)s seconds)"
msgstr "Входящий Звонок (%(duration)s seconds)"

msgid "No Matching calls"
msgstr "Нет Соответствующих вызовов"

msgid "Channel Events"
msgstr "События Канала"

#, fuzzy
#| msgid "Other Interactions"
msgid "Interactions"
msgstr "Прочие взаимодействия"

msgid "phone call"
msgstr "телефонный вызов"

msgid "complete"
msgstr "завершено"

msgid "Channel interaction"
msgstr "Взаимодействие Канала"

msgid "Channel Event"
msgstr "Событие Канала"

msgid "Message Error"
msgstr "Ошибка Сообщения"

msgid "Message Log"
msgstr "Журнал Сообщений"

#, fuzzy
#| msgid "Recipients"
msgid "Recipient"
msgstr "Получатели"

#, fuzzy
#| msgid "Expiration Date"
msgid "Date"
msgstr "Дата окончания срока действия"

#, fuzzy
#| msgid "Direction"
msgid "Duration"
msgstr "Направление"

msgid "Error"
msgstr "Ошибка "

msgid "Change Alert Settings"
msgstr "Изменить Настройки Оповещения"

#, python-format
msgid "We've noticed that the Android phone for %(org_name)s has been connected back to internet and has been able to sync with the %(brand)s servers recently at"
msgstr "Мы заметили, что телефон Android для %(org_name)s был снова подключен к Интернету и недавно смог синхронизироваться с серверами %(brand)s по"

msgid "This email is to announce that your android phone connection problem reported last time was resolved."
msgstr "В этом электронном письме сообщается, что проблема с подключением телефона Android, о которой сообщалось в прошлый раз, была решена."

#, python-format
msgid "You can check the current status of your %(channel_name)s by visiting its"
msgstr "Вы можете проверить текущий статус Вашего %(channel_name)s, посетив его"

msgid "status page."
msgstr "страницу состояния."

msgid "Thanks!"
msgstr "Спасибо!"

#, python-format
msgid "The %(brand)s Team"
msgstr "Команда %(brand)s"

#, python-format
msgid ""
"\n"
"Hi %(org_name)s,\n"
"\n"
"We've noticed that the Android phone for %(org_name)s has been connected back to internet and has been able to sync with the %(brand)s servers recently at\n"
msgstr ""
"\n"
"Привет, %(org_name)s! Мы заметили, что телефон Android для%(org_name)s был снова подключен к Интернету и недавно смог синхронизироваться с серверами %(brand)s на\n"

#, python-format
msgid ""
"\n"
"   You can check the current status of your %(channel_name)s by visiting its status page at:\n"
msgstr ""
"\n"
"   Вы можете проверить текущий статус Вашего %(channel_name)s, посетив его страницу состояния по адресу:\n"

#, python-format
msgid "We've noticed that the Android phone for %(org_name)s hasn't contacted the %(brand)s servers since"
msgstr "Мы заметили, что телефон Android для %(org_name)s не связывался с серверами %(brand)s с "

msgid "This is usually due to your phone being unable to connect to the internet."
msgstr "Обычно это происходит из-за того, что Ваш телефон не может подключиться к Интернету."

msgid "Please check on your phone to make sure it is connected to a WiFi network or cellular data. If problems persist you may want to try turning the phone off then back on."
msgstr "Пожалуйста, проверьте Ваш телефон и убедитесь, что он подключен к сети Wi-Fi или к мобильной сети передачи данных. Если проблемы сохраняются, Вы можете попробовать выключить телефон и затем снова включить его."

#, python-format
msgid "You can check the current status of your %(channel.get_name)s by visiting its"
msgstr "Вы можете проверить текущий статус Вашего %(channel.get_name)s, посетив его"

#, python-format
msgid ""
"\n"
"Hi %(org_name)s,\n"
"\n"
"Your Android phone for %(org_name)s hasn't contacted the %(brand)s servers since\n"
msgstr ""
"\n"
"Здравствуйте, %(org_name)s! Ваш телефон Android для %(org_name)s не связывался с серверами %(brand)s с\n"

msgid ""
"\n"
"This is usually an indication that your phone has lost its connection to the internet.\n"
"\n"
"Please check on your phone to make sure it is connected to WiFi or a cellular data network.  If problems persist you may want to try turning the phone off then back on.\n"
msgstr ""
"\n"
"Обычно это служит признаком того, что Ваш телефон потерял связь с Интернетом.\n"
"\n"
"Пожалуйста, проверьте Ваш телефон и убедитесь, что он подключен к сети Wi-Fi или к мобильной сети передачи данных. Если проблемы сохраняются, Вы можете попробовать выключить телефон и затем снова включить его.\n"

#, python-format
msgid ""
"\n"
"   You can check the current status of %(channel_name)s by visiting its status page at:\n"
msgstr ""
"\n"
"   Вы можете проверить текущий статус %(channel_name)s, посетив его страницу состояния по адресу:\n"

msgid "Thanks,"
msgstr "Спасибо!"

#, python-format
msgid "We've noticed that the Android phone for %(org_name)s is getting low on power and isn't plugged in. If it runs out of power then you will stop receiving messages for %(brand)s."
msgstr "Мы заметили, что на телефоне Android для %(org_name)s низкий уровень заряда, и он не подключен к сети. Если у него закончится заряд, Вы перестанете получать сообщения для %(brand)s."

#, python-format
msgid "Please check on your phone to make sure it is plugged into a reliable power source. The current power level is %(power_level)s%%, you will only receive this notification when the power drops below 25%%."
msgstr "Пожалуйста, проверьте Ваш телефон, чтобы убедиться, что он подключен к надежному источнику питания. Текущий уровень заряда составляет %(power_level)s%%, Вы получаете это уведомление только тогда, когда уровень заряда упадет ниже 25%%."

#, python-format
msgid ""
"\n"
"Hi %(org_name)s,\n"
msgstr ""
"\n"
"Здравствуйте, %(org_name)s!\n"

#, python-format
msgid ""
"\n"
"We've noticed that your Android phone, %(channel_name)s, is getting low on power and isn't plugged in.  If it runs out of power then you will stop receiving messages for %(brand)s.\n"
msgstr ""
"\n"
"Мы заметили, что на Вашем телефоне Android, %(channel_name)s, низкий уровень заряда, и он не подключен к сети. Если у него закончится заряд, Вы перестанете получать сообщения для %(brand)s.\n"

#, python-format
msgid ""
"\n"
"Please check on your phone to make sure it is plugged into a reliable power source.  You will only receive this notification when the power drops below 25%%.  The current power level is %(power_level)s%%.\n"
msgstr ""
"\n"
"Пожалуйста, проверьте Ваш телефон, чтобы убедиться, что он подключен к надежному источнику питания.  Вы получаете это уведомление только тогда, когда уровень заряда упадет ниже 25%%.  Текущий уровень заряда составляет %(power_level)s%%.\n"

#, python-format
msgid "We've noticed that the Android phone for %(org_name)s is now charging the battery."
msgstr "Мы заметили, что аккумулятор телефона Android для %(org_name)s в настоящее время заряжается."

msgid "This email is to announce that your android phone battery low reported last time was resolved. Now the battery is charging."
msgstr "Это электронное письмо уведомляет Вас о том, что проблема низкого заряда аккумулятора Вашего телефона Android, о которой сообщалось в прошлый раз, решена. Теперь аккумулятор заряжается."

#, python-format
msgid ""
"\n"
"Hi %(org_name)s,\n"
"\n"
"We've noticed that the Android phone for %(org.name)s is now charging the battery.\n"
"This email is to announce that your android phone battery low reported last time was resolved. Now the battery is charging.\n"
msgstr ""
"\n"
"Здравствуйте, %(org_name)s!\n"
"\n"
"Мы заметили, что аккумулятор телефона Android для %(org.name)s в настоящее время заряжается.\n"
"Это электронное письмо уведомляет Вас о том, что проблема низкого заряда аккумулятора Вашего телефона Android, о которой сообщалось в прошлый раз, решена. Теперь аккумулятор заряжается.\n"

#, python-format
msgid ""
"\n"
"   You can check the current status of your %(channel_name)s by visiting its\n"
msgstr ""
"\n"
"  Вы можете проверить текущий статус Вашего %(channel_name)s, посетив его\n"

#, python-format
msgid "We've noticed that the Android phone for %(org_name)s is having trouble sending text messages.  This might be a temporary problem due to your cellular network, or could be an indication that your phone is out of credit."
msgstr "Мы заметили, что телефон Android для %(org_name)s столкнулся с проблемами при отправке текстовых сообщений. Это может быть временной проблемой, связанной с Вашей сотовой сетью, или может быть признаком того, что на Вашем телефоне закончились средства."

#, python-format
msgid "Please check on your phone to make sure it has sufficient credit and can send text messages.  If problems persist you may want to try turning the phone off then back on.  Currently your Android phone has <strong>%(unsent_count)s</strong> messages which haven't sent in over an hour."
msgstr "Пожалуйста, проверьте Ваш телефон и убедитесь, что на нем достаточно средств и он может отправлять текстовые сообщения. Если проблемы не были решены, Вы можете попробовать выключить телефон и затем снова включить его. В настоящее время на Вашем телефоне Android есть <strong>%(unsent_count)s</strong> сообщений, которые не были отправлены в течение более одного часа."

#, python-format
msgid "We've noticed that the %(channel_type)s for %(org_name)s is having trouble sending text messages.  This might be a temporary problem due to network communication to %(channel_type)s or may indicate a change in configuration which required your action."
msgstr "Мы заметили, что %(channel_type)s для %(org_name)s столкнулся с проблемами при отправке текстовых сообщений. Это может быть временной проблемой, связанной с сетевой передачей данных по %(channel_type)s, или может указывать на изменение конфигурации, которое потребовало Ваших действий."

#, python-format
msgid "Please check on your %(channel_type)s to make sure it can send text messages.  Currently your %(channel_type)s has <strong>%(unsent_count)s</strong> messages which haven't sent in over an hour."
msgstr "Пожалуйста, проверьте Ваш %(channel_type)s и убедитесь, что он может отправлять текстовые сообщения. В настоящее время на Вашем %(channel_type)s есть <strong>%(unsent_count)s</strong> сообщений, которые не были отправлены в течение более одного часа."

#, python-format
msgid "We've noticed that the %(channel_type)s for %(org_name)s is having trouble sending text messages.  This might be a temporary problem due to network communication to %(channel_type)s, or could be an indication that your %(channel_type)s is out of credit."
msgstr "Мы заметили, что %(channel_type)s для %(org_name)s столкнулся с проблемами при отправке текстовых сообщений. Это может быть временной проблемой, связанной с сетевой передачей данных по %(channel_type)s, или может быть признаком того, что на Вашем %(channel_type)s закончились средства."

#, python-format
msgid "Please check on your %(channel_type)s to make sure it has sufficient credit and can send text messages.  Currently your %(channel_type)s has <strong>%(unsent_count)s</strong> messages which haven't sent in over an hour."
msgstr "Пожалуйста, проверьте Ваш %(channel_type)s и убедитесь, что на нем достаточно средств и он может отправлять текстовые сообщения. В настоящее время на Вашем %(channel_type)s есть <strong>%(unsent_count)s</strong> сообщений, которые не были отправлены в течение более одного часа."

#, python-format
msgid ""
"\n"
"Hi %(org_name)s,\n"
"\n"
"We've noticed that the Android phone for %(org_name)s is having trouble sending text messages.  This might be a temporary problem due to your cellular network, or could be an indication that your phone is out of credit.\n"
msgstr ""
"\n"
"Здравствуйте, %(org_name)s! Мы заметили, что телефон Android для %(org_name)s столкнулся с проблемами при отправке текстовых сообщений. Это может быть временной проблемой, связанной с Вашей сотовой сетью, или может быть признаком того, что на Вашем телефоне закончились средства.\n"

#, python-format
msgid ""
"\n"
"Please check on your phone to make sure it has sufficient credit and can send text messages.  If problems persist you may want to try turning the phone off then back on.  Currently your Android phone has %(unsent_count)s messages which haven't sent in over an hour.\n"
msgstr ""
"\n"
"Пожалуйста, проверьте Ваш телефон и убедитесь, что он имеет достаточно средств и может отправлять текстовые сообщения. Если проблемы не были решены, Вы можете попробовать выключить телефон и затем снова включить его. В настоящее время на Вашем телефоне Android есть %(unsent_count)s сообщений, которые не были отправлены в течение более одного часа.\n"

#, python-format
msgid ""
"\n"
"Hi %(org_name)s,\n"
"\n"
"We've noticed that the %(channel_type)s for %(org_name)s is having trouble sending text messages.  This might be a temporary problem due to network communication to %(channel_type)s or may indicate a change in configuration which required your action.\n"
msgstr ""
"\n"
"Здравствуйте, %(org_name)s! \n"
"\n"
"Мы заметили, что %(channel_type)s для %(org_name)s столкнулся с проблемами при отправке текстовых сообщений. Это может быть временной проблемой, связанной с сетевой передачей данных по %(channel_type)s, или может указывать на изменение конфигурации, которое потребовало Ваших действий.\n"

#, python-format
msgid ""
"\n"
"Please check on your %(channel_type)s to make sure it can send text messages. Currently your %(channel_type)s has %(unsent_count)s messages which haven't sent in over an hour.\n"
msgstr ""
"\n"
"Пожалуйста, проверьте Ваш %(channel_type)s и убедитесь, что он может отправлять текстовые сообщения. В настоящее время на Вашем %(channel_type)s есть %(unsent_count)s сообщений, которые не были отправлены в течение более одного часа.\n"

#, python-format
msgid ""
"\n"
"Hi %(org_name)s,\n"
"\n"
"We've noticed that the %(channel_type)s for %(org_name)s is having trouble sending text messages.  This might be a temporary problem due to network communication to %(channel_type)s, or could be an indication that your %(channel_type)s is out of credit.\n"
msgstr ""
"\n"
"Здравствуйте, %(org_name)s! \n"
"\n"
"Мы заметили, что %(channel_type)s для %(org_name)s столкнулся с проблемами при отправке текстовых сообщений. Это может быть временной проблемой, связанной с сетевой передачей данных по %(channel_type)s, или может быть признаком того, что на Вашем %(channel_type)s закончились средства.\n"

#, python-format
msgid ""
"\n"
"Please check on your %(channel_type)s to make sure it has sufficient credit and can send text messages. Currently your %(channel_type)s has %(unsent_count)s messages which haven't sent in over an hour.\n"
msgstr ""
"\n"
"Пожалуйста, проверьте Ваш %(channel_type)s и убедитесь, что на нем достаточно средств и он может отправлять текстовые сообщения. В настоящее время на Вашем %(channel_type)s есть %(unsent_count)s сообщений, которые не были отправлены в течение более одного часа.\n"

msgid "Connect your Android phone"
msgstr "Подключить Ваш телефон Android"

#, fuzzy
#| msgid "Connect Android Channel"
msgid "Add Android Channel"
msgstr "Подключить канал Android "

#, fuzzy, python-format
#| msgid "%(brand)s uses your Android phone to send and receive messages on your behalf."
msgid "%(brand)s can use your Android phone to send and receive messages on your behalf."
msgstr "%(brand)s использует Ваш телефон Android для отправки и получения сообщений от Вашего имени."

#, python-format
msgid "Due to restrictions Android has on applications that send SMS messages, we cannot distribute the %(brand)s application through the Play Store. You will need to download the application manually and install it using the steps below."
msgstr "Ввиду ограничений, установленных Android на приложения, которые рассылают SMS-сообщения, мы не можем распространять приложение %(brand)s через Play Store. Вам потребуется скачать приложение вручную и установить его в соответствии с описанными ниже шагами."

msgid "was released on"
msgstr "было выпущено "

msgid "Download App"
msgstr "Скачать Приложение"

msgid "On your Android device, open your browser and download the app by entering the URL:"
msgstr "На Вашем устройстве Android откройте браузер и скачайте приложение, введя адрес URL:"

#, python-format
msgid "Launch the %(brand)s installer"
msgstr "Запустите установщик %(brand)s"

msgid "Open the notifications shade by dragging from the top and select the downloaded file."
msgstr "Откройте шторку уведомлений, потянув ее сверху вниз, и выберите загруженный файл."

msgid "Tap Settings"
msgstr "Нажмите Настройки"

msgid "You will be taken to a screen with \"allow from this source\" toggle"
msgstr "Вы перейдете на экран с переключателем \"разрешить из этого источника\""

msgid "Toggle allow from this source"
msgstr "Переключатель разрешения использования из этого источника"

msgid "Make sure \"allow from this source\" toggle is in the On position."
msgstr "Убедитесь, что переключатель \"разрешить из этого источника\"стоит в положении Вкл"

msgid "Go Back"
msgstr "Вернитесь назад"

msgid "Click Install"
msgstr "Нажмите Установить"

#, python-format
msgid "Open %(brand)s"
msgstr "Откройте %(brand)s"

#, python-format
msgid "Once %(brand)s has been installed, open the app drawer and tap on the %(brand)s icon to start the app."
msgstr "После завершения установки %(brand)s откройте панель приложения и нажмите на значок %(brand)s, чтобы запустить приложение."

msgid "Enter Claim Code"
msgstr "Введите Код запроса"

#, python-format
msgid "When you first open %(brand)s, the app will register your device with Google and our servers.  Once that is complete, it will display a claim code.  Enter that claim code in the form to the left and click \"Add Phone\" to connect your device."
msgstr "Когда Вы открываете %(brand)s в первый раз, приложение зарегистрирует Ваше устройство в Google и на наших серверах. Как только этот процесс будет завершен, приложение отобразит код запроса. Введите этот код запроса в форму слева и нажмите \"Добавить телефон\", чтобы подключить Ваше устройство."

msgid "To connect a <a href=\"http://clickatell.com\">Clickatell</a> number, first create an HTTP integration for a two way number, then enter the number and API key below."
msgstr "Для подключения номера <a href=\"http://clickatell.com\">Clickatell</a>, сначала создайте интеграцию HTTP для двустороннего номера, затем введите номер и ключ API ниже."

#, python-format
msgid "After connecting your service we will provide URLs for the endpoints for Clickatell to call when they want to push a message to %(brand)s."
msgstr "После подключения Вашего сервиса мы предоставим адреса URL для конечных точек, которые Clickatell будет вызывать, когда они захотят отправить сообщение на %(brand)s."

#, python-format
msgid "You can connect your <a href=\"http://dmarkmobile.com/\">DMark Mobile</a> number to %(name)s using the fields below. You will first need to create a DMark Mobile account and receive a username and password from them to use below."
msgstr "Вы можете подключить свой номер <a href=\"http://dmarkmobile.com/\">DMark Mobile</a> к %(name)s с помощью полей ниже. Сначала Вам нужно будет создать учетную запись DMark Mobile и получить от них имя пользователя и пароль для использования ниже."

#, python-format
msgid "You can connect an external aggregator or messaging service to %(brand)s using our external API. You can specify parameters to substitute in the URL or body by using these variables:"
msgstr "Вы можете подключить внешний агрегатор или службу передачи сообщений к %(brand)s с помощью нашего внешнего API. Вы можете указать параметры для замены в адресе URL или теле, используя эти переменные:"

msgid "the message of the text being sent"
msgstr "сообщение отправляемого текста"

msgid "the phone number or address you have configured for this service"
msgstr "номер телефона или адрес, который Вы настроили для этого сервиса"

msgid "the phone number or address you have configured for this service, with leading +'s removed"
msgstr "номер телефона или адрес, который Вы настроили для этого сервиса, с удаленными + в начале"

msgid "the phone number or URN this message is addressed to"
msgstr "номер телефона или URN, на который адресовано это сообщение"

msgid "the phone number or URN this message is addressed to, with leading +'s removed"
msgstr "номер телефона или URN, на который адресовано это сообщение, с удаленными + в начале"

msgid "the unique ID of this message"
msgstr "уникальный ID этого сообщения"

msgid "the quick replies for this message, formatted according to send method and content type"
msgstr "варианты быстрых ответов на это сообщение, отформатированные в соответствии с методом отправки и типом содержимого"

msgid "An example that would substitute variables in the URL:"
msgstr "Пример замены переменных в URL:"

msgid "If using POST or PUT, you can specify the body of the request using the same variables."
msgstr "Если Вы используете POST или PUT, Вы можете указать тело запроса, используя те же переменные."

#, python-format
msgid "The %(quick_replies_var)s variable with method GET or content type URL Encoded will be replaced by %(quick_replies_output)s for each quick reply."
msgstr "Переменная %(quick_replies_var)s с методом GET или типом содержимого «Кодированный URL» будет заменена на %(quick_replies_output)s для каждого быстрого ответа."

#, python-format
msgid "After connecting your service we will provide URLs for the endpoints to call when you want to push a message to %(brand)s or notify %(brand)s of the delivery status of a message."
msgstr "После подключения Вашего сервиса мы предоставим адреса URL для вызова конечных точек для тех случаев, когда Вы захотите отправить сообщение на %(brand)s или уведомить %(brand)s о статусе доставки сообщения."

msgid "To finish configuring your connection you'll need to set the following callback URLs on your service or aggregator."
msgstr "Для завершения настройки Вашего соединения Вам потребуется установить следующие адреса URL обратного вызова у Вашего сервиса или агрегатора."

msgid "When we need to send an outgoing message it will make a"
msgstr "Когда нам нужно будет отправить исходящее сообщение, оно отправится"

msgid "to this URL with the parameters 'text', 'to', 'from', 'channel' and 'id'"
msgstr "на этот адрес URL с параметрами «text», «to», «from», «channel» и «id»"

msgid "Example"
msgstr "Пример"

msgid "When a new message is received by your service, it should notify us with a POST to the following URL, passing the following parameters: 'from' and 'text'. Callers can optionally also send a 'date' parameter in ISO-8601 (ex: 2012-04-23T18:25:43.511Z) format to specify the time the message was received."
msgstr "Когда Ваш сервис получает новое сообщение, он должен уведомить нас посредством POST по следующему адресу URL, с передачей следующих параметров: «from» и «text». Вызывающие операторы могут также опционально отправить параметр «date» в формате ISO-8601 (например, 2012-04-23T18: 25: 43.511Z), чтобы указать время, когда было получено сообщение."

msgid "When your service successfully sends a message, it should notify us with a POST to the following URL, passing the id of the message as the parameter 'id' (reporting sent messages is optional)"
msgstr "Когда Ваш сервис успешно отправит сообщение, он должен уведомить нас посредством POST по следующему адресу URL, с передачей id сообщения в качестве параметра 'id' (отчеты об отправленных сообщениях являются опциональными)"

msgid "When your service successfully delivers a message, it should notify us with a POST to the following URL, passing the id of the message as the parameter 'id' (reporting deliveries is optional)"
msgstr "Когда Ваш сервис успешно доставит сообщение, он должен уведомить нас посредством POST по следующему адресу URL, с передачей id сообщения в качестве параметра 'id' (отчеты о доставке являются опциональными)"

msgid "If your service fails to send an outgoing message, it should notify us with a POST to the following URL, passing the id of the message as the parameter 'id' (reporting failed sends is optional)"
msgstr "Если Вашему сервису не удалось отправить исходящее сообщение, он должен уведомить нас посредством POST по следующему адресу URL, с передачей id сообщения в качестве параметра 'id' (отчеты о неудавшейся отправке являются опциональными)"

msgid "Contact Opt out/Stopped URL"
msgstr "URL Исключенного / Остановленного Контакта "

msgid "If this channel provides a way for contacts to opt out and stop receiving messages, the service should notify us with a POST to the following URL, passing the phone number as the parameter \"from\""
msgstr "Если этот канал предоставляет возможность исключить и прекратить прием сообщений для контактов, сервис должен уведомить нас посредством POST по следующему адресу URL, с передачей номера телефона в качестве параметра \"from\""

#, fuzzy, python-format
#| msgid ""
#| "\n"
#| "        In order to connect your Facebook page to %(name)s you will need to\n"
#| "        <a href=\"https://developer.facebook.com/\">create a new Facebook application</a> that\n"
#| "        has messaging permissions.\n"
#| "\n"
#| "      "
msgid ""
"\n"
"      In order to connect your Facebook page to %(name)s you will need to\n"
"      <a href=\"https://developer.facebook.com/\">create a new Facebook application</a> that\n"
"      has messaging permissions.\n"
"\n"
"    "
msgstr ""
"\n"
"        Для подключения Вашей страницы Facebook к %(name)s Вам потребуется\n"
"        <a href=\"https://developer.facebook.com/\">создать новое приложение Facebook</a>, которое \n"
"        имеет разрешения на передачу сообщений.\n"
"\n"
"      "

#, fuzzy
#| msgid ""
#| "\n"
#| "        On the Messenger section of your application, you can create a Page Access Token for the page you wish\n"
#| "        to connect. Enter that Page Access Token below.\n"
#| "\n"
#| "      "
msgid ""
"\n"
"        On the Messenger section of your application, you can create a Page Access Token for the page you wish\n"
"        to connect. Enter that Page Access Token below.\n"
"      "
msgstr ""
"\n"
"        В разделе «Мессенджер» Вашего приложения Вы можете создать Токен Доступа к Странице для страницы,\n"
"        к которой Вы хотите подключиться. Введите указанный Токен Доступа к Странице ниже.\n"
"\n"
"      "

#, fuzzy
#| msgid ""
#| "\n"
#| "        To get your Facebook Page ID, go to your Facebook page and click the About tab in the left column.\n"
#| "\n"
#| "      "
msgid ""
"\n"
"        To get your Facebook Page ID, go to your Facebook page and click the About tab in the left column.\n"
"      "
msgstr ""
"\n"
"        Для получения ID Вашей страницы Facebook, перейдите на свою страницу Facebook и нажмите «О странице» в левой колонке.\n"
"\n"
"      "

#, fuzzy
#| msgid ""
#| "\n"
#| "          Until your Facebook application is approved by Facebook you will only be able to send and receive messages\n"
#| "          with administrators of your application.\n"
#| "\n"
#| "        "
msgid ""
"\n"
"        Until your Facebook application is approved by Facebook you will only be able to send and receive messages\n"
"        with administrators of your application.\n"
"\n"
"      "
msgstr ""
"\n"
"          До тех пор, пока Ваше приложение Facebook не будет одобрено Facebook, Вы сможете отправлять и получать сообщения только \n"
"          от администраторов Вашего приложения.\n"
"\n"
"        "

#, fuzzy, python-format
#| msgid ""
#| "\n"
#| "          When submitting your application for approval, make sure to include the <code>pages_messaging</code>\n"
#| "          and <code>pages_messaging_subscriptions</code> permissions so that you are able to initiate conversations with your contacts.\n"
#| "\n"
#| "        "
msgid ""
"\n"
"        When submitting your application for approval, make sure to include the %(messaging)s\n"
"        and %(subscriptions)s permissions so that you are able to initiate conversations with your contacts.\n"
"\n"
"      "
msgstr ""
"\n"
"          При отправке своего приложения на утверждение, убедитесь, что Вы включили разрешения <code>pages_messaging</code>\n"
"          и <code>pages_messaging_subscriptions</code>, для того, чтобы у Вас была возможность инициировать общение со своими контактами.\n"
"\n"
"        "

msgid ""
"\n"
"    To finish configuring your Facebook connection, you'll need to enter the following webhook URL and token on your application's\n"
"    Messenger settings page. Make sure to check all boxes within the 'Webhooks' section to subscribe to incoming Facebook events and referral parameters in the following list.\n"
"\n"
"  "
msgstr ""
"\n"
"    Для завершения настройки Вашего подключения к Facebook, Вам потребуется ввести следующий адрес URL и токен вебхука на странице настроек\n"
"    «Мессенджер» Вашего приложения. Обязательно установите все галочки в разделе «Вебхук», чтобы подписаться на входящие события Facebook и параметры направления в следующем списке.\n"
"\n"
"  "

#, fuzzy
#| msgid "Referral Trigger"
msgid "Referral Parmeters"
msgstr "Триггер Направления"

#, fuzzy
#| msgid "Version"
msgid "Permissions"
msgstr "Версия"

#, fuzzy, python-format
#| msgid ""
#| "\n"
#| "      When submitting your application for approval, make sure to include the <code>pages_messaging</code>\n"
#| "      and <code>pages_messaging_subscriptions</code> permissions so that you are able to initiate conversations with your contacts.\n"
#| "\n"
#| "    "
msgid ""
"\n"
"      When submitting your application for approval, make sure to include the %(messaging)s\n"
"      and %(subscriptions)s permissions so that you are able to initiate conversations with your contacts.\n"
"\n"
"    "
msgstr ""
"\n"
"      При отправке своего приложения на утверждение, убедитесь, что Вы включили разрешения <code>pages_messaging</code>\n"
"      и <code>pages_messaging_subscriptions</code>, для того, чтобы у Вас была возможность инициировать общение со своими контактами."

msgid "Verify Token"
msgstr "Проверить Токен"

#, fuzzy
#| msgid ""
#| "\n"
#| "      It may take up to ten minutes for a new webhook to take effect after being set on your Facebook application. Remember,\n"
#| "      until your Facebook application is approved by Facebook you will only be able to send and receive messages\n"
#| "      with administrators of your application.\n"
#| "\n"
#| "    "
msgid ""
"\n"
"      It may take up to ten minutes for a new webhook to take effect after being set on your Facebook application. Remember,\n"
"      until your Facebook application is approved by Facebook you will only be able to send and receive messages\n"
"      with administrators of your application.\n"
"\n"
"\n"
"\n"
"    "
msgstr ""
"\n"
"      Может потребоваться до десяти минут для того, чтобы новый вебхук вступил в действие после его настройки в Вашем приложении Facebook.. Не забывайте,\n"
"      что до тех пор, пока Ваше приложение Facebook не будет одобрено Facebook, Вы сможете отправлять и получать сообщения только \n"
"          от администраторов Вашего приложения.\n"
"\n"
"    "

msgid "You can connect your Facebook page's Messenger account, click below to get started."
msgstr ""

#, fuzzy
#| msgid "The name of the Facebook page"
msgid "Add Facebook Page"
msgstr "Имя на странице Facebook "

msgid "Select the page you want to add as a channel:"
msgstr ""

msgid "Error with token, you need to reconnect the Facebook page by clicking the button below"
msgstr ""

msgid "Everything looks good. No need to reconnect"
msgstr ""

msgid "Error reconnecting Facebook page. Please retry"
msgstr ""

#, fuzzy
#| msgid "The name of the Facebook page"
msgid "Reconnect Facebook page"
msgstr "Имя на странице Facebook "

#, fuzzy, python-format
#| msgid ""
#| "\n"
#| "        You can to connect using a <a href=\"https://firebase.google.com/docs/cloud-messaging/\">\n"
#| "        Firebase Cloud Messaging App</a> to your %(name)s account to automate sending notifications.\n"
#| "      "
msgid ""
"\n"
"    You can to connect using a <a href=\"https://firebase.google.com/docs/cloud-messaging/\">\n"
"    Firebase Cloud Messaging App</a> to your %(name)s workspace to automate sending notifications.\n"
"  "
msgstr ""
"\n"
"        Вы можете подключиться с использованием <a href=\"https://firebase.google.com/docs/cloud-messaging/\">\n"
"        приложения Firebase Cloud Messaging</a> к Вашей учетной записи %(name)s, чтобы автоматизировать отправку уведомлений.\n"
"      "

#, fuzzy
#| msgid ""
#| "\n"
#| "        You will need to create a new App on Firebase Console and get its key. To do so:\n"
#| "\n"
#| "      "
msgid ""
"\n"
"    You will need to create a new App on Firebase Console and get its key. To do so:\n"
"  "
msgstr ""
"\n"
"        Вам потребуется создать новое приложение в Консоли  Firebase и получить его ключ. Для этого:\n"
"\n"
"      "

#, fuzzy, python-format
#| msgid ""
#| "\n"
#| "        You can connect a <a href=\"https://www.freshworks.com/live-chat-software/\">FreshChat</a> Account to your %(name)s account\n"
#| "        to automate sending and receiving messages via FreshChat. This will also support Apple Business Chat if it's been configured on your FreshChat account.\n"
#| "      "
msgid ""
"\n"
"      You can connect a <a href=\"https://www.freshworks.com/live-chat-software/\">FreshChat</a> Account to your %(name)s account\n"
"      to automate sending and receiving messages via FreshChat. This will also support Apple Business Chat if it's been configured on your FreshChat account.\n"
"\n"
"    "
msgstr ""
"\n"
"        Вы можете подключить учетную запись <a href=\"https://www.freshworks.com/live-chat-software/\">FreshChat</a> к Вашей учетной записи %(name)s, \n"
"        чтобы автоматизировать отправку и получение сообщений через FreshChat. Это также обеспечит поддержку Apple Business Chat, если он был настроен в Вашей учетной записи FreshChat.\n"
"      "

#, fuzzy
#| msgid "You will need to have a  FreshChat account and get an authentication token and setup a webhook. To do so:"
msgid "You will need to have a  FreshChat account and get an authentication token and setup a webhook."
msgstr "Вам потребуется наличие учетной записи FreshChat, а также необходимо получить токен аутентификации и настроить вебхук. Для этого:"

msgid "In the FreshChat web interface, under Settings, API Tokens, select Generate Token. Once the token is created you'll enter it below."
msgstr "В веб-интерфейсе FreshChat в разделе «Настройки», «Токены API», выберите «Генерировать Токен». Как только токен будет создан, Вы введете его ниже."

msgid "Under Settings again, select Webhooks and copy the Public Key and paste it below. This assures all webhook request from FreshChat will be authenticated."
msgstr "Снова в разделе «Настройки» выберите «Вебхуки» и скопируйте Открытый Ключ и вставьте его ниже. Это гарантирует, что все запросы вебхука от FreshChat будут аутентифицированы."

#, python-format
msgid "Lastly, you'll need the UUID of the Agent that %(name)s will use when it sends FreshChat Message. This is available via the <a href=\"https://developers.freshchat.com/api/#agent\">FreshChat API</a>."
msgstr "Наконец, Вам потребуется UUID Агента, который %(name)s будет использовать при отправке сообщения FreshChat. Это можно сделать через <a href=\"https://developers.freshchat.com/api/#agent\">FreshChat API</a>."

msgid "Once you press Submit below with all the information configured, the confirmation page will give you the URL to use for the FreshChat Webhooks. Enter this URL on the Settings page, under Webhooks where the Public Key was copied from before."
msgstr "После того, как Вы нажмете кнопку «Отправить» ниже со всей настроенной информацией, на странице подтверждения Вам будет выдан адрес URL, который нужно использовать для вебхуков FreshChat. Введите этот адрес URL на странице «Настройки» в разделе «Вебхуки», откуда ранее был скопирован Открытый Ключ."

#, fuzzy, python-format
#| msgid "Each Message sent to the channel will have a URN that's in the format of <code>channel-uuid/user-uuid</code> where the channel uuid is the FreshChat Message Channels uuid."
msgid "Each Message sent to the channel will have a URN that's in the format of %(uuid)s where the channel uuid is the FreshChat Message Channels uuid."
msgstr "Каждое Сообщение, отправляемое на канал, будет иметь URN в формате <code>channel-uuid/user-uuid</code>, где uuid канала это uuid каналов сообщений FreshChat."

#, fuzzy, python-format
#| msgid ""
#| "\n"
#| "        You can connect your <a href=\"http://www.globelabs.com.ph/\">Globe Labs</a> application to %(name)s using the fields below. You\n"
#| "        will first need to create a Globe Labs application, then get approval from Globe Labs by sending an email\n"
#| "        to <a href:\"mailto:api@globelabsbeta.com\">api@globelabsbeta.com</a>.\n"
#| "\n"
#| "      "
msgid ""
"\n"
"    You can connect your <a href=\"http://www.globelabs.com.ph/\">Globe Labs</a> application to %(name)s using the fields below. You\n"
"    will first need to create a Globe Labs application, then get approval from Globe Labs by sending an email\n"
"    to <a href:\"mailto:api@globelabsbeta.com\">api@globelabsbeta.com</a>.\n"
"\n"
"  "
msgstr ""
"\n"
"        Вы можете подключить свое приложение <a href=\"http://www.globelabs.com.ph/\">Globe Labs</a> к %(name)s с использованием полей ниже. Сначала\n"
"        Вам потребуется создать приложение Globe Labs, а затем получить утверждение от Globe Labs посредством отправки письма по\n"
"        адресу <a href:\"mailto:api@globelabsbeta.com\">api@globelabsbeta.com</a>.\n"
"\n"
"      "

#, fuzzy
#| msgid ""
#| "\n"
#| "        With the approval from Globe Labs you will receive the passphrase to use below.\n"
#| "      "
msgid ""
"\n"
"      With the approval from Globe Labs you will receive the passphrase to use below.\n"
"    "
msgstr ""
"\n"
"        При получении утверждения со стороны Globe Labs, Вы получите кодовую фразу, которую нужно указать ниже.\n"
"      "

#, fuzzy
#| msgid ""
#| "\n"
#| "        You can connect your <a href=\"http://infobip.com\">Infobip</a> number by entering your number, username and password\n"
#| "        here.\n"
#| "\n"
#| "      "
msgid ""
"\n"
"    You can connect your <a href=\"http://infobip.com\">Infobip</a> number by entering your number, username and password\n"
"    here.\n"
"\n"
"  "
msgstr ""
"\n"
"        Вы можете подключить свой номер <a href=\"http://infobip.com\">Infobip</a>, введя свои номер, имя пользователя и пароль \n"
"        далее.\n"
"\n"
"      "

#, fuzzy, python-format
#| msgid ""
#| "\n"
#| "        After connecting your service we will provide URLs for the endpoints for InfoBip to call when they want\n"
#| "        to push a message to %(brand)s.\n"
#| "\n"
#| "      "
msgid ""
"\n"
"      After connecting your service we will provide URLs for the endpoints for InfoBip to call when they want\n"
"      to push a message to %(brand)s.\n"
"\n"
"    "
msgstr ""
"\n"
"        После подключения Вашего сервиса мы предоставим адреса URL для конечных точек, которые InfoBip будет вызывать, когда они захотят \n"
"       отправить сообщение на %(brand)s."

#, fuzzy, python-format
#| msgid ""
#| "\n"
#| "        You can connect a <a href=\"https://jiochat.com\">JioChat Channel</a> to your %(name)s account\n"
#| "        to automate sending and receiving JioChat messages.\n"
#| "      "
msgid ""
"\n"
"    You can connect a <a href=\"https://jiochat.com\">JioChat Channel</a> to your %(name)s workspace\n"
"    to automate sending and receiving JioChat messages.\n"
"  "
msgstr ""
"\n"
"        Вы можете подключить <a href=\"https://jiochat.com\">Канал JioChat</a> к своей учетной записи %(name)s \n"
"        для автоматизации отправки и получения сообщений JioChat.\n"
"      "

#, fuzzy
#| msgid ""
#| "\n"
#| "        To start copy the App ID and App Secret from the Developer Center into the form below and click Submit.\n"
#| "      "
msgid ""
"\n"
"      To start copy the App ID and App Secret from the Developer Center into the form below and click Submit.\n"
"    "
msgstr ""
"\n"
"        Для начала скопируйте ID приложения и секретный ключ приложения из «Центра разработчиков» в форму ниже и нажмите «Отправить».\n"
"      "

#, fuzzy
#| msgid ""
#| "\n"
#| "        After entering your endpoint URL below, we'll provide you with the configuration details for your Kannel configuration file.\n"
#| "\n"
#| "      "
msgid ""
"\n"
"    After entering your endpoint URL below, we'll provide you with the configuration details for your Kannel configuration file.\n"
"  "
msgstr ""
"\n"
"        После ввода адреса URL Вашей конечной точки ниже мы предоставим Вам детальную информацию о конфигурации для Вашего файла конфигурации Kannel.\n"
"\n"
"      "

msgid ""
"\n"
"    As a last step you'll need to configure Kannel to send and receive messages. Here is a stanza you\n"
"    can add to your Kannel configuration to enable sending and receiving.\n"
"\n"
"  "
msgstr ""
"\n"
"    В качестве последнего шага Вам потребуется настроить Kannel на отправку и получение сообщений. Вот строка файла конфигурации, которую Вы \n"
"    можете добавить в своих настройках Kannel для включения функции отправки и получения.\n"
"\n"
"  "

msgid "Make sure to change the forced-smsc and default-smsc values to the appropriate values for your configuration."
msgstr "Убедитесь, что Вы изменили значения forced-smsc и default-smsc на соответствующие значения в Вашей конфигурации."

#, fuzzy, python-format
#| msgid ""
#| "\n"
#| "        You can connect a <a href=\"https://developers.line.me/messaging-api/overview\">LINE Bot</a> to your %(name)s account\n"
#| "        to automate sending and receiving LINE messages.\n"
#| "      "
msgid ""
"\n"
"    You can connect a <a href=\"https://developers.line.me/messaging-api/overview\">LINE Bot</a> to your %(name)s workspace\n"
"    to automate sending and receiving LINE messages.\n"
"  "
msgstr ""
"\n"
"        Вы можете подключить <a href=\"https://developers.line.me/messaging-api/overview\">LINE Bot</a> к своей учетной записи %(name)s \n"
"        для автоматизации отправки и получения сообщений LINE."

#, fuzzy
#| msgid ""
#| "\n"
#| "        To start creating a LINE bot, go to <a href=\"https://developers.line.me/messaging-api/getting-started\">Getting started with the Messaging API</a>.\n"
#| "\n"
#| "      "
msgid ""
"\n"
"    To start creating a LINE bot, go to <a href=\"https://developers.line.me/messaging-api/getting-started\">Getting started with the Messaging API</a>.\n"
"\n"
"  "
msgstr ""
"\n"
"        Для начала создайте бот LINE и перейдите на <a href=\"https://developers.line.me/messaging-api/getting-started\">Начало работы с API для передачи сообщений</a>.\n"
"\n"
"      "

#, fuzzy
#| msgid ""
#| "\n"
#| "            Access the <a href=\"https://developers.line.me/channels/\">LINE Channels</a> page and add a new Channel.</li>\n"
#| "\n"
#| "          "
msgid ""
"\n"
"        Access the <a href=\"https://developers.line.me/channels/\">LINE Channels</a> page and add a new Channel.</li>\n"
"\n"
"      "
msgstr ""
"\n"
"            Перейдите на страницу <a href=\"https://developers.line.me/channels/\">Каналов LINE</a> и добавьте новый Канал.</li>\n"
"\n"
"          "

#, fuzzy
#| msgid ""
#| "\n"
#| "            Create a Line account using the application on your smartphone\n"
#| "\n"
#| "          "
msgid ""
"\n"
"        Create a Line account using the application on your smartphone\n"
"\n"
"      "
msgstr ""
"\n"
"            Создайте учетную запись Line, используя приложение на Вашем смартфоне\n"
"\n"
"          "

#, fuzzy
#| msgid ""
#| "\n"
#| "            Activate the permission to login via web application in the \"Settings > Account > Allow login\"\n"
#| "\n"
#| "          "
msgid ""
"\n"
"        Activate the permission to login via web application in the \"Settings > Account > Allow login\"\n"
"\n"
"      "
msgstr ""
"\n"
"            Активируйте разрешение на вход через веб-приложение в \"Настройки > Учетная запись > Разрешить вход\"\n"
"\n"
"          "

#, fuzzy
#| msgid ""
#| "\n"
#| "            Register your email and password via the application \"Settings > Account > Email Account\"\n"
#| "\n"
#| "          "
msgid ""
"\n"
"        Register your email and password via the application \"Settings > Account > Email Account\"\n"
"\n"
"      "
msgstr ""
"\n"
"            Зарегистрируйте свой адрес электронной почты и пароль через приложение \"Настройки > Учетная запись > Учетная запись электронной почты\"\n"
"\n"
"          "

#, fuzzy
#| msgid ""
#| "\n"
#| "            Create a new business account Line (With Messaging API enabled)\n"
#| "\n"
#| "          "
msgid ""
"\n"
"        Create a new business account Line (With Messaging API enabled)\n"
"\n"
"      "
msgstr ""
"\n"
"            Создайте новую корпоративную учетную запись Line (с включенным API для передачи сообщений)\n"
"\n"
"          "

#, fuzzy
#| msgid ""
#| "\n"
#| "                In <a href=\"https://business.line.me/en/\">LINE Business Center</a>, select \"Messaging API\" in the \"Services\"\n"
#| "\n"
#| "              "
msgid ""
"\n"
"            In <a href=\"https://business.line.me/en/\">LINE Business Center</a>, select \"Messaging API\" in the \"Services\"\n"
"\n"
"          "
msgstr ""
"\n"
"                В <a href=\"https://business.line.me/en/\">Корпоративном центре LINE</a> выберите \"API для передачи сообщений\" в \"Службы\"\n"
"\n"
"              "

#, fuzzy
#| msgid ""
#| "\n"
#| "                Select \"Start using Messaging API\"\n"
#| "\n"
#| "              "
msgid ""
"\n"
"            Select \"Start using Messaging API\"\n"
"\n"
"          "
msgstr ""
"\n"
"                Выберите \"Начать использовать API для передачи сообщений\"\n"
"\n"
"              "

#, fuzzy
#| msgid ""
#| "\n"
#| "                Enter your credentials created through the application and wait for the confirmation code in it.\n"
#| "\n"
#| "              "
msgid ""
"\n"
"            Enter your credentials created through the application and wait for the confirmation code in it.\n"
"\n"
"          "
msgstr ""
"\n"
"                Введите свои идентификационные данные, созданные в приложении и дождитесь получения кода подтверждения в нем.\n"
"\n"
"              "

#, fuzzy
#| msgid ""
#| "\n"
#| "                    Note: At this time you must create a LINE business account and some information, for example, address, phone, etc., will be requested.\n"
#| "\n"
#| "                  "
msgid ""
"\n"
"                Note: At this time you must create a LINE business account and some information, for example, address, phone, etc., will be requested.\n"
"\n"
"              "
msgstr ""
"\n"
"                    Примечание: К этому моменту Вы должны создать корпоративную учетную запись LINE и от Вас потребуется ввести какую-то информацию, например, адрес, номер телефона и т.д.\n"
"\n"
"                  "

#, fuzzy
#| msgid ""
#| "\n"
#| "                After the creation process of the LINE business account, you will see the page to add a new channel of communication \"Messaging API.\" Enter the name and select the appropriate category and click OK.\n"
#| "\n"
#| "              "
msgid ""
"\n"
"            After the creation process of the LINE business account, you will see the page to add a new channel of communication \"Messaging API.\" Enter the name and select the appropriate category and click OK.\n"
"\n"
"          "
msgstr ""
"\n"
"                После завершения процесса создания корпоративной учетной записи в LINE Вы увидите страницу для добавления нового канала связи \"API для передачи сообщений.\" Введите название, выберите соответствующую категорию и нажмите OK.\n"
"\n"
"              "

#, fuzzy
#| msgid ""
#| "\n"
#| "                In the next step, click the \"LINE @ Manager\" and it will redirect you to the API activation page.\n"
#| "\n"
#| "              "
msgid ""
"\n"
"            In the next step, click the \"LINE @ Manager\" and it will redirect you to the API activation page.\n"
"\n"
"          "
msgstr ""
"\n"
"                На следующем этапе нажмите \"LINE @ Manager\" и он перенаправит Вас на страницу активации API.\n"
"\n"
"              "

#, fuzzy
#| msgid ""
#| "\n"
#| "                Click \"Enable API\" and confirm. (By doing so, the status of your API will be \"Valid\")\n"
#| "\n"
#| "              "
msgid ""
"\n"
"            Click \"Enable API\" and confirm. (By doing so, the status of your API will be \"Valid\")\n"
"\n"
"          "
msgstr ""
"\n"
"                Нажмите \"Включить API\" и подтвердите. (После таких действий статус Вашего API изменится на \"Действительный\")\n"
"\n"
"              "

#, fuzzy
#| msgid ""
#| "\n"
#| "                Enable the option to allow the use of Webhooks and click \"Save.\"\n"
#| "\n"
#| "              "
msgid ""
"\n"
"            Enable the option to allow the use of Webhooks and click \"Save.\"\n"
"\n"
"          "
msgstr ""
"\n"
"                Включите возможность использования Вебхуков и нажмите \"Сохранить.\"\n"
"\n"
"              "

#, fuzzy
#| msgid ""
#| "\n"
#| "            Set your bot:\n"
#| "\n"
#| "          "
msgid ""
"\n"
"        Set your bot:\n"
"\n"
"      "
msgstr ""
"\n"
"            Настройте свой бот\n"
"\n"
"          "

#, fuzzy
#| msgid ""
#| "\n"
#| "                Click on the menu \"Accounts\" at the top of the page at the link <a href=\"https://business.line.me\">https://business.line.me</a>\n"
#| "\n"
#| "              "
msgid ""
"\n"
"            Click on the menu \"Accounts\" at the top of the page at the link <a href=\"https://business.line.me\">https://business.line.me</a>\n"
"\n"
"          "
msgstr ""
"\n"
"                Нажмите на меню \"Учетные записи\" наверху страницы по ссылке <a href=\"https://business.line.me\">https://business.line.me</a>\n"
"\n"
"              "

#, fuzzy
#| msgid ""
#| "\n"
#| "                In the communication channel of your choice, click on the \"LINE Developers\" button, accept the terms, and it will direct you to a page with the information needed to fill out in the form below (Channel ID, Channel Name, Channel Secret and Channel Access Token).\n"
#| "\n"
#| "              "
msgid ""
"\n"
"            In the communication channel of your choice, click on the \"LINE Developers\" button, accept the terms, and it will direct you to a page with the information needed to fill out in the form below (Channel ID, Channel Name, Channel Secret and Channel Access Token).\n"
"\n"
"          "
msgstr ""
"\n"
"                В выбранном Вами канале связи нажмите на кнопку \"Разработчики LINE\", примите условия, и Вы перейдете на страницу с информацией, которая необходима для заполнения в приведенной ниже форме (ID Канала, Название Канала, Секрет Канала Токен Доступа к Каналу).\n"
"\n"
"              "

#, fuzzy
#| msgid ""
#| "\n"
#| "                  Note: To generate the Channel Access Token click on \"Issue\" button\n"
#| "\n"
#| "                "
msgid ""
"\n"
"              Note: To generate the Channel Access Token click on \"Issue\" button\n"
"\n"
"            "
msgstr ""
"\n"
"                  Примечание: Чтобы генерировать Токен Доступа к Каналу нажмите на кнопку \"Выпустить\"\n"
"\n"
"                "

#, fuzzy
#| msgid ""
#| "\n"
#| "        To finish the configuration of Line channel you'll need to set the following callback URL in the Line Bot settings page, following the steps below:\n"
#| "\n"
#| "      "
msgid ""
"\n"
"      To finish the configuration of Line channel you'll need to set the following callback URL in the Line Bot settings page, following the steps below:\n"
"\n"
"    "
msgstr ""
"\n"
"        Для завершения настройки канала Line, Вам потребуется установить следующий адрес URL обратного вызова на странице настроек бота Line, выполнив следующие шаги:\n"
"\n"
"      "

msgid "Step One"
msgstr ""

#, fuzzy
#| msgid ""
#| "\n"
#| "              Configure \"Callback URL\" in the channel page (the same page which get the information Channel Secret and Channel Access Token) by clicking on the \"Edit\" button, filling the field \"webhook URL\" and pressing on the \"Save\" button.\n"
#| "\n"
#| "            "
msgid ""
"\n"
"        Configure \"Callback URL\" in the channel page (the same page which get the information Channel Secret and Channel Access Token) by clicking on the \"Edit\" button, filling the field \"webhook URL\" and pressing on the \"Save\" button.\n"
"\n"
"      "
msgstr ""
"\n"
"              Настройте \"URL обратного вызова\" на странице канала (та же самая страница, на которой вводится информация о Секрете Канала и Токене доступа к Каналу), нажав на кнопку \"Редактировать\", заполнив поле \"URL вебхука\" и нажав на кнопку \"Сохранить\".\n"
"\n"
"            "

msgid "Step Two"
msgstr ""

#, fuzzy
#| msgid ""
#| "\n"
#| "              Fill the IP addresses in the \"Server IP Whitelist\" with the list of addresses displayed below.\n"
#| "\n"
#| "            "
msgid ""
"\n"
"        Fill the IP addresses in the \"Server IP Whitelist\" with the list of addresses displayed below.\n"
"\n"
"      "
msgstr ""
"\n"
"             Введите IP-адреса в \"Белый список IP-адресов серверов\" по списку адресов, отображаемых ниже.\n"
"\n"
"            "

#, fuzzy
#| msgid ""
#| "\n"
#| "        You can connect your number by entering your credentials here.\n"
#| "\n"
#| "      "
msgid ""
"\n"
"    You can connect your number by entering your credentials here.\n"
"  "
msgstr ""
"\n"
"        Вы можете подключить Ваш номер, введя Ваши идентификационные данные здесь."

#, fuzzy
#| msgid ""
#| "\n"
#| "    To finish configuring your Novo connection you'll need to set the following callback URLs on your\n"
#| "    Novo account.\n"
#| "\n"
#| "  "
msgid ""
"\n"
"  To finish configuring your Novo connection you'll need to set the following callback URLs on your\n"
"  Novo account.\n"
"\n"
"\n"
msgstr ""
"\n"
"    Для завершения настройки Вашего соединения Novo Вам потребуется установить следующие адреса URL обратного вызова в Вашей учетной записи Novo."

#, fuzzy
#| msgid ""
#| "\n"
#| "      When a new message is received by your service, it should notify us with a POST to the following URL, passing\n"
#| "      the following parameters: 'from' and 'text'.\n"
#| "    "
msgid ""
"\n"
"      When a new message is received by your service, it should notify us with a POST to the following URL, passing\n"
"      the following parameters: 'from' and 'text'.\n"
"\n"
"    "
msgstr ""
"\n"
"      Когда Ваш сервис получает новое сообщение, он должен уведомить нас посредством POST по следующему адресу URL, с передачей\n"
"      следующих параметров: 'from' и 'text'.\n"
"    "

msgid ""
"\n"
"      Use this Token as Authorization when sending incoming messages\n"
"    "
msgstr ""
"\n"
"      Используйте этот Токен для Авторизации при отправке входящих сообщений\n"
"    "

#, python-format
msgid "You will need to enable Omnichannel and setup a %(brand)s Channel app on your RocketChat. To do so:"
msgstr ""

msgid "On your RocketChat, go to <b>Administration > Omnichannel</b> and enable the Omnichannel."
msgstr ""

#, python-format
msgid "Install your %(brand)s Channel app from marketplace."
msgstr ""

msgid "Open the app details, at <b>Administration > Apps > app</b>, and in its settings section put the following token on the <b>App's Secret</b> field:"
msgstr ""

#, python-format
msgid "Your new secret: <code>%(secret)s</code>."
msgstr ""

#, python-format
msgid "Save the changes, copy the app's URL and back to %(brand)s by pasting that URL on field below, so try connect."
msgstr ""

#, fuzzy, python-format
#| msgid ""
#| "\n"
#| "        You can connect a <a href=\"https://core.telegram.org/bots\">Telegram Bot</a> to your %(name)s account\n"
#| "        to automate sending and receiving Telegram messages.\n"
#| "      "
msgid ""
"\n"
"    You can connect a <a href=\"https://core.telegram.org/bots\">Telegram Bot</a> to your %(name)s workspace\n"
"    to automate sending and receiving Telegram messages.\n"
"\n"
"  "
msgstr ""
"\n"
"       Вы можете подключить <a href=\"https://core.telegram.org/bots\">Telegram Bot</a> к своей учетной записи %(name)s \n"
"        для автоматизации отправки и получения сообщений Telegram."

#, fuzzy
#| msgid ""
#| "\n"
#| "        You will need to <a href=\"https://core.telegram.org/bots#create-a-new-bot\">create a new Telegram bot</a> and\n"
#| "        get its Authentication Token. To do so:\n"
#| "\n"
#| "      "
msgid ""
"\n"
"    You will need to <a href=\"https://core.telegram.org/bots#create-a-new-bot\">create a new Telegram bot</a> and\n"
"    get its Authentication Token. To do so:\n"
"\n"
"  "
msgstr ""
"\n"
"        Вам потребуется <a href=\"https://core.telegram.org/bots#create-a-new-bot\">создать новый Telegram бот</a> и\n"
"        получить его Токен Аутентификации. Для этого:\n"
"\n"
"      "

#, fuzzy
#| msgid ""
#| "\n"
#| "            Start a new chat with the <a href=\"https://telegram.me/botfather\">BotFather</a>. You can do so on your\n"
#| "            device by searching for \"botfather\" and starting a new chat.</li>\n"
#| "\n"
#| "          "
msgid ""
"\n"
"        Start a new chat with the <a href=\"https://telegram.me/botfather\">BotFather</a>. You can do so on your\n"
"        device by searching for \"botfather\" and starting a new chat.</li>\n"
"\n"
"      "
msgstr ""
"\n"
"            Начните новый чат с <a href=\"https://telegram.me/botfather\">BotFather</a>. Вы можете сделать это на своем\n"
"            устройстве, запустив поиск \"botfather\" и начав новый чат.</li>\n"
"\n"
"          "

#, fuzzy
#| msgid ""
#| "\n"
#| "            In your @botfather chat, type in the command <code>/newbot</code>. Follow the instructions to name your bot and\n"
#| "            choose a username for it.\n"
#| "\n"
#| "          "
msgid ""
"\n"
"        In your @botfather chat, type in the command <code>/newbot</code>. Follow the instructions to name your bot and\n"
"        choose a username for it.\n"
"\n"
"      "
msgstr ""
"\n"
"            В Вашем чате @botfather, введите команду <code>/newbot</code>. Следуйте инструкциям для присвоения названия Вашему боту и\n"
"            выберите имя пользователя для него.\n"
"\n"
"          "

#, fuzzy
#| msgid ""
#| "\n"
#| "            Once you have created your bot, @botfather will provide you with the authentication token to use your bot.\n"
#| "            Enter that token below.\n"
#| "\n"
#| "          "
msgid ""
"\n"
"        Once you have created your bot, @botfather will provide you with the authentication token to use your bot.\n"
"        Enter that token below.\n"
"\n"
"      "
msgstr ""
"\n"
"            После того, как Вы создали свой бот, @botfather предоставит Вам токен аутентификации для использования Вашего бота.\n"
"            Введите указанный токен ниже.\n"
"\n"
"          "

msgid ""
"\n"
"        You have connected a Twilio Trial Account which has some restrictions.\n"
"      "
msgstr ""
"\n"
"        Вы подключили Пробную версию учетной записи Twilio, у которой есть некоторые ограничения.\n"
"      "

msgid "Read more about the limits placed on Twilio's Free Trial numbers."
msgstr "Узнайте более подробную информацию об ограничениях, установленных для номеров бесплатной пробной версии Twilio."

#, fuzzy
#| msgid ""
#| "\n"
#| "        You can add your Twilio Messaging SID as a channel. You can get your messaging Service SID\n"
#| "        or create a new messaging service from <a href=\"https://www.twilio.com/user/account/messaging/services\">Twilio Console</a>.\n"
#| "\n"
#| "      "
msgid ""
"\n"
"    You can add your Twilio Messaging SID as a channel. You can get your messaging Service SID\n"
"    or create a new messaging service from <a href=\"https://www.twilio.com/user/account/messaging/services\">Twilio Console</a>.\n"
"\n"
"  "
msgstr ""
"\n"
"        Вы можете добавить свой SID Службы Передачи Сообщений Twilio в качестве канала. Вы можете получить свой SID службы передачи сообщений \n"
"        или создать новую службу передачи сообщений через <a href=\"https://www.twilio.com/user/account/messaging/services\">Консоль Twilio</a>.\n"
"\n"
"      "

#, fuzzy, python-format
#| msgid ""
#| "\n"
#| "        After adding your Twilio Messaging Service SID we will provide you with the URL endpoint for Twilio to call\n"
#| "        when they want to push a message to %(brand)s.\n"
#| "\n"
#| "      "
msgid ""
"\n"
"      After adding your Twilio Messaging Service SID we will provide you with the URL endpoint for Twilio to call\n"
"      when they want to push a message to %(brand)s.\n"
"    "
msgstr ""
"\n"
"       После подключения Вашей SID Службы Передачи Сообщений Twilio мы предоставим Вам адрес URL для конечной точки, которую Twilio будет вызывать,\n"
"        когда они захотят отправить сообщение на %(brand)s."

msgid "You have connected a Twilio Trial Account which has some restrictions."
msgstr "Вы подключили Пробную версию учетной записи Twilio, у которой есть некоторые ограничения."

#, fuzzy
#| msgid "Once you claim a number you will immediately be able to send and receive WhatsApp messages."
msgid "Once you connect a number you will immediately be able to send and receive WhatsApp messages."
msgstr "Как только Вы заявите номер, Вы сразу сможете отправлять и получать сообщения WhatsApp."

msgid "You do not have any number on your Twilio Account. Please make sure you have a number and that it has access to Twilio WhatsApp."
msgstr "У Вас нет номера в Вашей учетной записи Twilio. Пожалуйста, убедитесь, что у Вас есть номер и у него есть доступ к Twilio WhatsApp."

msgid "To request access to Twilio WhatsApp"
msgstr "Чтобы запросить доступ к Twilio WhatsApp"

#, fuzzy
#| msgid ""
#| "\n"
#| "        You can add a TwiML REST API as a channel using your TwiML instance.\n"
#| "\n"
#| "      "
msgid ""
"\n"
"    You can add a TwiML REST API as a channel using your TwiML instance.\n"
"  "
msgstr ""
"\n"
"        Вы можете добавить TwiML REST API в качестве канала, используя свой экземпляр класса TwiML.\n"
"\n"
"      "

#, fuzzy, python-format
#| msgid ""
#| "\n"
#| "        After connecting your account, any incoming direct messages will automatically be read by %(name)s,\n"
#| "        you'll also be able to send direct messages to contacts you know using their twitter handle.\n"
#| "      "
msgid ""
"\n"
"        After connecting your account, any incoming direct messages will automatically be read by %(name)s,\n"
"        you'll also be able to send direct messages to contacts you know using their twitter handle.\n"
"\n"
"      "
msgstr ""
"\n"
"        После подключения Вашей учетной записи любые входящие прямые сообщения будут автоматически считываться %(name)s,\n"
"        и Вы также сможете отправлять прямые сообщения контактам, которые по Вашей информации используют свой дескриптор Twitter.\n"
"      "

msgid ""
"\n"
"        Note that Twitter places a limit of 250 direct messages sent or received per day, so if you expect to exceed\n"
"        this number you'll want to contact Twitter directly to task for them to lift the limits on your account.\n"
"\n"
"      "
msgstr ""
"\n"
"        Обратите внимание, что Twitter устанавливает ограничение в 250 прямых сообщений, отправляемых или получаемых в день, поэтому, если Вы ожидаете превышения\n"
"        этого количества, Вам потребуется связаться с Twitter напрямую для того, чтобы попросить их снять ограничения по Вашей учетной записи.\n"
"\n"
"      "

#, fuzzy
#| msgid ""
#| "\n"
#| "          In order to receive direct messages from new followers, you'll need to update your Twitter account to enable\n"
#| "          the option to <b>Receive Direct Messages from anyone</b>. You can do so from your <a href=\"https://twitter.com/settings/security\">\n"
#| "          Twitter Security Settings</a>.\n"
#| "\n"
#| "        "
msgid ""
"\n"
"        In order to receive direct messages from new followers, you'll need to update your Twitter account to enable\n"
"        the option to <b>Receive Direct Messages from anyone</b>. You can do so from your <a href=\"https://twitter.com/settings/security\">\n"
"        Twitter Security Settings</a>.\n"
"\n"
"      "
msgstr ""
"\n"
"          Для получения прямых сообщений от новых подписчиков, Вам потребуется обновить свою учетную запись Twitter и включить\n"
"          функцию <b>Получать Прямые Сообщения от всех</b>. Вы можете это сделать в <a href=\"https://twitter.com/settings/security\">\n"
"          Настройках безопасности Twitter</a>.\n"
"\n"
"        "

msgid ""
"\n"
"          Check the box (as seen below) then click \"Save Changes\".\n"
"\n"
"        "
msgstr ""
"\n"
"          Поставьте галочку (как показано ниже) и нажмите \"Сохранить изменения\".\n"
"\n"
"        "

#, fuzzy
#| msgid ""
#| "\n"
#| "        You can connect your <a href=\"http://verboice.instedd.org/\">Verboice</a> number by entering your credentials here.\n"
#| "\n"
#| "      "
msgid ""
"\n"
"    You can connect your <a href=\"http://verboice.instedd.org/\">Verboice</a> number by entering your credentials here.\n"
"  "
msgstr ""
"\n"
"        Вы можете подключить Ваш номер <a href=\"http://verboice.instedd.org/\">Verboice</a>, введя Ваши идентификационные данные здесь."

#, fuzzy, python-format
#| msgid ""
#| "\n"
#| "        In order to connect your public Viber page to %(brand_name)s you will need to create a public channel and follow the steps\n"
#| "        necessary to get an authentication token. Please consult the\n"
#| "        <a href=\"https://developers.viber.com/?b_id=15145\">Viber developers documentation</a> on how to create your own\n"
#| "        public account.\n"
#| "\n"
#| "      "
msgid ""
"\n"
"    In order to connect your public Viber page to %(brand_name)s you will need to create a public channel and follow the steps\n"
"    necessary to get an authentication token. Please consult the\n"
"    <a href=\"https://developers.viber.com/?b_id=15145\">Viber developers documentation</a> on how to create your own\n"
"    public account.\n"
"\n"
"  "
msgstr ""
"\n"
"        Для подключения Вашей открытой страницы Viber к %(brand_name)s Вам потребуется создать открытый канал и выполнить действия, \n"
"        необходимые для получения токена аутентификации. Пожалуйста, изучите \n"
"        <a href=\"https://developers.viber.com/?b_id=15145\">документацию Viber для разработчиков</a> по вопросу созданию собственной\n"
"        открытой учетной записи.\n"
"\n"
"      "

#, fuzzy, python-format
#| msgid ""
#| "\n"
#| "        Once you have your authentication token, enter it below to connect your public channel to %(brand_name)s\n"
#| "\n"
#| "\n"
#| "      "
msgid ""
"\n"
"    Once you have your authentication token, enter it below to connect your public channel to %(brand_name)s\n"
"  "
msgstr ""
"\n"
"        После получения токена аутентификации, введите его ниже для подключения Вашего открытого канала к %(brand_name)s\n"
"\n"
"\n"
"      "

msgid "To connect your VK community to RapidPro, you will need to create a community token with messaging permissions."
msgstr "Для подключения Вашего сообщества VK к RapidPro, Вам потребуется создать токен сообщества с разрешениями на передачу сообщений."

msgid "To obtain the name of your community, access it and enter the exact name below."
msgstr "Для получения названия Вашего сообщества войдите в него и введите точное название ниже."

msgid "To get your community id, go to Manage > API Usage > Callback API > Server Settings. Copy the whole number you have right after the group_id present in the example json present in the part regarding the verification of the request."
msgstr "Для получения идентификатора сообщества, выберите «Управление» > «Использование API» > «API обратного вызова» > «Настройки сервера». Скопируйте весь номер, который у Вас идет сразу после group_id, показанного на примере json, представленном в части, касающейся проверки запроса."

msgid "To obtain the verification string, go to the Manage > API Usage > Callback API > Server Settings section. You will find the verification string in an excerpt similar to: String to be returned: <code>4412dd18</code>, copy the string and inform below."
msgstr "Для получения строки проверки, выберите «Управление» > «Использование API» > «API обратного вызова» > «Настройки сервера». Вы найдете строку подтверждения в выдержке, похожей на следующее: «Возвращаемая строка: <code>4412dd18</code>», скопируйте строку и укажите ниже."

msgid "The API Version of the configured server must be <code>5.103</code>. To configure this, go to Manage > API Usage > Callback API > Server Settings."
msgstr "Версия API настроенного сервера должна быть <code>5.103</code>. Для ее настройки, выберите «Управление» > «Использование API» > «API обратного вызова» > «Настройки сервера»."

msgid "To complete the configuration you will need to enter a few things on your VK account."
msgstr ""

#, python-format
msgid "<div class='code mt-4'> Manage > API Usage > Callback API > Server Settings </div> <div class='mt-2'> Enter the Webhook URL below for the <div class='code inline py-1'>URL</div> field and the Verify Token in the <div class='code inline py-1'>Secret Key</div> field. </div> <div class='code mt-6'> Manage > API Usage > Callback API > Event Types </div> <div class='mt-2'> Check the option %(option)s </div>"
msgstr ""

msgid ""
"\n"
"    Your WhatsApp channel is now connected, you should be able to send and receive messages as normal.\n"
"\n"
"  "
msgstr ""
"\n"
"    Теперь Ваш канал WhatsApp подключен, Вы можете отправлять и получать сообщения в нормальном режиме.\n"
"\n"
"  "

msgid ""
"\n"
"    In the case of a new WhatsApp install or replacement of an existing WhatsApp channel you may need to refresh\n"
"    the contacts on the WhatsApp application. This may take a few minutes.\n"
"\n"
"  "
msgstr ""
"\n"
"    В случае новой установки WhatsApp или замены существующего канала WhatsApp Вам может потребоваться обновить \n"
"    контакты в приложении WhatsApp. Это может занять несколько минут.\n"
"\n"
"  "

msgid "WhatsApp Templates Events"
msgstr "События Шаблонов WhatsApp "

msgid "Templates"
msgstr "Шаблоны"

msgid "Templates are synced from your WhatsApp account every 15 minutes."
msgstr "Шаблоны синхронизируются с Вашей учетной записью WhatsApp каждые 15 минут."

msgid "No synced templates at this time."
msgstr "На данный момент синхронизированные шаблоны отсутствуют."

msgid "Connect a Classifier"
msgstr "Подключить Классификатор"

#, fuzzy
#| msgid ""
#| "\n"
#| "            Classifiers let you interpret words and phrases into intents you can act on. Various services let you\n"
#| "            train your own classifier which you can then use in your flows to draw meaning from the unstructured text your\n"
#| "            contacts send you.\n"
#| "\n"
#| "          "
msgid ""
"\n"
"    Classifiers let you interpret words and phrases into intents you can act on. Various services let you\n"
"    train your own classifier which you can then use in your flows to draw meaning from the unstructured text your\n"
"    contacts send you.\n"
"\n"
"  "
msgstr ""
"\n"
"            Классификаторы позволяют Вам переводить слова и фразы в намерения, на основе которых Вы можете предпринимать действия. Различные службы позволят Вам\n"
"            подготовить свой собственный классификатор, который Вы затем можете использовать в своих потоках для извлечения сути из неструктурированного текста, который Ваши\n"
"            контакты направляют Вам.\n"
"\n"
"          "

#, fuzzy
#| msgid ""
#| "\n"
#| "            Select your provider below to get started.\n"
#| "\n"
#| "          "
msgid ""
"\n"
"      Select your provider below to get started.\n"
"\n"
"    "
msgstr ""
"\n"
"            Для того, чтобы начать, выберите своего провайдера из списка ниже.\n"
"\n"
"          "

msgid "Classifier"
msgstr "Классификатор"

#, fuzzy
#| msgid "Intents Synced"
msgid "Intent"
msgstr "Намерения синхронизированы"

msgid "No synced intents at this time."
msgstr "На данный момент синхронизированные намерения отсутствуют."

msgid "Intents are synced automatically every 5 minutes"
msgstr "Намерения автоматически синхронизируются каждые 5 минут"

msgid "Are you sure you want to remove this classifier from your account?"
msgstr "Вы уверены, что хотите удалить этот классификатор из Вашей учетной записи?"

msgid "This classifier cannot be removed because it in use."
msgstr "Этот классификатор не может быть удален, потому что он используется."

msgid "Once it is removed, it will be gone forever. There is no way to undo this operation."
msgstr "После того как он будет удален, он исчезнет навсегда. Способа отменить эту операцию не существует."

#, python-format
msgid "Used by %(num_flows)s flow:"
msgid_plural "Used by %(num_flows)s flows:"
msgstr[0] "Используется %(num_flows)s потоком:"
msgstr[1] "Используется %(num_flows)s потоками:"
msgstr[2] "Используется %(num_flows)s потоками:"
msgstr[3] "Используется %(num_flows)s потоками:"

msgid "Ok"
msgstr "Ok"

msgid "These contacts have been removed from all groups and can be deleted permanently."
msgstr ""

#, fuzzy
#| msgid "Delete Contacts"
msgid "Delete Selected Contacts"
msgstr "Удалить Контакты"

#, fuzzy
#| msgid "Are you sure you want to delete these contacts?"
msgid "Are you sure you want to delete the selected contacts? This cannot be undone."
msgstr "Вы действительно хотите удалить эти контакты?"

#, fuzzy
#| msgid "Delete Contacts"
msgid "Delete All Contacts"
msgstr "Удалить Контакты"

#, fuzzy, python-format
#| msgid "Are you sure you want to delete these contacts?"
msgid "Are you sure you want to delete all %(count)s archived contacts? This cannot be undone."
msgstr "Вы действительно хотите удалить эти контакты?"

msgid "This operation can take a while to complete. Contacts may remain in this view during the process."
msgstr ""

#, fuzzy
#| msgid ""
#| "\n"
#| "      We noticed your file contains some extra columns to import, you can add these as custom fields on\n"
#| "      your contact by selecting them below.\n"
#| "    "
msgid ""
"\n"
"    We noticed your file contains some extra columns to import, you can add these as custom fields on\n"
"    your contact by selecting them below.\n"
"\n"
"  "
msgstr ""
"\n"
"      Мы заметили, что Ваш файл содержит несколько дополнительных столбцов для импорта. Вы можете добавить их в качестве пользовательских полей для\n"
"      Ваших контактов, указав их ниже.\n"
"    "

msgid "column as"
msgstr "столбец как"

msgid ""
"\n"
"                      of type\n"
"                    "
msgstr ""
"\n"
"                      типа\n"
"                    "

#, fuzzy, python-format
#| msgid "You are about to delete <span class='group_name'> %(object)s. </span> No contacts will be deleted but the group itself will be deleted. There is no way to undo this. Are you sure?"
msgid "You are about to delete <span class='font-normal'> %(object)s. </span> There is no way to undo this. Are you sure?"
msgstr "Вы собираетесь удалить <span class='group_name'> %(object)s. </span> Контакты не будут удалены, но сама группа будет удалена. Способа отменить это действие нет. Вы уверены?"

#, fuzzy
#| msgid "Select Group"
msgid "Smart Group"
msgstr "Выбрать Группу"

#, python-format
msgid ""
"\n"
"              Transferred <b>%(amount)s</b> <b>%(currency)s</b> of airtime\n"
"            "
msgstr ""
"\n"
"              Передано <b>%(amount)s</b> <b>%(currency)s</b> эфирного времени\n"
"            "

msgid "Airtime transfer failed"
msgstr "Передача эфирного времени не удалась"

msgid "Call Started"
msgstr "Вызов Начат"

msgid "Missed outgoing call"
msgstr "Пропущенный исходящий звонок"

msgid "Missed incoming call"
msgstr "Пропущенный входящий звонок"

msgid "Started Conversation"
msgstr "Разговор начат"

msgid "Welcome Message Sent"
msgstr "Отправлено Приветственное Сообщение"

msgid "Referred"
msgstr "Переслано"

msgid "Followed"
msgstr "Подписано"

msgid "Outgoing Phone Call"
msgstr "Исходящий телефонный вызов"

msgid "Incoming Phone call"
msgstr "Входящий телефонный вызов"

msgid "Unknown/Unsupported"
msgstr "Неизвестно / Не поддерживается"

#, python-format
msgid ""
"\n"
"            Field <b>%(name)s</b> updated to <b>%(value)s</b>\n"
"          "
msgstr ""
"\n"
"            Поле <b>%(name)s</b> обновлено на <b>%(value)s</b>\n"
"          "

#, python-format
msgid ""
"\n"
"            Field <b>%(name)s</b> cleared\n"
"\n"
"          "
msgstr ""
"\n"
"            Поле <b>%(name)s</b> очищено\n"
"\n"
"          "

msgid "Added to groups"
msgstr "Добавлено в группы"

msgid "Removed from groups"
msgstr "Удалено из групп"

#, python-format
msgid ""
"\n"
"            Language updated to <b>%(language)s</b>\n"
"          "
msgstr ""
"\n"
"            Язык изменен на <b>%(language)s</b>\n"
"          "

msgid "Language cleared"
msgstr "Язык очищен"

#, python-format
msgid ""
"\n"
"            Name updated to <b>%(name)s</b>\n"
"          "
msgstr ""
"\n"
"            Название изменено на <b>%(name)s</b>"

msgid "Name cleared"
msgstr "Название очищено"

msgid "URNs updated to"
msgstr "URN обновлены на "

#, python-format
msgid ""
"\n"
"          Email sent with subject <b>%(subject)s</b>\n"
"\n"
"        "
msgstr ""
"\n"
"          Отправлено электронное письмо с темой <b>%(subject)s</b>\n"
"\n"
"        "

msgid "Email sent to"
msgstr "Отправлено электронное письмо по адресу"

msgid "with subject"
msgstr "с темой"

msgid "Started"
msgstr "Начато"

msgid "Message labelled as"
msgstr "Сообщение помечено как"

#, python-format
msgid ""
"\n"
"          Run result <b>%(name)s</b> updated to <b>%(value)s</b> with category <b>%(category)s</b>\n"
"\n"
"        "
msgstr ""
"\n"
"          Результат прохода <b>%(name)s</b> обновлен на <b>%(value)s</b> с категорией <b>%(category)s</b>\n"
"\n"
"        "

#, python-format
msgid "Opened ticket on <a href=\"%(ticketer_url)s\">%(ticketer)s</a> with subject <b>%(subject)s</b>"
msgstr ""

msgid "Successfully called"
msgstr "Успешно вызвано"

msgid "Failed to call"
msgstr "Не удалось вызвать"

#, python-format
msgid ""
"\n"
"          Any messages prior to %(start)s can be found in your\n"
"        "
msgstr ""
"\n"
"          Любые сообщения до %(start)s можно найти в Вашем\n"
"        "

msgid "archive"
msgstr "архиве"

msgid "Import Contacts"
msgstr "Импортировать Контакты"

msgid "You can import your contacts from an XLS file you create in Excel."
msgstr "Вы можете импортировать свои контакты из XLS файла, который Вы создадите в Excel."

msgid "URN:Tel"
msgstr "URN:Tel"

msgid "Field:Team"
msgstr "Поле:Команда"

msgid "+250788123123"
msgstr "+250788123123"

msgid "John Doe"
msgstr "Джон Доу"

msgid "Managers"
msgstr "Менеджеры"

msgid "+250788111222"
msgstr "+250788111222"

msgid "Jane Doe"
msgstr "Джейн Доу"

msgid "Advisors"
msgstr "Консультанты"

#, fuzzy
#| msgid "Supported"
msgid "Supported Fields"
msgstr "Поддерживается"

msgid "Any columns that do not match the following table will be ignored."
msgstr ""

msgid "Column Header"
msgstr "Заголовок столбца"

msgid "Imported as"
msgstr "Импортировано как"

msgid "Details"
msgstr "Детальная информация"

msgid "Contact name"
msgstr "Название Контакта"

msgid "Contact language"
msgstr "Язык Контакта"

msgid "Only valid ISO639-3 codes supportted"
msgstr "Поддерживаются только действительные коды ISO639-3"

#, fuzzy
#| msgid ""
#| "\n"
#| "                  You will have the option to choose the columns to import and to which field to import them.\n"
#| "\n"
#| "                "
msgid "You will have the option to choose the columns to import and to which field to import them."
msgstr ""
"\n"
"                  У Вас будет возможность выбрать столбцы для импорта и поле, в которое их импортировать.\n"
"\n"
"                "

msgid "IGNORED"
msgstr "ИГНОРИРОВАНО"

msgid "One moment.."
msgstr ""

msgid "All done!"
msgstr ""

#, fuzzy, python-format
#| msgid "Create a contact "
msgid "Created %(create_count)s new contact"
msgid_plural "Created %(create_count)s new contacts"
msgstr[0] "Создать контакт"
msgstr[1] "Создать контакт"
msgstr[2] "Создать контакт"
msgstr[3] "Создать контакт"

#, fuzzy, python-format
#| msgid ""
#| "\n"
#| "                          Updated %(update_count)s contact with an existing phone number\n"
#| "                          "
#| msgid_plural ""
#| "\n"
#| "                            Updated %(update_count)s contacts with existing phone numbers\n"
#| "\n"
#| "                        "
msgid "Updated %(update_count)s contact with an existing phone number"
msgid_plural "Updated %(update_count)s contacts with existing phone numbers"
msgstr[0] ""
"\n"
"                          Обновлен %(update_count)s контакты с существующим номером телефона\n"
"                          "
msgstr[1] ""
"\n"
"                            Обновлены %(update_count)s контакты с существующими номерами телефонов\n"
"\n"
"                        "
msgstr[2] ""
"\n"
"                            Обновлены %(update_count)s контакты с существующими номерами телефонов\n"
"\n"
"                        "
msgstr[3] ""
"\n"
"                            Обновлены %(update_count)s контакты с существующими номерами телефонов\n"
"\n"
"                        "

#, fuzzy
#| msgid "Add Contacts to Flow"
msgid "Added all contacts to the new"
msgstr "Добавить Контакты в Поток"

msgid "Some rows were not imported"
msgstr ""

#, fuzzy
#| msgid "Description"
msgid "Errors description"
msgstr "Описание"

#, fuzzy, python-format
#| msgid ""
#| "\n"
#| "                        Failed to import %(error_count)s contact due to missing or invalid phone number\n"
#| "                        "
#| msgid_plural ""
#| "\n"
#| "                          Failed to import %(error_count)s contacts due to missing or invalid phone numbers\n"
#| "\n"
#| "                      "
msgid "Failed to import %(error_count)s contact due to missing or invalid phone number"
msgid_plural "Failed to import %(error_count)s contacts due to missing or invalid phone numbers"
msgstr[0] ""
"\n"
"                        Не удалось импортировать %(error_count)s контакт по причине отсутствия или недействительного номера телефона\n"
"                        "
msgstr[1] ""
"\n"
"                          Не удалось импортировать %(error_count)s контакты по причине отсутствия или недействительных номеров телефонов\n"
"\n"
"                      "
msgstr[2] ""
"\n"
"                          Не удалось импортировать %(error_count)s контакты по причине отсутствия или недействительных номеров телефонов\n"
"\n"
"                      "
msgstr[3] ""
"\n"
"                          Не удалось импортировать %(error_count)s контакты по причине отсутствия или недействительных номеров телефонов\n"
"\n"
"                      "

#, fuzzy
#| msgid "Group"
msgid "Grouping.."
msgstr "Группа"

#, fuzzy
#| msgid ""
#| "\n"
#| "                        No contacts imported, please make sure your have a channel connected.\n"
#| "\n"
#| "                      "
msgid "No contacts imported, please make sure your have a channel connected."
msgstr ""
"\n"
"                        Контакты не были импортированы, пожалуйста, убедитесь, что у Вас подключен канал.\n"
"\n"
"                      "

#, fuzzy, python-format
#| msgid ""
#| "\n"
#| "                  You can download\n"
#| "                  <a href='%(STATIC_URL)sexamples/contacts.xls'>this Excel template</a>\n"
#| "                  as a sample.\n"
#| "                "
msgid "You can download <a href='%(STATIC_URL)sexamples/contacts.xls'>this Excel template</a> as a sample."
msgstr ""
"\n"
"                  Вы можете скачать\n"
"                  <a href='%(STATIC_URL)sexamples/contacts.xls'>этот шаблон Excel</a>\n"
"                  в качестве образца.\n"
"                "

msgid "Choose File"
msgstr "Выбрать Файл"

#, fuzzy
#| msgid "Contact Groups"
msgid "Smart Groups"
msgstr "Группы Контактов"

msgid "Create Contact"
msgstr "Создать Контакт"

msgid "Create Group"
msgstr "Создать Группу"

#, fuzzy
#| msgid "Remove from Group"
msgid "Remove From Group"
msgstr "Удалить из Группы"

msgid "New Group..."
msgstr "Новая Группа..."

#, python-format
msgid ""
"\n"
"                    Found %(results_count)s contact matching <i>%(search)s</i>.\n"
"                    "
msgid_plural ""
"\n"
"                      Found %(results_count)s contacts matching <i>%(search)s</i>.\n"
"\n"
"                  "
msgstr[0] ""
"\n"
"                    Найден %(results_count)s контакт, соответствующий <i>%(search)s</i>.\n"
"                    "
msgstr[1] ""
"\n"
"                      Найдено %(results_count)s контактов, соответствующих <i>%(search)s</i>.\n"
"\n"
"                  "
msgstr[2] ""
"\n"
"                      Найдено %(results_count)s контактов, соответствующих <i>%(search)s</i>.\n"
"\n"
"                  "
msgstr[3] ""
"\n"
"                      Найдено %(results_count)s контактов, соответствующих <i>%(search)s</i>.\n"
"\n"
"                  "

msgid "No matching contacts."
msgstr "Нет соответствующих контактов."

msgid "To view more than 10,000 search results, save it as a group."
msgstr ""

msgid "Search browsing is limited to 10k results. If you want to browse through all of the results, please save this search as a group."
msgstr "Просмотр результатов поиска ограничен 10 тысячами результатов. Если Вы хотите просмотреть все результаты, пожалуйста, сохраните этот поиск как группу."

#, fuzzy
#| msgid "Contact"
msgid "Contact Id"
msgstr "Контакт"

msgid "Upcoming"
msgstr "Ожидается"

msgid "Start"
msgstr "Начать"

msgid "repeats daily"
msgstr "повторяется ежедневно"

msgid "repeats weekly"
msgstr "повторяется еженедельно"

msgid "History"
msgstr "История"

msgid "Full"
msgstr "Полностью"

msgid "These contacts have opted out and you can no longer send them messages, they have been removed from all groups."
msgstr "Эти контакты были исключены, и Вы больше не можете отправлять им сообщения, они были удалены из всех групп."

#, python-format
msgid "<b>%(name)s</b> cannot be deleted since it is currently in use."
msgstr ""

#, fuzzy, python-format
#| msgid "Are you sure you want to delete this contact?"
msgid "Are you sure you want to delete <b>%(name)s</b>? This cannot be undone."
msgstr "Вы действительно хотите удалить этот контакт?"

#, fuzzy
#| msgid "contacts not in other flows"
msgid "Used in the flow"
msgid_plural "Used in the flows"
msgstr[0] "контактов, не находящихся в других потоках"
msgstr[1] "контактов, не находящихся в других потоках"
msgstr[2] "контактов, не находящихся в других потоках"
msgstr[3] "контактов, не находящихся в других потоках"

#, fuzzy
#| msgid "No events in this campaign yet."
msgid "Used in the campaign event"
msgid_plural "Used in the campaign events"
msgstr[0] "События в этой компании пока отсутствуют."
msgstr[1] "События в этой компании пока отсутствуют."
msgstr[2] "События в этой компании пока отсутствуют."
msgstr[3] "События в этой компании пока отсутствуют."

#, fuzzy
#| msgid "User group"
msgid "Used in the group"
msgid_plural "Used in the groups"
msgstr[0] "Группа пользователей"
msgstr[1] "Группа пользователей"
msgstr[2] "Группа пользователей"
msgstr[3] "Группа пользователей"

#, fuzzy, python-format
#| msgid "You have reached the limit of %(limit)s fields per account. Please remove fields that you are no longer using."
msgid "You have reached the limit of %(limit)s fields per workspace. Please remove fields that you are no longer using."
msgstr "Вы достигли предела %(limit)s полей для одной учетной записи. Пожалуйста, удалите поля, которые Вы больше не используете."

#, fuzzy, python-format
#| msgid "You are approaching the limit of %(limit)s fields per account. You should remove fields that you are no longer using."
msgid "You are approaching the limit of %(limit)s fields per workspace. You should remove fields that you are no longer using."
msgstr "Вы приближаетесь к пределу %(limit)s полей для одной учетной записи. Вам следует удалить поля, которые Вы больше не используете."

msgid "Create Field"
msgstr "Создать Поле"

#, fuzzy
#| msgid "Featured field"
msgid "Featured Fields"
msgstr "Рекомендованное поле"

msgid "Featured fields are shown prominently on contact pages. Drag to reorder the fields that you would most like to see at glance."
msgstr ""

#, fuzzy
#| msgid "Update Folder"
msgid "Update Field"
msgstr "Обновить Папку"

#, fuzzy
#| msgid "Delete Flow"
msgid "Delete Field"
msgstr "Удалить Поток"

#, fuzzy
#| msgid "Details"
msgid "Field Details"
msgstr "Детальная информация"

#, python-format
msgid "%(counter)s Use"
msgid_plural "%(counter)s Uses"
msgstr[0] "%(counter)s использование"
msgstr[1] "%(counter)s использований"
msgstr[2] "%(counter)s использований"
msgstr[3] "%(counter)s использований"

msgid "No fields"
msgstr "Нет полей"

#, fuzzy, python-format
#| msgid "Sorry, %(group_name)s cannot be deleted quite yet."
msgid "Sorry, <span class=\"named\">%(group_name)s</span> cannot be deleted yet."
msgstr "Извините, удалить %(group_name)s пока невозможно."

#, python-format
msgid "This group is used by an <a href=\"%(triggers_url)s\">active trigger</a>. In order to delete it, first remove the trigger."
msgid_plural "This group is used by <a href=\"%(triggers_url)s\">%(counter)s triggers<a>. In order to delete it, first remove the triggers."
msgstr[0] "Эта группа используется <a href=\"%(triggers_url)s\">активным триггером</a>. Чтобы удалить ее, сначала удалите триггер."
msgstr[1] "Эта группа используется <a href=\"%(triggers_url)s\">%(counter)s триггерами<a>. Чтобы удалить ее, сначала удалите триггеры."
msgstr[2] "Эта группа используется <a href=\"%(triggers_url)s\">%(counter)s триггерами<a>. Чтобы удалить ее, сначала удалите триггеры."
msgstr[3] "Эта группа используется <a href=\"%(triggers_url)s\">%(counter)sтриггерами<a>. Чтобы удалить ее, сначала удалите триггеры."

#, python-format
msgid "There is an active flow using this group. It cannot be deleted until it is removed from the"
msgid_plural "There are %(counter)s flows using this group. It cannot be deleted until it is removed from the"
msgstr[0] "Существует активный поток, использующий эту группу. Ее нельзя удалить, пока она не будет удалена из"
msgstr[1] "Существуют %(counter)s потоки, использующие эту группу. Ее нельзя удалить, пока она не будет удалена из"
msgstr[2] "Существуют %(counter)s потоки, использующие эту группу. Ее нельзя удалить, пока она не будет удалена из"
msgstr[3] "Существуют %(counter)s потоки, использующие эту группу. Ее нельзя удалить, пока она не будет удалена из"

msgid "flow."
msgid_plural "flows."
msgstr[0] "потока."
msgstr[1] "потоков."
msgstr[2] "потоков."
msgstr[3] "потоков."

#, python-format
msgid "There is an active campaign using this group. It cannot be deleted until it is removed from the"
msgid_plural "There are %(counter)s campaigns using this group. It cannot be deleted until it is removed from the"
msgstr[0] "Существует активная кампания, использующая эту группу. Ее нельзя удалить, пока она не будет удалена из"
msgstr[1] "Существуют %(counter)s кампании, использующие эту группу. Ее нельзя удалить, пока она не будет удалена из"
msgstr[2] "Существуют %(counter)s кампании, использующие эту группу. Ее нельзя удалить, пока она не будет удалена из"
msgstr[3] "Существуют %(counter)s кампании, использующие эту группу. Ее нельзя удалить, пока она не будет удалена из"

msgid "campaign."
msgid_plural "campaigns."
msgstr[0] "кампании."
msgstr[1] "кампаний."
msgstr[2] "кампаний."
msgstr[3] "кампаний."

#, fuzzy, python-format
#| msgid "You are about to delete <span class='group_name'> %(object)s. </span> No contacts will be deleted but the group itself will be deleted. There is no way to undo this. Are you sure?"
msgid "<div class='mb-2'> You are about to delete <span class='named'> %(object)s. </span> </div> No contacts will be deleted but the group itself will be deleted. There is no way to undo this. Are you sure?"
msgstr "Вы собираетесь удалить <span class='group_name'> %(object)s. </span> Контакты не будут удалены, но сама группа будет удалена. Способа отменить это действие нет. Вы уверены?"

msgid "Show Contacts"
msgstr "Показать Контакты"

msgid "Hi there!"
msgstr "Приветствую!"

msgid "Your contacts export is ready."
msgstr "Ваш экспорт контактов готов."

msgid "Download your Excel file here:"
msgstr "Скачайте свой файл Excel отсюда:"

#, python-format
msgid "The %(brand)s Team "
msgstr "Команда %(brand)s"

#, python-format
msgid ""
"\n"
"Hi there!\n"
"\n"
"You can download your %(brand)s contacts export by clicking on the following link:\n"
msgstr ""
"\n"
"Приветствую!\n"
"\n"
"Вы можете скачать свой экспорт контактов %(brand)s, нажав на следующую ссылку:\n"

#, fuzzy, python-format
#| msgid ""
#| "\n"
#| "      Contacts will automatically be added here as you communicate with them using %(name)s.\n"
#| "      From here you can change a contact's name, organize them into groups and see the communication you've had with each.\n"
#| "\n"
#| "    "
msgid ""
"\n"
"      Contacts will automatically be added here as you communicate with them using %(name)s.\n"
"      From here you can change a contact's name, organize them into groups and see the communication you've had with each.\n"
"\n"
"    "
msgstr ""
"\n"
"      Контакты будут автоматически добавляться сюда, когда Вы общаетесь с ними, используя %(name)s.\n"
"      Здесь Вы можете изменить название контакта, упорядочить их по группам и увидеть свое взаимодействие с каждым из них.\n"
"\n"
"    "

#, fuzzy, python-format
#| msgid ""
#| "\n"
#| "      To get started you can\n"
#| "        <a href='%(contact_import_url)s'>import contacts</a>\n"
#| "      from a file you create in Excel.\n"
#| "    "
msgid ""
"\n"
"      To get started you can\n"
"        <a href='%(contact_import_url)s'>import contacts</a>\n"
"      from a file you create in Excel.\n"
"    "
msgstr ""
"\n"
"      Для того, чтобы начать Вы можете\n"
"        <a href='%(contact_import_url)s'>импортировать контакты</a>\n"
"      из файла, который Вы создали в Excel.\n"
"    "

msgid "Are you sure you want to remove"
msgstr "Вы действительно хотите удалить "

msgid "Once it is removed, it will be gone forever."
msgstr "После удаления, это исчезнет навсегда. "

msgid "Your export for the following flows is ready."
msgstr "Ваш экспорт по следующим потокам готов."

#, python-format
msgid ""
"\n"
"Hi there!\n"
"\n"
"You can download your %(brand)s flow results by clicking on the following link:\n"
msgstr ""
"\n"
"Приветствую!\n"
"\n"
"Вы можете скачать свои результаты потоков %(brand)s, нажав на следующую ссылку:\n"

msgid "What is a Flow?"
msgstr "Что такое Поток?"

msgid ""
"\n"
"        Flows let you easily pose a set of questions to a group of users. When you send people through a flow over SMS,\n"
"        it is natural just like any other conversation.\n"
"      "
msgstr ""
"\n"
"        Потоки позволяют легко задавать набор вопросов группе пользователей. Когда Вы рассылаете людям SMS потоком,\n"
"        все происходит естественно, как и при любом ином общении.\n"
"      "

#, python-format
msgid ""
"\n"
"        A flow gives you the power to model complex interactions by simply drawing a flowchart. With %(brand)s's drag-and-drop\n"
"        interface, you can easily build branches based on how people respond to your messages. This means it's easy to\n"
"        create highly personal and engaging experiences for your users.\n"
"\n"
"      "
msgstr ""
"\n"
"        Поток дает Вам возможность моделировать сложные взаимодействия, просто рисуя блок-схему. Благодаря наличию интерфейса с функцией перетаскивания %(brand)s,\n"
"        Вы можете легко создавать ветки, основываясь на том, как люди отвечают на Ваши сообщения. Это значит, что будет легко\n"
"        создавать очень личный и интересный опыт для Ваших пользователей.\n"
"\n"
"      "

msgid "Create Flow"
msgstr "Создать Поток"

msgid "No results yet"
msgstr "Пока результатов нет"

msgid "Completion"
msgstr "Завершение"

msgid "Day of Week"
msgstr "День недели"

msgid "Time of Day"
msgstr "Время суток"

#, fuzzy, python-format
#| msgid ""
#| "\n"
#| "      To get started you need to add a channel to your account. A channel is a phone number or social network\n"
#| "      account which %(name)s can use to send and receive messages on your behalf. You can choose to use an\n"
#| "      Android phone and your own cell phone plan, or we can connect you with a service provider in your country\n"
#| "      directly.\n"
#| "    "
msgid ""
"\n"
"      To get started you need to add a channel to your workspace. A channel is a phone number or social network\n"
"      account which %(name)s can use to send and receive messages on your behalf. You can choose to use an\n"
"      Android phone and your own cell phone plan, or we can connect you with a service provider in your country\n"
"      directly.\n"
"    "
msgstr ""
"\n"
"      Для того, чтобы начать Вам нужно добавить канал в свою учетную запись. Канал - это номер телефона или учетная запись социальной сети,\n"
"      которую %(name)s может использовать для отправки и получения сообщений от Вашего имени. Вы можете использовать\n"
"      телефон Android и сотовый тарифный план Вашего телефона, или мы можем напрямую связать Вас с поставщиком услуг в Вашей\n"
"      стране."

msgid "You can always test your flow using the simulator, click"
msgstr "Вы всегда можете протестировать свой поток с помощью симулятора, для этого нажмите"

msgid "on the right to open it."
msgstr "справа, чтобы открыть его."

#, fuzzy, python-format
#| msgid ""
#| "\n"
#| "        To get started you need to add a voice-enabled channel to your account. A voice-enabled channel is a\n"
#| "        phone number which %(name)s can use to make and receive phone calls on your behalf. For example, Twilio\n"
#| "        is a service which provides voice-enabled numbers which you can add as channels in your %(name)s account.\n"
#| "\n"
#| "      "
msgid ""
"\n"
"        To get started you need to add a voice-enabled channel to your workspace. A voice-enabled channel is a\n"
"        phone number which %(name)s can use to make and receive phone calls on your behalf. For example, Twilio\n"
"        is a service which provides voice-enabled numbers which you can add as channels in your %(name)s workspace.\n"
"\n"
"      "
msgstr ""
"\n"
"        Для начала Вам необходимо добавить канал с включенной голосовой связью в Вашу учетную запись. Канал с включенной голосовой связью представляет собой\n"
"        номер телефона, который %(name)s может использовать для совершения и приема телефонных звонков от Вашего имени. Например, Twilio\n"
"        это служба, которая предоставляет номера с включенной голосовой связью, которые Вы можете добавить в качестве каналов в своей учетной записи %(name)s.\n"
"\n"
"      "

msgid "This flow has never been started."
msgstr "Этот поток никогда не запускался."

msgid "This flow has been started once."
msgstr "Этот поток запускался один раз."

msgid "This flow has been started {{ run_count }} times."
msgstr "Этот поток запускался {{ run_count }} раз."

msgid "It has been completed"
msgstr "Было выполнено"

msgid "Once."
msgstr "один раз."

msgid "{{ complete_count }} times."
msgstr "{{ complete_count }} раз."

#, fuzzy, python-format
#| msgid ""
#| "\n"
#| "                There is an active flow using this flow. It cannot be deleted until it is removed from the\n"
#| "\n"
#| "            "
#| msgid_plural ""
#| "\n"
#| "                There are %(counter)s flows using this flow. It cannot be deleted until it is removed from the\n"
#| "\n"
#| "            "
msgid ""
"\n"
"        There is an active flow using this flow. It cannot be deleted until it is removed from the\n"
"\n"
"      "
msgid_plural ""
"\n"
"        There are %(counter)s flows using this flow. It cannot be deleted until it is removed from the\n"
"\n"
"      "
msgstr[0] ""
"\n"
"                Существует активный поток, использующий этот поток. Его нельзя удалить, пока он не будет удален из\n"
"\n"
"            "
msgstr[1] ""
"\n"
"                Существуют %(counter)s потоки, использующие этот поток. Его нельзя удалить, пока он не будет удален из\n"
"\n"
"            "
msgstr[2] ""
"\n"
"                Существуют %(counter)s потоки, использующие этот поток. Его нельзя удалить, пока он не будет удален из\n"
"\n"
"            "
msgstr[3] ""
"\n"
"                Существуют %(counter)s потоки, использующие этот поток. Его нельзя удалить, пока он не будет удален из\n"
"\n"
"            "

#, fuzzy
#| msgid ""
#| "\n"
#| "                flow.\n"
#| "            "
#| msgid_plural ""
#| "\n"
#| "                flows.\n"
#| "\n"
#| "            "
msgid ""
"\n"
"        flow.\n"
"      "
msgid_plural ""
"\n"
"        flows.\n"
"      "
msgstr[0] ""
"\n"
"                потока.\n"
"            "
msgstr[1] ""
"\n"
"                потоков.\n"
"\n"
"            "
msgstr[2] ""
"\n"
"                потоков.\n"
"\n"
"            "
msgstr[3] ""
"\n"
"                потоков.\n"
"\n"
"            "

#, fuzzy, python-format
#| msgid ""
#| "\n"
#| "                You are about to delete\n"
#| "                <span class='name'>\n"
#| "                  %(object)s.\n"
#| "                </span>\n"
#| "                There is no way to undo this. Are you sure?\n"
#| "\n"
#| "            "
msgid ""
"\n"
"        You are about to delete\n"
"        <span class='font-normal'>\n"
"          %(object)s.\n"
"        </span>\n"
"        There is no way to undo this. Are you sure?\n"
"\n"
"      "
msgstr ""
"\n"
"                Вы собираетесь удалить\n"
"                <span class='name'>\n"
"                  %(object)s.\n"
"                </span>\n"
"                Способа отменить это действие нет. Вы уверены?\n"
"\n"
"            "

#, fuzzy
#| msgid "Update Folder"
msgid "Update Flow"
msgstr "Обновить Папку"

msgid "This flow is using a discontinued version of the flow editor. Update it to use the new editor today to start using powerful new features. Starting <b>October 1st</b>, all remaining flows will be updated automatically."
msgstr ""

msgid "To make your next connection,"
msgstr "Для создания Вашего следующего подключения"

msgid "drag"
msgstr "перетащите"

msgid "the red box."
msgstr "красный прямоугольник."

msgid "Run in"
msgstr "Запустить в "

msgid "Simulator"
msgstr "Симулятор"

#, fuzzy
#| msgid ""
#| "\n"
#| "            This flow is in the process of being sent, this message will disappear once all contacts have been added to the flow.\n"
#| "\n"
#| "          "
msgid ""
"\n"
"              This flow is in the process of being sent, this message will disappear once all contacts have been added to the flow.\n"
"\n"
"            "
msgstr ""
"\n"
"            Этот поток находится в процессе осуществления отправки, это сообщение исчезнет после того, ​​как все контакты будут добавлены в поток.\n"
"\n"
"          "

msgid "Error Contacting Server. Changes may not be saved."
msgstr "Ошибка связи с Сервером. Изменения не могут быть сохранены."

msgid "Let's get started"
msgstr "Давайте начнем"

#, fuzzy
#| msgid ""
#| "\n"
#| "                It's a good idea to start your call off by saying something first. You'll probably want to\n"
#| "                introduce yourself and ask them a question. Just type the message for now, you'll be able to\n"
#| "                add a voice recording of your message later.\n"
#| "              "
msgid ""
"\n"
"                It's a good idea to start your call off by saying something first. You'll probably want to\n"
"                introduce yourself and ask them a question. Just type the message for now, you'll be able to\n"
"                add a voice recording of your message later.\n"
"              "
msgstr ""
"\n"
"                Хорошей идеей будет начать Ваш звонок, сказав что-нибудь для начала. Вы, вероятно, захотите\n"
"                представиться и задать им вопрос. Пока просто наберите сообщение. Вы сможете \n"
"                добавить голосовую запись Вашего сообщения позже.\n"
"              "

#, fuzzy
#| msgid ""
#| "\n"
#| "                Welcome to a USSD flow. USSD is a session based communication type. We recommend starting your flow\n"
#| "                by sending a USSD message. This message will be sent to anybody right after they join the flow.\n"
#| "                This is your chance to send a single message or menu.\n"
#| "              "
msgid ""
"\n"
"                Welcome to a USSD flow. USSD is a session based communication type. We recommend starting your flow\n"
"                by sending a USSD message. This message will be sent to anybody right after they join the flow.\n"
"                This is your chance to send a single message or menu.\n"
"              "
msgstr ""
"\n"
"                Добро пожаловать в поток USSD. USSD это тип связи на основе сессии. Мы рекомендуем начать Ваш поток\n"
"                с отправки сообщения USSD. Это сообщение будет отправлено кому-либо сразу после того, как он присоединится к потоку.\n"
"                Это Ваш шанс отправить одно сообщение или меню."

msgid "Receive a Message First"
msgstr "Получить Сначала Сообщение"

#, fuzzy
#| msgid ""
#| "\n"
#| "              A more advanced flow might start by receiving a message first. This lets you do different things\n"
#| "              based on how the flow was triggered.\n"
#| "            "
msgid ""
"\n"
"            A more advanced flow might start by receiving a message first. This lets you do different things\n"
"            based on how the flow was triggered.\n"
"          "
msgstr ""
"\n"
"              Более продвинутый поток может начинаться с получения сначала сообщения. Это позволяет Вам делать разные вещи,\n"
"              в зависимости от того, как поток был запущен."

msgid "Flow Start"
msgstr "Запуск Потока"

msgid "Click here to add a message"
msgstr "Нажмите здесь для добавления потока"

msgid "Remove from all groups"
msgstr "Удалить из всех групп "

msgid "Recent Messages"
msgstr "Последние сообщения"

msgid "No recent messages to show"
msgstr "Последних сообщений для отображения нет"

msgid "Wait for "
msgstr "Подождать"

msgid "Wait for USSD Menu"
msgstr "Подождать Меню USSD"

msgid "Wait for USSD Response"
msgstr "Подождать Ответ USSD"

msgid "Wait for Menu"
msgstr "Подождать Меню"

msgid "Wait for Digits"
msgstr "Подождать Цифры"

msgid "Random Split"
msgstr "Случайное разделение"

msgid "Split on "
msgstr "Разделение по"

msgid "Split on field in "
msgstr "Разделение по полю в"

msgid "Call Webhook"
msgstr "Вызвать Вебхук"

msgid "Call Zapier"
msgstr "Вызвать Zapier"

msgid "Split by Expression"
msgstr "Разделить по Выражению"

msgid "Transfer Airtime"
msgstr "Перевести эфирное время "

msgid "Split on Group"
msgstr "Разделить по Группе"

msgid "Run Flow"
msgstr "Запустить Поток"

msgid "Run flow "
msgstr "Запустить поток"

#, fuzzy
#| msgid "Base Language"
msgid "Change Language"
msgstr "Основной язык"

msgid "This flow is in the process of being sent, this message will disappear once all contacts have been added to the flow."
msgstr "Этот поток находится в процессе осуществления отправки, это сообщение исчезнет после того, ​​как все контакты будут добавлены в поток."

#, python-format
msgid "This will change the default language of the flow to <b>%(language)s</b>. This means that by default the flow will be appear in that language and can be translated into other languages. Also if a contact is in this flow and no translation exists for their language or the default language of the workspace, communication with that contact will default to <b>%(language)s</b>."
msgstr ""

msgid ""
"\n"
"      Sorry, this flow cannot be exported because it references another flow. To export it, please remove any\n"
"      actions that reference other flows and try again.\n"
"\n"
"    "
msgstr ""
"\n"
"      Извините, этот поток не может быть экспортирован, потому что он ссылается на другой поток. Чтобы экспортировать его, пожалуйста, удалите все\n"
"      действия, которые ссылаются на другие потоки, и попробуйте снова..\n"
"\n"
"    "

msgid "Back to Flow"
msgstr "Вернуться к Потоку"

msgid "Extracts a <a href=\"https://en.wikipedia.org/wiki/Gettext\">gettext</a> PO file from the flow which can later be re-imported with updated translations."
msgstr "Извлекает PO-файл <a href=\"https://en.wikipedia.org/wiki/Gettext\">gettext</a> из потока, который впоследствии может быть повторно импортирован с обновленными переводами."

msgid "Remove Label"
msgstr "Удалить Метку"

msgid "Are you sure you want to remove this label?"
msgstr "Вы действительно хотите удалить эту метку?"

msgid "You cannot remove a label which has child labels. Please remove all children first."
msgstr "Вы не можете удалить метку с дочерними метками. Пожалуйста, сначала удалите все дочерние элементы."

msgid "Importing a PO file will replace all matching translations in the flow for the selected language."
msgstr "Импорт PO-файла заменит все соответствующие переводы в потоке для выбранного языка."

msgid "Selected Flow"
msgstr "Выбранный Поток"

msgid "Base Language"
msgstr "Основной язык"

msgid "Uploaded PO File"
msgstr "Загруженный РО-файл"

msgid "Number of entries"
msgstr "Количество записей"

msgid "Number of translations"
msgstr "Количество единиц перевода"

msgid "Upload"
msgstr "Загрузить"

msgid "Back"
msgstr "Вернуться"

msgid "Create Label"
msgstr "Создать Метку"

#, fuzzy
#| msgid "Webhook Log"
msgid "Webhook Call Log"
msgstr "Журнал Вебхука"

#, fuzzy
#| msgid "New Label..."
msgid "New Label"
msgstr "Новая Метка..."

#, fuzzy
#| msgid "Export Flow Results"
msgid "Export Results"
msgstr "Экспортировать Результаты Потока"

msgid "No matching flows."
msgstr "Нет соответствующих потоков"

msgid "Create a message keyword to allow people to join a group."
msgstr "Создать ключевое слово сообщения, чтобы люди могли присоединяться к группе."

msgid "Overview"
msgstr "Обзор"

msgid "Analytics"
msgstr "Аналитика"

msgid "Runs"
msgstr "Проходы"

msgid "Responded"
msgstr "Отвечено"

#, fuzzy
#| msgid "More Videos"
msgid "More Columns"
msgstr "Больше видеороликов"

msgid "Last Activity"
msgstr "Последняя активность"

#, python-format
msgid ""
"\n"
"            Any runs prior to %(start)s can be found in your\n"
"          "
msgstr ""
"\n"
"            Любые проходы до %(start)s можно найти в Вашем"

msgid "Ask a series of questions to collect data from your contacts."
msgstr "Задайте ряд вопросов, чтобы собрать данные у Ваших контактов."

#, python-format
msgid "was started by %(user)s for"
msgstr "было запущено %(user)s для"

msgid "was started by Zapier for"
msgstr "было запущено Zapier для"

msgid "was started by an API call for"
msgstr "было запущено вызовом API для"

msgid "all contacts"
msgstr "всех контактов"

msgid "contacts not in other flows"
msgstr "контактов, не находящихся в других потоках"

msgid "contacts not in other flows who haven't already been through this flow"
msgstr "контактов, не находящихся в других потоках, которые еще не прошли через этот поток"

msgid "contacts who haven't already been through this flow"
msgstr "контактов, которые еще не прошли через этот поток"

#, python-format
msgid "<b>%(count)s</b> run"
msgid_plural "<b>%(count)s</b> runs"
msgstr[0] "<b>%(count)s</b> проход"
msgstr[1] "<b>%(count)s</b> проходов"
msgstr[2] "<b>%(count)s</b> проходов"
msgstr[3] "<b>%(count)s</b> проходов"

#, fuzzy
#| msgid "Flow to start"
msgid "No flow starts"
msgstr "Поток для запуска"

#, fuzzy
#| msgid "Are you sure you want to remove this label?"
msgid "Are you sure you want to continue? This cannot be undone."
msgstr "Вы действительно хотите удалить эту метку?"

#, fuzzy, python-format
#| msgid "cannot be deleted because it is in use. Usage summary:"
msgid "<b>%(name)s</b> cannot be deleted since it is currently in use. Usage %%summary:"
msgstr "невозможно удалить, потому что используется. Сводная информация по использованию:"

msgid "Flows:"
msgstr "Потоки:"

msgid "Once deleted, this global will be gone forever. There is no way to undo this operation."
msgstr "После удаления этот глобальный объект исчезнет навсегда. Способа отменить эту операцию не существует."

msgid "No related flows."
msgstr "Нет связанных потоков."

#, python-format
msgid "You have <b>%(counter)s global</b> configured"
msgid_plural "You have <b>%(counter)s globals</b> configured"
msgstr[0] "У Вас есть настроенный <b>%(counter)s глобальный объект</b> "
msgstr[1] "У Вас есть настроенные <b>%(counter)s глобальные объекты</b> "
msgstr[2] "У Вас есть настроенные <b>%(counter)s глобальные объекты</b> "
msgstr[3] "У Вас есть настроенные <b>%(counter)s глобальные объекты</b> "

msgid "You do not have any globals configured."
msgstr "У Вас нет настроенных глобальных объектов."

msgid "Create Global"
msgstr "Создать Глобальный объект"

msgid "Globals"
msgstr "Глобальные объекты"

#, fuzzy, python-format
#| msgid "Found %(results_count)s message in last 90 days matching <i>%(search)s</i>."
#| msgid_plural "Found %(results_count)s messages in last 90 days matching <i>%(search)s</i>."
msgid "Found %(results_count)s global matching <i>%(search)s</i>."
msgid_plural "Found %(results_count)s globals matching <i>%(search)s</i>."
msgstr[0] "Найдено %(results_count)s сообщение за последние 90 дней, соответствующее <i>%(search)s</i>."
msgstr[1] "Найдено %(results_count)s сообщений за последние 90 дней, соответствующих <i>%(search)s</i>."
msgstr[2] "Найдено %(results_count)s сообщений за последние 90 дней, соответствующих <i>%(search)s</i>."
msgstr[3] "Найдено %(results_count)s сообщений за последние 90 дней, соответствующих <i>%(search)s</i>."

msgid "Update Global"
msgstr "Обновить Глобальный объект"

msgid "Delete Global"
msgstr "Удалить Глобальный объект"

#, fuzzy
#| msgid "Details"
msgid "Global Details"
msgstr "Детальная информация"

msgid "No globals"
msgstr "Нет глобальных объектов"

msgid "messages"
msgstr "сообщения"

msgid "contacts"
msgstr "контакты"

msgid "flows"
msgstr "потоки"

msgid "campaigns"
msgstr "кампании"

msgid "triggers"
msgstr "триггеры"

msgid "tickets"
msgstr ""

msgid "channels"
msgstr "каналы"

msgid "users"
msgstr "пользователи"

#, fuzzy
#| msgid "Select your Organization"
msgid "workspaces"
msgstr "Выберите свою Организацию"

msgid "android"
msgstr "android"

msgid "dashboard"
msgstr "информационная панель"

msgid "orgs"
msgstr "организации"

msgid "end"
msgstr ""

#, fuzzy
#| msgid "Sign Up"
msgid "sign out"
msgstr "Зарегистрироваться"

msgid "sign in"
msgstr "войти"

msgid "You are out of credits, add more to resume your service"
msgstr "У Вас закончились кредиты, добавьте еще, чтобы возобновить работу Вашего сервиса"

#, python-format
msgid "You have %(credits)s credit remaining, add credits to prevent interruption"
msgid_plural "You have %(credits)s credits remaining, add credits to prevent interruption"
msgstr[0] "У Вас остался %(credits)s кредит, добавьте кредиты во избежание перебоев в обслуживании"
msgstr[1] "У Вас осталось %(credits)s кредитов, добавьте кредиты во избежание перебоев в обслуживании"
msgstr[2] "У Вас осталось %(credits)s кредитов, добавьте кредиты во избежание перебоев в обслуживании"
msgstr[3] "У Вас осталось %(credits)s кредитов, добавьте кредиты во избежание перебоев в обслуживании"

msgid "Your active credits will expire soon, add credits to prevent interruption."
msgstr ""

msgid "Your phone is having difficulty relaying messages"
msgstr "Ваш телефон столкнулся с проблемами при ретрансляции сообщений"

#, fuzzy, python-format
#| msgid ""
#| "\n"
#| "          Aliases for %(name)s\n"
#| "        "
msgid ""
"\n"
"    Aliases for %(name)s\n"
"\n"
"  "
msgstr ""
"\n"
"          Псевдонимы для %(name)s\n"
"        "

#, fuzzy, python-format
#| msgid ""
#| "\n"
#| "          Often certain regions are known by more than one name. In %(brand)s, we call these alternate names for\n"
#| "          regions, aliases.\n"
#| "\n"
#| "        "
msgid ""
"\n"
"      Often certain regions are known by more than one name. In %(brand)s, we call these alternate names for\n"
"      regions, aliases.\n"
"\n"
"    "
msgstr ""
"\n"
"          Зачастую определенные регионы известны под несколькими названиями. В %(brand)s мы называем эти альтернативные названия\n"
"          регионов псевдонимами.\n"
"\n"
"        "

#, fuzzy, python-format
#| msgid ""
#| "\n"
#| "                  %(count_comma)s recipient\n"
#| "                  "
#| msgid_plural ""
#| "\n"
#| "                    %(count_comma)s recipients\n"
#| "                "
msgid ""
"\n"
"                    %(count_comma)s recipient\n"
"                    "
msgid_plural ""
"\n"
"                      %(count_comma)s recipients\n"
"                  "
msgstr[0] ""
"\n"
"                  %(count_comma)s получатель\n"
"                  "
msgstr[1] ""
"\n"
"                    %(count_comma)s получателей\n"
"                "
msgstr[2] ""
"\n"
"                    %(count_comma)s получателей\n"
"                "
msgstr[3] ""
"\n"
"                    %(count_comma)s получателей\n"
"                "

#, fuzzy, python-format
#| msgid ""
#| "\n"
#| "                  %(group_count)s groups, %(contact_count)s contacts, %(urn_count)s urns\n"
#| "\n"
#| "                "
msgid ""
"\n"
"                    %(group_count)s groups, %(contact_count)s contacts, %(urn_count)s urns\n"
"\n"
"                  "
msgstr ""
"\n"
"                  %(group_count)s групп, %(contact_count)s контактов, %(urn_count)s urn\n"
"\n"
"                "

msgid "No Matching schedules"
msgstr "Нет соответствующих расписаний"

msgid "Send History"
msgstr "Отправить историю"

#, fuzzy, python-format
#| msgid ""
#| "\n"
#| "                  %(group_count)s groups, %(contact_count)s contacts, %(urn_count)s urns\n"
#| "\n"
#| "                "
msgid ""
"\n"
"                    %(group_count)s groups, %(contact_count)s contacts, %(urn_count)s urns\n"
"                  "
msgstr ""
"\n"
"                  %(group_count)s групп, %(contact_count)s контактов, %(urn_count)s urn\n"
"\n"
"                "

#, python-format
msgid "%(recipients)s recipient currently at this step in the flow"
msgid_plural "%(recipients)s recipients currently at this step in the flow"
msgstr[0] "%(recipients)s получатель в настоящее время находится на этом этапе в потоке"
msgstr[1] "%(recipients)s получатели в настоящее время находятся на этом этапе в потоке"
msgstr[2] "%(recipients)s получатели в настоящее время находятся на этом этапе в потоке"
msgstr[3] "%(recipients)s получатели в настоящее время находятся на этом этапе в потоке"

#, fuzzy
#| msgid "Messages"
msgid "Message Details"
msgstr "Сообщения "

#, fuzzy, python-format
#| msgid ""
#| "\n"
#| "                  %(count_comma)s recipient\n"
#| "                  "
#| msgid_plural ""
#| "\n"
#| "                    %(count_comma)s recipients\n"
#| "                "
msgid ""
"\n"
"          %(count_comma)s recipients\n"
"        "
msgid_plural ""
"\n"
"          %(count_comma)s recipients\n"
"      "
msgstr[0] ""
"\n"
"                  %(count_comma)s получатель\n"
"                  "
msgstr[1] ""
"\n"
"                    %(count_comma)s получателей\n"
"                "
msgstr[2] ""
"\n"
"                    %(count_comma)s получателей\n"
"                "
msgstr[3] ""
"\n"
"                    %(count_comma)s получателей\n"
"                "

#, fuzzy, python-format
#| msgid ""
#| "\n"
#| "                  %(group_count)s groups, %(contact_count)s contacts, %(urn_count)s urns\n"
#| "\n"
#| "                "
msgid ""
"\n"
"        %(group_count)s groups, %(contact_count)s contacts, %(urn_count)s urns\n"
"\n"
"      "
msgstr ""
"\n"
"                  %(group_count)s групп, %(contact_count)s контактов, %(urn_count)s urn\n"
"\n"
"                "

msgid "Your message export is ready."
msgstr "Ваш экспорт сообщений готов."

#, python-format
msgid ""
"\n"
"Hi there!\n"
"\n"
"You can download your %(brand)s message export by clicking on the following link:\n"
msgstr ""
"\n"
"Приветствую!\n"
"\n"
"Вы можете скачать свой экспорт сообщений %(brand)s, нажав на следующую ссылку:\n"

msgid "Your Message Hub"
msgstr "Ваш Центр сообщений"

#, fuzzy, python-format
#| msgid ""
#| "\n"
#| "        This message pane lets you keep track of everything coming in and out of %(name)s.  As you send and receive messages, they will be listed here.\n"
#| "\n"
#| "      "
msgid ""
"\n"
"      This message pane lets you keep track of everything coming in and out of %(name)s.  As you send and receive messages, they will be listed here.\n"
"\n"
"    "
msgstr ""
"\n"
"        Эта панель сообщений позволит Вам отслеживать все входящие и исходящие сообщения %(name)s. По мере отправки и получения Вами сообщений они будут отображаться здесь..\n"
"\n"
"      "

#, fuzzy, python-format
#| msgid ""
#| "\n"
#| "        Just like your email, %(name)s lets you view, label and archive messages as you receive them.  %(name)s uses labels to classify responses, so you can view and manage those messages here.  You can also create your own labels to keep track of topical messages as you receive them.\n"
#| "\n"
#| "      "
msgid ""
"\n"
"      Just like your email, %(name)s lets you view, label and archive messages as you receive them.  %(name)s uses labels to classify responses, so you can view and manage those messages here.  You can also create your own labels to keep track of topical messages as you receive them.\n"
"\n"
"    "
msgstr ""
"\n"
"        Как и Ваша электронная почта, %(name)s позволяет Вам просматривать, маркировать и архивировать сообщения по мере их получения. %(name)s использует метки для классификации ответов, чтобы Вы могли просматривать и управлять этими сообщениями здесь. Вы также можете создавать свои собственные метки, чтобы отслеживать тематические сообщения по мере их получения.\n"
"\n"
"      "

#, fuzzy, python-format
#| msgid ""
#| "\n"
#| "        %(name)s also keeps track of calls that are received on your channel so you can return any calls which may have been made to it.\n"
#| "      "
msgid ""
"\n"
"      %(name)s also keeps track of calls that are received on your channel so you can return any calls which may have been made to it.\n"
"    "
msgstr ""
"\n"
"        %(name)s также отслеживает вызовы, получаемые на Вашем канале, чтобы Вы могли отвечать на любые звонки, которые могли быть осуществлены на него.\n"
"      "

#, fuzzy, python-format
#| msgid ""
#| "\n"
#| "            Name updated to <b>%(name)s</b>\n"
#| "          "
msgid ""
"\n"
"          Uh oh, we couldn't delete %(name)s.\n"
"        "
msgstr ""
"\n"
"            Название изменено на <b>%(name)s</b>"

#, fuzzy
#| msgid "Are you sure you want to remove"
msgid "Are you sure you want to delete"
msgstr "Вы действительно хотите удалить "

msgid "Numeric Value:"
msgstr "Числовое значение:"

msgid "Create Folder"
msgstr "Создать папку"

msgid "Restore"
msgstr "Восстановить"

msgid "Resend"
msgstr "Отправить повторно"

msgid "New Label..."
msgstr "Новая Метка..."

#, fuzzy
#| msgid "messages"
msgid "No messages"
msgstr "сообщения"

#, python-format
msgid "Found %(results_count)s message in last 90 days matching <i>%(search)s</i>."
msgid_plural "Found %(results_count)s messages in last 90 days matching <i>%(search)s</i>."
msgstr[0] "Найдено %(results_count)s сообщение за последние 90 дней, соответствующее <i>%(search)s</i>."
msgstr[1] "Найдено %(results_count)s сообщений за последние 90 дней, соответствующих <i>%(search)s</i>."
msgstr[2] "Найдено %(results_count)s сообщений за последние 90 дней, соответствующих <i>%(search)s</i>."
msgstr[3] "Найдено %(results_count)s сообщений за последние 90 дней, соответствующих <i>%(search)s</i>."

#, python-format
msgid "%(results_count)s message since %(start_date)s."
msgid_plural "%(results_count)s messages since %(start_date)s."
msgstr[0] "%(results_count)s сообщение с %(start_date)s."
msgstr[1] "%(results_count)s сообщений с %(start_date)s."
msgstr[2] "%(results_count)s сообщений с %(start_date)s."
msgstr[3] "%(results_count)s сообщений с %(start_date)s."

msgid "Remove Folder"
msgstr "Удалить Папку"

msgid "Are you sure you want to remove this folder? This will also delete any labels contained in this folder."
msgstr "Вы уверены, что хотите удалить эту папку? Это действие также удалит все метки, содержащиеся в этой папке."

msgid "This label cannot be removed because it in use."
msgstr "Эта метка не может быть удалена, потому что она используется."

#, python-format
msgid ""
"\n"
"              Used by %(num_flows)s flow:\n"
"              "
msgid_plural ""
"\n"
"              Used by %(num_flows)s flows:\n"
"              "
msgstr[0] ""
"\n"
"              Используется %(num_flows)s потоком:\n"
"              "
msgstr[1] ""
"\n"
"              Используется %(num_flows)s потоками:\n"
"              "
msgstr[2] ""
"\n"
"              Используется %(num_flows)s потоками:\n"
"              "
msgstr[3] ""
"\n"
"              Используется %(num_flows)s потоками:\n"
"              "

#, python-format
msgid ""
"\n"
"                    1 recipient\n"
"                    "
msgid_plural ""
"\n"
"                      %(counter)s recipients\n"
"                  "
msgstr[0] ""
"\n"
"                    1 получатель\n"
"                    "
msgstr[1] ""
"\n"
"                      %(counter)s получателей\n"
"                  "
msgstr[2] ""
"\n"
"                      %(counter)s получателей\n"
"                  "
msgstr[3] ""
"\n"
"                      %(counter)s получателей\n"
"                  "

#, python-format
msgid ""
"\n"
"                    %(recipient_counts.groups)s groups, %(recipient_counts.contacts)s contacts, %(recipient_counts.urns)s urns\n"
"\n"
"                  "
msgstr ""
"\n"
"                    %(recipient_counts.groups)s групп, %(recipient_counts.contacts)s контактов, %(recipient_counts.urns)s urn"

msgid "(sending)"
msgstr "(отправляется)"

msgid "No matching messages."
msgstr "Нет соответствующих сообщений."

#, fuzzy, python-format
#| msgid ""
#| "\n"
#| "        To get started you need to add a channel to your account. A channel is a phone number or social network\n"
#| "        account which %(name)s can use to send and receive messages on your behalf. You can choose to use an\n"
#| "        Android phone and your own cell phone plan, or we can connect you with a service provider in your country\n"
#| "        directly.\n"
#| "\n"
#| "      "
msgid ""
"\n"
"        To get started you need to add a channel to your workspace. A channel is a phone number or social network\n"
"        account which %(name)s can use to send and receive messages on your behalf. You can choose to use an\n"
"        Android phone and your own cell phone plan, or we can connect you with a service provider in your country\n"
"        directly.\n"
"\n"
"      "
msgstr ""
"\n"
"        Для того, чтобы начать Вам нужно добавить канал в свою учетную запись. Канал - это номер телефона или учетная запись социальной сети,\n"
"        которую %(name)s может использовать для отправки и получения сообщений от Вашего имени. Вы можете использовать\n"
"        телефон Android и сотовый тарифный план Вашего телефона, или мы можем напрямую связать Вас с поставщиком услуг в Вашей\n"
"       стране."

msgid "Loading recipients.."
msgstr "Загрузка получателей.."

msgid "recipients at this point in the flow"
msgstr "получателей в данный момент в потоке"

msgid "Sending.."
msgstr "Отправка..."

#, fuzzy
#| msgid "Your organization is configured to use a single language."
msgid "Your workspace is suspended and no longer processing messages."
msgstr "Ваша организация настроена на использование одного языка."

#, python-format
msgid ""
"\n"
"\n"
"<br/>\n"
"Hi %(customer)s,\n"
"\n"
"<br/>\n"
msgstr ""
"\n"
"\n"
"<br/>\n"
"Здравствуйте, %(customer)s!\n"
"\n"
"<br/>\n"

#, fuzzy, python-format
#| msgid ""
#| "\n"
#| "\n"
#| "Your %(brand)s account for %(org)s is out of credit. You will no longer be able to send messages and users will no longer be able to interact in flows.\n"
#| "\n"
msgid ""
"\n"
"\n"
"Your %(brand)s workspace for %(org)s is out of credit. You will no longer be able to send messages and users will no longer be able to interact in flows.\n"
"\n"
msgstr ""
"\n"
"\n"
"На Вашей учетной записи %(brand)s для %(org)s закончились средства. Вы больше не сможете отправлять сообщения, а пользователи больше не смогут взаимодействовать в потоках.\n"
"\n"

#, fuzzy
#| msgid ""
#| "\n"
#| "    To resume your service please visit your account page to purchase a top up.\n"
#| "    "
msgid ""
"\n"
"    To resume your service please visit your workspace page to purchase a top up.\n"
"    "
msgstr ""
"\n"
"    Для возобновления обслуживания, пожалуйста, перейдите на страницу своей учетной записи для пополнения средств.\n"
"    "

msgid ""
"\n"
"    To resume your service, please contact your account manager.\n"
"    "
msgstr ""
"\n"
"    Для возобновления обслуживания, пожалуйста, обратитесь к менеджеру своей учетной записи.\n"
"    "

#, fuzzy, python-format
#| msgid ""
#| "\n"
#| "\n"
#| "Your %(brand)s account for %(org)s has expiring credits in less than one month.\n"
msgid ""
"\n"
"\n"
"Your %(brand)s workspace for %(org)s has expiring credits in less than one month.\n"
msgstr ""
"\n"
"\n"
"На Вашем %(brand)s счете для %(org)s есть кредиты со сроком действия, истекающим меньше чем через месяц.\n"

#, fuzzy
#| msgid ""
#| "\n"
#| "      Messages will no longer be sent when your credits expire, to prevent an interruption in your service visit your account page to purchase a top up.\n"
#| "    "
msgid ""
"\n"
"      Messages will no longer be sent when your credits expire, to prevent an interruption in your service visit your workspace page to purchase a top up.\n"
"    "
msgstr ""
"\n"
"      Сообщения больше не будут отправляться после истечения срока действия Ваших кредитов. Во избежание перебоев в Вашем обслуживании посетите страницу своей учетной записи для пополнения средств.\n"
"    "

msgid ""
"\n"
"      Messages will no longer be sent when your credits expire, to prevent an interruption in your service, please contact your account manager.\n"
"    "
msgstr ""
"\n"
"      Сообщения больше не будут отправляться после истечения срока действия Ваших кредитов. Во избежание перебоев в Вашем обслуживании, пожалуйста, обратитесь к менеджеру своей учетной записи."

#, fuzzy, python-format
#| msgid ""
#| "\n"
#| "Your %(brand)s account for %(org)s is running low on credits, you currently only have %(remaining)s credits remaining.\n"
msgid ""
"\n"
"Your %(brand)s workspace for %(org)s is running low on credits, you currently only have %(remaining)s credits remaining.\n"
msgstr ""
"\n"
"На Вашей учетной записи %(brand)s для %(org)s заканчиваются кредиты. На данный момент у Вас осталось лишь %(remaining)s кредитов.\n"

#, fuzzy
#| msgid ""
#| "\n"
#| "      Messages will no longer be sent when your credits reach zero, to prevent an interruption in your service visit your account page to purchase a top up.\n"
#| "    "
msgid ""
"\n"
"      Messages will no longer be sent when your credits reach zero, to prevent an interruption in your service visit your workspace page to purchase a top up.\n"
"    "
msgstr ""
"\n"
"      Сообщения больше не будут отправляться после обнуления количества Ваших кредитов. Во избежание перебоев в Вашем обслуживании посетите страницу своей учетной записи для пополнения средств."

msgid ""
"\n"
"      Messages will no longer be sent when your credits reach zero, to prevent an interruption in your service, please contact your account manager.\n"
"\n"
"    "
msgstr ""
"\n"
"      Сообщения больше не будут отправляться после обнуления количества Ваших кредитов. Во избежание перебоев в Вашем обслуживании, пожалуйста, обратитесь к менеджеру своей учетной записи."

#, python-format
msgid ""
"\n"
"\n"
"<br/>\n"
"Thanks!\n"
"<br/>\n"
"The %(brand)s Team\n"
"<br/>\n"
msgstr ""
"\n"
"\n"
"<br/>\n"
"Спасибо!\n"
"<br/>\n"
"Команда %(brand)s\n"
"<br/>\n"

#, python-format
msgid ""
"\n"
"\n"
"Hi %(customer)s,\n"
"\n"
msgstr ""
"\n"
"\n"
"Здравствуйте, %(customer)s!\n"
"\n"

#, fuzzy
#| msgid ""
#| "\n"
#| "To resume your service please visit your account page to purchase a top up.\n"
msgid ""
"\n"
"To resume your service please visit your workspace page to purchase a top up.\n"
msgstr ""
"\n"
"Для возобновления обслуживания, пожалуйста, перейдите на страницу своей учетной записи для пополнения средств.\n"

msgid ""
"\n"
"To resume your service, please contact your account manager.\n"
msgstr ""
"\n"
"Для возобновления обслуживания, пожалуйста, обратитесь к менеджеру своей учетной записи.\n"

#, fuzzy, python-format
#| msgid ""
#| "\n"
#| "\n"
#| "Your %(brand)s account for %(org)s has expiring credits in less than one month.\n"
#| "\n"
msgid ""
"\n"
"\n"
"Your %(brand)s workspace for %(org)s has expiring credits in less than one month.\n"
"\n"
msgstr ""
"\n"
"\n"
"На Вашем %(brand)s счете для %(org)s есть кредиты со сроком действия, истекающим меньше чем через месяц.\n"
"\n"

#, fuzzy
#| msgid ""
#| "\n"
#| "Messages will no longer be sent when your credits expire, to prevent an interruption in your service visit your account page to purchase a top up.\n"
msgid ""
"\n"
"Messages will no longer be sent when your credits expire, to prevent an interruption in your service visit your workspace page to purchase a top up.\n"
msgstr ""
"\n"
"Сообщения больше не будут отправляться после истечения срока действия Ваших кредитов. Во избежание перебоев в Вашем обслуживании посетите страницу своей учетной записи для пополнения средств.\n"

msgid ""
"\n"
"Messages will no longer be sent when your credits expire, to prevent an interruption in your service, please contact your account manager.\n"
msgstr ""
"\n"
"Сообщения больше не будут отправляться после истечения срока действия Ваших кредитов. Во избежание перебоев в Вашем обслуживании, пожалуйста, обратитесь к менеджеру своей учетной записи.\n"

#, fuzzy, python-format
#| msgid ""
#| "\n"
#| "\n"
#| "Your %(brand)s account for %(org)s is running low on credits, you currently only have %(remaining)s credits remaining.\n"
#| "\n"
msgid ""
"\n"
"\n"
"Your %(brand)s workspace for %(org)s is running low on credits, you currently only have %(remaining)s credits remaining.\n"
"\n"
msgstr ""
"\n"
"\n"
"На Вашей учетной записи %(brand)s для %(org)s заканчиваются кредиты. На данный момент у Вас осталось лишь %(remaining)s кредитов.\n"
"\n"

#, fuzzy
#| msgid ""
#| "\n"
#| "Messages will no longer be sent when your credits reach zero, to prevent an interruption in your service visit your account page to purchase a top up.\n"
msgid ""
"\n"
"Messages will no longer be sent when your credits reach zero, to prevent an interruption in your service visit your workspace page to purchase a top up.\n"
msgstr ""
"\n"
"Сообщения больше не будут отправляться после обнуления количества Ваших кредитов. Во избежание перебоев в Вашем обслуживании посетите страницу своей учетной записи для пополнения средств.\n"

msgid ""
"\n"
"Messages will no longer be sent when your credits reach zero, to prevent an interruption in your service, please contact your account manager.\n"
msgstr ""
"\n"
"Сообщения больше не будут отправляться после обнуления количества Ваших кредитов. Во избежание перебоев в Вашем обслуживании, пожалуйста, обратитесь к менеджеру своей учетной записи.\n"

#, python-format
msgid ""
"\n"
"Thanks!\n"
"\n"
"The %(brand)s Team\n"
"\n"
msgstr ""
"\n"
"Спасибо!\n"
"\n"
"Команда %(brand)s\n"

#, python-format
msgid ""
"\n"
"      You've been invited to join %(brand)s as a member of %(org)s.\n"
"      <br/>\n"
"      To accept the invitation, <a href='%(link)s/org/join/%(secret)s/'>click here</a>.\n"
"  "
msgstr ""
"\n"
"      Вас пригласили присоединиться к %(brand)s в качестве члена %(org)s.\n"
"      <br/>\n"
"      Чтобы принять приглашение, <a href='%(link)s/org/join/%(secret)s/'>нажмите здесь</a>.\n"
"  "

#, python-format
msgid ""
"\n"
"You've been invited to join %(org)s on %(brand)s\n"
msgstr ""
"\n"
"Вас пригласили присоединиться к %(org)s по %(brand)s\n"

msgid "Click this link to join"
msgstr "Нажмите на эту ссылку, чтобы присоединиться"

#, fuzzy, python-format
#| msgid ""
#| "\n"
#| "\n"
#| "<br/>\n"
#| "Hi %(customer)s,\n"
#| "<br/>\n"
#| "<br/>\n"
#| "This is a receipt for your %(brand_name)s purchase for %(credits)s credits.  This is only a receipt, no payment is due. If you have any questions, please contact us anytime at %(brand_support)s.  You can view your top ups at any time by visiting your top up page.\n"
#| "<br/>\n"
#| "Thanks again for your support!\n"
#| "<br/>\n"
#| "<br/>\n"
#| "-----------------------------------------------------------------------------------------------\n"
#| "%(brand_name)s Receipt\n"
#| "-----------------------------------------------------------------------------------------------\n"
#| "<br/>\n"
#| "Invoice Details\n"
#| "<br/>\n"
#| "Id: %(charge_id)s\n"
#| "<br/>\n"
#| "Date: %(charge_date)s\n"
#| "<br/>\n"
#| "Organization: %(org)s\n"
#| "<br/>\n"
#| "Description: %(description)s\n"
#| "<br/>\n"
#| "Credits: %(credits)s\n"
#| "<br/>\n"
#| "Amount: USD $%(amount)s\n"
#| "<br/>\n"
#| "<br/>\n"
#| "Charge Details\n"
#| "<br/>\n"
#| "Name: %(cc_name)s\n"
#| "<br/>\n"
#| "Credit Card: %(cc_type)s X%(cc_last4)s\n"
#| "<br/>\n"
#| "<br/>\n"
msgid ""
"\n"
"\n"
"<br/>\n"
"Hi %(customer)s,\n"
"<br/>\n"
"<br/>\n"
"This is a receipt for your %(brand_name)s purchase for %(credits)s credits.  This is only a receipt, no payment is due. If you have any questions, please contact us anytime at %(brand_support)s.  You can view your top ups at any time by visiting your top up page.\n"
"<br/>\n"
"Thanks again for your support!\n"
"<br/>\n"
"<br/>\n"
"-----------------------------------------------------------------------------------------------\n"
"%(brand_name)s Receipt\n"
"-----------------------------------------------------------------------------------------------\n"
"<br/>\n"
"Invoice Details\n"
"<br/>\n"
"Id: %(charge_id)s\n"
"<br/>\n"
"Date: %(charge_date)s\n"
"<br/>\n"
"Workspace: %(org)s\n"
"<br/>\n"
"Description: %(description)s\n"
"<br/>\n"
"Credits: %(credits)s\n"
"<br/>\n"
"Amount: USD $%(amount)s\n"
"<br/>\n"
"<br/>\n"
"Charge Details\n"
"<br/>\n"
"Name: %(cc_name)s\n"
"<br/>\n"
"Credit Card: %(cc_type)s X%(cc_last4)s\n"
"<br/>\n"
"<br/>\n"
msgstr ""
"\n"
"\n"
"<br/>\n"
"Здравствуйте, %(customer)s!\n"
"<br/>\n"
"<br/>\n"
"Это квитанция для Вашей покупки %(brand_name)s за %(credits)s кредитов.  Это только квитанция, никакие суммы к оплате не причитаются. Если у Вас есть какие-либо вопросы, просим связаться с нами в любое время по адресу %(brand_support)s.  Вы можете просмотреть свои пополнения средств в любое время, посетив страницу пополнений.\n"
"<br/>\n"
"Еще раз спасибо за Вашу поддержку!\n"
"<br/>\n"
"<br/>\n"
"-----------------------------------------------------------------------------------------------\n"
"Квитанция %(brand_name)s\n"
"-----------------------------------------------------------------------------------------------\n"
"<br/>\n"
"Детальная информация по счету\n"
"<br/>\n"
"Id: %(charge_id)s\n"
"<br/>\n"
"Дата: %(charge_date)s\n"
"<br/>\n"
"Организация: %(org)s\n"
"<br/>\n"
"Описание: %(description)s\n"
"<br/>\n"
"Кредиты: %(credits)s\n"
"<br/>\n"
"Сумма: $%(amount)s долл. США\n"
"<br/>\n"
"<br/>\n"
"Детали списания\n"
"<br/>\n"
"Имя: %(cc_name)s\n"
"<br/>\n"
"Кредитная карта: %(cc_type)s X%(cc_last4)s\n"
"<br/>\n"
"<br/>\n"

#, fuzzy, python-format
#| msgid ""
#| "\n"
#| "\n"
#| "Hi %(customer)s,\n"
#| "\n"
#| "This is a receipt for your %(brand_name)s purchase for %(credits)s credits.  This is only a receipt, no payment is due. If you have any questions, please contact us anytime at %(brand_support)s.  You can view your top ups at any time by visiting your top up page.\n"
#| "\n"
#| "Thanks again for your support!\n"
#| "\n"
#| "-----------------------------------------------------------------------------------------------\n"
#| "%(brand_name)s Receipt\n"
#| "-----------------------------------------------------------------------------------------------\n"
#| "\n"
#| "Invoice Details\n"
#| "Id: %(charge_id)s\n"
#| "Date: %(charge_date)s\n"
#| "Organization: %(org)s\n"
#| "Description: %(description)s\n"
#| "Credits: %(credits)s\n"
#| "Amount: USD $%(amount)s\n"
#| "\n"
#| "Charge Details\n"
#| "Name: %(cc_name)s\n"
#| "Credit Card: %(cc_type)s X%(cc_last4)s\n"
#| "\n"
msgid ""
"\n"
"\n"
"Hi %(customer)s,\n"
"\n"
"This is a receipt for your %(brand_name)s purchase for %(credits)s credits.  This is only a receipt, no payment is due. If you have any questions, please contact us anytime at %(brand_support)s.  You can view your top ups at any time by visiting your top up page.\n"
"\n"
"Thanks again for your support!\n"
"\n"
"-----------------------------------------------------------------------------------------------\n"
"%(brand_name)s Receipt\n"
"-----------------------------------------------------------------------------------------------\n"
"\n"
"Invoice Details\n"
"Id: %(charge_id)s\n"
"Date: %(charge_date)s\n"
"Workspace: %(org)s\n"
"Description: %(description)s\n"
"Credits: %(credits)s\n"
"Amount: USD $%(amount)s\n"
"\n"
"Charge Details\n"
"Name: %(cc_name)s\n"
"Credit Card: %(cc_type)s X%(cc_last4)s\n"
"\n"
msgstr ""
"\n"
"\n"
"Здравствуйте, %(customer)s!\n"
"\n"
"Это квитанция для Вашей покупки %(brand_name)s за %(credits)s кредитов.  Это только квитанция, никакие суммы к оплате не причитаются. Если у Вас есть какие-либо вопросы, просим связаться с нами в любое время по адресу %(brand_support)s.  Вы можете просмотреть свои пополнения средств в любое время, посетив страницу пополнений.\n"
"\n"
"Еще раз спасибо за Вашу поддержку!\n"
"\n"
"-----------------------------------------------------------------------------------------------\n"
"Квитанция %(brand_name)s\n"
"-----------------------------------------------------------------------------------------------\n"
"\n"
"Детальная информация по счету\n"
"Id: %(charge_id)s\n"
"Дата: %(charge_date)s\n"
"Организация: %(org)s\n"
"Описание: %(description)s\n"
"Кредиты: %(credits)s\n"
"Сумма: $%(amount)s долл. США\n"
"\n"
"Детали списания\n"
"Имя: %(cc_name)s\n"
"Кредитная карта: %(cc_type)s X%(cc_last4)s\n"
"\n"

#, fuzzy
#| msgid ""
#| "\n"
#| "    Your organization can have user accounts with various roles. You can use the Manage Accounts page\n"
#| "    to view all existing accounts or to invite new users to your organization.\n"
#| "\n"
#| "  "
msgid ""
"\n"
"      Your workspace can have logins with various roles. You can use the Manage Logins page\n"
"      to view all existing logins or to add new logins to your workspace.\n"
"\n"
"    "
msgstr ""
"\n"
"    У Вашей организации могут быть учетные записи пользователей с различными функциями. Вы можете использовать страницу «Управление учетными записями»\n"
"    для просмотра всех существующих учетных записей или для приглашения новых пользователей в Вашу организацию.\n"
"\n"
"  "

#, fuzzy
#| msgid "Manage Accounts"
msgid "Manage Logins"
msgstr "Управление учетными записями"

#, fuzzy, python-format
#| msgid ""
#| "\n"
#| "    If you use the %(brand)s Surveyor application to run flows offline, we recommend enabling\n"
#| "    users to create accounts from within the Android application. Setting a Surveyor password will\n"
#| "    allow anybody with that password to join %(org)s as a surveyor.\n"
#| "\n"
#| "  "
msgid ""
"\n"
"      If you use the %(brand)s Surveyor application to run flows offline, we recommend enabling\n"
"      users to create accounts from within the Android application. Setting a Surveyor password will\n"
"      allow anybody with that password to join %(org)s as a surveyor.\n"
"\n"
"    "
msgstr ""
"\n"
"    Если Вы используете приложение «Наблюдатель» %(brand)s для запуска потоков в автономном режиме, мы рекомендуем разрешить\n"
"    пользователям создавать учетные записи из приложения Android. Установка пароля для «Наблюдателя»\n"
"    позволит любому, у кого есть этот пароль, присоединиться к %(org)s в качестве наблюдателя.\n"
"\n"
"  "

msgid "has"
msgstr "содержит"

#, python-format
msgid ""
"\n"
"    %(accounts)s Administrator,\n"
"    "
msgid_plural ""
"\n"
"      %(accounts)s Administrators,\n"
"\n"
"  "
msgstr[0] ""
"\n"
"    Администратора %(accounts)s ,\n"
"    "
msgstr[1] ""
"\n"
"      Администраторов %(accounts)s ,\n"
"\n"
"  "
msgstr[2] ""
"\n"
"      Администраторов %(accounts)s ,\n"
"\n"
"  "
msgstr[3] ""
"\n"
"      Администраторов %(accounts)s ,\n"
"\n"
"  "

#, python-format
msgid ""
"\n"
"    %(accounts)s Editor,\n"
"    "
msgid_plural ""
"\n"
"      %(accounts)s Editors,\n"
"\n"
"  "
msgstr[0] ""
"\n"
"    Редактора %(accounts)s ,\n"
"    "
msgstr[1] ""
"\n"
"      Редакторов %(accounts)s ,\n"
"\n"
"  "
msgstr[2] ""
"\n"
"      Редакторов %(accounts)s ,\n"
"\n"
"  "
msgstr[3] ""
"\n"
"      Редакторов %(accounts)s ,\n"
"\n"
"  "

#, python-format
msgid ""
"\n"
"    %(accounts)s Viewer,\n"
"    "
msgid_plural ""
"\n"
"      %(accounts)s Viewers,\n"
"\n"
"  "
msgstr[0] ""
"\n"
"    Абонента %(accounts)s ,\n"
"    "
msgstr[1] ""
"\n"
"      Абонентов %(accounts)s ,\n"
"\n"
"  "
msgstr[2] ""
"\n"
"      Абонентов %(accounts)s ,\n"
"\n"
"  "
msgstr[3] ""
"\n"
"      Абонентов %(accounts)s ,\n"
"\n"
"  "

#, python-format
msgid ""
"\n"
"    %(accounts)s Surveyor.\n"
"    "
msgid_plural ""
"\n"
"      %(accounts)s Surveyors.\n"
"  "
msgstr[0] ""
"\n"
"     Наблюдателя %(accounts)s .\n"
"    "
msgstr[1] ""
"\n"
"     Наблюдателей %(accounts)s .\n"
"    "
msgstr[2] ""
"\n"
"    Наблюдателей %(accounts)s .\n"
"    "
msgstr[3] ""
"\n"
"      Наблюдателей %(accounts)s .\n"
"  "

msgid "Chatbase Account"
msgstr "Учетная запись Chatbase"

msgid "Connected to Chatbase Account"
msgstr "Подключено к учетной записи Chatbase"

msgid "Connect your Chatbase account"
msgstr "Подключить Вашу учетную запись Chatbase"

#, fuzzy
#| msgid ""
#| "\n"
#| "      Connecting your Chatbase account will allow you to monitor your bot, fix broken experiences\n"
#| "      and better understand your users.\n"
#| "      To signup for an account, visit\n"
#| "    "
msgid ""
"\n"
"        Connecting your Chatbase account will allow you to monitor your bot, fix broken experiences\n"
"        and better understand your users.\n"
"        To signup for an account, visit\n"
"      "
msgstr ""
"\n"
"      Подключение Вашей учетной записи Chatbase позволит Вам осуществлять мониторинг своего бота, исправлять неудачные впечатления\n"
"      и лучше понимать своих пользователей.\n"
"      Для регистрации учетной записи посетите\n"
"    "

msgid "Your Chatbase account is connected to the Agent"
msgstr "Ваша учетная запись Chatbase подключена к Агенту"

msgid "If you no longer want it connected, you can"
msgstr "Если Вы больше не хотите, чтобы она была подключена, Вы можете"

msgid "disconnect"
msgstr "отключить"

msgid "your Chatbase account. Doing so will interrupt the data sent to your Chatbase console."
msgstr "свою учетную запись Chatbase. Это приведет к прекращению отправки данных на Вашу консоль Chatbase."

msgid "Disconnect Chatbase"
msgstr "Отключить Chatbase"

msgid ""
"\n"
"          This will disconnect your Chatbase account. Are you sure you want to proceed?\n"
"        "
msgstr ""
"\n"
"          Это отключит Вашу учетную запись Chatbase. Вы уверены, что хотите продолжить?\n"
"        "

#, fuzzy
#| msgid "Select your Organization"
msgid "Choose Workspace"
msgstr "Выберите свою Организацию"

#, fuzzy
#| msgid "Your account is not associated with any organization. Please contact your administrator to receive an invitation to an organization."
msgid "Your login is not associated with any workspace. Please contact your administrator to receive an invitation to a workspace."
msgstr "Ваша учетная запись не связана ни с одной организацией. Пожалуйста, свяжитесь со своим администратором, чтобы получить приглашение для присоединения к организации."

#, fuzzy, python-format
#| msgid ""
#| "\n"
#| "      Responses to location questions must be in <span class='attn'>%(country)s</span>.\n"
#| "\n"
#| "    "
msgid ""
"\n"
"          Responses to location questions must be in <b>%(country)s</b>.\n"
"\n"
"        "
msgstr ""
"\n"
"      Ответы на вопросы о местоположении должны быть в <span class='attn'>%(country)s</span>.\n"
"\n"
"    "

msgid "Edit Aliases"
msgstr "Редактировать Псевдонимы "

msgid "Choose a country to enable location support in your flows."
msgstr "Выберите страну для включения поддержки местоположения в Ваших потоках."

#, fuzzy
#| msgid "Create new account"
msgid "Create new login"
msgstr "Создать новую учетную запись"

msgid "Add Credits"
msgstr "Добавить Кредиты"

msgid "You have"
msgstr "У Вас есть"

msgid "credits remaining."
msgstr "кредитов в остатке."

msgid "You have used"
msgstr "Вы использовали"

msgid "credits since signing up."
msgstr "кредитов с момента регистрации."

#, fuzzy
#| msgid "Are you sure you want to remove"
msgid "You are about to delete"
msgstr "Вы действительно хотите удалить "

msgid ""
"\n"
"    Are you sure you want to delete everything for this org? This cannot be undone. Any logins which only belong to this workspace will also be deleted.\n"
"  "
msgstr ""

msgid ""
"\n"
"      Your download should start automatically. If it doesn't start in a few seconds, use the button below to download.\n"
"    "
msgstr ""
"\n"
"      Ваша загрузка должна начаться автоматически. Если она не запустится через несколько секунд, используйте кнопку ниже для загрузки."

msgid "DT One Account"
msgstr "Учетная запись DT One"

#, fuzzy, python-format
#| msgid ""
#| "\n"
#| "      Connected to DT One account <b>%(login)s</b>.\n"
#| "    "
msgid ""
"\n"
"          Connected to DT One account <b>%(login)s</b>.\n"
"        "
msgstr ""
"\n"
"      Подключено к учетной записи DT One <b>%(login)s</b>.\n"
"    "

msgid "Transfer Log"
msgstr "Журнал передачи"

msgid "No DT One account connected."
msgstr "Подключенных учетных записей DT One нет."

#, fuzzy
#| msgid ""
#| "\n"
#| "      Adding a DT One account will allow you to send airtime credit for 400+ operators in over 100 countries. Once connected\n"
#| "      you can transfer airtime credit within your Flows. To signup for an account, visit\n"
#| "    "
msgid ""
"\n"
"        Adding a DT One account will allow you to send airtime credit for 400+ operators in over 100 countries. Once connected\n"
"        you can transfer airtime credit within your Flows. To signup for an account, visit\n"
"      "
msgstr ""
"\n"
"      Добавление учетной записи DT One позволит Вам отправлять кредиты на эфирное время более 400 операторов в более чем 100 странах. После подключения\n"
"      Вы сможете переводить кредит на эфирное время в рамках Ваших Потоков. Для регистрации учетной записи, посетите\n"
"    "

msgid "You can find your API Token by clicking on "
msgstr "Вы можете узнать свой Токен API, нажав на"

msgid " on the DT One site."
msgstr "на сайте DT One."

msgid "Your account is connected to a DT One account"
msgstr "Ваша учетная запись подключена к учетной записи DT One"

msgid "your DT One account. Doing so will cause the payment actions in your flows to no longer be processed."
msgstr "Вашу учетную запись DT One. Это приведет к тому, что платежные действия в Ваших потоках больше не будут обрабатываться."

msgid "Disconnect DT One"
msgstr "Отключить DT One"

#, fuzzy
#| msgid ""
#| "\n"
#| "          This will disconnect your DT One account. Payment actions will no longer be processed. Are you sure you want to proceed?\n"
#| "        "
msgid ""
"\n"
"          This will disconnect your DT One account. Payment actions will no longer be processed. Are you sure you want to proceed?\n"
"\n"
"        "
msgstr ""
"\n"
"          Это отключит Вашу учетную запись DT One. Платежные действия больше не будут обрабатываться. Вы уверены, что хотите продолжить?\n"
"        "

#, fuzzy, python-format
#| msgid ""
#| "\n"
#| "    Your organization is <span class='attn'>%(org)s</span>\n"
#| "\n"
#| "  "
msgid ""
"\n"
"        Your workspace is <b>%(org)s</b>\n"
"\n"
"      "
msgstr ""
"\n"
"    Вашей организацией является <span class='attn'>%(org)s</span>,\n"
"\n"
"  "

#, fuzzy, python-format
#| msgid ""
#| "\n"
#| "    which is in the <span class='attn'>%(timezone)s</span> timezone.\n"
#| "\n"
#| "  "
msgid ""
"\n"
"        which is in the <b>%(timezone)s</b> timezone.\n"
"\n"
"      "
msgstr ""
"\n"
"    которая находится в <span class='attn'>%(timezone)s</span> часовом поясе.\n"
"\n"
"  "

#, fuzzy, python-format
#| msgid ""
#| "\n"
#| "      You have <span class='attn'>%(org_count)s</span> child organization.\n"
#| "      "
#| msgid_plural ""
#| "\n"
#| "      You have <span class='attn'>%(org_count)s</span> child organizations.\n"
#| "    "
msgid ""
"\n"
"            You have <b>%(org_count)s</b> child workspaces.\n"
"          "
msgid_plural ""
"\n"
"            You have <b>%(org_count)s</b> child workspaces.\n"
"          "
msgstr[0] ""
"\n"
"      У Вас есть <span class='attn'>%(org_count)s</span> дочерняя организация.\n"
"      "
msgstr[1] ""
"\n"
"      У Вас есть <span class='attn'>%(org_count)s</span> дочерних организаций.\n"
"    "
msgstr[2] ""
"\n"
"      У Вас есть <span class='attn'>%(org_count)s</span> дочерних организаций.\n"
"    "
msgstr[3] ""
"\n"
"      У Вас есть <span class='attn'>%(org_count)s</span> дочерних организаций.\n"
"    "

#, fuzzy
#| msgid "Select your Organization"
msgid "Manage Workspaces"
msgstr "Выберите свою Организацию"

#, fuzzy
#| msgid "Start Export"
msgid "Create Export"
msgstr "Начать Экспорт"

msgid "Show Archived"
msgstr "Показать Архивированное"

msgid "Hide Archived"
msgstr "Скрыть Архивированное"

#, fuzzy
#| msgid ""
#| "\n"
#| "    Select all of the items below that you would like to include in your export. We've grouped them\n"
#| "    together based on which flows and campaigns work with each other. Any related triggers will automatically\n"
#| "    be included in the export.\n"
#| "\n"
#| "  "
msgid "Select all of the items below that you would like to include in your export. We've grouped them together based on which flows and campaigns work with each other. Any related triggers will automatically be included in the export."
msgstr ""
"\n"
"    Выберите все элементы ниже, которые Вы хотите включить в свой экспорт. Мы сгруппировали их \n"
"    вместе на основе того, какие потоки и кампании работают друг с другом. Любые связанные триггеры будут автоматически\n"
"    включены в экспорт.\n"
"\n"
"  "

msgid "Group"
msgstr "Группа"

msgid "Select Group"
msgstr "Выбрать Группу"

msgid "Everything Else"
msgstr "Все остальное"

msgid "Flows and Campaigns"
msgstr "Потоки и Кампании"

msgid "Select Everthing Else"
msgstr "Выбрать Все остальное"

msgid "Select All"
msgstr "Выбрать Все"

#, fuzzy
#| msgid "Tap Settings"
msgid "Workspace Settings"
msgstr "Нажмите Настройки"

msgid "Import Flows and Campaigns"
msgstr "Импортировать Потоки и Кампании"

#, fuzzy
#| msgid "If you have an export file with flows and or campaigns, select it below to import it into your account."
msgid "If you have an export file with flows and or campaigns, select it below to import it into your workspace."
msgstr "Если у Вас есть файл экспорта с потоками и / или кампаниями, выберите его ниже для его импорта в Вашу учетную запись."

msgid "Warning!"
msgstr "Предупреждение!"

msgid "If you have flows or campaigns with the same names or UUIDs as the ones you are importing they will be replaced and all history for them will be lost."
msgstr "Если у Вас есть потоки или кампании с такими же именами или UUID, как и у тех, которые Вы импортируете, они будут заменены, и вся история по ним будет потеряна."

msgid "Do not proceed unless you are willing to replace your existing flows and campaigns."
msgstr "Не продолжайте, если Вы не хотите заменить свои существующие потоки и кампании."

msgid "Add guest viewers to"
msgstr "Добавить гостевых абонентов в "

msgid "Enter emails of people to invite"
msgstr "Введите адреса электронной почты лиц, которые будут приглашаться"

#, fuzzy, python-format
#| msgid "You have been invited to join"
msgid "You have been invited to join %(name)s."
msgstr "Вас пригласили присоединиться к "

msgid "Please click Join to accept the invitation."
msgstr "Пожалуйста, для принятия приглашения нажмите «Присоединиться»."

#, fuzzy, python-format
#| msgid ""
#| "\n"
#| "      The primary language is <span class='attn'>%(lang)s</span>.\n"
#| "    "
msgid ""
"\n"
"      The primary language is <b>%(lang)s</b>.\n"
"    "
msgstr ""
"\n"
"      Основным языком является <span class='attn'>%(lang)s</span>.\n"
"    "

#, fuzzy, python-format
#| msgid ""
#| "\n"
#| "        Translations are provided in <span class='attn'>%(lang)s</span>.\n"
#| "      "
msgid ""
"\n"
"        Translations are provided in <b>%(lang)s</b>.\n"
"      "
msgstr ""
"\n"
"        Переводы предоставлены на <span class='attn'>%(lang)s</span>.\n"
"      "

#, fuzzy
#| msgid "Your organization is configured to use a single language."
msgid "Your workspace is configured to use a single language."
msgstr "Ваша организация настроена на использование одного языка."

#, fuzzy
#| msgid "Login"
msgid "Logins"
msgstr "Логин"

msgid "Admins"
msgstr "Администраторы"

msgid "You must have at least one administator"
msgstr "У Вас должен быть хотя бы один администратор"

#, fuzzy
#| msgid "%(name)s Invitation"
msgid "Pending Invitations"
msgstr "Приглашение %(name)s"

#, fuzzy
#| msgid "Invites"
msgid "Invite New Users"
msgstr "Приглашения"

msgid ","
msgstr ","

msgid "No Administrator"
msgstr "Администратор отсутствует"

msgid "No Editors"
msgstr "Редакторы отсутствуют"

msgid "and"
msgstr "и"

msgid "No Viewers"
msgstr "Абоненты отсутствуют"

msgid "Surveyor."
msgstr "Наблюдатель."

msgid "No Surveyors."
msgstr "Наблюдатели отсутствуют"

msgid "Surveyors."
msgstr "Наблюдатели."

msgid ""
"\n"
"          Disconnecting your Nexmo account will also remove any Nexmo channels connected to it. Are you sure you want to proceed?\n"
"        "
msgstr ""
"\n"
"          Отключение Вашей учетной записи Nexmo также удалит все каналы Nexmo, подключенные к ней. Вы уверены, что хотите продолжить?\n"
"        "

msgid "To connect your Nexmo Account you will need to provide us your Nexmo API key and secret."
msgstr "Для подключения Вашей учетной записи Nexmo Вам потребуется предоставить нам Ваш ключ API и секретный ключ Nexmo."

msgid "Both values can be found on your"
msgstr "Оба значения указаны у Вас на "

msgid "Nexmo Settings Page"
msgstr "странице «Настройки» в Nexmo "

msgid "in the API Settings section."
msgstr "в разделе «Настройки API»."

msgid "You are currently on the {{org.plan}} plan."
msgstr ""

msgid "Connect Plivo"
msgstr "Подключить Plivo"

msgid "To connect your Plivo Account you will need to provide us your Plivo AUTH ID and AUTH TOKEN."
msgstr "Для подключения Вашей учетной записи Plivo Вам потребуется предоставить нам Ваш AUTH ID и AUTH TOKEN Plivo."

msgid "Plivo Dashboard"
msgstr "Информационная панель Plivo "

#, fuzzy, python-format
#| msgid "You can monitor contact group counts and channel message counts on your organization using your %(prometheus)s endpoint. This will let you monitor usage over time using graphs and alerts in a dashboard such as %(grafana)s."
msgid "You can monitor contact group counts and channel message counts on your workspace using your %(prometheus)s endpoint. This will let you monitor usage over time using graphs and alerts in a dashboard such as %(grafana)s."
msgstr "Вы можете вести мониторинг количества групп контактов и количества сообщений на каналах по Вашей организации, используя Вашу конечную точку %(prometheus)s. Это позволит Вам вести мониторинг использования с течением времени, используя графики и оповещения на информационной панели, такой как %(grafana)s."

msgid "Endpoint"
msgstr "Конечная точка"

msgid "Disable Prometheus"
msgstr "Отключить Prometheus"

msgid "Enable Prometheus"
msgstr "Включить Prometheus"

#, fuzzy, python-format
#| msgid "You are monitoring your organization using %(prometheus)s."
msgid "You are monitoring your workspace using %(prometheus)s."
msgstr "Вы осуществляете мониторинг своей организации при помощи %(prometheus)s."

#, fuzzy, python-format
#| msgid "You have not enabled %(prometheus)s monitoring on your organization."
msgid "You have not enabled %(prometheus)s monitoring on your workspace."
msgstr "Вы не включили мониторинг %(prometheus)s для своей организации."

#, fuzzy
#| msgid ""
#| "\n"
#| "    You can create flow events which external services can subscribe to. For example, Zapier can subscribe\n"
#| "    to flow events you create and trigger any number of Zapier integrations when they occur in your flows.\n"
#| "\n"
#| "  "
msgid ""
"\n"
"      You can create flow events which external services can subscribe to. For example, Zapier can subscribe\n"
"      to flow events you create and trigger any number of Zapier integrations when they occur in your flows.\n"
"\n"
"    "
msgstr ""
"\n"
"    Вы можете создавать события потока, на которые могут подписаться внешние сервисы. Например, Zapier может подписаться\n"
"    на события потока, которые Вы создаете, и запускать любое количество интеграций Zapier, когда такие события происходят в Ваших потоках.\n"
"\n"
"  "

msgid "no flow events"
msgstr "нет событий потока"

msgid "one flow event"
msgstr "одно событие потока"

msgid "flow events"
msgstr "события потока"

msgid "configured."
msgstr "настроено."

msgid "Create Account"
msgstr "Создать Учетную запись"

#, python-format
msgid "Creating a %(brand)s account is free and only takes a minute."
msgstr ""

#, fuzzy
#| msgid "Sign in"
msgid "Sign In"
msgstr "Войти"

msgid "Remove SMTP configuration"
msgstr "Удалить настройки SMTP"

#, python-format
msgid ""
"\n"
"      Emails sent from flows will come from <b>%(from_email)s</b>.\n"
"\n"
"    "
msgstr ""
"\n"
"      Электронные письма, отправленные из потоков, будут приходить с <b>%(from_email)s</b>.\n"
"\n"
"    "

#, python-format
msgid ""
"\n"
"      You can configure %(brand)s to send emails generated within flows from an email address of your choosing. <br/>\n"
"      This will let you receive replies from your recipients.\n"
"\n"
"    "
msgstr ""
"\n"
"      Вы можете настроить %(brand)s для отправки электронных писем, создаваемых в потоках, с адреса электронной почты по Вашему выбору. <br/>\n"
"      Это позволит Вам получать ответы от Ваших получателей.\n"
"\n"
"    "

#, python-format
msgid ""
"\n"
"        If you no longer want to use %(from_email)s to send emails, you can <a href='javascript:confirmSMTPRemove();'>remove your SMTP configuration</a>.\n"
"\n"
"      "
msgstr ""
"\n"
"        Если Вы больше не хотите использовать %(from_email)s для отправки электронных писем, Вы можете <a href='javascript:confirmSMTPRemove();'>удалить свои настройки SMTP</a>.\n"
"\n"
"      "

#, fuzzy, python-format
#| msgid ""
#| "\n"
#| "          Removing your SMTP configuration will result in emails being delivered from %(brand)s that cannot be replied to. Are you sure you want to continue?\n"
#| "        "
msgid ""
"\n"
"          Removing your SMTP configuration will result in emails being delivered from %(brand)s that cannot be replied to. Are you sure you want to continue?\n"
"\n"
"        "
msgstr ""
"\n"
"          Удаление Ваших настроек SMTP приведет к доставке электронных писем от %(brand)s, на которые невозможно будет ответить. Вы уверены что хотите продолжить?\n"
"        "

#, fuzzy, python-format
#| msgid ""
#| "\n"
#| "      To get started submitting surveys for %(org)s, download the %(brandname)s Surveyor app from\n"
#| "      Google Play. After you install the Surveyor app on your Android phone, simply login with the same\n"
#| "      account you use to login to %(brandname)s.\n"
#| "\n"
#| "    "
msgid ""
"\n"
"      To get started submitting surveys for %(org)s, download the %(brandname)s Surveyor app from\n"
"      Google Play. After you install the Surveyor app on your Android phone, simply login with the same\n"
"      email address you use to login to %(brandname)s.\n"
"\n"
"    "
msgstr ""
"\n"
"      Для начала отправки опросов по %(org)s, скачайте приложение Наблюдателя %(brandname)s в\n"
"      Google Play. После установки приложения Наблюдателя на свой телефон Android Вам нужно просто войти в систему с той же\n"
"      учетной записью, которую Вы используете для входа в %(brandname)s.\n"
"\n"
"    "

msgid ""
"\n"
"            Enter the password you were provided to continue. If you don't have one, request\n"
"            one from your project leader.\n"
"          "
msgstr ""
"\n"
"            Для продолжения введите предоставленный Вам пароль. Если у Вас нет пароля, запросите \n"
"            его у своего руководителя проекта.\n"
"          "

msgid ""
"\n"
"            You have been invited to be a surveyor for\n"
"\n"
"          "
msgstr ""
"\n"
"            Вас пригласили в качестве наблюдателя для"

#, fuzzy
#| msgid ""
#| "\n"
#| "            Enter your details below to create your account.\n"
#| "            This is the email address you will use to login to Surveyor.\n"
#| "\n"
#| "          "
msgid ""
"\n"
"            Enter your details below to create your login.\n"
"            This is the email address you will use to login to Surveyor.\n"
"\n"
"          "
msgstr ""
"\n"
"            Введите свои данные ниже, чтобы создать свою учетную запись.\n"
"            Это адрес электронной почты, который Вы будете использовать для входа в приложение «Наблюдатель».\n"
"          "

msgid "API Docs"
msgstr "Документы API"

msgid "API Explorer"
msgstr ""

#, fuzzy, python-format
#| msgid ""
#| "\n"
#| "    Your API Token is <span class=\"attn\">%(token)s</span>.\n"
#| "  "
msgid "Your API Token is <b>%(token)s</b>."
msgstr ""
"\n"
"    Ваш токен API - <span class=\"attn\">%(token)s</span>.\n"
"  "

msgid "Disconnect Twilio"
msgstr "Отключить Twilio"

#, fuzzy
#| msgid ""
#| "\n"
#| "          Disconnecting your Twilio account will also remove any Twilio channels connected to it. Are you sure you want to proceed?\n"
#| "        "
msgid ""
"\n"
"            Disconnecting your Twilio account will also remove any Twilio channels connected to it. Are you sure you want to proceed?\n"
"          "
msgstr ""
"\n"
"          Отключение Вашей учетной записи Twilio также удалит все каналы Twilio, подключенные к ней. Вы уверены, что хотите продолжить?"

msgid "To enable two factor authentication, use a one time password application such as"
msgstr "Для включения двухфакторной аутентификации используйте приложение для одноразового пароля, такое как"

msgid "Backup tokens can be used if you no longer have access to the authentication application configured for your account."
msgstr "Резервные токены можно использовать, если у Вас больше нет доступа к приложению аутентификации, настроенному для Вашей учетной записи."

msgid "Any tokens you may have previously generated are invalid."
msgstr ""

msgid "Generate Backup Tokens"
msgstr "Генерировать Резервные Токены"

msgid "Disable Two Factor"
msgstr "Отключить двухфакторную"

#, fuzzy
#| msgid "This organization has been suspended"
msgid "This workspace has been suspended"
msgstr "Данная организация была заблокирована."

#, fuzzy
#| msgid "This organization has been scheduled for deletion"
msgid "This workspace has been flagged for possible spamming"
msgstr "Данная организация была намечена к удалению"

#, fuzzy
#| msgid "This organization has been suspended"
msgid "This workspace has been verified"
msgstr "Данная организация была заблокирована."

#, fuzzy
#| msgid "This organization has been scheduled for deletion"
msgid "This workspace has been scheduled for deletion"
msgstr "Данная организация была намечена к удалению"

msgid "Top Ups"
msgstr "Пополнения"

msgid "Your service is interrupted. You have"
msgstr "Работа Вашего сервиса прервана. У Вас есть"

#, fuzzy
#| msgid "Credits"
msgid "credits."
msgstr "Кредиты"

msgid "credits remaining. Your service will be suspended when they are all used."
msgstr ""

msgid "of"
msgstr "из"

msgid "Credits Used"
msgstr "Кредитов использовано"

msgid "Expired on "
msgstr "Истекло"

msgid "Expires on "
msgstr "Истекает"

msgid "Added on"
msgstr "Добавлено"

msgid " by "
msgstr " со стороны "

#, python-format
msgid ""
"\n"
"              Thank you for supporting %(brand)s.\n"
"\n"
"            "
msgstr ""
"\n"
"              Спасибо за поддержку %(brand)s.\n"
"\n"
"            "

#, fuzzy, python-format
#| msgid ""
#| "\n"
#| "              Complementary credits, thanks for trying %(brand)s.\n"
#| "\n"
#| "            "
msgid ""
"\n"
"              Complementary credits, thanks for trying %(brand)s.\n"
"            "
msgstr ""
"\n"
"              Дополнительные кредиты, спасибо за опробование %(brand)s.\n"
"\n"
"            "

#, fuzzy, python-format
#| msgid ""
#| "\n"
#| "    Your email address is <span class='attn'>%(email)s</span>.\n"
#| "\n"
#| "  "
msgid ""
"\n"
"    Your email address is <b>%(email)s</b>.\n"
"  "
msgstr ""
"\n"
"    Ваш адрес электронной почты - <span class='attn'>%(email)s</span>.\n"
"\n"
"  "

msgid ""
"\n"
"      When somebody arrives at this point in your flow\n"
"    "
msgstr ""
"\n"
"      Когда кто-то достигает этой точки Вашего потока\n"
"    "

msgid "Quick Replies"
msgstr "Быстрые Ответы"

msgid "Add reply"
msgstr "Добавить ответ"

msgid ""
"\n"
"          Choose the preferred channel for this contact.\n"
"        "
msgstr ""
"\n"
"          Выберите предпочитаемый канал для этого контакта."

msgid ""
"\n"
"          Choose one or more labels below.\n"
"        "
msgstr ""
"\n"
"          Выберите одну или более меток ниже.\n"
"        "

msgid ""
"\n"
"          Choose one or more groups below.\n"
"        "
msgstr ""
"\n"
"          Выберите одну или более групп ниже."

msgid ""
"\n"
"          <input name='all_groups' type='checkbox' ng-model='checked' ng-checked='checked' ng-init='checked=action.groups.length == 0 && config.type == \"del_group\"' id='all_groups'>\n"
"          <label for='all_groups'>Remove from All Groups</label>\n"
"        "
msgstr ""
"\n"
"          <input name='all_groups' type='checkbox' ng-model='checked' ng-checked='checked' ng-init='checked=action.groups.length == 0 && config.type == \"del_group\"' id='all_groups'>\n"
"          <label for='all_groups'>Удалить из Всех Групп</label>\n"
"        "

msgid ""
"\n"
"          Set the preferred language for the contact.\n"
"\n"
"        "
msgstr ""
"\n"
"          Установите предпочитаемый язык для контакта"

msgid "Save to field"
msgstr "Сохранить в поле"

msgid ""
"\n"
"          Select an existing field, or type a name to create a new field.\n"
"        "
msgstr ""
"\n"
"          Выберите существующее поле или введите название, чтобы создать новое поле.\n"
"        "

msgid ""
"\n"
"          The value to store can be any text you like. You can also reference other\n"
"          values that have been collected up to this point by typing @flow.\n"
"        "
msgstr ""
"\n"
"          Значение для хранения может быть в виде любого предпочитаемого Вами текста. Вы также можете сослаться на другие\n"
"          значения, которые были собраны до этого момента, введя @flow.\n"
"        "

msgid "To"
msgstr "Кому"

msgid "Subject"
msgstr "Тема"

msgid ""
"\n"
"          This action starts the contacts you specify down a flow.\n"
"          The flow variables collected up to this point will be available in @parent.\n"
"        "
msgstr ""
"\n"
"          Это действие запускает указанные Вами контакты по потоку.\n"
"          Переменные потока, собранные до этого момента, доступны через @parent.\n"
"        "

msgid ""
"\n"
"          This action redirects contacts to a new flow. When they start that flow, they will exit this one.\n"
"        "
msgstr ""
"\n"
"          Это действие перенаправляет контакты в новый поток. Когда они запустятся в новом потоке, они выйдут из этого потока.\n"
"        "

msgid ""
"\n"
"          Using a Webhook you can fetch data from an external\n"
"          database and use it in this flow.\n"
"          Enter the URL to call out to at this point in the flow.\n"
"        "
msgstr ""
"\n"
"          При помощи Вебхука Вы можете осуществлять выборку данных из внешней\n"
"          базы данных и использовать ее в этом потоке.\n"
"          Введите адрес URL для вызова в данной точке в потоке.\n"
"        "

msgid "Additional options"
msgstr "Дополнительные параметры"

msgid "Header Name"
msgstr "Название заголовка"

msgid "Header Value"
msgstr "Значение заголовка"

msgid "Add header"
msgstr "Добавить заголовок"

msgid ""
"\n"
"            This step will be identified as [[actionset.uuid]]\n"
"\n"
"          "
msgstr ""
"\n"
"            Этот шаг будет обозначен как [[actionset.uuid]]\n"
"\n"
"          "

msgid ""
"\n"
"            If your server responds with JSON, each property will be added\n"
"            to the flow.\n"
"\n"
"          "
msgstr ""
"\n"
"            Если Ваш сервер отвечает посредством JSON, каждое свойство будет добавлено\n"
"            в поток.\n"
"\n"
"          "

msgid ""
"\n"
"            In this example @extra.product and @extra.stock_level would be\n"
"            added for all future steps\n"
"\n"
"          "
msgstr ""
"\n"
"            В этом примере @extra.product и @extra.stock_level будут\n"
"            добавлены для всех последующих шагов\n"
"\n"
"          "

msgid "Send to all contact addresses"
msgstr "Отправить по всем адресам контактов"

msgid ""
"\n"
"            When somebody arrives at this point in your flow\n"
"          "
msgstr ""
"\n"
"            Когда кто-то достигает этой точки Вашего потока"

msgid "Save result as"
msgstr "Сохранить результат как"

msgid "The response name must consist of only letters and numbers."
msgstr "Название ответа должно состоять только из букв и цифр."

msgid "If the message response..."
msgstr "Если ответ на сообщение..."

msgid ""
"\n"
"            Call out to another flow and return the results to this flow in the @child variable.\n"
"          "
msgstr ""
"\n"
"            Вызвать другой поток и вернуть результаты этому потоку в @child variable.\n"
"          "

msgid "If the expression "
msgstr "Если выражение"

msgid "If the flow field "
msgstr "Если поле потока"

msgid "If the"
msgstr "Если"

msgid "field in"
msgstr "поле в"

msgid "delimited by a"
msgstr "Разграничено "

msgid "If the contact field "
msgstr "Если поле контакта"

msgid "If the keypad entry before the # symbol.."
msgstr "Если ввод на клавиатуре перед символом #.."

msgid "Split them randomly into"
msgstr "Разделить их случайным образом на "

msgid "even buckets"
msgstr "равные сегменты"

msgid "Select all the groups you would like to split by below"
msgstr "Выберите все группы, которые Вы хотели бы разделить ниже"

msgid ""
"\n"
"            You can configure the amount of the airtime in local currency to send\n"
"            for each country you have a channel for.\n"
"\n"
"          "
msgstr ""
"\n"
"            Вы можете настроить количество эфирного времени в местной валюте для отправки\n"
"            для каждой страны, для которой у Вас есть канал.\n"
"\n"
"          "

msgid ""
"\n"
"            Select which flow event you want to notify Zapier of below. You can configure your flow events\n"
"            on your account page.\n"
"\n"
"          "
msgstr ""
"\n"
"            Выберите ниже событие потока, о котором Вы хотите уведомить Zapier. Вы можете настроить свои события потока\n"
"            на странице Вашей учетной записи.\n"
"\n"
"          "

msgid ""
"\n"
"            Using a Webhook you can fetch data from an external database\n"
"            and use it in this flow.\n"
"            Enter the URL to call out to at this point in the flow.\n"
"\n"
"          "
msgstr ""
"\n"
"            При помощи Вебхука Вы можете осуществлять выборку данных из внешней\n"
"          базы данных и использовать ее в этом потоке.\n"
"          Введите адрес URL для вызова в данной точке в потоке."

msgid ""
"\n"
"              This step will be identified as [[ruleset.uuid]]\n"
"\n"
"            "
msgstr ""
"\n"
"              Этот шаг будет обозначен как [[ruleset.uuid]]"

msgid ""
"\n"
"              If your server responds with JSON, each property will be added\n"
"              to the flow.\n"
"\n"
"            "
msgstr ""
"\n"
"              Если Ваш сервер отвечает при помощи JSON, каждое свойство будет добавлено\n"
"            в поток."

msgid ""
"\n"
"              In this example @extra.product and @extra.stock_level would be\n"
"              added for all future steps.\n"
"\n"
"            "
msgstr ""
"\n"
"              В этом примере @extra.product и @extra.stock_level будут\n"
"              добавлены для всех последующих шагов."

msgid "today +"
msgstr "сегодня + "

msgid "categorize as"
msgstr "категоризировать как"

msgid ""
"\n"
"                  Invalid range, [[inner.min.$viewValue]] is not less than [[rule.test.max]]\n"
"                "
msgstr ""
"\n"
"                  Недопустимый диапазон, [[inner.min.$viewValue]] не меньше, чем [[rule.test.max]]\n"
"                "

msgid "Enter a valid number of days."
msgstr "Введите допустимое количество дней."

msgid "Please enter a value for evaluating this rule."
msgstr "Пожалуйста, введите значение для оценки этого правила."

msgid "Please enter a category name."
msgstr "Пожалуйста, введите название категории."

msgid "[[language.name]] Translation"
msgstr "[[language.name]] Перевод"

msgid "Translate rules and category names to [[language.name]]"
msgstr "Перевести правила и названия категорий на [[language.name]]"

msgid "refer to as"
msgstr "обозначить как"

msgid "Translation"
msgstr "Перевод"

msgid "[[language.name]] [[translation.name]]"
msgstr "[[language.name]] [[translation.name]]"

msgid "Add text:"
msgstr "Добавить текст:"

msgid "Add menu:"
msgstr "Добавить меню:"

#, fuzzy
#| msgid "Previous Policies"
msgid "Policies"
msgstr "Предыдущие Политики"

msgid ""
"\n"
"      These are the policies currently in place. In general these should not be modified unless for inconsequential grammar. Consider instead,\n"
"      introducing a new policy which will archive the current policy for posterity and replace it.\n"
"\n"
"    "
msgstr ""

msgid "Created"
msgstr "Созданный"

msgid "edit"
msgstr "редактировать"

#, python-format
msgid ""
"\n"
"    %(name)s cares deeply about your privacy. We've designed this privacy page to help guide you through what kind of\n"
"    data we collect and what we do with it. Please take the time to review the following policies\n"
"    as your consent is required to continue to use %(name)s.\n"
"\n"
"  "
msgstr ""
"\n"
"    %(name)s очень заботится о Вашей конфиденциальности. Мы разработали эту страницу по вопросам конфиденциальности, чтобы помочь Вам узнать о том, какие\n"
"    данные мы собираем и что мы делаем с ними. Пожалуйста, внимательно изучите следующие политики,\n"
"    потому что для продолжения использования %(name)s требуется Ваше согласие.\n"
"\n"
"  "

#, python-format
msgid ""
"\n"
"            Ahoy! We've updated our policies. Before you continue to use %(name)s you will first need to agree to\n"
"            the updated policies below. Don't worry, you can revoke your consent at any time.\n"
"\n"
"          "
msgstr ""
"\n"
"            Внимание! Мы обновили наши политики. Прежде чем Вы продолжите использовать %(name)s, Вам сначала нужно согласиться с\n"
"            обновленными политиками ниже. Не переживайте, Вы сможете отозвать свое согласие в любое время.\n"
"\n"
"          "

msgid "Revoke"
msgstr "Отозвать"

#, python-format
msgid ""
"\n"
"            You agreed to the these policies on %(day)s\n"
"\n"
"          "
msgstr ""
"\n"
"            Вы согласились с этими политиками %(day)s\n"
"\n"
"          "

msgid "I agree to the above policies"
msgstr "Я согласен с вышеуказанными политиками"

msgid "Updated"
msgstr "Обновлено"

msgid "Privacy Center"
msgstr "Центр конфиденциальной информации"

#, fuzzy
#| msgid "New Policy"
msgid "Update Policy"
msgstr "Новая Политика"

#, fuzzy, python-format
#| msgid ""
#| "\n"
#| "        To use an Android phone with your %(brand)s account to send messages you need to download the %(brand)s relayer app\n"
#| "\n"
#| "      "
msgid ""
"\n"
"        To use an Android phone with your %(brand)s workspace to send messages you need to download the %(brand)s relayer app\n"
"\n"
"      "
msgstr ""
"\n"
"        Для использования телефона Android Вашей с учетной записью %(brand)s для отправки сообщений Вам необходимо скачать приложение %(brand)s для ретрансляции."

msgid "Latest released on"
msgstr "Последний релиз от "

msgid "Download Relayer"
msgstr "Скачать ретранслятор"

#, python-format
msgid ""
"\n"
"      No Android app available yet. Please contact %(email)s and report that.\n"
"\n"
"    "
msgstr ""
"\n"
"      Пока нет ни одного доступного приложения для Android. Пожалуйста, свяжитесь с %(email)s и сообщите об этом.\n"
"\n"
"    "

#, python-format
msgid ""
"\n"
"        To increase the capacity of messages your phone can send in an hour we recommend you install each of the following %(brand)s message packs as well.\n"
"\n"
"      "
msgstr ""
"\n"
"        Для увеличения объема сообщений, которые Ваш телефон может отправлять в течение часа, мы рекомендуем Вам также установить каждый из следующих пакетов сообщений %(brand)s.\n"
"\n"
"      "

#, python-format
msgid ""
"\n"
"            Download Message pack %(counter)s\n"
"\n"
"\n"
"          "
msgstr ""
"\n"
"            Скачать пакет Сообщений %(counter)s\n"
"\n"
"\n"
"          "

msgid "Using a Local Number"
msgstr "Использование Местного Номера"

#, python-format
msgid ""
"\n"
"    No matter where you are in the world, there's a way for you to use %(name)s with a local number.\n"
"\n"
"  "
msgstr ""
"\n"
"    Независимо от того, в какой точке мира Вы находитесь, у Вас есть возможность использовать %(name)s с локальным номером.\n"
"\n"
"  "

#, python-format
msgid ""
"\n"
"          Using %(name)s with an Android Phone\n"
"\n"
"        "
msgstr ""
"\n"
"          Использование %(name)s с телефоном Android\n"
"\n"
"        "

#, fuzzy, python-format
#| msgid ""
#| "\n"
#| "          The easiest and most popular way to deploy %(name)s is by using a cheap Android phone along with a local sim card. It's quite\n"
#| "          simple in principal. When your %(name)s account sends a message, it notifies your Android phone. The phone will then\n"
#| "          send the message out from your local number on your behalf. If somebody responds to that message, the phone will then\n"
#| "          relay that message to your %(name)s account.\n"
#| "\n"
#| "        "
msgid ""
"\n"
"          The easiest and most popular way to deploy %(name)s is by using a cheap Android phone along with a local sim card. It's quite\n"
"          simple in principal. When your %(name)s workspace sends a message, it notifies your Android phone. The phone will then\n"
"          send the message out from your local number on your behalf. If somebody responds to that message, the phone will then\n"
"          relay that message to your %(name)s workspace.\n"
"\n"
"        "
msgstr ""
"\n"
"          Самый простой и наиболее популярный способ развертывания %(name)s заключается в использовании дешевого телефона Android вместе с местной сим-картой. Это довольно\n"
"          просто в принципе. Когда Ваша учетная запись %(name)s отправляет сообщение, она уведомляет Ваш телефон Android об этом. Телефон затем\n"
"          отправит сообщение с Вашего местного номера от Вашего имени. Если кто-то ответит на это сообщение, телефон\n"
"          ретранслирует это сообщение в Вашу учетную запись %(name)s."

msgid "Buy an Android phone"
msgstr "Купить телефон Android"

#, python-format
msgid ""
"\n"
"        We always recommend that the phone you use for %(name)s be dedicated for that purpose. The good news\n"
"        is that Android phones are very inexpensive and getting more capable every day. We recommend using a\n"
"        current version of an inexpensive phone such as the Moto G.\n"
"\n"
"      "
msgstr ""
"\n"
"        Мы всегда рекомендуем, чтобы телефон, который Вы используете для %(name)s, был выделен только для этой цели. Положительным моментом\n"
"        является то, что телефоны Android очень недороги и непрерывно становятся все более функциональными. Мы рекомендуем использовать\n"
"        текущую версия недорогого телефона, такого как Moto G."

msgid "Get a local sim card"
msgstr "Получить местную сим-карту"

msgid ""
"\n"
"        You might already have a local number to use, if so, just pop it in your android phone.\n"
"        Otherwise, you will want to aquire a sim card from your local carrier of choice. We recommend setting the account\n"
"        up to be data enabled. However, if you feel comfortable relying on your Wi-Fi connection, that's okay too. We also\n"
"        encourage that the account be on a post-paid plan so you don't have to worry about the phone running out of credit.\n"
"\n"
"      "
msgstr ""
"\n"
"        Возможно, у Вас уже есть местный номер, который можно использовать. В таком случае просто вставьте его в свой телефон Android.\n"
"        В противном случае Вам потребуется приобрести сим-карту у Вашего местного оператора на Ваше усмотрение. Мы рекомендуем настроить учетную запись\n"
"        так, чтобы передача данных была включена. Однако, если Вам удобнее полагаться на свое подключение Wi-Fi, то это тоже нормальный вариант. Мы также\n"
"        рекомендуем, чтобы учетная запись работала на тарифе с постоплатой, чтобы Вам не приходилось беспокоиться о том, что средства на телефоне закончатся."

#, python-format
msgid ""
"\n"
"          Install the %(name)s app\n"
"\n"
"        "
msgstr ""
"\n"
"          Установить приложение %(name)s\n"
"\n"
"        "

msgid "Reverse Billing"
msgstr "Возвратный биллинг"

msgid ""
"\n"
"          In some countries it's even possible have sim cards set up to be what is commonly known as <i>reverse billed</i>.\n"
"          When accounts are reverse billed, it's free\n"
"          for anyone to send messages to that number and you pay for both incoming and outgoing messages. This\n"
"          configuration is especially useful for programs working with populations that\n"
"          don't have the financial means to interact with the service.\n"
"\n"
"\n"
"        "
msgstr ""
"\n"
"          В некоторых странах возможно даже, чтобы сим-карты были настроены на то, что широко известно как <i>возвратный биллинг</i>.\n"
"          Когда по учетной записи подключен возвратный биллинг, любой может\n"
"          бесплатно отправлять сообщения на этот номер, и Вы будете оплачивать как входящие, так и исходящие сообщения. Эта\n"
"          конфигурация особенно полезна для программ, работающих с населением, которое\n"
"          не имеет финансовых средств для взаимодействия с сервисом.\n"
"\n"
"\n"
"        "

msgid "You can download the free Android app from"
msgstr "Вы можете скачать бесплатное приложение для Android с"

msgid "Once the app is installed it will give you a 6 digit claim code that you then"
msgstr "После того, как приложение будет установлено, оно выдаст Вам 6-значный код запроса, который Вы затем"

#, fuzzy, python-format
#| msgid ""
#| "\n"
#| "        And that's all there is to it. From then on, that phone will handle sending all the messages for your %(name)s account.\n"
#| "\n"
#| "      "
msgid ""
"\n"
"        And that's all there is to it. From then on, that phone will handle sending all the messages for your %(name)s workspace.\n"
"\n"
"      "
msgstr ""
"\n"
"        И это было все, что нужно сделать. С этого момента указанный телефон будет обрабатывать отправку всех сообщений по Вашей учетной записи %(name)s."

msgid "Give the phone a good home"
msgstr "Найдите телефону подходящее место"

msgid ""
"\n"
"        Android phones are great because they can be used in even the most challenging environments. You only need to locate\n"
"        one place in the country where you will have the most reliable power and good phone signal. You will\n"
"        need either a Wi-Fi or GSM data connection, but if you can get both, even better. The phone will be smart\n"
"        about which network to use if one connection isn't working well.\n"
"\n"
"\n"
"      "
msgstr ""
"\n"
"        Телефоны Android хороши тем, что их можно использовать даже в самых сложных условиях. Вам нужно только найти\n"
"        одно место в стране, где у Вас будет самое надежное электропитание и хороший сотовый сигнал. Вам потребуется\n"
"        либо Wi-Fi подключение, либо передача данных по GSM, но если Вы можете подключить и то, и другое, то это еще лучше. Телефон сам будет выбирать,\n"
"        какую сеть использовать, если одно соединение не работает должным образом."

#, python-format
msgid ""
"\n"
"          %(name)s with Android FAQ\n"
"\n"
"        "
msgstr ""
"\n"
"          %(name)s с часто задаваемыми вопросами по Android\n"
"\n"
"        "

msgid "What if I need to send a lot of messages?"
msgstr "Что если мне нужно отправлять много сообщений?"

#, fuzzy, python-format
#| msgid ""
#| "\n"
#| "          We encourage people to validate their ideas and experiment before focusing on scaling. Starting with Android\n"
#| "          phones is a logical starting point for most projects and you'll have no problem sending up to around 1,000 messages per hour.\n"
#| "          If you do outgrow that, we can help you connect your %(name)s account\n"
#| "          with a local aggregator or even a direct connection with the carriers themselves.\n"
#| "\n"
#| "        "
msgid ""
"\n"
"          We encourage people to validate their ideas and experiment before focusing on scaling. Starting with Android\n"
"          phones is a logical starting point for most projects and you'll have no problem sending up to around 1,000 messages per hour.\n"
"          If you do outgrow that, we can help you connect your %(name)s workspace\n"
"          with a local aggregator or even a direct connection with the carriers themselves.\n"
"\n"
"        "
msgstr ""
"\n"
"          Мы рекомендуем всем проверять свои идеи и экспериментировать, прежде чем сосредоточиваться на масштабировании. Начинать работать с использованием телефонов Android\n"
"          является логической отправной точкой для большинства проектов, и у Вас не будет проблем с отправкой до 1000 сообщений в час.\n"
"          Если Вам потребуется рассылать большее количество сообщений, мы можем помочь Вам подключить Вашу учетную запись %(name)s\n"
"          к местным агрегаторам или даже наладить прямую связь с операторами связи."

msgid "What happens if the battery dies?"
msgstr "Что произойдет, если аккумулятор сядет?"

#, python-format
msgid ""
"\n"
"          Android phones are great because they have redundant network connections and a backup battery. So, if the office\n"
"          where it is located loses power or the network goes down, the %(name)s app will continue to relay messages. In most\n"
"          cases, using an Android phone with %(name)s means you can just <i>set it and forget it</i>.\n"
"\n"
"          We'll notify you automatically if the phone is running low on battery, out of credit, or if it doesn't have\n"
"          network connectivity so someone can check up on it.\n"
"\n"
"        "
msgstr ""
"\n"
"         Телефоны Android хороши тем, что у них имеются дублированные сетевые подключения и резервный аккумулятор. Поэтому, если офис,\n"
"          где такой телефон находится, будет отключен от энергоснабжения или если отключится сеть, приложение %(name)s будет продолжать ретранслировать сообщения. В большинстве\n"
"          случаев использование телефона Android с %(name)s означает, что Вы можете просто <i>настроить его и забыть о нем</i>.\n"
"\n"
"          Мы автоматически уведомим Вас о том, что в телефоне разрядился аккумулятор, закончились средства или нет\n"
"          подключения к сети, чтобы кто-то мог проверить его."

msgid "Can I use a short code? What about reverse billing?"
msgstr "Могу ли я использовать короткий код? Что насчет возвратного биллинга в таком случае?"

msgid ""
"\n"
"          While these features are generally viewed as unique to SMPP accounts, in some countries the carriers will allow short codes\n"
"          to point to sim accounts. This means texting or calling that short code would route to your Android phone. In\n"
"          some cases these sim-based accounts can also be reverse-billed.\n"
"\n"
"        "
msgstr ""
"\n"
"          Хотя эти функции обычно считаются уникальными для учетных записей SMPP, в некоторых странах операторы разрешают использовать короткие коды\n"
"          для направления на учетные записи сим. Это означает, что отправка текстовых сообщений или звонок на такой короткий код будут направляться на Ваш телефон Android. В\n"
"          некоторых случаях эти учетные записи на основе сим могут также иметь функцию возвратного биллинга."

#, python-format
msgid ""
"\n"
"          Does the fee I pay to %(name)s include messaging fees?\n"
"        "
msgstr ""
"\n"
"          Включает ли плата, которую я плачу %(name)s, оплату за передачу сообщений?"

#, python-format
msgid ""
"\n"
"          No, the fee covers the use of the %(name)s platform. Any messaging rates imposed by your carrier apply.\n"
"\n"
"        "
msgstr ""
"\n"
"          Нет, плата осуществляется только за использование платформы %(name)s. Для передачи сообщений применяются соответствующие тарифы, установленные Вашим оператором.\n"
"\n"
"        "

#, python-format
msgid ""
"\n"
"          Will %(name)s work for my remote ICT4D project?\n"
"        "
msgstr ""
"\n"
"          Будет ли %(name)s работать для моего удаленного проекта ICT4D?\n"
"        "

#, python-format
msgid ""
"\n"
"          We understand that deploying SMS applications has traditionally been one of the trickiest parts when launching ICT4D projects.\n"
"          In fact, it's the primary thing that drove us to create %(name)s in the first place. We try hard to make it as easy as possible\n"
"          but we realize that you probably have questions on what this all means for your\n"
"          specific project. Please\n"
"        "
msgstr ""
"\n"
"          Мы понимаем, что развертывание приложений SMS традиционно было одной из самых сложных задач при запуске проектов ICT4D.\n"
"          На самом деле, именно это и побудило нас создать в первую очередь %(name)s. Мы делаем все, что в наших силах, чтобы сделать этот процесс как можно проще.\n"
"          Но мы понимаем, что у Вас, вероятно, есть вопросы о том, что все это дает для Вашего\n"
"          конкретного проекта. Пожалуйста,\n"
"        "

msgid ""
"\n"
"          with <i>any questions</i> and we'll help you work through your options.\n"
"\n"
"        "
msgstr ""
"\n"
"          с <i>любыми вопросами</i> и мы поможем Вам проработать все варианты.\n"
"\n"
"        "

msgid "Connecting to Carriers"
msgstr "Подключение к операторам связи"

#, fuzzy, python-format
#| msgid ""
#| "\n"
#| "        For projects that need to send more than a few thousand messages an hour, it may be worth looking\n"
#| "        into a direct connection with the local carriers. When your project is ready for it, your %(name)s account can be\n"
#| "        coverted over to an SMPP connection. Integrating with each carrier is generally expensive and time consuming,\n"
#| "        so it's not something that should be considered until it is absolutely necessary.\n"
#| "\n"
#| "      "
msgid ""
"\n"
"        For projects that need to send more than a few thousand messages an hour, it may be worth looking\n"
"        into a direct connection with the local carriers. When your project is ready for it, your %(name)s workspace can be\n"
"        coverted over to an SMPP connection. Integrating with each carrier is generally expensive and time consuming,\n"
"        so it's not something that should be considered until it is absolutely necessary.\n"
"\n"
"      "
msgstr ""
"\n"
"        Для проектов, которым нужно отправлять более нескольких тысяч сообщений в час, возможно, стоит проработать\n"
"        возможность установления прямой связи с местными операторами связи. Когда Ваш проект будет готов к этому, Ваша учетная запись %(name)s может быть\n"
"        преобразована в соединение SMPP. Интеграция с каждым оператором связи, как правило, обходится недешево и отнимает много времени,\n"
"        так что это не тот вариант, который следует рассматривать, пока он не станет абсолютно необходимым.\n"
"\n"
"      "

msgid "Local Aggregators"
msgstr "Местные агрегаторы"

msgid ""
"\n"
"        Using a local aggregator is much like connecting with a carrier except that it usually is less expensive and\n"
"        much, much quicker to setup. Additionally they generally work across all carriers in the country, so that means less\n"
"        trouble for you.\n"
"\n"
"        In countries where we have agreements in place, you can elect to use one\n"
"        of these aggregators. For example, for US, Canada or UK numbers, you can use <a href=\"http://www.twilio.com\">Twilio</a>.\n"
"        For Kenyan numbers, you can use <a href=\"http://www.africastalking.com\">Africa's Talking</a>.\n"
"\n"
"      "
msgstr ""
"\n"
"        Использование местного агрегатора очень похоже на подключение к оператору, за исключением того, что этот процесс обычно дешевле и\n"
"        значительно быстрее по времени в части настройки. Кроме того, агрегаторы, как правило, работают со всеми операторами связи в стране, что означает меньше\n"
"        сложностей для Вас.\n"
"\n"
"        В странах, где у нас есть заключенные соглашения, Вы можете воспользоваться одним из \n"
"        таких агрегаторов. Например, для номеров в США, Канаде или Великобритании Вы можете использовать <a href=\"http://www.twilio.com\">Twilio</a>.\n"
"        Для кенийских номеров Вы можете использовать <a href=\"http://www.africastalking.com\">Africa's Talking</a>.\n"
"\n"
"      "

msgid "Non-Profit discount"
msgstr "Скидка для некоммерческих организаций"

#, python-format
msgid ""
"\n"
"        One of the biggest aggregators in the world, Twilio, recently announced <a href=\"http://twilio.org\">twilio.org</a> which promises a 25%% discount on messaging and voice\n"
"        fees for qualified non-profits. They'll even grant you a $500 credit to get started. These non-profit Twilio accounts\n"
"        can be connected easily to %(name)s. We'd be happy to help you get started with this great program.\n"
"\n"
"      "
msgstr ""
"\n"
"        Один из крупнейших в мире агрегаторов, Twilio, недавно анонсировал <a href=\"http://twilio.org\">twilio.org</a>, который обещает 25%% скидку на оплату за передачу сообщений и голосовую связь\n"
"        для удовлетворяющих требованиям некоммерческих организаций. Они даже предоставляют Вам кредит в размере $500 для начала. Эти некоммерческие учетные записи Twilio\n"
"        могут быть легко подключены к %(name)s. Мы будем рады помочь Вам начать работу с этой великолепной программой."

msgid "Adding more aggregators"
msgstr "Добавление новых агрегаторов"

#, python-format
msgid ""
"\n"
"      We're always extending our network of local aggregators. If you don't see an option for your country,\n"
"      <a href='javascript:void(0);' class='launch-support-widget'>let us know</a>. We'd be happy to help source a\n"
"      local aggregator that we can integrate with %(name)s for your country.\n"
"    "
msgstr ""
"\n"
"      Мы постоянно работаем над расширением нашей сети местных агрегаторов. Если Вы не видите вариантов для своей страны,\n"
"      <a href='javascript:void(0);' class='launch-support-widget'>дайте нам знать</a>. Мы будем рады помочь найти\n"
"      местного агрегатора, которого мы сможем интегрировать с %(name)s для Вашей страны.\n"
"    "

#, python-format
msgid ""
"\n"
"    %(name)s - Welcome\n"
"\n"
"  "
msgstr ""
"\n"
"    %(name)s - Добро пожаловать\n"
"\n"
"  "

msgid "Your channel is now connected."
msgstr "Ваш канал теперь подключен."

#, fuzzy, python-format
#| msgid ""
#| "\n"
#| "            You can now start flows through %(name)s.\n"
#| "          "
msgid ""
"\n"
"      You can now start flows through %(name)s.\n"
"    "
msgstr ""
"\n"
"            Теперь Вы можете запустить потоки через %(name)s.\n"
"          "

msgid "Getting Started"
msgstr "Знакомство и начало работы"

#, fuzzy
#| msgid ""
#| "\n"
#| "            Select your provider below to get started.\n"
#| "\n"
#| "          "
msgid ""
"\n"
"      Here's a short introduction to help you get started.\n"
"\n"
"\n"
"    "
msgstr ""
"\n"
"            Для того, чтобы начать, выберите своего провайдера из списка ниже.\n"
"\n"
"          "

#, fuzzy
#| msgid ""
#| "\n"
#| "          Using a simple drag-and-drop interface, anybody can design a custom SMS application\n"
#| "          that is tailored to their needs. Design a flow in minutes and start getting responses\n"
#| "          instantly. Once people start interacting with your flow, use real-time analytics to\n"
#| "          see how things are going.\n"
#| "        "
msgid ""
"\n"
"            Using a simple drag-and-drop interface, anybody can design a custom SMS application\n"
"            that is tailored to their needs. Design a flow in minutes and start getting responses\n"
"            instantly. Once people start interacting with your flow, use real-time analytics to\n"
"            see how things are going.\n"
"\n"
"          "
msgstr ""
"\n"
"          При помощи простого интерфейса с функцией перетаскивания любой может создать собственное приложение SMS,\n"
"          которое будет настроено с учетом конкретных потребностей. Создайте поток в считанные минуты и начните получать ответы\n"
"          мгновенно. Как только люди начнут взаимодействовать с Вашим потоком, используйте аналитику в режиме реального времени, чтобы\n"
"          увидеть, как идут дела."

msgid "To learn more about flows, visit the"
msgstr "Чтобы узнать больше о потоках, посетите"

msgid "learning center"
msgstr "обучающий центр"

#, fuzzy
#| msgid "View Sample Flows"
msgid "Sample Flows"
msgstr "Посмотреть примеры потоков"

#, fuzzy
#| msgid "Trial"
msgid "Tutorials"
msgstr "Пробный"

#, fuzzy
#| msgid "Connect"
msgid "Get Connected"
msgstr "Подключить"

#, python-format
msgid ""
"\n"
"            No matter where you are in the world, it's easy to configure %(name)s to work on real phones without delay.\n"
"            Whether you want to use a Twilio number, a direct connection with your local carriers, or even the SIM card\n"
"            you already have, we've got you covered.\n"
"\n"
"          "
msgstr ""
"\n"
"            Независимо от того, в какой точке мира Вы находитесь, настроить %(name)s для работы на реальных телефонах без задержки легко.\n"
"            Независимо от того, хотите ли Вы использовать номер Twilio, или прямое соединение с Вашими местными операторами связями или даже SIM-карту,\n"
"            которая у Вас уже есть, у нас есть все для этого.\n"
"\n"
"          "

#, fuzzy
#| msgid ""
#| "\n"
#| "            You can also use our flow simulator if you don't want to setup a number right away.\n"
#| "\n"
#| "          "
msgid ""
"\n"
"              You can also use our flow simulator if you don't want to setup a number right away.\n"
"\n"
"            "
msgstr ""
"\n"
"            Вы также можете использовать наш симулятор потока, если Вы не хотите сразу настраивать номер.\n"
"\n"
"          "

msgid "Add Number"
msgstr "Добавить Номер"

#, fuzzy, python-format
#| msgid ""
#| "\n"
#| "          Before you do anything else in %(name)s, it is helpful to have a list of contacts. This will make it easy to send a message or survey out\n"
#| "          to a wide distribution list.\n"
#| "\n"
#| "          For example, you might have groups\n"
#| "          called <i>Field Staff</i>, <i>Office Managers</i>, or <i>Trainees</i>. You can import these groups into\n"
#| "          %(name)s by uploading an Excel file using our\n"
#| "          <a href='%(STATIC_URL)s/examples/contacts.xls'>\n"
#| "            template\n"
#| "          </a>\n"
#| "          as a guide. We'll create a group for you automatically for each file you upload. Don't worry, it's easy to add or\n"
#| "          remove people from groups later if you need to tweak things.\n"
#| "        "
msgid ""
"\n"
"          Before you do anything else in %(name)s, it is helpful to have a list of contacts. This will make it easy to send a message or survey out\n"
"          to a wide distribution list.\n"
"\n"
"          For example, you might have groups\n"
"          called <i>Field Staff</i>, <i>Office Managers</i>, or <i>Trainees</i>. You can import these groups into\n"
"          %(name)s by uploading an Excel file using our\n"
"          <a href='%(STATIC_URL)s/examples/contacts.xls'>\n"
"            template\n"
"          </a>\n"
"          as a guide. We'll create a group for you automatically for each file you upload. Don't worry, it's easy to add or\n"
"          remove people from groups later if you need to tweak things.\n"
"\n"
"        "
msgstr ""
"\n"
"          Прежде чем Вы начнете делать что-либо в %(name)s, полезно будет создать список контактов. Это позволит легко рассылать сообщение или опрос\n"
"          большому списку абонентов рассылки.\n"
"\n"
"          Например, у Вас могут быть группы,\n"
"          названные  <i>Полевой персонал</i>, <i>Офис-менеджеры</i>, или <i>Учащиеся</i>. Вы можете импортировать эти группы в\n"
"          %(name)s, загрузив файл Excel, используя наш\n"
"          <a href='%(STATIC_URL)s/examples/contacts.xls'>\n"
"            шаблон\n"
"          </a>\n"
"          в качестве инструкции. Мы автоматически создадим Вам группу для каждого загружаемого Вами файла. Не переживайте, можно будет будет легко добавлять или\n"
"          удалять людей из групп позже, если Вам потребуется что-то изменить.\n"
"        "

#, fuzzy
#| msgid ""
#| "\n"
#| "          If you want anybody to be able to join a group using SMS, you can set a <i>join keyword</i>. Anybody who\n"
#| "          texts with that keyword will automatically be registered into the group.\n"
#| "\n"
#| "        "
msgid ""
"\n"
"            If you want anybody to be able to join a group using SMS, you can set a <i>join keyword</i>. Anybody who\n"
"            texts with that keyword will automatically be registered into the group.\n"
"\n"
"          "
msgstr ""
"\n"
"          Если Вы хотите, чтобы любой мог присоединиться к группе с помощью SMS, Вы можете настроить <i>ключевое слово для присоединения</i>. Любой, кто\n"
"          отправит текстовое сообщение с таким ключевым словом, будет автоматически зарегистрирован в группе.\n"
"\n"
"        "

#, python-format
msgid ""
"\n"
"          If you use e-mail, reading and writing messages in %(name)s should already be familiar to you. Just like e-mail, you have an Inbox and it's easy to label\n"
"          messages so you can follow up with them later. %(name)s also allows you to schedule a message to be sent later or even as a reminder\n"
"          on a regular schedule.\n"
"\n"
"        "
msgstr ""
"\n"
"          Если Вы используете электронную почту, процесс чтения и написания сообщений в %(name)s уже должен быть Вам знаком. Как и электронная почта, у Вас есть «Входящие», а сообщения легко отметить\n"
"          для того, чтобы Вы могли следить за ними позже. %(name)s также позволяет Вам запланировать отправку сообщения позже или даже в качестве напоминания\n"
"          на регулярной основе.\n"
"\n"
"        "

#, fuzzy, python-format
#| msgid ""
#| "\n"
#| "          For example you might have %(name)s send a message every Friday reminding people in the <i>Field Staff</i> group to complete their weekly report.\n"
#| "          If anybody joins the <i>Field Staff</i> group later, they will automatically start receiving the weekly reminder.\n"
#| "\n"
#| "        "
msgid ""
"\n"
"            For example you might have %(name)s send a message every Friday reminding people in the <i>Field Staff</i> group to complete their weekly report.\n"
"            If anybody joins the <i>Field Staff</i> group later, they will automatically start receiving the weekly reminder.\n"
"\n"
"          "
msgstr ""
"\n"
"          Например, Вы можете настроить %(name)s на отправку каждую пятницу сообщения с напоминанием людям, находящимся в группе <i>Полевой персонал</i>, о необходимости подготовить свой еженедельный отчет.\n"
"          Если кто-нибудь присоединится к группе <i>Полевой персонал</i> позже, он автоматически начнет получать еженедельное напоминание.\n"
"\n"
"        "

#, fuzzy, python-format
#| msgid ""
#| "\n"
#| "          %(name)s also offers a robust REST API to add SMS features to your own website. Have a look through the\n"
#| "          <a href='%(api_url)s'>\n"
#| "            API documentation\n"
#| "          </a>\n"
#| "          to learn more.\n"
#| "\n"
#| "        "
msgid ""
"\n"
"            %(name)s also offers a robust REST API to add SMS features to your own website. Have a look through the\n"
"            <a href='%(api_url)s'>\n"
"              API documentation\n"
"            </a>\n"
"            to learn more.\n"
"\n"
"          "
msgstr ""
"\n"
"          %(name)s также предлагает надежный API REST для добавления функций SMS на Ваш собственный сайт. Изучите подробнее\n"
"          <a href='%(api_url)s'>\n"
"            документацию по API \n"
"          </a>,\n"
"          чтобы узнать больше информации.\n"
"\n"
"        "

msgid "API Documentation"
msgstr "Документация по API"

msgid "Create a Flow"
msgstr "Создать Поток"

#, python-format
msgid ""
"\n"
"    Learn %(brand)s - SMS Application Videos and Tutorials\n"
"\n"
"  "
msgstr ""
"\n"
"    Изучите %(brand)s - видеоролики и учебные пособия по SMS-приложению\n"
"\n"
"  "

#, python-format
msgid ""
"\n"
"    Start building SMS applications by watching these short two minutes videos on various %(brand)s features.\n"
"\n"
"  "
msgstr ""
"\n"
"    Начните создавать SMS-приложения, посмотрев эти короткие двухминутные видеоролики о различных функциях %(brand)s.\n"
"\n"
"  "

msgid "Mastering Flows"
msgstr "Освоение Потоков"

msgid "Add Video"
msgstr "Добавить видеоролик"

#, fuzzy, python-format
#| msgid ""
#| "\n"
#| "      To make sure you get the most out of %(brand)s, we've put together a bunch of short videos to guide you through\n"
#| "      some of the most powerful features. Each of these videos are only a couple minutes, but they will help you\n"
#| "      build complex flows without a lot of effort.\n"
#| "\n"
#| "    "
msgid ""
"\n"
"    To make sure you get the most out of %(brand)s, we've put together a bunch of short videos to guide you through\n"
"    some of the most powerful features. Each of these videos are only a couple minutes, but they will help you\n"
"    build complex flows without a lot of effort.\n"
"\n"
"  "
msgstr ""
"\n"
"      Чтобы убедиться, что Вы получите максимальную отдачу от %(brand)s, мы собрали подборку коротких видеороликов, которые покажут Вам \n"
"      некоторые самые функциональные возможности. Каждый из этих видеороликов длится всего пару минут, но они помогут Вам\n"
"      освоить построение сложных потоков без особых усилий.\n"
"\n"
"    "

msgid ""
"\n"
"      You don't have to, but it's best if these are watched in order since they build on each other as you go.\n"
"\n"
"    "
msgstr ""
"\n"
"      Это необязательно, но лучше смотреть видеоролики по порядку, так как они отталкиваются друг от друга в порядке очередности.\n"
"\n"
"    "

msgid "More"
msgstr "Больше"

#, python-format
msgid ""
"\n"
"    Learn - %(video_name)s\n"
"\n"
"  "
msgstr ""
"\n"
"    Изучите - %(video_name)s\n"
"\n"
"  "

msgid "More Videos"
msgstr "Больше видеороликов"

msgid "Classifier Event"
msgstr "Событие Классификатора"

msgid "Connection Error"
msgstr "Ошибка подключения"

#, fuzzy
#| msgid "Choose when you would like the flow to start."
msgid "Select when you would like the message to be sent"
msgstr "Выберите время, когда Вы хотите, чтобы поток запускался."

msgid "The next message will be sent on"
msgstr "Следующее сообщение будет отправлено "

msgid "It will repeat every"
msgstr "Оно будет повторно отправляться каждый"

msgid "at around the same time."
msgstr "примерно в это же время."

msgid "on the"
msgstr "в"

msgid "It will repeat"
msgstr "Оно будет повторяться"

msgid "It will "
msgstr "Оно "

msgid "not repeat"
msgstr "не будет повторяться"

#, fuzzy
#| msgid "not scheduled"
msgid "Unschedule"
msgstr "не запланировано"

msgid "Not scheduled"
msgstr "Не запланировано"

#, fuzzy
#| msgid "Welcome!"
msgid "Welcome Back"
msgstr "Добро пожаловать!"

msgid ""
"\n"
"    Please sign in with your email address and password.\n"
"\n"
"  "
msgstr ""

msgid "Don't have an account yet?"
msgstr ""

#, fuzzy
#| msgid "Sign Up"
msgid "Sign up"
msgstr "Зарегистрироваться"

msgid "Login Failure"
msgstr ""

#, python-format
msgid ""
"\n"
"    Sorry, you cannot log in at this time because we received %(failed_login_limit)s incorrect login attempts.\n"
"\n"
"  "
msgstr ""

#, python-format
msgid ""
"\n"
"      Please wait %(lockout_timeout)s minutes before to try log in again.\n"
"\n"
"    "
msgstr ""

msgid "Alternatively, you can fill out the form below to have your password reset via e-mail."
msgstr ""

msgid "Please contact the website administrator to have your password reset."
msgstr ""

#, fuzzy
#| msgid "Resend"
msgid "Reset"
msgstr "Отправить повторно"

#, fuzzy
#| msgid "Password"
msgid "Reset Password"
msgstr "Пароль"

msgid ""
"\n"
"    Enter the email address you used to sign up. We will\n"
"    send you an email with details on how to reset your password.\n"
"\n"
"  "
msgstr ""

msgid "Pick a new password and enter it below. A good password will be at least eight characters long and have a mixture of upper and lower case letters."
msgstr ""

#, fuzzy
#| msgid "Password"
msgid "New password"
msgstr "Пароль"

#, fuzzy
#| msgid "Password"
msgid "Confirm new password"
msgstr "Пароль"

msgid "Delete "
msgstr "Удалить"

#, fuzzy
#| msgid "Select your Organization"
msgid "Delete Workspace"
msgstr "Выберите свою Организацию"

#, fuzzy
#| msgid "Delete "
msgid "Delete Login"
msgstr "Удалить"

msgid "Whoa, whoa, whoa!"
msgstr "Постойте!"

#, fuzzy
#| msgid "By deleting this user,"
msgid "By deleting this login,"
msgstr "Удаляя этого пользователя,"

#, fuzzy
#| msgid ""
#| "\n"
#| "                  will also be deleted. All organization data will be deleted and there is no\n"
#| "                  going back. This includes all flows, contacts, messages, etc.\n"
#| "                "
msgid ""
"\n"
"                  will also be deleted. All workspace data will be deleted and there is no\n"
"                  going back. This includes all flows, contacts, messages, etc.\n"
"                "
msgstr ""
"\n"
"                 также будет удалено. Все данные организации будут удалены, и способа\n"
"                  вернуть все назад уже не будет. Это включает все потоки, контакты, сообщения и т.д.\n"
"                "

#, fuzzy, python-format
#| msgid ""
#| "\n"
#| "              Are you sure you want to delete the user %(name)s?\n"
#| "\n"
#| "            "
msgid ""
"\n"
"              Are you sure you want to delete the login %(name)s?\n"
"\n"
"            "
msgstr ""
"\n"
"              Вы действительно хотите удалить пользователя %(name)s?"

msgid "Ticketing Service"
msgstr ""

#, fuzzy
#| msgid "Ticketing Service Called"
msgid "Ticketing Service over"
msgstr "Служба обработки запросов клиентов вызвана"

msgid "Services"
msgstr ""

msgid "Close"
msgstr ""

msgid "Reopen"
msgstr ""

msgid "No tickets."
msgstr ""

msgid "Through"
msgstr ""

msgid "Body"
msgstr ""

msgid "Opened On"
msgstr ""

msgid "Close Ticket"
msgstr ""

msgid "Are you sure you want to close this ticket?"
msgstr ""

msgid "Connect a Ticketing Service"
msgstr ""

msgid "Ticketing Services let a human agent take over communication for a contact. In a flow you can open a new ticket for a contact and from that point until the ticket is closed all incoming messages from the contact will be forwarded to the service and all replies from the service will be sent back to the contact."
msgstr ""

msgid "Select the ticketing service you want to connect below to get started."
msgstr ""

msgid "No ticketing services are available."
msgstr ""

msgid "Unable to delete service still being used by"
msgstr ""

#, fuzzy, python-format
#| msgid "You are about to delete <span class='group_name'> %(object)s. </span> No contacts will be deleted but the group itself will be deleted. There is no way to undo this. Are you sure?"
msgid "You are about to delete <span class='font-normal'> %(name)s. </span> There is no way to undo this. Are you sure?"
msgstr "Вы собираетесь удалить <span class='group_name'> %(object)s. </span> Контакты не будут удалены, но сама группа будет удалена. Способа отменить это действие нет. Вы уверены?"

#, python-format
msgid "Your verification code is <b>%(code)s</b> to continue adding an email-based ticketing service."
msgstr ""

#, python-format
msgid "Your verification code is %(code)s to continue adding an email-based ticketing service."
msgstr ""

msgid "This will connect your account to Zendesk allowing you to open tickets in flows."
msgstr ""

msgid "To complete connecting your account here to your Zendesk account you need to complete the following steps."
msgstr ""

#, python-format
msgid "Install the %(brand)s app into your Zendesk account from the <a href=\"%(market_url)s\">marketplace</a>."
msgstr ""

#, python-format
msgid "Go to <a href=\"%(channels_url)s\">channel integrations</a> where you will see a new %(brand)s channel service."
msgstr ""

#, python-format
msgid "Add account for the channel and enter <code>%(secret)s</code> as the secret."
msgstr ""

msgid "Start a flow after receiving a message not handled elsewhere."
msgstr "Запустите поток после получения сообщения, не обработанного где-либо еще."

msgid "Triggers allow users to start flows based on user actions or schedules."
msgstr "Триггеры позволяют пользователям запускать потоки на основе действий пользователя или расписания."

msgid "Start a flow after receiving a call."
msgstr "Запустите поток после получения звонка."

msgid "Create a message keyword that launches a flow."
msgstr "Создайте ключевое слово сообщения, которое запускает поток."

msgid "The keyword"
msgstr "Ключевое слово"

#, fuzzy
#| msgid "missed call"
msgid "A missed call"
msgstr "пропущенный поток"

#, fuzzy
#| msgid "uncaught message"
msgid "An uncaught message"
msgstr "необработанное сообщение"

#, fuzzy
#| msgid "inbound call"
msgid "An inbound call"
msgstr "входящий звонок"

#, fuzzy
#| msgid "New Conversation"
msgid "A new conversation"
msgstr "Новый Разговор"

#, fuzzy
#| msgid "Mon"
msgid "on"
msgstr "Пн"

#, fuzzy
#| msgid "Referrer Id"
msgid "The referrer id"
msgstr "Id Источника ссылки"

#, fuzzy
#| msgid "Phone Channels"
msgid "on the channel"
msgstr "Телефонные каналы"

#, fuzzy
#| msgid "starts the"
msgid "starts"
msgstr "начинает "

#, fuzzy
#| msgid "not scheduled"
msgid "is not scheduled"
msgstr "не запланировано"

msgid "No matching triggers."
msgstr "Нет соответствующих триггеров."

msgid "Update Trigger"
msgstr "Обновить Триггер"

msgid "Start a flow after a missed call."
msgstr "Запустить поток после пропущенного звонка."

msgid "Start a flow when a conversation is started by a contact."
msgstr "Запустить поток, когда разговор начинается контактом."

msgid "Start a flow when Facebook refers a contact."
msgstr "Запустить поток, когда Facebook направляет контакт."

msgid "Create a message keyword that allows people to join a group."
msgstr "Создать ключевое слово сообщения, которое позволит людям присоединяться к группе."

msgid "Start a flow in the future or on a schedule."
msgstr "Начать поток в будущем или по расписанию."

msgid "Enter a query"
msgstr "Ввести запрос"

#, python-brace-format
msgid "Found ${count} for ${query}"
msgstr "Найдено ${count} по ${query}"

#~ msgid ""
#~ "\n"
#~ "        Are you sure you want to delete everything for %(name)s? Everything will be gone and there is no going back.\n"
#~ "        This includes all flows, contacts, messages, etc.\n"
#~ "\n"
#~ "      "
#~ msgstr ""
#~ "\n"
#~ "        Вы уверены, что хотите удалить все для %(name)s? Все исчезнет, ​​и способа вернуть все назад уже не будет.\n"
#~ "        Это включает все потоки, контакты, сообщения и т.д.\n"
#~ "\n"
#~ "      "

#, fuzzy
#~| msgid ""
#~| "\n"
#~| "          Also, any user accounts will be deleted if they don't belong to another organization.\n"
#~| "\n"
#~| "        "
#~ msgid ""
#~ "\n"
#~ "          Also, any logins will be deleted if they don't belong to another workspace.\n"
#~ "\n"
#~ "        "
#~ msgstr ""
#~ "\n"
#~ "          Также, любые учетные записи пользователей будут удалены, если они не принадлежат другой организации.\n"
#~ "\n"
#~ "        "

#~ msgid "Unblock"
#~ msgstr "Разблокировать"

#~ msgid "Unstop"
#~ msgstr "Запустить"

#~ msgid "Contact blocked"
#~ msgstr "Контакт заблокирован"

#, fuzzy
#~| msgid "Contact unstopped"
#~ msgid "Contact restored"
#~ msgstr "Контакт запущен"

#, fuzzy
#~| msgid "Contact Fields"
#~ msgid "Contact archived"
#~ msgstr "Поля Контактов"

#~ msgid "All Contacts"
#~ msgstr "Все Контакты"

#~ msgid "Delete Contact"
#~ msgstr "Удалить Контакт"

#~ msgid "Contact unblocked"
#~ msgstr "Контакт разблокирован"

#~ msgid "Recent Channel Events"
#~ msgstr "Последние События Канала"

#~ msgid "Channel: "
#~ msgstr "Канал:"

#, fuzzy
#~| msgid "%(brand)s uses your Android phone to send and receive messages on your behalf."
#~ msgid "Approve the permissions, these are required for us to send and receive messages on your behalf."
#~ msgstr "%(brand)s использует Ваш телефон Android для отправки и получения сообщений от Вашего имени."

#~ msgid "The new editor provides powerful new features and better performance, but please note that this cannot be undone."
#~ msgstr "Новый редактор предоставляет новые эффективные функции и лучшую производительность, но, пожалуйста, имейте ввиду, что это действие нельзя отменить."

#~ msgid "These backup tokens can be used if you lose access to your authentication application, store them in a safe place. Any tokens you may have previously generated are invalid."
#~ msgstr "Эти резервные токены можно использовать, если Вы потеряете доступ к своему приложению аутентификации. Храните их в надежном месте. Любые токены, которые Вы генерировали ранее, являются недействительными."

#, fuzzy
#~| msgid "Reverse Billing"
#~ msgid "Billing"
#~ msgstr "Возвратный биллинг"

#~ msgid "credits and must add more to resume your service."
#~ msgstr "кредитов и необходимо добавить их еще для возобновления работы Вашего сервиса."

#~ msgid "credits remaining. Top up early to prevent any disruption in your service."
#~ msgstr "кредитов в остатке. Пополните их заранее, чтобы избежать перебоев в работе Вашего сервиса."

#, fuzzy
#~| msgid ""
#~| "\n"
#~| "                We recommend starting your flow by sending a message. This message will be sent to anybody right\n"
#~| "                after they join the flow. This is your chance to send a single message or ask them a question.\n"
#~| "\n"
#~| "              "
#~ msgid ""
#~ "\n"
#~ "                  We recommend starting your flow by sending a message. This message will be sent to anybody right\n"
#~ "                  after they join the flow. This is your chance to send a single message or ask them a question.\n"
#~ "\n"
#~ "                "
#~ msgstr ""
#~ "\n"
#~ "                Мы рекомендуем начать Ваш поток с отправки сообщения. Это сообщение будет отправлено кому-либо сразу \n"
#~ "                после того, как он присоединится к потоку. Это Ваш шанс отправить одно сообщение или задать им вопрос."

#~ msgid "Export Flow Results"
#~ msgstr "Экспортировать Результаты Потока"

#, fuzzy
#~| msgid "Invite people to your organization"
#~ msgid "Invite people to your workspace"
#~ msgstr "Пригласите людей в свою организацию"

#~ msgid "User group"
#~ msgstr "Группа пользователей"

#~ msgid "Recent Webhook Events"
#~ msgstr "Последние события вебхука"

#~ msgid "Webhook events that have been created recently can be found here."
#~ msgstr "События вебхука, которые были недавно созданы, расположены здесь."

#, fuzzy
#~| msgid "Request URL"
#~ msgid "Request Time:"
#~ msgstr "URL Запроса"

#, fuzzy
#~| msgid "Request URL"
#~ msgid "Request time"
#~ msgstr "URL Запроса"

#~ msgid "Active Intents"
#~ msgstr "Активные Намерения"

#~ msgid "Trigger a Flow"
#~ msgstr "Запустить Поток"

#~ msgid ""
#~ "\n"
#~ "        Triggers let users initiate flows by sending in a message. You can configure triggers to start flows based on keywords\n"
#~ "        users send.  A keyword is the first word in a message, think of it as a command name for the message.\n"
#~ "\n"
#~ "      "
#~ msgstr ""
#~ "\n"
#~ "        Триггеры позволяют пользователям инициировать потоки, отправляя сообщение. Вы можете настроить триггеры для запуска потоков на основе ключевых слов,\n"
#~ "        которые пользователи будут отправлять. Ключевое слово - это первое слово в сообщении. Его следует рассматривать как название команды для сообщения.\n"
#~ "\n"
#~ "      "

#~ msgid "You can configure triggers to start flows or add contacts to groups."
#~ msgstr "Вы можете настроить триггеры для запуска потоков или добавления контактов в группы."

#~ msgid "ID"
#~ msgstr "ID"

#, fuzzy
#~| msgid "Please enter at least 8 characters"
#~ msgid "At least eight characters"
#~ msgstr "Пожалуйста, введите не менее 8 символов"

#~ msgid "Hold up!"
#~ msgstr "Подождите!"

#~ msgid "Supported fields, all other columns are ignored."
#~ msgstr "Поддерживаемые поля, все остальные столбцы игнорируются"

#~ msgid "Your Contacts"
#~ msgstr "Ваши Контакты"

#~ msgid "view"
#~ msgstr "вид"

#~ msgid "How to Build Flows"
#~ msgstr "Как создавать потоки"

#~ msgid "Logout"
#~ msgstr "Выйти"

#~ msgid "Each row should have the phone number as <i>URN:tel</i> (including country code) and the name of the contact if available."
#~ msgstr "В каждой строке должен быть указан номер телефона в виде <i>URN:tel</i> (в том числе код страны) и название контакта, если имеется."

#~ msgid "You can also include custom contact fields values in XLS file for columns with the prefix <i>Field:</i>, for example: <i>Field:Team</i>."
#~ msgstr "Вы также можете указать значения пользовательских полей контактов в файле XLS для столбцов с префиксом <i>Поле:</i>, например: <i>Поле:Команда</i>."

#~ msgid ""
#~ "\n"
#~ "                          Created %(create_count)s new contact\n"
#~ "                          "
#~ msgid_plural ""
#~ "\n"
#~ "                            Created %(create_count)s new contacts\n"
#~ "\n"
#~ "                        "
#~ msgstr[0] ""
#~ "\n"
#~ "                          Создан %(create_count)s новый контакт\n"
#~ "                          "
#~ msgstr[1] ""
#~ "\n"
#~ "                            Созданы %(create_count)s новые контакты\n"
#~ "\n"
#~ "                        "
#~ msgstr[2] ""
#~ "\n"
#~ "                            Созданы %(create_count)s новые контакты\n"
#~ "\n"
#~ "                        "
#~ msgstr[3] ""
#~ "\n"
#~ "                            Созданы %(create_count)s новые контакты\n"
#~ "\n"
#~ "                        "

#~ msgid ""
#~ "\n"
#~ "                        Added all contacts to the new\n"
#~ "                      "
#~ msgstr ""
#~ "\n"
#~ "                        Все контакты добавлены в новый\n"
#~ "                      "

#~ msgid ""
#~ "\n"
#~ "                              Some rows were not imported\n"
#~ "                            "
#~ msgstr ""
#~ "\n"
#~ "                              Некоторые строки не были импортированы\n"
#~ "                            "

#~ msgid ""
#~ "\n"
#~ "                              Errors description\n"
#~ "                            "
#~ msgstr ""
#~ "\n"
#~ "                              Описание ошибок\n"
#~ "                            "

#~ msgid ""
#~ "\n"
#~ "                            Errors description\n"
#~ "\n"
#~ "                          "
#~ msgstr ""
#~ "\n"
#~ "                            Описание ошибок"

#~ msgid "Are you sure you want to delete this global?"
#~ msgstr "Вы действительно хотите удалить этот глобальный объект?"

#~ msgid "Uses"
#~ msgstr "Использования"

#~ msgid "logout"
#~ msgstr "выйти"

#, fuzzy
#~| msgid "What organization is this account for?"
#~ msgid "Which workspace is this login for?"
#~ msgstr "Для какой организации предназначена эта учетная запись?"

#~ msgid "Flow starting rules"
#~ msgstr "Правила запуска потока"

#~ msgid "The number or address of this channel"
#~ msgstr "Номер или адрес этого канала"

#~ msgid "Add or remove groups this contact belongs to"
#~ msgstr "Добавить или удалить группы, которым принадлежит данный контакт"

#~ msgid "The primary language for editing this flow"
#~ msgstr "Основной язык для редактирования этого потока"

#~ msgid "Run flow over"
#~ msgstr "Запустить поток"

#~ msgid "Which group memberships, if any, to include in the export"
#~ msgstr "Какие членства группы, если имеются, включить в экспорт"

#~ msgid "Which contact fields, if any, to include in the export"
#~ msgstr "Какие поля контактов, если имеются, включить в экспорт"

#~ msgid "Extra URNs"
#~ msgstr "Дополнительные URN"

#~ msgid "The name of this label"
#~ msgstr "Название этой метки"

#~ msgid "The date for the oldest message to export. (Leave blank to export from the oldest message)."
#~ msgstr "Дата самого старого сообщения для экспорта. (Оставьте пустым для экспорта, начиная с самого старого сообщения)."

#~ msgid "The date for the latest message to export. (Leave blank to export up to the latest message)."
#~ msgstr "Дата самого последнего сообщения для экспорта. (Оставьте пустым для экспорта вплоть до самого последнего сообщения)."

#~ msgid "The name of this folder"
#~ msgstr "Название этой папки"

#~ msgid "Your First Name (required)"
#~ msgstr "Ваше имя (обязательно)"

#~ msgid "Your Last Name (required)"
#~ msgstr "Ваша фамилия (обязательно)"

#~ msgid "New Password (optional)"
#~ msgstr "Новый пароль (опционально)"

#, fuzzy
#~| msgid "The slug, or short name for your organization"
#~ msgid "The slug, or short name for your workspace"
#~ msgstr "Slug или короткое наименование Вашей организации"

#~ msgid "Only Groups"
#~ msgstr "Только Группы"

#~ msgid "Only apply this trigger to contacts in these groups. (leave empty to apply to all contacts)"
#~ msgstr "Примените этот триггер только к контактам в этих группах. (оставьте пустым, чтобы применить ко всем контактам)"

#~ msgid "Claim phone number"
#~ msgstr "Заявить номер телефон"

#, fuzzy
#~| msgid "Are you sure you want to remove this number from your account?"
#~ msgid "Are you sure you want to remove this number from your workspace?"
#~ msgstr "Вы уверены, что хотите удалить этот номер из Вашей учетной записи?"

#~ msgid "Remove Phone"
#~ msgstr "Удалить Телефон"

#~ msgid "Enable Voice"
#~ msgstr "Включить Голосовую связь"

#~ msgid "unsent messages"
#~ msgid_plural "unsent message"
#~ msgstr[0] "неотправленные сообщения"
#~ msgstr[1] "неотправленное сообщение"
#~ msgstr[2] "неотправленное сообщение"
#~ msgstr[3] "неотправленное сообщение"

#, fuzzy
#~| msgid "Are you sure you want to remove this channel from your account?"
#~ msgid "Are you sure you want to remove this channel from your workspace?"
#~ msgstr "Вы уверены, что хотите удалить этот канал из Вашей учетной записи?"

#~ msgid "This channel cannot be removed because it in use."
#~ msgstr "Этот канал не может быть удален, потому что он используется."

#~ msgid "Are you sure you want to remove bulk sending for this number?"
#~ msgstr "Вы уверены, что хотите удалить массовую рассылку для этого номера?"

#~ msgid "Disable Voice Calls"
#~ msgstr "Отключить Голосовые Вызовы"

#~ msgid "Are you sure you want to remove voice calling for this number?"
#~ msgstr "Вы уверены, что хотите удалить голосовые вызовы для этого номера?"

#~ msgid "Select a Country"
#~ msgstr "Выберите страну"

#~ msgid "Add Phone"
#~ msgstr "Добавить Телефон"

#~ msgid "To complete the configuration of your VK connection, you will need to enter the Webhook URL in the URL field in the Manage > API Usage > Callback API > Server Settings section. And the Verify Token in the Secret Key field present in the API Usage > Callback API > Server Settings section. After this part, go to Manage > API Usage > Callback API > Event Types and check the option: <code>Message received</code>"
#~ msgstr "Для завершения настройки своего подключения VK, Вам потребуется ввести адрес URL Вебхука в поле адреса URL в разделе «Управление» > «Использование API» > «API обратного вызова» > «Настройки сервера». А «Проверить Токен» - в поле «Секретный ключ», находящемся в разделе «Использование API» > «API обратного вызова» > «Настройки сервера». После этого перейдите в «Управление» > «Использование API» > «API обратного вызова» > «Типы событий» и укажите вариант: <code>Сообщение получено</code>"

#~ msgid "Dynamic group based on:"
#~ msgstr "Динамическая группа на основе:"

#~ msgid "Update Contact Group"
#~ msgstr "Обновить Группу Контактов"

#~ msgid "Create Contact Group"
#~ msgstr "Создать Группу Контактов"

#~ msgid "Save Search as Group"
#~ msgstr "Сохранить Поиск как Группу"

#~ msgid "Unable to create a dynamic group"
#~ msgstr "Невозможно создать динамическую группу"

#~ msgid "You cannot create a dynamic group based on <strong>id</strong> or <strong>group</strong>."
#~ msgstr "Вы не можете создать динамическую группу на основе <strong>id</strong> или <strong>group</strong>."

#~ msgid "blocked"
#~ msgstr "заблокировано"

#~ msgid "stopped"
#~ msgstr "остановлено"

#~ msgid "Campaign events:"
#~ msgstr "События кампании:"

#~ msgid "Contact groups:"
#~ msgstr "Группы Контактов:"

#~ msgid "Are you sure you want to delete this field?"
#~ msgstr "Вы действительно хотите удалить это поле?"

#~ msgid "Once deleted, field will be gone forever. There is no way to undo this operation."
#~ msgstr "После удаления поле исчезнет навсегда. Способа отменить эту операцию не существует."

#~ msgid "No related campaigns."
#~ msgstr "Нет связанных кампаний."

#~ msgid "No related contact groups."
#~ msgstr "Нет связанных групп контактов."

#~ msgid "Create Contact Field"
#~ msgstr "Создать Поле Контактов"

#~ msgid "Update Contact Field"
#~ msgstr "Обновить Поле Контактов"

#~ msgid "Delete Contact Field"
#~ msgstr "Удалить Поле Контактов"

#~ msgid "Restart contacts who have already entered this flow"
#~ msgstr "Перезапустить контакты, которые уже вошли в этот поток"

#~ msgid "Interrupt contacts currently active in flows"
#~ msgstr "Прервать контакты, в настоящее время активные в потоках"

#~ msgid "Unlabel"
#~ msgstr "Снять метку"

#~ msgid "No runs"
#~ msgstr "Нет проходов"

#~ msgid ""
#~ "\n"
#~ "                              %(run_count)s run\n"
#~ "                            "
#~ msgid_plural ""
#~ "\n"
#~ "                              %(run_count)s runs\n"
#~ "                            "
#~ msgstr[0] ""
#~ "\n"
#~ "                              %(run_count)s проход\n"
#~ "                            "
#~ msgstr[1] ""
#~ "\n"
#~ "                              %(run_count)s проходов\n"
#~ "                            "
#~ msgstr[2] ""
#~ "\n"
#~ "                              %(run_count)s проходов\n"
#~ "                            "
#~ msgstr[3] ""
#~ "\n"
#~ "                              %(run_count)s проходов\n"
#~ "                            "

#~ msgid ""
#~ "\n"
#~ "                            %(completed_percentage)s%% completion\n"
#~ "                          "
#~ msgstr ""
#~ "\n"
#~ "                            Завершено %(completed_percentage)s%%\n"
#~ "                          "

#~ msgid ""
#~ "\n"
#~ "                        %(count_comma)s recipient\n"
#~ "                        "
#~ msgid_plural ""
#~ "\n"
#~ "                          %(count_comma)s recipients\n"
#~ "                      "
#~ msgstr[0] ""
#~ "\n"
#~ "                        %(count_comma)s получателю\n"
#~ "                        "
#~ msgstr[1] ""
#~ "\n"
#~ "                          %(count_comma)s получателям\n"
#~ "                      "
#~ msgstr[2] ""
#~ "\n"
#~ "                          %(count_comma)s получателям\n"
#~ "                      "
#~ msgstr[3] ""
#~ "\n"
#~ "                          %(count_comma)s получателям\n"
#~ "                      "

#~ msgid ""
#~ "\n"
#~ "                        %(group_count)s groups, %(contact_count)s contacts, %(urn_count)s urns\n"
#~ "                      "
#~ msgstr ""
#~ "\n"
#~ "                        %(group_count)s группам, %(contact_count)s контактам, %(urn_count)s urn"

#~ msgid "Write the message that will get sent when the scheduled time arrives"
#~ msgstr "Напишите сообщение, которое будет отправлено, когда наступит запланированное время"

#~ msgid ""
#~ "\n"
#~ "        The message will be sent to\n"
#~ "        <span class='attn'>\n"
#~ "          %(count_comma)s recipients\n"
#~ "        </span>\n"
#~ "        "
#~ msgid_plural ""
#~ "\n"
#~ "          The message will be sent to\n"
#~ "          <span class='attn'>\n"
#~ "            %(count_comma)s recipients\n"
#~ "          </span>\n"
#~ "      "
#~ msgstr[0] ""
#~ "\n"
#~ "        Это сообщение будет отправлено\n"
#~ "        <span class='attn'>\n"
#~ "          %(count_comma)s получателям\n"
#~ "        </span>\n"
#~ "        "
#~ msgstr[1] ""
#~ "\n"
#~ "          Это сообщение будет отправлено\n"
#~ "          <span class='attn'>\n"
#~ "            %(count_comma)s получателям\n"
#~ "          </span>\n"
#~ "      "
#~ msgstr[2] ""
#~ "\n"
#~ "          Это сообщение будет отправлено\n"
#~ "          <span class='attn'>\n"
#~ "            %(count_comma)s получателям\n"
#~ "          </span>\n"
#~ "      "
#~ msgstr[3] ""
#~ "\n"
#~ "          Это сообщение будет отправлено\n"
#~ "          <span class='attn'>\n"
#~ "            %(count_comma)s получателям\n"
#~ "          </span>\n"
#~ "      "

#~ msgid ""
#~ "\n"
#~ "        The message will be sent to\n"
#~ "        <span class='attn'>\n"
#~ "          %(group_count)s groups, %(contact_count)s contacts, %(urn_count)s urns\n"
#~ "\n"
#~ "        </span>\n"
#~ "      "
#~ msgstr ""
#~ "\n"
#~ "        Это сообщение будет отправлено\n"
#~ "        <span class='attn'>\n"
#~ "          %(group_count)s группам, %(contact_count)s контактам, %(urn_count)s urn\n"
#~ "\n"
#~ "        </span>\n"
#~ "      "

#~ msgid "Unarchive"
#~ msgstr "Разархивировать"

#~ msgid "We found some problems, please correct them before continuing."
#~ msgstr "Мы нашли некоторые проблемы, пожалуйста, исправьте их перед тем как продолжить."

#~ msgid "Start by telling us a little about yourself. This will only take a minute."
#~ msgstr "Начните с того, чтобы рассказать нам немного о себе. Это займет всего минуту."

#~ msgid "E-mail address"
#~ msgstr "Адрес электронной почты"

#~ msgid "Continue"
#~ msgstr "Продолжить"

#~ msgid "Great, just a couple more questions and we are ready to roll."
#~ msgstr "Отлично, еще пара вопросов и мы готовы к работе."

#~ msgid "Ben"
#~ msgstr "Бен"

#~ msgid "Haggerty"
#~ msgstr "Хаггерти"

#~ msgid "FLOWS"
#~ msgstr "ПОТОКИ"

#~ msgid "GET CONNECTED"
#~ msgstr "ПОДКЛЮЧЕНИЕ"

#~ msgid "CONTACTS"
#~ msgstr "КОНТАКТЫ"

#~ msgid "MESSAGES"
#~ msgstr "СООБЩЕНИЯ"

#, fuzzy
#~| msgid "Visit your account page to add credits at any time"
#~ msgid "Visit your workspace page to add credits at any time"
#~ msgstr "Посетите страницу своей учетной записи, чтобы добавить кредиты в любой момент"

#~ msgid "Add Web Hook"
#~ msgstr "Добавить Вебхука"

#~ msgid "Leave unscheduled"
#~ msgstr "Оставить незапланированным"

#~ msgid "Cancel schedule"
#~ msgstr "Отменить расписание"

#~ msgid "Tue"
#~ msgstr "Вт"

#~ msgid "Wed"
#~ msgstr "Ср"

#~ msgid "Thu"
#~ msgstr "Чт"

#~ msgid "Fri"
#~ msgstr "Пт"

#~ msgid "Sat"
#~ msgstr "Сб"

#~ msgid "Sun"
#~ msgstr "Вс"

#~ msgid "conversation"
#~ msgstr "разговор"

#~ msgid "The"
#~ msgstr "Это"

#~ msgid "flow"
#~ msgstr "поток"

#~ msgid "is"
#~ msgstr "это"

#~ msgid "Social media channel"
#~ msgstr "Канал в социальных сетях"

#~ msgid "Restrict to channel"
#~ msgstr "Ограничить каналом"

#~ msgid "Group to join"
#~ msgstr "Группа для присоединения"

#~ msgid "Add Group: "
#~ msgstr "Добавить Группу"

#~ msgid "Select a date"
#~ msgstr "Выбрать дату"

#~ msgid "Missed call trigger activated. Change flow that starts on missed call."
#~ msgstr "Активирован триггер пропущенного вызова. Изменить поток, который начинается при пропущенном звонке."

#~ msgid "Catch all trigger activated. Change flow that catches all messages."
#~ msgstr "Активирован триггер перехвата всего. Изменить поток, который перехватывает все сообщения."

#~ msgid "The next time the flow will be started is"
#~ msgstr "В следующий раз поток будет запущен"

#~ msgid "month"
#~ msgstr "месяц"

#~ msgid ""
#~ "\n"
#~ "          on the %(repeat_day_of_month)s\n"
#~ "\n"
#~ "        "
#~ msgstr ""
#~ "\n"
#~ "          %(repeat_day_of_month)s\n"
#~ "\n"
#~ "        "

#~ msgid ""
#~ "\n"
#~ "          It will repeat <span class='attn'>%(repeat_period_display)s</span> at around the same time.\n"
#~ "\n"
#~ "        "
#~ msgstr ""
#~ "\n"
#~ "          Он будет повторяться <span class='attn'>%(repeat_period_display)s</span> примерно в одно и то же время..\n"
#~ "\n"
#~ "        "

#~ msgid ""
#~ "\n"
#~ "        It will <span class='attn'>not repeat</span>.\n"
#~ "\n"
#~ "      "
#~ msgstr ""
#~ "\n"
#~ "        Он <span class='attn'>не будет повторяться</span>.\n"
#~ "\n"
#~ "      "

#~ msgid "Facebook Channel"
#~ msgstr "Канал Facebook "

#~ msgid "Sorry, we are unable to cancel your plan at this time.  Please contact us."
#~ msgstr "Извините, в настоящее время мы не можем отменить Ваш план. Пожалуйста, свяжитесь с нами."

#~ msgid "Sorry, we were unable to charge your card, please try again later or contact us."
#~ msgstr "Извините, нам не удалось снять средства с Вашей карты, повторите попытку позже или свяжитесь с нами."

#~ msgid "The archive we were rolled up into, if any"
#~ msgstr "Архив, в который у нас прошло сворачивание, при наличии"

#, fuzzy
#~| msgid "%s is used inside a campaign. To archive it, first remove it from your campaigns."
#~ msgid "%(flow)s is used inside a campaign. To archive it, first remove it from your campaigns."
#~ msgstr "%s используется внутри кампании. Для его архивации сначала удалите его из Ваших кампаний."

#, fuzzy
#~| msgid "%s are used inside a campaign. To archive them, first remove them from your campaigns."
#~ msgid "%(flows)s are used inside a campaign. To archive them, first remove them from your campaigns."
#~ msgstr "%s используются внутри кампании. Для их архивации сначала удалите их из Ваших кампаний."

#~ msgid "Oops, so sorry. Something went wrong!"
#~ msgstr "Ой, простите. Что-то пошло не так!"

#~ msgid "Unable to get intent entity, make sure you have at least one intent defined"
#~ msgstr "Не удалось получить объект намерения. Убедитесь, что у Вас имеется хотя бы одно определенное намерение"

#~ msgid "Add to Group"
#~ msgstr "Добавить в Группу"

#~ msgid "Unblock Contacts"
#~ msgstr "Разблокировать Контакты"

#~ msgid "Block Contacts"
#~ msgstr "Блокировать Контакты"

#~ msgid "Unstop Contacts"
#~ msgstr "Запустить Контакты"

#~ msgid "Archive Flows"
#~ msgstr "Архивировать Потоки"

#~ msgid "Label Messages"
#~ msgstr "Пометить Сообщения"

#~ msgid "Restore Flows"
#~ msgstr "Восстановить Потоки"

#~ msgid "Archive Messages"
#~ msgstr "Архивировать Сообщения"

#~ msgid "Move to Inbox"
#~ msgstr "Переместить во Входящие"

#~ msgid "Resend Messages"
#~ msgstr "Повторно отправить сообщения"

#~ msgid "Delete Messages"
#~ msgstr "Удалить сообщения"

#~ msgid "Sorry you have no permission for this action."
#~ msgstr "Извините, у Вас нет разрешения на это действие."

#~ msgid "Must specify a label"
#~ msgstr "Необходимо указать метку"

#~ msgid "Missing label"
#~ msgstr "Отсутствует метка"

#~ msgid "Archive Triggers"
#~ msgstr "Архивные Триггеры"

#~ msgid "Restore Triggers"
#~ msgstr "Восстановить Триггеры"

#~ msgid "Unrecognized field: '{prop}'"
#~ msgstr "Нераспознанное поле: '{prop}'"

#~ msgid "Unknown text comparator: '{self.comparator}'"
#~ msgstr "Неизвестный компаратор текста: '{self.comparator}'"

#~ msgid "Unknown number comparator: '{self.comparator}'"
#~ msgstr "Неизвестный компаратор номера: '{self.comparator}'"

#~ msgid "Unable to parse the date '{self.value}'"
#~ msgstr "Невозможно разобрать дату '{self.value}'"

#~ msgid "Unknown datetime comparator: '{self.comparator}'"
#~ msgstr "Неизвестный компаратор даты и времени: '{self.comparator}'"

#~ msgid "Unknown location type: '{field.value_type}'"
#~ msgstr "Неизвестный тип местоположения: '{field.value_type}'"

#~ msgid "Unsupported comparator '{self.comparator}' for location field"
#~ msgstr "Неподдерживаемый компаратор '{self.comparator}' для поля местоположения"

#~ msgid "Unrecognized contact field type '{field.value_type}'"
#~ msgstr "Нераспознаваемый тип поля контактов '{field.value_type}'"

#~ msgid "Unknown urn scheme comparator: '{self.comparator}'"
#~ msgstr "Неизвестный компаратор схемы urn: '{self.comparator}'"

#~ msgid "Unknown language comparator: '{self.comparator}'"
#~ msgstr "Неизвестный компаратор языка: '{self.comparator}'"

#~ msgid "Unknown created_on comparator: '{self.comparator}'"
#~ msgstr "Неизвестный компаратор created_on: '{self.comparator}'"

#~ msgid "Unknown name comparator: '{self.comparator}'"
#~ msgstr "Неизвестный компаратор названия: '{self.comparator}'"

#~ msgid "No support for attribute field: '{field}'"
#~ msgstr "Не поддерживается поле атрибутов: '{field}'"

#~ msgid "Unrecognized contact field type '{prop_type}'"
#~ msgstr "Нераспознаваемый тип поля контактов '{prop_type}'"

#~ msgid "Invalid operator for empty string comparison"
#~ msgstr "Недействительный оператор для сравнения пустой строки"

#, fuzzy
#~| msgid ""
#~| "\n"
#~| "    Sorry, importing has not been enabled on your account.\n"
#~| "  "
#~ msgid ""
#~ "\n"
#~ "    Sorry, importing has not been enabled on your workspace.\n"
#~ "  "
#~ msgstr ""
#~ "\n"
#~ "    Извините, импорт не был включен для Вашей учетной записи.\n"
#~ "  "

#~ msgid "Sorry, import is a premium feature"
#~ msgstr "Извините, импорт предусмотрен только на премиум-плане"

#~ msgid "Manage Accounts"
#~ msgstr "Управление учетными записями"

#~ msgid "Organizations"
#~ msgstr "Организации"

#~ msgid "Manage Organizations"
#~ msgstr "Управление Организациями"

#~ msgid "Organization"
#~ msgstr "Организация"

#~ msgid "Create Organization Account"
#~ msgstr "Создать Учетную запись Организации"

#~ msgid "From Organization"
#~ msgstr "От Организации"

#~ msgid "To Organization"
#~ msgstr "В Организацию"

#~ msgid "Accounts"
#~ msgstr "Учетные записи "

#~ msgid "ACCOUNT"
#~ msgstr "УЧЕТНАЯ ЗАПИСЬ"

#~ msgid "Delete Organization"
#~ msgstr "Удалить Организацию"

#~ msgid "Delete User"
#~ msgstr "Удалить Пользователя"

#~ msgid "The name of your organization"
#~ msgstr "Название Вашей организации"

#~ msgid "The name of the new organization"
#~ msgstr "Название новой организации"

#~ msgid "Your organization's timezone"
#~ msgstr "Часовой пояс Вашей организации"

#~ msgid "Whitelist"
#~ msgstr "Белый список"

#, fuzzy
#~| msgid "This organization has been whitelisted against spaminess"
#~ msgid "This organization has been whitelisted against flagging"
#~ msgstr "Данная организация была внесена в белый список, чтобы избежать попадания в спам"

#~ msgid "Suspend"
#~ msgstr "Приостановить "

#~ msgid "Free Plan"
#~ msgstr "Свободный План"

#~ msgid "Bronze"
#~ msgstr "Бронзовый"

#~ msgid "Silver"
#~ msgstr "Серебряный "

#~ msgid "Gold (Legacy)"
#~ msgstr "Золотой (прежний)"

#~ msgid "Platinum (Legacy)"
#~ msgstr "Платиновый (прежний)"

#~ msgid "Gold"
#~ msgstr "Золотой"

#~ msgid "Platinum"
#~ msgstr "Платиновый "

#~ msgid "Plan Start"
#~ msgstr "Запуск Плана"

#~ msgid "When the user switched to this plan"
#~ msgstr "Когда пользователь переключился на этот план"

#~ msgid "Webhook"
#~ msgstr "Вебхук"

#~ msgid "Header key"
#~ msgstr "Ключ Заголовка"

#~ msgid "Header value"
#~ msgstr "Значение Заголовка"

#~ msgid "Subscribed Events"
#~ msgstr "Подписанные события"

#~ msgid "Incoming Messages"
#~ msgstr "Входящие сообщения"

#~ msgid "Outgoing Messages"
#~ msgstr "Исходящие сообщения"

#~ msgid "Incoming Calls"
#~ msgstr "Входящие звонки"

#~ msgid "Outgoing Calls"
#~ msgstr "Исходящие звонки"

#~ msgid "Channel Alarms (low battery, loss of connectivity)"
#~ msgstr "Оповещения Канала (низкий заряд батареи, потеря связи)"

#~ msgid ""
#~ "\n"
#~ "    Your API Token is <span class=\"attn\">%(token)s</span>.\n"
#~ "\n"
#~ "  "
#~ msgstr ""
#~ "\n"
#~ "    Ваш токен API - <span class=\"attn\">%(token)s</span>."<|MERGE_RESOLUTION|>--- conflicted
+++ resolved
@@ -12,11 +12,7 @@
 msgstr ""
 "Project-Id-Version: PACKAGE VERSION\n"
 "Report-Msgid-Bugs-To: \n"
-<<<<<<< HEAD
-"POT-Creation-Date: 2020-09-15 18:33+0000\n"
-=======
 "POT-Creation-Date: 2020-09-15 21:00+0000\n"
->>>>>>> 9e7df614
 "PO-Revision-Date: 2019-05-13 20:14+0000\n"
 "Last-Translator: Hudson Brendon <hudson.brendon@ilhasoft.com.br>, 2020\n"
 "Language-Team: Russian (https://www.transifex.com/rapidpro/teams/226/ru/)\n"
@@ -1813,57 +1809,6 @@
 msgid "Easily add a two way number you have configured with <a href=\"http://www.redrabbitsms.com/\">Red Rabbit</a> using their APIs."
 msgstr "Легко добавьте двухсторонний номер, который Вы настроили с <a href=\"http://www.redrabbitsms.com/\">Red Rabbit</a>, используя их API."
 
-msgid "Connection to RocketChat is taking too long."
-msgstr ""
-
-msgid "Unable to configure. Connection to RocketChat is taking too long."
-msgstr ""
-
-msgid "Add a <a href=\"https://rocket.chat/\">Rocket.Chat</a> bot to send and receive messages to Rocket.Chat users for free. "
-msgstr ""
-
-msgid "Setup your RocketChat first to be able to integrate."
-msgstr ""
-
-msgid "Ex.: http://my.rocket.chat/29542a4b-5a89-4f27-872b-5f8091899f7b"
-msgstr ""
-
-msgid "The URL for your RocketChat Channnel app"
-msgstr ""
-
-#, fuzzy
-#| msgid "Username"
-msgid "Bot username"
-msgstr "Имя пользователя"
-
-#, fuzzy
-#| msgid "The name of your LUIS app"
-msgid "The username of your RocketChat app"
-msgstr "Название Вашего приложения LUIS"
-
-msgid "Secret to be passed to RocketChat"
-msgstr ""
-
-#, fuzzy
-#| msgid "Invalid format"
-msgid "Invalid secret code."
-msgstr "Недействительный формат"
-
-msgid "Secret code change detected."
-msgstr ""
-
-#, python-format
-msgid "Invalid URL %(base_url)s"
-msgstr ""
-
-msgid "There is already a channel configured for this URL."
-msgstr ""
-
-#, fuzzy
-#| msgid "Configuration"
-msgid "Configuration has failed"
-msgstr "Конфигурация"
-
 msgid ""
 "If you are based in Somalia, you can integrate with Shaqodoon to send\n"
 "                       and receive messages on your shortcode."
@@ -6774,28 +6719,6 @@
 "\n"
 "      Используйте этот Токен для Авторизации при отправке входящих сообщений\n"
 "    "
-
-#, python-format
-msgid "You will need to enable Omnichannel and setup a %(brand)s Channel app on your RocketChat. To do so:"
-msgstr ""
-
-msgid "On your RocketChat, go to <b>Administration > Omnichannel</b> and enable the Omnichannel."
-msgstr ""
-
-#, python-format
-msgid "Install your %(brand)s Channel app from marketplace."
-msgstr ""
-
-msgid "Open the app details, at <b>Administration > Apps > app</b>, and in its settings section put the following token on the <b>App's Secret</b> field:"
-msgstr ""
-
-#, python-format
-msgid "Your new secret: <code>%(secret)s</code>."
-msgstr ""
-
-#, python-format
-msgid "Save the changes, copy the app's URL and back to %(brand)s by pasting that URL on field below, so try connect."
-msgstr ""
 
 #, fuzzy, python-format
 #| msgid ""
@@ -12021,6 +11944,7 @@
 msgid "Found ${count} for ${query}"
 msgstr "Найдено ${count} по ${query}"
 
+#, python-format
 #~ msgid ""
 #~ "\n"
 #~ "        Are you sure you want to delete everything for %(name)s? Everything will be gone and there is no going back.\n"
@@ -12206,6 +12130,7 @@
 #~ msgid "You can also include custom contact fields values in XLS file for columns with the prefix <i>Field:</i>, for example: <i>Field:Team</i>."
 #~ msgstr "Вы также можете указать значения пользовательских полей контактов в файле XLS для столбцов с префиксом <i>Поле:</i>, например: <i>Поле:Команда</i>."
 
+#, python-format
 #~ msgid ""
 #~ "\n"
 #~ "                          Created %(create_count)s new contact\n"
@@ -12451,6 +12376,7 @@
 #~ msgid "No runs"
 #~ msgstr "Нет проходов"
 
+#, python-format
 #~ msgid ""
 #~ "\n"
 #~ "                              %(run_count)s run\n"
@@ -12476,6 +12402,7 @@
 #~ "                              %(run_count)s проходов\n"
 #~ "                            "
 
+#, python-format
 #~ msgid ""
 #~ "\n"
 #~ "                            %(completed_percentage)s%% completion\n"
@@ -12485,6 +12412,7 @@
 #~ "                            Завершено %(completed_percentage)s%%\n"
 #~ "                          "
 
+#, python-format
 #~ msgid ""
 #~ "\n"
 #~ "                        %(count_comma)s recipient\n"
@@ -12510,6 +12438,7 @@
 #~ "                          %(count_comma)s получателям\n"
 #~ "                      "
 
+#, python-format
 #~ msgid ""
 #~ "\n"
 #~ "                        %(group_count)s groups, %(contact_count)s contacts, %(urn_count)s urns\n"
@@ -12521,6 +12450,7 @@
 #~ msgid "Write the message that will get sent when the scheduled time arrives"
 #~ msgstr "Напишите сообщение, которое будет отправлено, когда наступит запланированное время"
 
+#, python-format
 #~ msgid ""
 #~ "\n"
 #~ "        The message will be sent to\n"
@@ -12564,6 +12494,7 @@
 #~ "          </span>\n"
 #~ "      "
 
+#, python-format
 #~ msgid ""
 #~ "\n"
 #~ "        The message will be sent to\n"
@@ -12688,6 +12619,7 @@
 #~ msgid "month"
 #~ msgstr "месяц"
 
+#, python-format
 #~ msgid ""
 #~ "\n"
 #~ "          on the %(repeat_day_of_month)s\n"
@@ -12699,6 +12631,7 @@
 #~ "\n"
 #~ "        "
 
+#, python-format
 #~ msgid ""
 #~ "\n"
 #~ "          It will repeat <span class='attn'>%(repeat_period_display)s</span> at around the same time.\n"
@@ -12733,12 +12666,12 @@
 #~ msgid "The archive we were rolled up into, if any"
 #~ msgstr "Архив, в который у нас прошло сворачивание, при наличии"
 
-#, fuzzy
+#, fuzzy, python-format
 #~| msgid "%s is used inside a campaign. To archive it, first remove it from your campaigns."
 #~ msgid "%(flow)s is used inside a campaign. To archive it, first remove it from your campaigns."
 #~ msgstr "%s используется внутри кампании. Для его архивации сначала удалите его из Ваших кампаний."
 
-#, fuzzy
+#, fuzzy, python-format
 #~| msgid "%s are used inside a campaign. To archive them, first remove them from your campaigns."
 #~ msgid "%(flows)s are used inside a campaign. To archive them, first remove them from your campaigns."
 #~ msgstr "%s используются внутри кампании. Для их архивации сначала удалите их из Ваших кампаний."
@@ -12797,45 +12730,59 @@
 #~ msgid "Restore Triggers"
 #~ msgstr "Восстановить Триггеры"
 
+#, python-brace-format
 #~ msgid "Unrecognized field: '{prop}'"
 #~ msgstr "Нераспознанное поле: '{prop}'"
 
+#, python-brace-format
 #~ msgid "Unknown text comparator: '{self.comparator}'"
 #~ msgstr "Неизвестный компаратор текста: '{self.comparator}'"
 
+#, python-brace-format
 #~ msgid "Unknown number comparator: '{self.comparator}'"
 #~ msgstr "Неизвестный компаратор номера: '{self.comparator}'"
 
+#, python-brace-format
 #~ msgid "Unable to parse the date '{self.value}'"
 #~ msgstr "Невозможно разобрать дату '{self.value}'"
 
+#, python-brace-format
 #~ msgid "Unknown datetime comparator: '{self.comparator}'"
 #~ msgstr "Неизвестный компаратор даты и времени: '{self.comparator}'"
 
+#, python-brace-format
 #~ msgid "Unknown location type: '{field.value_type}'"
 #~ msgstr "Неизвестный тип местоположения: '{field.value_type}'"
 
+#, python-brace-format
 #~ msgid "Unsupported comparator '{self.comparator}' for location field"
 #~ msgstr "Неподдерживаемый компаратор '{self.comparator}' для поля местоположения"
 
+#, python-brace-format
 #~ msgid "Unrecognized contact field type '{field.value_type}'"
 #~ msgstr "Нераспознаваемый тип поля контактов '{field.value_type}'"
 
+#, python-brace-format
 #~ msgid "Unknown urn scheme comparator: '{self.comparator}'"
 #~ msgstr "Неизвестный компаратор схемы urn: '{self.comparator}'"
 
+#, python-brace-format
 #~ msgid "Unknown language comparator: '{self.comparator}'"
 #~ msgstr "Неизвестный компаратор языка: '{self.comparator}'"
 
+#, python-brace-format
 #~ msgid "Unknown created_on comparator: '{self.comparator}'"
 #~ msgstr "Неизвестный компаратор created_on: '{self.comparator}'"
 
+#, python-brace-format
 #~ msgid "Unknown name comparator: '{self.comparator}'"
 #~ msgstr "Неизвестный компаратор названия: '{self.comparator}'"
 
+#, python-brace-format
 #~ msgid "No support for attribute field: '{field}'"
 #~ msgstr "Не поддерживается поле атрибутов: '{field}'"
 
+#, python-brace-format
 #~ msgid "Unrecognized contact field type '{prop_type}'"
 #~ msgstr "Нераспознаваемый тип поля контактов '{prop_type}'"
 
@@ -12966,6 +12913,7 @@
 #~ msgid "Channel Alarms (low battery, loss of connectivity)"
 #~ msgstr "Оповещения Канала (низкий заряд батареи, потеря связи)"
 
+#, python-format
 #~ msgid ""
 #~ "\n"
 #~ "    Your API Token is <span class=\"attn\">%(token)s</span>.\n"
