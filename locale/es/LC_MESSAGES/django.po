# SOME DESCRIPTIVE TITLE.
# Copyright (C) YEAR THE PACKAGE'S COPYRIGHT HOLDER
# This file is distributed under the same license as the PACKAGE package.
#
# Translators:
msgid ""
msgstr ""
"Project-Id-Version: TextIt\n"
"Report-Msgid-Bugs-To: \n"
<<<<<<< HEAD
"POT-Creation-Date: 2019-08-14 19:33+0000\n"
=======
"POT-Creation-Date: 2019-08-07 20:53+0000\n"
>>>>>>> 0982fda4
"PO-Revision-Date: 2014-09-24 19:56+0000\n"
"Last-Translator: TextIt <info@textit.in>\n"
"Language-Team: Spanish (http://www.transifex.com/projects/p/textit/language/es/)\n"
"Language: es\n"
"MIME-Version: 1.0\n"
"Content-Type: text/plain; charset=UTF-8\n"
"Content-Transfer-Encoding: 8bit\n"
"Plural-Forms: nplurals=2; plural=(n != 1);\n"

msgid "Recent Airtime Transfers"
msgstr ""

msgid "Airtime Transfer Details"
msgstr ""

#, fuzzy
#| msgid "The organization this trigger belongs to"
msgid "The organization this resthook belongs to"
msgstr "La organización a la que pertenece este activador"

#, fuzzy
#| msgid "The label for this field"
msgid "A simple label for this event"
msgstr "La etiqueta para este campo"

msgid "The resthook being subscribed to"
msgstr ""

msgid "The URL that we will call when our ruleset is reached"
msgstr ""

msgid "Administrator"
msgstr "Administrador"

msgid "Editor"
msgstr "Editor"

msgid "Surveyor"
msgstr ""

msgid "Relayer Application APK"
msgstr ""

msgid "Message Pack Application APK"
msgstr ""

msgid "Message"
msgstr "Mensaje"

#, fuzzy
#| msgid "Sun"
msgid "Run"
msgstr "Domingo"

msgid "The archive we were rolled up into, if any"
msgstr ""

msgid "Archive"
msgstr "Archivar"

msgid "File not found"
msgstr ""

#, fuzzy
#| msgid "User does not have permission to create an SMS"
msgid "You do not have permission to access this file"
msgstr "El usuario no tiene permiso para crear un SMS"

#, fuzzy
#| msgid "Channel Event"
msgid "Flow Event"
msgstr "Evento del transmisor"

#, fuzzy
msgid "Message Event"
msgstr "Reintentar el conteo de mensajes"

msgid "Minutes"
msgstr ""

msgid "Hours"
msgstr ""

msgid "Days"
msgstr ""

#, fuzzy
#| msgid "Weekly"
msgid "Weeks"
msgstr "Semanalmente"

msgid "Interrupt"
msgstr ""

msgid "Skip"
msgstr ""

msgid "Passive"
msgstr ""

#, fuzzy
#| msgid "Wired"
msgid "Fired"
msgstr "Wired"

msgid "Skipped"
msgstr ""

#, fuzzy
#| msgid "The message that is being delivered"
msgid "The event that will be fired"
msgstr "El mensaje que se está entregando"

#, fuzzy
#| msgid "a unique code associated with this invitation"
msgid "The contact that is scheduled to have an event run"
msgstr "un código único asociado con esta invitación"

#, fuzzy
#| msgid "When this message was created"
msgid "When this event is scheduled to run"
msgstr "Cuando se creó este mensaje"

msgid "When this event actually fired, null if not yet fired"
msgstr ""

msgid "Whether the event is fired or skipped, null if not yet fired"
msgstr ""

msgid "Export"
msgstr "Exportar"

#, fuzzy
#| msgid "Device"
msgid "Service"
msgstr "Dispositivo"

#, fuzzy
#| msgid "campaigns"
msgid "Campaign archived"
msgstr "campañas"

msgid "Campaign activated"
msgstr ""

msgid "Stop it and start this event"
msgstr ""

msgid "Skip this event"
msgstr ""

#, fuzzy
#| msgid "The groups to send the message to"
msgid "Stop it and send the message"
msgstr "Los grupos a los que se envía este mensaje "

#, fuzzy
#| msgid "Send this message"
msgid "Skip this message"
msgstr "Enviar este mensaje"

#, python-format
msgid "A message is required for '%s'"
msgstr ""

#, python-format
msgid "Translation for '%(language)s' exceeds the %(limit)d character limit."
msgstr ""

msgid "Default"
msgstr ""

msgid "Default Encoding"
msgstr ""

msgid "Smart Encoding"
msgstr ""

msgid "Unicode Encoding"
msgstr ""

msgid "URL Encoded - application/x-www-form-urlencoded"
msgstr ""

msgid "JSON - application/json"
msgstr ""

msgid "XML - text/xml; charset=utf-8"
msgstr ""

msgid "Channel Type"
msgstr "Tipo de transmisor"

msgid "Name"
msgstr "Nombre"

#, fuzzy
msgid "Descriptive label for this channel"
msgstr "Una etiqueta descriptiva para este número"

#, fuzzy
msgid "Address"
msgstr "Dirección de correo electrónico"

msgid "Address with which this channel communicates"
msgstr ""

msgid "Country"
msgstr "País"

#, fuzzy
msgid "Country which this channel is for"
msgstr "Para qué país es este número"

msgid "Org"
msgstr "Org"

#, fuzzy
msgid "Organization using this channel"
msgstr "La organización que usa este transmisor"

msgid "Claim Code"
msgstr "Pedir código"

msgid "The token the user will us to claim this channel"
msgstr "El token que el usuario nos pedirá para este transmisor"

msgid "Secret"
msgstr "Secreto"

msgid "The secret token this channel should use when signing requests"
msgstr "El token secreto que este transmisor deberá usar cuando firme los pedidos"

msgid "Last Seen"
msgstr "Visualizado por última vez"

msgid "The last time this channel contacted the server"
msgstr "La última vez que este transmisor se contactó con el servidor"

msgid "Device"
msgstr "Dispositivo"

msgid "The type of Android device this channel is running on"
msgstr "El tipo de dispositivo Android en el que se está utilizando este transmisor"

msgid "OS"
msgstr "OS"

msgid "What Android OS version this channel is running on"
msgstr "En qué versión de Android OS se está utilizando este transmisor"

msgid "Alert Email"
msgstr "Correo electrónico de alerta"

msgid "We will send email alerts to this address if experiencing issues sending"
msgstr "Le enviaremos alertas por correo electrónico a esta dirección si tiene problemas de envío"

msgid "Config"
msgstr "Configuración"

msgid "Any channel specific configuration, used for the various aggregators"
msgstr "Cualquier configuración específica al transmisor, usada para los diferentes agregadores"

#, fuzzy
#| msgid "The roles this channel can fulfill"
msgid "The URN schemes this channel supports"
msgstr "Las funciones que puede tener este transmisor"

msgid "The roles this channel can fulfill"
msgstr "Las funciones que puede tener este transmisor"

msgid "The channel this channel is working on behalf of"
msgstr "Este transmisor está trabajando en nombre de"

msgid "Optional Data"
msgstr ""

msgid "Any channel specific state data"
msgstr ""

msgid "Maximum Transactions per Second"
msgstr ""

#, fuzzy
#| msgid "The number of commands that we gave the channel"
msgid "The max number of messages that will be sent per second"
msgstr "El número de comandos que nos dio el transmisor"

msgid "Android Phone"
msgstr "Teléfono Android"

#, fuzzy, python-format
msgid "%s Channel"
msgstr "Transmisor"

#, fuzzy
msgid "Incoming Message"
msgstr "Mensajes de texto entrantes"

#, fuzzy
msgid "Outgoing Message"
msgstr "Mensajes de texto salientes"

#, fuzzy
#| msgid "Incoming"
msgid "Incoming Voice"
msgstr "Entrante"

#, fuzzy
#| msgid "Outgoing"
msgid "Outgoing Voice"
msgstr "Saliente"

msgid "Success Log Record"
msgstr ""

msgid "Error Log Record"
msgstr ""

#, fuzzy
#| msgid "The channel that this alert is for"
msgid "The channel this is a daily summary count for"
msgstr "El transmisor para el que es esta alerta"

#, fuzzy
#| msgid "What type of label this is"
msgid "What type of message this row is counting"
msgstr "Qué tipo de etiqueta es esta"

#, fuzzy
#| msgid "The channel that this alert is for"
msgid "The day this count is for"
msgstr "El transmisor para el que es esta alerta"

#, fuzzy
#| msgid "The number of messages on the channel in RETRY state"
msgid "The count of messages on this day and type"
msgstr "El número de mensajes en el transmisor en estado REINTENTAR"

msgid "Unknown Call Type"
msgstr "Tipo de llamada desconocida"

msgid "Outgoing Call"
msgstr "Llamada saliente"

msgid "Missed Outgoing Call"
msgstr "Llamada realizada perdida"

msgid "Incoming Call"
msgstr "Llamada entrante"

msgid "Missed Incoming Call"
msgstr "Llamada entrante perdida"

#, fuzzy
#| msgid "Show Contacts"
msgid "Stop Contact"
msgstr "Mostrar Contactos"

#, fuzzy
#| msgid "Conversation Key"
msgid "New Conversation"
msgstr "Clave de conversación"

#, fuzzy
#| msgid "Restore Triggers"
msgid "Referral"
msgstr "Restaurar activadores"

#, fuzzy
#| msgid "Flow Message"
msgid "Welcome Message"
msgstr "Mensaje del flujo"

#, fuzzy
#| msgid "The org this message is connected to"
msgid "The org this event is connected to"
msgstr "La organización a la que está conectado este mensaje"

msgid "Channel"
msgstr "Transmisor"

#, fuzzy
#| msgid "The channel where this call took place"
msgid "The channel on which this event took place"
msgstr "El transmisor donde se realizó esta llamada"

#, fuzzy
#| msgid "Alert Type"
msgid "Event Type"
msgstr "Tipo de alerta"

#, fuzzy
#| msgid "The type of call"
msgid "The type of event"
msgstr "El tipo de llamada"

msgid "Contact"
msgstr "Contacto"

#, fuzzy
#| msgid "a unique code associated with this invitation"
msgid "The contact associated with this event"
msgstr "un código único asociado con esta invitación"

msgid "URN"
msgstr ""

#, fuzzy
#| msgid "a unique code associated with this invitation"
msgid "The contact URN associated with this event"
msgstr "un código único asociado con esta invitación"

msgid "Extra"
msgstr ""

msgid "Any extra properties on this event as JSON"
msgstr ""

#, fuzzy
#| msgid "Queued On"
msgid "Occurred On"
msgstr "Puesto en cola el"

#, fuzzy
#| msgid "When this call took place"
msgid "When this event took place"
msgstr "Cuando se realizó esta llamada"

msgid "Created On"
msgstr "Creado el"

#, fuzzy
#| msgid "When this message was created"
msgid "When this event was created"
msgstr "Cuando se creó este mensaje"

#, fuzzy
#| msgid "When this message was sent to the endpoint"
msgid "The channel the message was sent on"
msgstr "Cuando este mensaje se envió al endpoint"

#, fuzzy
msgid "The message that was sent"
msgstr "El mensaje de texto real que se envió"

#, fuzzy
#| msgid "The name for this flow"
msgid "The channel session for this log"
msgstr "El nombre para este flujo"

#, fuzzy
#| msgid "The current status for this message"
msgid "A description of the status of this message send"
msgstr "El estátus actual para este mensaje"

msgid "Whether an error was encountered when sending the message"
msgstr ""

#, fuzzy
#| msgid "The groups to send the message to"
msgid "The URL used when sending the message"
msgstr "Los grupos a los que se envía este mensaje "

#, fuzzy
#| msgid "What HTTP method to use when calling the URL"
msgid "The HTTP method used when sending the message"
msgstr "Qué método de HTTP utiliza cuando llama al URL"

#, fuzzy
#| msgid "The URN of the contact delivering this message"
msgid "The body of the request used when sending the message"
msgstr "El URN del contacto que entrega este mensaje"

#, fuzzy
#| msgid "The URN of the contact delivering this message"
msgid "The body of the response received when sending the message"
msgstr "El URN del contacto que entrega este mensaje"

#, fuzzy
#| msgid "The groups to send the message to"
msgid "The response code received when sending the message"
msgstr "Los grupos a los que se envía este mensaje "

#, fuzzy
#| msgid "When this message was created"
msgid "When this log message was logged"
msgstr "Cuando se creó este mensaje"

msgid "Time it took to process this request"
msgstr ""

msgid "The channel that synced to the server"
msgstr "El transmisor que sincronizó para el servidor"

msgid "Power Source"
msgstr "Fuente de energía"

msgid "The power source the device is using"
msgstr "La fuente de energía que está utilizando el dispositivo"

msgid "Power Status"
msgstr "Estado de la energía"

msgid "The power status. eg: Charging, Full or Discharging"
msgstr "El estado de la energía. Por ejemplo: cargando, completa o descargándose"

msgid "Power Level"
msgstr "Nivel de energía"

msgid "The power level of the battery"
msgstr "El nivel de energía de la batería"

msgid "Network Type"
msgstr "Tipo de red"

msgid "The data network type to which the channel is connected"
msgstr "El tipo de red de datos al que está conectado el transmisor"

msgid "Lifetime"
msgstr "Vida útil"

msgid "Pending Messages Count"
msgstr "Conteo de mensajes pendientes"

msgid "The number of messages on the channel in PENDING state"
msgstr "El número de mensajes en el transmisor que se encuentran en estado pendiente"

msgid "Retry Message Count"
msgstr "Reintentar el conteo de mensajes"

msgid "The number of messages on the channel in RETRY state"
msgstr "El número de mensajes en el transmisor en estado REINTENTAR"

msgid "Incoming Command Count"
msgstr "Conteo de comandos entrantes"

msgid "The number of commands that the channel gave us"
msgstr "El número de comandos que nos dio el transmisor"

msgid "Outgoing Command Count"
msgstr "Conteo de comandos salientes"

msgid "The number of commands that we gave the channel"
msgstr "El número de comandos que nos dio el transmisor"

msgid "Power"
msgstr "Energía"

msgid "Disconnected"
msgstr "Desconectado"

msgid "SMS"
msgstr "MENSAJE DE TEXTO"

msgid "The channel that this alert is for"
msgstr "El transmisor para el que es esta alerta"

msgid "Sync Event"
msgstr "Evento de sincronización"

msgid "The sync event that caused this alert to be sent (if any)"
msgstr "El evento de sincronización que hizo que se enviara esta alerta (si la hubiera)"

msgid "Alert Type"
msgstr "Tipo de alerta"

msgid "The type of alert the channel is sending"
msgstr "El tipo de alerta que el transmisor está enviando"

msgid "Ended On"
msgstr "Finalizó el"

#, python-format
msgid "Unknown alert type: %(alert)s"
msgstr "Tipo de alerta desconocido: %(alert)s"

#, fuzzy
#| msgid "Retry Message Count"
msgid "Retry Count"
msgstr "Reintentar el conteo de mensajes"

msgid "Error Count"
msgstr "Conteo de errores"

msgid "Next Attempt"
msgstr "Próximo intento"

#, fuzzy
msgid ""
"If you are based in Kenya, Malawi, Nigeria, Rwanda or Uganda you can purchase a short\n"
"    code from <a href=\"http://africastalking.com\">Africa's Talking</a> and connect it\n"
"    in a few simple steps."
msgstr ""
"\n"
"                  Si vive en Kenia, puede comprar un código abreviado\n"
"                  de %(link_start)sAfrica's Talking%(link_end)s y conectarlo a TextIt\n"
"                  con solo unos simples pasos.\n"
"\n"
"                "

#, fuzzy
#| msgid ""
#| "\n"
#| "        To finish configuring your Africa's Talking connection you'll need to set the following callback URLs on the\n"
#| "        Africa's Talking website under your account.\n"
#| "\n"
#| "      "
msgid ""
"\n"
"        To finish configuring your Africa's Talking connection you'll need to set the following callback URLs\n"
"        on the Africa's Talking website under your account.\n"
"        "
msgstr ""
"\n"
"        Para terminar de configurar su conexión a Africa's Talking tendrá que configurar los siguientes URLs de devolución de llamadas en el\n"
"        sitio web de Africa's Talking en su cuenta.\n"
"\n"
"      "

msgid "Callback URL"
msgstr "URL de devolución de llamadas"

#, fuzzy
#| msgid ""
#| "\n"
#| "        You can set the callback URL on your Africa's Talking account by visiting the SMS Dashboard page, then clicking on\n"
#| "        <a href=\"http://www.africastalking.com/account/sms/smscallback\" target=\"africastalking\">Callback URL</a>.\n"
#| "\n"
#| "      "
msgid ""
"\n"
"                You can set the callback URL on your Africa's Talking account by visiting the SMS Dashboard page, then clicking on\n"
"                <a href=\"http://www.africastalking.com/account/sms/smscallback\" target=\"africastalking\">Callback URL</a>.\n"
"                "
msgstr ""
"\n"
"        Puede configurar el URL de devolución de llamadas en su cuenta de Africa's Talking visitando la página de Panel de mensajería y haciendo clic en\n"
"        <a href=\"http://www.africastalking.com/account/sms/smscallback\" target=\"africastalking\">Callback URL</a>.\n"
"\n"
"      "

msgid "Delivery URL"
msgstr "URL de entrega"

#, fuzzy
#| msgid ""
#| "\n"
#| "        You can set the callback URL on your Africa's Talking account by visiting the SMS Dashboard page, then clicking on\n"
#| "        <a href=\"http://www.africastalking.com/account/sms/smscallback\" target=\"africastalking\">Callback URL</a>.\n"
#| "\n"
#| "      "
msgid ""
"\n"
"                You can set the delivery URL on your Africa's Talking account by visiting the SMS Dashboard page, then clicking on\n"
"                <a href=\"http://www.africastalking.com/account/sms/dlrcallback\" target=\"africastalking\">Delivery Reports</a>.\n"
"                "
msgstr ""
"\n"
"        Puede configurar el URL de devolución de llamadas en su cuenta de Africa's Talking visitando la página de Panel de mensajería y haciendo clic en\n"
"        <a href=\"http://www.africastalking.com/account/sms/smscallback\" target=\"africastalking\">Callback URL</a>.\n"
"\n"
"      "

msgid "Your short code on Africa's Talking"
msgstr "Su código abreviado en Africa's Talking"

msgid "Kenya"
msgstr ""

msgid "Uganda"
msgstr ""

msgid "Malawi"
msgstr ""

msgid "Rwanda"
msgstr ""

msgid "Nigeria"
msgstr ""

#, fuzzy
#| msgid "Whether this contact is for simulation"
msgid "Whether this short code is shared with others"
msgstr "Si este contacto es para simulación"

msgid "Your username on Africa's Talking"
msgstr "Su contraseña en Africa's Talking"

msgid "Your api key, should be 64 characters"
msgstr "Su clave API deberá tener 64 caracteres"

msgid "No org for this user, cannot claim"
msgstr "No hay organización para este usuario, no puede pedir"

msgid ""
"\n"
"        If you have an <a href=\"https://www.arabiacell.com/\">ArabiaCell</a> number,\n"
"        you can quickly connect it using their APIs.\n"
"        "
msgstr ""

#, fuzzy
msgid ""
"\n"
"        To finish connecting your channel, you need to have ArabiaCell configure the URL below for your shortcode.\n"
"        "
msgstr ""
"\n"
"        Para terminar de configurar su conexión Vumi, tendrá que establecer los siguientes parámetros en su conversación Vumi:\n"
"\n"
"      "

msgid "Receive URL"
msgstr "Recibir URL"

#, fuzzy
#| msgid ""
#| "\n"
#| "        This endpoint will be called by Vumi when new messages are received to your number.\n"
#| "\n"
#| "      "
msgid "This URL should be called by ArabiaCell when new messages are received."
msgstr ""
"\n"
"        Vumi llamará a este endpoint cuando su número reciba mensajes nuevos.\n"
"\n"
"      "

#, fuzzy
#| msgid "The country this phone number is used in"
msgid "The country this channel will be used in"
msgstr "El país en el que se está usando este número de teléfono"

#, fuzzy
#| msgid "Zenvia Short Code"
msgid "Short Code"
msgstr "Código abreviado de Zenvia"

#, fuzzy
msgid "The short code you are connecting"
msgstr "El número de teléfono o código abreviado al que se está conectando"

#, fuzzy
#| msgid "Device"
msgid "Service ID"
msgstr "Dispositivo"

#, fuzzy
msgid "The service ID as provided by ArabiaCell"
msgstr "El nombre de usuario otorgado por el proveedor para usar su API"

#, fuzzy
#| msgid "Free Plan"
msgid "Free"
msgstr "Plan libre"

msgid "Billed"
msgstr ""

#, fuzzy
#| msgid "The file name for our export"
msgid "The charging level for your account"
msgstr "El nombre del archivo para nuestra exportación"

msgid "Username"
msgstr "Nombre de usuario"

#, fuzzy
#| msgid "The file name for our export"
msgid "The username for your API account"
msgstr "El nombre del archivo para nuestra exportación"

msgid "Password"
msgstr "Contraseña"

#, fuzzy
#| msgid "The file name for our export"
msgid "The password for your API account"
msgstr "El nombre del archivo para nuestra exportación"

#, fuzzy
#| msgid ""
#| "\n"
#| "                Easily add a two way number you have configured with <a href=\"http://infobip.com\">Infobip</a> using their APIs.\n"
#| "\n"
#| "              "
msgid "Easily add a two way number you have configured with <a href=\"http://blackmyna.com\">Blackmyna</a> using their APIs."
msgstr ""
"\n"
"                Agregue fácilmente un número de dos vías que haya configurado con <a href=\"http://infobip.com\">Infobip</a> usando su APIs.\n"
"\n"
"        "

#, fuzzy
#| msgid ""
#| "\n"
#| "        To finish configuring your Vumi connection you'll need to set the following parameters on your Vumi conversation:\n"
#| "\n"
#| "      "
msgid ""
"\n"
"        To finish configuring your Blackmyna connection you'll need to notify Blackmyna of the following URLs.\n"
"        "
msgstr ""
"\n"
"        Para terminar de configurar su conexión Vumi, tendrá que establecer los siguientes parámetros en su conversación Vumi:\n"
"\n"
"      "

#, fuzzy
#| msgid "Send URL"
msgid "Inbound URL"
msgstr "Enviar URL"

#, fuzzy
#| msgid ""
#| "\n"
#| "        This endpoint will be called by Vumi when new messages are received to your number.\n"
#| "\n"
#| "      "
msgid "This endpoint should be called by Blackmyna when new messages are received to your number."
msgstr ""
"\n"
"        Vumi llamará a este endpoint cuando su número reciba mensajes nuevos.\n"
"\n"
"      "

msgid "DLR URL"
msgstr ""

#, fuzzy
#| msgid ""
#| "\n"
#| "        This endpoint will be called by Vumi when new messages are received to your number.\n"
#| "\n"
#| "      "
msgid "This endpoint should be called by Blackmyna when the message status changes. (delivery reports)"
msgstr ""
"\n"
"        Vumi llamará a este endpoint cuando su número reciba mensajes nuevos.\n"
"\n"
"      "

msgid ""
"\n"
"        If you have an <a href=\"https://www.bongolive.co.tz/\">Bongo Live</a> number,\n"
"        you can quickly connect it using their APIs.\n"
"        "
msgstr ""

#, fuzzy
msgid ""
"\n"
"        To finish connecting your channel, you need to have Bongo Live configure the URLs below for your shortcode.\n"
"        "
msgstr ""
"\n"
"        Para terminar de configurar su conexión Vumi, tendrá que establecer los siguientes parámetros en su conversación Vumi:\n"
"\n"
"      "

#, fuzzy
#| msgid ""
#| "\n"
#| "        This endpoint will be called by Vumi when new messages are received to your number.\n"
#| "\n"
#| "      "
msgid "This URL should be called by Bongo Live when new messages are received or to report DLR status."
msgstr ""
"\n"
"        Vumi llamará a este endpoint cuando su número reciba mensajes nuevos.\n"
"\n"
"      "

msgid "Number"
msgstr "Número"

#, fuzzy
msgid "The number you are connecting."
msgstr "El número de teléfono o código abreviado al que se está conectando"

#, fuzzy
#| msgid "The file name for our export"
msgid "The username for your Bongo Live account"
msgstr "El nombre del archivo para nuestra exportación"

#, fuzzy
#| msgid "The file name for our export"
msgid "The password for your Bongo Live account"
msgstr "El nombre del archivo para nuestra exportación"

#, fuzzy
#| msgid "API Key:"
msgid "API Key"
msgstr "Clave API:"

msgid "The API key as found on your settings page"
msgstr ""

#, fuzzy
#| msgid "API Secret:"
msgid "API Secret"
msgstr "Código secreto API:"

msgid "The API secret as found on your settings page"
msgstr ""

#, fuzzy
#| msgid ""
#| "\n"
#| "        You can connect your <a href=\"http://infobip.com\">Infobip</a> number by entering your number, username and password\n"
#| "        here.\n"
#| "\n"
#| "      "
msgid "You can connect your BurstSMS number by entering the settings below."
msgstr ""
"\n"
"        Puede conectar su número <a href=\"http://infobip.com\">Infobip</a> si ingresa su número, usuario y contraseña\n"
"        aquí.\n"
"\n"
"      "

msgid ""
"\n"
"        If you have a <a href=\"https://www.burstsms.com.au/\">BurstSMS</a> number,\n"
"        you can quickly connect it using their APIs.\n"
"        "
msgstr ""

#, fuzzy
msgid ""
"\n"
"        To finish connecting your channel, you need to set your callback URLs below for your number.\n"
"        "
msgstr ""
"\n"
"        Para terminar de configurar su conexión Vumi, tendrá que establecer los siguientes parámetros en su conversación Vumi:\n"
"\n"
"      "

msgid "This URL should be called by BurstSMS when new messages are received.You must set this for your number under the 'Inbound Settings' options.Select 'Yes' to the 'Forward to URL' option and enter this URL."
msgstr ""

#, fuzzy
#| msgid "Callback URL"
msgid "DLR callback URL"
msgstr "URL de devolución de llamadas"

msgid "This URL should be called by BurstSMS when the status of an outgoing message is updated.You can set it on your settings page."
msgstr ""

#, fuzzy
#| msgid "Callback URL"
msgid "Reply callback URL"
msgstr "URL de devolución de llamadas"

#, fuzzy
#| msgid ""
#| "\n"
#| "        This endpoint will be called by Vumi when new messages are received to your number.\n"
#| "\n"
#| "      "
msgid "This URL should be called by BurstSMS when messages are replied to.You can set it on your settings page."
msgstr ""
"\n"
"        Vumi llamará a este endpoint cuando su número reciba mensajes nuevos.\n"
"\n"
"      "

#, fuzzy
msgid ""
"If you are based in the Phillipines, you can integrate with Chikka to send\n"
"                       and receive messages on your shortcode."
msgstr ""
"\n"
"                  Agregar instantáneamente un número de teléfono especial en el código de área de su\n"
"                  preferencia de su\n"
"                "

#, fuzzy
#| msgid ""
#| "\n"
#| "        To finish configuring your Vumi connection you'll need to set the following parameters on your Vumi conversation:\n"
#| "\n"
#| "      "
msgid ""
"\n"
"        To finish configuring your Chikka connection you need to set the following URLs in your Chikka account API settings.\n"
"        "
msgstr ""
"\n"
"        Para terminar de configurar su conexión Vumi, tendrá que establecer los siguientes parámetros en su conversación Vumi:\n"
"\n"
"      "

#, fuzzy
#| msgid "Receive URL"
msgid "Notification Receiver URL"
msgstr "Recibir URL"

#, fuzzy
#| msgid "Receive URL"
msgid "Message Receiver URL"
msgstr "Recibir URL"

msgid "The country this phone number is used in"
msgstr "El país en el que se está usando este número de teléfono"

#, fuzzy
msgid "The short code you are connecting."
msgstr "El número de teléfono o código abreviado al que se está conectando"

msgid "Client Id"
msgstr ""

msgid "The Client Id found on your Chikka API credentials page"
msgstr ""

#, fuzzy
#| msgid "Secret"
msgid "Secret Key"
msgstr "Secreto"

msgid "The Secret Key found on your Chikka API credentials page"
msgstr ""

#, fuzzy
#| msgid "Connect your Kannel instance, we'll walk you through the steps necessary to get your SMSC connection working in a few minutes."
msgid ""
"Connect your <a href=\"http://clickatell.com/\" target=\"_blank\">Clickatell</a> number, we'll walk you\n"
"                           through the steps necessary to get your Clickatell connection working in a few minutes."
msgstr "Conecte su caso Kannel, lo orientaremos para que siga los pasos necesarios para que su conexión SMSC funcione en cuestión de minutos."

#, fuzzy
#| msgid ""
#| "\n"
#| "        To finish configuring your Africa's Talking connection you'll need to set the following callback URLs on the\n"
#| "        Africa's Talking website under your account.\n"
#| "\n"
#| "      "
msgid ""
"\n"
"        To finish configuring your Clickatell connection you'll need to set the following callback URLs on the\n"
"        Clickatell website for your integration.\n"
"        "
msgstr ""
"\n"
"        Para terminar de configurar su conexión a Africa's Talking tendrá que configurar los siguientes URLs de devolución de llamadas en el\n"
"        sitio web de Africa's Talking en su cuenta.\n"
"\n"
"      "

#, fuzzy
#| msgid "Callback URL"
msgid "Reply Callback"
msgstr "URL de devolución de llamadas"

msgid ""
"\n"
"                You can set the callback URL on your Clickatell account by managing your integration, then setting your reply\n"
"                callback under \"Two Way Settings\" to HTTP POST and your target address to the URL below. (leave username and password blank)\n"
"                "
msgstr ""

#, fuzzy
#| msgid "Email notifications"
msgid "Delivery Notifications"
msgstr "Notificaciones de correo electrónico"

msgid ""
"\n"
"                You can set the delivery notification URL on your Clickatell account by managing your integration, then setting your\n"
"                delivery notification URL under \"Settings\" to HTTP POST and your target address to the URL below. (leave username and password blank)\n"
"                "
msgstr ""

msgid "The phone number with country code or short code you are connecting. ex: +250788123124 or 15543"
msgstr "El número de teléfono con el código de país o código abreviado con el que se está conectando. Por ejemplo: +250788123124"

msgid "The API key for your integration as provided by Clickatell"
msgstr ""

msgid "Invalid phone number, please include the country code. ex: +250788123123"
msgstr "Número de teléfono inválido, por favor, incluya el código de país. Por ejemplo: +250788123123"

#, fuzzy
#| msgid "Username"
msgid "API Username"
msgstr "Nombre de usuario"

#, fuzzy
#| msgid "Your first name"
msgid "Your API Username"
msgstr "Su nombre"

#, fuzzy
#| msgid "Password"
msgid "API Password"
msgstr "Contraseña"

#, fuzzy
#| msgid "Password"
msgid "Your API Password"
msgstr "Contraseña"

#, fuzzy
#| msgid ""
#| "\n"
#| "        You can connect your <a href=\"http://infobip.com\">Infobip</a> number by entering your number, username and password\n"
#| "        here.\n"
#| "\n"
#| "      "
msgid "You can connect your ClickSend number by entering the settings below."
msgstr ""
"\n"
"        Puede conectar su número <a href=\"http://infobip.com\">Infobip</a> si ingresa su número, usuario y contraseña\n"
"        aquí.\n"
"\n"
"      "

msgid ""
"\n"
"        If you have a <a href=\"https://www.clicksend.com/\">ClickSend</a> number,\n"
"        you can quickly connect it using their APIs.\n"
"        "
msgstr ""

#, fuzzy
msgid ""
"\n"
"        To finish connecting your channel, you need to set your inbound SMS URL below for your number.\n"
"        "
msgstr ""
"\n"
"        Para terminar de configurar su conexión Vumi, tendrá que establecer los siguientes parámetros en su conversación Vumi:\n"
"\n"
"      "

msgid "This URL should be called by ClickSend when new messages are received.On your ClickSend dashboard, you can set this URL by going to SMS, then Settings, then the Inbound SMS Settings menu.Add a new rule, select action URL, and use the URL above, then click save."
msgstr ""

#, fuzzy
#| msgid ""
#| "\n"
#| "                Easily add a two way number you have configured with <a href=\"http://infobip.com\">Infobip</a> using their APIs.\n"
#| "\n"
#| "              "
msgid "Easily add a two way number you have configured with <a href=\"http://dartmedia.biz/\">Dart Media</a> in Indonesia."
msgstr ""
"\n"
"                Agregue fácilmente un número de dos vías que haya configurado con <a href=\"http://infobip.com\">Infobip</a> usando su APIs.\n"
"\n"
"        "

#, fuzzy
#| msgid ""
#| "\n"
#| "        To finish configuring your Vumi connection you'll need to set the following parameters on your Vumi conversation:\n"
#| "\n"
#| "      "
msgid ""
"\n"
"        To finish configuring your Dart Media connection you'll need to provide them with the following details.\n"
"        "
msgstr ""
"\n"
"        Para terminar de configurar su conexión Vumi, tendrá que establecer los siguientes parámetros en su conversación Vumi:\n"
"\n"
"      "

msgid "Received URL"
msgstr "URL recibido"

#, fuzzy
#| msgid ""
#| "\n"
#| "        This endpoint should be called by Infobip when new messages are received to your number. You can set the receive URL on your Infobip account by contacting your sales agent.\n"
#| "\n"
#| "      "
msgid ""
"\n"
"                This endpoint should be called by Dart Media when new messages are received to your number.\n"
"                You can set the receive URL on your Dart Media account by contacting your sales agent.\n"
"                "
msgstr ""
"\n"
"        Infobip deberá llamar a este endpoint cuando su número reciba nuevos mensajes. Puede contactar a su agente de ventas para establecer el URL para recibir en su cuenta Infobip.\n"
"\n"
"      "

msgid "Delivered URL"
msgstr "URL entregado"

#, fuzzy
#| msgid ""
#| "\n"
#| "        This endpoint should be called by Hub9 when a message has been to the final recipient. (delivery reports)\n"
#| "        You can set the delivery callback URL on your Infobip account by contacting your sales agent.\n"
#| "\n"
#| "      "
msgid ""
"\n"
"                This endpoint should be called by Dart Media when a message has been to the final recipient. (delivery reports)\n"
"                You can set the delivery callback URL on your Dart Media account by contacting your sales agent.\n"
"                "
msgstr ""
"\n"
"        Hub9 llamará a este endpoint cuando el mensaje haya llegado al destinatario final. (informes de entrega)\n"
"        Puede contactar a su agente de ventas para establecer el URL de devolución de llamadas sobre entrega en su cuenta Infobip.\n"
"\n"
"      "

#, fuzzy
msgid ""
"If you are based in Uganda or DRC you can purchase a short\n"
"    code from <a href=\"http://dmarkmobile.com/\">DMark Mobile</a> and connect it\n"
"    in a few simple steps."
msgstr ""
"\n"
"                  Si vive en Kenia, puede comprar un código abreviado\n"
"                  de %(link_start)sAfrica's Talking%(link_end)s y conectarlo a TextIt\n"
"                  con solo unos simples pasos.\n"
"\n"
"                "

#, fuzzy
#| msgid ""
#| "\n"
#| "        To finish configuring your Vumi connection you'll need to set the following parameters on your Vumi conversation:\n"
#| "\n"
#| "      "
msgid ""
"\n"
"        To finish configuring your DMark channel you need to set DMark to send MO messages to the URL below.\n"
"        "
msgstr ""
"\n"
"        Para terminar de configurar su conexión Vumi, tendrá que establecer los siguientes parámetros en su conversación Vumi:\n"
"\n"
"      "

#, fuzzy
#| msgid "Your short code on Africa's Talking"
msgid "Your short code on DMark Mobile"
msgstr "Su código abreviado en Africa's Talking"

msgid "DRC"
msgstr ""

#, fuzzy
#| msgid "Your username on Africa's Talking"
msgid "Your username on DMark Mobile"
msgstr "Su contraseña en Africa's Talking"

msgid "Your password on DMark Mobile"
msgstr ""

msgid "Use our pluggable API to connect an external service you already have."
msgstr "Use nuestro API insertable para conectar un servicio externo que ya tenga."

#, fuzzy
#| msgid "SMS Type"
msgid "URN Type"
msgstr "Tipo de SMS"

#, fuzzy
msgid "The type of URNs handled by this channel"
msgstr "El nombre de esta etiqueta"

#, fuzzy
#| msgid "The phone number for this call"
msgid "The phone number or that this channel will send from"
msgstr "El número de teléfono para esta llamada"

#, fuzzy
msgid "Handle"
msgstr "Manejado"

#, fuzzy
msgid "The Twitter handle that this channel will send from"
msgstr "El nombre de esta etiqueta"

#, fuzzy
#| msgid "The type of alert the channel is sending"
msgid "The external address that this channel will send from"
msgstr "El tipo de alerta que el transmisor está enviando"

msgid "What HTTP method to use when calling the URL"
msgstr "Qué método de HTTP utiliza cuando llama al URL"

#, fuzzy
msgid "Encoding"
msgstr "Pendiente"

#, fuzzy
#| msgid "What if I need to send a lot of messages?"
msgid "What encoding to use for outgoing messages"
msgstr "¿Qué pasa si necesito enviar muchos mensajes?"

#, fuzzy
#| msgid "The secret token this channel should use when signing requests"
msgid "The content type used when sending the request"
msgstr "El token secreto que este transmisor deberá usar cuando firme los pedidos"

msgid "The maximum length of any single message on this channel. (longer messages will be split)"
msgstr ""

msgid "Send URL"
msgstr "Enviar URL"

#, fuzzy
msgid "The URL we will call when sending messages, with variable substitutions"
msgstr "El URL TextIt llamará cuando se envíen mensajes, con reemplazos en las variables"

msgid "Request Body"
msgstr ""

msgid "The request body if any, with variable substitutions (only used for PUT or POST)"
msgstr ""

#, fuzzy
#| msgid "Response To"
msgid "MT Response check"
msgstr "Respuesta a "

#, fuzzy
#| msgid "The secret token this channel should use when signing requests"
msgid "The content that must be in the response to consider the request successful"
msgstr "El token secreto que este transmisor deberá usar cuando firme los pedidos"

#, fuzzy
msgid "The URL we will POST to when sending messages, with variable substitutions"
msgstr "El URL TextIt colocará un AVISO cuando se envíen mensajes, con reemplazos en las variables"

msgid ""
"Add a <a href=\"http://facebook.com\">Facebook</a> bot to send and receive messages on behalf\n"
"    of one of your Facebook pages for free. You will need to create a Facebook application on their\n"
"    <a href=\"http://developers.facebook.com\">developers</a> site first."
msgstr ""

#, python-format
msgid "Unable to update call to action: %s"
msgstr ""

msgid "The Page Access Token for your Application"
msgstr ""

#, fuzzy
#| msgid "The name of the video"
msgid "The name of the Facebook page"
msgstr "El nombre del video"

msgid ""
"Add a <a href=\"https://firebase.google.com/docs/cloud-messaging/\" target=\"_blank\"> Firebase Cloud\n"
"    Messaging Channel</a> to send and receive messages. Your users will need an App to send and receive messages."
msgstr ""

#, fuzzy
#| msgid ""
#| "\n"
#| "        To finish configuring your Africa's Talking connection you'll need to set the following callback URLs on the\n"
#| "        Africa's Talking website under your account.\n"
#| "\n"
#| "      "
msgid ""
"\n"
"        To use your Firebase Cloud Messaging channel you'll have to POST to the following URLs with the parameters below.\n"
"        "
msgstr ""
"\n"
"        Para terminar de configurar su conexión a Africa's Talking tendrá que configurar los siguientes URLs de devolución de llamadas en el\n"
"        sitio web de Africa's Talking en su cuenta.\n"
"\n"
"      "

#, fuzzy
#| msgid "Contact First Name"
msgid "Contact Register"
msgstr "Nombre del contacto"

msgid "To register contacts, POST to the following URL with the parameters urn, fcm_token and optionally name."
msgstr ""

msgid "To handle incoming messages, POST to the following URL with the parameters from, msg and fcm_token."
msgstr ""

#, fuzzy
#| msgid "Receive URL"
msgid "Notification Title"
msgstr "Recibir URL"

msgid "FCM Key"
msgstr ""

msgid "The key provided on the the Firebase Console when you created your app."
msgstr ""

#, fuzzy
#| msgid "Email notifications"
msgid "Send notification"
msgstr "Notificaciones de correo electrónico"

msgid "Check if you want this channel to send notifications to contacts."
msgstr ""

#, fuzzy
msgid ""
"If you are based in the Phillipines, you can integrate {{ brand.name }} with Globe Labs to send\n"
"                       and receive messages on your shortcode."
msgstr ""
"\n"
"                  Agregar instantáneamente un número de teléfono especial en el código de área de su\n"
"                  preferencia de su\n"
"                "

#, fuzzy
#| msgid ""
#| "\n"
#| "        To finish configuring your Vumi connection you'll need to set the following parameters on your Vumi conversation:\n"
#| "\n"
#| "      "
msgid ""
"\n"
"        To finish configuring your Globe Labs connection you'll need to set the following notify URI for SMS on your application configuration page.\n"
"        "
msgstr ""
"\n"
"        Para terminar de configurar su conexión Vumi, tendrá que establecer los siguientes parámetros en su conversación Vumi:\n"
"\n"
"      "

msgid "Notify URI"
msgstr ""

msgid "The shortcode you have been assigned by Globe Labs ex: 15543"
msgstr ""

msgid "Application Id"
msgstr ""

#, fuzzy
#| msgid "The name of your organization"
msgid "The id of your Globe Labs application"
msgstr "El nombre de su organización"

msgid "Application Secret"
msgstr ""

msgid "The secret assigned to your Globe Labs application"
msgstr ""

msgid "Passphrase"
msgstr ""

msgid "The passphrase assigned to you by Globe Labs to support sending"
msgstr ""

#, fuzzy
msgid ""
"If you are based in France, you can purchase a number from High Connexion\n"
"                  <a href=\"http://www.highconnexion.com/en/\">High Connection</a> and connect it in a few simple steps."
msgstr ""
"\n"
"                  Si vive en Brasil, puede comprar un código\n"
"                  abreviado de <a href=\"http://www.zenvia.com.br/\">Zenvia</a> y conectarlo a TextIt\n"
"                  siguiendo unos simples pasos.\n"
"\n"
"                "

#, fuzzy
msgid ""
"\n"
"        To finish configuring your connection you'll need to notify HighConnection of the following URL for incoming (MO) messages\n"
"        "
msgstr ""
"\n"
"        Para terminar de configurar su conexión Vumi, tendrá que establecer los siguientes parámetros en su conversación Vumi:\n"
"\n"
"      "

#, fuzzy
msgid ""
"If you are based in Somalia, you can get a number from\n"
"        <a href=\"http://www.hormuud.com/\">Hormuud</a> and connect it in a few simple steps."
msgstr ""
"\n"
"                  Si vive en Kenia, puede comprar un código abreviado\n"
"                  de %(link_start)sAfrica's Talking%(link_end)s y conectarlo a TextIt\n"
"                  con solo unos simples pasos.\n"
"\n"
"                "

#, fuzzy
msgid ""
"\n"
"        To finish configuring your connection you'll need to notify Hormuud of the following URL for incoming (MO) messages\n"
"        "
msgstr ""
"\n"
"        Para terminar de configurar su conexión Vumi, tendrá que establecer los siguientes parámetros en su conversación Vumi:\n"
"\n"
"      "

#, fuzzy
#| msgid ""
#| "\n"
#| "                  Easily add a two way number you have configured with Hub9 in Indonesia.\n"
#| "\n"
#| "                "
msgid "Easily add a two way number you have configured with Hub9 in Indonesia."
msgstr ""
"\n"
"                  Agregar fácilmente un número de dos vías que haya configurado con Hub9 en Indonesia.\n"
"\n"
"       "

#, fuzzy
#| msgid ""
#| "\n"
#| "        To finish configuring your Vumi connection you'll need to set the following parameters on your Vumi conversation:\n"
#| "\n"
#| "      "
msgid ""
"\n"
"        To finish configuring your Hub9 connection you'll need to provide them with the following details.\n"
"        "
msgstr ""
"\n"
"        Para terminar de configurar su conexión Vumi, tendrá que establecer los siguientes parámetros en su conversación Vumi:\n"
"\n"
"      "

#, fuzzy
#| msgid ""
#| "\n"
#| "        This endpoint should be called by Infobip when new messages are received to your number. You can set the receive URL on your Infobip account by contacting your sales agent.\n"
#| "\n"
#| "      "
msgid ""
"\n"
"                This endpoint should be called by Hub9 when new messages are received to your number.\n"
"                You can set the receive URL on your Hub9 account by contacting your sales agent.\n"
"                "
msgstr ""
"\n"
"        Infobip deberá llamar a este endpoint cuando su número reciba nuevos mensajes. Puede contactar a su agente de ventas para establecer el URL para recibir en su cuenta Infobip.\n"
"\n"
"      "

#, fuzzy
#| msgid ""
#| "\n"
#| "        This endpoint should be called by Hub9 when a message has been to the final recipient. (delivery reports)\n"
#| "        You can set the delivery callback URL on your Infobip account by contacting your sales agent.\n"
#| "\n"
#| "      "
msgid ""
"\n"
"                This endpoint should be called by Hub9 when a message has been to the final recipient. (delivery reports)\n"
"                You can set the delivery callback URL on your Hub9 account by contacting your sales agent.\n"
"                "
msgstr ""
"\n"
"        Hub9 llamará a este endpoint cuando el mensaje haya llegado al destinatario final. (informes de entrega)\n"
"        Puede contactar a su agente de ventas para establecer el URL de devolución de llamadas sobre entrega en su cuenta Infobip.\n"
"\n"
"      "

#, fuzzy
msgid ""
"If you have a long number or shortcode with <a href=\"https://www.i2sms.com/\">I2SMS</a> you can connect it in a few\n"
"        easy steps."
msgstr ""
"\n"
"                  Si vive en Kenia, puede comprar un código abreviado\n"
"                  de %(link_start)sAfrica's Talking%(link_end)s y conectarlo a TextIt\n"
"                  con solo unos simples pasos.\n"
"\n"
"                "

#, fuzzy
#| msgid ""
#| "\n"
#| "        To finish configuring your Vumi connection you'll need to set the following parameters on your Vumi conversation:\n"
#| "\n"
#| "      "
msgid ""
"\n"
"        To finish configuring your I2SMS channel you'll need to set the message URL for the `DEFAULT` keyword as\n"
"        below.\n"
"        "
msgstr ""
"\n"
"        Para terminar de configurar su conexión Vumi, tendrá que establecer los siguientes parámetros en su conversación Vumi:\n"
"\n"
"      "

#, fuzzy
msgid "Message URL"
msgstr "Mensaje"

msgid ""
"\n"
"                You can set your message URL by visiting the <a href=\"https://mx.i2sms.net/\">I2SMS Dashboard</a>,\n"
"                creating a DEFAULT keyword and using this URL as your message URL. Select POST HTTP Variables\n"
"                and check the box for \"No URL Output\".\n"
"                "
msgstr ""

#, fuzzy
msgid "The hash of your i2SMS channel"
msgstr "El nombre de esta etiqueta"

#, fuzzy
#| msgid "Your first name"
msgid "Your i2SMS username"
msgstr "Su nombre"

msgid "Your i2SMS password"
msgstr ""

#, fuzzy
#| msgid ""
#| "\n"
#| "                Easily add a two way number you have configured with <a href=\"http://infobip.com\">Infobip</a> using their APIs.\n"
#| "\n"
#| "              "
msgid "Easily add a two way number you have configured with <a href=\"http://infobip.com\">Infobip</a> using their APIs."
msgstr ""
"\n"
"                Agregue fácilmente un número de dos vías que haya configurado con <a href=\"http://infobip.com\">Infobip</a> usando su APIs.\n"
"\n"
"        "

#, fuzzy
#| msgid ""
#| "\n"
#| "        To finish configuring your Africa's Talking connection you'll need to set the following callback URLs on the\n"
#| "        Africa's Talking website under your account.\n"
#| "\n"
#| "      "
msgid ""
"\n"
"        To finish configuring your Infobip connection you'll need to set the following callback URLs on the Infobip website under your account.\n"
"        "
msgstr ""
"\n"
"        Para terminar de configurar su conexión a Africa's Talking tendrá que configurar los siguientes URLs de devolución de llamadas en el\n"
"        sitio web de Africa's Talking en su cuenta.\n"
"\n"
"      "

#, fuzzy
#| msgid ""
#| "\n"
#| "        This endpoint should be called by Infobip when new messages are received to your number. You can set the receive URL on your Infobip account by contacting your sales agent.\n"
#| "\n"
#| "      "
msgid ""
"\n"
"                This endpoint should be called with a POST by Infobip when new messages are received to your number.\n"
"                You can set the receive URL on your Infobip account by contacting your sales agent.\n"
"                "
msgstr ""
"\n"
"        Infobip deberá llamar a este endpoint cuando su número reciba nuevos mensajes. Puede contactar a su agente de ventas para establecer el URL para recibir en su cuenta Infobip.\n"
"\n"
"      "

#, fuzzy
#| msgid ""
#| "\n"
#| "        This endpoint should be called by Infobip when a message has been to the final recipient. (delivery reports)\n"
#| "        You can set the delivery callback URL on your Infobip account by contacting your sales agent.\n"
#| "\n"
#| "      "
msgid ""
"\n"
"                This endpoint should be called with a POST by Infobip when a message has been to the final recipient. (delivery reports)\n"
"                You can set the delivery callback URL on your Infobip account by contacting your sales agent.\n"
"                "
msgstr ""
"\n"
"        Infobip llamará a este endpoint cuando el mensaje haya llegado al destinatario final. (informes de entrega)\n"
"        Puede contactar a su agente de ventas para establecer el URL de devolución de llamadas en su cuenta Infobip.\n"
"\n"
"      "

#, fuzzy
#| msgid "Connect your Kannel instance, we'll walk you through the steps necessary to get your SMSC connection working in a few minutes."
msgid ""
"Connect your <a href=\"http://www.jasminsms.com/\" target=\"_blank\">Jasmin</a> instance that you have\n"
"                       already connected to an SMSC."
msgstr "Conecte su caso Kannel, lo orientaremos para que siga los pasos necesarios para que su conexión SMSC funcione en cuestión de minutos."

#, fuzzy
msgid ""
"\n"
"        As a last step you'll need to configure Jasmin to call the following URL for MO (incoming) messages.\n"
"        "
msgstr ""
"\n"
"        Para terminar de configurar su conexión Vumi, tendrá que establecer los siguientes parámetros en su conversación Vumi:\n"
"\n"
"      "

msgid "Push Message URL"
msgstr "Enviar URL para mensajes"

#, fuzzy
#| msgid ""
#| "\n"
#| "        This endpoint will be called by Vumi when new messages are received to your number.\n"
#| "\n"
#| "      "
msgid "    This endpoint will be called by Jasmin when new messages are received to your number, it must be configured to be called as a POST"
msgstr ""
"\n"
"        Vumi llamará a este endpoint cuando su número reciba mensajes nuevos.\n"
"\n"
"      "

#, fuzzy
msgid "The short code or phone number you are connecting."
msgstr "El número de teléfono o código abreviado al que se está conectando"

msgid "URL"
msgstr ""

msgid "The URL for the Jasmin server send path. ex: https://jasmin.gateway.io/send"
msgstr ""

#, fuzzy
#| msgid "The username to use to authenticate to Kannel, if left blank we will generate one for you"
msgid "The username to be used to authenticate to Jasmin"
msgstr "El nombre de usuario que usará para autenticar para Kannel, si lo deja en blanco le crearemos uno"

#, fuzzy
#| msgid "The password to use to authenticate to Kannel, if left blank we will generate one for you"
msgid "The password to be used to authenticate to Jasmin"
msgstr "La contraseña que usará para autenticar para Kannel, si lo deja en blanco, le crearemos una"

msgid ""
"Add a <a href=\"https://jiochat.me\">JioChat</a> bot to send and receive messages to JioChat users\n"
"                for free. Your users will need an Android, Windows or iOS device and a JioChat account to send\n"
"                and receive messages."
msgstr ""

#, fuzzy
#| msgid ""
#| "\n"
#| "        To finish configuring your Vumi connection you'll need to set the following parameters on your Vumi conversation:\n"
#| "\n"
#| "      "
msgid ""
"\n"
"        To finish configuring your JioChat connection, you'll need to enter the following webhook URL and token on JioChat Developer Center configuration\n"
"        "
msgstr ""
"\n"
"        Para terminar de configurar su conexión Vumi, tendrá que establecer los siguientes parámetros en su conversación Vumi:\n"
"\n"
"      "

msgid "Webhook URL"
msgstr "URL de Webhook"

#, fuzzy
#| msgid "API Token"
msgid "Token"
msgstr "Token API"

msgid "The Jiochat App ID"
msgstr ""

msgid "The Jiochat App secret"
msgstr ""

msgid "Connect your <a href=\"https://junebug.praekelt.org/\" target=\"_blank\">Junebug</a> instance that you have already set up and configured."
msgstr ""

#, fuzzy
msgid ""
"\n"
"        As a last step you'll need to configure Junebug to call the following URL for MO (incoming) messages.\n"
"        "
msgstr ""
"\n"
"        Para terminar de configurar su conexión Vumi, tendrá que establecer los siguientes parámetros en su conversación Vumi:\n"
"\n"
"      "

#, fuzzy
#| msgid ""
#| "\n"
#| "        This endpoint will be called by Vumi when new messages are received to your number.\n"
#| "\n"
#| "      "
msgid "This endpoint will be called by Junebug when new messages are received to your number, it must be configured to be called as a POST"
msgstr ""
"\n"
"        Vumi llamará a este endpoint cuando su número reciba mensajes nuevos.\n"
"\n"
"      "

msgid "The URL for the Junebug channel. ex: https://junebug.praekelt.org/jb/channels/3853bb51-d38a-4bca-b332-8a57c00f2a48/messages.json"
msgstr ""

#, fuzzy
#| msgid "The username to use to authenticate to Kannel, if left blank we will generate one for you"
msgid "The username to be used to authenticate to Junebug"
msgstr "El nombre de usuario que usará para autenticar para Kannel, si lo deja en blanco le crearemos uno"

#, fuzzy
#| msgid "The password to use to authenticate to Kannel, if left blank we will generate one for you"
msgid "The password to be used to authenticate to Junebug"
msgstr "La contraseña que usará para autenticar para Kannel, si lo deja en blanco, le crearemos una"

#, fuzzy
#| msgid "The username to use to authenticate to Kannel, if left blank we will generate one for you"
msgid "The token Junebug should use to authenticate"
msgstr "El nombre de usuario que usará para autenticar para Kannel, si lo deja en blanco le crearemos uno"

#, fuzzy
#| msgid "Connect your Kannel instance, we'll walk you through the steps necessary to get your SMSC connection working in a few minutes."
msgid ""
"Connect your <a href=\"http://www.kannel.org/\" target=\"_blank\">Kannel</a> instance, we'll walk you through\n"
"                       the steps necessary to get your SMSC connection working in a few minutes."
msgstr "Conecte su caso Kannel, lo orientaremos para que siga los pasos necesarios para que su conexión SMSC funcione en cuestión de minutos."

msgid "The phone number or short code you are connecting"
msgstr "El número de teléfono o código abreviado al que se está conectando"

msgid "The publicly accessible URL for your Kannel instance for sending. ex: https://kannel.macklemore.co/cgi-bin/sendsms"
msgstr "El URL accesible públicamente para su categoría de Kannel para envío. Por ejemplo: https://kannel.macklemore.co/cgi-bin/sendsms"

msgid "The username to use to authenticate to Kannel, if left blank we will generate one for you"
msgstr "El nombre de usuario que usará para autenticar para Kannel, si lo deja en blanco le crearemos uno"

msgid "The password to use to authenticate to Kannel, if left blank we will generate one for you"
msgstr "La contraseña que usará para autenticar para Kannel, si lo deja en blanco, le crearemos una"

msgid "Verify SSL"
msgstr ""

msgid "Whether to verify the SSL connection (recommended)"
msgstr ""

#, fuzzy
#| msgid "Using a Local Number"
msgid "Use National Numbers"
msgstr "Con un número local"

msgid "Use only the national number (no country code) when sending (not recommended)"
msgstr ""

msgid ""
"Add a <a href=\"https://line.me\">LINE</a> bot to send and receive messages to LINE users\n"
"                for free. Your users will need an Android, Windows or iOS device and a LINE account to send\n"
"                and receive messages."
msgstr ""

#, fuzzy
#| msgid "Channel:"
msgid "Channel ID"
msgstr "Transmisor:"

msgid "The Channel ID of the LINE channel for the Bot"
msgstr ""

#, fuzzy
#| msgid "The name of the video"
msgid "The Name of the Bot"
msgstr "El nombre del video"

#, fuzzy
#| msgid "API Token"
msgid "Access Token"
msgstr "Token API"

msgid "The Access Token of the LINE Bot"
msgstr ""

msgid "The Secret of the LINE Bot"
msgstr ""

msgid "A channel with this configuration already exists."
msgstr ""

#, fuzzy
#| msgid ""
#| "\n"
#| "                Easily add a two way number you have configured with <a href=\"http://infobip.com\">Infobip</a> using their APIs.\n"
#| "\n"
#| "              "
msgid "Easily add a two way number you have configured with <a href=\"http://m3techservice.com\">M3 Tech</a> using their APIs."
msgstr ""
"\n"
"                Agregue fácilmente un número de dos vías que haya configurado con <a href=\"http://infobip.com\">Infobip</a> usando su APIs.\n"
"\n"
"        "

#, fuzzy
msgid ""
"\n"
"        To finish configuring your connection you'll need to notify M3Tech of the following callback URLs:\n"
"        "
msgstr ""
"\n"
"        Para terminar de configurar su conexión Vumi, tendrá que establecer los siguientes parámetros en su conversación Vumi:\n"
"\n"
"      "

msgid "Sent URL"
msgstr "Enviar URL"

msgid "Failed URL"
msgstr "Error en el URL"

#, fuzzy
#| msgid ""
#| "\n"
#| "                Easily add a two way number you have configured with <a href=\"http://infobip.com\">Infobip</a> using their APIs.\n"
#| "\n"
#| "              "
msgid "Easily add a two way number you have configured with <a href=\"http://macrokiosk.com/\">Macrokiosk</a> using their APIs."
msgstr ""
"\n"
"                Agregue fácilmente un número de dos vías que haya configurado con <a href=\"http://infobip.com\">Infobip</a> usando su APIs.\n"
"\n"
"        "

#, fuzzy
msgid ""
"\n"
"        To finish configuring your MACROKIOSK connection you'll need to notify MACROKIOSK of the following URLs.\n"
"        "
msgstr ""
"\n"
"        Para terminar de configurar su conexión Vumi, tendrá que establecer los siguientes parámetros en su conversación Vumi:\n"
"\n"
"      "

#, fuzzy
#| msgid ""
#| "\n"
#| "        This endpoint will be called by Vumi when new messages are received to your number.\n"
#| "\n"
#| "      "
msgid "This endpoint should be called by MACROKIOSK when new messages are received to your number."
msgstr ""
"\n"
"        Vumi llamará a este endpoint cuando su número reciba mensajes nuevos.\n"
"\n"
"      "

#, fuzzy
#| msgid ""
#| "\n"
#| "        This endpoint will be called by Vumi when new messages are received to your number.\n"
#| "\n"
#| "      "
msgid "This endpoint should be called by MACROKIOSK when the message status changes. (delivery reports)"
msgstr ""
"\n"
"        Vumi llamará a este endpoint cuando su número reciba mensajes nuevos.\n"
"\n"
"      "

msgid "The phone number or short code you are connecting with country code. ex: +250788123124"
msgstr "El número de teléfono o código abreviado con el que se está conectando, con el código de país. Por ejemplo: +250788123124"

#, fuzzy
msgid "Sender ID"
msgstr "Enviar URL"

#, fuzzy
#| msgid "The username provided by the provider to use their API"
msgid "The sender ID provided by Macrokiosk to use their API"
msgstr "El nombre de usuario otorgado por el proveedor para usar su API"

#, fuzzy
#| msgid "The username provided by the provider to use their API"
msgid "The username provided by Macrokiosk to use their API"
msgstr "El nombre de usuario otorgado por el proveedor para usar su API"

#, fuzzy
#| msgid "The password provided by the provider to use their API"
msgid "The password provided by Macrokiosk to use their API"
msgstr "La contraseña otorgada por el proveedor para usar su API"

#, fuzzy
#| msgid "The username provided by the provider to use their API"
msgid "The Service ID provided by Macrokiosk to use their API"
msgstr "El nombre de usuario otorgado por el proveedor para usar su API"

#, fuzzy
#| msgid ""
#| "\n"
#| "                Easily add a two way number you have configured with <a href=\"http://infobip.com\">Infobip</a> using their APIs.\n"
#| "\n"
#| "              "
msgid "Easily add a two way number you have configured with <a href=\"https://www.mblox.com/\">Mblox</a> using their APIs."
msgstr ""
"\n"
"                Agregue fácilmente un número de dos vías que haya configurado con <a href=\"http://infobip.com\">Infobip</a> usando su APIs.\n"
"\n"
"        "

#, fuzzy
msgid ""
"\n"
"        As a last step you'll need to set the following callback URL on your Mblox account:\n"
"        "
msgstr ""
"\n"
"        Para terminar de configurar su conexión Vumi, tendrá que establecer los siguientes parámetros en su conversación Vumi:\n"
"\n"
"      "

#, fuzzy
#| msgid ""
#| "\n"
#| "        This endpoint will be called by Vumi when new messages are received to your number.\n"
#| "\n"
#| "      "
msgid "This endpoint will be called by Mblox when new messages are received to your number and for delivery reports."
msgstr ""
"\n"
"        Vumi llamará a este endpoint cuando su número reciba mensajes nuevos.\n"
"\n"
"      "

#, fuzzy
msgid "If you are based in Jamaica, you can purchase a short code from <a href=\"http://www.messangi.com/\">Messangi</a> and connect it in a few simple steps."
msgstr ""
"\n"
"                  Si vive en Kenia, puede comprar un código abreviado\n"
"                  de %(link_start)sAfrica's Talking%(link_end)s y conectarlo a TextIt\n"
"                  con solo unos simples pasos.\n"
"\n"
"                "

#, fuzzy
#| msgid "To finish configuring your Zenvia connection you'll need to set the following callback URLs on your Zenvia account."
msgid ""
"\n"
"        To finish configuring your Messangi connection you'll need to set the following callback URLs on your Messangi account.\n"
"        "
msgstr "Para terminar de configurar su conexión Zenvia tendra que establecer los siguientes URLs de devolución de llamadas en su cuenta Zenvia."

#, fuzzy
#| msgid "To receive incoming messages, you need to set the receive URL for your Zenvia account."
msgid "To receive incoming messages, you need to set the receive URL for your Messangi account."
msgstr "Para recibir mensajes entrantes, tiene que establecer el URL para recibir para su cuenta Zenvia."

#, fuzzy
#| msgid "The Zenvia short code"
msgid "The Messangi short code"
msgstr "El código abreviado de Zenvia"

msgid "Carrier Id"
msgstr ""

#, fuzzy
#| msgid "The Stripe charge id for this charge"
msgid "The carrier id for the Shortcode"
msgstr "Id de Stripe charge para esta recarga"

msgid "Public Key"
msgstr ""

#, fuzzy
msgid "The public key provided by Messangi"
msgstr "El nombre de usuario otorgado por el proveedor para usar su API"

msgid "Private Key"
msgstr ""

#, fuzzy
msgid "The private key provided by Messangi"
msgstr "El nombre de usuario otorgado por el proveedor para usar su API"

msgid "Instance Id"
msgstr ""

#, fuzzy
msgid "The instance id provided by Messangi"
msgstr "El nombre de usuario otorgado por el proveedor para usar su API"

msgid ""
"\n"
"        If you have an <a href=\"https://www.mtarget.fr/\">Mtarget</a> account,\n"
"        you can quickly connect it using their APIs.\n"
"        "
msgstr ""

#, fuzzy
msgid ""
"\n"
"        To finish connecting your channel, you need to have Mtarget configure the URLs below for your Service ID.\n"
"        "
msgstr ""
"\n"
"        Para terminar de configurar su conexión Vumi, tendrá que establecer los siguientes parámetros en su conversación Vumi:\n"
"\n"
"      "

msgid "Status URL"
msgstr "URL para el estátus"

#, fuzzy
msgid "The service ID as provided by Mtarget"
msgstr "El nombre de usuario otorgado por el proveedor para usar su API"

#, fuzzy
#| msgid ""
#| "\n"
#| "                Easily add a two way number you have configured with <a href=\"http://infobip.com\">Infobip</a> using their APIs.\n"
#| "\n"
#| "              "
msgid "Easily add a two way number you have configured with <a href=\"https://www.nexmo.com/\">Nexmo</a> using their APIs."
msgstr ""
"\n"
"                Agregue fácilmente un número de dos vías que haya configurado con <a href=\"http://infobip.com\">Infobip</a> usando su APIs.\n"
"\n"
"        "

msgid ""
"\n"
"        Your Nexmo configuration URLs are as follows. These should have been set up automatically when claiming your number, but if not you can set them from your Nexmo dashboard.\n"
"        "
msgstr ""

msgid "Callback URL for Inbound Messages"
msgstr ""

#, fuzzy
msgid "The callback URL is called by Nexmo when you receive new incoming messages."
msgstr ""
"\n"
"        Vumi llamará a este endpoint cuando su número reciba mensajes nuevos.\n"
"\n"
"      "

msgid "Callback URL for Delivery Receipt"
msgstr ""

#, fuzzy
msgid "The delivery URL is called by Nexmo when a message is successfully delivered to a recipient."
msgstr ""
"\n"
"        Vumi llamará a este endpoint cuando su número reciba mensajes nuevos.\n"
"\n"
"      "

#, fuzzy
#| msgid "Incoming Call"
msgid "Callback URL for Incoming Call"
msgstr "Llamada entrante"

#, fuzzy
msgid "The callback URL is called by Nexmo when you receive an incoming call."
msgstr ""
"\n"
"        Vumi llamará a este endpoint cuando su número reciba mensajes nuevos.\n"
"\n"
"      "

msgid "The phone number being added"
msgstr "El número de teléfono que se está agregando"

#, fuzzy
msgid "That number is not currently supported."
msgstr "Lo sentimos, el número que eligió no puede ser aceptado."

msgid "There was a problem claiming that number, please check the balance on your account. Note that you can only claim numbers after adding credit to your Nexmo account."
msgstr "Hubo un problema al solicitar ese número, por favor, verifique el saldo en su cuenta. Observe que solamente puede pedir números después de agregar créditos a su cuenta Nexmo."

msgid "There was a problem claiming that number, please check the balance on your account."
msgstr "Hubo un problema al solicitar ese número, por favor, verifique el saldo en su cuenta."

#, fuzzy
msgid "If you are based in Trinidad & Tobago, you can purchase a short code from <a href=\"http://www.novotechnologyinc.com/\">Novo</a> and connect it in a few simple steps."
msgstr ""
"\n"
"                  Si vive en Brasil, puede comprar un código\n"
"                  abreviado de <a href=\"http://www.zenvia.com.br/\">Zenvia</a> y conectarlo a TextIt\n"
"                  siguiendo unos simples pasos.\n"
"\n"
"                "

#, fuzzy
#| msgid "To receive incoming messages, you need to set the receive URL for your Zenvia account."
msgid "To receive incoming messages, you need to set the receive URL for your Novo account."
msgstr "Para recibir mensajes entrantes, tiene que establecer el URL para recibir para su cuenta Zenvia."

#, fuzzy
#| msgid "The Zenvia short code"
msgid "The Novo short code"
msgstr "El código abreviado de Zenvia"

msgid "Merchant ID"
msgstr ""

msgid "The merchant id to compose your Merchant URL provided by Novo"
msgstr ""

msgid "Merchant Secret"
msgstr ""

#, fuzzy
#| msgid "Your account name on Zenvia"
msgid "The merchant secret provided by Novo"
msgstr "Su nombre de cuenta en Zenvia"

#, fuzzy
msgid "If you are based in Uzbekistan, you can purchase a short code from <a href=\"http://playmobile.uz/\">Play Mobile</a> and connect it in a few simple steps."
msgstr ""
"\n"
"                  Si vive en Kenia, puede comprar un código abreviado\n"
"                  de %(link_start)sAfrica's Talking%(link_end)s y conectarlo a TextIt\n"
"                  con solo unos simples pasos.\n"
"\n"
"                "

#, fuzzy
#| msgid ""
#| "\n"
#| "        To finish configuring your Vumi connection you'll need to set the following parameters on your Vumi conversation:\n"
#| "\n"
#| "      "
msgid ""
"\n"
"        To finish configuring your Play Mobile connection you'll need to notify Play Mobile of the following URL.\n"
"        "
msgstr ""
"\n"
"        Para terminar de configurar su conexión Vumi, tendrá que establecer los siguientes parámetros en su conversación Vumi:\n"
"\n"
"      "

#, fuzzy
#| msgid "To receive incoming messages, you need to set the receive URL for your Zenvia account."
msgid "To receive incoming messages, you need to set the receive URL for your Play Mobile account."
msgstr "Para recibir mensajes entrantes, tiene que establecer el URL para recibir para su cuenta Zenvia."

#, fuzzy
#| msgid "Failed URL"
msgid "Base URL"
msgstr "Error en el URL"

msgid "The base URL for PlayMobile"
msgstr ""

#, fuzzy
#| msgid "Zenvia Short Code"
msgid "Shortcode"
msgstr "Código abreviado de Zenvia"

#, fuzzy
#| msgid ""
#| "\n"
#| "                Easily add a two way number you have configured with <a href=\"http://infobip.com\">Infobip</a> using their APIs.\n"
#| "\n"
#| "              "
msgid "Easily add a two way number you have configured with <a href=\"https://www.plivo.com/\">Plivo</a> using their APIs."
msgstr ""
"\n"
"                Agregue fácilmente un número de dos vías que haya configurado con <a href=\"http://infobip.com\">Infobip</a> usando su APIs.\n"
"\n"
"        "

#, fuzzy
#| msgid "There was a problem claiming that number, please check the balance on your account."
msgid "There was a problem updating that number, please try again."
msgstr "Hubo un problema al solicitar ese número, por favor, verifique el saldo en su cuenta."

#, fuzzy
#| msgid ""
#| "\n"
#| "                Easily add a two way number you have configured with <a href=\"http://infobip.com\">Infobip</a> using their APIs.\n"
#| "\n"
#| "              "
msgid "Easily add a two way number you have configured with <a href=\"http://www.redrabbitsms.com/\">Red Rabbit</a> using their APIs."
msgstr ""
"\n"
"                Agregue fácilmente un número de dos vías que haya configurado con <a href=\"http://infobip.com\">Infobip</a> usando su APIs.\n"
"\n"
"        "

#, fuzzy
msgid ""
"If you are based in Somalia, you can integrate with Shaqodoon to send\n"
"                       and receive messages on your shortcode."
msgstr ""
"\n"
"                  Agregar instantáneamente un número de teléfono especial en el código de área de su\n"
"                  preferencia de su\n"
"                "

#, fuzzy
msgid ""
"\n"
"        To finish configuring your Shaqodoon connection you'll need to provide Shaqodoon with the following delivery\n"
"        URL for incoming messages to {{ channel.address }}.\n"
"        "
msgstr ""
"\n"
"        Para terminar de configurar su conexión Vumi, tendrá que establecer los siguientes parámetros en su conversación Vumi:\n"
"\n"
"      "

#, fuzzy
msgid "The short code you are connecting with."
msgstr "El número de teléfono o código abreviado al que se está conectando"

#, fuzzy
msgid "The url provided to deliver messages"
msgstr "El URN del contacto que entrega este mensaje"

#, fuzzy
msgid "The username provided to use their API"
msgstr "El nombre de usuario otorgado por el proveedor para usar su API"

#, fuzzy
msgid "The password provided to use their API"
msgstr "La contraseña otorgada por el proveedor para usar su API"

#, fuzzy
#| msgid ""
#| "\n"
#| "                Easily add a two way number you have configured with <a href=\"http://infobip.com\">Infobip</a> using their APIs.\n"
#| "\n"
#| "              "
msgid "Easily add a two way number you have with <a href=\"http://www.signalwire.com/\">SignalWire</a> using their APIs."
msgstr ""
"\n"
"                Agregue fácilmente un número de dos vías que haya configurado con <a href=\"http://infobip.com\">Infobip</a> usando su APIs.\n"
"\n"
"        "

#, fuzzy
#| msgid "Your phone number is now connected."
msgid ""
"\n"
"        Your SignalWire channel is now connected.\n"
"        "
msgstr "Ahora su número de teléfono está conectado."

#, fuzzy
#| msgid ""
#| "\n"
#| "        This endpoint will be called by Vumi when new messages are received to your number.\n"
#| "\n"
#| "      "
msgid "This endpoint will be called by SignalWire when new messages are received to your number."
msgstr ""
"\n"
"        Vumi llamará a este endpoint cuando su número reciba mensajes nuevos.\n"
"\n"
"      "

#, fuzzy
#| msgid "The phone number or short code you are connecting"
msgid "The phone number or short code you are connecting."
msgstr "El número de teléfono o código abreviado al que se está conectando"

msgid "Domain"
msgstr ""

msgid "The domain for your account ex: rapid.signalwire.com"
msgstr ""

#, fuzzy
#| msgid "Secret"
msgid "Project Key"
msgstr "Secreto"

msgid "The key for your project ex: 990c5c10-bf8f-4156-b014-44282e60b3a1"
msgstr ""

msgid "The API token to use to authenticate ex: FPd199eb93e878f8a3tw9ttna313914tnauwy"
msgstr ""

#, fuzzy
#| msgid ""
#| "\n"
#| "                Easily add a two way number you have configured with <a href=\"http://infobip.com\">Infobip</a> using their APIs.\n"
#| "\n"
#| "              "
msgid "Easily add a two way number you have configured with <a href=\"http://smscentral.com.np/\">SMSCentral</a> using their APIs."
msgstr ""
"\n"
"                Agregue fácilmente un número de dos vías que haya configurado con <a href=\"http://infobip.com\">Infobip</a> usando su APIs.\n"
"\n"
"        "

#, fuzzy
msgid ""
"\n"
"        To finish configuring your SMSCentral connection you'll need to notify SMSCentral of the following URL.\n"
"        "
msgstr ""
"\n"
"        Para terminar de configurar su conexión Vumi, tendrá que establecer los siguientes parámetros en su conversación Vumi:\n"
"\n"
"      "

#, fuzzy
#| msgid ""
#| "\n"
#| "        This endpoint will be called by Vumi when new messages are received to your number.\n"
#| "\n"
#| "      "
msgid "This endpoint should be called by SMSCentral when new messages are received to your number."
msgstr ""
"\n"
"        Vumi llamará a este endpoint cuando su número reciba mensajes nuevos.\n"
"\n"
"      "

#, fuzzy
#| msgid ""
#| "\n"
#| "                Easily add a two way number you have configured with <a href=\"http://infobip.com\">Infobip</a> using their APIs.\n"
#| "\n"
#| "              "
msgid "Easily add a two way number you have configured with <a href=\"https://bulk.startmobile.ua/\">Start Mobile</a> using their APIs."
msgstr ""
"\n"
"                Agregue fácilmente un número de dos vías que haya configurado con <a href=\"http://infobip.com\">Infobip</a> usando su APIs.\n"
"\n"
"        "

#, fuzzy
#| msgid ""
#| "\n"
#| "        To finish configuring your Vumi connection you'll need to set the following parameters on your Vumi conversation:\n"
#| "\n"
#| "      "
msgid ""
"\n"
"        To finish configuring your Start connection you'll need to notify Start of the following receiving URL.\n"
"        "
msgstr ""
"\n"
"        Para terminar de configurar su conexión Vumi, tendrá que establecer los siguientes parámetros en su conversación Vumi:\n"
"\n"
"      "

#, fuzzy
#| msgid ""
#| "\n"
#| "        This endpoint will be called by Vumi when new messages are received to your number.\n"
#| "\n"
#| "      "
msgid "This endpoint should be called by Start when new messages are received to your number."
msgstr ""
"\n"
"        Vumi llamará a este endpoint cuando su número reciba mensajes nuevos.\n"
"\n"
"      "

msgid ""
"Add a <a href=\"https://telegram.org\">Telegram</a> bot to send and receive messages to Telegram\n"
"    users for free. Your users will need an Android, Windows or iOS device and a Telegram account to send and receive\n"
"    messages."
msgstr ""

msgid "Authentication Token"
msgstr ""

msgid "The Authentication token for your Telegram Bot"
msgstr ""

msgid "A telegram channel for this bot already exists on your account."
msgstr ""

#, fuzzy
#| msgid "Invalid claim code, please check and try again."
msgid "Your authentication token is invalid, please check and try again"
msgstr "Código de pedido inválido, por favor, verifique e inténtelo nuevamente."

#, fuzzy
#| msgid ""
#| "\n"
#| "                Easily add a two way number you have configured with <a href=\"http://infobip.com\">Infobip</a> using their APIs.\n"
#| "\n"
#| "              "
msgid "Easily add a two way number you have configured with <a href=\"https://www.twilio.com/\">Twilio</a> using their APIs."
msgstr ""
"\n"
"                Agregue fácilmente un número de dos vías que haya configurado con <a href=\"http://infobip.com\">Infobip</a> usando su APIs.\n"
"\n"
"        "

msgid "Short code not found on your Twilio Account. Please check you own the short code and Try again"
msgstr ""

msgid ""
"\n"
"        You can connect a messaging service from your Twilio account to benefit from <a href=\"https://www.twilio.com/copilot\">Twilio Copilot features</a></br>\n"
"        "
msgstr ""

#, fuzzy
#| msgid ""
#| "\n"
#| "        To finish configuring your Vumi connection you'll need to set the following parameters on your Vumi conversation:\n"
#| "\n"
#| "      "
msgid ""
"\n"
"        To finish configuring your Twilio Messaging Service connection you'll need to add the following URL in your Messaging Service Inbound Settings.\n"
"        "
msgstr ""
"\n"
"        Para terminar de configurar su conexión Vumi, tendrá que establecer los siguientes parámetros en su conversación Vumi:\n"
"\n"
"      "

#, fuzzy
#| msgid "Receive URL"
msgid "Request URL"
msgstr "Recibir URL"

#, fuzzy
#| msgid ""
#| "\n"
#| "        This endpoint will be called by Vumi when new messages are received to your number.\n"
#| "\n"
#| "      "
msgid "This endpoint should be called by Twilio when new messages are received by your Messaging Service."
msgstr ""
"\n"
"        Vumi llamará a este endpoint cuando su número reciba mensajes nuevos.\n"
"\n"
"      "

msgid "Messaging Service SID"
msgstr ""

msgid "The Twilio Messaging Service SID"
msgstr ""

msgid ""
"\n"
"        Connect to a service that speaks TwiML. You can use this to connect to TwiML compatible services outside of Twilio.\n"
"        "
msgstr ""

#, fuzzy
#| msgid ""
#| "\n"
#| "        To finish configuring your Vumi connection you'll need to set the following parameters on your Vumi conversation:\n"
#| "\n"
#| "      "
msgid ""
"\n"
"        To finish configuring your TwiML REST API channel you'll need to add the following URL in your TwiML REST API instance.\n"
"        "
msgstr ""
"\n"
"        Para terminar de configurar su conexión Vumi, tendrá que establecer los siguientes parámetros en su conversación Vumi:\n"
"\n"
"      "

msgid "TwiML REST API Host"
msgstr ""

msgid "The endpoint which will receive Twilio API requests for this channel"
msgstr ""

msgid "Incoming messages for this channel will be sent to this endpoint."
msgstr ""

#, fuzzy
#| msgid "Message"
msgid "Messaging"
msgstr "Mensaje"

msgid "Voice"
msgstr ""

msgid "Both"
msgstr ""

#, fuzzy
#| msgid "The phone number with country code or short code you are connecting. ex: +250788123124 or 15543"
msgid "The phone number without country code or short code you are connecting."
msgstr "El número de teléfono con el código de país o código abreviado con el que se está conectando. Por ejemplo: +250788123124"

#, fuzzy
#| msgid "The publicly accessible URL for your Kannel instance for sending. ex: https://kannel.macklemore.co/cgi-bin/sendsms"
msgid "The publicly accessible URL for your TwiML REST API instance ex: https://api.twilio.com"
msgstr "El URL accesible públicamente para su categoría de Kannel para envío. Por ejemplo: https://kannel.macklemore.co/cgi-bin/sendsms"

#, fuzzy
#| msgid "User Role"
msgid "Role"
msgstr "Rol del usuario"

#, fuzzy
msgid "Choose the role that this channel supports"
msgstr "Para qué país es este número"

msgid "The Account SID to use to authenticate to the TwiML REST API"
msgstr ""

msgid "The Account Token to use to authenticate to the TwiML REST API"
msgstr ""

#, fuzzy
#| msgid "at around the same time."
msgid "Max active calls at the same time"
msgstr "aproximadamente a la misma hora."

msgid ""
"Send and receive messages on Twitter using their\n"
"        <a href=\"https://developer.twitter.com/en/docs/accounts-and-users/subscribe-account-activity/overview\">\n"
"        Twitter Activity API.</a> You will have to apply for Twitter API access and create a Twitter application."
msgstr ""

#, fuzzy
#| msgid "Conversation Key"
msgid "Consumer API Key"
msgstr "Clave de conversación"

#, fuzzy
#| msgid "Conversation Key"
msgid "Consumer API Secret Key"
msgstr "Clave de conversación"

#, fuzzy
#| msgid "API Token"
msgid "Access Token Secret"
msgstr "Token API"

#, fuzzy
#| msgid "Edit Name"
msgid "Environment Name"
msgstr "Editar Nombre"

msgid "The provided Twitter credentials do not appear to be valid."
msgstr ""

msgid "Use a <a href=\"http://verboice.instedd.org\">Verboice</a> connection to leverage in-country SIP connections for building voice (IVR) flows."
msgstr ""

#, fuzzy
msgid ""
"\n"
"        To finish configuring your connection you'll need to set the following status callback URL for your Verboice project\n"
"        "
msgstr ""
"\n"
"        Para terminar de configurar su conexión Vumi, tendrá que establecer los siguientes parámetros en su conversación Vumi:\n"
"\n"
"      "

#, fuzzy
msgid "Status Callback URL"
msgstr "URL de devolución de llamadas"

msgid "The username provided by the provider to use their API"
msgstr "El nombre de usuario otorgado por el proveedor para usar su API"

msgid "The password provided by the provider to use their API"
msgstr "La contraseña otorgada por el proveedor para usar su API"

#, fuzzy
msgid "Channel Name"
msgstr "Alarmas del transmisor"

msgid "The Verboice channel that will be handling your calls"
msgstr ""

msgid "The message send to user who have not yet subscribed to the channel, changes may take up to 30 seconds to take effect"
msgstr ""

msgid ""
"\n"
"        Connect a <a href=\"http://viber.com/en/\">Viber</a> public channel to send and receive messages to\n"
"        Viber users for free. Your users will need an Android, Windows or iOS device and a Viber account to send and receive\n"
"        messages.\n"
"        "
msgstr ""

msgid ""
"\n"
"        Your Viber channel is connected. If needed the webhook endpoints are listed below.\n"
"        "
msgstr ""

msgid "The authentication token provided by Viber"
msgstr ""

msgid ""
"\n"
"        If you have an <a href=\"https://wavy.global/en/\">Movile/Wavy</a> number,\n"
"        you can quickly connect it using their APIs.\n"
"        "
msgstr ""

#, fuzzy
msgid ""
"\n"
"        To finish connecting your channel, you need to have Movile/Wavy configure the URL below for your number.\n"
"        "
msgstr ""
"\n"
"        Para terminar de configurar su conexión Vumi, tendrá que establecer los siguientes parámetros en su conversación Vumi:\n"
"\n"
"      "

#, fuzzy
#| msgid ""
#| "\n"
#| "        This endpoint will be called by Vumi when new messages are received to your number.\n"
#| "\n"
#| "      "
msgid "This URL should be called by Movile/Wavy when new messages are received."
msgstr ""
"\n"
"        Vumi llamará a este endpoint cuando su número reciba mensajes nuevos.\n"
"\n"
"      "

#, fuzzy
#| msgid "To receive incoming messages, you need to set the receive URL for your Zenvia account."
msgid "To receive the acknowledgement of sent messages, you need to set the Sent URL for your Movile/Wavy account."
msgstr "Para recibir mensajes entrantes, tiene que establecer el URL para recibir para su cuenta Zenvia."

#, fuzzy
#| msgid "To receive incoming messages, you need to set the receive URL for your Zenvia account."
msgid "To receive delivery of delivered messages, you need to set the Delivered URL for your Movile/Wavy account."
msgstr "Para recibir mensajes entrantes, tiene que establecer el URL para recibir para su cuenta Zenvia."

#, fuzzy
#| msgid "The file name for our export"
msgid "The username for your Movile/Wavy account"
msgstr "El nombre del archivo para nuestra exportación"

#, fuzzy
#| msgid "The file name for our export"
msgid "The Authentication Token for your Movile/Wavy account"
msgstr "El nombre del archivo para nuestra exportación"

msgid ""
"Add a <a href=\"https://wechat.com\">WeChat</a> bot to send and receive messages to WeChat users\n"
"                for free. Your users will need an Android, Windows or iOS device and a WeChat account to send\n"
"                and receive messages."
msgstr ""

#, fuzzy
#| msgid ""
#| "\n"
#| "        To finish configuring your Vumi connection you'll need to set the following parameters on your Vumi conversation:\n"
#| "\n"
#| "      "
msgid ""
"\n"
"        To finish configuring your WeChat connection, you'll need to enter the following webhook URL and token on WeChat Official Accounts Platform\n"
"        "
msgstr ""
"\n"
"        Para terminar de configurar su conexión Vumi, tendrá que establecer los siguientes parámetros en su conversación Vumi:\n"
"\n"
"      "

msgid "The WeChat App ID"
msgstr ""

msgid "The WeChat App secret"
msgstr ""

#, fuzzy
msgid "Message Templates"
msgstr "Mensaje"

msgid "If you have an enterprise WhatsApp account, you can connect it to communicate with your contacts"
msgstr ""

#, python-format
msgid "Unable to register callbacks: %s"
msgstr ""

#, fuzzy, python-format
#| msgid "Invalid group or contact id"
msgid "Unable to configure channel: %s"
msgstr "ID del grupo o contacto inválido "

msgid "Contacts refresh begun, it may take a few minutes to complete."
msgstr ""

msgid "Your enterprise WhatsApp number"
msgstr ""

msgid "The base URL for your WhatsApp enterprise installation"
msgstr ""

#, fuzzy
#| msgid "The file name for our export"
msgid "The username to access your WhatsApp enterprise account"
msgstr "El nombre del archivo para nuestra exportación"

#, fuzzy
#| msgid "The password to use to authenticate to Kannel, if left blank we will generate one for you"
msgid "The password to access your WhatsApp enterprise account"
msgstr "La contraseña que usará para autenticar para Kannel, si lo deja en blanco, le crearemos una"

msgid "Templates Domain"
msgstr ""

msgid "Which domain to retrieve the message templates from"
msgstr ""

msgid "The Facebook waba-id that will be used for template syncing"
msgstr ""

#, fuzzy
#| msgid "The number of commands that we gave the channel"
msgid "The Facebook access token that will be used for syncing"
msgstr "El número de comandos que nos dio el transmisor"

#, fuzzy
#| msgid "The file name for our export"
msgid "The namespace for your WhatsApp templates"
msgstr "El nombre del archivo para nuestra exportación"

#, fuzzy
#| msgid "Please enter at least 8 characters"
msgid "Please enter a valid phone number"
msgstr "Por favor, ingrese 8 caracteres como mínimo"

msgid "Unable to check WhatsApp enterprise account, please check username and password"
msgstr ""

msgid "Unable to access Facebook templates, please check user id and access token and make sure the whatsapp_business_management permission is enabled"
msgstr ""

#, fuzzy
msgid ""
"\n"
"        If you are based in Uganda, you can integrate with <a href=\"http://www.yo.co.ug/\">Yo!</a> to send\n"
"        and receive messages on your shortcode.\n"
"        "
msgstr ""
"\n"
"                  Agregar instantáneamente un número de teléfono especial en el código de área de su\n"
"                  preferencia de su\n"
"                "

#, fuzzy
#| msgid ""
#| "\n"
#| "        To finish configuring your Vumi connection you'll need to set the following parameters on your Vumi conversation:\n"
#| "\n"
#| "      "
msgid ""
"\n"
"        To finish configuring your Yo! connection you'll need to notify Yo! of the following inbound SMS URL.\n"
"        "
msgstr ""
"\n"
"        Para terminar de configurar su conexión Vumi, tendrá que establecer los siguientes parámetros en su conversación Vumi:\n"
"\n"
"      "

msgid "Inbound SMS URL"
msgstr ""

#, fuzzy
#| msgid ""
#| "\n"
#| "        This endpoint will be called by Vumi when new messages are received to your number.\n"
#| "\n"
#| "      "
msgid "This URL should be called with a GET by Yo! when new incoming messages are received on your shortcode."
msgstr ""
"\n"
"        Vumi llamará a este endpoint cuando su número reciba mensajes nuevos.\n"
"\n"
"      "

#, fuzzy
#| msgid "Account Key"
msgid "Account Number"
msgstr "Clave de la cuenta"

msgid "Your Yo! account YBS account number"
msgstr ""

#, fuzzy
#| msgid "Password"
msgid "Gateway Password"
msgstr "Contraseña"

msgid "Your Yo! SMS Gateway password"
msgstr ""

#, fuzzy
msgid "If you are based in Brazil, you can purchase a short code from <a href=\"http://www.zenvia.com.br/\">Zenvia</a> and connect it in a few simple steps."
msgstr ""
"\n"
"                  Si vive en Brasil, puede comprar un código\n"
"                  abreviado de <a href=\"http://www.zenvia.com.br/\">Zenvia</a> y conectarlo a TextIt\n"
"                  siguiendo unos simples pasos.\n"
"\n"
"                "

#, fuzzy
#| msgid "To finish configuring your Zenvia connection you'll need to set the following callback URLs on your Zenvia account."
msgid ""
"\n"
"        To finish configuring your Zenvia connection you'll need to set the following callback URLs on your Zenvia account.\n"
"        "
msgstr "Para terminar de configurar su conexión Zenvia tendra que establecer los siguientes URLs de devolución de llamadas en su cuenta Zenvia."

#, fuzzy
#| msgid "To receive incoming messages, you need to set the receive URL for your Zenvia account."
msgid "To receive delivery and acknowledgement of sent messages, you need to set the status URL for your Zenvia account."
msgstr "Para recibir mensajes entrantes, tiene que establecer el URL para recibir para su cuenta Zenvia."

msgid "To receive incoming messages, you need to set the receive URL for your Zenvia account."
msgstr "Para recibir mensajes entrantes, tiene que establecer el URL para recibir para su cuenta Zenvia."

msgid "The Zenvia short code"
msgstr "El código abreviado de Zenvia"

#, fuzzy
#| msgid "Your account name on Zenvia"
msgid "The account username provided by Zenvia"
msgstr "Su nombre de cuenta en Zenvia"

#, fuzzy
msgid "The account password provided by Zenvia"
msgstr "La contraseña otorgada por el proveedor para usar su API"

msgid "United Kingdom"
msgstr "Reino Unido"

msgid "United States"
msgstr "Estados Unidos"

msgid "Scension Island"
msgstr ""

msgid "Kosovo"
msgstr ""

msgid "POST Required"
msgstr "AVISO requerido"

#, fuzzy, python-format
#| msgid "Connect Kannel"
msgid "Connect %(channel_type)s"
msgstr "Conectar Kannel"

#, fuzzy
#| msgid ""
#| "\n"
#| "        You can connect your <a href=\"http://infobip.com\">Infobip</a> number by entering your number, username and password\n"
#| "        here.\n"
#| "\n"
#| "      "
msgid "You can connect your number by entering your credentials here."
msgstr ""
"\n"
"        Puede conectar su número <a href=\"http://infobip.com\">Infobip</a> si ingresa su número, usuario y contraseña\n"
"        aquí.\n"
"\n"
"      "

#, fuzzy
msgid "Sorry, you need to have an organization to add numbers. You can still test things out for free using an Android phone."
msgstr "Puede probar cosas de manera gratuita usando un teléfono Android."

#, fuzzy
msgid "Sorry, the number you chose is not supported. You can still deploy in any country using your own SIM card and an Android phone."
msgstr "Todavía puede usar TextIt en cualquier país usando su propia tarjeta SIM y un teléfono Android. "

#, python-format
msgid "That number is already connected (%s)"
msgstr "Ese número ya está conectado (%s)"

#, fuzzy, python-format
#| msgid "That number is already connected to another account - %s (%s)"
msgid "That number is already connected to another account - %(org)s (%(user)s)"
msgstr "Ese número ya está conectado con otra cuenta - %s (%s)"

msgid "An error occurred connecting your Twilio number, try removing your Twilio account, reconnecting it and trying again."
msgstr ""

msgid "The claim code from your Android phone"
msgstr "El código de solicitud de su teléfono Android"

msgid "The phone number of the phone"
msgstr "El número de teléfono del teléfono"

msgid "Invalid claim code, please check and try again."
msgstr "Código de pedido inválido, por favor, verifique e inténtelo nuevamente."

msgid "Invalid phone number, try again."
msgstr "Número de teléfono inválido, inténtelo nuevamente."

msgid "Another channel has this number. Please remove that channel first."
msgstr ""

#, fuzzy
msgid "The number or address of this channel"
msgstr "El nombre de esta etiqueta"

#, fuzzy
msgid "Phone number of this device"
msgstr "El número de teléfono para esta llamada"

#, fuzzy
msgid "Twitter handle of this channel"
msgstr "El nombre de esta etiqueta"

msgid "Edit"
msgstr "Editar"

msgid "Disable Bulk Sending"
msgstr "Deshabilitar envío masivo"

msgid "Enable Bulk Sending"
msgstr "Permitir envío masivo"

msgid "Disable Voice Calling"
msgstr "Desactivar las llamadas de voz"

msgid "Remove"
msgstr "Retirar"

msgid "Whitelist Domain"
msgstr ""

#, fuzzy
#| msgid "Incoming"
msgid "Incoming Text"
msgstr "Entrante"

#, fuzzy
#| msgid "Outgoing"
msgid "Outgoing Text"
msgstr "Saliente"

#, fuzzy
#| msgid "Incoming"
msgid "Incoming IVR"
msgstr "Entrante"

#, fuzzy
#| msgid "Outgoing"
msgid "Outgoing IVR"
msgstr "Saliente"

msgid "An error occured contacting the Facebook API"
msgstr ""

msgid "Remove Android"
msgstr "Retirar Android"

msgid "We have disconnected your Twilio number. If you do not need this number you can delete it from the Twilio website."
msgstr ""

#, fuzzy
#| msgid "Your flow has been removed."
msgid "Your channel has been removed."
msgstr "Su flujo ha sido retirado."

#, fuzzy, python-format
#| msgid "We encountered an error removing your channel, please try again later."
msgid "Twilio reported an error removing your channel (Twilio error %s). Please try again later."
msgstr "Encontramos un error para retirar su transmisor, por favor, inténtelo nuevamente más tarde."

msgid "We encountered an error removing your channel, please try again later."
msgstr "Encontramos un error para retirar su transmisor, por favor, inténtelo nuevamente más tarde."

msgid "Save Changes"
msgstr "Guardar cambios"

#, fuzzy
msgid "or"
msgstr "organizaciones"

msgid "A connection to a Nexmo account is required"
msgstr "Se requiere una conexión a una cuenta Nexmo"

#, fuzzy
#| msgid "A connection to a Nexmo account is required"
msgid "A connection to a Twilio account is required"
msgstr "Se requiere una conexión a una cuenta Nexmo"

msgid "Sorry, a caller cannot be added for that number"
msgstr "Lo sentimos, no se puede agregar un interlocutor para ese número"

#, fuzzy
#| msgid "Connect your Android phone"
msgid "Connect Android Channel"
msgstr "Conectar su teléfono Android"

#, fuzzy
msgid "Channels"
msgstr "Transmisor"

msgid "Unknown"
msgstr "Desconocido"

msgid "The area code you want to search for a new number in"
msgstr "El código de área que desea buscar para un nuevo número en "

msgid "Sorry, no numbers found, please enter another area code and try again."
msgstr "Lo sentimos, no se encontraron números, por favor, ingrese otro código de área e inténtelo de nuevo."

#, fuzzy
#| msgid "Sorry, no numbers found, please enter another area code and try again."
msgid "Sorry, no numbers found, please enter another pattern and try again."
msgstr "Lo sentimos, no se encontraron números, por favor, ingrese otro código de área e inténtelo de nuevo."

msgid "Calls"
msgstr "Llamadas"

#, fuzzy
msgid "Phone number"
msgstr "Número de teléfono"

msgid "Facebook identifier"
msgstr ""

msgid "Twitter handle"
msgstr ""

msgid "Twitter ID"
msgstr ""

msgid "Viber identifier"
msgstr ""

msgid "LINE identifier"
msgstr ""

msgid "Telegram identifier"
msgstr ""

#, fuzzy
#| msgid "E-mail address"
msgid "Email address"
msgstr "Dirección de correo electrónico"

#, fuzzy
#| msgid "External ID"
msgid "External identifier"
msgstr "ID externo"

#, fuzzy
#| msgid "External ID"
msgid "Jiochat identifier"
msgstr "ID externo"

#, fuzzy
#| msgid "External ID"
msgid "WeChat identifier"
msgstr "ID externo"

msgid "Firebase Cloud Messaging identifier"
msgstr ""

#, fuzzy
#| msgid "External ID"
msgid "WhatsApp identifier"
msgstr "ID externo"

msgid "Label"
msgstr "Etiquetar"

msgid "Key"
msgstr "Clave"

msgid "Shown in Tables"
msgstr "Mostrado en los cuadros"

msgid "Featured field"
msgstr ""

msgid "The name of this contact"
msgstr "El nombre de este contacto"

msgid "Language"
msgstr "Idioma"

msgid "The preferred language for this contact"
msgstr "El idioma preferido para este contacto"

msgid "Provided URNs belong to different existing contacts"
msgstr ""

#, python-brace-format
msgid "The provided file has unrecognized headers. Columns \"{joined_unsupported_headers}\" should be removed or prepended with the prefix \"Field:\"."
msgstr ""

#, fuzzy, python-brace-format
#| msgid "The file you provided is missing a required header called \"Phone\"."
msgid "The file you provided is missing a required header. At least one of \"{joined_possible_headers}\" or \"Contact UUID\" should be included."
msgstr "Al archivo que envió le falta un encabezado requerido llamado\"Teléfono\"."

msgid "The file you provided is missing a required header called \"Name\"."
msgstr "Al archivo que envió le falta un encabezado requerido llamado \"Nombre\"."

msgid "Any authentication information needed by this URN"
msgstr ""

msgid "Initializing"
msgstr "Inicializando"

msgid "Evaluating"
msgstr ""

msgid "Ready"
msgstr ""

#, fuzzy
#| msgid "The name for this contact group"
msgid "The name of this contact group"
msgstr "El nombre para este grupo de contactos"

msgid "What type of group it is, either user defined or one of our system groups"
msgstr ""

msgid "Contacts"
msgstr "Contactos"

msgid "The organization this group is part of"
msgstr "La organización a la que pertenece este grupo"

msgid "The membership query for this group"
msgstr "La solicitud de membresía para este grupo"

msgid "Query Fields"
msgstr "Campos de la solicitud"

msgid "The unique group to export"
msgstr "El grupo único para exportar"

msgid "The search query"
msgstr ""

#, python-brace-format
msgid "Unrecognized field: '{prop}'"
msgstr ""

#, fuzzy, python-brace-format
#| msgid "Using a Local Number"
msgid "f'{val}' isn't a valid number"
msgstr "Con un número local"

#, python-brace-format
msgid "Unknown text comparator: '{self.comparator}'"
msgstr ""

#, python-brace-format
msgid "Unknown number comparator: '{self.comparator}'"
msgstr ""

#, fuzzy, python-brace-format
#| msgid "Invalid group or contact id"
msgid "Unable to parse the date '{self.value}'"
msgstr "ID del grupo o contacto inválido "

#, python-brace-format
msgid "Unknown datetime comparator: '{self.comparator}'"
msgstr ""

#, fuzzy, python-brace-format
#| msgid "Unknown alert type: %(alert)s"
msgid "Unknown location type: '{field.value_type}'"
msgstr "Tipo de alerta desconocido: %(alert)s"

#, python-brace-format
msgid "Unsupported comparator '{self.comparator}' for location field"
msgstr ""

#, python-brace-format
msgid "Unrecognized contact field type '{field.value_type}'"
msgstr ""

#, python-brace-format
msgid "Unknown urn scheme comparator: '{self.comparator}'"
msgstr ""

#, python-brace-format
msgid "Unknown language comparator: '{self.comparator}'"
msgstr ""

#, python-brace-format
msgid "Unknown created_on comparator: '{self.comparator}'"
msgstr ""

#, python-brace-format
msgid "Unknown name comparator: '{self.comparator}'"
msgstr ""

#, python-brace-format
msgid "No support for attribute field: '{field}'"
msgstr ""

#, python-brace-format
msgid "Unrecognized contact field type '{prop_type}'"
msgstr ""

#, python-brace-format
msgid "Unknown attribute comparator: '{self.comparator}'"
msgstr ""

#, python-brace-format
msgid "Unknown attribute field '{field}'"
msgstr ""

#, python-brace-format
msgid "Unknown scheme comparator: '{self.comparator}'"
msgstr ""

msgid "Invalid operator for empty string comparison"
msgstr ""

msgid "All contacts have an 'id', it's not possible to check if 'id' is set"
msgstr ""

msgid "All contacts have a 'created_on', it's not possible to check if 'created_on' is set"
msgstr ""

#, fuzzy
#| msgid "days"
msgid "day"
msgstr "días"

msgid "minute"
msgstr ""

msgid "hour"
msgstr ""

msgid "days"
msgstr "días"

#, fuzzy
#| msgid "After 5 minutes"
msgid "minutes"
msgstr "Después de 5 minutos"

msgid "hours"
msgstr ""

#, fuzzy
msgid "Name is used by another group"
msgstr "Enviar un mensaje de texto al contacto"

msgid "Group name must not be blank or begin with + or -"
msgstr ""

#, python-format
msgid "This org has %(count)d groups and the limit is %(limit)d. You must delete existing ones before you can create new ones."
msgstr ""

msgid "You cannot update the query of a group that is evaluating."
msgstr ""

msgid "You cannot create a dynamic group based on \"name\" or \"id\"."
msgstr ""

msgid "All Contacts"
msgstr "Todos los contactos"

msgid "Blocked"
msgstr "Bloqueado"

msgid "Stopped"
msgstr ""

msgid "Add to Group"
msgstr "Agregar al grupo"

msgid "Remove from Group"
msgstr "Retirar del Grupo"

#, fuzzy
#| msgid "Blocked Contacts"
msgid "Unblock Contacts"
msgstr "Contactos bloqueados"

#, fuzzy
#| msgid "Blocked Contacts"
msgid "Block Contacts"
msgstr "Contactos bloqueados"

msgid "Delete Contacts"
msgstr "Borrar Contactos"

#, fuzzy
#| msgid "Restore Contacts"
msgid "Unstop Contacts"
msgstr "Restaurar contactos"

#, fuzzy
msgid "Used by another contact"
msgstr "Enviar un mensaje de texto al contacto"

#, fuzzy
#| msgid "Invalid phone number, please include the country code. ex: +250788123123"
msgid "Invalid number. Ensure number includes country code, e.g. +1-541-754-3010"
msgstr "Número de teléfono inválido, por favor, incluya el código de país. Por ejemplo: +250788123123"

msgid "Invalid format"
msgstr ""

msgid "Invalid input"
msgstr ""

msgid "Groups"
msgstr "Grupos"

msgid "Add or remove groups this contact belongs to"
msgstr "Agregue o retire los grupos a los que pertenece este contacto"

#, python-format
msgid "%s (Missing)"
msgstr "%s (Faltante)"

#, fuzzy
#| msgid "Add or remove groups this contact belongs to"
msgid "The groups which this contact belongs to"
msgstr "Agregue o retire los grupos a los que pertenece este contacto"

msgid "Group Memberships for"
msgstr ""

msgid "Include group membership only for these groups. (Leave blank to ignore group memberships)."
msgstr ""

#, python-format
msgid "There is already an export in progress, started by %s. You must wait for that export to complete before starting another."
msgstr ""

#, fuzzy, python-format
#| msgid "We will e-mail you at %s when it is ready."
msgid "We are preparing your export. We will e-mail you at %s when it is ready."
msgstr "Le enviaremos un mensaje de correo electrónico a %s cuando esté listo."

#, python-format
msgid "Export complete, you can find it here: %s (production users will get an email)"
msgstr "Exportación completa, puede encontrarla aquí: %s (los usuarios de producción recibirán un mensaje de correo electrónico)"

#, fuzzy
#| msgid "Field names can only contain letters, numbers, spaces and hypens"
msgid "Field names can only contain letters, numbers, hypens"
msgstr "Los nombres en los campos solo pueden contener letras, números, espacios y guiones"

#, python-format
msgid "%s is an invalid name or is a reserved name for contact fields, field names should start with a letter."
msgstr ""

#, fuzzy, python-format
#| msgid "\"%s\" would be sent to %s"
msgid "%s should be used once"
msgstr "\"%s\" será enviado a %s"

#, python-format
msgid "'%(label)s' contact field has '%(key)s' key which is reserved name. Column cannot be imported"
msgstr ""

msgid "Invalid group or contact id"
msgstr "ID del grupo o contacto inválido "

msgid "Send Message"
msgstr "Enviar mensaje"

#, fuzzy
#| msgid "Custom Contact Fields"
msgid "Custom Fields"
msgstr "Campos para contacto con el cliente"

msgid "Block"
msgstr "Bloquear"

msgid "Unblock"
msgstr "Desbloquear"

msgid "Unstop"
msgstr ""

msgid "Delete"
msgstr "Borrar"

msgid "Save as Group"
msgstr "Guardar como grupo"

msgid "Manage Fields"
msgstr "Manejar campos"

msgid "Blocked Contacts"
msgstr "Contactos bloqueados"

#, fuzzy
#| msgid "Show Contacts"
msgid "Stopped Contacts"
msgstr "Mostrar Contactos"

msgid "Edit Group"
msgstr "Editar grupos"

msgid "Delete Group"
msgstr "Borrar grupo"

msgid "Create"
msgstr "Crear"

#, fuzzy
msgid "Contact blocked"
msgstr "Teléfono del contacto"

#, fuzzy
msgid "Contact unblocked"
msgstr "Teléfono del contacto"

#, fuzzy
msgid "Contact unstopped"
msgstr "Teléfono del contacto"

#, fuzzy
#| msgid "Field names can only contain letters, numbers, spaces and hypens"
msgid "Field names can only contain letters, numbers and hypens"
msgstr "Los nombres en los campos solo pueden contener letras, números, espacios y guiones"

#, python-brace-format
msgid "Field names must be unique. '{label}' is duplicated"
msgstr ""

#, fuzzy, python-brace-format
#| msgid "Field name '%s' is a reserved word"
msgid "Field name '{label}' is a reserved word"
msgstr "El nombre del campo '%s' es una palabra reservada"

#, python-brace-format
msgid "Cannot create a new Contact Field, maximum allowed per org: {settings.MAX_ACTIVE_CONTACTFIELDS_PER_ORG}"
msgstr ""

msgid "Manage Contact Fields"
msgstr "Manejar Campos de Contactos"

msgid "featured"
msgstr ""

#, fuzzy
#| msgid "Update Fields"
msgid "Update"
msgstr "Actualizar campos"

#, fuzzy
#| msgid "Contact Field: %(label)s"
msgid "Contact field uses"
msgstr "Campo de contacto: %(label)s"

#, fuzzy
msgid "Message flow"
msgstr "Mensaje"

msgid "Phone call flow"
msgstr "Flujo de llamadas telefónicas"

msgid "Surveyor flow"
msgstr ""

#, fuzzy
#| msgid "SMS flow"
msgid "USSD flow"
msgstr "Flujo de mensajes de texto"

msgid "The name for this flow"
msgstr "El nombre para este flujo"

msgid "Labels"
msgstr "Etiquetas"

msgid "Any labels on this flow"
msgstr "Cualquier etiqueta en este flujo"

msgid "The type of node this flow starts with"
msgstr "El tipo de punto con el que empieza este flujo"

msgid "Whether this flow is archived"
msgstr "Si este flujo se archiva"

#, fuzzy
#| msgid "Whether this report is currently published"
msgid "Whether this is a system created flow"
msgstr "Si este informe está publicado actualmente"

msgid "The type of this flow"
msgstr "El tipo de este flujo"

msgid "Minutes of inactivity that will cause expiration from flow"
msgstr "Minutos de inactividad que harán que el flujo expire"

msgid "Ignore keyword triggers while in this flow"
msgstr "Ignorar los activadores de palabras clave mientras se encuentre en este flujo"

msgid "When this item was saved"
msgstr "Cuándo se grabó este ítem"

msgid "The user which last saved this flow"
msgstr "El usuario que grabó este flujo por última vez"

msgid "The primary language for editing this flow"
msgstr "El idioma principal para editar este flujo"

#, fuzzy
msgid "The flow version this definition is in"
msgstr "La zona horaria en la que se encuentra su organización"

#, fuzzy
#| msgid "Any labels on this flow"
msgid "Any flows this flow uses"
msgstr "Cualquier etiqueta en este flujo"

msgid "Group Dependencies"
msgstr ""

#, fuzzy
#| msgid "Any labels on this flow"
msgid "Any groups this flow uses"
msgstr "Cualquier etiqueta en este flujo"

#, fuzzy
#| msgid "Any labels on this flow"
msgid "Any fields this flow depends on"
msgstr "Cualquier etiqueta en este flujo"

#, fuzzy
#| msgid "Deleted"
msgid "Completed"
msgstr "Borrado"

msgid "Interrupted"
msgstr ""

#, fuzzy
#| msgid "Expires on "
msgid "Expired"
msgstr "Vence el"

#, fuzzy
#| msgid "Archived"
msgid "Archive delete"
msgstr "Archivado"

#, fuzzy
#| msgid "User Role"
msgid "User delete"
msgstr "Rol del usuario"

msgid "The label for this field"
msgstr "La etiqueta para este campo"

msgid "The value that rules will be run against, if None defaults to @step.value"
msgstr "Se verificará el valor de las reglas, si no hay valores por defecto para @step.value"

msgid "The URL that will be called with the user's response before we run our rules"
msgstr "El URL al que se llamará con la respuesta del usuario antes de correr nuestras propias reglas"

msgid "How the webhook should be executed"
msgstr "Cómo se deberá ejecutar el webhook"

msgid "The JSON encoded actions for this action set"
msgstr "Las acciones JSON codificadas para este grupo de acciones"

#, fuzzy
#| msgid "Configuration"
msgid "Ruleset Configuration"
msgstr "Configuración"

#, fuzzy
#| msgid "More Organization specific configuration"
msgid "RuleSet type specific configuration"
msgstr "Configuración más específica para su organización"

msgid "When this ruleset was originally created"
msgstr "Cuándo fue la primera vez que se creó este grupo de reglas"

msgid "When this ruleset was last modified"
msgstr "Cuándo fue la última vez que se modificó este grupo de reglas"

#, fuzzy
msgid "No subscribers to this event"
msgstr "El número de teléfono para esta llamada"

msgid "When this action was originally created"
msgstr "Cuándo fue la primera vez que se creó esta acción"

msgid "When this action was last modified"
msgstr "Cuándo fue la última vez que se modificó esta acción"

msgid "The JSON flow definition"
msgstr ""

#, fuzzy
msgid "Revision number for this definition"
msgstr "El número de teléfono para esta llamada"

msgid "Unsupported flow type"
msgstr ""

msgid "Malformed flow, encountered non-localized definition"
msgstr ""

msgid "The flow where the activity occurred"
msgstr ""

msgid "Which flow node they came from"
msgstr ""

msgid "Which flow node they went to"
msgstr ""

msgid "When the activity occured with hourly precision"
msgstr ""

msgid "The flow node UUID of the first step"
msgstr ""

#, fuzzy
#| msgid "The type of this message"
msgid "The UUID of the first step"
msgstr "El tipo de este mensaje"

msgid "The flow node UUID of the second step"
msgstr ""

#, fuzzy
#| msgid "The type of this message"
msgid "The UUID of the second step"
msgstr "El tipo de este mensaje"

#, fuzzy
#| msgid "When the user switched to this plan"
msgid "When the run visited this path segment"
msgstr "Cuándo el usuario se cambió a este plan"

msgid "The flows to export"
msgstr "Los flujos para exportar"

#, fuzzy
#| msgid "The JSON encoded configurations for this report"
msgid "Any configuration options for this flow export"
msgstr "Configuraciones codificadas JSON para este informe"

msgid "Unique Identifier"
msgstr ""

#, fuzzy
msgid "The unique identifier for this label"
msgstr "El nombre de este contacto"

msgid "The name of this flow label"
msgstr "El nombre de la etiqueta de este flujo"

msgid "Parent"
msgstr "Matriz"

msgid "After 5 minutes"
msgstr "Después de 5 minutos"

#, fuzzy
#| msgid "After 30 minutes"
msgid "After 10 minutes"
msgstr "Después de 30 minutos"

#, fuzzy
#| msgid "After 5 minutes"
msgid "After 15 minutes"
msgstr "Después de 5 minutos"

msgid "After 30 minutes"
msgstr "Después de 30 minutos"

msgid "After 1 hour"
msgstr "Después de 1 hora"

msgid "After 3 hours"
msgstr "Después de 3 horas"

msgid "After 6 hours"
msgstr "Después de 6 horas"

msgid "After 12 hours"
msgstr "Después de 12 horas"

msgid "After 1 day"
msgstr "Después de 1 día"

#, fuzzy
#| msgid "After 3 days"
msgid "After 2 days"
msgstr "Después de 3 días"

msgid "After 3 days"
msgstr "Después de 3 días"

msgid "After 1 week"
msgstr "Después de 1 semana"

msgid "After 2 weeks"
msgstr "Después de 2 semanas"

msgid "After 30 days"
msgstr "Después de 30 días"

#, fuzzy, python-format
#| msgid "\"%s\" must be a single word containing only letter and numbers"
msgid "\"%(keyword)s\" must be a single word, less than %(limit)d characters, containing only letter and numbers"
msgstr "\"%s\" debe ser una palabra que contenga solo letras y números"

#, python-format
msgid "The keywords \"%s\" are already used for another flow"
msgstr "Las palabras clave \"%s\" están siendo usadas para otro flujo"

#, python-format
msgid "The keyword \"%s\" is already used for another flow"
msgstr "La palabra clave \"%s\" está siendo usada para otro flujo"

msgid "Archive Flows"
msgstr "Archivar flujos"

msgid "Label Messages"
msgstr "Etiquetar mensajes"

msgid "Restore Flows"
msgstr "Restaurar flujos"

#, python-format
msgid "%s are used inside a campaign. To archive them, first remove them from your campaigns."
msgstr ""

#, python-format
msgid "%s is used inside a campaign. To archive it, first remove it from your campaigns."
msgstr ""

#, fuzzy
#| msgid "Your changes could not be saved. Please reload the page and try again."
msgid "Your flow failed validation. Please refresh your browser."
msgstr "No se pudieron guardar sus cambios. Por favor, actualice la página e inténtelo nuevamente."

msgid "Your flow has been upgraded to the latest version. In order to continue editing, please refresh your browser."
msgstr ""

#, python-format
msgid "%s is currently editing this Flow. Your changes will not be saved until you refresh your browser."
msgstr ""

#, fuzzy
#| msgid "Your changes could not be saved. Please reload the page and try again."
msgid "Your flow could not be saved. Please refresh your browser."
msgstr "No se pudieron guardar sus cambios. Por favor, actualice la página e inténtelo nuevamente."

msgid "Global keyword triggers"
msgstr "Activadores de palabras clave globales"

msgid "When a user sends any of these keywords they will begin this flow"
msgstr "Cuando un usuario envía una de estas palabras clave iniciará este flujo"

msgid "Run flow over"
msgstr "Correr flujo"

msgid "Choose the method for your flow"
msgstr ""

msgid "If you are unsure, use the new editor"
msgstr ""

msgid "Choose a name to describe this flow, e.g. Demographic Survey"
msgstr "Elegir un nombre para describir este flujo, por ejemplo, Encuesta demográfica"

msgid "Expire inactive contacts"
msgstr "Vencimiento de contactos inactivos"

msgid "When inactive contacts should be removed from the flow"
msgstr "Cuándo los contactos inactivos serán retirados del flujo"

#, fuzzy
#| msgid "Create Contact"
msgid "Create a contact "
msgstr "Crear Contacto"

msgid "Whether surveyor logins should be used as the contact for each run"
msgstr ""

msgid "For each run"
msgstr ""

msgid "For each login"
msgstr ""

msgid "Retry call if unable to connect"
msgstr ""

msgid "Retries call three times for the chosen interval"
msgstr ""

msgid "Flows"
msgstr "Flujos"

msgid "Contact Name"
msgstr "Nombre del contacto"

#, fuzzy
#| msgid "Contact First Name"
msgid "Contact Creation Date"
msgstr "Nombre del contacto"

msgid "Contact First Name"
msgstr "Nombre del contacto"

msgid "Contact Groups"
msgstr "Grupos de contactos"

#, fuzzy
#| msgid "Set Language"
msgid "Contact Language"
msgstr "Establecer idioma"

#, fuzzy
#| msgid "Email Address"
msgid "Contact Email Address"
msgstr "Dirección de correo electrónico"

msgid "Contact Phone"
msgstr "Teléfono del contacto"

msgid "Contact Phone - E164"
msgstr "Teléfono del contacto - E164"

#, fuzzy
msgid "Contact UUID"
msgstr "Contacto URN"

#, fuzzy
msgid "New Contact"
msgstr "1 Contacto"

#, fuzzy, python-format
#| msgid "Contacts"
msgid "Contact %s"
msgstr "Contactos"

msgid "Current Date and Time"
msgstr "Fecha y hora actual"

msgid "Current Date"
msgstr "Fecha actual"

msgid "Tomorrow's Date"
msgstr "Fecha de mañana"

msgid "Yesterday's Date"
msgstr "Fecha de ayer"

msgid "Sent to"
msgstr "Enviar a"

msgid "Sent to URN display"
msgstr ""

#, fuzzy
#| msgid "Sent to"
msgid "Sent to URN path"
msgstr "Enviar a"

#, fuzzy
#| msgid "Sent to"
msgid "Sent to URN type"
msgstr "Enviar a"

#, fuzzy
#| msgid "Sent to"
msgid "Sent to URN"
msgstr "Enviar a"

msgid "All flow variables"
msgstr "Todas las variables del flujo"

msgid "Start Flow"
msgstr "Empezar flujo"

msgid "Results"
msgstr "Resultados"

msgid "Copy"
msgstr "Copiar"

#, fuzzy
msgid "Revision History"
msgstr "Historial de mensajes"

#, fuzzy
#| msgid "No Editors"
msgid "New Editor"
msgstr "Sin Editores"

#, fuzzy
#| msgid "No Editors"
msgid "Previous Editor"
msgstr "Sin Editores"

msgid "Which group memberships, if any, to include in the export"
msgstr ""

msgid "Which contact fields, if any, to include in the export"
msgstr ""

msgid "Extra URNs"
msgstr ""

msgid "Extra URNs to include in the export in addition to the URN used in the flow"
msgstr ""

#, fuzzy
#| msgid "Response To"
msgid "Responded Only"
msgstr "Respuesta a "

msgid "Only export results for contacts which responded"
msgstr ""

#, fuzzy
msgid "Include Messages"
msgstr "Mensajes de texto entrantes"

msgid "Export all messages sent and received in this flow"
msgstr ""

#, python-brace-format
msgid "You can only include up to {ExportFlowResultsTask.MAX_CONTACT_FIELDS_COLS} contact fields in your export"
msgstr ""

#, python-brace-format
msgid "You can only include up to {ExportFlowResultsTask.MAX_GROUP_MEMBERSHIPS_COLS} groups for group memberships in your export"
msgstr ""

msgid "Sunday"
msgstr ""

msgid "Monday"
msgstr ""

msgid "Tuesday"
msgstr ""

msgid "Wednesday"
msgstr ""

msgid "Thursday"
msgstr ""

msgid "Friday"
msgstr ""

msgid "Saturday"
msgstr ""

#, fuzzy
#| msgid "Download Results"
msgid "Download"
msgstr "Descargar Resultados"

#, fuzzy
msgid "Edit Flow"
msgstr "(Ver registro)"

msgid "Your flow contains an invalid loop. Please refresh your browser."
msgstr ""

msgid "Contacts & Groups"
msgstr "Contactos y grupos"

msgid "These contacts will be added to the flow, sending the first message if appropriate."
msgstr "Estos contactos serán agregados al flujo, enviando el primer mensaje, según convenga."

msgid "Restart Participants"
msgstr "Reiniciar Participantes"

msgid "Restart any contacts already participating in this flow"
msgstr "Reiniciar cualquier contacto que ya esté participando en este flujo"

#, fuzzy
#| msgid "Archive Contacts"
msgid "Include Active Contacts"
msgstr "Archivar contactos"

msgid "Include contacts currently active in a flow"
msgstr ""

msgid "You must specify at least one contact or one group to start a flow."
msgstr ""

msgid "This flow is already being started, please wait until that process is complete before starting more contacts."
msgstr ""

msgid "Sorry, your account is currently suspended. To enable sending messages, please contact support."
msgstr ""

msgid "Add Contacts to Flow"
msgstr "Agregar contactos al flujo"

#, fuzzy
#| msgid "The flow that is being started"
msgid "This flow does not use message templates."
msgstr "El flujo que se ha empezado"

msgid "The message template {ref['name']} does not exist on your account and cannot be sent."
msgstr ""

#, python-brace-format
msgid "Your message template {template.name} is not approved and cannot be sent."
msgstr ""

msgid "Name already used"
msgstr "Nombre ya utilizado"

#, fuzzy
#| msgid "After 5 minutes"
msgid "After 1 minute"
msgstr "Después de 5 minutos"

#, fuzzy
#| msgid "After 5 minutes"
msgid "After 2 minutes"
msgstr "Después de 5 minutos"

#, fuzzy
#| msgid "After 30 minutes"
msgid "After 3 minutes"
msgstr "Después de 30 minutos"

#, fuzzy
#| msgid "After 5 minutes"
msgid "After 4 minutes"
msgstr "Después de 5 minutos"

msgid "You must select a country for your organization."
msgstr "Debe elegir un país para su organización."

msgid "Pending"
msgstr "Pendiente"

msgid "Queued"
msgstr "En cola"

msgid "Wired"
msgstr "Wired"

msgid "Sent"
msgstr "Enviado"

msgid "Delivered"
msgstr "Entregado"

msgid "Handled"
msgstr "Manejado"

msgid "Error Sending"
msgstr "Error de envío"

msgid "Failed Sending"
msgstr "Envío no realizado"

msgid "Resent message"
msgstr "Mensaje reciente"

msgid "The org this broadcast is connected to"
msgstr "La organización a la que está conectada este anuncio"

msgid "The groups to send the message to"
msgstr "Los grupos a los que se envía este mensaje "

msgid "Individual contacts included in this message"
msgstr "Contactos individuales incluidos en este mensaje"

msgid "URNs"
msgstr ""

#, fuzzy
msgid "Individual URNs included in this message"
msgstr "Contactos individuales incluidos en este mensaje"

#, fuzzy
msgid "Number of recipients"
msgstr "Número de créditos"

#, fuzzy
msgid "Number of urns which received this broadcast"
msgstr "El estátus actual para esta comunicación"

msgid "Channel to use for message sending"
msgstr ""

msgid "Status"
msgstr "Estátus"

msgid "The current status for this broadcast"
msgstr "El estátus actual para esta comunicación"

msgid "Schedule"
msgstr "Horario"

msgid "Our recurring schedule if we have one"
msgstr "Nuestro cronograma periódico, en caso de tenerlo"

msgid "Translations"
msgstr "Traducciones"

#, fuzzy
#| msgid "The localized versions of the broadcast"
msgid "The localized versions of the message text"
msgstr "Las versiones localizadas del anuncio"

#, fuzzy
#| msgid "The primary language will be used for contacts with no language preference."
msgid "The language used to send this to contacts without a language"
msgstr "Para los contactos sin preferencia de idioma, se usará el idioma principal"

#, fuzzy
msgid "When this broadcast was created"
msgstr "Cuándo se creó este registro de la acción"

msgid "Media"
msgstr ""

#, fuzzy
#| msgid "The localized versions of the broadcast"
msgid "The localized versions of the media"
msgstr "Las versiones localizadas del anuncio"

#, fuzzy
#| msgid "The current status for this broadcast"
msgid "The metadata for messages of this broadcast"
msgstr "El estátus actual para esta comunicación"

msgid "Visible"
msgstr "Visible"

msgid "Archived"
msgstr "Archivado"

msgid "Deleted"
msgstr "Borrado"

msgid "Incoming"
msgstr "Entrante"

msgid "Outgoing"
msgstr "Saliente"

msgid "Inbox Message"
msgstr "Mensaje en la bandeja de entrada"

msgid "Flow Message"
msgstr "Mensaje del flujo"

#, fuzzy
#| msgid "Message"
msgid "IVR Message"
msgstr "Mensaje"

#, fuzzy
#| msgid "Send Message"
msgid "USSD Message"
msgstr "Enviar mensaje"

#, fuzzy
#| msgid "The type of this message"
msgid "The UUID for this message"
msgstr "El tipo de este mensaje"

msgid "The org this message is connected to"
msgstr "La organización a la que está conectado este mensaje"

msgid "The channel object that this message is associated with"
msgstr "El objeto del transmisor al que está asociado este mensaje"

msgid "The contact this message is communicating with"
msgstr "El contacto con el que este mensaje se está comunicando"

msgid "Contact URN"
msgstr "Contacto URN"

msgid "The URN this message is communicating with"
msgstr "El URN con el que este mensaje se está comunicando"

msgid "Broadcast"
msgstr "Anuncio"

msgid "If this message was sent to more than one recipient"
msgstr "Si este mensaje se envió a más de un destinatario"

msgid "Text"
msgstr "Texto"

#, fuzzy
msgid "The actual message content that was sent"
msgstr "El mensaje de texto real que se envió"

msgid "Give this message higher priority than other messages"
msgstr ""

msgid "When this message was created"
msgstr "Cuando se creó este mensaje"

#, fuzzy
#| msgid "Ended On"
msgid "Modified On"
msgstr "Finalizó el"

#, fuzzy
#| msgid "When this ruleset was last modified"
msgid "When this message was last modified"
msgstr "Cuándo fue la última vez que se modificó este grupo de reglas"

msgid "Sent On"
msgstr "Enviado el"

msgid "When this message was sent to the endpoint"
msgstr "Cuando este mensaje se envió al endpoint"

msgid "Queued On"
msgstr "Puesto en cola el"

#, fuzzy
msgid "When this message was queued to be sent or handled."
msgstr "Cuando este mensaje se puso en cola para ser enviado. (solamente salientes)"

msgid "Direction"
msgstr "Dirección"

msgid "The direction for this message, either incoming or outgoing"
msgstr "La dirección para este mensaje, ya sea entrante o saliente"

msgid "The current status for this message"
msgstr "El estátus actual para este mensaje"

msgid "Response To"
msgstr "Respuesta a "

msgid "The message that this message is in reply to"
msgstr "El mensaje al que este mensaje está respondiendo"

msgid "Any labels on this message"
msgstr "Cualquier etiqueta en este mensaje"

msgid "Visibility"
msgstr "Visibilidad"

msgid "The current visibility of this message, either visible, archived or deleted"
msgstr "La visibilidad actual de este mensaje, ya sea visible, archivado o borrado"

#, fuzzy
msgid "Message Type"
msgstr "Mensaje"

msgid "The type of this message"
msgstr "El tipo de este mensaje"

#, fuzzy
msgid "Message Count"
msgstr "Reintentar el conteo de mensajes"

#, fuzzy
msgid "The number of messages that were used to send this message, calculated on Twilio channels"
msgstr "El número de SMSs que se ha usado para enviar este mensaje, calulado en los transmisosres de Twilio"

msgid "The number of times this message has errored"
msgstr "El número de veces que este mensaje ha fallado"

msgid "When we should next attempt to deliver this message"
msgstr "Cuando tendremos que realizar el próximo intento para entregar este mensaje"

msgid "External ID"
msgstr "ID externo"

msgid "External id used for integrating with callbacks from other APIs"
msgstr "ID externo usado para integrar con las devoluciones de llamadas de otros APIs"

#, fuzzy
#| msgid "The message that this message is in reply to"
msgid "The media attachments on this message if any"
msgstr "El mensaje al que este mensaje está respondiendo"

#, fuzzy
#| msgid "When this message was created"
msgid "The session this message was a part of if any"
msgstr "Cuando se creó este mensaje"

#, fuzzy
#| msgid "The current status for this message"
msgid "The metadata for this msg"
msgstr "El estátus actual para este mensaje"

#, fuzzy
#| msgid "The message that is being delivered"
msgid "Why the message is being deleted"
msgstr "El mensaje que se está entregando"

msgid "Can't create an incoming message without an org"
msgstr "No puede crear un mensaje entrante sin una organización"

#, fuzzy
#| msgid "Whether this flow is archived"
msgid "Whether this count is for archived messages"
msgstr "Si este flujo se archiva"

msgid "Number of items with this system label"
msgstr ""

msgid "The name of this label"
msgstr "El nombre de esta etiqueta"

#, fuzzy
#| msgid "Elderly"
msgid "Folder"
msgstr "Adulto mayor"

#, fuzzy
#| msgid "Label Type"
msgid "Label type"
msgstr "Tipo de etiqueta"

msgid "The date for the oldest message to export"
msgstr "La fecha para el mensaje más antiguo para exportar"

msgid "The date for the newest message to export"
msgstr "La fecha para el mensaje más reciente para exportar"

#, python-format
msgid "Contact Field: %(label)s"
msgstr "Campo de contacto: %(label)s"

msgid "At least one recipient is required"
msgstr "Se requiere un destinatario como mínimo"

msgid "Inbox"
msgstr "Bandeja de entrada"

msgid "Outbox"
msgstr "Bandeja de salida"

msgid "Schedules"
msgstr "Programaciones"

msgid "Failed"
msgstr "Error"

msgid "Schedule Message"
msgstr "Programar mensaje"

msgid "Scheduled Message"
msgstr "Mensaje programado"

msgid "Scheduled Messages"
msgstr "Mensajes programados"

#, fuzzy
msgid "Send"
msgstr "Enviar URL"

msgid "You must add a phone number before sending messages"
msgstr "Debe agregar un número antes de enviar mensajes"

msgid "Archive Messages"
msgstr "Archivar mensajes"

msgid "Move to Inbox"
msgstr "Mover a la bandeja de entrada"

msgid "Resend Messages"
msgstr "Reenviar mensajes"

msgid "Delete Messages"
msgstr "Borrar mensajes"

msgid "Which channel will deliver the message"
msgstr "Qué transmisor entregará el mensaje"

msgid "The URN of the contact delivering this message"
msgstr "El URN del contacto que entrega este mensaje"

msgid "The message that is being delivered"
msgstr "El mensaje que se está entregando"

#, fuzzy
#| msgid "Must specify a label"
msgid "Just this label"
msgstr "Debe especificar una etiqueta"

#, fuzzy
#| msgid "messages"
msgid "All messages"
msgstr "mensajes"

#, fuzzy
#| msgid "The name of this label"
msgid "Just this folder"
msgstr "El nombre de esta etiqueta"

#, fuzzy
#| msgid "Direction"
msgid "Selection"
msgstr "Dirección"

msgid "The date for the oldest message to export. (Leave blank to export from the oldest message)."
msgstr "La fecha para el mensaje más antiguo para exportar. (Deje en blanco para exportar del mensaje más antiguo)."

msgid "The date for the latest message to export. (Leave blank to export up to the latest message)."
msgstr "La fecha del último mensaje para exportar. (Deje en blanco para exportar hasta el último mensaje)."

msgid "Export only messages from these contact groups. (Leave blank to export all messages)."
msgstr "Exportar solo mensajes de estos grupos de contactos. (Deje en blanco para exportar todos los mensajes)."

#, fuzzy
#| msgid "The Start Date should not be a date in the future."
msgid "Start date can't be in the future."
msgstr "La fecha de inicio no deberá ser una fecha en el futuro."

msgid "End date can't be before start date"
msgstr ""

msgid "Flow Messages"
msgstr "Mensajes del flujo"

#, fuzzy
msgid "Outbox Messages"
msgstr "Mensajes de texto salientes"

#, fuzzy
#| msgid "Send Message"
msgid "Sent Messages"
msgstr "Enviar mensaje"

msgid "Failed Outgoing Messages"
msgstr "Error en los mensajes salientes"

msgid "Send All"
msgstr "Enviar todos"

msgid "Name must not be blank or begin with punctuation"
msgstr ""

#, fuzzy
#| msgid "Alias names must be unique, try again."
msgid "Name must be unique"
msgstr "Los apelativos deben ser únicos, inténtelo de nuevo."

#, python-format
msgid "This org has %(count)d labels and the limit is %(limit)d. You must delete existing ones before you can create new ones."
msgstr ""

#, fuzzy
#| msgid "The name of this label"
msgid "The name of this folder"
msgstr "El nombre de esta etiqueta"

#, fuzzy
#| msgid "Update Fields"
msgid "Update Folder"
msgstr "Actualizar campos"

msgid "Update Label"
msgstr "Actualizar etiqueta"

msgid "Free Plan"
msgstr "Plan libre"

msgid "Trial"
msgstr "Prueba"

msgid "Bronze"
msgstr "Bronce"

msgid "Silver"
msgstr "Plata"

msgid "Gold (Legacy)"
msgstr "Oro (Legado)"

msgid "Platinum (Legacy)"
msgstr "Platino (Legado)"

msgid "Gold"
msgstr "Oro"

msgid "Platinum"
msgstr "Platino"

msgid "Plan"
msgstr "Plan"

msgid "What plan your organization is on"
msgstr "En qué plan está su organización"

msgid "Plan Start"
msgstr "Inicio de plan"

msgid "When the user switched to this plan"
msgstr "Cuándo el usuario se cambió a este plan"

msgid "Stripe Customer"
msgstr "Stripe Customer"

msgid "Our Stripe customer id for your organization"
msgstr "Nuestro id de Stripe customer para su organización"

msgid "Administrators"
msgstr "Administradores"

msgid "The administrators in your organization"
msgstr "Los administradores en su organización"

msgid "Viewers"
msgstr "Visitantes"

msgid "The viewers in your organization"
msgstr "Los visitantes en su organización"

msgid "Editors"
msgstr "Editores"

msgid "The editors in your organization"
msgstr "Los editores en su organización"

msgid "Surveyors"
msgstr ""

#, fuzzy
#| msgid "The viewers in your organization"
msgid "The users can login via Android for your organization"
msgstr "Los visitantes en su organización"

msgid "The main language used by this organization"
msgstr "El idioma principal usado por esta organización"

msgid "Timezone"
msgstr "Zona horaria"

msgid "Date Format"
msgstr "Formato de fecha"

msgid "Whether day comes first or month comes first in dates"
msgstr "Si se coloca primero el día o el mes en las fechas"

msgid "Configuration"
msgstr "Configuración"

msgid "More Organization specific configuration"
msgstr "Configuración más específica para su organización"

msgid "Slug"
msgstr "Slug"

msgid "This slug is not available"
msgstr "Este slug no está disponible"

msgid "Whether this organization anonymizes the phone numbers of contacts within it"
msgstr "Si esta organización anonimiza los números de teléfonos de sus contactos "

msgid "The primary language will be used for contacts with no language preference."
msgstr "Para los contactos sin preferencia de idioma, se usará el idioma principal"

msgid "Brand"
msgstr ""

#, fuzzy
#| msgid "The %(brand)s Team"
msgid "The brand used in emails"
msgstr "El Equipo de %(brand)s"

msgid "A password that allows users to register as surveyors"
msgstr ""

#, fuzzy
#| msgid "The FlowStart objects that started this run"
msgid "The parent org that manages this org"
msgstr "Los objetos de FlowStart que empezaron esta corrida"

#, fuzzy
#| msgid "UUID"
msgid "ID"
msgstr "UUID"

#, python-format
msgid "Invalid bundle: %s, cannot upgrade."
msgstr "Paquete inválido: %s, no se puede actualizar. "

#, fuzzy, python-format
#| msgid "%(name)s Invitation"
msgid "%(name)s Receipt"
msgstr "Invitación de %(name)s"

msgid "Sorry, your card was declined, please contact your provider or try another card."
msgstr ""

#, fuzzy
msgid "Sorry, we were unable to process your payment, please try again later or contact us."
msgstr "Lo sentimos, no podemos recargar su tarjeta, por favor, inténtelo nuevamente más tarde o contáctenos a feedback@textit.in"

#, fuzzy
msgid "Sorry, we are unable to cancel your plan at this time.  Please contact us."
msgstr "Lo sentimos, no podemos cancelar su plan en este momento. Por favor, contáctenos a feedback@textit.in."

#, fuzzy
msgid "Sorry, we were unable to charge your card, please try again later or contact us."
msgstr "Lo sentimos, no podemos recargar su tarjeta, por favor, inténtelo nuevamente más tarde o contáctenos a feedback@textit.in"

msgid "Viewer"
msgstr "Visitante"

msgid "The organization to which the account is invited to view"
msgstr "La organización a la que esta cuenta está invitada a visitar"

msgid "Email"
msgstr "Correo electrónico"

msgid "The email to which we send the invitation of the viewer"
msgstr "El correo electrónico al que enviamos la invitación del visitante"

msgid "a unique code associated with this invitation"
msgstr "un código único asociado con esta invitación"

msgid "User Role"
msgstr "Rol del usuario"

#, python-format
msgid "%(name)s Invitation"
msgstr "Invitación de %(name)s"

msgid "Your preferred language"
msgstr "Su idioma preferido"

msgid "Phone Number"
msgstr "Número de teléfono"

msgid "Phone number for testing and recording voice flows"
msgstr "Número de teléfono para probar y grabar los flujos de voz"

msgid "Price Paid"
msgstr "Precio pagado"

msgid "The price paid for the messages in this top up (in cents)"
msgstr "El precio pagado por los mensajes en esta recarga (en centavos)"

msgid "Number of Credits"
msgstr "Número de créditos"

msgid "The number of credits bought in this top up"
msgstr "El número de créditos comprados en esta recarga"

#, fuzzy
#| msgid "Export Data"
msgid "Expiration Date"
msgstr "Exportar datos"

msgid "The date that this top up will expire"
msgstr "La fecha de vencimiento de esta recarga"

msgid "Stripe Charge Id"
msgstr "Id de Stripe Charge"

msgid "The Stripe charge id for this charge"
msgstr "Id de Stripe charge para esta recarga"

#, python-format
msgid "Transfer from %s"
msgstr ""

#, fuzzy
#| msgid "Purchase Credits"
msgid "Purchased Credits"
msgstr "Comprar Créditos"

msgid "Complimentary Credits"
msgstr ""

msgid "Credits"
msgstr "Créditos"

#, python-format
msgid "Transfer to %(org)s"
msgstr ""

#, fuzzy
#| msgid " Credits Used"
msgid "Messaging credits used"
msgstr "Créditos usados"

#, fuzzy
#| msgid "Add Credits"
msgid "Expired credits"
msgstr "Agregar créditos"

msgid "The topup these credits are applied against"
msgstr ""

#, fuzzy
#| msgid "How are credits counted?"
msgid "How many credits were debited"
msgstr "¿Cómo se contabilizan los créditos?"

msgid "Optional topup that was allocated with these credits"
msgstr ""

msgid "What caused this debit"
msgstr ""

msgid "The topup these credits are being used against"
msgstr ""

msgid "How many credits were used, can be negative"
msgstr ""

#, fuzzy
#| msgid "Credits"
msgid "Credits Over"
msgstr "Créditos"

#, fuzzy
#| msgid "Credits"
msgid "Low Credits"
msgstr "Créditos"

#, fuzzy
#| msgid "credits remaining."
msgid "Credits expiring soon"
msgstr "créditos."

#, python-format
msgid "%(name)s Credits Alert"
msgstr ""

msgid "Your first name"
msgstr "Su nombre"

msgid "Your last name"
msgstr "Su apellido"

msgid "Your email address"
msgstr "Su dirección de correo electrónico"

msgid "The timezone your organization is in"
msgstr "La zona horaria en la que se encuentra su organización"

msgid "Your password, at least eight letters please"
msgstr "Su contraseña, como mínimo ocho letras por favor"

msgid "Organization"
msgstr "Organización"

msgid "The name of your organization"
msgstr "El nombre de su organización"

msgid "That email address is already used"
msgstr "Esta dirección de correo electrónico ya ha sido usada"

msgid "Passwords must contain at least 8 letters."
msgstr "Las contraseñas deben contener como mínimo 8 letras."

#, fuzzy
msgid "The first name of the organization administrator"
msgstr "El nombre de su organización"

#, fuzzy
msgid "Your last name of the organization administrator"
msgstr "Debe tener al menos un administrador"

#, fuzzy
msgid "Their email address"
msgstr "Su dirección de correo electrónico"

#, fuzzy
msgid "The timezone the organization is in"
msgstr "La zona horaria en la que se encuentra su organización"

#, fuzzy
msgid "Their password, at least eight letters please. (leave blank for existing users)"
msgstr "Su contraseña, como mínimo ocho letras por favor"

#, fuzzy
msgid "The name of the new organization"
msgstr "El nombre de su organización"

#, fuzzy
msgid "The initial number of credits granted to this organization."
msgstr "El número de créditos comprados en esta recarga"

msgid "User already exists, please do not include password."
msgstr ""

#, fuzzy
msgid "Password must be at least 8 characters long"
msgstr "Las contraseñas deben tener como mínimo 8 letras."

#, python-brace-format
msgid "Deleted user {username}"
msgstr ""

msgid "Your First Name (required)"
msgstr "Su nombre (requerido)"

msgid "Your Last Name (required)"
msgstr "Su apellido (requerido)"

msgid "Current Password (required)"
msgstr "Contraseña actual (requerida)"

msgid "New Password (optional)"
msgstr "Nueva contraseña (opcional)"

msgid "Website Language"
msgstr "Idioma del sitio web"

msgid "Passwords must have at least 8 letters."
msgstr "Las contraseñas deben tener como mínimo 8 letras."

msgid "Please enter your password to save changes."
msgstr "Por favor, ingrese su contraseña para guardar los cambios."

msgid "Sorry, that email address is already taken."
msgstr "Lo sentimos, esta dirección de correo electrónico ya ha sido elegida."

msgid "Start Call"
msgstr "Empezar llamada"

msgid "The import file"
msgstr "El archivo de importación"

msgid "Update all flows and campaigns"
msgstr "Actualizar todos los flujos y campañas"

msgid "Sorry, import is a premium feature"
msgstr "Lo sentimos, la importación es una función premium"

msgid "This file is not a valid flow definition file."
msgstr ""

#, fuzzy
msgid "This file is no longer valid. Please export a new version and try again."
msgstr "No se pudieron guardar sus cambios. Por favor, actualice la página e inténtelo nuevamente."

msgid "Import successful"
msgstr "Importación exitosa"

msgid "Sorry, your import file is invalid."
msgstr "Lo sentimos, su archivo de importación es inválido."

msgid "Your Twilio Account SID"
msgstr "El SID de su Cuenta Twilio"

msgid "Your Twilio Account Token"
msgstr "El Token de su Cuenta Twilio"

msgid "You must enter your Twilio Account SID"
msgstr "Debe ingresar el SID de su Cuenta Twilio"

msgid "You must enter your Twilio Account Token"
msgstr "Debe ingresar el Token de su Cuenta Twilio"

msgid "The Twilio account SID and Token seem invalid. Please check them again and retry."
msgstr "El SID y Token de su Cuenta Twilio son inválidos. Por favor, verifíquelos e inténtelo nuevamente."

#, fuzzy
#| msgid "You must enter your Twilio Account SID"
msgid "You must enter your Nexmo Account API Key"
msgstr "Debe ingresar el SID de su Cuenta Twilio"

#, fuzzy
#| msgid "You must enter your Twilio Account SID"
msgid "You must enter your Nexmo Account API Secret"
msgstr "Debe ingresar el SID de su Cuenta Twilio"

msgid "Your Nexmo API key and secret seem invalid. Please check them again and retry."
msgstr "Su clave y código secreto API de Nexmo son inválidos. Por favor, verifíquelos e inténtelo nuevamente."

msgid "Your Nexmo API key"
msgstr "Su Clave API de Nexmo"

msgid "Your Nexmo API secret"
msgstr "Su código secreto API de Nexmo"

#, fuzzy
#| msgid "Your Twilio Account SID"
msgid "Your Plivo AUTH ID"
msgstr "El SID de su Cuenta Twilio"

msgid "Your Plivo AUTH TOKEN"
msgstr ""

#, fuzzy
#| msgid "Your Nexmo API key and secret seem invalid. Please check them again and retry."
msgid "Your Plivo AUTH ID and AUTH TOKEN seem invalid. Please check them again and retry."
msgstr "Su clave y código secreto API de Nexmo son inválidos. Por favor, verifíquelos e inténtelo nuevamente."

msgid "Email Address"
msgstr "Dirección de correo electrónico"

msgid "The from email address, can contain a name: ex: Jane Doe <jane@example.org>"
msgstr ""

msgid "SMTP Host"
msgstr ""

msgid "Leave blank to keep the existing set password if one exists"
msgstr ""

msgid "Port"
msgstr ""

msgid "You must enter a from email"
msgstr ""

#, fuzzy
#| msgid "Please enter at least 8 characters"
msgid "Please enter a valid email address"
msgstr "Por favor, ingrese 8 caracteres como mínimo"

#, fuzzy
#| msgid "You must enter your Twilio Account SID"
msgid "You must enter the SMTP host"
msgstr "Debe ingresar el SID de su Cuenta Twilio"

msgid "You must enter the SMTP username"
msgstr ""

msgid "You must enter the SMTP password"
msgstr ""

#, fuzzy
#| msgid "You must enter your Twilio Account SID"
msgid "You must enter the SMTP port"
msgstr "Debe ingresar el SID de su Cuenta Twilio"

msgid "Topups"
msgstr ""

#, fuzzy
#| msgid "Restore Flows"
msgid "Restore"
msgstr "Restaurar flujos"

msgid "Suspend"
msgstr ""

msgid "Whitelist"
msgstr ""

#, fuzzy
msgid "This password is not valid. Choose a new password and try again."
msgstr "No se pudieron guardar sus cambios. Por favor, actualice la página e inténtelo nuevamente."

msgid "Invite people to your organization"
msgstr "Invite a personas a su organización"

msgid "User group"
msgstr "Grupo de usuarios"

msgid "One of the emails you entered is invalid."
msgstr "Uno de los correos electrónicos que ingresó es inválido."

msgid "Select your Organization"
msgstr "Elija su Organización"

#, fuzzy
#| msgid "Your invitation link is invalid. Please contact your organization administrator."
msgid "No organizations for this account, please contact your administrator."
msgstr "El enlace de su invitación es inválido. Por favor, contacte al administrador de su organización."

msgid "Your invitation link is invalid. Please contact your organization administrator."
msgstr "El enlace de su invitación es inválido. Por favor, contacte al administrador de su organización."

#, python-format
msgid "Join %(name)s"
msgstr "Participar en %(name)s"

msgid "Join"
msgstr "Participar"

msgid "Your invitation link has expired. Please contact your organization administrator."
msgstr "El enlace de su invitación ha vencido. Por favor, contacte al administrador de su organización."

#, fuzzy
#| msgid "Invalid claim code, please check and try again."
msgid "Invalid surveyor password, please check with your project leader and try again."
msgstr "Código de pedido inválido, por favor, verifique e inténtelo nuevamente."

msgid "Welcome!"
msgstr ""

#, fuzzy
msgid "Create Organization Account"
msgstr "Crear su Organización"

msgid "Sign Up"
msgstr "Registrarse"

msgid "Save"
msgstr "Guardar"

#, fuzzy
#| msgid "Channel Event"
msgid "New Event"
msgstr "Evento del transmisor"

#, fuzzy
#| msgid "Contact Name"
msgid "Agent Name"
msgstr "Nombre del contacto"

msgid "Version"
msgstr ""

#, fuzzy
#| msgid "The Twilio account SID and Token seem invalid. Please check them again and retry."
msgid "Missing data: Agent Name or API Key.Please check them again and retry."
msgstr "El SID y Token de su Cuenta Twilio son inválidos. Por favor, verifíquelos e inténtelo nuevamente."

msgid "Your Account"
msgstr "Su cuenta"

msgid "Logout"
msgstr "Salir"

#, fuzzy
msgid "Add Channel"
msgstr "Transmisor"

msgid "Import"
msgstr "Importar"

#, fuzzy
#| msgid "Connect Hub9"
msgid "Connect"
msgstr "Conectar Hub9"

msgid "Login"
msgstr ""

msgid "API Token"
msgstr "Token API"

#, fuzzy
#| msgid "Your Nexmo API key and secret seem invalid. Please check them again and retry."
msgid "Your TransferTo API key and secret seem invalid. Please check them again and retry."
msgstr "Su clave y código secreto API de Nexmo son inválidos. Por favor, verifíquelos e inténtelo nuevamente."

#, python-format
msgid "Connecting to your TransferTo account failed with error text: %s"
msgstr ""

#, fuzzy
#| msgid "Account:"
msgid "Account SID"
msgstr "Cuenta:"

#, fuzzy
#| msgid "Account Key"
msgid "Account Token"
msgstr "Clave de la cuenta"

msgid "Your organization's timezone"
msgstr "La zona horaria de su organización"

msgid "The slug, or short name for your organization"
msgstr "El slug, o nombre abreviado para su organización"

#, fuzzy
#| msgid "Organization"
msgid "From Organization"
msgstr "Organización"

msgid "Select which organization to take credits from"
msgstr ""

#, fuzzy
#| msgid "Organization"
msgid "To Organization"
msgstr "Organización"

msgid "Select which organization to receive the credits"
msgstr ""

#, fuzzy
#| msgid "How are credits counted?"
msgid "How many credits to transfer"
msgstr "¿Cómo se contabilizan los créditos?"

#, python-format
msgid "Sorry, %(org_name)s doesn't have enough credits for this transfer. Pick a different organization to transfer from or reduce the transfer amount."
msgstr ""

msgid "The country used for location values. (optional)"
msgstr "El país usado para los valores de ubicación. (opcional)"

msgid "Primary Language"
msgstr "Idioma principal"

msgid "Additional Languages"
msgstr "Idiomas adicionales"

msgid "Add any other languages you would like to provide translations for."
msgstr ""

msgid " and "
msgstr "y"

#, python-format
msgid "%(lang1)s and %(lang2)s"
msgstr ""

#, python-format
msgid "Cleared %(name)s cache for this organization (%(count)d keys)"
msgstr ""

msgid "Privacy Policy"
msgstr "Política de privacidad"

msgid "Terms of Service"
msgstr ""

msgid "Cookie Policy"
msgstr ""

msgid "Choose the type of policy"
msgstr ""

msgid "Enter the content of the policy (Markdown permitted)"
msgstr ""

msgid "Summary of policy changes (Markdown permitted)"
msgstr ""

msgid "Is Consent Required?"
msgstr ""

msgid "Your Privacy"
msgstr ""

msgid "The name of the video"
msgstr "El nombre del video"

msgid "Summary"
msgstr "Resumen"

msgid "A short blurb about the video"
msgstr "Una breve publicidad sobre el video"

msgid "Description"
msgstr "Descripción"

msgid "Vimeo ID"
msgstr "ID de Vimeo"

msgid "The id vimeo uses for this video"
msgstr "El id que Vimeo usa para este video"

msgid "Register for public beta"
msgstr "Registrar para beta público"

msgid "Never"
msgstr "Nunca"

msgid "Daily"
msgstr "Diariamente"

#, fuzzy
#| msgid "Weekly"
msgid "Weekly"
msgstr "Semanalmente"

#, fuzzy
#| msgid "Monthly"
msgid "Monthly"
msgstr "Mensualmente"

msgid "English"
msgstr "Inglés"

msgid "Portuguese"
msgstr "Portugués"

msgid "French"
msgstr "Francés"

msgid "Spanish"
msgstr ""

#, fuzzy
msgid "Visually build nationally scalable mobile applications from anywhere in the world."
msgstr "Aplicaciones de mensajería visualmente interactivas en cualquier lugar del mundo."

msgid "Copyright &copy; 2012-2017 UNICEF, Nyaruka. All Rights Reserved."
msgstr ""

msgid "Keyword Trigger"
msgstr "Activador de palabra clave"

msgid "Schedule Trigger"
msgstr "Activador de programa"

#, fuzzy
msgid "Inbound Call Trigger"
msgstr "Activador de llamada perdida"

msgid "Missed Call Trigger"
msgstr "Activador de llamada perdida"

msgid "Catch All Trigger"
msgstr "Obtener todos los activadores"

#, fuzzy
#| msgid "Conversation Key"
msgid "New Conversation Trigger"
msgstr "Clave de conversación"

msgid "USSD Pull Session Trigger"
msgstr ""

#, fuzzy
#| msgid "Restore Triggers"
msgid "Referral Trigger"
msgstr "Restaurar activadores"

#, fuzzy
msgid "Message starts with the keyword"
msgstr "Último mensaje de texto visualizado"

msgid "Message contains only the keyword"
msgstr ""

msgid "The organization this trigger belongs to"
msgstr "La organización a la que pertenece este activador"

msgid "Keyword"
msgstr "Palabra clave"

#, fuzzy
msgid "Word to match in the message text"
msgstr "La primera palabra en el mensaje de texto"

msgid "Referrer Id"
msgstr ""

#, fuzzy
#| msgid "The type of this trigger"
msgid "The referrer id that triggers us"
msgstr "El tipo de este activador"

msgid "Flow"
msgstr "Flujo"

#, fuzzy
msgid "Which flow will be started"
msgstr "Qué flujo se iniciará"

msgid "Last Triggered"
msgstr "Último activado"

msgid "The last time this trigger was fired"
msgstr "La última vez que se disparó este activador"

msgid "Trigger Count"
msgstr "Conteo del activador"

msgid "How many times this trigger has fired"
msgstr "Cuántas veces se ha disparado este activador"

msgid "Is Archived"
msgstr "está achivada"

msgid "Whether this trigger is archived"
msgstr "Si este activador está archivado"

msgid "The groups to broadcast the flow to"
msgstr "Los grupos para comunicar el flujo a"

msgid "Individual contacts to broadcast the flow to"
msgstr "Contactos individuales para comunicar el flujo a"

msgid "Our recurring schedule"
msgstr "Nuestro programa periódico"

msgid "Trigger Type"
msgstr "Tipo de activador"

msgid "The type of this trigger"
msgstr "El tipo de este activador"

#, fuzzy
#| msgid "Trigger Type"
msgid "Trigger When"
msgstr "Tipo de activador"

msgid "How to match a message with a keyword"
msgstr ""

msgid "The associated channel"
msgstr ""

msgid "Keywords must be a single word containing only letter and numbers"
msgstr "Las palabras clave deben ser una sola palabra que contenga solo letras y números"

#, fuzzy
msgid "An active trigger already exists, triggers must be unique for each group"
msgstr "Otro activador activo usa esta palabra clave en algunos grupos, las palabras clave deben ser únicas para cada grupo de contactos"

msgid "Only Groups"
msgstr "Solo grupos"

msgid "Only apply this trigger to contacts in these groups. (leave empty to apply to all contacts)"
msgstr "Aplicar este activador solo para los contactos en estos grupos. (dejar en blanco para aplicar a todos los contactos)"

#, fuzzy
msgid "The first word of the message text"
msgstr "La primera palabra del texto del SMS"

msgid "Group to Join"
msgstr "Grupo para participar"

msgid "The group the contact will join when they send the above keyword"
msgstr "El grupo en el que participará el contacto cuando envíen la palabra clave anterior"

#, fuzzy
#| msgid "Response"
msgid "Response"
msgid_plural "Responses"
msgstr[0] "Respuesta"
msgstr[1] "Respuesta"

msgid "The message to send in response after they join the group (optional)"
msgstr "El mensaje para enviar como respuesta después de unirse al grupo (opcional)"

msgid "The groups and contacts the flow will be broadcast to"
msgstr "Los grupos y contactos al que se comunicará el flujo"

msgid "Trigger with this Channel already exists."
msgstr ""

msgid "The channel to apply this trigger to, leave blank for all Facebook channels"
msgstr ""

#, fuzzy
#| msgid "The type of this trigger"
msgid "The referrer id that will trigger us"
msgstr "El tipo de este activador"

msgid "Archive Triggers"
msgstr "Archivar activadores"

msgid "Restore Triggers"
msgstr "Restaurar activadores"

msgid "Create Trigger"
msgstr "Crear activadores"

msgid "Active"
msgstr "Activar"

msgid "Triggers"
msgstr "Activadores"

msgid "Join Keyword"
msgstr "Palabra clave para participar"

#, fuzzy
msgid "The first word of the message"
msgstr "La primera palabra del SMS"

#, fuzzy
#| msgid "Create Trigger"
msgid "Create Referral Trigger"
msgstr "Crear activadores"

msgid "Create Schedule"
msgstr "Crear cronograma"

msgid "Processing"
msgstr ""

msgid "Complete"
msgstr ""

#, fuzzy
msgid "The organization of the user."
msgstr "La Organización del usuario."

#, fuzzy
msgid "The unique identifier for this object"
msgstr "El nombre de este contacto"

#, fuzzy
#| msgid "Whether this report is currently published"
msgid "Whether this row was created by squashing"
msgstr "Si este informe está publicado actualmente"

#, python-format
msgid "%d year"
msgid_plural "%d years"
msgstr[0] ""
msgstr[1] ""

#, fuzzy, python-format
#| msgid "month"
msgid "%d month"
msgid_plural "%d months"
msgstr[0] "mes"
msgstr[1] "mes"

#, python-format
msgid "%d week"
msgid_plural "%d weeks"
msgstr[0] ""
msgstr[1] ""

#, python-format
msgid "%d day"
msgid_plural "%d days"
msgstr[0] ""
msgstr[1] ""

#, python-format
msgid "%d hour"
msgid_plural "%d hours"
msgstr[0] ""
msgstr[1] ""

#, python-format
msgid "%d minute"
msgid_plural "%d minutes"
msgstr[0] ""
msgstr[1] ""

#, python-format
msgid "%d second"
msgid_plural "%d seconds"
msgstr[0] ""
msgstr[1] ""

#, fuzzy
#| msgid " and "
msgid ", and "
msgstr "y"

msgid "0 seconds"
msgstr ""

#, fuzzy
#| msgid ","
msgid ", "
msgstr ","

msgid "Sorry you have no permission for this action."
msgstr "Lo sentimos, no tiene permiso para esta acción."

msgid "Must specify a label"
msgstr "Debe especificar una etiqueta"

msgid "Missing label"
msgstr "Etiqueta faltante"

msgid "Oops, so sorry. Something went wrong!"
msgstr "Lo sentimos. ¡Algo no funcionó!"

#, fuzzy
#| msgid "Current Date and Time"
msgid "Date & Time"
msgstr "Fecha y hora actual"

#, fuzzy
#| msgid "Status"
msgid "State"
msgstr "Estátus"

#, fuzzy
#| msgid "has a district"
msgid "District"
msgstr "tiene un distrito"

msgid "Ward"
msgstr ""

msgid "Data posted Log"
msgstr ""

#, fuzzy
#| msgid "Export Data"
msgid "No Data"
msgstr "Exportar datos"

#, fuzzy
#| msgid "Response To"
msgid "Responses Log"
msgstr "Respuesta a "

#, fuzzy
#| msgid "Response"
msgid "No Response"
msgstr "Respuesta"

#, python-format
msgid ""
"\n"
"          API v1 has been replaced by <a href=\"%(v2_url)s\">API v2</a>. Please migrate your applications accordingly.\n"
"\n"
"        "
msgstr ""

msgid "Query String Parameters"
msgstr ""

#, fuzzy
#| msgid "Contact Fields"
msgid "Post Body Fields"
msgstr "Campos de Contactos"

msgid "Query String"
msgstr ""

msgid "Post Body"
msgstr ""

#, fuzzy
#| msgid "API Documentation"
msgid "View Full Documentation"
msgstr "Documentación API"

#, fuzzy
#| msgid "Webhook Events"
msgid "Recent Webhook Events"
msgstr "Eventos Webhook"

msgid "Webhook events that have been created recently can be found here."
msgstr ""

msgid "Elapsed"
msgstr ""

msgid "Time"
msgstr "Hora"

#, fuzzy
#| msgid "Archive"
msgid "Archives"
msgstr "Archivar"

#, python-format
msgid ""
"\n"
"    You have %(counter)s archive\n"
"    "
msgid_plural ""
"\n"
"    You have %(counter)s archives\n"
"    "
msgstr[0] ""
msgstr[1] ""

#, python-format
msgid ""
"\n"
"    containing %(counter)s record.\n"
"    "
msgid_plural ""
"\n"
"    containing %(counter)s records.\n"
"    "
msgstr[0] ""
msgstr[1] ""

#, fuzzy
#| msgid "User does not have permission to create an SMS"
msgid "You do not have any message or run archives yet."
msgstr "El usuario no tiene permiso para crear un SMS"

msgid "File"
msgstr ""

#, fuzzy
#| msgid "Record Prompts"
msgid "Records"
msgstr "Registrar plazos"

msgid "Size"
msgstr ""

msgid "Period"
msgstr ""

msgid ""
"\n"
"      No archives found. Archives are created after 90 days of inactivity for messages and flow runs. Check back later to\n"
"      see a list of all archives.\n"
"\n"
"\n"
"    "
msgstr ""

msgid ""
"\n"
"        Your download should start automatically. If it doesn't start in a few seconds, use the button below to download.\n"
"      "
msgstr ""

#, fuzzy
#| msgid "Download Results"
msgid "Download Now"
msgstr "Descargar Resultados"

#, fuzzy
#| msgid "campaigns"
msgid "Campaigns"
msgstr "campañas"

#, fuzzy
#| msgid "Archived"
msgid "(Archived)"
msgstr "Archivado"

msgid "No group assigned to this campaign"
msgstr ""

msgid "No events in this campaign yet."
msgstr ""

msgid "Update Campaign"
msgstr "Campaña de actualización"

#, fuzzy
#| msgid "Restart any contacts already participating in this flow"
msgid "If the contact is already active in a flow"
msgstr "Reiniciar cualquier contacto que ya esté participando en este flujo"

msgid "Add Bulk Sender"
msgstr "Agregar envío masivo"

msgid ""
"\n"
"            Bulk senders typically can send a higher volume of messages and in some cases are even cheaper than\n"
"            local messaging rates. If you have an account with a bulk sender, you can use your local Android phone\n"
"            number to receive messages, and use a bulk sender for your outgoing messages.\n"
"\n"
"          "
msgstr ""
"\n"
"            Los envíos masivos generalmente permiten enviar un mayor número de mensajes y en algunos casos es incluso más barato que\n"
"            las tarifas locales de mensajería. Si tiene una cuenta con envío masivo, puede usar su número local de teléfono Android\n"
"            para recibir mensajes, y usar el envío masivo para sus mensajes salientes.\n"
"\n"
"          "

msgid ""
"\n"
"              A great way to connect\n"
"              if you are outside the United States or UK. Connect\n"
"              a Nexmo Account to send messages to over 200 countries worldwide.\n"
"\n"
"\n"
"            "
msgstr ""
"\n"
"              Una excelente forma de conectarse\n"
"              si vive fuera de los Estados Unidos o del Reino Unido. Conecte\n"
"              una cuenta Nexmo para enviar mensajes a más de 200 países en todo el mundo.\n"
"\n"
"\n"
"            "

msgid "Send with Nexmo"
msgstr "Enviar con Nexmo"

#, fuzzy
#| msgid ""
#| "\n"
#| "            Instead of using your Android phone to send messages, you can use your\n"
#| "            <a class='nexmo-account' href='#'>\n"
#| "              Nexmo Account\n"
#| "            </a>\n"
#| "            to send messages to over 200 countries.\n"
#| "\n"
#| "          "
msgid ""
"\n"
"            Instead of using your Android phone to send messages, you can use your\n"
"            <a href='#' class='nexmo-account'>\n"
"              Nexmo Account\n"
"            </a>\n"
"            to send messages to over 200 countries.\n"
"\n"
"          "
msgstr ""
"\n"
"            En lugar de usar su teléfono Android para enviar mensajes, puede usar su\n"
"            <a class='nexmo-account' href='#'>\n"
"              Cuenta Nexmo\n"
"            </a>\n"
"            para enviar mensajes a más de 200 países.\n"
"\n"
"          "

msgid ""
"\n"
"            If you have an external provider you want to use to send messages, you can connect it\n"
"            using our External API.\n"
"\n"
"\n"
"          "
msgstr ""
"\n"
"            Si tiene un proveedor externo que desea usar para enviar mensajes, puede conectarlo\n"
"            usando nuestro API Externo.\n"
"\n"
"\n"
"          "

msgid "Connect Nexmo"
msgstr "Conectar Nexmo"

msgid "Disconnect Nexmo"
msgstr "Desconectar Nexmo"

#, fuzzy
msgid "Add a Channel"
msgstr "Transmisor"

#, fuzzy, python-format
msgid ""
"\n"
"            To get started you need to add a channel to your account. A channel is a phone number or social network\n"
"            account which %(name)s can use to send and receive messages on your behalf. You can choose to use an\n"
"            Android phone and your own cell phone plan, or we can connect you with a service provider in your country\n"
"            directly.\n"
"\n"
"          "
msgstr ""
"\n"
"          Para empezar tiene que agregar un número de teléfono a su cuenta. Puede elegir usar un teléfono Android y su propio plan de telefonía celular o podemos conectarlo con un proveedor de servicios en su país directamente.\n"
"        "

#, fuzzy
#| msgid "Recommendation"
msgid "Recommendations"
msgstr "Recomendación"

#, fuzzy
#| msgid ""
#| "\n"
#| "          We recommend using an Android phone with a local sim card for your country. This phone\n"
#| "          will send and receive messages for you. You will only need one phone per country depending on\n"
#| "          message volume. Don't worry! The people you are texting with can still use basic phones.\n"
#| "        "
msgid ""
"\n"
"            We recommend using an Android phone with a local sim card for your country. This phone\n"
"            will send and receive messages for you. You will only need one phone per country depending on\n"
"            message volume. Don't worry! The people you are texting with can still use basic phones.\n"
"          "
msgstr ""
"\n"
"          Le recomendamos usar un teléfono Android con una tarjeta sim local para su país. Este teléfono\n"
"          enviará y recibirá sus mensajes. Solo necesitará un teléfono por país, dependiendo del\n"
"          volumen de mensajes. ¡No se preocupe! Las personas a las que le envía mensajes de texto pueden seguir usando sus teléfonos básicos.\n"
"        "

#, fuzzy
#| msgid ""
#| "\n"
#| "                Works in any country and uses the cell phone plan\n"
#| "                you already have. You just need an Android phone\n"
#| "                to get started.\n"
#| "\n"
#| "              "
msgid ""
"\n"
"                  Works in any country and uses the cell phone plan\n"
"                  you already have. You just need an Android phone\n"
"                  to get started.\n"
"\n"
"                "
msgstr ""
"\n"
"                Funciona en cualquier país y usa el plan de telefonía celular\n"
"                que ya tiene. Solo necesita un teléfono Android\n"
"                para empezar.\n"
"\n"
"              "

#, fuzzy
msgid "Phone Channels"
msgstr "Transmisor"

msgid "Social Network Channels"
msgstr ""

#, fuzzy
msgid "API Channels"
msgstr "Transmisor"

msgid "Add Phone"
msgstr "Agregar teléfono"

msgid "Connect your Android phone"
msgstr "Conectar su teléfono Android"

#, fuzzy, python-format
msgid ""
"\n"
"            %(brand)s uses your Android phone to send and receive messages on your behalf.\n"
"\n"
"          "
msgstr "TextIt usa su teléfono Android para enviar y recibir mensajes."

#, python-format
msgid ""
"\n"
"            Due to restrictions Android has on applications that send SMS messages, we cannot distribute\n"
"            the %(brand)s application through the Play Store. You will need to download the application manually\n"
"            and install it using the steps below.\n"
"\n"
"          "
msgstr ""

#, fuzzy
#| msgid "Created On"
msgid "was released on"
msgstr "Creado el"

#, fuzzy
#| msgid "Download Results"
msgid "Download App"
msgstr "Descargar Resultados"

#, python-format
msgid ""
"\n"
"                On your Android device, open your browser and download the app by entering the URL:\n"
"                <code>\n"
"                  %(link)s%(android_public_url)s\n"
"                </code>\n"
"              "
msgstr ""

#, fuzzy, python-format
msgid ""
"\n"
"                Launch the %(brand)s installer\n"
"              "
msgstr ""
"\n"
"                    %(sms_failed)s Error\n"
"\n"
"         "

#, fuzzy
msgid ""
"\n"
"                Open the notifications shade by dragging from the top and select the downloaded file.\n"
"\n"
"\n"
"              "
msgstr ""
"\n"
"                En la página de la aplicación TextIt presione el botón \"Install\".\n"
"\n"
"         "

#, fuzzy
#| msgid "Settings"
msgid "Tap Settings"
msgstr "Configuraciones"

#, fuzzy
msgid ""
"\n"
"                You will be taken to a screen with \"allow from this source\" toggle\n"
"\n"
"              "
msgstr ""
"\n"
"                    %(sms_failed)s Error\n"
"\n"
"         "

msgid "Toggle allow from this source"
msgstr ""

#, fuzzy
msgid ""
"\n"
"                Make sure \"allow from this source\" toggle is in the On position.\n"
"\n"
"              "
msgstr ""
"\n"
"                    %(sms_failed)s Error\n"
"\n"
"         "

msgid "Go Back"
msgstr ""

#, fuzzy
msgid ""
"\n"
"                Click Install\n"
"\n"
"              "
msgstr ""
"\n"
"                    %(sms_failed)s Error\n"
"\n"
"         "

#, fuzzy, python-format
msgid ""
"\n"
"                Open %(brand)s\n"
"              "
msgstr ""
"\n"
"                Llamada saliente (%(duration)s seconds)\n"
"              "

#, fuzzy, python-format
msgid ""
"\n"
"                Once %(brand)s has been installed, open the app drawer and tap on the %(brand)s icon to start the app.\n"
"\n"
"              "
msgstr "Una vez que TextIt ha sido instalado, abra la ventana de aplicaciones y presione el ícono de TextIt para iniciar la aplicación. "

msgid "Enter Claim Code"
msgstr "Ingrese el código de pedido"

#, fuzzy, python-format
msgid ""
"\n"
"                When you first open %(brand)s, the app will register your device with Google and our servers.  Once that is\n"
"                complete, it will display a claim code.  Enter that claim code in the form to the left and click\n"
"                \"Add Phone\" to connect your device.\n"
"\n"
"              "
msgstr ""
"\n"
"                Cuando abra TextIt por primera vez, la aplicación registrará su dispositivo con Google y nuestros servidores. Una vez que esté\n"
"                completo, mostrará un código de pedido. Ingrese el código de pedido en el formulario a la izquierda y haga clic\n"
"                \"Add Phone\" para conectar su dispositivo.\n"
"\n"
"              "

#, fuzzy
#| msgid ""
#| "\n"
#| "        You can connect your <a href=\"http://infobip.com\">Infobip</a> number by entering your number, username and password\n"
#| "        here.\n"
#| "\n"
#| "      "
msgid ""
"\n"
"        You can connect your number by entering your credentials here.\n"
"\n"
"      "
msgstr ""
"\n"
"        Puede conectar su número <a href=\"http://infobip.com\">Infobip</a> si ingresa su número, usuario y contraseña\n"
"        aquí.\n"
"\n"
"      "

msgid "Claim phone number"
msgstr "Pedir número de teléfono"

msgid ""
"\n"
"        Once you claim a number you will immediately be able to send and receive messages. Users who send messages\n"
"        to your number will be charged according to their plan.\n"
"\n"
"      "
msgstr ""
"\n"
"        Cuando pide un número podrá enviar y recibir mensajes inmediatamente. A los usuarios que envíen mensajes\n"
"        a su número se les cobrará de acuerdo con su plan.\n"
"\n"
"      "

msgid "Pattern"
msgstr "Patrón"

msgid "Search"
msgstr "Buscar"

msgid "Supported"
msgstr ""

msgid "Unsupported"
msgstr ""

#, fuzzy
msgid "IP Addresses"
msgstr "Dirección de correo electrónico"

msgid "Are you sure you want to remove this number from your account?"
msgstr "¿Está seguro de que desea borrar este número de su cuenta?"

msgid "Cancel"
msgstr "Cancelar"

msgid "Remove Phone"
msgstr "Borrar teléfono"

msgid "Bulk sending enabled"
msgstr "Envío masivo permitido"

msgid "Voice calls enabled"
msgstr "Llamadas de voz permitidas"

msgid "Settings"
msgstr "Configuraciones"

#, fuzzy
#| msgid "Channel"
msgid "Channel Log"
msgstr "Transmisor"

#, fuzzy
#| msgid "Calls"
msgid "Call Log"
msgstr "Llamadas"

msgid "Last synced"
msgstr "Última sincronización"

#, python-format
msgid ""
"\n"
"                  %(last_sync)s\n"
"                  ago\n"
"                "
msgstr ""
"\n"
"                  %(last_sync)s\n"
"                  ago\n"
"                "

msgid "Activated"
msgstr "Activada"

msgid ""
"\n"
"                unsent message\n"
"              "
msgid_plural ""
"\n"
"                unsent messages\n"
"              "
msgstr[0] ""
msgstr[1] ""

msgid "Enable Voice"
msgstr "Permitir voz"

msgid ""
"\n"
"            unsent messages\n"
"          "
msgid_plural ""
"\n"
"            unsent message\n"
"          "
msgstr[0] ""
msgstr[1] ""

#, python-format
msgid ""
"\n"
"          %(last_sync)s\n"
"          ago.\n"
"          </span>\n"
"        "
msgstr ""

msgid "Device has not synced yet"
msgstr "El dispositivo todavía no ha sido sincronizado"

msgid "UNKNOWN"
msgstr "DESCONOCIDO"

msgid "DISCHARGING"
msgstr "DESCARGANDO"

msgid "CHARGING"
msgstr "CARGANDO"

msgid "FULLY CHARGED"
msgstr "TOTALMENTE CARGADO"

msgid "ON"
msgstr "ENCENDIDO"

msgid "Messages"
msgstr "Mensajes"

#, fuzzy
#| msgid "Messages"
msgid "IVR Messages"
msgstr "Mensajes"

msgid "Recent Errors"
msgstr ""

#, fuzzy
#| msgid "Monthly"
msgid "Month"
msgstr "Mensualmente"

#, fuzzy
msgid "Incoming Text Messages"
msgstr "Mensajes de texto entrantes"

#, fuzzy
msgid "Outgoing Text Messages"
msgstr "Mensajes de texto salientes"

#, fuzzy
msgid "Incoming IVR Messages"
msgstr "Mensajes de texto entrantes"

#, fuzzy
msgid "Outgoing IVR Messages"
msgstr "Mensajes de texto salientes"

msgid "Synced on"
msgstr "Sincronizado el"

msgid "Retry"
msgstr "Reintentar"

msgid "Battery"
msgstr "Batería"

msgid "Network"
msgstr "Red"

msgid "&nbsp;&nbsp;OTHER"
msgstr "&nbsp;&nbsp;OTHER"

#, fuzzy
msgid "Remove Channel"
msgstr "Borrar teléfono"

#, fuzzy
msgid "Are you sure you want to remove this channel from your account?"
msgstr "¿Está seguro de que desea borrar este número de su cuenta?"

msgid "This channel cannot be removed because it in use."
msgstr ""

msgid "Once it is removed, it will be gone forever. There is no way to undo this operation."
msgstr "Una vez que la borre, no la podrá recuperar. Esta operación no se puede deshacer."

#, fuzzy, python-format
msgid ""
"\n"
"            Used by %(num_flows)s flow:\n"
"            "
msgid_plural ""
"\n"
"            Used by %(num_flows)s flows:\n"
"            "
msgstr[0] ""
"\n"
"                Llamada saliente (%(duration)s seconds)\n"
"              "
msgstr[1] ""
"\n"
"                Llamada saliente (%(duration)s seconds)\n"
"              "

msgid "Are you sure you want to remove bulk sending for this number?"
msgstr "¿Está seguro de que desea retirar el envío masivo para este número?"

msgid "Disable Voice Calls"
msgstr "Deshabilitar llamadas de voz"

msgid "Are you sure you want to remove voice calling for this number?"
msgstr "¿Está seguro de que desea retirar las llamadas de voz para este número?"

msgid "Ok"
msgstr ""

msgid "Select a Country"
msgstr "Elegir un país"

#, python-format
msgid ""
"\n"
"        Found %(results_count)s call in last 90 days for <i>%(search)s</i>.\n"
"        "
msgid_plural ""
"\n"
"          Found %(results_count)s calls in last 90 days for <i>%(search)s</i>.\n"
"\n"
"      "
msgstr[0] ""
msgstr[1] ""

#, python-format
msgid ""
"\n"
"                Outgoing Call (%(duration)s seconds)\n"
"              "
msgstr ""
"\n"
"                Llamada saliente (%(duration)s seconds)\n"
"              "

#, python-format
msgid ""
"\n"
"                Incoming Call (%(duration)s seconds)\n"
"              "
msgstr ""

msgid "No Matching calls"
msgstr "Las llamadas no corresponden"

#, fuzzy
msgid "Channel Events"
msgstr "Evento del transmisor"

#, fuzzy
#| msgid "Android integration"
msgid "Other Interactions"
msgstr "Integración de Android"

msgid "Recent Channel Events"
msgstr "Eventos recientes del transmisor"

#, fuzzy
#| msgid "Channel:"
msgid "Channel: "
msgstr "Transmisor:"

#, fuzzy
#| msgid "Phone call flow"
msgid "phone call"
msgstr "Flujo de llamadas telefónicas"

msgid "complete"
msgstr ""

#, fuzzy
#| msgid "Android integration"
msgid "Channel interaction"
msgstr "Integración de Android"

msgid "Channel Event"
msgstr "Evento del transmisor"

#, fuzzy
msgid "Message Error"
msgstr "Mensaje"

#, fuzzy
msgid "Message Log"
msgstr "Mensaje"

#, fuzzy
msgid "Error"
msgstr "Conteo de errores"

msgid "Change Alert Settings"
msgstr "Cambiar las configuraciones de alerta"

#, fuzzy, python-format
#| msgid ""
#| "\n"
#| "        We've noticed that the Android phone for %(org_name)s has been connected back to\n"
#| "        internet and has been able to sync with the %(brand)s servers recently at\n"
#| "      "
msgid ""
"\n"
"        We've noticed that the Android phone for %(org_name)s has been connected back to\n"
"        internet and has been able to sync with the %(brand)s servers recently at \n"
"      "
msgstr ""
"\n"
"        Hemos verificado que el teléfono Android para %(org_name)s ha sido reconectado a\n"
"        la Internet y ha podido sincronizarse con los servidores %(brand)s recientemente en\n"
"      "

msgid ""
"\n"
"        This email is to announce that your android phone connection problem reported last time was resolved.\n"
"      "
msgstr ""
"\n"
"        Este mensaje de correo electrónico es para anunciar que el problema reportado recientemente sobre la conexión de su teléfono Android ha sido resuelto.\n"
"      "

#, python-format
msgid ""
"\n"
"        You can check the current status of your %(channel_name)s by visiting its\n"
"      "
msgstr ""
"\n"
"        Puede verificar el estátus actual de su %(channel_name)s visitando su\n"
"      "

msgid "status page."
msgstr "página de estátus."

msgid "Thanks!"
msgstr "¡Gracias!"

#, python-format
msgid "The %(brand)s Team"
msgstr "El Equipo de %(brand)s"

#, fuzzy, python-format
#| msgid ""
#| "\n"
#| "        We've noticed that the Android phone for %(org_name)s has been connected back to\n"
#| "        internet and has been able to sync with the %(brand)s servers recently at\n"
#| "      "
msgid ""
"\n"
"Hi %(org_name)s,\n"
"\n"
"We've noticed that the Android phone for %(org_name)s has been connected back to internet and has been able to sync with the %(brand)s servers recently at\n"
msgstr ""
"\n"
"        Hemos verificado que el teléfono Android para %(org_name)s ha sido reconectado a\n"
"        la Internet y ha podido sincronizarse con los servidores %(brand)s recientemente en\n"
"      "

#, fuzzy
#| msgid ""
#| "\n"
#| "        This email is to announce that your android phone connection problem reported last time was resolved.\n"
#| "      "
msgid "This email is to announce that your android phone connection problem reported last time was resolved."
msgstr ""
"\n"
"        Este mensaje de correo electrónico es para anunciar que el problema reportado recientemente sobre la conexión de su teléfono Android ha sido resuelto.\n"
"      "

#, fuzzy, python-format
#| msgid ""
#| "\n"
#| "        You can check the current status of your %(channel_name)s by visiting its\n"
#| "      "
msgid ""
"\n"
"   You can check the current status of your %(channel_name)s by visiting its status page at:\n"
msgstr ""
"\n"
"        Puede verificar el estátus actual de su %(channel_name)s visitando su\n"
"      "

#, python-format
msgid ""
"\n"
"        We've noticed that the Android phone for %(org_name)s hasn't contacted the %(brand)s servers since\n"
"      "
msgstr ""
"\n"
"        Hemos verificado que el teléfono Android para %(org_name)s no ha contactado a los servidores %(brand)s desde\n"
"      "

msgid "This is usually due to your phone being unable to connect to the internet."
msgstr "Esto generalmente ocurre porque su teléfono no ha podido conectarse a la Internet."

msgid ""
"\n"
"        Please check on your phone to make sure it is connected to a WiFi network or cellular data.\n"
"        If problems persist you may want to try turning the phone off then back on.\n"
"      "
msgstr ""
"\n"
"        Por favor, verifique su teléfono para asegurarse de que esté conectado a una conexión WiFi o datos de celular.\n"
"        Si los problemas persisten, apague su teléfono y enciéndalo nuevamente.\n"
"      "

#, python-format
msgid ""
"\n"
"        You can check the current status of your %(channel.get_name)s by visiting its\n"
"      "
msgstr ""
"\n"
"        Puede verificar el estátus actual de su %(channel.get_name)s visitando su\n"
"      "

#, fuzzy, python-format
#| msgid ""
#| "\n"
#| "        We've noticed that the Android phone for %(org_name)s hasn't contacted the %(brand)s servers since\n"
#| "      "
msgid ""
"\n"
"Hi %(org_name)s,\n"
"\n"
"Your Android phone for %(org_name)s hasn't contacted the %(brand)s servers since\n"
msgstr ""
"\n"
"        Hemos verificado que el teléfono Android para %(org_name)s no ha contactado a los servidores %(brand)s desde\n"
"      "

#, fuzzy
#| msgid ""
#| "\n"
#| "        Please check on your phone to make sure it is connected to a WiFi network or cellular data.\n"
#| "        If problems persist you may want to try turning the phone off then back on.\n"
#| "      "
msgid ""
"\n"
"This is usually an indication that your phone has lost its connection to the internet.\n"
"\n"
"Please check on your phone to make sure it is connected to WiFi or a cellular data network.  If problems persist you may want to try turning the phone off then back on.\n"
msgstr ""
"\n"
"        Por favor, verifique su teléfono para asegurarse de que esté conectado a una conexión WiFi o datos de celular.\n"
"        Si los problemas persisten, apague su teléfono y enciéndalo nuevamente.\n"
"      "

#, fuzzy, python-format
#| msgid ""
#| "\n"
#| "        You can check the current status of your %(channel_name)s by visiting its\n"
#| "      "
msgid ""
"\n"
"   You can check the current status of %(channel_name)s by visiting its status page at:\n"
msgstr ""
"\n"
"        Puede verificar el estátus actual de su %(channel_name)s visitando su\n"
"      "

msgid "Thanks,"
msgstr "Gracias,"

#, python-format
msgid ""
"\n"
"        We've noticed that the Android phone for %(org_name)s is getting low on power and isn't plugged in.\n"
"        If it runs out of power then you will stop receiving messages for %(brand)s.\n"
"      "
msgstr ""

#, python-format
msgid ""
"\n"
"        Please check on your phone to make sure it is plugged into a reliable power source.\n"
"        The current power level is %(power_level)s%%, you will only receive this notification when the power drops below 25%%.\n"
"      "
msgstr ""
"\n"
"        Por favor, verifique su teléfono para asegurarse de que esté conectado a una fuente de energía confiable.\n"
"        El nivel actual de batería es %(power_level)s%%, solo recibirá esta notificación cuando la batería esté por debajo de 25%%.\n"
"      "

#, fuzzy, python-format
#| msgid "Join %(name)s"
msgid ""
"\n"
"Hi %(org_name)s,\n"
msgstr "Participar en %(name)s"

#, python-format
msgid ""
"\n"
"We've noticed that your Android phone, %(channel_name)s, is getting low on power and isn't plugged in.  If it runs out of power then you will stop receiving messages for %(brand)s.\n"
msgstr ""

#, fuzzy, python-format
#| msgid ""
#| "\n"
#| "        Please check on your phone to make sure it is plugged into a reliable power source.\n"
#| "        The current power level is %(power_level)s%%, you will only receive this notification when the power drops below 25%%.\n"
#| "      "
msgid ""
"\n"
"Please check on your phone to make sure it is plugged into a reliable power source.  You will only receive this notification when the power drops below 25%%.  The current power level is %(power_level)s%%.\n"
msgstr ""
"\n"
"        Por favor, verifique su teléfono para asegurarse de que esté conectado a una fuente de energía confiable.\n"
"        El nivel actual de batería es %(power_level)s%%, solo recibirá esta notificación cuando la batería esté por debajo de 25%%.\n"
"      "

#, python-format
msgid ""
"\n"
"        We've noticed that the Android phone for %(org_name)s is now charging the battery.\n"
"      "
msgstr ""

msgid "This email is to announce that your android phone battery low reported last time was resolved. Now the battery is charging."
msgstr "Este mensaje de correo electrónico es para informarle que el bajo nivel de batería de su teléfono Android reportado recientemente ha sido resuelto. Ahora la batería se está cargando."

#, fuzzy, python-format
#| msgid "This email is to announce that your android phone battery low reported last time was resolved. Now the battery is charging."
msgid ""
"\n"
"Hi %(org_name)s,\n"
"\n"
"We've noticed that the Android phone for %(org.name)s is now charging the battery.\n"
"This email is to announce that your android phone battery low reported last time was resolved. Now the battery is charging.\n"
msgstr "Este mensaje de correo electrónico es para informarle que el bajo nivel de batería de su teléfono Android reportado recientemente ha sido resuelto. Ahora la batería se está cargando."

#, fuzzy, python-format
#| msgid ""
#| "\n"
#| "        You can check the current status of your %(channel_name)s by visiting its\n"
#| "      "
msgid ""
"\n"
"   You can check the current status of your %(channel_name)s by visiting its\n"
msgstr ""
"\n"
"        Puede verificar el estátus actual de su %(channel_name)s visitando su\n"
"      "

#, python-format
msgid ""
"\n"
"        We've noticed that the Android phone for %(org_name)s is having trouble sending text messages.  This might be\n"
"        a temporary problem due to your cellular network, or could be an indication that your phone is out of credit.\n"
"      "
msgstr ""
"\n"
"        Hemos verificado que el teléfono Android para %(org_name)s no puede enviar mensajes de texto. Puede deberse\n"
"        a un problema temporal en su red de telefonía celular, o a la falta de saldo en su teléfono.\n"
"      "

#, python-format
msgid ""
"\n"
"        Please check on your phone to make sure it has sufficient credit and can send text messages.  If problems persist\n"
"        you may want to try turning the phone off then back on.  Currently your Android phone has <strong>%(unsent_count)s</strong>\n"
"        messages which haven't sent in over an hour.\n"
"      "
msgstr ""
"\n"
"        Por favor, verifique su teléfono para asegurarse de que tenga saldo suficiente y pueda enviar mensajes de texto. Si los problemas persisten\n"
"        apague su teléfono y enciéndalo nuevamente. Ahora su teléfono Android tiene <strong>%(unsent_count)s</strong>\n"
"        mensajes que no se han enviado en más de una hora.\n"
"      "

#, fuzzy, python-format
#| msgid ""
#| "\n"
#| "        We've noticed that the Android phone for %(org_name)s is having trouble sending text messages.  This might be\n"
#| "        a temporary problem due to your cellular network, or could be an indication that your phone is out of credit.\n"
#| "      "
msgid ""
"\n"
"        We've noticed that the %(channel_type)s for %(org_name)s is having trouble sending text messages.  This might be\n"
"        a temporary problem due to network communication to %(channel_type)s or may indicate a change in configuration which required your action.\n"
"      "
msgstr ""
"\n"
"        Hemos verificado que el teléfono Android para %(org_name)s no puede enviar mensajes de texto. Puede deberse\n"
"        a un problema temporal en su red de telefonía celular, o a la falta de saldo en su teléfono.\n"
"      "

#, fuzzy, python-format
#| msgid ""
#| "\n"
#| "        Please check on your phone to make sure it has sufficient credit and can send text messages.  If problems persist\n"
#| "        you may want to try turning the phone off then back on.  Currently your Android phone has <strong>%(unsent_count)s</strong>\n"
#| "        messages which haven't sent in over an hour.\n"
#| "      "
msgid ""
"\n"
"        Please check on your %(channel_type)s to make sure it can send text messages.  Currently your %(channel_type)s has <strong>%(unsent_count)s</strong>\n"
"        messages which haven't sent in over an hour.\n"
"      "
msgstr ""
"\n"
"        Por favor, verifique su teléfono para asegurarse de que tenga saldo suficiente y pueda enviar mensajes de texto. Si los problemas persisten\n"
"        apague su teléfono y enciéndalo nuevamente. Ahora su teléfono Android tiene <strong>%(unsent_count)s</strong>\n"
"        mensajes que no se han enviado en más de una hora.\n"
"      "

#, fuzzy, python-format
#| msgid ""
#| "\n"
#| "        We've noticed that the Android phone for %(org_name)s is having trouble sending text messages.  This might be\n"
#| "        a temporary problem due to your cellular network, or could be an indication that your phone is out of credit.\n"
#| "      "
msgid ""
"\n"
"        We've noticed that the %(channel_type)s for %(org_name)s is having trouble sending text messages.  This might be\n"
"        a temporary problem due to network communication to %(channel_type)s, or could be an indication that your %(channel_type)s is out of credit.\n"
"      "
msgstr ""
"\n"
"        Hemos verificado que el teléfono Android para %(org_name)s no puede enviar mensajes de texto. Puede deberse\n"
"        a un problema temporal en su red de telefonía celular, o a la falta de saldo en su teléfono.\n"
"      "

#, fuzzy, python-format
#| msgid ""
#| "\n"
#| "        Please check on your phone to make sure it has sufficient credit and can send text messages.  If problems persist\n"
#| "        you may want to try turning the phone off then back on.  Currently your Android phone has <strong>%(unsent_count)s</strong>\n"
#| "        messages which haven't sent in over an hour.\n"
#| "      "
msgid ""
"\n"
"        Please check on your %(channel_type)s to make sure it has sufficient credit and can send text messages.  Currently your %(channel_type)s has <strong>%(unsent_count)s</strong>\n"
"        messages which haven't sent in over an hour.\n"
"      "
msgstr ""
"\n"
"        Por favor, verifique su teléfono para asegurarse de que tenga saldo suficiente y pueda enviar mensajes de texto. Si los problemas persisten\n"
"        apague su teléfono y enciéndalo nuevamente. Ahora su teléfono Android tiene <strong>%(unsent_count)s</strong>\n"
"        mensajes que no se han enviado en más de una hora.\n"
"      "

#, fuzzy, python-format
#| msgid ""
#| "\n"
#| "        We've noticed that the Android phone for %(org_name)s is having trouble sending text messages.  This might be\n"
#| "        a temporary problem due to your cellular network, or could be an indication that your phone is out of credit.\n"
#| "      "
msgid ""
"\n"
"Hi %(org_name)s,\n"
"\n"
"We've noticed that the Android phone for %(org_name)s is having trouble sending text messages.  This might be a temporary problem due to your cellular network, or could be an indication that your phone is out of credit.\n"
msgstr ""
"\n"
"        Hemos verificado que el teléfono Android para %(org_name)s no puede enviar mensajes de texto. Puede deberse\n"
"        a un problema temporal en su red de telefonía celular, o a la falta de saldo en su teléfono.\n"
"      "

#, fuzzy, python-format
#| msgid ""
#| "\n"
#| "        Please check on your phone to make sure it has sufficient credit and can send text messages.  If problems persist\n"
#| "        you may want to try turning the phone off then back on.  Currently your Android phone has <strong>%(unsent_count)s</strong>\n"
#| "        messages which haven't sent in over an hour.\n"
#| "      "
msgid ""
"\n"
"Please check on your phone to make sure it has sufficient credit and can send text messages.  If problems persist you may want to try turning the phone off then back on.  Currently your Android phone has %(unsent_count)s messages which haven't sent in over an hour.\n"
msgstr ""
"\n"
"        Por favor, verifique su teléfono para asegurarse de que tenga saldo suficiente y pueda enviar mensajes de texto. Si los problemas persisten\n"
"        apague su teléfono y enciéndalo nuevamente. Ahora su teléfono Android tiene <strong>%(unsent_count)s</strong>\n"
"        mensajes que no se han enviado en más de una hora.\n"
"      "

#, fuzzy, python-format
#| msgid ""
#| "\n"
#| "        We've noticed that the Android phone for %(org_name)s is having trouble sending text messages.  This might be\n"
#| "        a temporary problem due to your cellular network, or could be an indication that your phone is out of credit.\n"
#| "      "
msgid ""
"\n"
"Hi %(org_name)s,\n"
"\n"
"We've noticed that the %(channel_type)s for %(org_name)s is having trouble sending text messages.  This might be a temporary problem due to network communication to %(channel_type)s or may indicate a change in configuration which required your action.\n"
msgstr ""
"\n"
"        Hemos verificado que el teléfono Android para %(org_name)s no puede enviar mensajes de texto. Puede deberse\n"
"        a un problema temporal en su red de telefonía celular, o a la falta de saldo en su teléfono.\n"
"      "

#, fuzzy, python-format
#| msgid ""
#| "\n"
#| "        Please check on your phone to make sure it has sufficient credit and can send text messages.  If problems persist\n"
#| "        you may want to try turning the phone off then back on.  Currently your Android phone has <strong>%(unsent_count)s</strong>\n"
#| "        messages which haven't sent in over an hour.\n"
#| "      "
msgid ""
"\n"
"Please check on your %(channel_type)s to make sure it can send text messages. Currently your %(channel_type)s has %(unsent_count)s messages which haven't sent in over an hour.\n"
msgstr ""
"\n"
"        Por favor, verifique su teléfono para asegurarse de que tenga saldo suficiente y pueda enviar mensajes de texto. Si los problemas persisten\n"
"        apague su teléfono y enciéndalo nuevamente. Ahora su teléfono Android tiene <strong>%(unsent_count)s</strong>\n"
"        mensajes que no se han enviado en más de una hora.\n"
"      "

#, fuzzy, python-format
#| msgid ""
#| "\n"
#| "        We've noticed that the Android phone for %(org_name)s is having trouble sending text messages.  This might be\n"
#| "        a temporary problem due to your cellular network, or could be an indication that your phone is out of credit.\n"
#| "      "
msgid ""
"\n"
"Hi %(org_name)s,\n"
"\n"
"We've noticed that the %(channel_type)s for %(org_name)s is having trouble sending text messages.  This might be a temporary problem due to network communication to %(channel_type)s, or could be an indication that your %(channel_type)s is out of credit.\n"
msgstr ""
"\n"
"        Hemos verificado que el teléfono Android para %(org_name)s no puede enviar mensajes de texto. Puede deberse\n"
"        a un problema temporal en su red de telefonía celular, o a la falta de saldo en su teléfono.\n"
"      "

#, fuzzy, python-format
#| msgid ""
#| "\n"
#| "        Please check on your phone to make sure it has sufficient credit and can send text messages.  If problems persist\n"
#| "        you may want to try turning the phone off then back on.  Currently your Android phone has <strong>%(unsent_count)s</strong>\n"
#| "        messages which haven't sent in over an hour.\n"
#| "      "
msgid ""
"\n"
"Please check on your %(channel_type)s to make sure it has sufficient credit and can send text messages. Currently your %(channel_type)s has %(unsent_count)s messages which haven't sent in over an hour.\n"
msgstr ""
"\n"
"        Por favor, verifique su teléfono para asegurarse de que tenga saldo suficiente y pueda enviar mensajes de texto. Si los problemas persisten\n"
"        apague su teléfono y enciéndalo nuevamente. Ahora su teléfono Android tiene <strong>%(unsent_count)s</strong>\n"
"        mensajes que no se han enviado en más de una hora.\n"
"      "

#, fuzzy
#| msgid ""
#| "\n"
#| "        You can connect your <a href=\"http://infobip.com\">Infobip</a> number by entering your number, username and password\n"
#| "        here.\n"
#| "\n"
#| "      "
msgid ""
"\n"
"        To connect a <a href=\"http://clickatell.com\">Clickatell</a> number, first create an HTTP integration for a two way number, then\n"
"        enter the number and API key below.\n"
"\n"
"      "
msgstr ""
"\n"
"        Puede conectar su número <a href=\"http://infobip.com\">Infobip</a> si ingresa su número, usuario y contraseña\n"
"        aquí.\n"
"\n"
"      "

#, fuzzy, python-format
msgid ""
"\n"
"        After connecting your service we will provide URLs for the endpoints for Clickatell to call when they want\n"
"        to push a message to %(brand)s.\n"
"\n"
"      "
msgstr ""
"\n"
"        Después de conectar su servicio le daremos los URLs para que los endpoints para InfoBip llamen cuando deseen\n"
"        enviar un mensaje a TextIt.\n"
"\n"
"      "

#, fuzzy, python-format
#| msgid ""
#| "\n"
#| "        You can connect your <a href=\"http://infobip.com\">Infobip</a> number by entering your number, username and password\n"
#| "        here.\n"
#| "\n"
#| "      "
msgid ""
"\n"
"        You can connect your <a href=\"http://dmarkmobile.com/\">DMark Mobile</a> number to %(name)s using the fields below. You\n"
"        will first need to create a DMark Mobile account and receive a username and password from them to use below.\n"
"\n"
"      "
msgstr ""
"\n"
"        Puede conectar su número <a href=\"http://infobip.com\">Infobip</a> si ingresa su número, usuario y contraseña\n"
"        aquí.\n"
"\n"
"      "

#, fuzzy, python-format
msgid ""
"\n"
"        You can connect an external aggregator or messaging service to %(brand)s using our external API.\n"
"\n"
"        You can specify parameters to substitute in the URL or body by using these variables:\n"
"\n"
"      "
msgstr ""
"\n"
"        Puede conectar un agregador externo o servicio de mensajería a TextIt usando nuestra API externa.\n"
"\n"
"        Puede especificar parámetros para reemplazarlos en el URL usando estas variables:\n"
"\n"
"      "

msgid ""
"\n"
"        An example that would substitute variables in the URL:\n"
"\n"
"      "
msgstr ""
"\n"
"        Un ejemplo que reemplazaría las variables en el URL:\n"
"\n"
"      "

msgid ""
"\n"
"        If using POST or PUT, you can specify the body of the request using the same variables.\n"
"\n"
"      "
msgstr ""

#, fuzzy, python-format
msgid ""
"\n"
"        After connecting your service we will provide URLs for the endpoints to call when you want to push a message to\n"
"        %(brand)s or notify %(brand)s of the delivery status of a message.\n"
"\n"
"      "
msgstr ""
"\n"
"        Después de conectar su servicio, le daremos los URLs para que los endpoints llamen cuando desee enviar un mensaje a\n"
"        TextIt o notificar a TextIt el estátus de entrega de un mensaje.\n"
"\n"
"      "

#, fuzzy
msgid ""
"\n"
"    To finish configuring your connection you'll need to set the following callback URLs on your service or aggregator.\n"
"\n"
"  "
msgstr ""
"\n"
"        Para terminar de configurar su conexión Vumi, tendrá que establecer los siguientes parámetros en su conversación Vumi:\n"
"\n"
"      "

msgid ""
"\n"
"    When we need to send an outgoing message it will make a\n"
"\n"
"  "
msgstr ""

#, fuzzy
#| msgid ""
#| "\n"
#| "        to this URL with the parameters 'text', 'to', 'from', 'channel' and 'id'\n"
#| "\n"
#| "      "
msgid ""
"\n"
"    to this URL with the parameters 'text', 'to', 'from', 'channel' and 'id'\n"
"\n"
"  "
msgstr ""
"\n"
"        a este URL con los parámetros 'texto', 'para', 'de', 'transmisor' e 'id'\n"
"\n"
"      "

msgid "Example"
msgstr "Ejemplo"

#, fuzzy
#| msgid ""
#| "\n"
#| "        When your service successfully sends a message, it should notify us with a POST to the following URL, passing\n"
#| "        the id of the message as the parameter 'id' (reporting sent messages is optional)\n"
#| "      "
msgid ""
"\n"
"      When a new message is received by your service, it should notify us with a POST to the following URL, passing\n"
"      the following parameters: 'from' and 'text'. Callers can optionally also send a 'date' parameter in ISO-8601\n"
"      (ex: 2012-04-23T18:25:43.511Z) format to specify the time the message was received.\n"
"    "
msgstr ""
"\n"
"        Cuando su servicio envíe un mensaje exitosamente, nos lo notificará con un AVISO al siguiente URL, transmitiendo \n"
"        el id del mensaje como el 'id' del parámetro (el reporte de mensajes enviados es opcional)\n"
"       "

#, fuzzy
#| msgid ""
#| "\n"
#| "        When your service successfully sends a message, it should notify us with a POST to the following URL, passing\n"
#| "        the id of the message as the parameter 'id' (reporting sent messages is optional)\n"
#| "      "
msgid ""
"\n"
"    When your service successfully sends a message, it should notify us with a POST to the following URL, passing\n"
"    the id of the message as the parameter 'id' (reporting sent messages is optional)\n"
"  "
msgstr ""
"\n"
"        Cuando su servicio envíe un mensaje exitosamente, nos lo notificará con un AVISO al siguiente URL, transmitiendo \n"
"        el id del mensaje como el 'id' del parámetro (el reporte de mensajes enviados es opcional)\n"
"       "

#, fuzzy
#| msgid ""
#| "\n"
#| "        When your service successfully delivers a message, it should notify us with a POST to the following URL, passing\n"
#| "        the id of the message as the parameter 'id' (reporting deliveries is optional)\n"
#| "      "
msgid ""
"\n"
"    When your service successfully delivers a message, it should notify us with a POST to the following URL, passing\n"
"    the id of the message as the parameter 'id' (reporting deliveries is optional)\n"
"  "
msgstr ""
"\n"
"        Cuando su servicio envíe un mensaje exitosamente, nos lo notificará con un AVISO al siguiente URL, transmitiendo\n"
"        el id del mensaje como el 'id' del parámetro (el reporte de entregas es opcional)\n"
"      "

#, fuzzy
#| msgid ""
#| "\n"
#| "        If your service fails to send an outgoing message, it should notify us with a POST to the following URL, passing\n"
#| "        the id of the message as the parameter 'id' (reporting failed sends is optional)\n"
#| "      "
msgid ""
"\n"
"    If your service fails to send an outgoing message, it should notify us with a POST to the following URL, passing\n"
"    the id of the message as the parameter 'id' (reporting failed sends is optional)\n"
"  "
msgstr ""
"\n"
"        Si su servicio no puede enviar un mensaje saliente, nos lo notificará mediante un AVISO al siguiente URL, transmitiendo\n"
"        el id del mensaje como el 'id' del parámetro (el reporte de fallas en los envíos es opcional)\n"
"      "

#, fuzzy
msgid "Contact Opt out/Stopped URL"
msgstr "Teléfono del contacto"

#, fuzzy
#| msgid ""
#| "\n"
#| "        If your service fails to send an outgoing message, it should notify us with a POST to the following URL, passing\n"
#| "        the id of the message as the parameter 'id' (reporting failed sends is optional)\n"
#| "      "
msgid ""
"\n"
"    If this channel provides a way for contacts to opt out and stop receiving messages,\n"
"    the service should notify us with a POST to the following URL, passing the phone number as the parameter \"from\"\n"
"  "
msgstr ""
"\n"
"        Si su servicio no puede enviar un mensaje saliente, nos lo notificará mediante un AVISO al siguiente URL, transmitiendo\n"
"        el id del mensaje como el 'id' del parámetro (el reporte de fallas en los envíos es opcional)\n"
"      "

#, python-format
msgid ""
"\n"
"        In order to connect your Facebook page to %(name)s you will need to\n"
"        <a href=\"https://developer.facebook.com/\">create a new Facebook application</a> that\n"
"        has messaging permissions.\n"
"\n"
"      "
msgstr ""

msgid ""
"\n"
"        On the Messenger section of your application, you can create a Page Access Token for the page you wish\n"
"        to connect. Enter that Page Access Token below.\n"
"\n"
"      "
msgstr ""

msgid ""
"\n"
"        To get your Facebook Page ID, go to your Facebook page and click the About tab in the left column.\n"
"\n"
"      "
msgstr ""

#, fuzzy
#| msgid ""
#| "\n"
#| "        Once you claim a number you will immediately be able to send and receive messages. Users who send messages\n"
#| "        to your number will be charged according to their plan.\n"
#| "\n"
#| "      "
msgid ""
"\n"
"          Until your Facebook application is approved by Facebook you will only be able to send and receive messages\n"
"          with administrators of your application.\n"
"\n"
"        "
msgstr ""
"\n"
"        Cuando pide un número podrá enviar y recibir mensajes inmediatamente. A los usuarios que envíen mensajes\n"
"        a su número se les cobrará de acuerdo con su plan.\n"
"\n"
"      "

msgid ""
"\n"
"          When submitting your application for approval, make sure to include the <code>pages_messaging</code>\n"
"          and <code>pages_messaging_subscriptions</code> permissions so that you are able to initiate conversations with your contacts.\n"
"\n"
"        "
msgstr ""

msgid ""
"\n"
"    To finish configuring your Facebook connection, you'll need to enter the following webhook URL and token on your application's\n"
"    Messenger settings page. Make sure to check all boxes within the 'Webhooks' section to subscribe to all incoming Facebook events\n"
"    and referral parameters (<code>messaging_referrals</code>), within the same section, select the page whose events you'd like the\n"
"    webhook to subscribe to.\n"
"\n"
"  "
msgstr ""

#, fuzzy
#| msgid ""
#| "\n"
#| "        Once you claim a number you will immediately be able to send and receive messages. Users who send messages\n"
#| "        to your number will be charged according to their plan.\n"
#| "\n"
#| "      "
msgid ""
"\n"
"      It may take up to ten minutes for a new webhook to take effect after being set on your Facebook application. Remember,\n"
"      until your Facebook application is approved by Facebook you will only be able to send and receive messages\n"
"      with administrators of your application.\n"
"\n"
"    "
msgstr ""
"\n"
"        Cuando pide un número podrá enviar y recibir mensajes inmediatamente. A los usuarios que envíen mensajes\n"
"        a su número se les cobrará de acuerdo con su plan.\n"
"\n"
"      "

msgid ""
"\n"
"      When submitting your application for approval, make sure to include the <code>pages_messaging</code>\n"
"      and <code>pages_messaging_subscriptions</code> permissions so that you are able to initiate conversations with your contacts.\n"
"\n"
"    "
msgstr ""

msgid "Verify Token"
msgstr ""

#, python-format
msgid ""
"\n"
"        You can to connect using a <a href=\"https://firebase.google.com/docs/cloud-messaging/\" target=\"_blank\">\n"
"        Firebase Cloud Messaging App</a> to your %(name)s account to automate sending notifications.\n"
"      "
msgstr ""

msgid ""
"\n"
"        You will need to create a new App on Firebase Console and get its key. To do so:\n"
"\n"
"      "
msgstr ""

#, python-format
msgid ""
"\n"
"        You can connect your <a href=\"http://www.globelabs.com.ph/\">Globe Labs</a> application to %(name)s using the fields below. You\n"
"        will first need to create a Globe Labs application, then get approval from Globe Labs by sending an email\n"
"        to <a href:\"mailto:api@globelabsbeta.com\">api@globelabsbeta.com</a>.\n"
"\n"
"      "
msgstr ""

msgid ""
"\n"
"        With the approval from Globe Labs you will receive the passphrase to use below.\n"
"      "
msgstr ""

msgid ""
"\n"
"        You can connect your <a href=\"http://infobip.com\">Infobip</a> number by entering your number, username and password\n"
"        here.\n"
"\n"
"      "
msgstr ""
"\n"
"        Puede conectar su número <a href=\"http://infobip.com\">Infobip</a> si ingresa su número, usuario y contraseña\n"
"        aquí.\n"
"\n"
"      "

#, fuzzy, python-format
msgid ""
"\n"
"        After connecting your service we will provide URLs for the endpoints for InfoBip to call when they want\n"
"        to push a message to %(brand)s.\n"
"\n"
"      "
msgstr ""
"\n"
"        Después de conectar su servicio le daremos los URLs para que los endpoints para InfoBip llamen cuando deseen\n"
"        enviar un mensaje a TextIt.\n"
"\n"
"      "

#, python-format
msgid ""
"\n"
"        You can connect a <a href=\"https://jiochat.com\" target=\"_blank\">JioChat Channel</a> to your %(name)s account\n"
"        to automate sending and receiving JioChat messages.\n"
"      "
msgstr ""

msgid ""
"\n"
"        To start copy the App ID and App Secret from the Developer Center into the form below and click Submit.\n"
"      "
msgstr ""

msgid ""
"\n"
"        After entering your endpoint URL below, we'll provide you with the configuration details for your Kannel configuration file.\n"
"\n"
"      "
msgstr ""

msgid ""
"\n"
"    As a last step you'll need to configure Kannel to send and receive messages. Here is a stanza you\n"
"    can add to your Kannel configuration to enable sending and receiving.\n"
"\n"
"  "
msgstr ""

msgid "Make sure to change the forced-smsc and default-smsc values to the appropriate values for your configuration."
msgstr "Asegúrese de cambiar los valores de forced-smsc y default-smsc a los valores apropiados para su configuración."

#, python-format
msgid ""
"\n"
"        You can connect a <a href=\"https://developers.line.me/messaging-api/overview\" target=\"_blank\">LINE Bot</a> to your %(name)s account\n"
"        to automate sending and receiving LINE messages.\n"
"      "
msgstr ""

msgid ""
"\n"
"        To start creating a LINE bot, go to <a href=\"https://developers.line.me/messaging-api/getting-started\" target=\"_blank\">Getting started with the Messaging API</a>.\n"
"\n"
"      "
msgstr ""

msgid ""
"\n"
"            Access the <a href=\"https://developers.line.me/channels/\" target=\"_blank\">LINE Channels</a> page and add a new Channel.</li>\n"
"\n"
"          "
msgstr ""

#, fuzzy
msgid ""
"\n"
"            Create a Line account using the application on your smartphone\n"
"\n"
"          "
msgstr ""
"\n"
"                En la página de la aplicación TextIt presione el botón \"Install\".\n"
"\n"
"         "

msgid ""
"\n"
"            Activate the permission to login via web application in the \"Settings > Account > Allow login\"\n"
"\n"
"          "
msgstr ""

msgid ""
"\n"
"            Register your email and password via the application \"Settings > Account > Email Account\"\n"
"\n"
"          "
msgstr ""

msgid ""
"\n"
"            Create a new business account Line (With Messaging API enabled)\n"
"\n"
"          "
msgstr ""

msgid ""
"\n"
"                In <a href=\"https://business.line.me/en/\" target=\"_blank\">LINE Business Center</a>, select \"Messaging API\" in the \"Services\"\n"
"\n"
"              "
msgstr ""

#, fuzzy
msgid ""
"\n"
"                Select \"Start using Messaging API\"\n"
"\n"
"              "
msgstr ""
"\n"
"                    %(sms_failed)s Error\n"
"\n"
"         "

#, fuzzy
msgid ""
"\n"
"                Enter your credentials created through the application and wait for the confirmation code in it.\n"
"\n"
"              "
msgstr "Establecer el idioma preferido para el contacto."

msgid ""
"\n"
"                    Note: At this time you must create a LINE business account and some information, for example, address, phone, etc., will be requested.\n"
"\n"
"                  "
msgstr ""

msgid ""
"\n"
"                After the creation process of the LINE business account, you will see the page to add a new channel of communication \"Messaging API.\" Enter the name and select the appropriate category and click OK.\n"
"\n"
"              "
msgstr ""

msgid ""
"\n"
"                In the next step, click the \"LINE @ Manager\" and it will redirect you to the API activation page.\n"
"\n"
"              "
msgstr ""

msgid ""
"\n"
"                Click \"Enable API\" and confirm. (By doing so, the status of your API will be \"Valid\")\n"
"\n"
"              "
msgstr ""

#, fuzzy
msgid ""
"\n"
"                Enable the option to allow the use of Webhooks and click \"Save.\"\n"
"\n"
"              "
msgstr ""
"\n"
"                    %(sms_failed)s Error\n"
"\n"
"         "

#, fuzzy
msgid ""
"\n"
"            Set your bot:\n"
"\n"
"          "
msgstr ""
"\n"
"          Instalar el %(name)s app\n"
"\n"
"        "

msgid ""
"\n"
"                Click on the menu \"Accounts\" at the top of the page at the link <a href=\"https://business.line.me\" target=\"_blank\">https://business.line.me</a>\n"
"\n"
"              "
msgstr ""

msgid ""
"\n"
"                In the communication channel of your choice, click on the \"LINE Developers\" button, accept the terms, and it will direct you to a page with the information needed to fill out in the form below (Channel ID, Channel Name, Channel Secret and Channel Access Token).\n"
"\n"
"              "
msgstr ""

#, fuzzy
msgid ""
"\n"
"                  Note: To generate the Channel Access Token click on \"Issue\" button\n"
"\n"
"                "
msgstr ""
"\n"
"                En la página de la aplicación TextIt presione el botón \"Install\".\n"
"\n"
"         "

#, fuzzy
#| msgid ""
#| "\n"
#| "        To finish configuring your Africa's Talking connection you'll need to set the following callback URLs on the\n"
#| "        Africa's Talking website under your account.\n"
#| "\n"
#| "      "
msgid ""
"\n"
"        To finish the configuration of Line channel you'll need to set the following callback URL in the Line Bot settings page, following the steps below:\n"
"\n"
"      "
msgstr ""
"\n"
"        Para terminar de configurar su conexión a Africa's Talking tendrá que configurar los siguientes URLs de devolución de llamadas en el\n"
"        sitio web de Africa's Talking en su cuenta.\n"
"\n"
"      "

msgid ""
"\n"
"              Configure \"Callback URL\" in the channel page (the same page which get the information Channel Secret and Channel Access Token) by clicking on the \"Edit\" button, filling the field \"webhook URL\" and pressing on the \"Save\" button.\n"
"\n"
"            "
msgstr ""

msgid ""
"\n"
"              Fill the IP addresses in the \"Server IP Whitelist\" with the list of addresses displayed below.\n"
"\n"
"            "
msgstr ""

#, fuzzy
#| msgid "To finish configuring your Zenvia connection you'll need to set the following callback URLs on your Zenvia account."
msgid ""
"\n"
"    To finish configuring your Novo connection you'll need to set the following callback URLs on your\n"
"    Novo account.\n"
"\n"
"  "
msgstr "Para terminar de configurar su conexión Zenvia tendra que establecer los siguientes URLs de devolución de llamadas en su cuenta Zenvia."

#, fuzzy
#| msgid ""
#| "\n"
#| "        When your service successfully sends a message, it should notify us with a POST to the following URL, passing\n"
#| "        the id of the message as the parameter 'id' (reporting sent messages is optional)\n"
#| "      "
msgid ""
"\n"
"      When a new message is received by your service, it should notify us with a POST to the following URL, passing\n"
"      the following parameters: 'from' and 'text'.\n"
"    "
msgstr ""
"\n"
"        Cuando su servicio envíe un mensaje exitosamente, nos lo notificará con un AVISO al siguiente URL, transmitiendo \n"
"        el id del mensaje como el 'id' del parámetro (el reporte de mensajes enviados es opcional)\n"
"       "

msgid ""
"\n"
"      Use this Token as Authorization when sending incoming messages\n"
"    "
msgstr ""

#, python-format
msgid ""
"\n"
"        You can connect a <a href=\"https://core.telegram.org/bots\">Telegram Bot</a> to your %(name)s account\n"
"        to automate sending and receiving Telegram messages.\n"
"      "
msgstr ""

msgid ""
"\n"
"        You will need to <a href=\"https://core.telegram.org/bots#create-a-new-bot\">create a new Telegram bot</a> and\n"
"        get its Authentication Token. To do so:\n"
"\n"
"      "
msgstr ""

msgid ""
"\n"
"            Start a new chat with the <a href=\"https://telegram.me/botfather\">BotFather</a>. You can do so on your\n"
"            device by searching for \"botfather\" and starting a new chat.</li>\n"
"\n"
"          "
msgstr ""

msgid ""
"\n"
"            In your @botfather chat, type in the command <code>/newbot</code>. Follow the instructions to name your bot and\n"
"            choose a username for it.\n"
"\n"
"          "
msgstr ""

#, fuzzy
#| msgid ""
#| "\n"
#| "            If you have an external provider you want to use to send messages, you can connect it\n"
#| "            using our External API.\n"
#| "\n"
#| "\n"
#| "          "
msgid ""
"\n"
"            Once you have created your bot, @botfather will provide you with the authentication token to use your bot.\n"
"            Enter that token below.\n"
"\n"
"          "
msgstr ""
"\n"
"            Si tiene un proveedor externo que desea usar para enviar mensajes, puede conectarlo\n"
"            usando nuestro API Externo.\n"
"\n"
"\n"
"          "

msgid ""
"\n"
"        You have connected a Twilio Trial Account which has some restrictions.\n"
"      "
msgstr ""

msgid "Read more about the limits placed on Twilio's Free Trial numbers."
msgstr ""

msgid ""
"\n"
"        You can add your Twilio Messaging SID as a channel. You can get your messaging Service SID\n"
"        or create a new messaging service from <a href=\"https://www.twilio.com/user/account/messaging/services\">Twilio Console</a>.\n"
"\n"
"      "
msgstr ""

#, fuzzy, python-format
msgid ""
"\n"
"        After adding your Twilio Messaging Service SID we will provide you with the URL endpoint for Twilio to call\n"
"        when they want to push a message to %(brand)s.\n"
"\n"
"      "
msgstr ""
"\n"
"        Después de conectar su servicio le daremos los URLs para que los endpoints para InfoBip llamen cuando deseen\n"
"        enviar un mensaje a TextIt.\n"
"\n"
"      "

#, fuzzy
#| msgid ""
#| "\n"
#| "        To finish configuring your Vumi connection you'll need to set the following parameters on your Vumi conversation:\n"
#| "\n"
#| "      "
msgid ""
"\n"
"        You can add a TwiML REST API as a channel using your TwiML instance.\n"
"\n"
"      "
msgstr ""
"\n"
"        Para terminar de configurar su conexión Vumi, tendrá que establecer los siguientes parámetros en su conversación Vumi:\n"
"\n"
"      "

#, python-format
msgid ""
"\n"
"        After connecting your account, any incoming direct messages will automatically be read by %(name)s,\n"
"        you'll also be able to send direct messages to contacts you know using their twitter handle.\n"
"      "
msgstr ""

msgid ""
"\n"
"        Note that Twitter places a limit of 250 direct messages sent or received per day, so if you expect to exceed\n"
"        this number you'll want to contact Twitter directly to task for them to lift the limits on your account.\n"
"\n"
"      "
msgstr ""

msgid ""
"\n"
"          In order to receive direct messages from new followers, you'll need to update your Twitter account to enable\n"
"          the option to <b>Receive Direct Messages from anyone</b>. You can do so from your <a href=\"https://twitter.com/settings/security\" target=\"_blank\">\n"
"          Twitter Security Settings</a>.\n"
"\n"
"        "
msgstr ""

msgid ""
"\n"
"          Check the box (as seen below) then click \"Save Changes\".\n"
"\n"
"        "
msgstr ""

#, fuzzy
#| msgid ""
#| "\n"
#| "        You can connect your <a href=\"http://infobip.com\">Infobip</a> number by entering your number, username and password\n"
#| "        here.\n"
#| "\n"
#| "      "
msgid ""
"\n"
"        You can connect your <a href=\"http://verboice.instedd.org/\">Verboice</a> number by entering your credentials here.\n"
"\n"
"      "
msgstr ""
"\n"
"        Puede conectar su número <a href=\"http://infobip.com\">Infobip</a> si ingresa su número, usuario y contraseña\n"
"        aquí.\n"
"\n"
"      "

#, python-format
msgid ""
"\n"
"        In order to connect your public Viber page to %(brand_name)s you will need to create a public channel and follow the steps\n"
"        necessary to get an authentication token. Please consult the\n"
"        <a href=\"https://developers.viber.com/?b_id=15145\">Viber developers documentation</a> on how to create your own\n"
"        public account.\n"
"\n"
"      "
msgstr ""

#, python-format
msgid ""
"\n"
"        Once you have your authentication token, enter it below to connect your public channel to %(brand_name)s\n"
"\n"
"\n"
"      "
msgstr ""

msgid ""
"\n"
"    Your WhatsApp channel is now connected, you should be able to send and receive messages as normal.\n"
"\n"
"  "
msgstr ""

msgid ""
"\n"
"    In the case of a new WhatsApp install or replacement of an existing WhatsApp channel you may need to refresh\n"
"    the contacts on the WhatsApp application. This may take a few minutes.\n"
"\n"
"  "
msgstr ""

msgid "Templates"
msgstr ""

msgid "Templates are synced from your WhatsApp account every 15 minutes."
msgstr ""

msgid "No synced templates at this time."
msgstr ""

msgid "Hold up!"
msgstr "¡Espere!"

msgid ""
"\n"
"      We noticed your file contains some extra columns to import, you can add these as custom fields on\n"
"      your contact by selecting them below.\n"
"    "
msgstr ""

msgid "column as"
msgstr "columna como"

msgid ""
"\n"
"                      of type\n"
"                    "
msgstr ""

msgid "Dynamic group based on:"
msgstr "Grupo dinámico basado en:"

msgid "Update Contact Group"
msgstr "Actualizar Grupo de Contactos"

#, fuzzy
#| msgid "Missed Outgoing Call"
msgid "Missed outgoing call"
msgstr "Llamada realizada perdida"

#, fuzzy
#| msgid "Missed Incoming Call"
msgid "Missed incoming call"
msgstr "Llamada entrante perdida"

#, fuzzy
#| msgid "Conversation Key"
msgid "Started Conversation"
msgstr "Clave de conversación"

#, fuzzy
msgid "Welcome Message Sent"
msgstr "Reintentar el conteo de mensajes"

msgid "Referred"
msgstr ""

#, fuzzy
msgid "Followed"
msgstr "Regresar al flujo"

#, fuzzy
#| msgid "Outgoing Call"
msgid "Outgoing Phone Call"
msgstr "Llamada saliente"

#, fuzzy
#| msgid "Incoming Call"
msgid "Incoming Phone call"
msgstr "Llamada entrante"

msgid "Unknown/Unsupported"
msgstr ""

#, fuzzy
#| msgid "Plan Start"
msgid "Call Started"
msgstr "Inicio de plan"

msgid "Successfully called"
msgstr ""

#, fuzzy
#| msgid "missed call"
msgid "Failed to call"
msgstr "llamada perdida"

#, python-format
msgid ""
"\n"
"          Any messages prior to %(start)s can be found in your\n"
"        "
msgstr ""

#, fuzzy
#| msgid "Unarchive"
msgid "archive"
msgstr "Desarchivar"

msgid "You can import your contacts from an XLS file you create in Excel."
msgstr "Puede importar sus contactos de un archivo XLS que haya creado en Excel. "

#, fuzzy
#| msgid "Each row should have the phone number (including country code) and the name of the contact if available."
msgid "Each row should have the phone number as <i>URN:tel</i> (including country code) and the name of the contact if available."
msgstr "Cada fila deberá tener un número de teléfono (incluido el código del país) y el nombre del contacto, si lo tuviera."

msgid "You can also include custom contact fields values in XLS file for columns with the prefix <i>Field:</i>, for example: <i>Field:Team</i>."
msgstr ""

msgid "URN:Tel"
msgstr ""

msgid "Field:Team"
msgstr ""

msgid "+250788123123"
msgstr "+250788123123"

msgid "John Doe"
msgstr "John Doe"

#, fuzzy
#| msgid "Managers,"
msgid "Managers"
msgstr "Directores,"

msgid "+250788111222"
msgstr "+250788111222"

msgid "Jane Doe"
msgstr "Jane Doe"

msgid "Advisors"
msgstr ""

msgid "Supported fields, all other columns are ignored."
msgstr ""

#, fuzzy
#| msgid "column as"
msgid "Column Header"
msgstr "columna como"

#, fuzzy
#| msgid "Import"
msgid "Imported as"
msgstr "Importar"

msgid "Details"
msgstr ""

#, fuzzy
#| msgid "Contact Name"
msgid "Contact name"
msgstr "Nombre del contacto"

#, fuzzy
#| msgid "Set Language"
msgid "Contact language"
msgstr "Establecer idioma"

msgid "Only valid ISO639-3 codes supportted"
msgstr ""

#, fuzzy
msgid ""
"\n"
"                  You will have the option to choose the columns to import and to which field to import them.\n"
"\n"
"                "
msgstr ""
"\n"
"                    %(sms_failed)s Error\n"
"\n"
"         "

msgid "IGNORED"
msgstr ""

#, python-format
msgid ""
"\n"
"                          Created %(create_count)s new contact\n"
"                          "
msgid_plural ""
"\n"
"                            Created %(create_count)s new contacts\n"
"\n"
"                        "
msgstr[0] ""
msgstr[1] ""

#, python-format
msgid ""
"\n"
"                          Updated %(update_count)s contact with an existing phone number\n"
"                          "
msgid_plural ""
"\n"
"                            Updated %(update_count)s contacts with existing phone numbers\n"
"\n"
"                        "
msgstr[0] ""
msgstr[1] ""

msgid ""
"\n"
"                        Added all contacts to the new\n"
"                      "
msgstr ""

#, fuzzy
#| msgid ""
#| "\n"
#| "                              %(completed_percentage)s%% completion\n"
#| "                            "
msgid ""
"\n"
"                              Some rows were not imported\n"
"                            "
msgstr ""
"\n"
"                              %(completed_percentage)s%% completion\n"
"                            "

#, fuzzy
#| msgid ""
#| "\n"
#| "                              %(completed_percentage)s%% completion\n"
#| "                            "
msgid ""
"\n"
"                              Errors description\n"
"                            "
msgstr ""
"\n"
"                              %(completed_percentage)s%% completion\n"
"                            "

#, fuzzy, python-format
#| msgid ""
#| "\n"
#| "                              %(completed_percentage)s%% completion\n"
#| "                            "
msgid ""
"\n"
"                        Failed to import %(error_count)s contact due to missing or invalid phone number\n"
"                        "
msgid_plural ""
"\n"
"                          Failed to import %(error_count)s contacts due to missing or invalid phone numbers\n"
"\n"
"                      "
msgstr[0] ""
"\n"
"                              %(completed_percentage)s%% completion\n"
"                            "
msgstr[1] ""
"\n"
"                              %(completed_percentage)s%% completion\n"
"                            "

#, fuzzy
#| msgid ""
#| "\n"
#| "                              %(completed_percentage)s%% completion\n"
#| "                            "
msgid ""
"\n"
"                            Errors description\n"
"\n"
"                          "
msgstr ""
"\n"
"                              %(completed_percentage)s%% completion\n"
"                            "

#, fuzzy
#| msgid ""
#| "\n"
#| "                              %(completed_percentage)s%% completion\n"
#| "                            "
msgid ""
"\n"
"                        No contacts imported, please make sure your have a channel connected.\n"
"\n"
"                      "
msgstr ""
"\n"
"                              %(completed_percentage)s%% completion\n"
"                            "

#, python-format
msgid ""
"\n"
"                  You can download\n"
"                  <a href='%(STATIC_URL)sexamples/contacts.xls'>this Excel template</a>\n"
"                  as a sample.\n"
"                "
msgstr ""

msgid "Choose File"
msgstr "Elegir archivo"

msgid "Import Contacts"
msgstr "Importar contactos"

msgid "Create Contact"
msgstr "Crear Contacto"

msgid "Create Group"
msgstr "Crear Grupo"

msgid "New Group..."
msgstr ""

#, fuzzy, python-format
msgid ""
"\n"
"                    Found %(results_count)s contact matching <i>%(search)s</i>.\n"
"                    "
msgid_plural ""
"\n"
"                      Found %(results_count)s contacts matching <i>%(search)s</i>.\n"
"\n"
"                  "
msgstr[0] ""
"\n"
"                    %(sms_failed)s Error\n"
"\n"
"         "
msgstr[1] ""
"\n"
"                    %(sms_failed)s Error\n"
"\n"
"         "

msgid "No matching contacts."
msgstr "Los contactos no corresponden."

msgid "Search browsing is limited to 10k results. If you want to browse through all of the results, please save this search as a group."
msgstr ""

msgid "Are you sure you want to delete these contacts?"
msgstr "¿Está seguro de que desea borrar estos contactos?"

msgid "Once they are deleted, they will be gone forever. There is no way to undo this operation."
msgstr "Una vez borrados, no podrá recuperarlos. No puede deshacer esta operación. "

msgid "Create Contact Group"
msgstr "Crear Grupo de Contactos"

msgid "Save Search as Group"
msgstr "Guardar Búsqueda como Grupo"

msgid "Unable to create a dynamic group"
msgstr ""

msgid "You cannot create a dynamic group based on <strong>name</strong> or <strong>id</strong>."
msgstr ""

#, fuzzy
#| msgid "Import Contacts"
msgid "Export Contacts"
msgstr "Importar contactos"

#, fuzzy
#| msgid "Export"
msgid "Start Export"
msgstr "Exportar"

#, fuzzy
#| msgid "Blocked"
msgid "blocked"
msgstr "Bloqueado"

msgid "stopped"
msgstr ""

#, fuzzy
#| msgid "Incoming"
msgid "Upcoming"
msgstr "Entrante"

#, fuzzy
#| msgid "Start Flow"
msgid "Start"
msgstr "Empezar flujo"

msgid "repeats daily"
msgstr ""

msgid "repeats weekly"
msgstr ""

msgid "Message History"
msgstr "Historial de mensajes"

msgid "Delete Contact"
msgstr "Borrar contacto"

msgid "Are you sure you want to delete this contact?"
msgstr "¿Está seguro de que desea borrar este contacto?"

msgid "Update Contact"
msgstr "Actualizar Contacto"

msgid "<p>This field is required, please fill in the message to send out</p>"
msgstr "<p>Es necesario llenar este campo, por favor, complete el mensaje para enviarlo</p>"

msgid "<p>Ensure this value has at most 160 characters (it has "
msgstr "<p>Asegúrese de que este valor tenga como máximo 160 caracteres (tiene "

msgid "This contact does not have any number which you can send to. Please edit the contact first or add a new phone."
msgstr ""

msgid "These contacts have opted out and you can no longer send them messages, they have been removed from all groups."
msgstr ""

msgid "cannot be deleted because it is in use. Usage summary:"
msgstr ""

#, fuzzy
#| msgid "Flows"
msgid "Flows:"
msgstr "Flujos"

#, fuzzy
#| msgid "campaigns"
msgid "Campaign events:"
msgstr "campañas"

#, fuzzy
#| msgid "Contact Groups"
msgid "Contact groups:"
msgstr "Grupos de contactos"

#, fuzzy
#| msgid "Are you sure you want to delete this contact?"
msgid "Are you sure you want to delete this field?"
msgstr "¿Está seguro de que desea borrar este contacto?"

#, fuzzy
#| msgid "Once they are deleted, they will be gone forever. There is no way to undo this operation."
msgid "Once deleted, field will be gone forever. There is no way to undo this operation."
msgstr "Una vez borrados, no podrá recuperarlos. No puede deshacer esta operación. "

#, fuzzy
#| msgid "No matching flows."
msgid "No related flows."
msgstr "Sin flujos que correspondan."

#, fuzzy
#| msgid "Flows and Campaigns"
msgid "No related campaigns."
msgstr "Flujos y Campañas"

#, fuzzy
#| msgid "Create Contact Group"
msgid "No related contact groups."
msgstr "Crear Grupo de Contactos"

#, fuzzy
#| msgid "Create Flow"
msgid "Create Field"
msgstr "Crear Flujos"

#, fuzzy
#| msgid "Manage Contact Fields"
msgid "Contact Fields"
msgstr "Manejar Campos de Contactos"

#, fuzzy
#| msgid "SMS Type"
msgid "Types"
msgstr "Tipo de SMS"

#, fuzzy, python-format
#| msgid ""
#| "\n"
#| "                              %(completed_percentage)s%% completion\n"
#| "                            "
msgid ""
"\n"
"                              %(counter)s Use\n"
"                            "
msgid_plural ""
"\n"
"                              %(counter)s Uses\n"
"                            "
msgstr[0] ""
"\n"
"                              %(completed_percentage)s%% completion\n"
"                            "
msgstr[1] ""
"\n"
"                              %(completed_percentage)s%% completion\n"
"                            "

#, fuzzy
#| msgid "No fields."
msgid "No fields"
msgstr "Sin campos."

#, fuzzy
#| msgid "Create Contact"
msgid "Create Contact Field"
msgstr "Crear Contacto"

#, fuzzy
#| msgid "Update Contact"
msgid "Update Contact Field"
msgstr "Actualizar Contacto"

#, fuzzy
#| msgid "Delete Contact"
msgid "Delete Contact Field"
msgstr "Borrar contacto"

msgid "Uses"
msgstr ""

#, python-format
msgid ""
"\n"
"        Sorry, %(group_name)s cannot be deleted quite yet.\n"
"      "
msgstr ""

#, python-format
msgid ""
"\n"
"        This group is used by an active trigger. In order to delete it,\n"
"        first remove the\n"
"        "
msgid_plural ""
"\n"
"          This group is used by %(counter)s triggers. In order to delete it,\n"
"          first remove the\n"
"\n"
"      "
msgstr[0] ""
msgstr[1] ""

msgid ""
"\n"
"        trigger.\n"
"      "
msgid_plural ""
"\n"
"        triggers.\n"
"\n"
"      "
msgstr[0] ""
msgstr[1] ""

#, python-format
msgid ""
"\n"
"        There is an active flow using this group. It cannot be deleted until it is removed from the\n"
"\n"
"        "
msgid_plural ""
"\n"
"          There are %(counter)s flows using this group. It cannot be deleted until it is removed from the\n"
"\n"
"      "
msgstr[0] ""
msgstr[1] ""

msgid ""
"\n"
"        flow.\n"
"      "
msgid_plural ""
"\n"
"        flows.\n"
"\n"
"      "
msgstr[0] ""
msgstr[1] ""

#, python-format
msgid ""
"\n"
"        There is an active campaign using this group. It cannot be deleted until it is removed from the\n"
"\n"
"        "
msgid_plural ""
"\n"
"          There are %(counter)s campaigns using this group. It cannot be deleted until it is removed from the\n"
"\n"
"      "
msgstr[0] ""
msgstr[1] ""

msgid ""
"\n"
"        campaign.\n"
"      "
msgid_plural ""
"\n"
"        campaigns.\n"
"\n"
"      "
msgstr[0] ""
msgstr[1] ""

#, python-format
msgid ""
"\n"
"        You are about to delete\n"
"        <span class='group_name'>\n"
"          %(object)s.\n"
"        </span>\n"
"        No contacts will be deleted but the group itself will be deleted. There is no way to undo this. Are you sure?\n"
"\n"
"      "
msgstr ""

msgid "Show Contacts"
msgstr "Mostrar Contactos"

msgid "Hi there!"
msgstr "¡Hola!"

msgid "Your contacts export is ready."
msgstr "Sus contactos han sido exportados exitosamente."

msgid "Download your Excel file here:"
msgstr "Descargue su archivo Excel aquí:"

#, python-format
msgid "The %(brand)s Team "
msgstr "El Equipo %(brand)s "

#, python-format
msgid ""
"\n"
"Hi there!\n"
"\n"
"You can download your %(brand)s contacts export by clicking on the following link:\n"
msgstr ""

msgid "Your Contacts"
msgstr "Sus Contactos"

#, python-format
msgid ""
"\n"
"      Contacts will automatically be added here as you communicate with them using %(name)s.\n"
"      From here you can change a contact's name, organize them into groups and see the communication you've had with each.\n"
"\n"
"    "
msgstr ""

#, fuzzy, python-format
#| msgid ""
#| "\n"
#| "      To get started you can\n"
#| "        <a href='%(contact_import_url)s'>import contacts</a>\n"
#| "      from a file you create in Excel.\n"
#| "\n"
#| "    "
msgid ""
"\n"
"      To get started you can\n"
"        <a href='%(contact_import_url)s'>import contacts</a>\n"
"      from a file you create in Excel.\n"
"    "
msgstr ""
"\n"
"      Para empezar puede\n"
"        <a href='%(contact_import_url)s'>importar contactos</a>\n"
"      desde un archivo que haya creado en Excel.\n"
"\n"
"    "

#, fuzzy
#| msgid "dashboard"
msgid "Dashboard"
msgstr "Panel"

msgid "Are you sure you want to remove"
msgstr "¿Está seguro de que desea retirarlo?"

msgid "Once it is removed, it will be gone forever."
msgstr "Una vez que lo retire, no podrá recuperarlo"

msgid "Your export for the following flows is ready."
msgstr "Su exportación para los siguientes flujos está lista."

#, python-format
msgid ""
"\n"
"Hi there!\n"
"\n"
"You can download your %(brand)s flow results by clicking on the following link:\n"
msgstr ""

msgid "What is a Flow?"
msgstr "¿Qué es un flujo?"

msgid ""
"\n"
"        Flows let you easily pose a set of questions to a group of users. When you send people through a flow over SMS,\n"
"        it is natural just like any other conversation.\n"
"      "
msgstr ""
"\n"
"        Los flujos le permiten hacer fácilmente una serie de preguntas a un grupo de usuarios. Cuando envía mensajes a las personas mediante un flujo de mensajería,\n"
"        es natural como cualquier otra conversación.\n"
"      "

#, fuzzy, python-format
msgid ""
"\n"
"        A flow gives you the power to model complex interactions by simply drawing a flowchart. With %(brand)s's drag-and-drop\n"
"        interface, you can easily build branches based on how people respond to your messages. This means it's easy to\n"
"        create highly personal and engaging experiences for your users.\n"
"\n"
"      "
msgstr ""
"\n"
"        Un flujo le da el poder de modelar interacciones complejas de manera sencilla mediante un flujograma. Con la interfaz de arrastrar y soltar\n"
" de TextIt's, puede desarrollar ramificaciones con base en cuántas personas responden a sus mensajes. Esto significa que es fácil\n"
"        crear experiencias altamente personales e interesantes para sus usuarios.\n"
"\n"
"      "

msgid "Create Flow"
msgstr "Crear Flujos"

#, fuzzy
#| msgid "No messages yet"
msgid "No results yet"
msgstr "Todavía sin mensajes"

#, fuzzy
#| msgid "Deleted"
msgid "Completion"
msgstr "Borrado"

msgid "Day of Week"
msgstr ""

msgid "Time of Day"
msgstr ""

#, fuzzy, python-format
msgid ""
"\n"
"      To get started you need to add a channel to your account. A channel is a phone number or social network\n"
"      account which %(name)s can use to send and receive messages on your behalf. You can choose to use an\n"
"      Android phone and your own cell phone plan, or we can connect you with a service provider in your country\n"
"      directly.\n"
"    "
msgstr ""
"\n"
"          Para empezar tiene que agregar un número de teléfono a su cuenta. Puede elegir usar un teléfono Android y su propio plan de telefonía celular o podemos conectarlo con un proveedor de servicios en su país directamente.\n"
"        "

msgid "You can always test your flow using the simulator, click"
msgstr "Siempre puede probar su flujo usando el simulador, haga clic"

msgid "on the right to open it."
msgstr "en la derecha para abrirlo."

#, fuzzy, python-format
msgid ""
"\n"
"        To get started you need to add a voice-enabled channel to your account. A voice-enabled channel is a\n"
"        phone number which %(name)s can use to make and receive phone calls on your behalf. For example, Twilio\n"
"        is a service which provides voice-enabled numbers which you can add as channels in your %(name)s account.\n"
"\n"
"      "
msgstr ""
"\n"
"          Para empezar tiene que agregar un número de teléfono a su cuenta. Puede elegir usar un teléfono Android y su propio plan de telefonía celular o podemos conectarlo con un proveedor de servicios en su país directamente.\n"
"        "

#, fuzzy
#| msgid "No contacts have started this flow."
msgid "Restart contacts who have already entered this flow"
msgstr "No se han iniciado contactos en este flujo."

msgid "Interrupt contacts currently active in flows"
msgstr ""

msgid "You may still start this flow but WhatsApp contacts who have not sent an incoming message in the last 24 hours may not receive it."
msgstr ""

#, fuzzy
#| msgid "The flow that is being started"
msgid "This flow has never been started."
msgstr "El flujo que se ha empezado"

#, fuzzy
#| msgid "The flow that is being started"
msgid "This flow has been started once."
msgstr "El flujo que se ha empezado"

msgid "This flow has been started {{ run_count }} times."
msgstr ""

msgid "It has been completed"
msgstr "Se ha completado"

msgid "Once."
msgstr "Una vez."

msgid "{{ complete_count }} times."
msgstr "{{ complete_count }} veces."

#, python-format
msgid ""
"\n"
"                There is an active flow using this flow. It cannot be deleted until it is removed from the\n"
"\n"
"            "
msgid_plural ""
"\n"
"                There are %(counter)s flows using this flow. It cannot be deleted until it is removed from the\n"
"\n"
"            "
msgstr[0] ""
msgstr[1] ""

#, fuzzy
msgid ""
"\n"
"                flow.\n"
"            "
msgid_plural ""
"\n"
"                flows.\n"
"\n"
"            "
msgstr[0] ""
"\n"
"                Llamada saliente (%(duration)s seconds)\n"
"              "
msgstr[1] ""
"\n"
"                Llamada saliente (%(duration)s seconds)\n"
"              "

#, fuzzy, python-format
#| msgid ""
#| "\n"
#| "            Instead of using your Android phone to send messages, you can use your\n"
#| "            <a class='nexmo-account' href='#'>\n"
#| "              Nexmo Account\n"
#| "            </a>\n"
#| "            to send messages to over 200 countries.\n"
#| "\n"
#| "          "
msgid ""
"\n"
"                You are about to delete\n"
"                <span class='name'>\n"
"                  %(object)s.\n"
"                </span>\n"
"                There is no way to undo this. Are you sure?\n"
"\n"
"            "
msgstr ""
"\n"
"            En lugar de usar su teléfono Android para enviar mensajes, puede usar su\n"
"            <a class='nexmo-account' href='#'>\n"
"              Cuenta Nexmo\n"
"            </a>\n"
"            para enviar mensajes a más de 200 países.\n"
"\n"
"          "

#, fuzzy
#| msgid "Create Flow"
msgid "Delete Flow"
msgstr "Crear Flujos"

msgid "To make your next connection,"
msgstr "Para hacer su próxima conexión"

msgid "drag"
msgstr "arrastre"

msgid "the red box."
msgstr "el recuadro rojo."

msgid "Run in"
msgstr "Correr en"

msgid "Simulator"
msgstr "Simulador"

msgid ""
"\n"
"            This flow is in the process of being sent, this message will disappear once all contacts have been added to the flow.\n"
"\n"
"          "
msgstr ""

msgid "Error Contacting Server. Changes may not be saved."
msgstr "Error al contactar con el servidor. Es probable que no se hayan guardado los cambios."

msgid "Let's get started"
msgstr "Empecemos"

msgid ""
"\n"
"                It's a good idea to start your call off by saying something first. You'll probably want to\n"
"                introduce yourself and ask them a question. Just type the message for now, you'll be able to\n"
"                add a voice recording of your message later.\n"
"              "
msgstr ""

msgid ""
"\n"
"                Welcome to a USSD flow. USSD is a session based communication type. We recommend starting your flow\n"
"                by sending a USSD message. This message will be sent to anybody right after they join the flow.\n"
"                This is your chance to send a single message or menu.\n"
"              "
msgstr ""

msgid ""
"\n"
"                We recommend starting your flow by sending a message. This message will be sent to anybody right\n"
"                after they join the flow. This is your chance to send a single message or ask them a question.\n"
"\n"
"              "
msgstr ""

#, fuzzy
msgid "Receive a Message First"
msgstr "Archivar mensajes"

msgid ""
"\n"
"              A more advanced flow might start by receiving a message first. This lets you do different things\n"
"              based on how the flow was triggered.\n"
"            "
msgstr ""

msgid "Flow Start"
msgstr "Inicio de Flujo"

#, fuzzy
#| msgid "Click here to send a message"
msgid "Click here to add a message"
msgstr "Haga clic aquí para enviar un mensaje"

#, fuzzy
#| msgid "Remove from Group"
msgid "Remove from all groups"
msgstr "Retirar del Grupo"

#, fuzzy
#| msgid "Resend Messages"
msgid "Recent Messages"
msgstr "Reenviar mensajes"

#, fuzzy
#| msgid "Resend Messages"
msgid "No recent messages to show"
msgstr "Reenviar mensajes"

#, fuzzy
#| msgid "Wait for Download"
msgid "Wait for "
msgstr "Espere para la descarga"

#, fuzzy
#| msgid "Wait for Download"
msgid "Wait for USSD Menu"
msgstr "Espere para la descarga"

#, fuzzy
#| msgid "Wait for Download"
msgid "Wait for USSD Response"
msgstr "Espere para la descarga"

#, fuzzy
#| msgid "Wait for Download"
msgid "Wait for Menu"
msgstr "Espere para la descarga"

#, fuzzy
#| msgid "Wait for Download"
msgid "Wait for Digits"
msgstr "Espere para la descarga"

msgid "Random Split"
msgstr ""

#, fuzzy
#| msgid "Expires on "
msgid "Split on "
msgstr "Vence el"

msgid "Split on field in "
msgstr ""

msgid "Call Webhook"
msgstr "Llamar Webhook"

#, fuzzy
#| msgid "Call Type"
msgid "Call Zapier"
msgstr "Tipo de llamada"

msgid "Split by Expression"
msgstr ""

#, fuzzy
#| msgid "Transport Name"
msgid "Transfer Airtime"
msgstr "Nombre de transporte"

#, fuzzy
#| msgid "Select Group"
msgid "Split on Group"
msgstr "Elegir Grupo"

#, fuzzy
#| msgid "Run flow over"
msgid "Run Flow"
msgstr "Correr flujo"

#, fuzzy
#| msgid "Run flow over"
msgid "Run flow "
msgstr "Correr flujo"

msgid ""
"\n"
"      Sorry, this flow cannot be exported because it references another flow. To export it, please remove any\n"
"      actions that reference other flows and try again.\n"
"\n"
"    "
msgstr ""
"\n"
"      Lo sentimos, este flujo no se puede exportar porque se referencia a otro flujo. Para exportarlo, por favor borre cualquier\n"
"      acción que se refiera a otros flujos e inténtelo nuevamente.\n"
"\n"
"    "

msgid "Back to Flow"
msgstr "Regresar al flujo"

msgid "Remove Label"
msgstr "Borrar etiqueta"

msgid "Are you sure you want to remove this label?"
msgstr "¿Está seguro de que desea retirar esta etiqueta?"

msgid "Unlabel"
msgstr "Retirar la etiqueta"

msgid "Activate"
msgstr "Activar"

msgid "Add Label"
msgstr "Agregar etiqueta"

msgid "Download Results"
msgstr "Descargar Resultados"

msgid "No runs"
msgstr ""

#, fuzzy, python-format
#| msgid ""
#| "\n"
#| "                              %(completed_percentage)s%% completion\n"
#| "                            "
msgid ""
"\n"
"                              %(run_count)s run\n"
"                            "
msgid_plural ""
"\n"
"                              %(run_count)s runs\n"
"                            "
msgstr[0] ""
"\n"
"                              %(completed_percentage)s%% completion\n"
"                            "
msgstr[1] ""
"\n"
"                              %(completed_percentage)s%% completion\n"
"                            "

#, fuzzy, python-format
#| msgid ""
#| "\n"
#| "                              %(completed_percentage)s%% completion\n"
#| "                            "
msgid ""
"\n"
"                            %(completed_percentage)s%% completion\n"
"                          "
msgstr ""
"\n"
"                              %(completed_percentage)s%% completion\n"
"                            "

msgid "No matching flows."
msgstr "Sin flujos que correspondan."

#, fuzzy
#| msgid "Export Flow"
msgid "Export Flow Results"
msgstr "Exportar flujo"

msgid "Create Label"
msgstr "Crear etiqueta"

#, fuzzy
msgid "Create a message keyword to allow people to join a group."
msgstr "Crear una palabre clave de mensajería para que las personas participen en un grupo."

#, fuzzy
#| msgid "Device"
msgid "Overview"
msgstr "Dispositivo"

#, fuzzy
#| msgid "analytics"
msgid "Analytics"
msgstr "análisis"

msgid "Runs"
msgstr ""

msgid "All"
msgstr "Todos"

#, fuzzy
#| msgid "Response"
msgid "Responded"
msgstr "Respuesta"

#, fuzzy
#| msgid "Most Active"
msgid "Last Activity"
msgstr "Más activo"

#, fuzzy, python-format
msgid ""
"\n"
"            Any runs prior to %(start)s can be found in your\n"
"          "
msgstr ""
"\n"
"                    %(sms_failed)s Error\n"
"\n"
"         "

msgid "Ask a series of questions to collect data from your contacts."
msgstr "Haga una serie de preguntas para obtener los datos de sus contactos."

msgid ""
"\n"
"    Sorry, importing has not been enabled on your account.\n"
"  "
msgstr ""

msgid "messages"
msgstr "mensajes"

msgid "contacts"
msgstr "contactos"

msgid "flows"
msgstr "flujos"

msgid "campaigns"
msgstr "campañas"

msgid "triggers"
msgstr "activadores"

#, fuzzy
msgid "channels"
msgstr "Transmisor"

msgid "users"
msgstr "usuarios"

msgid "orgs"
msgstr "organizaciones"

msgid "dashboard"
msgstr "Panel"

#, fuzzy
#| msgid "Android"
msgid "android"
msgstr "Android"

msgid "logout"
msgstr "salir"

msgid "sign in"
msgstr "entrar"

#, fuzzy
#| msgid "You are out of credits, please purchase more to resume your service"
msgid "You are out of credits, add more to resume your service"
msgstr "Se le acabaron los créditos, por favor, compre más para reestablecer el servicio"

#, python-format
msgid "You have %(credits)s credit remaining, add credits to prevent interruption"
msgid_plural "You have %(credits)s credits remaining, add credits to prevent interruption"
msgstr[0] "Le queda %(credits)s, obtenga más créditos para evitar la interrupción"
msgstr[1] "Le quedan %(credits)s, obtengan más créditos para evitar la interrupción"

msgid "Your phone is having difficulty relaying messages"
msgstr "Su teléfono no puede enviar mensajes"

#, python-format
msgid ""
"\n"
"            Aliases for %(name)s\n"
"          "
msgstr ""

#, python-format
msgid ""
"\n"
"            Often certain regions are known by more than one name. In %(brand)s, we call these alternate names for\n"
"            regions, aliases.\n"
"\n"
"          "
msgstr ""
"\n"
"            Muchas veces algunas regiones se conocen por más de un nombre. En %(brand)s, a estos nombres alternativos para\n"
"            las regiones, los llamamos apelativos.\n"
"\n"
"          "

msgid "Clear"
msgstr "Limpiar"

msgid "(one per alias line)"
msgstr "(uno por línea de apelativo)"

msgid "Alias names must be unique, try again."
msgstr "Los apelativos deben ser únicos, inténtelo de nuevo."

msgid "Your changes could not be saved. Please reload the page and try again."
msgstr "No se pudieron guardar sus cambios. Por favor, actualice la página e inténtelo nuevamente."

#, fuzzy, python-format
msgid ""
"\n"
"                %(count_comma)s recipient\n"
"              "
msgid_plural ""
"\n"
"                %(count_comma)s recipients\n"
"              "
msgstr[0] ""
"\n"
"                    %(sms_failed)s Error\n"
"\n"
"         "
msgstr[1] ""
"\n"
"                    %(sms_failed)s Error\n"
"\n"
"         "

msgid "No Matching schedules"
msgstr "Los horarios no corresponden"

#, fuzzy
msgid "Send History"
msgstr "Historial de mensajes"

#, fuzzy, python-format
msgid ""
"\n"
"                      %(count_comma)s recipient\n"
"                    "
msgid_plural ""
"\n"
"                      %(count_comma)s recipients\n"
"                    "
msgstr[0] ""
"\n"
"                    %(sms_failed)s Error\n"
"\n"
"         "
msgstr[1] ""
"\n"
"                    %(sms_failed)s Error\n"
"\n"
"         "

msgid "Write the message that will get sent when the scheduled time arrives"
msgstr "Escribir el mensaje que será enviado a la hora programada"

#, python-format
msgid ""
"\n"
"      The message will be sent to\n"
"      <span class='attn'>\n"
"        %(count_comma)s recipients\n"
"      </span>\n"
"      "
msgid_plural ""
"\n"
"        The message will be sent to\n"
"        <span class='attn'>\n"
"          %(count_comma)s recipients\n"
"\n"
"        </span>\n"
"    "
msgstr[0] ""
msgstr[1] ""

msgid ""
"\n"
"      <span class='attn'>\n"
"        Nobody\n"
"      </span>\n"
"      will be notified about this broadcast.\n"
"    "
msgstr ""

msgid "Your message export is ready."
msgstr "Su exportación de mensajes está lista."

#, python-format
msgid ""
"\n"
"Hi there!\n"
"\n"
"You can download your %(brand)s message export by clicking on the following link:\n"
msgstr ""

msgid "Your Message Hub"
msgstr "Su Hub de mensajes"

#, python-format
msgid ""
"\n"
"        This message pane lets you keep track of everything coming in and out of %(name)s.  As you send and receive messages, they will be listed here.\n"
"\n"
"      "
msgstr ""

#, python-format
msgid ""
"\n"
"        Just like your email, %(name)s lets you view, label and archive messages as you receive them.  %(name)s uses labels to classify responses, so you can view and manage those messages here.  You can also create your own labels to keep track of topical messages as you receive them.\n"
"\n"
"      "
msgstr ""

#, python-format
msgid ""
"\n"
"        %(name)s also keeps track of calls that are received on your channel so you can return any calls which may have been made to it.\n"
"      "
msgstr ""

msgid "Numeric Value:"
msgstr "Valor numérico:"

#, fuzzy
#| msgid "Create Flow"
msgid "Create Folder"
msgstr "Crear Flujos"

#, fuzzy, python-format
#| msgid ""
#| "\n"
#| "                              %(completed_percentage)s%% completion\n"
#| "                            "
msgid ""
"\n"
"                      Found %(results_count)s message in last 90 days matching <i>%(search)s</i>.\n"
"                      "
msgid_plural ""
"\n"
"                        Found %(results_count)s messages in last 90 days matching <i>%(search)s</i>.\n"
"                    "
msgstr[0] ""
"\n"
"                              %(completed_percentage)s%% completion\n"
"                            "
msgstr[1] ""
"\n"
"                              %(completed_percentage)s%% completion\n"
"                            "

#, fuzzy, python-format
#| msgid ""
#| "\n"
#| "                              %(completed_percentage)s%% completion\n"
#| "                            "
msgid ""
"\n"
"                        %(results_count)s message since %(start_date)s.\n"
"                        "
msgid_plural ""
"\n"
"                          %(results_count)s messages since %(start_date)s.\n"
"\n"
"                      "
msgstr[0] ""
"\n"
"                              %(completed_percentage)s%% completion\n"
"                            "
msgstr[1] ""
"\n"
"                              %(completed_percentage)s%% completion\n"
"                            "

msgid "Unarchive"
msgstr "Desarchivar"

msgid "Resend"
msgstr "Reenviar"

msgid "New Label..."
msgstr ""

msgid "No matching messages."
msgstr "Ningún mensaje corresponde."

msgid "Export Messages"
msgstr "Exportar mensajes"

#, fuzzy
#| msgid "Remove Phone"
msgid "Remove Folder"
msgstr "Borrar teléfono"

#, fuzzy
#| msgid "Are you sure you want to remove voice calling for this number?"
msgid "Are you sure you want to remove this folder? This will also delete any labels contained in this folder."
msgstr "¿Está seguro de que desea retirar las llamadas de voz para este número?"

msgid "This label cannot be removed because it in use."
msgstr ""

#, fuzzy, python-format
msgid ""
"\n"
"              Used by %(num_flows)s flow:\n"
"              "
msgid_plural ""
"\n"
"              Used by %(num_flows)s flows:\n"
"              "
msgstr[0] ""
"\n"
"                Llamada saliente (%(duration)s seconds)\n"
"              "
msgstr[1] ""
"\n"
"                Llamada saliente (%(duration)s seconds)\n"
"              "

#, fuzzy, python-format
msgid ""
"\n"
"                1 contact\n"
"                "
msgid_plural ""
"\n"
"                %(counter)s contacts\n"
"                "
msgstr[0] ""
"\n"
"                    %(sms_failed)s Error\n"
"\n"
"         "
msgstr[1] ""
"\n"
"                    %(sms_failed)s Error\n"
"\n"
"         "

#, fuzzy
#| msgid "Pending"
msgid "(sending)"
msgstr "Pendiente"

#, fuzzy, python-format
msgid ""
"\n"
"        To get started you need to add a channel to your account. A channel is a phone number or social network\n"
"        account which %(name)s can use to send and receive messages on your behalf. You can choose to use an\n"
"        Android phone and your own cell phone plan, or we can connect you with a service provider in your country\n"
"        directly.\n"
"\n"
"      "
msgstr ""
"\n"
"          Para empezar tiene que agregar un número de teléfono a su cuenta. Puede elegir usar un teléfono Android y su propio plan de telefonía celular o podemos conectarlo con un proveedor de servicios en su país directamente.\n"
"        "

msgid "Loading recipients.."
msgstr "Cargando destinatarios.."

#, fuzzy
#| msgid "When the user left this step in the flow"
msgid "recipients at this point in the flow"
msgstr "Cuando el usuario salió de este paso en el flujo"

msgid "Sending.."
msgstr "Enviando.."

#, python-format
msgid ""
"\n"
"\n"
"<br/>\n"
"Hi %(customer)s,\n"
"\n"
"<br/>\n"
msgstr ""

#, python-format
msgid ""
"\n"
"\n"
"Your %(brand)s account for %(org)s is out of credit. You will no longer be able to send messages and users will no longer be able to interact in flows.\n"
"\n"
msgstr ""

msgid ""
"\n"
"    To resume your service please visit your account page to purchase a top up.\n"
"    "
msgstr ""

msgid ""
"\n"
"    To resume your service, please contact your account manager.\n"
"    "
msgstr ""

#, python-format
msgid ""
"\n"
"\n"
"Your %(brand)s account for %(org)s has expiring credits in less than one month.\n"
msgstr ""

msgid ""
"\n"
"      Messages will no longer be sent when your credits expire, to prevent an interruption in your service visit your account page to purchase a top up.\n"
"    "
msgstr ""

msgid ""
"\n"
"      Messages will no longer be sent when your credits expire, to prevent an interruption in your service, please contact your account manager.\n"
"    "
msgstr ""

#, python-format
msgid ""
"\n"
"Your %(brand)s account for %(org)s is running low on credits, you currently only have %(remaining)s credits remaining.\n"
msgstr ""

msgid ""
"\n"
"      Messages will no longer be sent when your credits reach zero, to prevent an interruption in your service visit your account page to purchase a top up.\n"
"    "
msgstr ""

msgid ""
"\n"
"      Messages will no longer be sent when your credits reach zero, to prevent an interruption in your service, please contact your account manager.\n"
"\n"
"    "
msgstr ""

#, python-format
msgid ""
"\n"
"\n"
"<br/>\n"
"Thanks!\n"
"<br/>\n"
"The %(brand)s Team\n"
"<br/>\n"
msgstr ""

#, fuzzy, python-format
#| msgid "Join %(name)s"
msgid ""
"\n"
"\n"
"Hi %(customer)s,\n"
"\n"
msgstr "Participar en %(name)s"

msgid ""
"\n"
"To resume your service please visit your account page to purchase a top up.\n"
msgstr ""

msgid ""
"\n"
"To resume your service, please contact your account manager.\n"
msgstr ""

#, python-format
msgid ""
"\n"
"\n"
"Your %(brand)s account for %(org)s has expiring credits in less than one month.\n"
"\n"
msgstr ""

msgid ""
"\n"
"Messages will no longer be sent when your credits expire, to prevent an interruption in your service visit your account page to purchase a top up.\n"
msgstr ""

msgid ""
"\n"
"Messages will no longer be sent when your credits expire, to prevent an interruption in your service, please contact your account manager.\n"
msgstr ""

#, python-format
msgid ""
"\n"
"\n"
"Your %(brand)s account for %(org)s is running low on credits, you currently only have %(remaining)s credits remaining.\n"
"\n"
msgstr ""

msgid ""
"\n"
"Messages will no longer be sent when your credits reach zero, to prevent an interruption in your service visit your account page to purchase a top up.\n"
msgstr ""

msgid ""
"\n"
"Messages will no longer be sent when your credits reach zero, to prevent an interruption in your service, please contact your account manager.\n"
msgstr ""

#, fuzzy, python-format
#| msgid "The %(brand)s Team"
msgid ""
"\n"
"Thanks!\n"
"\n"
"The %(brand)s Team\n"
"\n"
msgstr "El Equipo de %(brand)s"

#, fuzzy, python-format
#| msgid ""
#| "\n"
#| "      You've been invited to join %(brand)s as a member of %(org)s.\n"
#| "      <br/>\n"
#| "      To accept the invitation, <a href='https://%(host)s/org/join/%(secret)s/'>click here</a>.\n"
#| "  "
msgid ""
"\n"
"      You've been invited to join %(brand)s as a member of %(org)s.\n"
"      <br/>\n"
"      To accept the invitation, <a href='%(link)s/org/join/%(secret)s/'>click here</a>.\n"
"  "
msgstr ""
"\n"
"      Ha sido invitado para participar %(brand)s como miembro de %(org)s.\n"
"      <br/>\n"
"      Para aceptar la invitación, <a href='https://%(host)s/org/join/%(secret)s/'>haga clic aquí</a>.\n"
"  "

#, fuzzy, python-format
#| msgid "You have been invited to join"
msgid ""
"\n"
"You've been invited to join %(org)s on %(brand)s\n"
msgstr "Ha sido invitado para participar"

msgid "Click this link to join"
msgstr ""

#, python-format
msgid ""
"\n"
"\n"
"<br/>\n"
"Hi %(customer)s,\n"
"<br/>\n"
"<br/>\n"
"This is a receipt for your %(brand_name)s purchase for %(credits)s credits.  This is only a receipt, no payment is due. If you have any questions, please contact us anytime at %(brand_support)s.  You can view your top ups at any time by visiting your top up page.\n"
"<br/>\n"
"Thanks again for your support!\n"
"<br/>\n"
"<br/>\n"
"-----------------------------------------------------------------------------------------------\n"
"%(brand_name)s Receipt\n"
"-----------------------------------------------------------------------------------------------\n"
"<br/>\n"
"Invoice Details\n"
"<br/>\n"
"Id: %(charge_id)s\n"
"<br/>\n"
"Date: %(charge_date)s\n"
"<br/>\n"
"Organization: %(org)s\n"
"<br/>\n"
"Description: %(description)s\n"
"<br/>\n"
"Credits: %(credits)s\n"
"<br/>\n"
"Amount: USD $%(amount)s\n"
"<br/>\n"
"<br/>\n"
"Charge Details\n"
"<br/>\n"
"Name: %(cc_name)s\n"
"<br/>\n"
"Credit Card: %(cc_type)s X%(cc_last4)s\n"
"<br/>\n"
"<br/>\n"
msgstr ""

#, python-format
msgid ""
"\n"
"\n"
"Hi %(customer)s,\n"
"\n"
"This is a receipt for your %(brand_name)s purchase for %(credits)s credits.  This is only a receipt, no payment is due. If you have any questions, please contact us anytime at %(brand_support)s.  You can view your top ups at any time by visiting your top up page.\n"
"\n"
"Thanks again for your support!\n"
"\n"
"-----------------------------------------------------------------------------------------------\n"
"%(brand_name)s Receipt\n"
"-----------------------------------------------------------------------------------------------\n"
"\n"
"Invoice Details\n"
"Id: %(charge_id)s\n"
"Date: %(charge_date)s\n"
"Organization: %(org)s\n"
"Description: %(description)s\n"
"Credits: %(credits)s\n"
"Amount: USD $%(amount)s\n"
"\n"
"Charge Details\n"
"Name: %(cc_name)s\n"
"Credit Card: %(cc_type)s X%(cc_last4)s\n"
"\n"
msgstr ""

msgid ""
"\n"
"    Your organization can have user accounts with various roles. You can use the Manage Accounts page\n"
"    to view all existing accounts or to invite new users to your organization.\n"
"\n"
"  "
msgstr ""

#, fuzzy
#| msgid "Manage %(name)s Accounts"
msgid "Manage Accounts"
msgstr "Manejar las cuentas de %(name)s "

#, python-format
msgid ""
"\n"
"    If you use the %(brand)s Surveyor application to run flows offline, we recommend enabling\n"
"    users to create accounts from within the Android application. Setting a Surveyor password will\n"
"    allow anybody with that password to join %(org)s as a surveyor.\n"
"\n"
"  "
msgstr ""

msgid "has"
msgstr "tiene"

#, python-format
msgid ""
"\n"
"    %(accounts)s Administrator,\n"
"    "
msgid_plural ""
"\n"
"      %(accounts)s Administrators,\n"
"\n"
"  "
msgstr[0] ""
msgstr[1] ""

#, python-format
msgid ""
"\n"
"    %(accounts)s Editor,\n"
"    "
msgid_plural ""
"\n"
"      %(accounts)s Editors,\n"
"\n"
"  "
msgstr[0] ""
msgstr[1] ""

#, python-format
msgid ""
"\n"
"    %(accounts)s Viewer,\n"
"    "
msgid_plural ""
"\n"
"      %(accounts)s Viewers,\n"
"\n"
"  "
msgstr[0] ""
msgstr[1] ""

#, python-format
msgid ""
"\n"
"    %(accounts)s Surveyor.\n"
"    "
msgid_plural ""
"\n"
"      %(accounts)s Surveyors.\n"
"  "
msgstr[0] ""
msgstr[1] ""

#, fuzzy
#| msgid "Create new account"
msgid "Chatbase Account"
msgstr "Crear cuenta nueva"

#, fuzzy
#| msgid "Connect Zenvia Account"
msgid "Connected to Chatbase Account"
msgstr "Conectar la cuenta de Zenvia"

#, fuzzy
#| msgid "Connect Zenvia Account"
msgid "Connect your Chatbase account"
msgstr "Conectar la cuenta de Zenvia"

msgid ""
"\n"
"      Connecting your Chatbase account will allow you to monitor your bot, fix broken experiences\n"
"      and better understand your users.\n"
"      To signup for an account, visit\n"
"    "
msgstr ""

#, fuzzy
#| msgid "This account is connected to a Nexmo account."
msgid "Your Chatbase account is connected to the Agent"
msgstr "Esta cuenta está conectada a una cuenta Nexmo."

msgid "If you no longer want it connected, you can"
msgstr ""

#, fuzzy
#| msgid "Disconnected"
msgid "disconnect"
msgstr "Desconectado"

msgid "your Chatbase account. Doing so will interrupt the data sent to your Chatbase console."
msgstr ""

#, fuzzy
#| msgid "Disconnected"
msgid "Disconnect Chatbase"
msgstr "Desconectado"

msgid ""
"\n"
"          This will disconnect your Chatbase account. Are you sure you want to proceed?\n"
"        "
msgstr ""

#, fuzzy
#| msgid "Your account is not associated to an organization. Please create an organization."
msgid "Your account is not associated with any organization. Please contact your administrator to receive an invitation to an organization."
msgstr "Su cuenta no está asociada a una organización. Por favor, cree una organización."

#, python-format
msgid ""
"\n"
"      Responses to location questions must be in <span class='attn'>%(country)s</span>.\n"
"\n"
"    "
msgstr ""
"\n"
"      Las respuestas a las preguntas sobre ubicación deben estar en <span class='attn'>%(country)s</span>.\n"
"\n"
"    "

msgid "Choose a country to enable location support in your flows."
msgstr "Elija un país para recibir ayuda sobre la ubicación en sus flujos."

msgid "Edit Aliases"
msgstr "Editar apelativos"

msgid "Create new account"
msgstr "Crear cuenta nueva"

msgid "Sign in"
msgstr "Registrarse"

msgid "Add Credits"
msgstr "Agregar créditos"

msgid "You have"
msgstr "Le quedan"

msgid "credits remaining."
msgstr "créditos."

msgid "You have used"
msgstr "Ha usado"

msgid "credits since signing up."
msgstr "créditos desde que se registró."

msgid ""
"\n"
"      Your download should start automatically. If it doesn't start in a few seconds, use the button below to download.\n"
"    "
msgstr ""

#, python-format
msgid ""
"\n"
"    Your organization is <span class='attn'>%(org)s</span>\n"
"\n"
"  "
msgstr ""

#, python-format
msgid ""
"\n"
"    which is in the <span class='attn'>%(timezone)s</span> timezone.\n"
"\n"
"  "
msgstr ""
"\n"
"    que está en la <span class='attn'>%(timezone)s</span> zona horaria.\n"
"\n"
"  "

#, fuzzy, python-format
#| msgid ""
#| "\n"
#| "    which is in the <span class='attn'>%(timezone)s</span> timezone.\n"
#| "\n"
#| "  "
msgid ""
"\n"
"      You have <span class='attn'>%(org_count)s</span> child organization.\n"
"      "
msgid_plural ""
"\n"
"      You have <span class='attn'>%(org_count)s</span> child organizations.\n"
"    "
msgstr[0] ""
"\n"
"    que está en la <span class='attn'>%(timezone)s</span> zona horaria.\n"
"\n"
"  "
msgstr[1] ""
"\n"
"    que está en la <span class='attn'>%(timezone)s</span> zona horaria.\n"
"\n"
"  "

#, fuzzy
msgid "Show Archived"
msgstr "Archivado"

#, fuzzy
msgid "Hide Archived"
msgstr "Archivado"

msgid ""
"\n"
"    Select all of the items below that you would like to include in your export. We've grouped them\n"
"    together based on which flows and campaigns work with each other. Any related triggers will automatically\n"
"    be included in the export.\n"
"\n"
"  "
msgstr ""

msgid "Group"
msgstr "Grupo"

msgid "Select Group"
msgstr "Elegir Grupo"

msgid "Everything Else"
msgstr "Todo lo demás"

msgid "Flows and Campaigns"
msgstr "Flujos y Campañas"

msgid "Select Everthing Else"
msgstr "Elegir todo lo demás"

msgid "Select All"
msgstr "Elegir todos"

msgid "Import Flows and Campaigns"
msgstr "Importar Flujos y Campañas"

msgid "If you have an export file with flows and or campaigns, select it below to import it into your account."
msgstr "Si tiene un archivo exportado con flujos y campañas, elíjalo a continuación para importarlo a su cuenta."

msgid "Warning!"
msgstr "¡Atención!"

#, fuzzy
#| msgid "If you have flows or campaigns with the same name as the ones you are importing they will be replaced and all history for them will be lost."
msgid "If you have flows or campaigns with the same names or UUIDs as the ones you are importing they will be replaced and all history for them will be lost."
msgstr "Si tiene flujos o campañas cuyo nombre es igual al de los que está importando, estos serán reemplazados y se perderá el historial de los mismos."

msgid "Do not proceed unless you are willing to replace your existing flows and campaigns."
msgstr "No continúe, a no ser que desee reemplazar sus flujos y campañas actuales."

msgid "Add guest viewers to"
msgstr "Agrege visitantes a"

msgid "Enter emails of people to invite"
msgstr "Ingrese las direcciones de correo electrónico de las personas que desee invitar"

msgid "You have been invited to join"
msgstr "Ha sido invitado para participar"

msgid "Please click Join to accept the invitation."
msgstr "Por favor, haga clic en Participar para aceptar la invitación."

#, python-format
msgid ""
"\n"
"      The primary language is <span class='attn'>%(lang)s</span>.\n"
"    "
msgstr ""

#, python-format
msgid ""
"\n"
"        Translations are provided in <span class='attn'>%(lang)s</span>.\n"
"      "
msgstr ""

msgid "Your organization is configured to use a single language."
msgstr "Su organización está configurada para usar solo un idioma."

#, fuzzy
#| msgid "Organization"
msgid "Organizations"
msgstr "Organización"

msgid "Accounts"
msgstr "Cuentas"

msgid "Admins"
msgstr "Administradores"

msgid "You must have at least one administator"
msgstr "Debe tener al menos un administrador"

msgid "Invites"
msgstr ""

msgid ","
msgstr ","

msgid "No Administrator"
msgstr "Sin Administrador"

msgid "No Editors"
msgstr "Sin Editores"

msgid "and"
msgstr "y"

#, fuzzy
#| msgid "No Viewers."
msgid "No Viewers"
msgstr "Sin visitantes."

msgid "Surveyor."
msgstr ""

msgid "No Surveyors."
msgstr ""

msgid "Surveyors."
msgstr ""

msgid ""
"\n"
"          Disconnecting your Nexmo account will also remove any Nexmo channels connected to it. Are you sure you want to proceed?\n"
"        "
msgstr ""

msgid "To connect your Nexmo Account you will need to provide us your Nexmo API key and secret."
msgstr "Para poder conectar su cuenta Nexmo, envíenos su clave y código secreto API de Nexmo."

msgid "Both values can be found on your"
msgstr "Ambos valores se pueden encontrar en su"

msgid "Nexmo Settings Page"
msgstr ""

#, fuzzy
#| msgid "by clicking on the API Settings dropdown."
msgid "in the API Settings section."
msgstr "al hacer clic en el menú de configuraciones de API."

#, fuzzy
#| msgid "Connect Twilio"
msgid "Connect Plivo"
msgstr "Conectar Twilio"

#, fuzzy
#| msgid "To connect your Nexmo Account you will need to provide us your Nexmo API key and secret."
msgid "To connect your Plivo Account you will need to provide us your Plivo AUTH ID and AUTH TOKEN."
msgstr "Para poder conectar su cuenta Nexmo, envíenos su clave y código secreto API de Nexmo."

#, fuzzy
#| msgid "Nexmo Dashboard"
msgid "Plivo Dashboard"
msgstr "panel de Nexmo"

msgid ""
"\n"
"    You can create flow events which external services can subscribe to. For example, Zapier can subscribe\n"
"    to flow events you create and trigger any number of Zapier integrations when they occur in your flows.\n"
"\n"
"  "
msgstr ""

#, fuzzy
#| msgid "Run flow over"
msgid "no flow events"
msgstr "Correr flujo"

#, fuzzy
#| msgid "Run flow over"
msgid "one flow event"
msgstr "Correr flujo"

#, fuzzy
#| msgid "flows"
msgid "flow events"
msgstr "flujos"

msgid "configured."
msgstr "configurado"

msgid "We found some problems, please correct them before continuing."
msgstr "Encontramos algunos problemas, por favor, corríjalos antes de continuar."

msgid "Start by telling us a little about yourself. This will only take a minute."
msgstr "Empiece contándonos un poco sobre usted. Solo le tomará un minuto."

msgid "First Name"
msgstr "Nombre"

msgid "Last Name"
msgstr "Apellido"

msgid "E-mail address"
msgstr "Dirección de correo electrónico"

msgid "Continue"
msgstr "Continuar"

msgid "Great, just a couple more questions and we are ready to roll."
msgstr "Bien, solo falta un par de preguntas más y estaremos listos para empezar."

msgid "Ben"
msgstr "Ben"

msgid "Haggerty"
msgstr "Haggerty"

msgid "What organization is this account for?"
msgstr "¿Para qué organización es esta cuenta?"

msgid "name@domain.com"
msgstr "name@domain.com"

msgid "Please enter at least 8 characters"
msgstr "Por favor, ingrese 8 caracteres como mínimo"

#, fuzzy
#| msgid "Configuration"
msgid "Remove SMTP configuration"
msgstr "Configuración"

#, python-format
msgid ""
"\n"
"      Emails sent from flows will come from <b>%(from_email)s</b>.\n"
"\n"
"    "
msgstr ""

#, python-format
msgid ""
"\n"
"      You can configure %(brand)s to send emails generated within flows from an email address of your choosing. <br/>\n"
"      This will let you receive replies from your recipients.\n"
"\n"
"    "
msgstr ""

#, python-format
msgid ""
"\n"
"        If you no longer want to use %(from_email)s to send emails, you can <a href='javascript:confirmSMTPRemove();'>remove your SMTP configuration</a>.\n"
"\n"
"      "
msgstr ""

#, python-format
msgid ""
"\n"
"          Removing your SMTP configuration will result in emails being delivered from %(brand)s that cannot be replied to. Are you sure you want to continue?\n"
"        "
msgstr ""

#, fuzzy
#| msgid "Organization"
msgid "Manage Organizations"
msgstr "Organización"

#, python-format
msgid ""
"\n"
"      To get started submitting surveys for %(org)s, download the %(brandname)s Surveyor app from\n"
"      Google Play. After you install the Surveyor app on your Android phone, simply login with the same\n"
"      account you use to login to %(brandname)s.\n"
"\n"
"    "
msgstr ""

msgid ""
"\n"
"            Enter the password you were provided to continue. If you don't have one, request\n"
"            one from your project leader.\n"
"          "
msgstr ""

#, fuzzy
#| msgid ""
#| "\n"
#| "            You can send and receive messages through %(name)s.\n"
#| "          "
msgid ""
"\n"
"            You have been invited to be a surveyor for\n"
"\n"
"          "
msgstr ""
"\n"
"            Puede enviar y recibir mensajes mediante %(name)s.\n"
"          "

msgid ""
"\n"
"            Enter your details below to create your account.\n"
"            This is the email address you will use to login to Surveyor.\n"
"\n"
"          "
msgstr ""

msgid "API Docs"
msgstr "Docs API"

#, fuzzy
#| msgid "Webhook URL"
msgid "Webhook Log"
msgstr "URL de Webhook"

#, fuzzy, python-format
#| msgid ""
#| "\n"
#| "    Your email address is <span class='attn'>%(email)s</span>.\n"
#| "\n"
#| "  "
msgid ""
"\n"
"    Your API Token is <span class=\"attn\">%(token)s</span>.\n"
"  "
msgstr ""
"\n"
"    Su dirección de correo electrónico es <span class='attn'>%(email)s</span>.\n"
"\n"
"  "

#, fuzzy
#| msgid "Nexmo Account."
msgid "TransferTo Account"
msgstr "Cuenta Nexmo."

#, fuzzy
#| msgid "Connect Zenvia Account"
msgid "Connected to TransferTo Account"
msgstr "Conectar la cuenta de Zenvia"

msgid "No TransferTo account connected."
msgstr ""

msgid ""
"\n"
"      Adding a TransferTo account will allow you to send airtime credit for 400+ operators in over 100 countries. Once connected\n"
"      you can transfer airtime credit within your Flows. To signup for an account, visit\n"
"    "
msgstr ""

msgid "Transfer Log"
msgstr ""

#, fuzzy
#| msgid "This account is connected to a Nexmo account."
msgid "Your account is connected to the TransferTo account"
msgstr "Esta cuenta está conectada a una cuenta Nexmo."

msgid "your TransferTo account. Doing so will cause the payment actions in your flows to no longer be processed."
msgstr ""

#, fuzzy
#| msgid "Disconnect Nexmo"
msgid "Disconnect TransferTo"
msgstr "Desconectar Nexmo"

msgid ""
"\n"
"          This will disconnect your TransferTo account. Payment actions will no longer be processed. Are you sure you want to proceed?\n"
"        "
msgstr ""

msgid "You can find your API Token by clicking on "
msgstr ""

msgid " on the TransferTo site."
msgstr ""

msgid "Disconnect Twilio"
msgstr "Desconectar Twilio"

msgid ""
"\n"
"          Disconnecting your Twilio account will also remove any Twilio channels connected to it. Are you sure you want to proceed?\n"
"        "
msgstr ""

#, fuzzy
msgid "This organization has been suspended"
msgstr "La Organización del usuario."

msgid "This organization has been whitelisted against spaminess"
msgstr ""

#, fuzzy
#| msgid "The organization this trigger belongs to"
msgid "This organization has been scheduled for deletion"
msgstr "La organización a la que pertenece este activador"

msgid "Whoa, whoa, whoa!"
msgstr ""

#, python-format
msgid ""
"\n"
"        Are you sure you want to delete everything for %(name)s? Everything will be gone and there is no going back.\n"
"        This includes all flows, contacts, messages, etc.\n"
"\n"
"      "
msgstr ""

msgid ""
"\n"
"          Also, any user accounts will be deleted if they don't belong to another organization.\n"
"\n"
"        "
msgstr ""

msgid "Webhook"
msgstr "Webhook"

#, fuzzy
#| msgid "Additional Languages"
msgid "Additional options"
msgstr "Idiomas adicionales"

msgid "Header key"
msgstr ""

msgid "Header value"
msgstr ""

msgid "Subscribed Events"
msgstr "Eventos registrados"

#, fuzzy
msgid "Incoming Messages"
msgstr "Mensajes de texto entrantes"

#, fuzzy
msgid "Outgoing Messages"
msgstr "Mensajes de texto salientes"

msgid "Incoming Calls"
msgstr "Llamadas entrantes"

msgid "Outgoing Calls"
msgstr "Llamadas salientes"

msgid "Channel Alarms (low battery, loss of connectivity)"
msgstr "Alarmas transmitidas (baja batería, pérdida de conexión)"

#, fuzzy, python-format
#| msgid ""
#| "\n"
#| "    Your email address is <span class='attn'>%(email)s</span>.\n"
#| "\n"
#| "  "
msgid ""
"\n"
"    Your API Token is <span class=\"attn\">%(token)s</span>.\n"
"\n"
"  "
msgstr ""
"\n"
"    Su dirección de correo electrónico es <span class='attn'>%(email)s</span>.\n"
"\n"
"  "

msgid "Top Ups"
msgstr "Recargas"

msgid "Your service is interrupted. You have"
msgstr "Su servicio está interrumpido. Le quedan"

#, fuzzy
#| msgid "credits and must purchase more to resume your service."
msgid "credits and must add more to resume your service."
msgstr "créditos y debe comprar más para restablecer su servicio."

msgid "credits remaining. Top up early to prevent any disruption in your service."
msgstr "créditos. Recargue a tiempo para evitar interrupciones en su servicio."

msgid "of"
msgstr "de"

#, fuzzy
#| msgid " Credits Used"
msgid "Credits Used"
msgstr "Créditos usados"

#, fuzzy
#| msgid "Expires on "
msgid "Expired on "
msgstr "Vence el"

msgid "Expires on "
msgstr "Vence el"

#, fuzzy, python-format
msgid ""
"\n"
"              Thank you for supporting %(brand)s.\n"
"\n"
"            "
msgstr ""
"\n"
"                Llamada saliente (%(duration)s seconds)\n"
"              "

#, fuzzy, python-format
msgid ""
"\n"
"              Complementary credits, thanks for trying %(brand)s.\n"
"\n"
"            "
msgstr "Créditos complementarios, gracias por usar TextIt."

#, fuzzy
#| msgid "Added %s to %s"
msgid "Added on"
msgstr "Agregó %s a %s"

msgid " by "
msgstr "por"

#, python-format
msgid ""
"\n"
"    Your email address is <span class='attn'>%(email)s</span>.\n"
"\n"
"  "
msgstr ""
"\n"
"    Su dirección de correo electrónico es <span class='attn'>%(email)s</span>.\n"
"\n"
"  "

#, fuzzy
#| msgid "When the user arrived at this step in the flow"
msgid ""
"\n"
"      When somebody arrives at this point in your flow\n"
"    "
msgstr "Cuando el usuario llegó a este paso en el flujo"

msgid "Quick Replies"
msgstr ""

#, fuzzy
#| msgid "Add Label"
msgid "Add reply"
msgstr "Agregar etiqueta"

#, fuzzy
msgid ""
"\n"
"          Choose the preferred channel for this contact.\n"
"        "
msgstr "Establecer el idioma preferido para el contacto."

#, fuzzy
msgid ""
"\n"
"          Choose one or more labels below.\n"
"        "
msgstr ""
"\n"
"                    %(sms_failed)s Error\n"
"\n"
"         "

#, fuzzy
msgid ""
"\n"
"          Choose one or more groups below.\n"
"        "
msgstr ""
"\n"
"                Llamada saliente (%(duration)s seconds)\n"
"              "

msgid ""
"\n"
"          <input name='all_groups' type='checkbox' ng-model='checked' ng-checked='checked' ng-init='checked=action.groups.length == 0 && config.type == \"del_group\"' id='all_groups'>\n"
"          <label for='all_groups'>Remove from All Groups</label>\n"
"        "
msgstr ""

#, fuzzy
msgid ""
"\n"
"          Set the preferred language for the contact.\n"
"\n"
"        "
msgstr "Establecer el idioma preferido para el contacto."

msgid "Save to field"
msgstr "Guardar en el campo"

#, fuzzy
msgid ""
"\n"
"          Select an existing field, or type a name to create a new field.\n"
"        "
msgstr "Elegir un campo existente, o tipear un nombre para crear un nuevo campo."

msgid "Value"
msgstr "Valor"

#, fuzzy
msgid ""
"\n"
"          The value to store can be any text you like. You can also reference other\n"
"          values that have been collected up to this point by typing @flow.\n"
"        "
msgstr "El valor para almacenar puede ser cualquier texto que desee. También puede referirse a otros valores que haya obtenido hasta este punto al tipear @flow."

msgid "To"
msgstr "Para"

msgid "Subject"
msgstr "Asunto"

#, fuzzy
msgid ""
"\n"
"          This action starts the contacts you specify down a flow.\n"
"          The flow variables collected up to this point will be available in @parent.\n"
"        "
msgstr ""
"\n"
"              Esta acción empieza los contactos que especifica en un flujo. Las variables del flujo obtenidas hasta este punto estarán\n"
"              disponibles en @extra\n"
"            "

#, fuzzy
msgid ""
"\n"
"          This action redirects contacts to a new flow. When they start that flow, they will exit this one.\n"
"        "
msgstr "Esta acción redirecciona los contactos a un nuevo flujo. Cuando estén listos con ese flujo, pueden continuar con el actual."

msgid ""
"\n"
"          Using a Webhook you can fetch data from an external\n"
"          database and use it in this flow.\n"
"          Enter the URL to call out to at this point in the flow.\n"
"        "
msgstr ""

#, fuzzy
msgid "Header Name"
msgstr "Alarmas del transmisor"

#, fuzzy
#| msgid "Numeric Value:"
msgid "Header Value"
msgstr "Valor numérico:"

#, fuzzy
msgid "Add header"
msgstr "Transmisor"

#, fuzzy
msgid ""
"\n"
"            This step will be identified as [[actionset.uuid]]\n"
"\n"
"          "
msgstr ""
"\n"
"                    %(sms_failed)s Error\n"
"\n"
"         "

#, fuzzy
msgid ""
"\n"
"            If your server responds with JSON, each property will be added\n"
"            to the flow.\n"
"\n"
"          "
msgstr "Si su servidor responde con JSON, cada propiedad será agregada al flujo."

#, fuzzy
msgid ""
"\n"
"            In this example @extra.product and @extra.stock_level would be\n"
"            added for all future steps\n"
"\n"
"          "
msgstr "En este ejemplo, se agregaría @extra.product and @extra.stock_level para todos los pasos futuros. "

msgid "Send to all contact addresses"
msgstr ""

msgid "Help"
msgstr ""

msgid ""
"\n"
"            When somebody arrives at this point in your flow\n"
"          "
msgstr ""

msgid "Save result as"
msgstr ""

#, fuzzy
msgid "The response name must consist of only letters and numbers."
msgstr "Las palabras clave deben ser una sola palabra que contenga solo letras y números"

#, fuzzy
msgid "If the message response..."
msgstr "la respuesta del mensaje... "

msgid ""
"\n"
"            Call out to another flow and return the results to this flow in the @child variable.\n"
"          "
msgstr ""

#, fuzzy
#| msgid "matches regular expression"
msgid "If the expression "
msgstr "corresponde a una expresión regular"

msgid "If the flow field "
msgstr ""

msgid "If the"
msgstr ""

#, fuzzy
#| msgid "1 field"
msgid "field in"
msgstr "1 campo"

msgid "delimited by a"
msgstr ""

#, fuzzy
#| msgid "Contact Fields"
msgid "If the contact field "
msgstr "Campos de Contactos"

#, fuzzy
#| msgid "the keypad entry before the # symbol.."
msgid "If the keypad entry before the # symbol.."
msgstr "el teclado ingresa antes el símbolo #."

msgid "Split them randomly into"
msgstr ""

msgid "even buckets"
msgstr ""

msgid "Select all the groups you would like to split by below"
msgstr ""

msgid ""
"\n"
"            You can configure the amount of the airtime in local currency to send\n"
"            for each country you have a channel for.\n"
"\n"
"          "
msgstr ""

msgid ""
"\n"
"            Select which flow event you want to notify Zapier of below. You can configure your flow events\n"
"            on your account page.\n"
"\n"
"          "
msgstr ""

msgid ""
"\n"
"            Using a Webhook you can fetch data from an external database\n"
"            and use it in this flow.\n"
"            Enter the URL to call out to at this point in the flow.\n"
"\n"
"          "
msgstr ""

#, fuzzy
msgid ""
"\n"
"              This step will be identified as [[ruleset.uuid]]\n"
"\n"
"            "
msgstr ""
"\n"
"                    %(sms_failed)s Error\n"
"\n"
"         "

#, fuzzy
msgid ""
"\n"
"              If your server responds with JSON, each property will be added\n"
"              to the flow.\n"
"\n"
"            "
msgstr "Si su servidor responde con JSON, cada propiedad será agregada al flujo."

#, fuzzy
msgid ""
"\n"
"              In this example @extra.product and @extra.stock_level would be\n"
"              added for all future steps.\n"
"\n"
"            "
msgstr "En este ejemplo, se agregaría @extra.product and @extra.stock_level para todos los pasos futuros. "

msgid "today +"
msgstr "hoy +"

msgid "categorize as"
msgstr "categorícela como"

#, fuzzy
msgid ""
"\n"
"                  Invalid range, [[inner.min.$viewValue]] is not less than [[rule.test.max]]\n"
"                "
msgstr ""
"\n"
"                    %(sms_failed)s Error\n"
"\n"
"         "

msgid "Enter a valid number of days."
msgstr ""

msgid "Please enter a value for evaluating this rule."
msgstr ""

#, fuzzy
msgid "Please enter a category name."
msgstr "Por favor, ingrese 8 caracteres como mínimo"

msgid "[[language.name]] Translation"
msgstr ""

msgid "Translate rules and category names to [[language.name]]"
msgstr ""

msgid "refer to as"
msgstr ""

#, fuzzy
msgid "Translation"
msgstr "Traducciones"

msgid "[[language.name]] [[translation.name]]"
msgstr ""

#, fuzzy
#| msgid "Add Credits"
msgid "Add text:"
msgstr "Agregar créditos"

#, fuzzy
#| msgid "Add Number"
msgid "Add menu:"
msgstr "Agregar número"

msgid "New Policy"
msgstr ""

#, fuzzy
#| msgid "Credits"
msgid "edit"
msgstr "Créditos"

msgid "Previous Policies"
msgstr ""

#, fuzzy
#| msgid "Create"
msgid "Created"
msgstr "Crear"

msgid "view"
msgstr ""

#, python-format
msgid ""
"\n"
"    %(name)s cares deeply about your privacy. We've designed this privacy page to help guide you through what kind of\n"
"    data we collect and what we do with it. Please take the time to review the following policies\n"
"    as your consent is required to continue to use %(name)s.\n"
"\n"
"  "
msgstr ""

#, python-format
msgid ""
"\n"
"            Ahoy! We've updated our policies. Before you continue to use %(name)s you will first need to agree to\n"
"            the updated policies below. Don't worry, you can revoke your consent at any time.\n"
"\n"
"          "
msgstr ""

msgid "Revoke"
msgstr ""

#, fuzzy, python-format
#| msgid ""
#| "\n"
#| "            You can send and receive messages through %(name)s.\n"
#| "          "
msgid ""
"\n"
"            You agreed to the these policies on %(day)s\n"
"\n"
"          "
msgstr ""
"\n"
"            Puede enviar y recibir mensajes mediante %(name)s.\n"
"          "

msgid "I agree to the above policies"
msgstr ""

#, fuzzy
#| msgid "Update Fields"
msgid "Updated"
msgstr "Actualizar campos"

msgid "Privacy Center"
msgstr ""

#, fuzzy, python-format
#| msgid ""
#| "\n"
#| "        We've noticed that the Android phone for %(org_name)s hasn't contacted the %(brand)s servers since\n"
#| "      "
msgid ""
"\n"
"        To use an Android phone with your %(brand)s account to send messages you need to download the %(brand)s relayer app\n"
"\n"
"      "
msgstr ""
"\n"
"        Hemos verificado que el teléfono Android para %(org_name)s no ha contactado a los servidores %(brand)s desde\n"
"      "

msgid "Latest released on"
msgstr ""

#, fuzzy
#| msgid "Download Results"
msgid "Download Relayer"
msgstr "Descargar Resultados"

#, python-format
msgid ""
"\n"
"      No Android app available yet. Please contact %(email)s and report that.\n"
"\n"
"    "
msgstr ""

#, python-format
msgid ""
"\n"
"        To increase the capacity of messages your phone can send in an hour we recommend you install each of the following %(brand)s message packs as well.\n"
"\n"
"      "
msgstr ""

#, fuzzy, python-format
#| msgid ""
#| "\n"
#| "            You can send and receive messages through %(name)s.\n"
#| "          "
msgid ""
"\n"
"            Download Message pack %(counter)s\n"
"\n"
"\n"
"          "
msgstr ""
"\n"
"            Puede enviar y recibir mensajes mediante %(name)s.\n"
"          "

msgid "Using a Local Number"
msgstr "Con un número local"

#, python-format
msgid ""
"\n"
"    No matter where you are in the world, there's a way for you to use %(name)s with a local number.\n"
"\n"
"  "
msgstr ""

#, python-format
msgid ""
"\n"
"          Using %(name)s with an Android Phone\n"
"\n"
"        "
msgstr ""

#, python-format
msgid ""
"\n"
"          The easiest and most popular way to deploy %(name)s is by using a cheap Android phone along with a local sim card. It's quite\n"
"          simple in principal. When your %(name)s account sends a message, it notifies your Android phone. The phone will then\n"
"          send the message out from your local number on your behalf. If somebody responds to that message, the phone will then\n"
"          relay that message to your %(name)s account.\n"
"\n"
"        "
msgstr ""
"\n"
"          La forma más fácil y popular para usar %(name)s es mediante un teléfono Android barato con una tarjeta sim local. Es muy\n"
"          fácil. Cuando su cuenta %(name)s le envíe un mensaje, lo notifica a su teléfono Android. Luego, el teléfono\n"
"          le enviará el mensaje desde su número local en su nombre. Si alguien responde a ese mensaje, el teléfono enviará\n"
"          ese mensaje a su cuenta %(name)s.\n"
"\n"
"        "

msgid "Buy an Android phone"
msgstr "Comprar un teléfono Android"

#, python-format
msgid ""
"\n"
"        We always recommend that the phone you use for %(name)s be dedicated for that purpose. The good news\n"
"        is that Android phones are very inexpensive and getting more capable every day. We recommend using a\n"
"        current version of an inexpensive phone such as the Moto G.\n"
"\n"
"      "
msgstr ""

msgid "Get a local sim card"
msgstr "Obtener una tarjeta sim local"

msgid ""
"\n"
"        You might already have a local number to use, if so, just pop it in your android phone.\n"
"        Otherwise, you will want to aquire a sim card from your local carrier of choice. We recommend setting the account\n"
"        up to be data enabled. However, if you feel comfortable relying on your Wi-Fi connection, that's okay too. We also\n"
"        encourage that the account be on a post-paid plan so you don't have to worry about the phone running out of credit.\n"
"\n"
"      "
msgstr ""
"\n"
"        Quizá ya tenga un número local para usarlo. De ser así. solo colóquelo en su teléfono Android.\n"
"        Si no lo tiene, tendrá que comprar una tarjeta sim de la empresa local de su preferencia. Le recomendamos configurar la cuenta\n"
"        hasta la fecha permitida. Sin embargo, si lo prefiere, también puede usar su propia conexión Wi-Fi. También le recomendamos\n"
"        que la cuenta esté en un plan post-pago para que no tenga que preocuparse de quedarse sin créditos.\n"
"\n"
"      "

#, python-format
msgid ""
"\n"
"          Install the %(name)s app\n"
"\n"
"        "
msgstr ""
"\n"
"          Instalar el %(name)s app\n"
"\n"
"        "

msgid "Reverse Billing"
msgstr "Cobro revertido"

msgid ""
"\n"
"          In some countries it's even possible have sim cards set up to be what is commonly known as <i>reverse billed</i>.\n"
"          When accounts are reverse billed, it's free\n"
"          for anyone to send messages to that number and you pay for both incoming and outgoing messages. This\n"
"          configuration is especially useful for programs working with populations that\n"
"          don't have the financial means to interact with the service.\n"
"\n"
"\n"
"        "
msgstr ""
"\n"
"               En algunos países se pueden configurar tarjetas sim para usarlas con la conocida modalidad de <i>cobro revertido</i>.\n"
"          Cuando las cuentas usan cobro revertido, cualquiera puede enviar\n"
"          mensajes gratuitamente a ese número y usted paga tanto por los mensajes que recibe como por los que envía. Esta\n"
"          configuración es útil principalmente para programas que trabajan con poblaciones que\n"
"          no tienen los medios financieros para interactuar con el servicio.\n"
"\n"
"\n"
"        "

msgid "You can download the free Android app from"
msgstr "Puede descargar la aplicación Android gratis de"

msgid "Once the app is installed it will give you a 6 digit claim code that you then"
msgstr "Una vez que haya instalado la aplicación, se le enviará un código de 6 dígitos para que luego"

#, python-format
msgid ""
"\n"
"        And that's all there is to it. From then on, that phone will handle sending all the messages for your %(name)s account.\n"
"\n"
"      "
msgstr ""

msgid "Give the phone a good home"
msgstr "Dele una buena casa a su teléfono"

msgid ""
"\n"
"        Android phones are great because they can be used in even the most challenging environments. You only need to locate\n"
"        one place in the country where you will have the most reliable power and good phone signal. You will\n"
"        need either a Wi-Fi or GSM data connection, but if you can get both, even better. The phone will be smart\n"
"        about which network to use if one connection isn't working well.\n"
"\n"
"\n"
"      "
msgstr ""
"\n"
"        Los teléfonos Android son excelentes porque se pueden usar casi en todos los ambientes. Solo necesita ubicar\n"
"        un lugar en el país donde tendrá electricidad confiable y buena señal telefónica. Necesitará\n"
"        una conexión Wi-Fi o de datos GSM, pero si puede tener ambas, será mucho mejor. El teléfono será inteligente\n"
"        para elegir qué conexión usar si una conexión no funciona bien.\n"
"\n"
"\n"
"      "

#, python-format
msgid ""
"\n"
"          %(name)s with Android FAQ\n"
"\n"
"        "
msgstr ""

msgid "What if I need to send a lot of messages?"
msgstr "¿Qué pasa si necesito enviar muchos mensajes?"

#, python-format
msgid ""
"\n"
"          We encourage people to validate their ideas and experiment before focusing on scaling. Starting with Android\n"
"          phones is a logical starting point for most projects and you'll have no problem sending up to around 1,000 messages per hour.\n"
"          If you do outgrow that, we can help you connect your %(name)s account\n"
"          with a local aggregator or even a direct connection with the carriers themselves.\n"
"\n"
"        "
msgstr ""
"\n"
"          Aconsejamos a las personas a validar sus ideas y probar antes querer aumentar de nivel. Empezar con los teléfonos Android\n"
"          es un buen punto de partida para las mayoría de proyectos y no tendrá problemas en enviar hasta 1.000 mesnsajes por hora.\n"
"          Si supera esa cantidad, podemos ayudarlo a conectar su cuenta %(name)s\n"
"          con un agregador local o incluso una conexión directa con los mismos proveedores.\n"
"\n"
"        "

msgid "What happens if the battery dies?"
msgstr "¿Qué sucede si la batería muere?"

#, python-format
msgid ""
"\n"
"          Android phones are great because they have redundant network connections and a backup battery. So, if the office\n"
"          where it is located loses power or the network goes down, the %(name)s app will continue to relay messages. In most\n"
"          cases, using an Android phone with %(name)s means you can just <i>set it and forget it</i>.\n"
"\n"
"          We'll notify you automatically if the phone is running low on battery, out of credit, or if it doesn't have\n"
"          network connectivity so someone can check up on it.\n"
"\n"
"        "
msgstr ""
"\n"
"          Los teléfonos Android son excelentes porque tienen conexiones de red repetitivas y batería de reserva. Es decir, si se va la luz en la oficina\n"
" donde se encuentra o se cae la red, la aplicación %(name)s seguirá enviando mensajes. En la mayoría de los\n"
"          casos, usar un teléfono Android con %(name)s significa que puede simplemente <i>configurarlo y despreocuparse</i>.\n"
"\n"
"          Le notificaremos automáticamente si al teléfono se le está acabando la batería, se está quedando sin saldo, o si no tiene\n"
"          conexión a la red para que alguien pueda verificarlo.\n"
"\n"
"        "

msgid "Can I use a short code? What about reverse billing?"
msgstr "¿Puedo usar un código abreviado? ¿Qué pasa en el caso de cobro revertido?"

msgid ""
"\n"
"          While these features are generally viewed as unique to SMPP accounts, in some countries the carriers will allow short codes\n"
"          to point to sim accounts. This means texting or calling that short code would route to your Android phone. In\n"
"          some cases these sim-based accounts can also be reverse-billed.\n"
"\n"
"        "
msgstr ""
"\n"
"          Si bien estas funciones generalmente se consideran únicas para cuentas SMPP, en algunos países los proveedores permiten códigos abreviados\n"
" para las cuentas sim. Esto quiere decir que se puede enviar mensajes o llamar con ese código corto a su           teléfono Android. En\n"
" algunos casos estas cuentas con sim también pueden ser con cobro revertido.\n"
"\n"
"        "

#, python-format
msgid ""
"\n"
"          Does the fee I pay to %(name)s include messaging fees?\n"
"        "
msgstr ""

#, python-format
msgid ""
"\n"
"          No, the fee covers the use of the %(name)s platform. Any messaging rates imposed by your carrier apply.\n"
"\n"
"        "
msgstr ""

#, python-format
msgid ""
"\n"
"          Will %(name)s work for my remote ICT4D project?\n"
"        "
msgstr ""
"\n"
"          ¿Funcionará %(name)s para mi proyecto remoto ICT4D?\n"
"        "

#, python-format
msgid ""
"\n"
"          We understand that deploying SMS applications has traditionally been one of the trickiest parts when launching ICT4D projects.\n"
"          In fact, it's the primary thing that drove us to create %(name)s in the first place. We try hard to make it as easy as possible\n"
"          but we realize that you probably have questions on what this all means for your\n"
"          specific project. Please\n"
"        "
msgstr ""
"\n"
"          Entendemos que usar las aplicaciones de mensajes de texto ha sido una de las partes más difíciles para lanzar proyectos ICT4D.\n"
"          De hecho, es el motivo que nos llevó a crear %(name)s. Nos esforzamos por hacerlo lo más fácil posible\n"
"          pero nos damos cuenta de que probablemente tenga preguntas sobre que significa todo esto para su\n"
" proyecto específico. Por favor\n"
"        "

msgid ""
"\n"
"          with <i>any questions</i> and we'll help you work through your options.\n"
"\n"
"        "
msgstr ""

msgid "Connecting to Carriers"
msgstr "Conectarse con los proveedores"

#, python-format
msgid ""
"\n"
"        For projects that need to send more than a few thousand messages an hour, it may be worth looking\n"
"        into a direct connection with the local carriers. When your project is ready for it, your %(name)s account can be\n"
"        coverted over to an SMPP connection. Integrating with each carrier is generally expensive and time consuming,\n"
"        so it's not something that should be considered until it is absolutely necessary.\n"
"\n"
"      "
msgstr ""
"\n"
"        Para los proyectos que requieren enviar más de mil mensajes por hora, quizá sea conveniente  considerar\n"
" una conexión directa con proveedores locales. Si su proyecto está listo para hacerlo, su cuenta %(name)s puede conectarse a una conexión SMPP. Integrarse con los proveedores generalmente es costoso y lento,\n"
"        por lo que solo deberá considerarlo cuando sea realmente necesario.\n"
"\n"
"      "

msgid "Local Aggregators"
msgstr "Agregadores locales"

msgid ""
"\n"
"        Using a local aggregator is much like connecting with a carrier except that it usually is less expensive and\n"
"        much, much quicker to setup. Additionally they generally work across all carriers in the country, so that means less\n"
"        trouble for you.\n"
"\n"
"        In countries where we have agreements in place, you can elect to use one\n"
"        of these aggregators. For example, for US, Canada or UK numbers, you can use <a href=\"http://www.twilio.com\">Twilio</a>.\n"
"        For Kenyan numbers, you can use <a href=\"http://www.africastalking.com\">Africa's Talking</a>.\n"
"\n"
"      "
msgstr ""
"\n"
"        Usar agregadores locales es como conectarse con un proveedor, pero es menos costoso y\n"
"        mucho más rápido de configurar. Además, generalmente trabajan con todos los proveedores del país, lo que significa menos\n"
" problemas para usted.\n"
"\n"
"        En países donde tenemos convenios, puede elegir usar uno\n"
"        de estos agregadores. Por ejemplo, para Estados Unidos, Canadá o miembros del Reino Unido, puede usar <a href=\"http://www.twilio.com\">Twilio</a>.\n"
"        Para números de Kenia, puede usar <a href=\"http://www.africastalking.com\">Africa's Talking</a>.\n"
"\n"
"      "

msgid "Non-Profit discount"
msgstr "Descuento sin fines de lucro"

#, python-format
msgid ""
"\n"
"        One of the biggest aggregators in the world, Twilio, recently announced <a href=\"http://twilio.org\">twilio.org</a> which promises a 25%% discount on messaging and voice\n"
"        fees for qualified non-profits. They'll even grant you a $500 credit to get started. These non-profit Twilio accounts\n"
"        can be connected easily to %(name)s. We'd be happy to help you get started with this great program.\n"
"\n"
"      "
msgstr ""
"\n"
"        Uno de los principales agregadores del mundo, Twilio, aunció recientemente <a href=\"http://twilio.org\">twilio.org</a> que promete un descuento de 25%% en las tarifas de mensajería de texto y voz\n"
"        para empresas calificadas sin fines de lucro. Incluso le darán un crédito de $500 para empezar. Estas cuentas Twilio sin fines de lucro\n"
"        se pueden conectar fácilmente a %(name)s. Nos complace ayudarlo a empezar a usar este excelente programa.\n"
"\n"
"      "

msgid "Adding more aggregators"
msgstr "Añadir más agregadores"

#, fuzzy, python-format
msgid ""
"\n"
"      We're always extending our network of local aggregators. If you don't see an option for your country,\n"
"      <a href='javascript:void(0);' class='launch-support-widget'>let us know</a>. We'd be happy to help source a\n"
"      local aggregator that we can integrate with %(name)s for your country.\n"
"    "
msgstr ""
"\n"
"      Siempre estamos ampliando nuestra red de agregadores locales. Si no encuentra una opción para su país,\n"
"      <a href='javascript:void(0);' class='uv-send-message'>contáctese con nosotros.</a>. Con gusto lo ayudaremos a encontrar un agregador local que pueda integrarse con %(name)s para su país.\n"
"    "

#, fuzzy
#| msgid "Create new account"
msgid "Create Account"
msgstr "Crear cuenta nueva"

#, python-format
msgid ""
"\n"
"    %(name)s - Welcome\n"
"\n"
"  "
msgstr ""

#, fuzzy
#| msgid "Your phone number is now connected."
msgid "Your channel is now connected."
msgstr "Ahora su número de teléfono está conectado."

#, fuzzy, python-format
#| msgid ""
#| "\n"
#| "            You can send and receive messages through %(name)s.\n"
#| "          "
msgid ""
"\n"
"            You can now start flows through %(name)s.\n"
"          "
msgstr ""
"\n"
"            Puede enviar y recibir mensajes mediante %(name)s.\n"
"          "

msgid "Getting Started"
msgstr "Empezar"

msgid "FLOWS"
msgstr "FLUJOS"

msgid ""
"\n"
"          Using a simple drag-and-drop interface, anybody can design a custom SMS application\n"
"          that is tailored to their needs. Design a flow in minutes and start getting responses\n"
"          instantly. Once people start interacting with your flow, use real-time analytics to\n"
"          see how things are going.\n"
"        "
msgstr ""
"\n"
"          Con una interfaz simple de arrastrar y soltar, cualquier persona puede diseñar una aplicación de mensajería de texto personalizada\n"
" que se ajuste a sus necesidades. Diseñe un flujo en minutos y empiece a obtener respuestas\n"
"          instantáneamente. Una vez que las personas empiecen a interactuar con su flujo, use el análisis en tiempo real para\n"
"          ver cómo están marchando las cosas.\n"
"        "

msgid "To learn more about flows, visit the"
msgstr "Para aprender más sobre flujos, visite el"

msgid "learning center"
msgstr "centro de aprendizaje"

msgid "View Sample Flows"
msgstr "Ver Flujos de Muestra"

msgid "How to Build Flows"
msgstr "Cómo desarrollar flujos"

msgid "GET CONNECTED"
msgstr "CONECTARSE"

#, python-format
msgid ""
"\n"
"            No matter where you are in the world, it's easy to configure %(name)s to work on real phones without delay.\n"
"            Whether you want to use a Twilio number, a direct connection with your local carriers, or even the SIM card\n"
"            you already have, we've got you covered.\n"
"\n"
"          "
msgstr ""
"\n"
"            Independientemente del lugar del mundo en donde se encuentre, es fácil configurar %(name)s para trabajar con teléfonos reales sin demoras.\n"
"            Ya sea que desee usar un número Twilio, una conexión directa con sus proveedores locales, o incluso la tarjeta SIM\n"
" que ya tiene, podemos cubrir sus necesidades.\n"
"\n"
"          "

msgid ""
"\n"
"            You can also use our flow simulator if you don't want to setup a number right away.\n"
"\n"
"          "
msgstr ""

msgid "Add Number"
msgstr "Agregar número"

msgid "CONTACTS"
msgstr "CONTACTOS"

#, python-format
msgid ""
"\n"
"          Before you do anything else in %(name)s, it is helpful to have a list of contacts. This will make it easy to send a message or survey out\n"
"          to a wide distribution list.\n"
"\n"
"          For example, you might have groups\n"
"          called <i>Field Staff</i>, <i>Office Managers</i>, or <i>Trainees</i>. You can import these groups into\n"
"          %(name)s by uploading an Excel file using our\n"
"          <a href='%(STATIC_URL)s/examples/contacts.xls'>\n"
"            template\n"
"          </a>\n"
"          as a guide. We'll create a group for you automatically for each file you upload. Don't worry, it's easy to add or\n"
"          remove people from groups later if you need to tweak things.\n"
"        "
msgstr ""
"\n"
"          Antes de hacer algo en %(name)s, es útil tener una lista de contactos. Esto facilitará el envío de mensajes o preguntas\n"
" a una lista de distribución más amplia.\n"
"\n"
"          Por ejemplo, quizá tenga grupos\n"
"          llamados <i>Personal de campo</i>, <i>Directores de oficina</i>, o <i>Practicantes</i>. Puede importar estos grupos a\n"
"          %(name)s pero cargando un archivo de Excel usando nuestra\n"
"          <a href='%(STATIC_URL)s/examples/contacts.xls'>\n"
"            plantilla\n"
"          </a>\n"
"          como guía. Automáticamente, crearemos un grupo para cada archivo que haya cargado. No se preocupe, es fácil agregar o\n"
"          borrar personas de los grupos después, en caso necesitará reorganizar las cosas.\n"
"        "

msgid ""
"\n"
"          If you want anybody to be able to join a group using SMS, you can set a <i>join keyword</i>. Anybody who\n"
"          texts with that keyword will automatically be registered into the group.\n"
"\n"
"        "
msgstr ""
"\n"
"          Si desea autorizar a cualquier persona a participar en un grupo mediante la mensajería de textos, puede configurar una <i>palabra clave para participar</i>. Cualquiera que\n"
"          envíe un texto con la palabra clave será registrado automáticamente en el grupo.\n"
"\n"
"        "

msgid "MESSAGES"
msgstr "MENSAJES"

#, python-format
msgid ""
"\n"
"          If you use e-mail, reading and writing messages in %(name)s should already be familiar to you. Just like e-mail, you have an Inbox and it's easy to label\n"
"          messages so you can follow up with them later. %(name)s also allows you to schedule a message to be sent later or even as a reminder\n"
"          on a regular schedule.\n"
"\n"
"        "
msgstr ""
"\n"
"          Si usa el correo electrónico, sabrá cómo leer y escribir mensajes en %(name)s. Al igual que el correo electrónico, tiene una bandeja de entrada y es fácil etiquetar\n"
"          los mensajes para hacerles el seguimiento después. %(name)s también le permite programar un mensaje que desee enviar después o incluso como un recordatorio\n"
"          en un horario fijo.\n"
"\n"
"        "

#, python-format
msgid ""
"\n"
"          For example you might have %(name)s send a message every Friday reminding people in the <i>Field Staff</i> group to complete their weekly report.\n"
"          If anybody joins the <i>Field Staff</i> group later, they will automatically start receiving the weekly reminder.\n"
"\n"
"        "
msgstr ""
"\n"
"          Por ejemplo, es probable que quiera que %(name)s envíe un mensaje todos los viernes a las personas del grupo <i>Personal de campo</i> para recordarles que terminen su informe semanal.\n"
"          Si después alguien se une al grupo <i>Personal de campo</i>, empezarán a recibir el recordatorio semanal automáticamente.\n"
"\n"
"        "

msgid "ACCOUNT"
msgstr "CUENTA"

msgid "Visit your account page to add credits at any time"
msgstr "Visite la página de su cuenta para agregar créditos en cualquier momento"

#, python-format
msgid ""
"\n"
"          %(name)s also offers a robust REST API to add SMS features to your own website. Have a look through the\n"
"          <a href='%(api_url)s'>\n"
"            API documentation\n"
"          </a>\n"
"          to learn more.\n"
"\n"
"        "
msgstr ""
"\n"
"          %(name)s también ofrece una REST API robusta para agregar funciones de mensajería en su sitio web. Puede revisar la\n"
"          <a href='%(api_url)s'>\n"
"            documentación API\n"
"          </a>\n"
"          para mayor información.\n"
"\n"
"        "

msgid "Add Web Hook"
msgstr "Agregar Web Hook"

msgid "API Documentation"
msgstr "Documentación API"

msgid "Create a Flow"
msgstr "Crear un Flujo"

#, fuzzy, python-format
msgid ""
"\n"
"    Learn %(brand)s - SMS Application Videos and Tutorials\n"
"\n"
"  "
msgstr "Aprender TextIt - Videos y tutoriales sobre la aplicación de mensajería de textos"

#, fuzzy, python-format
msgid ""
"\n"
"    Start building SMS applications by watching these short two minutes videos on various %(brand)s features.\n"
"\n"
"  "
msgstr "Empezar a desarrollar las aplicaciones de mensajería de texto con estos breves videos de dos minutos sobre varias funciones de TextIt."

msgid "Mastering Flows"
msgstr "Cómo dominar los flujos"

msgid "Add Video"
msgstr "Agregar video"

#, fuzzy, python-format
msgid ""
"\n"
"      To make sure you get the most out of %(brand)s, we've put together a bunch of short videos to guide you through\n"
"      some of the most powerful features. Each of these videos are only a couple minutes, but they will help you\n"
"      build complex flows without a lot of effort.\n"
"\n"
"    "
msgstr ""
"\n"
"      Para que pueda sacar el mayor provecho de TextIt, hemos preparado varios videos breves para orientarlo sobre\n"
"      algunas de las funciones más poderosas. Cada uno de estos videos dura solo un par de minutos, pero lo ayudarán\n"
"      a crear flujos complejos, sin mucho esfuerzo.\n"
"\n"
"    "

msgid ""
"\n"
"      You don't have to, but it's best if these are watched in order since they build on each other as you go.\n"
"\n"
"    "
msgstr ""
"\n"
"      Aunque no es obligatorio, lo más recomendable es que vea estos videos en orden, ya que se complementan.\n"
"\n"
"    "

msgid "More"
msgstr "Más"

#, fuzzy, python-format
msgid ""
"\n"
"    Learn - %(video_name)s\n"
"\n"
"  "
msgstr ""
"\n"
"    Aprender TextIt - %(video_name)s\n"
"\n"
"  "

msgid "More Videos"
msgstr "Más videos"

#, fuzzy
#| msgid "Delete"
msgid "Delete "
msgstr "Borrar"

#, fuzzy
#| msgid "Select your Organization"
msgid "Delete Organization"
msgstr "Elija su Organización"

#, fuzzy
#| msgid "Delete"
msgid "Delete User"
msgstr "Borrar"

msgid "By deleting this user,"
msgstr ""

msgid ""
"\n"
"                  will also be deleted. All organization data will be deleted and there is no\n"
"                  going back. This includes all flows, contacts, messages, etc.\n"
"                "
msgstr ""

#, fuzzy, python-format
msgid ""
"\n"
"              Are you sure you want to delete the user %(name)s?\n"
"\n"
"            "
msgstr "Establecer el idioma preferido para el contacto."

msgid "Trigger a Flow"
msgstr "Activar un flujo"

#, fuzzy
msgid ""
"\n"
"        Triggers let users initiate flows by sending in a message. You can configure triggers to start flows based on keywords\n"
"        users send.  A keyword is the first word in a message, think of it as a command name for the message.\n"
"\n"
"      "
msgstr ""
"\n"
"        Los activadores permiten que los usuarios inicien los flujos mediante el envío de un mensaje de texto. Puede configurar los activadores para empezar los flujos a partir de las palabras clave\n"
"        que los usuarios envían a TextIt.  Una palabra clave es la primera palabra en un mensaje de texto, como el nombre de un comando para el mensaje de texto.\n"
"\n"
"      "

msgid "You can configure triggers to start flows or add contacts to groups."
msgstr "Puede configurar los activadores para empezar los flujos o agregar contactos a los grupos."

msgid "Start a flow after receiving a message not handled elsewhere."
msgstr "Empezar un flujo después de recibir un mensaje que no se haya manejado en ningún otro lugar."

msgid "Flow to start"
msgstr "Flujo para empezar"

msgid "Triggers allow users to start flows based on user actions or schedules."
msgstr "Los activadores permiten que los usuarios inicien los flujos a partir de las acciones o cronogramas del usuario."

#, fuzzy
msgid "Start a flow after receiving a call."
msgstr "Empezar un flujo después de recibir una llamda perdida."

#, fuzzy
msgid "Create a message keyword that launches a flow."
msgstr "Crear una palabra clave del mensaje de texto que inicie un flujo."

msgid "The keyword"
msgstr "La palabra clave"

msgid "missed call"
msgstr "llamada perdida"

msgid "uncaught message"
msgstr "mensaje no recibido"

#, fuzzy
msgid "inbound call"
msgstr "llamada perdida"

#, fuzzy
#| msgid "Conversation Key"
msgid "conversation"
msgstr "Clave de conversación"

msgid "The"
msgstr "El"

msgid "starts the"
msgstr "empieza el"

msgid "flow"
msgstr "flujo"

#, fuzzy
#| msgid "Your Contacts"
msgid "for contacts in"
msgstr "Sus Contactos"

msgid "will start in"
msgstr "empezará en"

msgid "is"
msgstr "no está"

msgid "not scheduled"
msgstr "programado"

msgid "No matching triggers."
msgstr "Los activadores no corresponden."

msgid "Update Trigger"
msgstr "Actualizar activador"

#, fuzzy
msgid "Start a flow after a missed call."
msgstr "Empezar un flujo después de recibir una llamda perdida."

#, fuzzy
msgid "Start a flow when a conversation is started by a contact."
msgstr "Empezar un flujo después de recibir una llamda perdida."

msgid "Social media channel"
msgstr ""

#, fuzzy
msgid "Start a flow when Facebook refers a contact."
msgstr "Empezar un flujo después de recibir una llamda perdida."

#, fuzzy
msgid "Restrict to channel"
msgstr "Borrar teléfono"

msgid "Group to join"
msgstr "Grupo para participar"

msgid "Add Group: "
msgstr "Agregar grupo:"

#, fuzzy
msgid "Create a message keyword that allows people to join a group."
msgstr "Crear una palabra clave de mensaje de texto para que las personas puedan participar en un grupo."

msgid "Select a date"
msgstr "Elegir una fecha"

msgid "Mon"
msgstr "Lunes"

msgid "Tue"
msgstr "Martes"

msgid "Wed"
msgstr "Miércoles"

msgid "Thu"
msgstr "Jueves"

msgid "Fri"
msgstr "Viernes"

msgid "Sat"
msgstr "Sábado"

msgid "Sun"
msgstr "Domingo"

msgid "Start a flow in the future or on a schedule."
msgstr "Empezar un flujo en el futuro o en un horario."

msgid "Missed call trigger activated. Change flow that starts on missed call."
msgstr "Activador de llamadas perdidas activado. Cambiar el flujo que empieza sobre llamadas perdidas. "

msgid "Catch all trigger activated. Change flow that catches all messages."
msgstr "Obtener todos los activadores activados. Cambiar el flujo que obtiene todos los mensajes."

msgid ""
"\n"
"          The next message will be sent <span class='attn next-fire'/>.\n"
"\n"
"        "
msgstr ""

msgid "It will repeat every"
msgstr "Será repetido cada"

msgid "at around the same time."
msgstr "aproximadamente a la misma hora."

msgid "month"
msgstr "mes"

#, python-format
msgid ""
"\n"
"          on the %(repeat_day_of_month)s\n"
"\n"
"        "
msgstr ""
"\n"
"          en el %(repeat_day_of_month)s\n"
"\n"
"        "

#, python-format
msgid ""
"\n"
"          It will repeat <span class='attn'>%(repeat_period_display)s</span> at around the same time.\n"
"\n"
"        "
msgstr ""
"\n"
"          Se repetirá <span class='attn'>%(repeat_period_display)s</span> aproximadamente a la misma hora.\n"
"\n"
"        "

msgid ""
"\n"
"        It will <span class='attn'>not repeat</span>.\n"
"\n"
"      "
msgstr ""

msgid "Choose when you would like the flow to start."
msgstr "Elija cuándo le gustaría que empiece el flujo."

#, fuzzy
msgid "Facebook Channel"
msgstr "Borrar teléfono"

#, fuzzy
<<<<<<< HEAD
#~| msgid "The call that handled this flow run, only for voice flows"
#~ msgid "The session that handled this flow run, only for voice flows"
#~ msgstr "La llamada que manejó esta corrida de flujos, solo para los flujos de voz"

#~ msgid "Whether this flow run is currently active"
#~ msgstr "Si la corrida de este flujo está activa actualmente"

#~ msgid "A JSON representation of any custom flow values the user has saved away"
#~ msgstr "Una representación de JSON de cualquiera de los valores del flujo del cliente que el usuario haya guardado"

#~ msgid "When this flow run was created"
#~ msgstr "Cuándo se creó esta corrida de flujos"

#, fuzzy
#~| msgid "When this flow run was created"
#~ msgid "When this flow run was last updated"
#~ msgstr "Cuándo se creó esta corrida de flujos"

#, fuzzy
#~| msgid "%s has exited this flow"
#~ msgid "When the contact exited this flow run"
#~ msgstr "%s ha salido de este flujo"

#, fuzzy
#~| msgid "%s has exited this flow"
#~ msgid "Why the contact exited this flow run"
#~ msgstr "%s ha salido de este flujo"

#~ msgid "When this flow run will expire"
#~ msgstr "Cuándo vencerá esta corrida de flujos"

#, fuzzy
#~| msgid "When this flow run will expire"
#~ msgid "When this flow will next time out (if any)"
#~ msgstr "Cuándo vencerá esta corrida de flujos"

#~ msgid "The FlowStart objects that started this run"
#~ msgstr "Los objetos de FlowStart que empezaron esta corrida"

#, fuzzy
#~| msgid "The type of this trigger"
#~ msgid "The parent run that triggered us"
#~ msgstr "El tipo de este activador"

#, fuzzy
#~| msgid "The type of this trigger"
#~ msgid "Context of the parent run that triggered us"
#~ msgstr "El tipo de este activador"

#, fuzzy
#~| msgid "Query Fields"
#~ msgid "Fields"
#~ msgstr "Campos de la solicitud"

#, fuzzy
#~| msgid "When the user left this step in the flow"
#~ msgid "The current node location of this run in the flow"
#~ msgstr "Cuando el usuario salió de este paso en el flujo"

#, fuzzy
#~| msgid "The message that is being delivered"
#~ msgid "Why the run is being deleted"
#~ msgstr "El mensaje que se está entregando"
=======
#~ msgid "Played contact recording"
#~ msgstr "Escuchó mensaje grabado para \"%s\""
>>>>>>> 0982fda4

#, fuzzy
#~| msgid ""
#~| "\n"
#~| "        To finish configuring your Africa's Talking connection you'll need to set the following callback URLs on the\n"
#~| "        Africa's Talking website under your account.\n"
#~| "\n"
#~| "      "
#~ msgid ""
#~ "\n"
#~ "        To finish configuring your Nexmo connection you'll need to set the following callback URLs on the\n"
#~ "        Nexmo website under your account settings page.\n"
#~ "\n"
#~ "      "
#~ msgstr ""
#~ "\n"
#~ "        Para terminar de configurar su conexión a Africa's Talking tendrá que configurar los siguientes URLs de devolución de llamadas en el\n"
#~ "        sitio web de Africa's Talking en su cuenta.\n"
#~ "\n"
#~ "      "

#~ msgid "API Key:"
#~ msgstr "Clave API:"

#~ msgid "API Secret:"
#~ msgstr "Código secreto API:"

#, fuzzy
#~| msgid ""
#~| "\n"
#~| "        You can set the callback URL on your Africa's Talking account by visiting the SMS Dashboard page, then clicking on\n"
#~| "        <a href=\"http://www.africastalking.com/account/sms/smscallback\" target=\"africastalking\">Callback URL</a>.\n"
#~| "\n"
#~| "      "
#~ msgid ""
#~ "\n"
#~ "        You can set the Callback URL for Inbound Message on your Nexmo account by visiting the Dashboard\n"
#~ "        <a href=\"https://dashboard.nexmo.com/settings\" target=\"nexmo\">API settings section</a>.\n"
#~ "\n"
#~ "\n"
#~ "      "
#~ msgstr ""
#~ "\n"
#~ "        Puede configurar el URL de devolución de llamadas en su cuenta de Africa's Talking visitando la página de Panel de mensajería y haciendo clic en\n"
#~ "        <a href=\"http://www.africastalking.com/account/sms/smscallback\" target=\"africastalking\">Callback URL</a>.\n"
#~ "\n"
#~ "      "

#, fuzzy
#~| msgid ""
#~| "\n"
#~| "        You can set the callback URL on your Africa's Talking account by visiting the SMS Dashboard page, then clicking on\n"
#~| "        <a href=\"http://www.africastalking.com/account/sms/smscallback\" target=\"africastalking\">Callback URL</a>.\n"
#~| "\n"
#~| "      "
#~ msgid ""
#~ "\n"
#~ "        You can set the Callback URL for Delivery Receipt on your Nexmo account by visiting the Dashboard\n"
#~ "        <a href=\"https://dashboard.nexmo.com/settings\" target=\"nexmo\">API settings section</a>.\n"
#~ "\n"
#~ "\n"
#~ "      "
#~ msgstr ""
#~ "\n"
#~ "        Puede configurar el URL de devolución de llamadas en su cuenta de Africa's Talking visitando la página de Panel de mensajería y haciendo clic en\n"
#~ "        <a href=\"http://www.africastalking.com/account/sms/smscallback\" target=\"africastalking\">Callback URL</a>.\n"
#~ "\n"
#~ "      "

#, fuzzy
#~ msgid "Add a Nexmo Channel"
#~ msgstr "Transmisor"

#, fuzzy
#~| msgid "Infobip"
#~ msgid "Info"
#~ msgstr "Infobip"

#, fuzzy
#~| msgid "Warning!"
#~ msgid "Warning"
#~ msgstr "¡Atención!"

#, fuzzy
#~| msgid "When this flow run expired"
#~ msgid "When this log event occurred"
#~ msgstr "Cuándo venció esta corrida de flujos"

#~ msgid "The flow that is being started"
#~ msgstr "El flujo que se ha empezado"

#~ msgid "Groups that will start the flow"
#~ msgstr "Los grupos que empezarán el flujo"

#~ msgid "Contacts that will start the flow"
#~ msgstr "Contactos que empezarán el flujo"

#~ msgid "Whether to restart any participants already in this flow"
#~ msgstr "Si reiniciar cualquier participante que ya esté en este flujo"

#, fuzzy
#~| msgid "The user which last saved this flow"
#~ msgid "The campaign event which created this flow start"
#~ msgstr "El usuario que grabó este flujo por última vez"

#~ msgid "How many unique contacts were started down the flow"
#~ msgstr "Cuántos contactos únicos se iniciarion en el flujo"

#~ msgid "The status of this flow start"
#~ msgstr "El estátus del inicio de este flujo"

#, fuzzy
#~| msgid "missed call"
#~ msgid "Retry failed calls"
#~ msgstr "llamada perdida"

#, fuzzy
#~| msgid "Invalid group or contact id"
#~ msgid "Unable to parse the date '{input_value}'"
#~ msgstr "ID del grupo o contacto inválido "

#, fuzzy
#~ msgid ""
#~ "\n"
#~ "            We'll include the message text along with data specified in the\n"
#~ "            <a href='/webhooks/webhook/#flow' target='_new'>Webhook Flow Event API</a>\n"
#~ "            <div>This step will be identified as [[actionset.uuid]]</div>\n"
#~ "\n"
#~ "          "
#~ msgstr "Incluiremos el texto del mensaje junto con los datos especificados en el <a href='/api/v1/webhook/#flow'>Webhook Flow Event API</a>."

#, fuzzy
#~ msgid ""
#~ "\n"
#~ "              We'll include the message text along with data specified in the\n"
#~ "              <a href='/webhooks/webhook/#flow' target='_new'>Webhook Flow Event API</a>\n"
#~ "              <div>This step will be identified as [[ruleset.uuid]]</div>\n"
#~ "\n"
#~ "            "
#~ msgstr "Incluiremos el texto del mensaje junto con los datos especificados en el <a href='/api/v1/webhook/#flow'>Webhook Flow Event API</a>."

#, fuzzy
#~| msgid "Invalid group or contact id"
#~ msgid "Invalid group name: '%s'"
#~ msgstr "ID del grupo o contacto inválido "

#, fuzzy
#~ msgid "URNs are used by multiple contacts"
#~ msgstr "Enviar un mensaje de texto al contacto"

#, fuzzy
#~ msgid "URNs are used by other contacts"
#~ msgstr "Enviar un mensaje de texto al contacto"

#, fuzzy
#~| msgid "Invalid group or contact id"
#~ msgid "Unable to find flow with uuid: %s"
#~ msgstr "ID del grupo o contacto inválido "

#, fuzzy
#~| msgid "Delivery URL"
#~ msgid "Next Delivery"
#~ msgstr "URL de entrega"

#, fuzzy
#~| msgid "Next Attempt"
#~ msgid "Attempts"
#~ msgstr "Próximo intento"

#~ msgid "Unknown version (%s)"
#~ msgstr "Versión desconocida (%s)"

#, fuzzy
#~| msgid ""
#~| "\n"
#~| "        This endpoint will be called by Vumi when new messages are received to your number.\n"
#~| "\n"
#~| "      "
#~ msgid "This URL should be called by Bongo Live when the status of an outgoing message is updated."
#~ msgstr ""
#~ "\n"
#~ "        Vumi llamará a este endpoint cuando su número reciba mensajes nuevos.\n"
#~ "\n"
#~ "      "

#~ msgid "The organization that this contact belongs to"
#~ msgstr "La organización a la que este contacto pertenece"

#, fuzzy
#~| msgid "Blocked"
#~ msgid "Is Blocked"
#~ msgstr "Bloqueado"

#, fuzzy
#~| msgid "Whether this contacts has been archived"
#~ msgid "Whether this contact has been blocked"
#~ msgstr "Si estos contactos han sido archivados"

#~ msgid "Is Test"
#~ msgstr "Es prueba"

#~ msgid "Whether this contact is for simulation"
#~ msgstr "Si este contacto es para simulación"

#, fuzzy
#~| msgid "Whether this contacts has been archived"
#~ msgid "Whether this contact has opted out of receiving messages"
#~ msgstr "Si estos contactos han sido archivados"

#, fuzzy
#~| msgid "The preferred language for this contact"
#~ msgid "The fields set for this contact, keyed by UUID"
#~ msgstr "El idioma preferido para este contacto"

#, fuzzy
#~| msgid "%s cannot be removed since it is the base language for %s"
#~ msgid "The field \"%(label)s\" cannot be removed while it is still used in the flow \"%(flow)s\""
#~ msgstr "%s no se pueden retirar porque es el idioma de base para %s"

#~ msgid "Update Fields"
#~ msgstr "Actualizar campos"

#~ msgid "@contact.%(key)s"
#~ msgstr "@contact.%(key)s"

#~ msgid "show"
#~ msgstr "mostrar"

#, fuzzy
#~| msgid "When this message was created"
#~ msgid "When this session was created"
#~ msgstr "Cuando se creó este mensaje"

#, fuzzy
#~| msgid "When this message was created"
#~ msgid "When this session ended"
#~ msgstr "Cuando se creó este mensaje"

#, fuzzy
#~| msgid "When this flow run will expire"
#~ msgid "When this session's wait will time out (if at all)"
#~ msgstr "Cuándo vencerá esta corrida de flujos"

#~ msgid "Any extra metadata attached to this flow, strictly used by the user interface."
#~ msgstr "Cualquier metadato extra adjunto a este flujo, estrictamente usado por la interfaz del usuario."

#, fuzzy
#~| msgid "When this flow run will expire"
#~ msgid "Run this flow using the flow server"
#~ msgstr "Cuándo vencerá esta corrida de flujos"

#, fuzzy
#~| msgid "The flow that is being started"
#~ msgid "@flow.%s has been interrupted"
#~ msgstr "El flujo que se ha empezado"

#~ msgid "%s has exited this flow"
#~ msgstr "%s ha salido de este flujo"

#, fuzzy
#~| msgid "%s has exited this flow"
#~ msgid "%s has interrupted this flow"
#~ msgstr "%s ha salido de este flujo"

#, fuzzy
#~| msgid "\"%s\" would be sent to %s"
#~ msgid "\"%(message)s\" would be sent to %(addresses)s"
#~ msgstr "\"%s\" será enviado a %s"

#, fuzzy
#~| msgid "Invalid group or contact id"
#~ msgid "Unable to find group with name '%s'"
#~ msgstr "ID del grupo o contacto inválido "

#, fuzzy
#~| msgid "Choose a group to remove the contact from"
#~ msgid "%s is a dynamic group which we can't remove contacts from"
#~ msgstr "Elija un grupo para retirar el contacto de"

#, fuzzy
#~| msgid "Add contact to a group"
#~ msgid "Added %(contact)s to %(group)s"
#~ msgstr "Agregar el contacto a un grupo"

#, fuzzy
#~| msgid "Remove contact from a group"
#~ msgid "Removed %(contact)s from %(group)s"
#~ msgstr "Retirar el contacto de un grupo"

#, fuzzy
#~ msgid "Added %(label)s label to msg '%(text)s'"
#~ msgstr "Agregó %s a %s"

#~ msgid "Played recorded message for \"%s\""
#~ msgstr "Escuchó mensaje grabado para \"%s\""

#~ msgid "Read message \"%s\""
#~ msgstr "Leyó mensaje \"%s\""

#, fuzzy
#~ msgid "Played recording at \"%s\""
#~ msgstr "Escuchó mensaje grabado para \"%s\""

#, fuzzy
#~| msgid "Added %d contact(s) to '%s' flow"
#~ msgid "Added %(count)d contact(s) to '%(flow)s' flow"
#~ msgstr "Agregó %d contact(s) a '%s' flujo"

#~ msgid "Setting language to %s"
#~ msgstr "Configurar idioma para %s"

#~ msgid "Starting other flow %s"
#~ msgstr "Empezar otro flujo %s"

#, fuzzy
#~| msgid "Updated %s to '%s'"
#~ msgid "Updated %(label)s to '%(value)s'"
#~ msgstr "Actualizar %s para '%s'"

#~ msgid "Call ended."
#~ msgstr "Llamada finalizada."

#, fuzzy
#~ msgid "Recipients"
#~ msgstr "Número de créditos"

#, fuzzy
#~| msgid "The URN of the contact delivering this message"
#~ msgid "The contacts which received this message"
#~ msgstr "El URN del contacto que entrega este mensaje"

#~ msgid "Cannot process an outgoing message."
#~ msgstr "No puede procesar un mensaje saliente."

#~ msgid "Webhook Events"
#~ msgstr "Eventos Webhook"

#~ msgid "Which type of actions will trigger webhook events."
#~ msgstr "Qué tipo de acciones activarán los eventos webhook."

#~ msgid "Incoming SMS"
#~ msgstr "Mensajes entrantes"

#~ msgid "Outgoing SMS"
#~ msgstr "Mensajes salientes"

#~ msgid "Channel Alarms"
#~ msgstr "Alarmas del transmisor"

#, fuzzy
#~| msgid "Channel"
#~ msgid "USSD Channel"
#~ msgstr "Transmisor"

#, fuzzy
#~| msgid "Keywords must be a single word containing only letter and numbers"
#~ msgid "USSD code must contain only *,# and numbers"
#~ msgstr "Las palabras clave deben ser una sola palabra que contenga solo letras y números"

#, fuzzy
#~| msgid "The %(brand)s Team"
#~ msgid "%(brand)s API"
#~ msgstr "El Equipo de %(brand)s"

#, fuzzy
#~ msgid ""
#~ "\n"
#~ "    %(brand)s - API Simulator\n"
#~ "\n"
#~ "  "
#~ msgstr ""
#~ "\n"
#~ "    %(name)s - Pricing\n"
#~ "\n"
#~ "  "

#, fuzzy
#~ msgid ""
#~ "\n"
#~ "            %(brand)s API\n"
#~ "          "
#~ msgstr ""
#~ "\n"
#~ "          Instalar el %(name)s app\n"
#~ "\n"
#~ "        "

#, fuzzy
#~| msgid "Webhook URL"
#~ msgid "WebHook URL: "
#~ msgstr "URL de Webhook"

#, fuzzy
#~| msgid "Webhook"
#~ msgid "Webhook Docs"
#~ msgstr "Webhook"

#, fuzzy
#~| msgid "Channel Event"
#~ msgid "Event"
#~ msgstr "Evento del transmisor"

#, fuzzy
#~| msgid "Channel"
#~ msgid "USSD Channels"
#~ msgstr "Transmisor"

#~ msgid ""
#~ "\n"
#~ "            You can use any Android phone as your message channel, though we recommend one from Samsung like the\n"
#~ "            Galaxy Mini series.\n"
#~ "\n"
#~ "          "
#~ msgstr ""
#~ "\n"
#~ "            Puede usar cualquier teléfono Android como su transmisor de mensajes, aunque recomendamos usar uno de Samsung, como el\n"
#~ "            de la serie Galaxy Mini.\n"
#~ "\n"
#~ "          "

#, fuzzy
#~ msgid ""
#~ "\n"
#~ "            You can download the free %(brand)s app from the Google Play Store.  If you have used the Play Store before, then\n"
#~ "            the process will be the same. If this is your first time, don't worry, it is easy!  Just follow the steps\n"
#~ "            below and you'll be up and running in a few minutes.\n"
#~ "\n"
#~ "          "
#~ msgstr ""
#~ "\n"
#~ "            Puede descargar la aplicación TextIt gratuitamente del Google Play Store.  Si ha usado el Play Store antes, entonces\n"
#~ "            el procedimiento será el mismo. Si es su primera vez, no se preocupe, ¡es fácil! Solo siga los siguientes pasos\n"
#~ "            y estará funcionando en cuestión de minutos.\n"
#~ "\n"
#~ "          "

#~ msgid "Open Play Store"
#~ msgstr "Abrir Play Store"

#~ msgid ""
#~ "\n"
#~ "                First find the \"Play Store\" or \"Market\" application on your phone and open it.  You might need to\n"
#~ "                press \"Home\" or find the launcher menu first.\n"
#~ "\n"
#~ "              "
#~ msgstr ""
#~ "\n"
#~ "                Primero encuentre la aplicación \"Play Store\" o \"Market\" en su teléfono y ábrala. Quizá tenga que\n"
#~ "                presionar \"Home\" o encontrar el menu de inicio primero.\n"
#~ "\n"
#~ "              "

#, fuzzy
#~ msgid ""
#~ "\n"
#~ "                Once you open the Play Store, search for \"%(brand)s\".  Begin your search by tapping the magnifying\n"
#~ "                glass, enter \"%(brand)s\", then tap on the result that comes back.\n"
#~ "\n"
#~ "              "
#~ msgstr ""
#~ "\n"
#~ "                Una vez que abra el Play Store, busque \"nyaruka textit\". Empiece su búsqueda presionando en la lupa\n"
#~ "                e ingrese \"nyaruka textit\", luego presione en el resultado que aparece.\n"
#~ "\n"
#~ "              "

#~ msgid "Install"
#~ msgstr "Instalar"

#~ msgid "Confirm Installation"
#~ msgstr "Confirmar la instalación"

#~ msgid "Allow Updates"
#~ msgstr "Permitir actualizaciones"

#, fuzzy
#~ msgid ""
#~ "\n"
#~ "                The %(brand)s app gets regular updates. To make sure you don't miss any, tap the \"Allow automatic updating\"\n"
#~ "                checkbox.\n"
#~ "\n"
#~ "              "
#~ msgstr ""
#~ "\n"
#~ "                La aplicación TextIt tiene actualizaciones frecuentes. Para asegurarse de no perder ninguna, presione en \"Permitir actualizaciones automáticas\"\n"
#~ "                checkbox.\n"
#~ "\n"
#~ "              "

#~ msgid "Wait for Download"
#~ msgstr "Espere para la descarga"

#, fuzzy
#~| msgid "missed call"
#~ msgid "Missed call"
#~ msgstr "llamada perdida"

#, fuzzy
#~| msgid "Phone call flow"
#~ msgid "Phone call"
#~ msgstr "Flujo de llamadas telefónicas"

#, fuzzy
#~ msgid ""
#~ "\n"
#~ "      To get started you need to add a USSD channel to your account. You can choose between USSD channels\n"
#~ "      that are available in your country.\n"
#~ "    "
#~ msgstr ""
#~ "\n"
#~ "          Para empezar tiene que agregar un número de teléfono a su cuenta. Puede elegir usar un teléfono Android y su propio plan de telefonía celular o podemos conectarlo con un proveedor de servicios en su país directamente.\n"
#~ "        "

#, fuzzy
#~ msgid "Add USSD Channel"
#~ msgstr "Transmisor"

#, fuzzy
#~ msgid "USSD channel"
#~ msgstr "Transmisor"

#~ msgid "GCM ID"
#~ msgstr "ID de GCM"

#~ msgid "The registration id for using Google Cloud Messaging"
#~ msgstr "El ID de registro para usar Google Cloud Messaging"

#, fuzzy
#~ msgid "Follow"
#~ msgstr "Regresar al flujo"

#, fuzzy
#~| msgid "The URN this message is communicating with"
#~ msgid "The URN this session is communicating with"
#~ msgstr "El URN con el que este mensaje se está comunicando"

#, fuzzy
#~| msgid "The number of times this message has errored"
#~ msgid "The number of times this call has been retried"
#~ msgstr "El número de veces que este mensaje ha fallado"

#, fuzzy
#~| msgid "When we should next attempt to deliver this message"
#~ msgid "When we should next attempt to make this call"
#~ msgstr "Cuando tendremos que realizar el próximo intento para entregar este mensaje"

#, fuzzy
#~| msgid "What if I need to send a lot of messages?"
#~ msgid "What encoding to use for outgoing messages, used only for HTTP GET"
#~ msgstr "¿Qué pasa si necesito enviar muchos mensajes?"

#, fuzzy
#~| msgid ""
#~| "\n"
#~| "                    It's easy to create logic in flows to route users based on their responses.\n"
#~| "\n"
#~| "                  "
#~ msgid "Add a <a href=\"http://twitter.com\">Twitter</a> account to send messages as direct messages."
#~ msgstr ""
#~ "\n"
#~ "                    Es fácil crear una lógica en los flujos para enrutar a los usuarios de acuerdo con sus respuestas.\n"
#~ "\n"
#~ "               "

#~ msgid "Single Message Flow"
#~ msgstr "Único flujo de mensajes"

#, fuzzy
#~| msgid "Android Phone"
#~ msgid "Android Survey"
#~ msgstr "Teléfono Android"

#, fuzzy
#~| msgid "\"%s\" would be sent to %s"
#~ msgid "\"%(body)s\" would be sent to %(email)s"
#~ msgstr "\"%s\" será enviado a %s"

#, fuzzy
#~| msgid "Updated %s to '%s'"
#~ msgid "Updated name to '%s'"
#~ msgstr "Actualizar %s para '%s'"

#, fuzzy
#~| msgid "Updated %s to '%s'"
#~ msgid "Updated language to '%s'"
#~ msgstr "Actualizar %s para '%s'"

#, fuzzy
#~| msgid "Description"
#~ msgid "No encryption"
#~ msgstr "Descripción"

#, fuzzy
#~| msgid "Description"
#~ msgid "Encryption"
#~ msgstr "Descripción"

#~ msgid "Reports"
#~ msgstr "Informes"

#~ msgid "Filters"
#~ msgstr "Filtros"

#~ msgid "Segment Variable"
#~ msgstr "Variable del segmento"

#~ msgid "Charts"
#~ msgstr "Cuadros"

#, fuzzy
#~| msgid "Sun"
#~ msgid "run"
#~ msgstr "Domingo"

#~ msgid "1 field"
#~ msgstr "1 campo"

#~ msgid "{} fields"
#~ msgstr "{} campos"

#~ msgid "Most Recent"
#~ msgstr "Más reciente"

#~ msgid "responses"
#~ msgstr "respuestas"

#~ msgid "Save Report"
#~ msgstr "Guardar informe"

#~ msgid "We recommend using"
#~ msgstr "Recomendamos usar"

#~ msgid "inexpensive Samsung phones"
#~ msgstr "teléfonos Samsung baratos"

#~ msgid "which are available in many local markets around the world. In East Africa these devices can be had locally for around $90."
#~ msgstr "que están disponibles en muchos mercados locales en el mundo. En África Oriental estos dispositivos se pueden obtener por apróximadamente $90."

#, fuzzy
#~ msgid "Start a flow after being followed by a new contact."
#~ msgstr "Empezar un flujo después de recibir una llamda perdida."

#, fuzzy
#~ msgid "Added %s label to msg '%s'"
#~ msgstr "Agregó %s a %s"

#~ msgid "Updated %s to '%s'"
#~ msgstr "Actualizar %s para '%s'"

#~ msgid "%s and %s"
#~ msgstr "%s y %s"

#~ msgid "Added %s to %s"
#~ msgstr "Agregó %s a %s"

#~ msgid "Removed %s from %s"
#~ msgstr "Retiró %s de %s"

#, fuzzy
#~| msgid "API Docs"
#~ msgid "API ID"
#~ msgstr "Docs API"

#, fuzzy
#~| msgid "Invalid claim code, please check and try again."
#~ msgid "Invalid page access token, please check it and try again."
#~ msgstr "Código de pedido inválido, por favor, verifique e inténtelo nuevamente."

#, fuzzy
#~ msgid "Your phone number has been removed."
#~ msgstr "Su flujo ha sido retirado."

#~ msgid "Your api code on Zenvia for authentication"
#~ msgstr "Su código API en Zenvia para autenticación"

#~ msgid "Connect Zenvia Account"
#~ msgstr "Conectar la cuenta de Zenvia"

#, fuzzy
#~| msgid "The name of your organization"
#~ msgid "The name of your Viber bot"
#~ msgstr "El nombre de su organización"

#, fuzzy
#~ msgid "Connect Viber Bot"
#~ msgstr "Conectar Vumi"

#, fuzzy
#~| msgid "Connect Nexmo"
#~ msgid "Connect Macrokiosk"
#~ msgstr "Conectar Nexmo"

#, fuzzy
#~| msgid "Connect Kannel"
#~ msgid "Connect SMSCentral"
#~ msgstr "Conectar Kannel"

#, fuzzy
#~ msgid "Connect Start"
#~ msgstr "Conectar Twilio"

#, fuzzy
#~ msgid "Connect Red Rabbit"
#~ msgstr "Conectar Vumi"

#, fuzzy
#~| msgid "Connect Twilio"
#~ msgid "Connect MBlox"
#~ msgstr "Conectar Twilio"

#, fuzzy
#~| msgid "Connect Vumi"
#~ msgid "Connect Chikka"
#~ msgstr "Conectar Vumi"

#, fuzzy
#~| msgid "Connect Nexmo"
#~ msgid "Connect Yo!"
#~ msgstr "Conectar Nexmo"

#, fuzzy
#~ msgid "Connect Verboice"
#~ msgstr "Conectar Vumi"

#, fuzzy
#~ msgid "Connect Shaqodoon"
#~ msgstr "Conectar Kannel"

#~ msgid "Account Key"
#~ msgstr "Clave de la cuenta"

#~ msgid "Your Vumi account key as found under Account -> Details"
#~ msgstr "Su clave de cuenta Vumi como aparece en Cuenta - > Detalles"

#~ msgid "Conversation Key"
#~ msgstr "Clave de conversación"

#~ msgid "The key for your Vumi conversation, can be found in the URL"
#~ msgstr "La clave para su conversación de Vumi, se puede encontrar en el URL"

#, fuzzy
#~| msgid "API Log"
#~ msgid "API URL"
#~ msgstr "Log API"

#~ msgid "Connect Vumi"
#~ msgstr "Conectar Vumi"

#, fuzzy
#~| msgid "Connect Twilio"
#~ msgid "Connect TwiML REST API"
#~ msgstr "Conectar Twilio"

#~ msgid "You cannot remove this group while it has active triggers (%s)"
#~ msgstr "No puede retirar este grupo mientras tenga activadores activos (%s)"

#~ msgid "What type of node was visited"
#~ msgstr "Qué tipo de punto se visitó"

#~ msgid "The UUID of the ActionSet or RuleSet for this step"
#~ msgstr "El UUID del ActionSet o RuleSet para este paso"

#~ msgid "For uuid of the rule that matched on this ruleset, null on ActionSets"
#~ msgstr "Para el uuid de la regla que correspondió en este ruleset, nulo sobre ActionSets"

#~ msgid "The category label that matched on this ruleset, null on ActionSets"
#~ msgstr "La etiqueta de categorías que correspondió en este ruleset, nulo en ActionSets"

#~ msgid "The value that was matched in our category for this ruleset, null on ActionSets"
#~ msgstr "El valor que correspondió en nuestra categoría para este ruleset, nulo en ActionSets"

#~ msgid "The decimal value that was matched in our category for this ruleset, null on ActionSets or if a non numeric rule was matched"
#~ msgstr "El valor decimal que correspondió en nuestra categoría para este ruleset, nulo en ActionSets o si correspondió un valor no numérico"

#~ msgid "The uuid of the next step type we took"
#~ msgstr "El uuid del próximo tipo de paso que tomamos"

#~ msgid "When the user arrived at this step in the flow"
#~ msgstr "Cuando el usuario llegó a este paso en el flujo"

#~ msgid "When the user left this step in the flow"
#~ msgstr "Cuando el usuario salió de este paso en el flujo"

#, fuzzy
#~ msgid "Any messages that are associated with this step (either sent or received)"
#~ msgstr "Cualquier mensaje de texto que esté relacionado con este paso (enviado o recibido)"

#, fuzzy
#~ msgid "Any broadcasts that are associated with this step (only sent)"
#~ msgstr "Cualquier mensaje de texto que esté relacionado con este paso (enviado o recibido)"

#~ msgid "Valid"
#~ msgstr "Válido"

#, fuzzy
#~| msgid "The message to send out"
#~ msgid "The message text"
#~ msgstr "El mensaje para enviar"

#, fuzzy
#~| msgid "When this message was created"
#~ msgid "When the message arrived"
#~ msgstr "Cuando se creó este mensaje"

#~ msgid "The priority for this message to be sent, higher is higher priority"
#~ msgstr "La prioridad de envío de este mensaje, mayor es mayor prioridad"

#~ msgid "Has Template Error"
#~ msgstr "Tiene un error en la plantilla"

#~ msgid "Whether data for variable substitution are missing"
#~ msgstr "Si están faltando datos para el reemplazo de variables"

#~ msgid "Messages %d"
#~ msgstr "Mensajes %d"

#, fuzzy
#~ msgid "Message Last Viewed"
#~ msgstr "Último mensaje de texto visualizado"

#~ msgid "Flows Last Viewed"
#~ msgstr "Últimos flujos visualizados"

#~ msgid "Title"
#~ msgstr "Título"

#~ msgid "The name title or this report"
#~ msgstr "El título o nombre de este informe"

#~ msgid "The full description for the report"
#~ msgstr "Descripción completa del informe"

#~ msgid "The JSON encoded configurations for this report"
#~ msgstr "Configuraciones codificadas JSON para este informe"

#~ msgid "Whether this report is currently published"
#~ msgstr "Si este informe está publicado actualmente"

#, fuzzy
#~ msgid "Numeric"
#~ msgstr "Valor numérico:"

#, fuzzy
#~| msgid "Add Video"
#~ msgid "Video"
#~ msgstr "Agregar video"

#~ msgid "Summary of contact fields with value type of %s is not supported"
#~ msgstr "Resumen de campos de contacto con tipo de valor de %s no es aceptado"

#~ msgid "Cannot segment on location for field that is not a State or District type"
#~ msgstr "No puede segmentar en la ubicación para el campo que no es tipo Estado o Distrito"

#~ msgid "Cannot segment by location until country has been selected for organization"
#~ msgstr "No puede segmentar por ubicación hasta que se haya elegido el país para la organización"

#, fuzzy
#~ msgid "You must specify a parent state to segment results by district"
#~ msgstr "Debe especificar un estado matriz para segmentar los resultados por distrito"

#, fuzzy
#~ msgid "You must specify a parent state to segment results by ward"
#~ msgstr "Debe especificar un estado matriz para segmentar los resultados por distrito"

#~ msgid "Zenvia Short Code"
#~ msgstr "Código abreviado de Zenvia"

#, fuzzy
#~ msgid ""
#~ "\n"
#~ "            We recommend using Yo! in Uganda. Visit %(link_start)stheir website%(link_end)s for details.\n"
#~ "\n"
#~ "          "
#~ msgstr ""
#~ "\n"
#~ "            Le recomendamos usar un código abreviado de Africa's Talking en Kenia. Visite %(link_start)stheir website%(link_end)s para mayores detalles.\n"
#~ "\n"
#~ "          "

#, fuzzy
#~ msgid ""
#~ "\n"
#~ "            We recommend using Shaqodoon in Somalia. Visit %(link_start)stheir website%(link_end)s for details.\n"
#~ "\n"
#~ "          "
#~ msgstr ""
#~ "\n"
#~ "            Le recomendamos usar un código abreviado de Africa's Talking en Kenia. Visite %(link_start)stheir website%(link_end)s para mayores detalles.\n"
#~ "\n"
#~ "          "

#, fuzzy
#~ msgid "Shaqodoon Short Code"
#~ msgstr "Código abreviado de Zenvia"

#, fuzzy
#~ msgid ""
#~ "\n"
#~ "                  If you are based in Somalia, you can integrate %(brand)s with Shaqodoon to send\n"
#~ "                  and receive messages on your shortcode.\n"
#~ "\n"
#~ "                "
#~ msgstr ""
#~ "\n"
#~ "                  Agregar instantáneamente un número de teléfono especial en el código de área de su\n"
#~ "                  preferencia de su\n"
#~ "                "

#, fuzzy
#~| msgid "Zenvia Short Code"
#~ msgid "Chikka Short Code"
#~ msgstr "Código abreviado de Zenvia"

#, fuzzy
#~ msgid ""
#~ "\n"
#~ "                  If you are based in the Phillipines, you can integrate %(brand)s with Chikka to send\n"
#~ "                  and receive messages on your shortcode.\n"
#~ "\n"
#~ "                "
#~ msgstr ""
#~ "\n"
#~ "                  Agregar instantáneamente un número de teléfono especial en el código de área de su\n"
#~ "                  preferencia de su\n"
#~ "                "

#~ msgid "Connect Twilio"
#~ msgstr "Conectar Twilio"

#, fuzzy
#~ msgid ""
#~ "\n"
#~ "                  The easiest way to get started if you are in\n"
#~ "                  %(twilio_countries)s, connect a Twilio account\n"
#~ "                  and get a dedicated phone number.\n"
#~ "\n"
#~ "\n"
#~ "\n"
#~ "                "
#~ msgstr ""
#~ "\n"
#~ "                  La forma más fácil de empezar si está en\n"
#~ "                  los Estados Unidos o el Reino Unido, es conectarse a una cuenta Twilio\n"
#~ "                  y obtener un número de teléfono especial.\n"
#~ "\n"
#~ "\n"
#~ "\n"
#~ "              "

#~ msgid "Twilio Number"
#~ msgstr "Número Twilio"

#, fuzzy
#~| msgid ""
#~| "\n"
#~| "                  Instantly add a dedicated phone number in the area code of your\n"
#~| "                  choice from your connected\n"
#~| "                "
#~ msgid ""
#~ "\n"
#~ "                  Instantly add a dedicated phone number in the area code of your choice.\n"
#~ "\n"
#~ "\n"
#~ "                "
#~ msgstr ""
#~ "\n"
#~ "                  Agregar instantáneamente un número de teléfono especial en el código de área de su\n"
#~ "                  preferencia de su\n"
#~ "                "

#, fuzzy
#~ msgid ""
#~ "\n"
#~ "                  Another great option is to connect\n"
#~ "                  a <a href=\"http://nexmo.com\" target=\"_blank\">Nexmo</a> Account and get a dedicated number in a few minutes.\n"
#~ "\n"
#~ "                "
#~ msgstr ""
#~ "\n"
#~ "                  Una excelente manera de conectarse\n"
#~ "                  si está fuera de los Estados Unidos o del Reino Unido. Conéctese a\n"
#~ "                  una Cuenta Nexmo y obtenga un número especial en cuestión de minutos.\n"
#~ "\n"
#~ "                "

#~ msgid "Nexmo Number"
#~ msgstr "Número Nexmo"

#~ msgid ""
#~ "\n"
#~ "                  Instantly add a dedicated phone number in the area code of your\n"
#~ "                  choice from your connected\n"
#~ "                "
#~ msgstr ""
#~ "\n"
#~ "                  Agregar instantáneamente un número de teléfono especial en el código de área de su\n"
#~ "                  preferencia de su\n"
#~ "                "

#~ msgid "Nexmo Account."
#~ msgstr "Cuenta Nexmo."

#, fuzzy
#~| msgid ""
#~| "\n"
#~| "          We recommend using an Infobip phone number for SMS in your country, select this option to configure your number.\n"
#~| "        "
#~ msgid ""
#~ "\n"
#~ "          We recommend using a Plivo number in your country, select this option to purchase a number or use one you already have.\n"
#~ "        "
#~ msgstr ""
#~ "\n"
#~ "          Le recomendamos usar un número de teléfono Infobip para mensajería de textos en su país, elija esta opción para configurar su número.\n"
#~ "        "

#, fuzzy
#~| msgid "Twilio Number"
#~ msgid "Plivo Number"
#~ msgstr "Número Twilio"

#, fuzzy
#~ msgid ""
#~ "\n"
#~ "                <a href=\"http://plivo.com\" target=\"_blank\">Plivo</a> provides local connectivity in a number of countries, connect\n"
#~ "                your Plivo Account and get a dedicated number in a few minutes.\n"
#~ "\n"
#~ "              "
#~ msgstr ""
#~ "\n"
#~ "                  Una excelente manera de conectarse\n"
#~ "                  si está fuera de los Estados Unidos o del Reino Unido. Conéctese a\n"
#~ "                  una Cuenta Nexmo y obtenga un número especial en cuestión de minutos.\n"
#~ "\n"
#~ "                "

#, fuzzy
#~ msgid "SMSCentral Number"
#~ msgstr "tiene un número"

#, fuzzy
#~| msgid ""
#~| "\n"
#~| "                Easily add a two way number you have configured with <a href=\"http://infobip.com\">Infobip</a> using their APIs.\n"
#~| "\n"
#~| "              "
#~ msgid ""
#~ "\n"
#~ "                  Easily add a two way number you have configured with <a href=\"http://smscentral.com.np/\">SMSCentral</a> using their APIs.\n"
#~ "\n"
#~ "\n"
#~ "                "
#~ msgstr ""
#~ "\n"
#~ "                Agregue fácilmente un número de dos vías que haya configurado con <a href=\"http://infobip.com\">Infobip</a> usando su APIs.\n"
#~ "\n"
#~ "        "

#, fuzzy
#~| msgid "Twilio Number"
#~ msgid "Macrokiosk Number"
#~ msgstr "Número Twilio"

#, fuzzy
#~| msgid ""
#~| "\n"
#~| "                Easily add a two way number you have configured with <a href=\"http://infobip.com\">Infobip</a> using their APIs.\n"
#~| "\n"
#~| "              "
#~ msgid ""
#~ "\n"
#~ "                  Easily add a two way number you have configured with <a href=\"http://macrokiosk.com/\">Macrokiosk</a> using their APIs.\n"
#~ "\n"
#~ "                "
#~ msgstr ""
#~ "\n"
#~ "                Agregue fácilmente un número de dos vías que haya configurado con <a href=\"http://infobip.com\">Infobip</a> usando su APIs.\n"
#~ "\n"
#~ "        "

#, fuzzy
#~| msgid "Infobip Number"
#~ msgid "Start Mobile Number"
#~ msgstr "Número Infobip"

#, fuzzy
#~ msgid ""
#~ "\n"
#~ "            We recommend using Verboice for voice calling in your country\n"
#~ "          "
#~ msgstr ""
#~ "\n"
#~ "          Le recomendamos usar un número de teléfono Infobip para mensajería de textos en su país, elija esta opción para configurar su número.\n"
#~ "        "

#~ msgid "Vumi Number"
#~ msgstr "Número Vumi"

#, fuzzy
#~| msgid ""
#~| "\n"
#~| "          We recommend using an Infobip phone number for SMS in your country, select this option to configure your number.\n"
#~| "        "
#~ msgid ""
#~ "\n"
#~ "            We recommend using Vumi USSD to connect a USSD code in your country, select this option to configure your channel.\n"
#~ "          "
#~ msgstr ""
#~ "\n"
#~ "          Le recomendamos usar un número de teléfono Infobip para mensajería de textos en su país, elija esta opción para configurar su número.\n"
#~ "        "

#, fuzzy
#~| msgid "Vumi"
#~ msgid "Vumi USSD"
#~ msgstr "Vumi"

#, fuzzy
#~| msgid "Connect Twilio"
#~ msgid "Connect plivo"
#~ msgstr "Conectar Twilio"

#, fuzzy
#~| msgid "Connect Vumi"
#~ msgid "Connect Viber"
#~ msgstr "Conectar Vumi"

#, fuzzy
#~| msgid ""
#~| "\n"
#~| "        You can connect your <a href=\"http://infobip.com\">Infobip</a> number by entering your number, username and password\n"
#~| "        here.\n"
#~| "\n"
#~| "      "
#~ msgid ""
#~ "\n"
#~ "        You can connect your <a href=\"http://www.yo.co.ug/\">Yo</a> number by entering your number, account number\n"
#~ "        and gateway password here.\n"
#~ "\n"
#~ "      "
#~ msgstr ""
#~ "\n"
#~ "        Puede conectar su número <a href=\"http://infobip.com\">Infobip</a> si ingresa su número, usuario y contraseña\n"
#~ "        aquí.\n"
#~ "\n"
#~ "      "

#, fuzzy
#~ msgid ""
#~ "\n"
#~ "        After connecting your service we will provide URLs for the endpoints for Yo! to call when they want\n"
#~ "        to push a message to %(brand)s.\n"
#~ "      "
#~ msgstr ""
#~ "\n"
#~ "        Después de conectar su servicio le daremos los URLs para que los endpoints para InfoBip llamen cuando deseen\n"
#~ "        enviar un mensaje a TextIt.\n"
#~ "\n"
#~ "      "

#~ msgid "Username:"
#~ msgstr "Nombre de usuario:"

#~ msgid "You can set the delivery URL on your Africa's Talking account by visiting the SMS Dashboard page, then clicking on"
#~ msgstr "Puede establecer el URL de entrega en su cuenta de Africa's Talking vistando la página del panel de mensajería y haciendo clic en"

#, fuzzy
#~| msgid "Callback URL"
#~ msgid "Primary Callback URL"
#~ msgstr "URL de devolución de llamadas"

#~ msgid "Account:"
#~ msgstr "Cuenta:"

#~ msgid "Code:"
#~ msgstr "Código:"

#~ msgid "Password:"
#~ msgstr "Contraseña:"

#, fuzzy
#~| msgid ""
#~| "\n"
#~| "        When your service successfully sends a message, it should notify us with a POST to the following URL, passing\n"
#~| "        the id of the message as the parameter 'id' (reporting sent messages is optional)\n"
#~| "      "
#~ msgid ""
#~ "\n"
#~ "        When M3Tech successfully sends a message, it should notify us with a POST to the following URL, passing\n"
#~ "        the id of the message as the parameter 'id' (reporting sent messages is optional)\n"
#~ "      "
#~ msgstr ""
#~ "\n"
#~ "        Cuando su servicio envíe un mensaje exitosamente, nos lo notificará con un AVISO al siguiente URL, transmitiendo \n"
#~ "        el id del mensaje como el 'id' del parámetro (el reporte de mensajes enviados es opcional)\n"
#~ "       "

#, fuzzy
#~| msgid ""
#~| "\n"
#~| "        When your service successfully delivers a message, it should notify us with a POST to the following URL, passing\n"
#~| "        the id of the message as the parameter 'id' (reporting deliveries is optional)\n"
#~| "      "
#~ msgid ""
#~ "\n"
#~ "        When M3Tech successfully delivers a message, it should notify us with a POST to the following URL, passing\n"
#~ "        the id of the message as the parameter 'id' (reporting deliveries is optional)\n"
#~ "      "
#~ msgstr ""
#~ "\n"
#~ "        Cuando su servicio envíe un mensaje exitosamente, nos lo notificará con un AVISO al siguiente URL, transmitiendo\n"
#~ "        el id del mensaje como el 'id' del parámetro (el reporte de entregas es opcional)\n"
#~ "      "

#, fuzzy
#~| msgid ""
#~| "\n"
#~| "        If your service fails to send an outgoing message, it should notify us with a POST to the following URL, passing\n"
#~| "        the id of the message as the parameter 'id' (reporting failed sends is optional)\n"
#~| "      "
#~ msgid ""
#~ "\n"
#~ "        If M3Tech fails to send an outgoing message, it should notify us with a POST to the following URL, passing\n"
#~ "        the id of the message as the parameter 'id' (reporting failed sends is optional)\n"
#~ "      "
#~ msgstr ""
#~ "\n"
#~ "        Si su servicio no puede enviar un mensaje saliente, nos lo notificará mediante un AVISO al siguiente URL, transmitiendo\n"
#~ "        el id del mensaje como el 'id' del parámetro (el reporte de fallas en los envíos es opcional)\n"
#~ "      "

#~ msgid ""
#~ "\n"
#~ "        To finish configuring your Vumi connection you'll need to set the following parameters on your Vumi conversation:\n"
#~ "\n"
#~ "      "
#~ msgstr ""
#~ "\n"
#~ "        Para terminar de configurar su conexión Vumi, tendrá que establecer los siguientes parámetros en su conversación Vumi:\n"
#~ "\n"
#~ "      "

#~ msgid "Conversation Key:"
#~ msgstr "Clave de conversación:"

#~ msgid "Account Key:"
#~ msgstr "Clave de cuenta:"

#~ msgid ""
#~ "\n"
#~ "        This token is used to authenticate with your Vumi account, set it by editing the \"Content\" page on your conversation.\n"
#~ "\n"
#~ "      "
#~ msgstr ""
#~ "\n"
#~ "        Este token se usa para autenticarlo con su cuenta Vumi, establézcalo editando la página de \"Content\" en su conversación.\n"
#~ "\n"
#~ "      "

#~ msgid ""
#~ "\n"
#~ "        This endpoint will be called by Vumi when new messages are received to your number.\n"
#~ "\n"
#~ "      "
#~ msgstr ""
#~ "\n"
#~ "        Vumi llamará a este endpoint cuando su número reciba mensajes nuevos.\n"
#~ "\n"
#~ "      "

#~ msgid "Push Event URL"
#~ msgstr "Enviar URL sobre eventos"

#~ msgid "Sending Log"
#~ msgstr "Registro de envío"

#~ msgid "Delete Contact Group"
#~ msgstr "Borrar Grupo de Contactos"

#~ msgid "Are you sure you want to delete this Contact Group?"
#~ msgstr "¿Está seguro que de desea borrar este Grupo de Contactos?"

#~ msgid "No contacts will be deleted. However, once this group is deleted, it will be gone forever. There is no way to undo this operation."
#~ msgstr "No se borrará ningún contacto. Sin embargo, una vez que se borre este grupo, no se podrá recuperar. No podrá deshacer esta operación."

#~ msgid "Phone"
#~ msgstr "Teléfono"

#, fuzzy
#~| msgid "Viewer"
#~ msgid "View"
#~ msgstr "Visitante"

#, fuzzy
#~ msgid ""
#~ "\n"
#~ "          We'll include the message text along with data specified\n"
#~ "          in the\n"
#~ "          <a href='/webhooks/webhook/#flow'>Webhook Flow Event API</a>\n"
#~ "          <div></div>\n"
#~ "        "
#~ msgstr "Incluiremos el texto del mensaje junto con los datos especificados en el <a href='/api/v1/webhook/#flow'>Webhook Flow Event API</a>."

#, fuzzy
#~ msgid ""
#~ "\n"
#~ "          If your server responds with JSON, each property will be\n"
#~ "          added to the flow.\n"
#~ "\n"
#~ "        "
#~ msgstr "Si su servidor responde con JSON, cada propiedad será agregada al flujo."

#, fuzzy
#~ msgid ""
#~ "\n"
#~ "          In this example @extra.product and @extra.stock_level\n"
#~ "          would be added for all future steps.\n"
#~ "\n"
#~ "        "
#~ msgstr "En este ejemplo, se agregaría @extra.product and @extra.stock_level para todos los pasos futuros. "

#~ msgid "What information do we collect?"
#~ msgstr "¿Qué información necesitamos?"

#~ msgid "Personal Information"
#~ msgstr "Información personal"

#~ msgid ""
#~ "\n"
#~ "          When ordering or registering on our site, as appropriate, you may be asked to enter your: name, e-mail address, country\n"
#~ "          and organization.\n"
#~ "\n"
#~ "        "
#~ msgstr ""
#~ "\n"
#~ "          Cuando haga una orden o se registre en nuestro sitio, según convenga, es probable que le pidamos su nombre, dirección de correo electrónico, país\n"
#~ "          y organización.\n"
#~ "\n"
#~ "        "

#~ msgid "Log Information"
#~ msgstr "Información de registro"

#~ msgid ""
#~ "\n"
#~ "          Log information is any information automatically reported by your browser or mobile device each time you access our service.\n"
#~ "          When you use our service, our servers automatically collect and store this information, which may include the IP\n"
#~ "          address, browser type, referring site, number of clicks and how you interact with links on the service.\n"
#~ "\n"
#~ "        "
#~ msgstr ""
#~ "\n"
#~ "          La información de registro es cualquier información que nuestro browser o dispositivo móvil reporta automáticamente cada vez que ingresa a nuestro servicio.\n"
#~ "          Cuando usa nuestro servicio, nuestros servidores automáticamente recolectan y almacenan esta información, que puede incluir la dirección de IP\n"
#~ "          tipo de browser, sitio de referencia, número de clics y cómo interactúa con los enlaces en el servicio.\n"
#~ "\n"
#~ "        "

#~ msgid "What do we use your information for?"
#~ msgstr "¿Para qué usamos su información?"

#~ msgid ""
#~ "\n"
#~ "            To process transactions - Your information, whether public or private, will not be sold, exchanged, transferred,\n"
#~ "            or given to any other company for any reason whatsoever, without your consent, other than for the express purpose\n"
#~ "            of delivering the purchased product or service requested.\n"
#~ "          "
#~ msgstr ""
#~ "\n"
#~ "            Para procesar las transacciones - Su información, ya sea pública o privada, no será vendida, intercambiada, transferida,\n"
#~ "            u otorgada a ninguna otra empresa bajo ningún motivo, sin su consentimiento, que no sea el propósito manifestado\n"
#~ "            de entregar el producto comprado o servicio solicitado.\n"
#~ "          "

#~ msgid "How do we protect your information?"
#~ msgstr "¿Cómo protegemos su información?"

#~ msgid ""
#~ "\n"
#~ "          We offer the use of a secure server. All supplied sensitive/credit information is transmitted via Secure Socket Layer\n"
#~ "          (SSL) technology and then encrypted into our Payment gateway providers database only to be accessible by those authorized\n"
#~ "          with special access rights to such systems, and are required to keep the information confidential.\n"
#~ "\n"
#~ "        "
#~ msgstr ""
#~ "\n"
#~ "          Ofrecemos el uso de un servidor seguro. Toda la información provista sensible o sobre créditos se transmite vía Secure Socket Layer\n"
#~ "          tecnología (SSL) y luego se encripta en nuestra base de datos de proveedores de Payment gateway a los cuales solo tienen acceso las personas autorizadas\n"
#~ "          con derechos de acceso especial a tales sistemas, y se les pide que mantengan la confidencialidad de la información.\n"
#~ "\n"
#~ "        "

#~ msgid ""
#~ "\n"
#~ "          After a transaction, your private information (credit cards, social security numbers, financials, etc.) will not be stored\n"
#~ "          on our servers.\n"
#~ "\n"
#~ "        "
#~ msgstr ""
#~ "\n"
#~ "          Después de una transacción, su información privada (tarjeta de crédito, números de seguro social, estados financieros, etc.) no será almacenada\n"
#~ "          en nuestros servidores.\n"
#~ "\n"
#~ "        "

#~ msgid "Do we use cookies?"
#~ msgstr "¿Usamos cookies?"

#~ msgid ""
#~ "\n"
#~ "          Yes (Cookies are small files that a site or its service provider transfers to your computers hard drive through your Web\n"
#~ "          browser (if you allow) that enables the sites or service providers systems to recognize your browser and capture and remember\n"
#~ "          certain information\n"
#~ "\n"
#~ "        "
#~ msgstr ""
#~ "\n"
#~ "          Sí (Los cookies son pequeños archivos que un sitio o su proveedor de servicios transfiere al disco duro de su computadora a través del browser de su sitio web\n"
#~ "          (si usted lo autoriza) y eso permite que el sitio o los proveedores del servicio reconozcan su browser y capturen y recuerden\n"
#~ "          cierta información\n"
#~ "\n"
#~ "        "

#~ msgid ""
#~ "\n"
#~ "          We use cookies to understand and save your preferences for future visits and compile aggregate data about site traffic\n"
#~ "          and site interaction so that we can offer better site experiences and tools in the future. We may contract with third-party\n"
#~ "          service providers to assist us in better understanding our site visitors. These service providers are not permitted to use\n"
#~ "          the information collected on our behalf except to help us conduct and improve our business.\n"
#~ "\n"
#~ "        "
#~ msgstr ""
#~ "\n"
#~ "          Usamos los cookies para entender y grabar sus preferencias para visitas futuras y compilar datos agregados sobre tráfico en el sitio\n"
#~ "          e interacción con el sitio a fin de ofrecerle mejores experiencias virtuales y herramientas en el futuro. Podemos contratar proveedores de servicios externos\n"
#~ "          para que nos ayuden a entender mejor a los visitantes de nuestro sitio. Estos proveedores de servicios no pueden usar\n"
#~ "          la información recolectada en nuestro nombre, a no ser para ayudarnos a desempeñarnos y a mejorar nuestro trabajo.\n"
#~ "\n"
#~ "        "

#~ msgid "Who has access to my messages?"
#~ msgstr "¿Quién puede tener acceso a mis mensajes?"

#~ msgid ""
#~ "\n"
#~ "          The information that is transmitted through or stored on %(name)s is only available to those with whom you choose\n"
#~ "          to share such information.\n"
#~ "\n"
#~ "        "
#~ msgstr ""
#~ "\n"
#~ "          La información que se transmite o almacena en %(name)s solo está disponible para las personas con las que usted desee\n"
#~ "          compartir esa información.\n"
#~ "\n"
#~ "        "

#~ msgid ""
#~ "\n"
#~ "          Note that any messages transmitted via %(name)s may be accessible by certain third-party organizations, such as\n"
#~ "          cellular networks and SMS gateway services, that may be used to transmit the messages. These organizations may have\n"
#~ "          their own rules, policies, and security measures controlling who has access to messages transmitted through their services.\n"
#~ "\n"
#~ "        "
#~ msgstr ""
#~ "\n"
#~ "          Observe que todo mensaje transmitido a través de %(name)s puede ser visto por organizaciones externas, como\n"
#~ "          redes de celulares y servicios de gateway de mensajería, que se pueden usar para transmitir los mensajes. Estas organizaciones pueden tener\n"
#~ "          sus propias reglas, políticas, medidas de seguridad que controlan quién tiene acceso a los mensajes transmitidos a través de sus servicios.\n"
#~ "\n"
#~ "        "

#~ msgid ""
#~ "\n"
#~ "          The employees and contractors of %(name)s may in certain circumstances access the information on your account if required\n"
#~ "          for customer support or legal purposes.\n"
#~ "\n"
#~ "        "
#~ msgstr ""
#~ "\n"
#~ "          En algunos casos, los empleados y contratistas de %(name)s pueden tener acceso a la información sobre su cuenta, en caso la requieran\n"
#~ "          para proveer soporte al cliente o propósitos legales.\n"
#~ "\n"
#~ "        "

#~ msgid "Do we disclose any information to outside parties?"
#~ msgstr "¿Divulgamos información a terceros?"

#~ msgid ""
#~ "\n"
#~ "          We do not sell, trade, or otherwise transfer to outside parties your personally identifiable information. This does not\n"
#~ "          include trusted third parties who assist us in operating our website, conducting our business, or servicing you, so long\n"
#~ "          as those parties agree to keep this information confidential. We may also release your information when we believe release\n"
#~ "          is appropriate to comply with the law, enforce our site policies, or protect ours or others rights, property, or safety.\n"
#~ "          However, non-personally identifiable visitor information may be provided to other parties for marketing, advertising, or other uses.\n"
#~ "\n"
#~ "        "
#~ msgstr ""
#~ "\n"
#~ "          No vendemos, comercializamos ni transferimos su información personal a terceros. Ello no incluye\n"
#~ "          terceros de confianza que nos ayudan a operar nuestro sitio web, desempeñarnos u ofrecerle el servicio, siempre y cuando\n"
#~ "          tales partes acepten mantener la confidencialidad de esta información. También podemos divulgar su información cuando lo consideremos\n"
#~ "          pertinente para cumplir con la ley, hacer cumplir las políticas de nuestro sitio, o proteger nuestros derechos, propiedad o seguridad o de los demás.\n"
#~ "          Sin embargo, se podrá proveer a terceros información que no sea personal sobre el visitante para fines de marketing, publicidad, u otros usos.\n"
#~ "\n"
#~ "        "

#~ msgid "Third party links"
#~ msgstr "Enlaces a terceros"

#~ msgid ""
#~ "\n"
#~ "          Occasionally, at our discretion, we may include or offer third party products or services on our website. These third\n"
#~ "          party sites have separate and independent privacy policies. We therefore have no responsibility or liability for the\n"
#~ "          content and activities of these linked sites. Nonetheless, we seek to protect the integrity of our site and welcome any\n"
#~ "          feedback about these sites.\n"
#~ "\n"
#~ "        "
#~ msgstr ""
#~ "\n"
#~ "          En algunos casos, según lo consideremos pertinente, podemos incluir u ofrecer productos o servicios de terceros en nuestro sitio web. Estos sitios\n"
#~ "          de terceros tienen políticas de privacidad separadas e independientes. Por lo tanto, no nos responsabilizamos por el\n"
#~ "          contenido ni las actividades de tales sitios. Sin embargo, buscamos proteger la integridad de nuestro sitio y con gusto recibiremos cualquier\n"
#~ " opinión sobre estos sitios.\n"
#~ "\n"
#~ "        "

#~ msgid "Childrens Online Privacy Protection Act Compliance"
#~ msgstr "Cumplimiento de la Ley de Protección de la Privacidad Infantil en Línea"

#~ msgid ""
#~ "\n"
#~ "          We are in compliance with the requirements of COPPA (Childrens Online Privacy Protection Act), we do not collect any\n"
#~ "          information from anyone under 13 years of age. Our website, products and services are all directed to people who are\n"
#~ "          at least 13 years old or older.\n"
#~ "\n"
#~ "        "
#~ msgstr ""
#~ "\n"
#~ "          Cumplimos los requerimientos de COPPA (Cumplimiento de la Ley de Protección de la Privacidad Infantil en Línea), y no obtenemos\n"
#~ "          información de nadie menor de 13 años. Nuestro sitio web, productos y servicios están dirigidos a personas que tengan\n"
#~ "          como mínimo, 13 años o más.\n"
#~ "\n"
#~ "        "

#~ msgid "Online Privacy Policy Only"
#~ msgstr "Solo Política de Privacidad en Línea"

#~ msgid ""
#~ "\n"
#~ "          This online privacy policy applies only to information collected through our website and not to information collected offline.\n"
#~ "\n"
#~ "        "
#~ msgstr ""
#~ "\n"
#~ "          Esta política de privacidad en línea solo aplica a información recolectada mediante nuestro sitio web y a la información obtenida offline.\n"
#~ "\n"
#~ "        "

#~ msgid "Your Consent"
#~ msgstr "Su consentimiento"

#~ msgid ""
#~ "\n"
#~ "          By using our site, you consent to our online privacy policy.\n"
#~ "\n"
#~ "        "
#~ msgstr ""
#~ "\n"
#~ "          Al usar nuestro sitio web, acepta nuestra política de privacidad en línea.\n"
#~ "\n"
#~ "        "

#~ msgid "Changes to our Privacy Policy"
#~ msgstr "Cambios en nuestra Política de Privacidad"

#~ msgid "This Privacy Policy was last updated on"
#~ msgstr "Esta Política de Privacidad fue actualizada el"

#, fuzzy
#~ msgid "Type of this channel, whether Android, Twilio or SMSC"
#~ msgstr "El tipo de este transmisor, ya sea Android, Twilio o SMSC"

#, fuzzy
#~| msgid "Invalid claim code, please check and try again."
#~ msgid "Invalid authentication token, please check."
#~ msgstr "Código de pedido inválido, por favor, verifique e inténtelo nuevamente."

#~ msgid "Unknown channel type: %(channel)s"
#~ msgstr "Tipo de transmisor desconocido: %(channel)s"

#~ msgid "Duration"
#~ msgstr "Duración"

#, fuzzy
#~| msgid "Connect Kannel"
#~ msgid "Connect Public Viber Channel"
#~ msgstr "Conectar Kannel"

#~ msgid "Connect Kannel Service"
#~ msgstr "Conectar con el Servicio Kannel"

#~ msgid "Connect Infobip"
#~ msgstr "Conectar Infobip"

#, fuzzy
#~| msgid "Connect Kannel"
#~ msgid "Connect Blackmyna"
#~ msgstr "Conectar Kannel"

#, fuzzy
#~ msgid "Connect M3 Tech"
#~ msgstr "Conectar Twilio"

#, fuzzy
#~| msgid "Connect Vumi"
#~ msgid "Connect Jasmin"
#~ msgstr "Conectar Vumi"

#, fuzzy
#~| msgid "Connect Hub9"
#~ msgid "Connect Junebug"
#~ msgstr "Conectar Hub9"

#, fuzzy
#~| msgid "Connect Nexmo"
#~ msgid "Connect Telegram Bot"
#~ msgstr "Conectar Nexmo"

#, fuzzy
#~| msgid "Connect Twilio"
#~ msgid "Connect Globe"
#~ msgstr "Conectar Twilio"

#~ msgid "Connect Hub9"
#~ msgstr "Conectar Hub9"

#, fuzzy
#~| msgid "Connect Kannel"
#~ msgid "Connect Dart Media"
#~ msgstr "Conectar Kannel"

#, fuzzy
#~| msgid "Connect Kannel"
#~ msgid "Connect Clickatell"
#~ msgstr "Conectar Kannel"

#~ msgid "Connect Africa's Talking Account"
#~ msgstr "Conectar con la cuenta de Africa's Talking"

#~ msgid "Register Android Phone"
#~ msgstr "Registrar teléfono Android"

#~ msgid "Claim Channel"
#~ msgstr "Pedir Transmisor"

#, fuzzy
#~ msgid "Line Channel"
#~ msgstr "Transmisor"

#, fuzzy
#~| msgid "When the user left this step in the flow"
#~ msgid "When they left the first node"
#~ msgstr "Cuando el usuario salió de este paso en el flujo"

#~ msgid "Group '%s' created"
#~ msgstr "Grupo '%s' creado"

#, fuzzy
#~ msgid "Label '%s' created"
#~ msgstr "Grupo '%s' creado"

#~ msgid "The localized versions of the broadcast"
#~ msgstr "Las versiones localizadas del anuncio"

#~ msgid "The End Date should be a date after the Start Date"
#~ msgstr "La fecha de finalización deberá ser una fecha posterior a la fecha de inicio."

#~ msgid "Export Data"
#~ msgstr "Exportar datos"

#~ msgid "Another active trigger uses this keyword, keywords must be unique"
#~ msgstr "Otro activador activo usa esta palabra clave, las palabras clave deben ser únicas"

#, fuzzy
#~ msgid "An active trigger uses this keyword in some groups, keywords must be unique for each contact group"
#~ msgstr "Otro activador activo usa esta palabra clave en algunos grupos, las palabras clave deben ser únicas para cada grupo de contactos"

#, fuzzy
#~| msgid "Another active trigger uses this keyword, keywords must be unique"
#~ msgid "An active trigger uses this referrer id, referrer ids must be unique"
#~ msgstr "Otro activador activo usa esta palabra clave, las palabras clave deben ser únicas"

#, fuzzy
#~| msgid "Another active trigger uses this keyword, keywords must be unique"
#~ msgid "An active trigger already uses this keyword on this channel."
#~ msgstr "Otro activador activo usa esta palabra clave, las palabras clave deben ser únicas"

#, fuzzy
#~ msgid ""
#~ "\n"
#~ "              To get started you need to add a channel to your account. A channel is a phone number  which %(name)s\n"
#~ "              can use to send and receive messages on your behalf. You can choose to use an\n"
#~ "              Android phone and your own cell phone plan, or we can connect you with a service provider in your country\n"
#~ "              directly.\n"
#~ "\n"
#~ "            "
#~ msgstr ""
#~ "\n"
#~ "          Para empezar tiene que agregar un número de teléfono a su cuenta. Puede elegir usar un teléfono Android y su propio plan de telefonía celular o podemos conectarlo con un proveedor de servicios en su país directamente.\n"
#~ "        "

#, fuzzy
#~| msgid ""
#~| "\n"
#~| "            We recommend using an Africa's Talking shortcode in Kenya. Visit %(link_start)stheir website%(link_end)s for details.\n"
#~| "\n"
#~| "          "
#~ msgid ""
#~ "\n"
#~ "            We recommend using an Africa's Talking shortcode in Kenya, Uganda or Malawi. Visit %(link_start)stheir website%(link_end)s for details.\n"
#~ "\n"
#~ "          "
#~ msgstr ""
#~ "\n"
#~ "            Le recomendamos usar un código abreviado de Africa's Talking en Kenia. Visite %(link_start)stheir website%(link_end)s para mayores detalles.\n"
#~ "\n"
#~ "          "

#~ msgid "Africa's Talking Short Code"
#~ msgstr "Código abreviado de Africa's Talking"

#, fuzzy
#~ msgid ""
#~ "\n"
#~ "            We recommend using Globe Labs in the Phillipines. Visit %(link_start)stheir website%(link_end)s for details.\n"
#~ "\n"
#~ "          "
#~ msgstr ""
#~ "\n"
#~ "            Le recomendamos usar un código abreviado de Africa's Talking en Kenia. Visite %(link_start)stheir website%(link_end)s para mayores detalles.\n"
#~ "\n"
#~ "          "

#, fuzzy
#~| msgid "Zenvia Short Code"
#~ msgid "Globe Short Code"
#~ msgstr "Código abreviado de Zenvia"

#~ msgid "Hub9 Number"
#~ msgstr "Número Hub9"

#, fuzzy
#~ msgid ""
#~ "\n"
#~ "            We recommend using a Dart Media phone number in Indonesia, please visit %(link_start)shttp://www.dartmedia.biz%(link_end)s for details.\n"
#~ "\n"
#~ "          "
#~ msgstr ""
#~ "\n"
#~ "            Le recomendamos usar un código abreviado de Africa's Talking en Kenia. Visite %(link_start)stheir website%(link_end)s para mayores detalles.\n"
#~ "\n"
#~ "          "

#, fuzzy
#~| msgid "has a number"
#~ msgid "Dart Media Number"
#~ msgstr "tiene un número"

#, fuzzy
#~| msgid ""
#~| "\n"
#~| "                  Easily add a two way number you have configured with Hub9 in Indonesia.\n"
#~| "\n"
#~| "                "
#~ msgid ""
#~ "\n"
#~ "                  Easily add a two way number you have configured with Dart Media in Indonesia.\n"
#~ "\n"
#~ "\n"
#~ "                "
#~ msgstr ""
#~ "\n"
#~ "                  Agregar fácilmente un número de dos vías que haya configurado con Hub9 en Indonesia.\n"
#~ "\n"
#~ "       "

#, fuzzy
#~| msgid "Phone Number"
#~ msgid "High Connexion Number"
#~ msgstr "Número de teléfono"

#~ msgid "Kannel"
#~ msgstr "Kannel"

#, fuzzy
#~| msgid ""
#~| "\n"
#~| "          We recommend using an Infobip phone number for SMS in your country, select this option to configure your number.\n"
#~| "        "
#~ msgid ""
#~ "\n"
#~ "            We recommend using a Blackmyna phone number for SMS in your country, select this option to configure your number.\n"
#~ "          "
#~ msgstr ""
#~ "\n"
#~ "          Le recomendamos usar un número de teléfono Infobip para mensajería de textos en su país, elija esta opción para configurar su número.\n"
#~ "        "

#, fuzzy
#~| msgid ""
#~| "\n"
#~| "          We recommend using an Infobip phone number for SMS in your country, select this option to configure your number.\n"
#~| "        "
#~ msgid ""
#~ "\n"
#~ "            We recommend using an Infobip phone number for SMS in your country, select this option to configure your number.\n"
#~ "          "
#~ msgstr ""
#~ "\n"
#~ "          Le recomendamos usar un número de teléfono Infobip para mensajería de textos en su país, elija esta opción para configurar su número.\n"
#~ "        "

#~ msgid "Infobip Number"
#~ msgstr "Número Infobip"

#, fuzzy
#~| msgid ""
#~| "\n"
#~| "          We recommend using an Infobip phone number for SMS in your country, select this option to configure your number.\n"
#~| "        "
#~ msgid ""
#~ "\n"
#~ "            We recommend using an M3 Tech phone number for SMS in your country, select this option to configure your number.\n"
#~ "          "
#~ msgstr ""
#~ "\n"
#~ "          Le recomendamos usar un número de teléfono Infobip para mensajería de textos en su país, elija esta opción para configurar su número.\n"
#~ "        "

#, fuzzy
#~| msgid "Phone Number"
#~ msgid "M3 Tech Number"
#~ msgstr "Número de teléfono"

#~ msgid "External API"
#~ msgstr "API Externa"

#~ msgid "Connect External Service"
#~ msgstr "Conectar el servicio externo"

#, fuzzy
#~| msgid "Connect Twilio"
#~ msgid "Connect Globe Labs"
#~ msgstr "Conectar Twilio"

#, fuzzy
#~| msgid "Connect Nexmo"
#~ msgid "Connect LINE Bot"
#~ msgstr "Conectar Nexmo"

#, fuzzy
#~ msgid "Connect Twitter"
#~ msgstr "Conectar Twilio"

#, fuzzy
#~ msgid "Audio recording"
#~ msgstr "Pendiente"

#~ msgid "Restart any of the above contacts already participating in this flow"
#~ msgstr "Reiniciar cualquiera de los contactos anteriores que ya están participando en este flujo"

#, fuzzy
#~ msgid "View Contact"
#~ msgstr "1 Contacto"

#, fuzzy
#~ msgid ""
#~ "\n"
#~ "                      Last message sent %(created_on)s\n"
#~ "                    "
#~ msgstr "el teclado ingresa antes el símbolo #."

#, fuzzy
#~ msgid ""
#~ "\n"
#~ "                  Started %(created_on)s\n"
#~ "                "
#~ msgstr ""
#~ "\n"
#~ "                Llamada saliente (%(duration)s seconds)\n"
#~ "              "

#, fuzzy
#~| msgid "Export Messages"
#~ msgid "Empty message"
#~ msgstr "Exportar mensajes"

#, fuzzy
#~ msgid ""
#~ "\n"
#~ "                        Categorized as %(category)s\n"
#~ "\n"
#~ "\n"
#~ "                      "
#~ msgstr ""
#~ "\n"
#~ "                    %(sms_failed)s Error\n"
#~ "\n"
#~ "         "

#, fuzzy
#~ msgid ""
#~ "\n"
#~ "                      This run expired %(exited_on)s\n"
#~ "                    "
#~ msgstr ""
#~ "\n"
#~ "                    %(sms_failed)s Error\n"
#~ "\n"
#~ "         "

#, fuzzy
#~| msgid "Restore Contacts"
#~ msgid "Remove Contact Results"
#~ msgstr "Restaurar contactos"

#~ msgid "Export Label Messages"
#~ msgstr "Exportar mensajes con etiquetas"

#, fuzzy
#~ msgid "You do not have any languages configured for your organization."
#~ msgstr "Debe elegir un país para su organización."

#~ msgid "Twilio"
#~ msgstr "Twilio"

#~ msgid "Africa's Talking"
#~ msgstr "Africa's Talking"

#~ msgid "Zenvia"
#~ msgstr "Zenvia"

#~ msgid "Nexmo"
#~ msgstr "Nexmo"

#~ msgid "Hub9"
#~ msgstr "Hub9"

#~ msgid "External"
#~ msgstr "Externo"

#, fuzzy
#~ msgid "UUID for this channel"
#~ msgstr "El dispositivo UUID para este transmisor"

#~ msgid "The host this alert was created on"
#~ msgstr "El servidor en el que se creó esta alerta"

#~ msgid "Belgium"
#~ msgstr "Bélgica"

#~ msgid "Canada"
#~ msgstr "Canadá"

#~ msgid "Finland"
#~ msgstr "Finlandia"

#~ msgid "Norway"
#~ msgstr "Noruega"

#~ msgid "Poland"
#~ msgstr "Polonia"

#~ msgid "Spain"
#~ msgstr "España"

#~ msgid "Sweden"
#~ msgstr "Suecia"

#~ msgid "Australia"
#~ msgstr "Australia"

#~ msgid "Austria"
#~ msgstr "Austria"

#~ msgid "Hong Kong"
#~ msgstr "Honk Kong"

#~ msgid "Ireland"
#~ msgstr "Irlanda"

#~ msgid "Lithuania"
#~ msgstr "Lintuania"

#~ msgid "Switzerland"
#~ msgstr "Suiza"

#, fuzzy
#~ msgid "France"
#~ msgstr "Cancelar"

#~ msgid "Germany"
#~ msgstr "Alemania"

#~ msgid "Hungary"
#~ msgstr "Hungría"

#~ msgid "Netherlands"
#~ msgstr "Países Bajos"

#~ msgid "South Africa"
#~ msgstr "Sudáfrica"

#, fuzzy
#~ msgid "South Korea"
#~ msgstr "Sudáfrica"

#, fuzzy
#~ msgid "Phone number of this service"
#~ msgstr "El número de teléfono para esta llamada"

#~ msgid "The name of the Vumi transport you will use to send and receive messages"
#~ msgstr "El nombre del transporte Vumi que usará para enviar y recibir mensajes"

#~ msgid "Sorry, you can only add numbers for the same country (%s)"
#~ msgstr "Lo sentimos, solo puede agregar números para el mismo país (%s)"

#~ msgid "Omnibox requires a user, make sure you set one using field.set_user(user) in your form.__init__"
#~ msgstr "Omnibox requiere un usuario, asegúrese de establecer uno usando field.set_user(user) en su formulario.__init__"

#~ msgid "Is Active"
#~ msgstr "Está activo"

#~ msgid "Normal"
#~ msgstr "Normal"

#~ msgid "The file you provided is missing two required headers called \"Name\" and \"Phone\"."
#~ msgstr "Al archivo que envió le faltan dos encabezados requeridos llamados \"Nombre\" y \"Teléfono\"."

#~ msgid "The Organization of the user."
#~ msgstr "La Organización del usuario."

#~ msgid "The host this export task was created on"
#~ msgstr "El servidor en el que se creó esta tarea de exportación"

#~ msgid "Contacts %d"
#~ msgstr "Contactos %d"

#~ msgid "We are preparing your export. "
#~ msgstr "Estamos preparando su exportación."

#~ msgid "%s is a reserved name for contact fields"
#~ msgstr "%s es un nombre reservado para los campos del contacto"

#~ msgid "Failed Contacts"
#~ msgstr "Contactos falló"

#~ msgid "The RuleSet that will interpret the response to this action (optional)"
#~ msgstr "El grupo de reglas que interpretará la respuesta para esta acción (opcional)"

#~ msgid "The log text"
#~ msgstr "El texto del registro"

#~ msgid "When this action log was created"
#~ msgstr "Cuándo se creó este registro de la acción"

#~ msgid "Others"
#~ msgstr "Otros"

#~ msgid "Place a phone call or use text messaging"
#~ msgstr "Hacer una llamada telefónica o usar mensajería de texto"

#~ msgid "Delivered On"
#~ msgstr "Entregado el"

#, fuzzy
#~ msgid "When this message was delivered to the final recipient (for incoming messages, when the message was handled)"
#~ msgstr "Cuando este mensaje se entregó al destinatario final"

#~ msgid "The org this call is connected to"
#~ msgstr "La organización a la que esta llamada está conectada"

#~ msgid "The duration of this call in seconds, if appropriate"
#~ msgstr "La duración de esta llamada en segundos, según convenga"

#~ msgid "Sample Flow"
#~ msgstr "Flujo de muestra"

#~ msgid "The host this invitation was created on"
#~ msgstr "El servidor en el que se creó esta invitación"

#~ msgid "Create Your Organization"
#~ msgstr "Crear su Organización"

#~ msgid "%s credits have been added to your account. Thanks for your support!"
#~ msgstr "%s créditos han sido agregados a su cuenta. ¡Gracias por su apoyo!"

#~ msgid "Visually build interactive SMS applications anywhere in the world."
#~ msgstr "Aplicaciones de mensajería visualmente interactivas en cualquier lugar del mundo."

#~ msgid "Looking for recommendations"
#~ msgstr "Buscar recomendaciones"

#~ msgid "Twilio Account."
#~ msgstr "Cuenta Twilio conectada."

#~ msgid "ERRORS"
#~ msgstr "ERRORES"

#~ msgid "Destination"
#~ msgstr "Destino"

#~ msgid "Channel Error"
#~ msgstr "Error del transmisor"

#~ msgid "No Response Body"
#~ msgstr "Sin cuerpo de respuesta"

#~ msgid "All messages to these contacts have failed, this may indicate their number is wrong"
#~ msgstr "No se han podido enviar todos mensajes a estos contactos, probablemente porque sus números están incorrectos"

#~ msgid "Add Group"
#~ msgstr "Agregar Grupo"

#~ msgid "1 Contact"
#~ msgstr "1 Contacto"

#~ msgid "has started this flow."
#~ msgstr "ha iniciado en este flujo."

#~ msgid "{{ participant_count }} Contacts"
#~ msgstr "{{ participant_count }} Contactos"

#~ msgid "have started this flow."
#~ msgstr "han iniciado este flujo."

#~ msgid "No participants"
#~ msgstr "Sin participantes"

#~ msgid "Select a message to record"
#~ msgstr "Elegir un mensaje para grabar"

#~ msgid "Done"
#~ msgstr "Hecho"

#~ msgid "Translate"
#~ msgstr "Traducir"

#~ msgid ""
#~ "\n"
#~ "              Flows go back and forth between sending messages and receiving responses. In the last step, we sent\n"
#~ "              a message, now we will handle the response to that message. After this, you will understand enough\n"
#~ "              to build complex flows.\n"
#~ "\n"
#~ "            "
#~ msgstr ""
#~ "\n"
#~ "              Los flujos se repiten entre enviar mensajes y recibir respuestas. En el último paso, enviamos\n"
#~ "              un mensaje, ahora manejaremos la respuesta para ese mensaje. Después de este paso, podrá entender bien\n"
#~ "              cómo desarrollar flujos complejos.\n"
#~ "\n"
#~ "            "

#~ msgid "Name your variable"
#~ msgstr "Nombre su variable."

#~ msgid ""
#~ "\n"
#~ "                Each response is saved as a variable, so you will need to pick a name. If the previous question\n"
#~ "                was\n"
#~ "              "
#~ msgstr ""
#~ "\n"
#~ "                Cada respuesta se graba como una variable, así que tendrá que elegir un nombre. Si la pregunta anterior\n"
#~ "                fue\n"
#~ "              "

#~ msgid "Can you attend the training session on Saturday?"
#~ msgstr "¿Puede ir a la capacitación el sábado?"

#~ msgid "you might name it"
#~ msgstr "podría llamarla"

#~ msgid "Attend Training."
#~ msgstr "Asistir a capacitación."

#~ msgid "Categorize the response"
#~ msgstr "Categorizar la respuesta"

#~ msgid ""
#~ "\n"
#~ "                You will now have a chance to branch your flow by category. This allows you to ask\n"
#~ "                different follow-up questions based on how they respond.\n"
#~ "\n"
#~ "              "
#~ msgstr ""
#~ "\n"
#~ "                Ahora podrá dividir su flujo por categorías. Esto le permite hacer\n"
#~ "                diferentes preguntas de seguimiento con base en cómo las respondan.\n"
#~ "\n"
#~ "              "

#~ msgid "Some example categories"
#~ msgstr "Algunos ejemplos de categorías"

#~ msgid "If response"
#~ msgstr "Si la respuesta"

#~ msgid "has words"
#~ msgstr "tiene las palabras"

#~ msgid "can't attend"
#~ msgstr "no puedo asistir"

#~ msgid "No"
#~ msgstr "No"

#~ msgid "is between"
#~ msgstr "está entre"

#~ msgid "Teenager"
#~ msgstr "Adolescente"

#~ msgid "is more than"
#~ msgstr "es más de"

#~ msgid "Play message over the phone"
#~ msgstr "Mostrar el mensaje en el teléfono"

#, fuzzy
#~ msgid "Send a message to the contact"
#~ msgstr "Enviar un mensaje de texto al contacto"

#, fuzzy
#~ msgid "Send a message to somebody else"
#~ msgstr "Enviar un mensaje de texto a alguien más"

#~ msgid "Update the contact"
#~ msgstr "Actualizar el contacto"

#~ msgid "Set language for the contact"
#~ msgstr "Establecer el idioma para el contacto"

#~ msgid "Send an e-mail"
#~ msgstr "Enviar un mensaje de correo electrónico"

#~ msgid "Place contact in another flow"
#~ msgstr "Colocar el contacto en otro flujo"

#~ msgid "Place somebody else in a flow"
#~ msgstr "Colocar a alguien más en un flujo"

#~ msgid "Remove Webhook?"
#~ msgstr "¿Retirar el Webhook?"

#~ msgid "Receive SMS"
#~ msgstr "Recibir mensaje de texto"

#~ msgid "Remove Rules?"
#~ msgstr "¿Retirar las reglas?"

#~ msgid "Remove Action?"
#~ msgstr "¿Retirar Acción?"

#~ msgid "Play Message"
#~ msgstr "Mostrar mensaje"

#~ msgid "Click here to enter the message to read"
#~ msgstr "Haga clic aquí para ingresar el mensaje a ser leído"

#~ msgid "To:"
#~ msgstr "Para:"

#~ msgid "Somebody is having problems with their water filter"
#~ msgstr "Alguien está teniendo problemas con su filtro de agua"

#~ msgid "Send E-mail"
#~ msgstr "Enviar correo electrónico"

#~ msgid "Update value for"
#~ msgstr "Actualizar valor para"

#~ msgid "Start Another Flow"
#~ msgstr "Empezar otro flujo"

#~ msgid "Who:"
#~ msgstr "Quién:"

#~ msgid "has any of these words"
#~ msgstr "tiene alguna de estas palabras"

#~ msgid "has all of these words"
#~ msgstr "tiene todas estas palabras"

#~ msgid "starts with"
#~ msgstr "empieza con"

#~ msgid "has a number less than"
#~ msgstr "tiene un número menor a"

#~ msgid "has a number equal to"
#~ msgstr "tiene un número igual a"

#~ msgid "has a number more than"
#~ msgstr "tiene un número mayor de"

#~ msgid "has a number between"
#~ msgstr "tiene un número entre"

#~ msgid "has a date"
#~ msgstr "tiene una fecha"

#~ msgid "has a date before"
#~ msgstr "tiene una fecha anterior a"

#~ msgid "has a date equal to"
#~ msgstr "tiene una fecha igual a"

#~ msgid "has a date after"
#~ msgstr "tiene una fecha posterior a"

#~ msgid "has a phone number"
#~ msgstr "tiene un número de teléfono"

#~ msgid "has a state"
#~ msgstr "tiene un estado"

#~ msgid "Don't be silly."
#~ msgstr "No sea tonto."

#~ msgid "Save response as a variable named"
#~ msgstr "Guarde las respuestas con una variable nombrada"

#~ msgid "Run these rules against a "
#~ msgstr "Correr estas reglas contra una"

#~ msgid "different variable"
#~ msgstr "variable diferente"

#~ msgid "instead."
#~ msgstr "en lugar de esa."

#~ msgid "If"
#~ msgstr "Si"

#~ msgid "the message response.."
#~ msgstr "la respuesta del mensaje... "

#~ msgid "The acceptable range is from"
#~ msgstr "El rango aceptable es desde"

#~ msgid "to"
#~ msgstr "hasta"

#~ msgid "Ignore everything else"
#~ msgstr "Ignorar todo lo demás"

#~ msgid "Enter the variable you would like your rules to be applied to."
#~ msgstr "Ingrese la variable a la que le gustaría aplicar sus reglas."

#~ msgid "For example, you might use @contact.tel or @extra.product_sku."
#~ msgstr "Por ejemplo, puede usar @contact.tel o @extra.product_sku."

#~ msgid "Choose a group to add the contact to"
#~ msgstr "Elija un grupo para agregar el contacto a"

#~ msgid "Select an existing field, or type a name to create a new field."
#~ msgstr "Elegir un campo existente, o tipear un nombre para crear un nuevo campo."

#~ msgid "The value to store can be any text you like. You can also reference other values that have been collected up to this point by typing @flow."
#~ msgstr "El valor para almacenar puede ser cualquier texto que desee. También puede referirse a otros valores que haya obtenido hasta este punto al tipear @flow."

#~ msgid "Set the preferred language for the contact. "
#~ msgstr "Establecer el idioma preferido para el contacto."

#~ msgid "This action redirects contacts to a new flow. When they are done with that flow, they can continue the current one."
#~ msgstr "Esta acción redirecciona los contactos a un nuevo flujo. Cuando estén listos con ese flujo, pueden continuar con el actual."

#~ msgid ""
#~ "\n"
#~ "              This action starts the contacts you specify down a flow. The flow variables collected up to this point will be\n"
#~ "              available in @extra\n"
#~ "            "
#~ msgstr ""
#~ "\n"
#~ "              Esta acción empieza los contactos que especifica en un flujo. Las variables del flujo obtenidas hasta este punto estarán\n"
#~ "              disponibles en @extra\n"
#~ "            "

#~ msgid "Enter a valid URL before continuing"
#~ msgstr "Ingresar un URL válido antes de continuar"

#~ msgid "We'll include the message text along with data specified in the <a href='/api/v1/webhook/#flow'>Webhook Flow Event API</a>."
#~ msgstr "Incluiremos el texto del mensaje junto con los datos especificados en el <a href='/api/v1/webhook/#flow'>Webhook Flow Event API</a>."

#~ msgid "This step will be identified as"
#~ msgstr "Este paso será identificado como"

#~ msgid "If your server responds with JSON, each property will be added to the flow."
#~ msgstr "Si su servidor responde con JSON, cada propiedad será agregada al flujo."

#~ msgid "In this example @extra.product and @extra.stock_level would be added for all future steps."
#~ msgstr "En este ejemplo, se agregaría @extra.product and @extra.stock_level para todos los pasos futuros. "

#~ msgid "msgs"
#~ msgstr "msgs"

#~ msgid "msg"
#~ msgstr "msg"

#~ msgid "Last message on"
#~ msgstr "Último mensaje el"

#~ msgid "learn"
#~ msgstr "aprender"

#~ msgid "pricing"
#~ msgstr "precios"

#~ msgid "blog"
#~ msgstr "blog"

#~ msgid "Made in Africa"
#~ msgstr "Hecho en África"

#~ msgid ""
#~ "\n"
#~ "                %(name)s is proudly built in Kigali, Rwanda by a dedicated team that <i>really loves</i> SMS.\n"
#~ "              "
#~ msgstr ""
#~ "\n"
#~ "                %(name)s es producido, con orgullo en Kigali, Ruanda, por un equipo especial al que <i>le encanta</i> SMS.\n"
#~ "             "

#~ msgid "Visit"
#~ msgstr "Visita"

#~ msgid "Nyaruka's website"
#~ msgstr "Sitio web de Nyaruka"

#~ msgid "to learn more."
#~ msgstr "para aprender más."

#~ msgid "Get in Touch"
#~ msgstr "Entrar en contacto"

#~ msgid "No Matching messages"
#~ msgstr "Los mensajes no corresponden"

#, fuzzy
#~ msgid ""
#~ "\n"
#~ "                %(msgs_delivered)s Delivered\n"
#~ "\n"
#~ "              "
#~ msgstr ""
#~ "\n"
#~ "                    %(sms_failed)s Error\n"
#~ "\n"
#~ "         "

#, fuzzy
#~ msgid ""
#~ "\n"
#~ "                  %(msgs_failed)s Failed\n"
#~ "\n"
#~ "                "
#~ msgstr ""
#~ "\n"
#~ "                    %(sms_failed)s Error\n"
#~ "\n"
#~ "         "

#~ msgid "total messages"
#~ msgstr "mensajes totales"

#~ msgid "You can customize the broadcast to send a message and change the settings of the broadcast."
#~ msgstr "Puede personalizar el anuncio para enviar un mensaje y cambiar las configuraciones del anuncio."

#~ msgid "Send Now"
#~ msgstr "Enviar ahora"

#~ msgid "Send this message on a regular schedule to remind your recipients."
#~ msgstr "Enviar este mensaje a una hora fija para recordar a sus destinatarios."

#~ msgid "Once"
#~ msgstr "Una vez"

#~ msgid "Add"
#~ msgstr "Agregar"

#~ msgid "Viewer."
#~ msgstr "Visitante."

#~ msgid "Viewers."
#~ msgstr "Visitantes."

#~ msgid "This account is not connected to a Nexmo account."
#~ msgstr "Esta cuenta no está conectada a una cuenta Nexmo."

#~ msgid "WebHook events are being forwarded to"
#~ msgstr "Los eventos WebHook se reenvían a"

#~ msgid "Your API Token is"
#~ msgstr "Su Token API es"

#~ msgid "There have been"
#~ msgstr "Ha habido"

#~ msgid "webhook errors in the past hour."
#~ msgstr "errores webhook en la última hora."

#~ msgid "no webhook"
#~ msgstr "sin webhook"

#~ msgid "FREE"
#~ msgstr "LIBRE"

#~ msgid "Purchased on"
#~ msgstr "Comprado el"

#, fuzzy
#~ msgid ""
#~ "\n"
#~ "                We'll include the message text along with data specified\n"
#~ "                in the\n"
#~ "                <a href='/api/v1/webhook/#flow'>Webhook Flow Event API</a>\n"
#~ "                <div></div>\n"
#~ "              "
#~ msgstr "Incluiremos el texto del mensaje junto con los datos especificados en el <a href='/api/v1/webhook/#flow'>Webhook Flow Event API</a>."

#, fuzzy
#~ msgid "Save Response"
#~ msgstr "Respuesta"

#, fuzzy
#~ msgid ""
#~ "\n"
#~ "                The response name must consist of only letters and numbers.\n"
#~ "              "
#~ msgstr ""
#~ "\n"
#~ "                En la página de la aplicación TextIt presione el botón \"Install\".\n"
#~ "\n"
#~ "         "

#, fuzzy
#~ msgid "Rule Variable"
#~ msgstr "Variable del segmento"

#, fuzzy
#~ msgid ""
#~ "\n"
#~ "            Enter the variable you would like your rules to be applied to.\n"
#~ "\n"
#~ "          "
#~ msgstr "Ingrese la variable a la que le gustaría aplicar sus reglas."

#~ msgid ""
#~ "\n"
#~ "    %(name)s - Pricing\n"
#~ "\n"
#~ "  "
#~ msgstr ""
#~ "\n"
#~ "    %(name)s - Pricing\n"
#~ "\n"
#~ "  "

#~ msgid "No Monthly Fees"
#~ msgstr "Sin tarifas mensuales"

#~ msgid "Dr. Thomas A. Odeny"
#~ msgstr "Dr. Thomas A. Odeny"

#~ msgid "University of Washington"
#~ msgstr "Universidad de Washington"

#~ msgid "Sean Blaschke"
#~ msgstr "Sean Blaschke"

#~ msgid "UNICEF"
#~ msgstr "UNICEF"

#~ msgid "Dr. Agnes Binagwaho"
#~ msgstr "Dr. Agnes Binagwaho"

#~ msgid "Hon. Minister of Health, Rwanda"
#~ msgstr "Honorable Ministerio de Salud, Ruanda"

#~ msgid "Nupur Parikh"
#~ msgstr "Nupur Parikh"

#~ msgid "TechnoServe"
#~ msgstr "TechnoServe"

#~ msgid "Sloan Holzman"
#~ msgstr "Sloan Holzman"

#~ msgid "Nuru Energy International"
#~ msgstr "Nuru Energy International"

#~ msgid "Commonly Asked Questions"
#~ msgstr "Preguntas más frecuentes"

#~ msgid "guide for deploying %(brand.name)s in your country"
#~ msgstr "guía para usar %(brand.name)s en su país"

#~ msgid "Can you help us build our sms application?"
#~ msgstr "¿Puede ayudarnos a desarrollar nuestra aplicación de mensajes de texto?"

#~ msgid "Can I pay without a credit card?"
#~ msgstr "¿Puedo pagar sin tarjeta de crédito?"

#~ msgid "Do you offer bundles for even larger organizations?"
#~ msgstr "¿Ofrecen paquetes para organizaciones más grandes?"

#~ msgid "Send and receive messages"
#~ msgstr "Enviar y recibir mensajes"

#~ msgid "Unlimited Flows"
#~ msgstr "Flujos ilimitados"

#~ msgid "Unlimited Contacts and Groups"
#~ msgstr "Contactos y grupos ilimitados"

#~ msgid "REST API for sending messages"
#~ msgstr "REST API para enviar mensajes"

#~ msgid "Webhook API"
#~ msgstr "Webhook API"

#~ msgid "Real time Analytics"
#~ msgstr "Análisis en tiempo real"

#~ msgid "Customization of Graphs"
#~ msgstr "Personalización de gráficos"

#~ msgid "Twilio Integration"
#~ msgstr "Integración de Twilio"

#~ msgid "Schedule SMS reminders"
#~ msgstr "Programar los recordatorios de mensajes de texto"

#~ msgid "{{brand.name}} is in limited beta. We'll contact you soon with information on how to sign up."
#~ msgstr "{{brand.name}} está en el beta limitado. Lo contactaremos brevemente con información sobre como registrarse. "

#~ msgid "Try it for Free"
#~ msgstr "Pruébelo de manera gratuita"

#~ msgid "Get in the flow"
#~ msgstr "Ingrese al flujo"

#~ msgid "Add your own logic"
#~ msgstr "Use su propia lógica"

#~ msgid ""
#~ "\n"
#~ "                    Each interaction in %(name)s is defined by a step. By drawing arrows from one step to another, you define how users\n"
#~ "                    of your application will move through the flow.\n"
#~ "                  "
#~ msgstr ""
#~ "\n"
#~ "                    Toda interacción en %(name)s está definida por un paso. Puede dibujar flechas para indicar los pasos que se deben seguir y definir cómo se van a mover en el flujo\n"
#~ "los usuarios de su aplicación .\n"
#~ "                  "

#~ msgid "See results for your flow in <span class='attn'>real time</span>."
#~ msgstr "Vea los resultados para su flujo en <span class='attn'>tiempo real</span>."

#~ msgid "Take action"
#~ msgstr "Tomar acción"

#~ msgid ""
#~ "\n"
#~ "                    At any point in the flow, you can trigger actions, such as sending an SMS, email or even calling an external API.\n"
#~ "                    %(name)s allows you to customize messages using information you've collected from the user allowing for\n"
#~ "                    personalized messages and increased response rates.\n"
#~ "\n"
#~ "\n"
#~ "                  "
#~ msgstr ""
#~ "\n"
#~ "                    En cualquier punto en el flujo, puede activar acciones, como enviar un mensaje de texto, un correo electrónico o incluso llamar a un API externo.\n"
#~ "                    %(name)s le permite personalizar los mensajes con información obtenida del usuario para\n"
#~ "                    tener mensajes personalizados y mayores tasas de respuesta.\n"
#~ "\n"
#~ "\n"
#~ "                  "

#~ msgid "How does it work?"
#~ msgstr "¿Cómo funciona?"

#~ msgid ""
#~ "\n"
#~ "            Flows are powerful, but %(name)s presents them in a way that makes them easy to understand. Watch our overview video to see how easy it is to deploy your own custom SMS application with %(name)s.\n"
#~ "          "
#~ msgstr ""
#~ "\n"
#~ "            Los flujos son poderosos, pero %(name)s los presenta de tal forma que es fácil entenderlos. Mire nuestro video de presentación para ver cuán fácil es usar nuestra aplicación personalizada de mensajería con %(name)s.\n"
#~ "          "

#~ msgid "Real-time analytics"
#~ msgstr "Análisis en tiempo real"

#~ msgid ""
#~ "\n"
#~ "            Every interaction with a flow creates a datapoint that is automatically associated with each user. %(name)s lets you\n"
#~ "            easily get that data into Excel for further analysis, or you can use our powerful real-time analytics\n"
#~ "            to let you compare datasets across populations.\n"
#~ "\n"
#~ "          "
#~ msgstr ""
#~ "\n"
#~ "            Toda interacción con un flujo crea un datapoint que se relaciona automáticamente con cada usuario. %(name)s le permite\n"
#~ "            ingresar datos fácilmente en Excel para análisis más exhaustivos, o puede usar nuestro poderoso análisis en tiempo real\n"
#~ " para comparar los grupos de datos entre las poblaciones.\n"
#~ "\n"
#~ "          "

#~ msgid "Ongoing Campaigns"
#~ msgstr "Campañas actuales"

#~ msgid ""
#~ "\n"
#~ "              Campaigns allow you to build your own SMS reminder system or even a drip marketing program. Choose what\n"
#~ "              messages to send and on what schedule to keep your users engaged.\n"
#~ "            "
#~ msgstr ""
#~ "\n"
#~ "              Las campañas le permiten desarrollar tu propio sistema de recordatorio de mensajes de textos o incluso un programa de marketing. Elija qué\n"
#~ " mensajes desea enviar y en qué horarios para que sus usuarios participen.\n"
#~ "            "

#~ msgid "You can even send your users through a flow at any point during your campaign."
#~ msgstr "Puede incluso enviar a sus usuarios a través de un flujo en cualquier punto durante su campaña."

#~ msgid "Manage SMS just like e-mail"
#~ msgstr "Manejo de mensajes de texto como si fueran mensajes de correo electrónico"

#~ msgid ""
#~ "\n"
#~ "            You need to know when your audience is trying to reach you. That's why %(name)s highlights unexpected messages, helping you identify\n"
#~ "            users who have questions or problems, making it easy for you to address their concerns.  Send and receive SMS messages\n"
#~ "            and organize them using labels, just like email.\n"
#~ "\n"
#~ "          "
#~ msgstr ""
#~ "\n"
#~ "            Necesita saber cuándo su público quiere contactarlo. Por eso %(name)s resalta los mensajes inesperados, lo que lo ayuda a identificar\n"
#~ "a los usuarios que tienen preguntas o problemas y abordar sus inquietudes. Envíe y reciba mensajes de texto\n"
#~ "            y organícelos con etiquetas, como si fueran mensajes de correo electrónico.\n"
#~ "\n"
#~ "          "

#~ msgid "Personalize Broadcasts"
#~ msgstr "Personalizar los anuncios"

#~ msgid ""
#~ "\n"
#~ "            %(name)s allows you to easily broadcast an SMS to a group of users, even allowing you to customize the message\n"
#~ "            just like a mail merge. You can send broadcasts immediately or at a later time even repeating them on a set schedule\n"
#~ "            if you like.\n"
#~ "\n"
#~ "          "
#~ msgstr ""
#~ "\n"
#~ "            %(name)s le permite anunciar fácilmente un mensaje de texto para un grupo de usuarios, incluso puede personalizar el mensaje\n"
#~ "            como un grupo de mensajes de correo electrónico. Puede enviar anuncios inmediatamente o después, e incluso repetirlos en un cronograma establecido\n"
#~ "si lo desea.\n"
#~ "\n"
#~ "          "

#~ msgid "Send it tomorrow or set a monthly reminder."
#~ msgstr "Envíelo mañana o establezca un recordatorio mensual. "

#~ msgid "Know your audience"
#~ msgstr "Conozca a su público"

#~ msgid ""
#~ "\n"
#~ "              Keep track of every user who has interacted with %(name)s using Contacts. %(name)s automatically creates a Contact for\n"
#~ "              each user and saves their full message history.\n"
#~ "            "
#~ msgstr ""
#~ "\n"
#~ "              Haga el seguimiento de todos los usuarios que hayan interactuado con %(name)s usando Contactos. %(name)s crea automáticamente un Contacto para\n"
#~ "              cada usuario y guarda todo su historial de mensajes.\n"
#~ "            "

#~ msgid ""
#~ "\n"
#~ "              You can group contacts however you like and add custom fields that are appropriate for your organization.\n"
#~ "\n"
#~ "            "
#~ msgstr ""
#~ "\n"
#~ "              Puede agrupar sus contactos, pero si desea puede agregar campos personalizados que se ajusten a su organización.\n"
#~ "\n"
#~ "          "

#~ msgid "See your messages and their responses inline."
#~ msgstr "Vea sus mensajes y sus respuestas en línea."

#~ msgid "Available everywhere"
#~ msgstr "Disponible en todas partes"

#~ msgid ""
#~ "\n"
#~ "              %(name)s already works anywhere in the world, instantly. Simply download our free Android application\n"
#~ "              to create an instant, reliable and  inexpensive connection to %(name)s. Messages will then be sent and received\n"
#~ "              using that phone's local SIM card automatically.\n"
#~ "            "
#~ msgstr ""
#~ "\n"
#~ "              %(name)s funciona en cualquier lugar del mundo, instántaneamente. Simplemente descargue nuestra aplicación gratuita de Android\n"
#~ "para crear una conexión instantánea, confiable y barata a %(name)s. Luego, los mensajes serán enviados y recibidos\n"
#~ "              automáticamente con una tarjeta SIM local de teléfono.\n"
#~ "            "

#~ msgid ""
#~ "\n"
#~ "              Read our <a href='%(deploy_url)s'>deployment guide</a> to see how to use %(name)s in your country.\n"
#~ "\n"
#~ "            "
#~ msgstr ""
#~ "\n"
#~ "              Lea nuestra <a href='%(deploy_url)s'>guía de uso</a> para ver cómo usar %(name)s en su país.\n"
#~ "\n"
#~ "     "

#~ msgid ""
#~ "\n"
#~ "              %(name)s also provides an\n"
#~ "              <a href='%(api_url)s'>exhaustive API</a>\n"
#~ "              so you can integrate it with your\n"
#~ "              existing website.\n"
#~ "\n"
#~ "            "
#~ msgstr ""
#~ "\n"
#~ "              %(name)s también provee un\n"
#~ "              <a href='%(api_url)s'>API exhaustivo</a>\n"
#~ "              para que pueda integrarlo con su\n"
#~ "              sitio web existente.\n"
#~ "\n"
#~ "            "

#, fuzzy
#~ msgid ""
#~ "\n"
#~ "    %(brand)s - SMS Application Pricing\n"
#~ "\n"
#~ "  "
#~ msgstr "TextIt - Precio de la aplicación de mensajes de texto"

#, fuzzy
#~ msgid ""
#~ "\n"
#~ "    No monthly fees, %(brand)s let's you pay only for the messages you use. See your bundles here.\n"
#~ "\n"
#~ "  "
#~ msgstr "Sin tarifas mensuales, TextIt le permite pagar solo por los mensajes que usa. Vea sus paquetes aquí."

#~ msgid "Get started today, no credit card required!"
#~ msgstr "Empiece hoy, ¡no se requiere tarjeta de crédito!"

#, fuzzy
#~ msgid "Logged in as %(name)s"
#~ msgstr "Participar en %(name)s"

#~ msgid "phone"
#~ msgstr "teléfono"

#~ msgid "Add a Phone Number"
#~ msgstr "Agregar un número de teléfono"

#~ msgid ""
#~ "\n"
#~ "            To get started you need to add a phone number to your account. You can choose to use an Android phone and your\n"
#~ "            own cell phone plan or we can connect you with a service provider in your country directly.\n"
#~ "\n"
#~ "          "
#~ msgstr ""
#~ "\n"
#~ "            Para empezar necesita agregar un número de teléfono a su cuenta. Puede usar un teléfono Android y su\n"
#~ "            mismo plan de telefonía celular o podemos conectarlo con un proveedor de servicios directamente en su país.\n"
#~ "\n"
#~ "          "

#~ msgid "Search for TextIt"
#~ msgstr "Buscar TextIt"

#~ msgid "Open TextIt"
#~ msgstr "Abrir TextIt"

#~ msgid "Remove Phone Number"
#~ msgstr "Retirar número de teléfono"

#~ msgid "TextIt - Channel Events"
#~ msgstr "TextIt - Eventos del transmisor"

#~ msgid "TextIt - Channel Event"
#~ msgstr "TextIt - Evento del transmisor"

#~ msgid "Send SMS"
#~ msgstr "Enviar mensaje de texto"

#~ msgid "Add Phone Number"
#~ msgstr "Agregar número de teléfono"

#~ msgid "This phone number already exists, please double check the number and try again."
#~ msgstr "Este número de teléfono ya existe, por favor, verifique nuevamente el número e inténtelo nuevamente."

#~ msgid "Spam"
#~ msgstr "Correo no deseado"

#~ msgid "%(obj)s has been spammed. Good going."
#~ msgstr "%(obj)s ha recibido mensajes no deseados de correo electrónico. Buen trabajo."

#~ msgid "The phone number"
#~ msgstr "El número de teléfono"

#~ msgid "Edit Android Phone"
#~ msgstr "Editar el teléfono Android."

#~ msgid "Sorry, you need to have an organization to add numbers. "
#~ msgstr "Lo sentimos, necesita tener una organización para agregar números. "

#~ msgid "Sending '%s' to %d contact"
#~ msgstr "Enviar '%s' a %d contacto"

#~ msgid "SMS Count"
#~ msgstr "Conteo de SMS"

#~ msgid "Cannot send an incoming message."
#~ msgstr "No puede procesar un mensaje entrante."

#~ msgid "Trying to create outgoing SMS with no org"
#~ msgstr "Tratar de crear un SMS saliente sin organización"

#~ msgid "Group Join Messages"
#~ msgstr "Mensajes para participar en el grupo"<|MERGE_RESOLUTION|>--- conflicted
+++ resolved
@@ -7,11 +7,7 @@
 msgstr ""
 "Project-Id-Version: TextIt\n"
 "Report-Msgid-Bugs-To: \n"
-<<<<<<< HEAD
-"POT-Creation-Date: 2019-08-14 19:33+0000\n"
-=======
-"POT-Creation-Date: 2019-08-07 20:53+0000\n"
->>>>>>> 0982fda4
+"POT-Creation-Date: 2019-08-14 20:04+0000\n"
 "PO-Revision-Date: 2014-09-24 19:56+0000\n"
 "Last-Translator: TextIt <info@textit.in>\n"
 "Language-Team: Spanish (http://www.transifex.com/projects/p/textit/language/es/)\n"
@@ -11505,7 +11501,10 @@
 msgstr "Borrar teléfono"
 
 #, fuzzy
-<<<<<<< HEAD
+#~ msgid "Played contact recording"
+#~ msgstr "Escuchó mensaje grabado para \"%s\""
+
+#, fuzzy
 #~| msgid "The call that handled this flow run, only for voice flows"
 #~ msgid "The session that handled this flow run, only for voice flows"
 #~ msgstr "La llamada que manejó esta corrida de flujos, solo para los flujos de voz"
@@ -11569,10 +11568,6 @@
 #~| msgid "The message that is being delivered"
 #~ msgid "Why the run is being deleted"
 #~ msgstr "El mensaje que se está entregando"
-=======
-#~ msgid "Played contact recording"
-#~ msgstr "Escuchó mensaje grabado para \"%s\""
->>>>>>> 0982fda4
 
 #, fuzzy
 #~| msgid ""
