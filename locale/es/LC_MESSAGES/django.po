# SOME DESCRIPTIVE TITLE.
# Copyright (C) YEAR THE PACKAGE'S COPYRIGHT HOLDER
# This file is distributed under the same license as the PACKAGE package.
#
# Translators:
msgid ""
msgstr ""
"Project-Id-Version: TextIt\n"
"Report-Msgid-Bugs-To: \n"
<<<<<<< HEAD
"POT-Creation-Date: 2020-09-15 18:33+0000\n"
=======
"POT-Creation-Date: 2020-09-15 21:00+0000\n"
>>>>>>> 9e7df614
"PO-Revision-Date: 2014-09-24 19:56+0000\n"
"Last-Translator: TextIt <info@textit.in>\n"
"Language-Team: Spanish (http://www.transifex.com/projects/p/textit/language/es/)\n"
"Language: es\n"
"MIME-Version: 1.0\n"
"Content-Type: text/plain; charset=UTF-8\n"
"Content-Transfer-Encoding: 8bit\n"
"Plural-Forms: nplurals=2; plural=(n != 1);\n"

msgid "Recent Airtime Transfers"
msgstr ""

msgid "Airtime Transfer Details"
msgstr ""

#, fuzzy
#| msgid "The organization this trigger belongs to"
msgid "The organization this resthook belongs to"
msgstr "La organización a la que pertenece este activador"

#, fuzzy
#| msgid "The label for this field"
msgid "A simple label for this event"
msgstr "La etiqueta para este campo"

msgid "The resthook being subscribed to"
msgstr ""

msgid "The URL that we will call when our ruleset is reached"
msgstr ""

msgid "Administrator"
msgstr "Administrador"

msgid "Editor"
msgstr "Editor"

msgid "Surveyor"
msgstr ""

#, fuzzy
#| msgid "Webhook URL"
msgid "Webhook Log"
msgstr "URL de Webhook"

msgid "Flows"
msgstr "Flujos"

msgid "Relayer Application APK"
msgstr ""

msgid "Message Pack Application APK"
msgstr ""

msgid "Message"
msgstr "Mensaje"

#, fuzzy
#| msgid "Sun"
msgid "Run"
msgstr "Domingo"

msgid "Archive"
msgstr "Archivar"

msgid "File not found"
msgstr ""

#, fuzzy
#| msgid "User does not have permission to create an SMS"
msgid "You do not have permission to access this file"
msgstr "El usuario no tiene permiso para crear un SMS"

#, fuzzy
#| msgid "The name of this contact"
msgid "The name of this campaign"
msgstr "El nombre de este contacto"

#, fuzzy
#| msgid "The org this call is connected to"
msgid "The group this campaign operates on"
msgstr "La organización a la que esta llamada está conectada"

msgid "Minutes"
msgstr ""

msgid "Hours"
msgstr ""

msgid "Days"
msgstr ""

#, fuzzy
#| msgid "Weekly"
msgid "Weeks"
msgstr "Semanalmente"

#, fuzzy
#| msgid "The groups to send the message to"
msgid "Select a group to base the campaign on"
msgstr "Los grupos a los que se envía este mensaje "

msgid "Export"
msgstr "Exportar"

#, fuzzy
#| msgid "Channel Event"
msgid "Add Event"
msgstr "Evento del transmisor"

msgid "Edit"
msgstr "Editar"

msgid "Update Campaign"
msgstr "Campaña de actualización"

#, fuzzy
#| msgid "Device"
msgid "Service"
msgstr "Dispositivo"

#, fuzzy
#| msgid "campaigns"
msgid "Campaign archived"
msgstr "campañas"

msgid "Campaign activated"
msgstr ""

msgid "Select the event type"
msgstr ""

msgid "Relative date direction"
msgstr ""

#, fuzzy
#| msgid "Select a Country"
msgid "Select a unit"
msgstr "Elegir un país"

#, fuzzy
#| msgid "Select All"
msgid "Select a flow to start"
msgstr "Elegir todos"

#, fuzzy
#| msgid "The groups to send the message to"
msgid "Select a date field to base this event on"
msgstr "Los grupos a los que se envía este mensaje "

msgid "Select hour for delivery"
msgstr ""

msgid "Stop it and start this event"
msgstr ""

msgid "Skip this event"
msgstr ""

#, fuzzy
#| msgid "The groups to send the message to"
msgid "Stop it and send the message"
msgstr "Los grupos a los que se envía este mensaje "

#, fuzzy
#| msgid "Send this message"
msgid "Skip this message"
msgstr "Enviar este mensaje"

#, fuzzy
msgid "Message sending rules"
msgstr "Mensaje"

#, python-format
msgid "A message is required for '%s'"
msgstr ""

#, python-format
msgid "Translation for '%(language)s' exceeds the %(limit)d character limit."
msgstr ""

msgid "Hi @contact.name! This is just a friendly reminder to apply your fertilizer."
msgstr ""

msgid "Default"
msgstr ""

#, fuzzy
#| msgid "Update Contact"
msgid "Update Event"
msgstr "Actualizar Contacto"

#, fuzzy
#| msgid "Delete"
msgid "Delete Event"
msgstr "Borrar"

msgid "Delete"
msgstr "Borrar"

msgid "Default Encoding"
msgstr ""

msgid "Smart Encoding"
msgstr ""

msgid "Unicode Encoding"
msgstr ""

msgid "URL Encoded - application/x-www-form-urlencoded"
msgstr ""

msgid "JSON - application/json"
msgstr ""

msgid "XML - text/xml; charset=utf-8"
msgstr ""

msgid "Channel Type"
msgstr "Tipo de transmisor"

msgid "Name"
msgstr "Nombre"

#, fuzzy
msgid "Descriptive label for this channel"
msgstr "Una etiqueta descriptiva para este número"

#, fuzzy
msgid "Address"
msgstr "Dirección de correo electrónico"

msgid "Address with which this channel communicates"
msgstr ""

msgid "Country"
msgstr "País"

#, fuzzy
msgid "Country which this channel is for"
msgstr "Para qué país es este número"

msgid "Org"
msgstr "Org"

#, fuzzy
msgid "Organization using this channel"
msgstr "La organización que usa este transmisor"

msgid "Claim Code"
msgstr "Pedir código"

msgid "The token the user will us to claim this channel"
msgstr "El token que el usuario nos pedirá para este transmisor"

msgid "Secret"
msgstr "Secreto"

msgid "The secret token this channel should use when signing requests"
msgstr "El token secreto que este transmisor deberá usar cuando firme los pedidos"

msgid "Last Seen"
msgstr "Visualizado por última vez"

msgid "The last time this channel contacted the server"
msgstr "La última vez que este transmisor se contactó con el servidor"

msgid "Device"
msgstr "Dispositivo"

msgid "The type of Android device this channel is running on"
msgstr "El tipo de dispositivo Android en el que se está utilizando este transmisor"

msgid "OS"
msgstr "OS"

msgid "What Android OS version this channel is running on"
msgstr "En qué versión de Android OS se está utilizando este transmisor"

msgid "Alert Email"
msgstr "Correo electrónico de alerta"

msgid "We will send email alerts to this address if experiencing issues sending"
msgstr "Le enviaremos alertas por correo electrónico a esta dirección si tiene problemas de envío"

msgid "Config"
msgstr "Configuración"

msgid "Any channel specific configuration, used for the various aggregators"
msgstr "Cualquier configuración específica al transmisor, usada para los diferentes agregadores"

#, fuzzy
#| msgid "The roles this channel can fulfill"
msgid "The URN schemes this channel supports"
msgstr "Las funciones que puede tener este transmisor"

msgid "The roles this channel can fulfill"
msgstr "Las funciones que puede tener este transmisor"

msgid "The channel this channel is working on behalf of"
msgstr "Este transmisor está trabajando en nombre de"

msgid "Optional Data"
msgstr ""

msgid "Any channel specific state data"
msgstr ""

msgid "Maximum Transactions per Second"
msgstr ""

#, fuzzy
#| msgid "The number of commands that we gave the channel"
msgid "The max number of messages that will be sent per second"
msgstr "El número de comandos que nos dio el transmisor"

msgid "Android Phone"
msgstr "Teléfono Android"

#, fuzzy, python-format
msgid "%s Channel"
msgstr "Transmisor"

#, fuzzy
msgid "Incoming Message"
msgstr "Mensajes de texto entrantes"

#, fuzzy
msgid "Outgoing Message"
msgstr "Mensajes de texto salientes"

#, fuzzy
#| msgid "Incoming"
msgid "Incoming Voice"
msgstr "Entrante"

#, fuzzy
#| msgid "Outgoing"
msgid "Outgoing Voice"
msgstr "Saliente"

msgid "Success Log Record"
msgstr ""

msgid "Error Log Record"
msgstr ""

#, fuzzy
#| msgid "The channel that this alert is for"
msgid "The channel this is a daily summary count for"
msgstr "El transmisor para el que es esta alerta"

#, fuzzy
#| msgid "What type of label this is"
msgid "What type of message this row is counting"
msgstr "Qué tipo de etiqueta es esta"

#, fuzzy
#| msgid "The channel that this alert is for"
msgid "The day this count is for"
msgstr "El transmisor para el que es esta alerta"

#, fuzzy
#| msgid "The number of messages on the channel in RETRY state"
msgid "The count of messages on this day and type"
msgstr "El número de mensajes en el transmisor en estado REINTENTAR"

msgid "Unknown Call Type"
msgstr "Tipo de llamada desconocida"

msgid "Outgoing Call"
msgstr "Llamada saliente"

msgid "Missed Outgoing Call"
msgstr "Llamada realizada perdida"

msgid "Incoming Call"
msgstr "Llamada entrante"

msgid "Missed Incoming Call"
msgstr "Llamada entrante perdida"

#, fuzzy
#| msgid "Show Contacts"
msgid "Stop Contact"
msgstr "Mostrar Contactos"

#, fuzzy
#| msgid "Conversation Key"
msgid "New Conversation"
msgstr "Clave de conversación"

#, fuzzy
#| msgid "Restore Triggers"
msgid "Referral"
msgstr "Restaurar activadores"

#, fuzzy
#| msgid "Flow Message"
msgid "Welcome Message"
msgstr "Mensaje del flujo"

#, fuzzy
#| msgid "The org this message is connected to"
msgid "The org this event is connected to"
msgstr "La organización a la que está conectado este mensaje"

msgid "Channel"
msgstr "Transmisor"

#, fuzzy
#| msgid "The channel where this call took place"
msgid "The channel on which this event took place"
msgstr "El transmisor donde se realizó esta llamada"

#, fuzzy
#| msgid "Alert Type"
msgid "Event Type"
msgstr "Tipo de alerta"

#, fuzzy
#| msgid "The type of call"
msgid "The type of event"
msgstr "El tipo de llamada"

msgid "Contact"
msgstr "Contacto"

#, fuzzy
#| msgid "a unique code associated with this invitation"
msgid "The contact associated with this event"
msgstr "un código único asociado con esta invitación"

msgid "URN"
msgstr ""

#, fuzzy
#| msgid "a unique code associated with this invitation"
msgid "The contact URN associated with this event"
msgstr "un código único asociado con esta invitación"

msgid "Extra"
msgstr ""

msgid "Any extra properties on this event as JSON"
msgstr ""

#, fuzzy
#| msgid "Queued On"
msgid "Occurred On"
msgstr "Puesto en cola el"

#, fuzzy
#| msgid "When this call took place"
msgid "When this event took place"
msgstr "Cuando se realizó esta llamada"

msgid "Created On"
msgstr "Creado el"

#, fuzzy
#| msgid "When this message was created"
msgid "When this event was created"
msgstr "Cuando se creó este mensaje"

#, fuzzy
#| msgid "When this message was sent to the endpoint"
msgid "The channel the message was sent on"
msgstr "Cuando este mensaje se envió al endpoint"

#, fuzzy
msgid "The message that was sent"
msgstr "El mensaje de texto real que se envió"

#, fuzzy
#| msgid "The name for this flow"
msgid "The channel session for this log"
msgstr "El nombre para este flujo"

#, fuzzy
#| msgid "The current status for this message"
msgid "A description of the status of this message send"
msgstr "El estátus actual para este mensaje"

msgid "Whether an error was encountered when sending the message"
msgstr ""

#, fuzzy
#| msgid "The groups to send the message to"
msgid "The URL used when sending the message"
msgstr "Los grupos a los que se envía este mensaje "

#, fuzzy
#| msgid "What HTTP method to use when calling the URL"
msgid "The HTTP method used when sending the message"
msgstr "Qué método de HTTP utiliza cuando llama al URL"

#, fuzzy
#| msgid "The URN of the contact delivering this message"
msgid "The body of the request used when sending the message"
msgstr "El URN del contacto que entrega este mensaje"

#, fuzzy
#| msgid "The URN of the contact delivering this message"
msgid "The body of the response received when sending the message"
msgstr "El URN del contacto que entrega este mensaje"

#, fuzzy
#| msgid "The groups to send the message to"
msgid "The response code received when sending the message"
msgstr "Los grupos a los que se envía este mensaje "

#, fuzzy
#| msgid "When this message was created"
msgid "When this log message was logged"
msgstr "Cuando se creó este mensaje"

msgid "Time it took to process this request"
msgstr ""

msgid "The channel that synced to the server"
msgstr "El transmisor que sincronizó para el servidor"

msgid "Power Source"
msgstr "Fuente de energía"

msgid "The power source the device is using"
msgstr "La fuente de energía que está utilizando el dispositivo"

msgid "Power Status"
msgstr "Estado de la energía"

msgid "The power status. eg: Charging, Full or Discharging"
msgstr "El estado de la energía. Por ejemplo: cargando, completa o descargándose"

msgid "Power Level"
msgstr "Nivel de energía"

msgid "The power level of the battery"
msgstr "El nivel de energía de la batería"

msgid "Network Type"
msgstr "Tipo de red"

msgid "The data network type to which the channel is connected"
msgstr "El tipo de red de datos al que está conectado el transmisor"

msgid "Lifetime"
msgstr "Vida útil"

msgid "Pending Messages Count"
msgstr "Conteo de mensajes pendientes"

msgid "The number of messages on the channel in PENDING state"
msgstr "El número de mensajes en el transmisor que se encuentran en estado pendiente"

msgid "Retry Message Count"
msgstr "Reintentar el conteo de mensajes"

msgid "The number of messages on the channel in RETRY state"
msgstr "El número de mensajes en el transmisor en estado REINTENTAR"

msgid "Incoming Command Count"
msgstr "Conteo de comandos entrantes"

msgid "The number of commands that the channel gave us"
msgstr "El número de comandos que nos dio el transmisor"

msgid "Outgoing Command Count"
msgstr "Conteo de comandos salientes"

msgid "The number of commands that we gave the channel"
msgstr "El número de comandos que nos dio el transmisor"

msgid "Power"
msgstr "Energía"

msgid "Disconnected"
msgstr "Desconectado"

msgid "SMS"
msgstr "MENSAJE DE TEXTO"

msgid "The channel that this alert is for"
msgstr "El transmisor para el que es esta alerta"

msgid "Sync Event"
msgstr "Evento de sincronización"

msgid "The sync event that caused this alert to be sent (if any)"
msgstr "El evento de sincronización que hizo que se enviara esta alerta (si la hubiera)"

msgid "Alert Type"
msgstr "Tipo de alerta"

msgid "The type of alert the channel is sending"
msgstr "El tipo de alerta que el transmisor está enviando"

msgid "Ended On"
msgstr "Finalizó el"

#, python-format
msgid "Unknown alert type: %(alert)s"
msgstr "Tipo de alerta desconocido: %(alert)s"

#, fuzzy
#| msgid "Retry Message Count"
msgid "Retry Count"
msgstr "Reintentar el conteo de mensajes"

msgid "Error Count"
msgstr "Conteo de errores"

msgid "Next Attempt"
msgstr "Próximo intento"

#, fuzzy
msgid ""
"\n"
"        You can purchase a short code from <a href=\"http://africastalking.com\">Africa's Talking</a>\n"
"        and connect it in a few simple steps.\n"
"        "
msgstr ""
"\n"
"                  Si vive en Kenia, puede comprar un código abreviado\n"
"                  de %(link_start)sAfrica's Talking%(link_end)s y conectarlo a TextIt\n"
"                  con solo unos simples pasos.\n"
"\n"
"                "

#, fuzzy
#| msgid ""
#| "\n"
#| "        To finish configuring your Africa's Talking connection you'll need to set the following callback URLs on the\n"
#| "        Africa's Talking website under your account.\n"
#| "\n"
#| "      "
msgid ""
"\n"
"        To finish configuring your Africa's Talking connection you'll need to set the following callback URLs\n"
"        on the Africa's Talking website under your account.\n"
"        "
msgstr ""
"\n"
"        Para terminar de configurar su conexión a Africa's Talking tendrá que configurar los siguientes URLs de devolución de llamadas en el\n"
"        sitio web de Africa's Talking en su cuenta.\n"
"\n"
"      "

msgid "Callback URL"
msgstr "URL de devolución de llamadas"

#, fuzzy
#| msgid ""
#| "\n"
#| "        You can set the callback URL on your Africa's Talking account by visiting the SMS Dashboard page, then clicking on\n"
#| "        <a href=\"http://www.africastalking.com/account/sms/smscallback\" target=\"africastalking\">Callback URL</a>.\n"
#| "\n"
#| "      "
msgid ""
"\n"
"                You can set the callback URL on your Africa's Talking account by visiting the SMS Dashboard page,\n"
"                then clicking on Callback URL.\n"
"                "
msgstr ""
"\n"
"        Puede configurar el URL de devolución de llamadas en su cuenta de Africa's Talking visitando la página de Panel de mensajería y haciendo clic en\n"
"        <a href=\"http://www.africastalking.com/account/sms/smscallback\" target=\"africastalking\">Callback URL</a>.\n"
"\n"
"      "

msgid "Delivery URL"
msgstr "URL de entrega"

#, fuzzy
#| msgid ""
#| "\n"
#| "        You can set the callback URL on your Africa's Talking account by visiting the SMS Dashboard page, then clicking on\n"
#| "        <a href=\"http://www.africastalking.com/account/sms/smscallback\" target=\"africastalking\">Callback URL</a>.\n"
#| "\n"
#| "      "
msgid ""
"\n"
"                You can set the delivery URL on your Africa's Talking account by visiting the SMS Dashboard page,\n"
"                then clicking on Delivery Reports.\n"
"                "
msgstr ""
"\n"
"        Puede configurar el URL de devolución de llamadas en su cuenta de Africa's Talking visitando la página de Panel de mensajería y haciendo clic en\n"
"        <a href=\"http://www.africastalking.com/account/sms/smscallback\" target=\"africastalking\">Callback URL</a>.\n"
"\n"
"      "

msgid "Your short code on Africa's Talking"
msgstr "Su código abreviado en Africa's Talking"

msgid "Burkina Faso"
msgstr ""

msgid "Côte d'Ivoire"
msgstr ""

msgid "Ethiopia"
msgstr ""

msgid "Kenya"
msgstr ""

msgid "Malawi"
msgstr ""

msgid "Nigeria"
msgstr ""

msgid "Rwanda"
msgstr ""

msgid "Tanzania"
msgstr ""

msgid "Uganda"
msgstr ""

msgid "South Africa"
msgstr "Sudáfrica"

msgid "Zambia"
msgstr ""

#, fuzzy
#| msgid "Whether this contact is for simulation"
msgid "Whether this short code is shared with others"
msgstr "Si este contacto es para simulación"

msgid "Your username on Africa's Talking"
msgstr "Su contraseña en Africa's Talking"

msgid "Your api key, should be 64 characters"
msgstr "Su clave API deberá tener 64 caracteres"

msgid "No org for this user, cannot claim"
msgstr "No hay organización para este usuario, no puede pedir"

msgid "The claim code from your Android phone"
msgstr "El código de solicitud de su teléfono Android"

msgid "The phone number of the phone"
msgstr "El número de teléfono del teléfono"

msgid "Invalid claim code, please check and try again."
msgstr "Código de pedido inválido, por favor, verifique e inténtelo nuevamente."

msgid "Invalid phone number, try again."
msgstr "Número de teléfono inválido, inténtelo nuevamente."

msgid "Another channel has this number. Please remove that channel first."
msgstr ""

#, fuzzy
#| msgid "Connect your Android phone"
msgid "Connect Android Channel"
msgstr "Conectar su teléfono Android"

#, fuzzy
msgid "Phone number of this device"
msgstr "El número de teléfono para esta llamada"

msgid ""
"\n"
"        If you have an <a href=\"https://www.arabiacell.com/\">ArabiaCell</a> number,\n"
"        you can quickly connect it using their APIs.\n"
"        "
msgstr ""

#, fuzzy
msgid ""
"\n"
"        To finish connecting your channel, you need to have ArabiaCell configure the URL below for your shortcode.\n"
"        "
msgstr ""
"\n"
"        Para terminar de configurar su conexión Vumi, tendrá que establecer los siguientes parámetros en su conversación Vumi:\n"
"\n"
"      "

msgid "Receive URL"
msgstr "Recibir URL"

#, fuzzy
#| msgid ""
#| "\n"
#| "        This endpoint will be called by Vumi when new messages are received to your number.\n"
#| "\n"
#| "      "
msgid "This URL should be called by ArabiaCell when new messages are received."
msgstr ""
"\n"
"        Vumi llamará a este endpoint cuando su número reciba mensajes nuevos.\n"
"\n"
"      "

#, fuzzy
#| msgid "The country this phone number is used in"
msgid "The country this channel will be used in"
msgstr "El país en el que se está usando este número de teléfono"

#, fuzzy
#| msgid "Zenvia Short Code"
msgid "Short Code"
msgstr "Código abreviado de Zenvia"

#, fuzzy
msgid "The short code you are connecting"
msgstr "El número de teléfono o código abreviado al que se está conectando"

#, fuzzy
#| msgid "Device"
msgid "Service ID"
msgstr "Dispositivo"

#, fuzzy
msgid "The service ID as provided by ArabiaCell"
msgstr "El nombre de usuario otorgado por el proveedor para usar su API"

#, fuzzy
#| msgid "Free Plan"
msgid "Free"
msgstr "Plan libre"

msgid "Billed"
msgstr ""

#, fuzzy
#| msgid "The file name for our export"
msgid "The charging level for your account"
msgstr "El nombre del archivo para nuestra exportación"

msgid "Username"
msgstr "Nombre de usuario"

#, fuzzy
#| msgid "The file name for our export"
msgid "The username for your API account"
msgstr "El nombre del archivo para nuestra exportación"

msgid "Password"
msgstr "Contraseña"

#, fuzzy
#| msgid "The file name for our export"
msgid "The password for your API account"
msgstr "El nombre del archivo para nuestra exportación"

#, fuzzy
#| msgid ""
#| "\n"
#| "                Easily add a two way number you have configured with <a href=\"http://infobip.com\">Infobip</a> using their APIs.\n"
#| "\n"
#| "              "
msgid "Easily add a two way number you have configured with <a href=\"http://blackmyna.com\">Blackmyna</a> using their APIs."
msgstr ""
"\n"
"                Agregue fácilmente un número de dos vías que haya configurado con <a href=\"http://infobip.com\">Infobip</a> usando su APIs.\n"
"\n"
"        "

#, fuzzy
#| msgid ""
#| "\n"
#| "        To finish configuring your Vumi connection you'll need to set the following parameters on your Vumi conversation:\n"
#| "\n"
#| "      "
msgid ""
"\n"
"        To finish configuring your Blackmyna connection you'll need to notify Blackmyna of the following URLs.\n"
"        "
msgstr ""
"\n"
"        Para terminar de configurar su conexión Vumi, tendrá que establecer los siguientes parámetros en su conversación Vumi:\n"
"\n"
"      "

#, fuzzy
#| msgid "Send URL"
msgid "Inbound URL"
msgstr "Enviar URL"

#, fuzzy
#| msgid ""
#| "\n"
#| "        This endpoint will be called by Vumi when new messages are received to your number.\n"
#| "\n"
#| "      "
msgid "This endpoint should be called by Blackmyna when new messages are received to your number."
msgstr ""
"\n"
"        Vumi llamará a este endpoint cuando su número reciba mensajes nuevos.\n"
"\n"
"      "

msgid "DLR URL"
msgstr ""

#, fuzzy
#| msgid ""
#| "\n"
#| "        This endpoint will be called by Vumi when new messages are received to your number.\n"
#| "\n"
#| "      "
msgid "This endpoint should be called by Blackmyna when the message status changes. (delivery reports)"
msgstr ""
"\n"
"        Vumi llamará a este endpoint cuando su número reciba mensajes nuevos.\n"
"\n"
"      "

msgid ""
"\n"
"        If you have an <a href=\"https://www.bongolive.co.tz/\">Bongo Live</a> number,\n"
"        you can quickly connect it using their APIs.\n"
"        "
msgstr ""

#, fuzzy
msgid ""
"\n"
"        To finish connecting your channel, you need to have Bongo Live configure the URLs below for your shortcode.\n"
"        "
msgstr ""
"\n"
"        Para terminar de configurar su conexión Vumi, tendrá que establecer los siguientes parámetros en su conversación Vumi:\n"
"\n"
"      "

#, fuzzy
#| msgid ""
#| "\n"
#| "        This endpoint will be called by Vumi when new messages are received to your number.\n"
#| "\n"
#| "      "
msgid "This URL should be called by Bongo Live when new messages are received or to report DLR status."
msgstr ""
"\n"
"        Vumi llamará a este endpoint cuando su número reciba mensajes nuevos.\n"
"\n"
"      "

msgid "Number"
msgstr "Número"

#, fuzzy
msgid "The number you are connecting."
msgstr "El número de teléfono o código abreviado al que se está conectando"

#, fuzzy
#| msgid "The file name for our export"
msgid "The username for your Bongo Live account"
msgstr "El nombre del archivo para nuestra exportación"

#, fuzzy
#| msgid "The file name for our export"
msgid "The password for your Bongo Live account"
msgstr "El nombre del archivo para nuestra exportación"

#, fuzzy
#| msgid "API Key:"
msgid "API Key"
msgstr "Clave API:"

msgid "The API key as found on your settings page"
msgstr ""

#, fuzzy
#| msgid "API Secret:"
msgid "API Secret"
msgstr "Código secreto API:"

msgid "The API secret as found on your settings page"
msgstr ""

#, fuzzy
#| msgid ""
#| "\n"
#| "        You can connect your <a href=\"http://infobip.com\">Infobip</a> number by entering your number, username and password\n"
#| "        here.\n"
#| "\n"
#| "      "
msgid "You can connect your BurstSMS number by entering the settings below."
msgstr ""
"\n"
"        Puede conectar su número <a href=\"http://infobip.com\">Infobip</a> si ingresa su número, usuario y contraseña\n"
"        aquí.\n"
"\n"
"      "

msgid ""
"\n"
"        If you have a <a href=\"https://www.burstsms.com.au/\">BurstSMS</a> number,\n"
"        you can quickly connect it using their APIs.\n"
"        "
msgstr ""

#, fuzzy
msgid ""
"\n"
"        To finish connecting your channel, you need to set your callback URLs below for your number.\n"
"        "
msgstr ""
"\n"
"        Para terminar de configurar su conexión Vumi, tendrá que establecer los siguientes parámetros en su conversación Vumi:\n"
"\n"
"      "

msgid "This URL should be called by BurstSMS when new messages are received.You must set this for your number under the 'Inbound Settings' options.Select 'Yes' to the 'Forward to URL' option and enter this URL."
msgstr ""

#, fuzzy
#| msgid "Callback URL"
msgid "DLR callback URL"
msgstr "URL de devolución de llamadas"

msgid "This URL should be called by BurstSMS when the status of an outgoing message is updated.You can set it on your settings page."
msgstr ""

#, fuzzy
#| msgid "Callback URL"
msgid "Reply callback URL"
msgstr "URL de devolución de llamadas"

#, fuzzy
#| msgid ""
#| "\n"
#| "        This endpoint will be called by Vumi when new messages are received to your number.\n"
#| "\n"
#| "      "
msgid "This URL should be called by BurstSMS when messages are replied to.You can set it on your settings page."
msgstr ""
"\n"
"        Vumi llamará a este endpoint cuando su número reciba mensajes nuevos.\n"
"\n"
"      "

#, fuzzy
msgid ""
"If you are based in the Phillipines, you can integrate with Chikka to send\n"
"                       and receive messages on your shortcode."
msgstr ""
"\n"
"                  Agregar instantáneamente un número de teléfono especial en el código de área de su\n"
"                  preferencia de su\n"
"                "

#, fuzzy
#| msgid ""
#| "\n"
#| "        To finish configuring your Vumi connection you'll need to set the following parameters on your Vumi conversation:\n"
#| "\n"
#| "      "
msgid ""
"\n"
"        To finish configuring your Chikka connection you need to set the following URLs in your Chikka account API settings.\n"
"        "
msgstr ""
"\n"
"        Para terminar de configurar su conexión Vumi, tendrá que establecer los siguientes parámetros en su conversación Vumi:\n"
"\n"
"      "

#, fuzzy
#| msgid "Receive URL"
msgid "Notification Receiver URL"
msgstr "Recibir URL"

#, fuzzy
#| msgid "Receive URL"
msgid "Message Receiver URL"
msgstr "Recibir URL"

msgid "The country this phone number is used in"
msgstr "El país en el que se está usando este número de teléfono"

#, fuzzy
msgid "The short code you are connecting."
msgstr "El número de teléfono o código abreviado al que se está conectando"

msgid "Client Id"
msgstr ""

msgid "The Client Id found on your Chikka API credentials page"
msgstr ""

#, fuzzy
#| msgid "Secret"
msgid "Secret Key"
msgstr "Secreto"

msgid "The Secret Key found on your Chikka API credentials page"
msgstr ""

#, fuzzy
#| msgid "Connect your Kannel instance, we'll walk you through the steps necessary to get your SMSC connection working in a few minutes."
msgid ""
"Connect your <a href=\"http://clickatell.com/\">Clickatell</a> number, we'll walk you\n"
"                           through the steps necessary to get your Clickatell connection working in a few minutes."
msgstr "Conecte su caso Kannel, lo orientaremos para que siga los pasos necesarios para que su conexión SMSC funcione en cuestión de minutos."

#, fuzzy
#| msgid ""
#| "\n"
#| "        To finish configuring your Africa's Talking connection you'll need to set the following callback URLs on the\n"
#| "        Africa's Talking website under your account.\n"
#| "\n"
#| "      "
msgid ""
"\n"
"        To finish configuring your Clickatell connection you'll need to set the following callback URLs on the\n"
"        Clickatell website for your integration.\n"
"        "
msgstr ""
"\n"
"        Para terminar de configurar su conexión a Africa's Talking tendrá que configurar los siguientes URLs de devolución de llamadas en el\n"
"        sitio web de Africa's Talking en su cuenta.\n"
"\n"
"      "

#, fuzzy
#| msgid "Callback URL"
msgid "Reply Callback"
msgstr "URL de devolución de llamadas"

msgid ""
"\n"
"                You can set the callback URL on your Clickatell account by managing your integration, then setting your reply\n"
"                callback under \"Two Way Settings\" to HTTP POST and your target address to the URL below. (leave username and password blank)\n"
"                "
msgstr ""

#, fuzzy
#| msgid "Email notifications"
msgid "Delivery Notifications"
msgstr "Notificaciones de correo electrónico"

msgid ""
"\n"
"                You can set the delivery notification URL on your Clickatell account by managing your integration, then setting your\n"
"                delivery notification URL under \"Settings\" to HTTP POST and your target address to the URL below. (leave username and password blank)\n"
"                "
msgstr ""

msgid "The phone number with country code or short code you are connecting. ex: +250788123124 or 15543"
msgstr "El número de teléfono con el código de país o código abreviado con el que se está conectando. Por ejemplo: +250788123124"

msgid "The API key for your integration as provided by Clickatell"
msgstr ""

msgid "Invalid phone number, please include the country code. ex: +250788123123"
msgstr "Número de teléfono inválido, por favor, incluya el código de país. Por ejemplo: +250788123123"

#, fuzzy, python-format
msgid "If you are based in Malawi or Ghana you can purchase a number from %(link)s and connect it in a few simple steps."
msgstr ""
"\n"
"                  Si vive en Kenia, puede comprar un código abreviado\n"
"                  de %(link_start)sAfrica's Talking%(link_end)s y conectarlo a TextIt\n"
"                  con solo unos simples pasos.\n"
"\n"
"                "

#, fuzzy
#| msgid ""
#| "\n"
#| "        To finish configuring your Vumi connection you'll need to set the following parameters on your Vumi conversation:\n"
#| "\n"
#| "      "
msgid "To finish configuring your channel you need to configure Click Mobile to send new messages to the URL below."
msgstr ""
"\n"
"        Para terminar de configurar su conexión Vumi, tendrá que establecer los siguientes parámetros en su conversación Vumi:\n"
"\n"
"      "

#, fuzzy
#| msgid "The phone number or short code you are connecting with country code. ex: +250788123124"
msgid "The Click Mobile phone number or short code you are connecting with country code. ex: +250788123124"
msgstr "El número de teléfono o código abreviado con el que se está conectando, con el código de país. Por ejemplo: +250788123124"

msgid "Ghana"
msgstr ""

#, fuzzy
#| msgid "users"
msgid "User ID"
msgstr "usuarios"

#, fuzzy
#| msgid "Your username on Africa's Talking"
msgid "Your user_id on Click Mobile"
msgstr "Su contraseña en Africa's Talking"

#, fuzzy
#| msgid "Your short code on Africa's Talking"
msgid "Your password on Click Mobile"
msgstr "Su código abreviado en Africa's Talking"

msgid "App ID"
msgstr ""

#, fuzzy
#| msgid "Your username on Africa's Talking"
msgid "Your app_id on Click Mobile"
msgstr "Su contraseña en Africa's Talking"

msgid "Org ID"
msgstr ""

#, fuzzy
#| msgid "Your short code on Africa's Talking"
msgid "Your org_id on Click Mobile"
msgstr "Su código abreviado en Africa's Talking"

#, fuzzy
#| msgid "Username"
msgid "API Username"
msgstr "Nombre de usuario"

#, fuzzy
#| msgid "Your first name"
msgid "Your API Username"
msgstr "Su nombre"

#, fuzzy
#| msgid "Password"
msgid "API Password"
msgstr "Contraseña"

#, fuzzy
#| msgid "Password"
msgid "Your API Password"
msgstr "Contraseña"

#, fuzzy
#| msgid ""
#| "\n"
#| "        You can connect your <a href=\"http://infobip.com\">Infobip</a> number by entering your number, username and password\n"
#| "        here.\n"
#| "\n"
#| "      "
msgid "You can connect your ClickSend number by entering the settings below."
msgstr ""
"\n"
"        Puede conectar su número <a href=\"http://infobip.com\">Infobip</a> si ingresa su número, usuario y contraseña\n"
"        aquí.\n"
"\n"
"      "

msgid ""
"\n"
"        If you have a <a href=\"https://www.clicksend.com/\">ClickSend</a> number,\n"
"        you can quickly connect it using their APIs.\n"
"        "
msgstr ""

#, fuzzy
msgid ""
"\n"
"        To finish connecting your channel, you need to set your inbound SMS URL below for your number.\n"
"        "
msgstr ""
"\n"
"        Para terminar de configurar su conexión Vumi, tendrá que establecer los siguientes parámetros en su conversación Vumi:\n"
"\n"
"      "

msgid "This URL should be called by ClickSend when new messages are received.On your ClickSend dashboard, you can set this URL by going to SMS, then Settings, then the Inbound SMS Settings menu.Add a new rule, select action URL, and use the URL above, then click save."
msgstr ""

#, fuzzy
#| msgid ""
#| "\n"
#| "                Easily add a two way number you have configured with <a href=\"http://infobip.com\">Infobip</a> using their APIs.\n"
#| "\n"
#| "              "
msgid "Easily add a two way number you have configured with <a href=\"http://dartmedia.biz/\">Dart Media</a> in Indonesia."
msgstr ""
"\n"
"                Agregue fácilmente un número de dos vías que haya configurado con <a href=\"http://infobip.com\">Infobip</a> usando su APIs.\n"
"\n"
"        "

#, fuzzy
#| msgid ""
#| "\n"
#| "        To finish configuring your Vumi connection you'll need to set the following parameters on your Vumi conversation:\n"
#| "\n"
#| "      "
msgid ""
"\n"
"        To finish configuring your Dart Media connection you'll need to provide them with the following details.\n"
"        "
msgstr ""
"\n"
"        Para terminar de configurar su conexión Vumi, tendrá que establecer los siguientes parámetros en su conversación Vumi:\n"
"\n"
"      "

msgid "Received URL"
msgstr "URL recibido"

#, fuzzy
#| msgid ""
#| "\n"
#| "        This endpoint should be called by Infobip when new messages are received to your number. You can set the receive URL on your Infobip account by contacting your sales agent.\n"
#| "\n"
#| "      "
msgid ""
"\n"
"                This endpoint should be called by Dart Media when new messages are received to your number.\n"
"                You can set the receive URL on your Dart Media account by contacting your sales agent.\n"
"                "
msgstr ""
"\n"
"        Infobip deberá llamar a este endpoint cuando su número reciba nuevos mensajes. Puede contactar a su agente de ventas para establecer el URL para recibir en su cuenta Infobip.\n"
"\n"
"      "

msgid "Delivered URL"
msgstr "URL entregado"

#, fuzzy
#| msgid ""
#| "\n"
#| "        This endpoint should be called by Hub9 when a message has been to the final recipient. (delivery reports)\n"
#| "        You can set the delivery callback URL on your Infobip account by contacting your sales agent.\n"
#| "\n"
#| "      "
msgid ""
"\n"
"                This endpoint should be called by Dart Media when a message has been to the final recipient. (delivery reports)\n"
"                You can set the delivery callback URL on your Dart Media account by contacting your sales agent.\n"
"                "
msgstr ""
"\n"
"        Hub9 llamará a este endpoint cuando el mensaje haya llegado al destinatario final. (informes de entrega)\n"
"        Puede contactar a su agente de ventas para establecer el URL de devolución de llamadas sobre entrega en su cuenta Infobip.\n"
"\n"
"      "

#, fuzzy
msgid ""
"If you are based in Uganda or DRC you can purchase a short\n"
"    code from <a href=\"http://dmarkmobile.com/\">DMark Mobile</a> and connect it\n"
"    in a few simple steps."
msgstr ""
"\n"
"                  Si vive en Kenia, puede comprar un código abreviado\n"
"                  de %(link_start)sAfrica's Talking%(link_end)s y conectarlo a TextIt\n"
"                  con solo unos simples pasos.\n"
"\n"
"                "

#, fuzzy
#| msgid ""
#| "\n"
#| "        To finish configuring your Vumi connection you'll need to set the following parameters on your Vumi conversation:\n"
#| "\n"
#| "      "
msgid ""
"\n"
"        To finish configuring your DMark channel you need to set DMark to send MO messages to the URL below.\n"
"        "
msgstr ""
"\n"
"        Para terminar de configurar su conexión Vumi, tendrá que establecer los siguientes parámetros en su conversación Vumi:\n"
"\n"
"      "

#, fuzzy
#| msgid "Your short code on Africa's Talking"
msgid "Your short code on DMark Mobile"
msgstr "Su código abreviado en Africa's Talking"

msgid "DRC"
msgstr ""

#, fuzzy
#| msgid "Your username on Africa's Talking"
msgid "Your username on DMark Mobile"
msgstr "Su contraseña en Africa's Talking"

msgid "Your password on DMark Mobile"
msgstr ""

msgid "Use our pluggable API to connect an external service you already have."
msgstr "Use nuestro API insertable para conectar un servicio externo que ya tenga."

#, fuzzy
#| msgid "SMS Type"
msgid "URN Type"
msgstr "Tipo de SMS"

#, fuzzy
msgid "The type of URNs handled by this channel"
msgstr "El nombre de esta etiqueta"

#, fuzzy
#| msgid "The phone number for this call"
msgid "The phone number or that this channel will send from"
msgstr "El número de teléfono para esta llamada"

#, fuzzy
msgid "Handle"
msgstr "Manejado"

#, fuzzy
msgid "The Twitter handle that this channel will send from"
msgstr "El nombre de esta etiqueta"

#, fuzzy
#| msgid "The type of alert the channel is sending"
msgid "The external address that this channel will send from"
msgstr "El tipo de alerta que el transmisor está enviando"

msgid "What HTTP method to use when calling the URL"
msgstr "Qué método de HTTP utiliza cuando llama al URL"

#, fuzzy
msgid "Encoding"
msgstr "Pendiente"

#, fuzzy
#| msgid "What if I need to send a lot of messages?"
msgid "What encoding to use for outgoing messages"
msgstr "¿Qué pasa si necesito enviar muchos mensajes?"

#, fuzzy
#| msgid "The secret token this channel should use when signing requests"
msgid "The content type used when sending the request"
msgstr "El token secreto que este transmisor deberá usar cuando firme los pedidos"

msgid "The maximum length of any single message on this channel. (longer messages will be split)"
msgstr ""

#, fuzzy
#| msgid "Numeric Value:"
msgid "Authorization Header Value"
msgstr "Valor numérico:"

msgid "The Authorization header value added when calling the URL (if any)"
msgstr ""

msgid "Send URL"
msgstr "Enviar URL"

#, fuzzy
msgid "The URL we will call when sending messages, with variable substitutions"
msgstr "El URL TextIt llamará cuando se envíen mensajes, con reemplazos en las variables"

msgid "Request Body"
msgstr ""

msgid "The request body if any, with variable substitutions (only used for PUT or POST)"
msgstr ""

#, fuzzy
#| msgid "Response To"
msgid "MT Response check"
msgstr "Respuesta a "

#, fuzzy
#| msgid "The secret token this channel should use when signing requests"
msgid "The content that must be in the response to consider the request successful"
msgstr "El token secreto que este transmisor deberá usar cuando firme los pedidos"

#, fuzzy
msgid "The URL we will POST to when sending messages, with variable substitutions"
msgstr "El URL TextIt colocará un AVISO cuando se envíen mensajes, con reemplazos en las variables"

msgid ""
"Add a <a href=\"http://facebook.com\">Facebook</a> bot to send and receive messages on behalf\n"
"    of one of your Facebook pages for free. You will need to create a Facebook application on their\n"
"    <a href=\"http://developers.facebook.com\">developers</a> site first."
msgstr ""

#, python-format
msgid "Unable to update call to action: %s"
msgstr ""

msgid "The Page Access Token for your Application"
msgstr ""

#, fuzzy
#| msgid "The name of the video"
msgid "The name of the Facebook page"
msgstr "El nombre del video"

#, fuzzy
#| msgid "The name of the video"
msgid "Reconnect Facebook Page"
msgstr "El nombre del video"

msgid ""
"Add a <a href=\"http://facebook.com\">Facebook</a> bot to send and receive messages on behalf\n"
"    of one of your Facebook pages for free. You will need to connect your page by logging into your Facebook and checking the Facebook page to connect"
msgstr ""

#, fuzzy
#| msgid "API Token"
msgid "The User Access Token"
msgstr "Token API"

#, fuzzy
#| msgid "The number of commands that we gave the channel"
msgid "The Facebook User ID of the admin that connected the channel"
msgstr "El número de comandos que nos dio el transmisor"

#, fuzzy
#| msgid "Your changes could not be saved. Please reload the page and try again."
msgid "Sorry your Facebook channel could not be connected. Please try again"
msgstr "No se pudieron guardar sus cambios. Por favor, actualice la página e inténtelo nuevamente."

msgid ""
"Add a <a href=\"https://firebase.google.com/docs/cloud-messaging/\"> Firebase Cloud\n"
"    Messaging Channel</a> to send and receive messages. Your users will need an App to send and receive messages."
msgstr ""

#, fuzzy
#| msgid ""
#| "\n"
#| "        To finish configuring your Africa's Talking connection you'll need to set the following callback URLs on the\n"
#| "        Africa's Talking website under your account.\n"
#| "\n"
#| "      "
msgid ""
"\n"
"        To use your Firebase Cloud Messaging channel you'll have to POST to the following URLs with the parameters below.\n"
"        "
msgstr ""
"\n"
"        Para terminar de configurar su conexión a Africa's Talking tendrá que configurar los siguientes URLs de devolución de llamadas en el\n"
"        sitio web de Africa's Talking en su cuenta.\n"
"\n"
"      "

#, fuzzy
#| msgid "Contact First Name"
msgid "Contact Register"
msgstr "Nombre del contacto"

msgid "To register contacts, POST to the following URL with the parameters urn, fcm_token and optionally name."
msgstr ""

msgid "To handle incoming messages, POST to the following URL with the parameters from, msg and fcm_token."
msgstr ""

#, fuzzy
#| msgid "Receive URL"
msgid "Notification Title"
msgstr "Recibir URL"

msgid "FCM Key"
msgstr ""

msgid "The key provided on the the Firebase Console when you created your app."
msgstr ""

#, fuzzy
#| msgid "Email notifications"
msgid "Send notification"
msgstr "Notificaciones de correo electrónico"

msgid "Check if you want this channel to send notifications to contacts."
msgstr ""

msgid "Connect your approved <a href=\"https://www.freshworks.com/live-chat-software/\">FreshChat</a> Channel"
msgstr ""

#, fuzzy
#| msgid ""
#| "\n"
#| "        To finish configuring your Vumi connection you'll need to set the following parameters on your Vumi conversation:\n"
#| "\n"
#| "      "
msgid ""
"\n"
"        To use your FreshChat channel you'll have to configure the FreshChat server to direct messages to the url below.\n"
"        "
msgstr ""
"\n"
"        Para terminar de configurar su conexión Vumi, tendrá que establecer los siguientes parámetros en su conversación Vumi:\n"
"\n"
"      "

msgid "POST FreshChat trigger to this address."
msgstr ""

#, fuzzy
#| msgid "Edit Name"
msgid "FreshChat Environment Title"
msgstr "Editar Nombre"

#, fuzzy
#| msgid "The name of your organization"
msgid "The name of your environment"
msgstr "El nombre de su organización"

msgid "FreshChat Webhook Public Key"
msgstr ""

msgid "Webhook Public Key used to verify signatures"
msgstr ""

msgid "FreshChat Agent ID"
msgstr ""

#, fuzzy
#| msgid "The type of this message"
msgid "The UUID of the Agent you want RP to Use."
msgstr "El tipo de este mensaje"

msgid "FreshChat API Auth Token"
msgstr ""

#, fuzzy
#| msgid "The power level of the battery"
msgid "The API auth token- leave out the bearer"
msgstr "El nivel de energía de la batería"

#, fuzzy
msgid ""
"If you are based in the Phillipines, you can integrate {{ brand.name }} with Globe Labs to send\n"
"                       and receive messages on your shortcode."
msgstr ""
"\n"
"                  Agregar instantáneamente un número de teléfono especial en el código de área de su\n"
"                  preferencia de su\n"
"                "

#, fuzzy
#| msgid ""
#| "\n"
#| "        To finish configuring your Vumi connection you'll need to set the following parameters on your Vumi conversation:\n"
#| "\n"
#| "      "
msgid ""
"\n"
"        To finish configuring your Globe Labs connection you'll need to set the following notify URI for SMS on your application configuration page.\n"
"        "
msgstr ""
"\n"
"        Para terminar de configurar su conexión Vumi, tendrá que establecer los siguientes parámetros en su conversación Vumi:\n"
"\n"
"      "

msgid "Notify URI"
msgstr ""

msgid "The shortcode you have been assigned by Globe Labs ex: 15543"
msgstr ""

msgid "Application Id"
msgstr ""

#, fuzzy
#| msgid "The name of your organization"
msgid "The id of your Globe Labs application"
msgstr "El nombre de su organización"

msgid "Application Secret"
msgstr ""

msgid "The secret assigned to your Globe Labs application"
msgstr ""

msgid "Passphrase"
msgstr ""

msgid "The passphrase assigned to you by Globe Labs to support sending"
msgstr ""

#, fuzzy
msgid ""
"If you are based in France, you can purchase a number from High Connexion\n"
"                  <a href=\"http://www.highconnexion.com/en/\">High Connection</a> and connect it in a few simple steps."
msgstr ""
"\n"
"                  Si vive en Brasil, puede comprar un código\n"
"                  abreviado de <a href=\"http://www.zenvia.com.br/\">Zenvia</a> y conectarlo a TextIt\n"
"                  siguiendo unos simples pasos.\n"
"\n"
"                "

#, fuzzy
msgid ""
"\n"
"        To finish configuring your connection you'll need to notify HighConnection of the following URL for incoming (MO) messages\n"
"        "
msgstr ""
"\n"
"        Para terminar de configurar su conexión Vumi, tendrá que establecer los siguientes parámetros en su conversación Vumi:\n"
"\n"
"      "

#, fuzzy
msgid ""
"If you are based in Somalia, you can get a number from\n"
"        <a href=\"http://www.hormuud.com/\">Hormuud</a> and connect it in a few simple steps."
msgstr ""
"\n"
"                  Si vive en Kenia, puede comprar un código abreviado\n"
"                  de %(link_start)sAfrica's Talking%(link_end)s y conectarlo a TextIt\n"
"                  con solo unos simples pasos.\n"
"\n"
"                "

#, fuzzy
msgid ""
"\n"
"        To finish configuring your connection you'll need to notify Hormuud of the following URL for incoming (MO) messages\n"
"        "
msgstr ""
"\n"
"        Para terminar de configurar su conexión Vumi, tendrá que establecer los siguientes parámetros en su conversación Vumi:\n"
"\n"
"      "

#, fuzzy
#| msgid ""
#| "\n"
#| "                  Easily add a two way number you have configured with Hub9 in Indonesia.\n"
#| "\n"
#| "                "
msgid "Easily add a two way number you have configured with Hub9 in Indonesia."
msgstr ""
"\n"
"                  Agregar fácilmente un número de dos vías que haya configurado con Hub9 en Indonesia.\n"
"\n"
"       "

#, fuzzy
#| msgid ""
#| "\n"
#| "        To finish configuring your Vumi connection you'll need to set the following parameters on your Vumi conversation:\n"
#| "\n"
#| "      "
msgid ""
"\n"
"        To finish configuring your Hub9 connection you'll need to provide them with the following details.\n"
"        "
msgstr ""
"\n"
"        Para terminar de configurar su conexión Vumi, tendrá que establecer los siguientes parámetros en su conversación Vumi:\n"
"\n"
"      "

#, fuzzy
#| msgid ""
#| "\n"
#| "        This endpoint should be called by Infobip when new messages are received to your number. You can set the receive URL on your Infobip account by contacting your sales agent.\n"
#| "\n"
#| "      "
msgid ""
"\n"
"                This endpoint should be called by Hub9 when new messages are received to your number.\n"
"                You can set the receive URL on your Hub9 account by contacting your sales agent.\n"
"                "
msgstr ""
"\n"
"        Infobip deberá llamar a este endpoint cuando su número reciba nuevos mensajes. Puede contactar a su agente de ventas para establecer el URL para recibir en su cuenta Infobip.\n"
"\n"
"      "

#, fuzzy
#| msgid ""
#| "\n"
#| "        This endpoint should be called by Hub9 when a message has been to the final recipient. (delivery reports)\n"
#| "        You can set the delivery callback URL on your Infobip account by contacting your sales agent.\n"
#| "\n"
#| "      "
msgid ""
"\n"
"                This endpoint should be called by Hub9 when a message has been to the final recipient. (delivery reports)\n"
"                You can set the delivery callback URL on your Hub9 account by contacting your sales agent.\n"
"                "
msgstr ""
"\n"
"        Hub9 llamará a este endpoint cuando el mensaje haya llegado al destinatario final. (informes de entrega)\n"
"        Puede contactar a su agente de ventas para establecer el URL de devolución de llamadas sobre entrega en su cuenta Infobip.\n"
"\n"
"      "

#, fuzzy
msgid ""
"If you have a long number or shortcode with <a href=\"https://www.i2sms.com/\">I2SMS</a> you can connect it in a few\n"
"        easy steps."
msgstr ""
"\n"
"                  Si vive en Kenia, puede comprar un código abreviado\n"
"                  de %(link_start)sAfrica's Talking%(link_end)s y conectarlo a TextIt\n"
"                  con solo unos simples pasos.\n"
"\n"
"                "

#, fuzzy
#| msgid ""
#| "\n"
#| "        To finish configuring your Vumi connection you'll need to set the following parameters on your Vumi conversation:\n"
#| "\n"
#| "      "
msgid ""
"\n"
"        To finish configuring your I2SMS channel you'll need to set the message URL for the `DEFAULT` keyword as\n"
"        below.\n"
"        "
msgstr ""
"\n"
"        Para terminar de configurar su conexión Vumi, tendrá que establecer los siguientes parámetros en su conversación Vumi:\n"
"\n"
"      "

#, fuzzy
msgid "Message URL"
msgstr "Mensaje"

msgid ""
"\n"
"                You can set your message URL by visiting the <a href=\"https://mx.i2sms.net/\">I2SMS Dashboard</a>,\n"
"                creating a DEFAULT keyword and using this URL as your message URL. Select POST HTTP Variables\n"
"                and check the box for \"No URL Output\".\n"
"                "
msgstr ""

#, fuzzy
msgid "The hash of your i2SMS channel"
msgstr "El nombre de esta etiqueta"

#, fuzzy
#| msgid "Your first name"
msgid "Your i2SMS username"
msgstr "Su nombre"

msgid "Your i2SMS password"
msgstr ""

#, fuzzy
#| msgid ""
#| "\n"
#| "                Easily add a two way number you have configured with <a href=\"http://infobip.com\">Infobip</a> using their APIs.\n"
#| "\n"
#| "              "
msgid "Easily add a two way number you have configured with <a href=\"http://infobip.com\">Infobip</a> using their APIs."
msgstr ""
"\n"
"                Agregue fácilmente un número de dos vías que haya configurado con <a href=\"http://infobip.com\">Infobip</a> usando su APIs.\n"
"\n"
"        "

#, fuzzy
#| msgid ""
#| "\n"
#| "        To finish configuring your Africa's Talking connection you'll need to set the following callback URLs on the\n"
#| "        Africa's Talking website under your account.\n"
#| "\n"
#| "      "
msgid ""
"\n"
"        To finish configuring your Infobip connection you'll need to set the following callback URLs on the Infobip website under your account.\n"
"        "
msgstr ""
"\n"
"        Para terminar de configurar su conexión a Africa's Talking tendrá que configurar los siguientes URLs de devolución de llamadas en el\n"
"        sitio web de Africa's Talking en su cuenta.\n"
"\n"
"      "

#, fuzzy
#| msgid ""
#| "\n"
#| "        This endpoint should be called by Infobip when new messages are received to your number. You can set the receive URL on your Infobip account by contacting your sales agent.\n"
#| "\n"
#| "      "
msgid ""
"\n"
"                This endpoint should be called with a POST by Infobip when new messages are received to your number.\n"
"                You can set the receive URL on your Infobip account by contacting your sales agent.\n"
"                "
msgstr ""
"\n"
"        Infobip deberá llamar a este endpoint cuando su número reciba nuevos mensajes. Puede contactar a su agente de ventas para establecer el URL para recibir en su cuenta Infobip.\n"
"\n"
"      "

#, fuzzy
#| msgid ""
#| "\n"
#| "        This endpoint should be called by Infobip when a message has been to the final recipient. (delivery reports)\n"
#| "        You can set the delivery callback URL on your Infobip account by contacting your sales agent.\n"
#| "\n"
#| "      "
msgid ""
"\n"
"                This endpoint should be called with a POST by Infobip when a message has been to the final recipient. (delivery reports)\n"
"                You can set the delivery callback URL on your Infobip account by contacting your sales agent.\n"
"                "
msgstr ""
"\n"
"        Infobip llamará a este endpoint cuando el mensaje haya llegado al destinatario final. (informes de entrega)\n"
"        Puede contactar a su agente de ventas para establecer el URL de devolución de llamadas en su cuenta Infobip.\n"
"\n"
"      "

#, fuzzy
#| msgid "Connect your Kannel instance, we'll walk you through the steps necessary to get your SMSC connection working in a few minutes."
msgid ""
"Connect your <a href=\"http://www.jasminsms.com/\">Jasmin</a> instance that you have\n"
"                       already connected to an SMSC."
msgstr "Conecte su caso Kannel, lo orientaremos para que siga los pasos necesarios para que su conexión SMSC funcione en cuestión de minutos."

#, fuzzy
msgid ""
"\n"
"        As a last step you'll need to configure Jasmin to call the following URL for MO (incoming) messages.\n"
"        "
msgstr ""
"\n"
"        Para terminar de configurar su conexión Vumi, tendrá que establecer los siguientes parámetros en su conversación Vumi:\n"
"\n"
"      "

msgid "Push Message URL"
msgstr "Enviar URL para mensajes"

#, fuzzy
#| msgid ""
#| "\n"
#| "        This endpoint will be called by Vumi when new messages are received to your number.\n"
#| "\n"
#| "      "
msgid "    This endpoint will be called by Jasmin when new messages are received to your number, it must be configured to be called as a POST"
msgstr ""
"\n"
"        Vumi llamará a este endpoint cuando su número reciba mensajes nuevos.\n"
"\n"
"      "

#, fuzzy
msgid "The short code or phone number you are connecting."
msgstr "El número de teléfono o código abreviado al que se está conectando"

msgid "URL"
msgstr ""

msgid "The URL for the Jasmin server send path. ex: https://jasmin.gateway.io/send"
msgstr ""

#, fuzzy
#| msgid "The username to use to authenticate to Kannel, if left blank we will generate one for you"
msgid "The username to be used to authenticate to Jasmin"
msgstr "El nombre de usuario que usará para autenticar para Kannel, si lo deja en blanco le crearemos uno"

#, fuzzy
#| msgid "The password to use to authenticate to Kannel, if left blank we will generate one for you"
msgid "The password to be used to authenticate to Jasmin"
msgstr "La contraseña que usará para autenticar para Kannel, si lo deja en blanco, le crearemos una"

msgid ""
"Add a <a href=\"https://jiochat.me\">JioChat</a> bot to send and receive messages to JioChat users\n"
"                for free. Your users will need an Android, Windows or iOS device and a JioChat account to send\n"
"                and receive messages."
msgstr ""

#, fuzzy
#| msgid ""
#| "\n"
#| "        To finish configuring your Vumi connection you'll need to set the following parameters on your Vumi conversation:\n"
#| "\n"
#| "      "
msgid ""
"\n"
"        To finish configuring your JioChat connection, you'll need to enter the following webhook URL and token on JioChat Developer Center configuration\n"
"        "
msgstr ""
"\n"
"        Para terminar de configurar su conexión Vumi, tendrá que establecer los siguientes parámetros en su conversación Vumi:\n"
"\n"
"      "

msgid "Webhook URL"
msgstr "URL de Webhook"

#, fuzzy
#| msgid "API Token"
msgid "Token"
msgstr "Token API"

msgid "The JioChat App ID"
msgstr ""

msgid "The JioChat App secret"
msgstr ""

#, fuzzy
#| msgid "Connect your Kannel instance, we'll walk you through the steps necessary to get your SMSC connection working in a few minutes."
msgid "Connect your <a href=\"https://junebug.praekelt.org/\">Junebug</a> instance that you have already set up and configured."
msgstr "Conecte su caso Kannel, lo orientaremos para que siga los pasos necesarios para que su conexión SMSC funcione en cuestión de minutos."

#, fuzzy
msgid ""
"\n"
"        As a last step you'll need to configure Junebug to call the following URL for MO (incoming) messages.\n"
"        "
msgstr ""
"\n"
"        Para terminar de configurar su conexión Vumi, tendrá que establecer los siguientes parámetros en su conversación Vumi:\n"
"\n"
"      "

#, fuzzy
#| msgid ""
#| "\n"
#| "        This endpoint will be called by Vumi when new messages are received to your number.\n"
#| "\n"
#| "      "
msgid "This endpoint will be called by Junebug when new messages are received to your number, it must be configured to be called as a POST"
msgstr ""
"\n"
"        Vumi llamará a este endpoint cuando su número reciba mensajes nuevos.\n"
"\n"
"      "

msgid "The URL for the Junebug channel. ex: https://junebug.praekelt.org/jb/channels/3853bb51-d38a-4bca-b332-8a57c00f2a48/messages.json"
msgstr ""

#, fuzzy
#| msgid "The username to use to authenticate to Kannel, if left blank we will generate one for you"
msgid "The username to be used to authenticate to Junebug"
msgstr "El nombre de usuario que usará para autenticar para Kannel, si lo deja en blanco le crearemos uno"

#, fuzzy
#| msgid "The password to use to authenticate to Kannel, if left blank we will generate one for you"
msgid "The password to be used to authenticate to Junebug"
msgstr "La contraseña que usará para autenticar para Kannel, si lo deja en blanco, le crearemos una"

#, fuzzy
#| msgid "The username to use to authenticate to Kannel, if left blank we will generate one for you"
msgid "The token Junebug should use to authenticate"
msgstr "El nombre de usuario que usará para autenticar para Kannel, si lo deja en blanco le crearemos uno"

#, fuzzy
#| msgid "Connect your Kannel instance, we'll walk you through the steps necessary to get your SMSC connection working in a few minutes."
msgid ""
"Connect your <a href=\"http://www.kannel.org/\">Kannel</a> instance, we'll walk you through\n"
"                       the steps necessary to get your SMSC connection working in a few minutes."
msgstr "Conecte su caso Kannel, lo orientaremos para que siga los pasos necesarios para que su conexión SMSC funcione en cuestión de minutos."

msgid "The phone number or short code you are connecting"
msgstr "El número de teléfono o código abreviado al que se está conectando"

msgid "The publicly accessible URL for your Kannel instance for sending. ex: https://kannel.macklemore.co/cgi-bin/sendsms"
msgstr "El URL accesible públicamente para su categoría de Kannel para envío. Por ejemplo: https://kannel.macklemore.co/cgi-bin/sendsms"

msgid "The username to use to authenticate to Kannel, if left blank we will generate one for you"
msgstr "El nombre de usuario que usará para autenticar para Kannel, si lo deja en blanco le crearemos uno"

msgid "The password to use to authenticate to Kannel, if left blank we will generate one for you"
msgstr "La contraseña que usará para autenticar para Kannel, si lo deja en blanco, le crearemos una"

msgid "Verify SSL"
msgstr ""

msgid "Whether to verify the SSL connection (recommended)"
msgstr ""

#, fuzzy
#| msgid "Using a Local Number"
msgid "Use National Numbers"
msgstr "Con un número local"

msgid "Use only the national number (no country code) when sending (not recommended)"
msgstr ""

msgid ""
"Add a <a href=\"https://line.me\">LINE</a> bot to send and receive messages to LINE users\n"
"                for free. Your users will need an Android, Windows or iOS device and a LINE account to send\n"
"                and receive messages."
msgstr ""

#, fuzzy
#| msgid "Channel:"
msgid "Channel ID"
msgstr "Transmisor:"

msgid "The Channel ID of the LINE channel for the Bot"
msgstr ""

#, fuzzy
#| msgid "The name of the video"
msgid "The Name of the Bot"
msgstr "El nombre del video"

#, fuzzy
#| msgid "API Token"
msgid "Access Token"
msgstr "Token API"

msgid "The Access Token of the LINE Bot"
msgstr ""

msgid "The Secret of the LINE Bot"
msgstr ""

msgid "A channel with this configuration already exists."
msgstr ""

#, fuzzy
#| msgid ""
#| "\n"
#| "                Easily add a two way number you have configured with <a href=\"http://infobip.com\">Infobip</a> using their APIs.\n"
#| "\n"
#| "              "
msgid "Easily add a two way number you have configured with <a href=\"http://m3techservice.com\">M3 Tech</a> using their APIs."
msgstr ""
"\n"
"                Agregue fácilmente un número de dos vías que haya configurado con <a href=\"http://infobip.com\">Infobip</a> usando su APIs.\n"
"\n"
"        "

#, fuzzy
msgid ""
"\n"
"        To finish configuring your connection you'll need to notify M3Tech of the following callback URLs:\n"
"        "
msgstr ""
"\n"
"        Para terminar de configurar su conexión Vumi, tendrá que establecer los siguientes parámetros en su conversación Vumi:\n"
"\n"
"      "

msgid "Sent URL"
msgstr "Enviar URL"

msgid "Failed URL"
msgstr "Error en el URL"

#, fuzzy
#| msgid ""
#| "\n"
#| "                Easily add a two way number you have configured with <a href=\"http://infobip.com\">Infobip</a> using their APIs.\n"
#| "\n"
#| "              "
msgid "Easily add a two way number you have configured with <a href=\"http://macrokiosk.com/\">Macrokiosk</a> using their APIs."
msgstr ""
"\n"
"                Agregue fácilmente un número de dos vías que haya configurado con <a href=\"http://infobip.com\">Infobip</a> usando su APIs.\n"
"\n"
"        "

#, fuzzy
msgid ""
"\n"
"        To finish configuring your MACROKIOSK connection you'll need to notify MACROKIOSK of the following URLs.\n"
"        "
msgstr ""
"\n"
"        Para terminar de configurar su conexión Vumi, tendrá que establecer los siguientes parámetros en su conversación Vumi:\n"
"\n"
"      "

#, fuzzy
#| msgid ""
#| "\n"
#| "        This endpoint will be called by Vumi when new messages are received to your number.\n"
#| "\n"
#| "      "
msgid "This endpoint should be called by MACROKIOSK when new messages are received to your number."
msgstr ""
"\n"
"        Vumi llamará a este endpoint cuando su número reciba mensajes nuevos.\n"
"\n"
"      "

#, fuzzy
#| msgid ""
#| "\n"
#| "        This endpoint will be called by Vumi when new messages are received to your number.\n"
#| "\n"
#| "      "
msgid "This endpoint should be called by MACROKIOSK when the message status changes. (delivery reports)"
msgstr ""
"\n"
"        Vumi llamará a este endpoint cuando su número reciba mensajes nuevos.\n"
"\n"
"      "

msgid "The phone number or short code you are connecting with country code. ex: +250788123124"
msgstr "El número de teléfono o código abreviado con el que se está conectando, con el código de país. Por ejemplo: +250788123124"

#, fuzzy
msgid "Sender ID"
msgstr "Enviar URL"

#, fuzzy
#| msgid "The username provided by the provider to use their API"
msgid "The sender ID provided by Macrokiosk to use their API"
msgstr "El nombre de usuario otorgado por el proveedor para usar su API"

#, fuzzy
#| msgid "The username provided by the provider to use their API"
msgid "The username provided by Macrokiosk to use their API"
msgstr "El nombre de usuario otorgado por el proveedor para usar su API"

#, fuzzy
#| msgid "The password provided by the provider to use their API"
msgid "The password provided by Macrokiosk to use their API"
msgstr "La contraseña otorgada por el proveedor para usar su API"

#, fuzzy
#| msgid "The username provided by the provider to use their API"
msgid "The Service ID provided by Macrokiosk to use their API"
msgstr "El nombre de usuario otorgado por el proveedor para usar su API"

#, fuzzy
#| msgid ""
#| "\n"
#| "                Easily add a two way number you have configured with <a href=\"http://infobip.com\">Infobip</a> using their APIs.\n"
#| "\n"
#| "              "
msgid "Easily add a two way number you have configured with <a href=\"https://www.mblox.com/\">Mblox</a> using their APIs."
msgstr ""
"\n"
"                Agregue fácilmente un número de dos vías que haya configurado con <a href=\"http://infobip.com\">Infobip</a> usando su APIs.\n"
"\n"
"        "

#, fuzzy
msgid ""
"\n"
"        As a last step you'll need to set the following callback URL on your Mblox account:\n"
"        "
msgstr ""
"\n"
"        Para terminar de configurar su conexión Vumi, tendrá que establecer los siguientes parámetros en su conversación Vumi:\n"
"\n"
"      "

#, fuzzy
#| msgid ""
#| "\n"
#| "        This endpoint will be called by Vumi when new messages are received to your number.\n"
#| "\n"
#| "      "
msgid "This endpoint will be called by Mblox when new messages are received to your number and for delivery reports."
msgstr ""
"\n"
"        Vumi llamará a este endpoint cuando su número reciba mensajes nuevos.\n"
"\n"
"      "

#, fuzzy
msgid "If you are based in Jamaica, you can purchase a short code from <a href=\"http://www.messangi.com/\">Messangi</a> and connect it in a few simple steps."
msgstr ""
"\n"
"                  Si vive en Kenia, puede comprar un código abreviado\n"
"                  de %(link_start)sAfrica's Talking%(link_end)s y conectarlo a TextIt\n"
"                  con solo unos simples pasos.\n"
"\n"
"                "

#, fuzzy
#| msgid "To finish configuring your Zenvia connection you'll need to set the following callback URLs on your Zenvia account."
msgid ""
"\n"
"        To finish configuring your Messangi connection you'll need to set the following callback URLs on your Messangi account.\n"
"        "
msgstr "Para terminar de configurar su conexión Zenvia tendra que establecer los siguientes URLs de devolución de llamadas en su cuenta Zenvia."

#, fuzzy
#| msgid "To receive incoming messages, you need to set the receive URL for your Zenvia account."
msgid "To receive incoming messages, you need to set the receive URL for your Messangi account."
msgstr "Para recibir mensajes entrantes, tiene que establecer el URL para recibir para su cuenta Zenvia."

#, fuzzy
#| msgid "The Zenvia short code"
msgid "The Messangi short code"
msgstr "El código abreviado de Zenvia"

msgid "Carrier Id"
msgstr ""

#, fuzzy
#| msgid "The Stripe charge id for this charge"
msgid "The carrier id for the Shortcode"
msgstr "Id de Stripe charge para esta recarga"

msgid "Public Key"
msgstr ""

#, fuzzy
msgid "The public key provided by Messangi"
msgstr "El nombre de usuario otorgado por el proveedor para usar su API"

msgid "Private Key"
msgstr ""

#, fuzzy
msgid "The private key provided by Messangi"
msgstr "El nombre de usuario otorgado por el proveedor para usar su API"

msgid "Instance Id"
msgstr ""

#, fuzzy
msgid "The instance id provided by Messangi"
msgstr "El nombre de usuario otorgado por el proveedor para usar su API"

msgid ""
"\n"
"        If you have an <a href=\"https://www.mtarget.fr/\">Mtarget</a> account,\n"
"        you can quickly connect it using their APIs.\n"
"        "
msgstr ""

#, fuzzy
msgid ""
"\n"
"        To finish connecting your channel, you need to have Mtarget configure the URLs below for your Service ID.\n"
"        "
msgstr ""
"\n"
"        Para terminar de configurar su conexión Vumi, tendrá que establecer los siguientes parámetros en su conversación Vumi:\n"
"\n"
"      "

msgid "Status URL"
msgstr "URL para el estátus"

#, fuzzy
msgid "The service ID as provided by Mtarget"
msgstr "El nombre de usuario otorgado por el proveedor para usar su API"

#, fuzzy
#| msgid ""
#| "\n"
#| "                Easily add a two way number you have configured with <a href=\"http://infobip.com\">Infobip</a> using their APIs.\n"
#| "\n"
#| "              "
msgid "Easily add a two way number you have configured with <a href=\"https://www.nexmo.com/\">Nexmo</a> using their APIs."
msgstr ""
"\n"
"                Agregue fácilmente un número de dos vías que haya configurado con <a href=\"http://infobip.com\">Infobip</a> usando su APIs.\n"
"\n"
"        "

msgid ""
"\n"
"        Your Nexmo configuration URLs are as follows. These should have been set up automatically when claiming your number, but if not you can set them from your Nexmo dashboard.\n"
"        "
msgstr ""

msgid "Callback URL for Inbound Messages"
msgstr ""

#, fuzzy
msgid "The callback URL is called by Nexmo when you receive new incoming messages."
msgstr ""
"\n"
"        Vumi llamará a este endpoint cuando su número reciba mensajes nuevos.\n"
"\n"
"      "

msgid "Callback URL for Delivery Receipt"
msgstr ""

#, fuzzy
msgid "The delivery URL is called by Nexmo when a message is successfully delivered to a recipient."
msgstr ""
"\n"
"        Vumi llamará a este endpoint cuando su número reciba mensajes nuevos.\n"
"\n"
"      "

#, fuzzy
#| msgid "Incoming Call"
msgid "Callback URL for Incoming Call"
msgstr "Llamada entrante"

#, fuzzy
msgid "The callback URL is called by Nexmo when you receive an incoming call."
msgstr ""
"\n"
"        Vumi llamará a este endpoint cuando su número reciba mensajes nuevos.\n"
"\n"
"      "

msgid "The phone number being added"
msgstr "El número de teléfono que se está agregando"

#, fuzzy
msgid "That number is not currently supported."
msgstr "Lo sentimos, el número que eligió no puede ser aceptado."

msgid "There was a problem claiming that number, please check the balance on your account. Note that you can only claim numbers after adding credit to your Nexmo account."
msgstr "Hubo un problema al solicitar ese número, por favor, verifique el saldo en su cuenta. Observe que solamente puede pedir números después de agregar créditos a su cuenta Nexmo."

msgid "There was a problem claiming that number, please check the balance on your account."
msgstr "Hubo un problema al solicitar ese número, por favor, verifique el saldo en su cuenta."

#, fuzzy
msgid "If you are based in Trinidad & Tobago, you can purchase a short code from <a href=\"http://www.novotechnologyinc.com/\">Novo</a> and connect it in a few simple steps."
msgstr ""
"\n"
"                  Si vive en Brasil, puede comprar un código\n"
"                  abreviado de <a href=\"http://www.zenvia.com.br/\">Zenvia</a> y conectarlo a TextIt\n"
"                  siguiendo unos simples pasos.\n"
"\n"
"                "

#, fuzzy
#| msgid "To receive incoming messages, you need to set the receive URL for your Zenvia account."
msgid "To receive incoming messages, you need to set the receive URL for your Novo account."
msgstr "Para recibir mensajes entrantes, tiene que establecer el URL para recibir para su cuenta Zenvia."

#, fuzzy
#| msgid "The Zenvia short code"
msgid "The Novo short code"
msgstr "El código abreviado de Zenvia"

msgid "Merchant ID"
msgstr ""

msgid "The merchant id to compose your Merchant URL provided by Novo"
msgstr ""

msgid "Merchant Secret"
msgstr ""

#, fuzzy
#| msgid "Your account name on Zenvia"
msgid "The merchant secret provided by Novo"
msgstr "Su nombre de cuenta en Zenvia"

#, fuzzy
msgid "If you are based in Uzbekistan, you can purchase a short code from <a href=\"http://playmobile.uz/\">Play Mobile</a> and connect it in a few simple steps."
msgstr ""
"\n"
"                  Si vive en Kenia, puede comprar un código abreviado\n"
"                  de %(link_start)sAfrica's Talking%(link_end)s y conectarlo a TextIt\n"
"                  con solo unos simples pasos.\n"
"\n"
"                "

#, fuzzy
#| msgid ""
#| "\n"
#| "        To finish configuring your Vumi connection you'll need to set the following parameters on your Vumi conversation:\n"
#| "\n"
#| "      "
msgid ""
"\n"
"        To finish configuring your Play Mobile connection you'll need to notify Play Mobile of the following URL.\n"
"        "
msgstr ""
"\n"
"        Para terminar de configurar su conexión Vumi, tendrá que establecer los siguientes parámetros en su conversación Vumi:\n"
"\n"
"      "

#, fuzzy
#| msgid "To receive incoming messages, you need to set the receive URL for your Zenvia account."
msgid "To receive incoming messages, you need to set the receive URL for your Play Mobile account."
msgstr "Para recibir mensajes entrantes, tiene que establecer el URL para recibir para su cuenta Zenvia."

#, fuzzy
#| msgid "Failed URL"
msgid "Base URL"
msgstr "Error en el URL"

msgid "The base URL for PlayMobile"
msgstr ""

#, fuzzy
#| msgid "Zenvia Short Code"
msgid "Shortcode"
msgstr "Código abreviado de Zenvia"

#, fuzzy
#| msgid ""
#| "\n"
#| "                Easily add a two way number you have configured with <a href=\"http://infobip.com\">Infobip</a> using their APIs.\n"
#| "\n"
#| "              "
msgid "Easily add a two way number you have configured with <a href=\"https://www.plivo.com/\">Plivo</a> using their APIs."
msgstr ""
"\n"
"                Agregue fácilmente un número de dos vías que haya configurado con <a href=\"http://infobip.com\">Infobip</a> usando su APIs.\n"
"\n"
"        "

#, fuzzy
#| msgid "There was a problem claiming that number, please check the balance on your account."
msgid "There was a problem updating that number, please try again."
msgstr "Hubo un problema al solicitar ese número, por favor, verifique el saldo en su cuenta."

#, fuzzy
#| msgid ""
#| "\n"
#| "                Easily add a two way number you have configured with <a href=\"http://infobip.com\">Infobip</a> using their APIs.\n"
#| "\n"
#| "              "
msgid "Easily add a two way number you have configured with <a href=\"http://www.redrabbitsms.com/\">Red Rabbit</a> using their APIs."
msgstr ""
"\n"
"                Agregue fácilmente un número de dos vías que haya configurado con <a href=\"http://infobip.com\">Infobip</a> usando su APIs.\n"
"\n"
"        "

msgid "Connection to RocketChat is taking too long."
msgstr ""

msgid "Unable to configure. Connection to RocketChat is taking too long."
msgstr ""

msgid "Add a <a href=\"https://rocket.chat/\">Rocket.Chat</a> bot to send and receive messages to Rocket.Chat users for free. "
msgstr ""

msgid "Setup your RocketChat first to be able to integrate."
msgstr ""

msgid "Ex.: http://my.rocket.chat/29542a4b-5a89-4f27-872b-5f8091899f7b"
msgstr ""

msgid "The URL for your RocketChat Channnel app"
msgstr ""

#, fuzzy
#| msgid "Username"
msgid "Bot username"
msgstr "Nombre de usuario"

#, fuzzy
#| msgid "The name of your organization"
msgid "The username of your RocketChat app"
msgstr "El nombre de su organización"

msgid "Secret to be passed to RocketChat"
msgstr ""

#, fuzzy
#| msgid "The Zenvia short code"
msgid "Invalid secret code."
msgstr "El código abreviado de Zenvia"

msgid "Secret code change detected."
msgstr ""

#, python-format
msgid "Invalid URL %(base_url)s"
msgstr ""

msgid "There is already a channel configured for this URL."
msgstr ""

#, fuzzy
#| msgid "Configuration"
msgid "Configuration has failed"
msgstr "Configuración"

#, fuzzy
msgid ""
"If you are based in Somalia, you can integrate with Shaqodoon to send\n"
"                       and receive messages on your shortcode."
msgstr ""
"\n"
"                  Agregar instantáneamente un número de teléfono especial en el código de área de su\n"
"                  preferencia de su\n"
"                "

#, fuzzy
msgid ""
"\n"
"        To finish configuring your Shaqodoon connection you'll need to provide Shaqodoon with the following delivery\n"
"        URL for incoming messages to {{ channel.address }}.\n"
"        "
msgstr ""
"\n"
"        Para terminar de configurar su conexión Vumi, tendrá que establecer los siguientes parámetros en su conversación Vumi:\n"
"\n"
"      "

#, fuzzy
msgid "The short code you are connecting with."
msgstr "El número de teléfono o código abreviado al que se está conectando"

#, fuzzy
msgid "The url provided to deliver messages"
msgstr "El URN del contacto que entrega este mensaje"

#, fuzzy
msgid "The username provided to use their API"
msgstr "El nombre de usuario otorgado por el proveedor para usar su API"

#, fuzzy
msgid "The password provided to use their API"
msgstr "La contraseña otorgada por el proveedor para usar su API"

#, fuzzy
#| msgid ""
#| "\n"
#| "                Easily add a two way number you have configured with <a href=\"http://infobip.com\">Infobip</a> using their APIs.\n"
#| "\n"
#| "              "
msgid "Easily add a two way number you have with <a href=\"http://www.signalwire.com/\">SignalWire</a> using their APIs."
msgstr ""
"\n"
"                Agregue fácilmente un número de dos vías que haya configurado con <a href=\"http://infobip.com\">Infobip</a> usando su APIs.\n"
"\n"
"        "

#, fuzzy
#| msgid "Your phone number is now connected."
msgid ""
"\n"
"        Your SignalWire channel is now connected.\n"
"        "
msgstr "Ahora su número de teléfono está conectado."

#, fuzzy
#| msgid ""
#| "\n"
#| "        This endpoint will be called by Vumi when new messages are received to your number.\n"
#| "\n"
#| "      "
msgid "This endpoint will be called by SignalWire when new messages are received to your number."
msgstr ""
"\n"
"        Vumi llamará a este endpoint cuando su número reciba mensajes nuevos.\n"
"\n"
"      "

#, fuzzy
#| msgid "The phone number or short code you are connecting"
msgid "The phone number or short code you are connecting."
msgstr "El número de teléfono o código abreviado al que se está conectando"

msgid "Domain"
msgstr ""

msgid "The domain for your account ex: rapid.signalwire.com"
msgstr ""

#, fuzzy
#| msgid "Secret"
msgid "Project Key"
msgstr "Secreto"

msgid "The key for your project ex: 990c5c10-bf8f-4156-b014-44282e60b3a1"
msgstr ""

msgid "The API token to use to authenticate ex: FPd199eb93e878f8a3tw9ttna313914tnauwy"
msgstr ""

#, fuzzy
#| msgid ""
#| "\n"
#| "                Easily add a two way number you have configured with <a href=\"http://infobip.com\">Infobip</a> using their APIs.\n"
#| "\n"
#| "              "
msgid "Easily add a two way number you have configured with <a href=\"http://smscentral.com.np/\">SMSCentral</a> using their APIs."
msgstr ""
"\n"
"                Agregue fácilmente un número de dos vías que haya configurado con <a href=\"http://infobip.com\">Infobip</a> usando su APIs.\n"
"\n"
"        "

#, fuzzy
msgid ""
"\n"
"        To finish configuring your SMSCentral connection you'll need to notify SMSCentral of the following URL.\n"
"        "
msgstr ""
"\n"
"        Para terminar de configurar su conexión Vumi, tendrá que establecer los siguientes parámetros en su conversación Vumi:\n"
"\n"
"      "

#, fuzzy
#| msgid ""
#| "\n"
#| "        This endpoint will be called by Vumi when new messages are received to your number.\n"
#| "\n"
#| "      "
msgid "This endpoint should be called by SMSCentral when new messages are received to your number."
msgstr ""
"\n"
"        Vumi llamará a este endpoint cuando su número reciba mensajes nuevos.\n"
"\n"
"      "

#, fuzzy
#| msgid ""
#| "\n"
#| "                Easily add a two way number you have configured with <a href=\"http://infobip.com\">Infobip</a> using their APIs.\n"
#| "\n"
#| "              "
msgid "Easily add a two way number you have configured with <a href=\"https://bulk.startmobile.ua/\">Start Mobile</a> using their APIs."
msgstr ""
"\n"
"                Agregue fácilmente un número de dos vías que haya configurado con <a href=\"http://infobip.com\">Infobip</a> usando su APIs.\n"
"\n"
"        "

#, fuzzy
#| msgid ""
#| "\n"
#| "        To finish configuring your Vumi connection you'll need to set the following parameters on your Vumi conversation:\n"
#| "\n"
#| "      "
msgid ""
"\n"
"        To finish configuring your Start connection you'll need to notify Start of the following receiving URL.\n"
"        "
msgstr ""
"\n"
"        Para terminar de configurar su conexión Vumi, tendrá que establecer los siguientes parámetros en su conversación Vumi:\n"
"\n"
"      "

#, fuzzy
#| msgid ""
#| "\n"
#| "        This endpoint will be called by Vumi when new messages are received to your number.\n"
#| "\n"
#| "      "
msgid "This endpoint should be called by Start when new messages are received to your number."
msgstr ""
"\n"
"        Vumi llamará a este endpoint cuando su número reciba mensajes nuevos.\n"
"\n"
"      "

msgid ""
"Add a <a href=\"https://telegram.org\">Telegram</a> bot to send and receive messages to Telegram\n"
"    users for free. Your users will need an Android, Windows or iOS device and a Telegram account to send and receive\n"
"    messages."
msgstr ""

msgid "Authentication Token"
msgstr ""

msgid "The Authentication token for your Telegram Bot"
msgstr ""

msgid "A telegram channel for this bot already exists on your account."
msgstr ""

#, fuzzy
#| msgid "Invalid claim code, please check and try again."
msgid "Your authentication token is invalid, please check and try again"
msgstr "Código de pedido inválido, por favor, verifique e inténtelo nuevamente."

#, fuzzy
msgid "If you are based in Somalia, you can integrate with Telesom to send and receive messages on your shortcode."
msgstr ""
"\n"
"                  Agregar instantáneamente un número de teléfono especial en el código de área de su\n"
"                  preferencia de su\n"
"                "

#, fuzzy
msgid "To finish configuring your Telesom connection you'll need to provide Telesom with the following delivery URL for incoming messages to {{ channel.address }}."
msgstr ""
"\n"
"        Para terminar de configurar su conexión Vumi, tendrá que establecer los siguientes parámetros en su conversación Vumi:\n"
"\n"
"      "

#, fuzzy
msgid "The private key provided to use their API"
msgstr "El nombre de usuario otorgado por el proveedor para usar su API"

#, fuzzy
msgid ""
"If you have a number with <a href=\"https://thinq.com\">ThinQ</a> you can connect it in a few easy steps to\n"
"        automate your SMS numbers."
msgstr ""
"\n"
"                  Si vive en Kenia, puede comprar un código abreviado\n"
"                  de %(link_start)sAfrica's Talking%(link_end)s y conectarlo a TextIt\n"
"                  con solo unos simples pasos.\n"
"\n"
"                "

#, fuzzy
#| msgid ""
#| "\n"
#| "        To finish configuring your Africa's Talking connection you'll need to set the following callback URLs on the\n"
#| "        Africa's Talking website under your account.\n"
#| "\n"
#| "      "
msgid ""
"\n"
"        To finish configuring your ThinQ connection you'll need to set the following callback URLs\n"
"        on the ThinQ website on the SMS -> SMS Configuration page.\n"
"        "
msgstr ""
"\n"
"        Para terminar de configurar su conexión a Africa's Talking tendrá que configurar los siguientes URLs de devolución de llamadas en el\n"
"        sitio web de Africa's Talking en su cuenta.\n"
"\n"
"      "

#, fuzzy
#| msgid "Configuration"
msgid "Inbound SMS Configuration"
msgstr "Configuración"

msgid ""
"\n"
"                Set your Inbound SMS Configuration URL to the above, making sure you select \"URL\" for Attachment Type.\n"
"                "
msgstr ""

#, fuzzy
#| msgid "Configuration"
msgid "Outbound SMS Configuration"
msgstr "Configuración"

msgid ""
"\n"
"                Set your Delivery Confirmation URL to the above, making sure you select \"Form-Data\" as the Delivery\n"
"                Notification Format.\n"
"                "
msgstr ""

#, fuzzy
#| msgid "Your Twilio Account SID"
msgid "Your ThinQ account id"
msgstr "El SID de su Cuenta Twilio"

#, fuzzy
msgid "The ThinQ number you want to connect"
msgstr "El número de teléfono o código abreviado al que se está conectando"

msgid "United States"
msgstr "Estados Unidos"

#, fuzzy
#| msgid "The file name for our export"
msgid "The user name for you API token"
msgstr "El nombre del archivo para nuestra exportación"

#, fuzzy
#| msgid "Your API Token is"
msgid "Your API token"
msgstr "Su Token API es"

#, fuzzy
#| msgid "Invalid phone number, please include the country code. ex: +250788123123"
msgid "Invalid phone number, please include the country code. ex: +12065551212"
msgstr "Número de teléfono inválido, por favor, incluya el código de país. Por ejemplo: +250788123123"

#, fuzzy
#| msgid ""
#| "\n"
#| "                Easily add a two way number you have configured with <a href=\"http://infobip.com\">Infobip</a> using their APIs.\n"
#| "\n"
#| "              "
msgid "Easily add a two way number you have configured with <a href=\"https://www.twilio.com/\">Twilio</a> using their APIs."
msgstr ""
"\n"
"                Agregue fácilmente un número de dos vías que haya configurado con <a href=\"http://infobip.com\">Infobip</a> usando su APIs.\n"
"\n"
"        "

msgid "Short code not found on your Twilio Account. Please check you own the short code and Try again"
msgstr ""

msgid ""
"\n"
"        You can connect a messaging service from your Twilio account to benefit from <a href=\"https://www.twilio.com/copilot\">Twilio Copilot features</a></br>\n"
"        "
msgstr ""

#, fuzzy
#| msgid ""
#| "\n"
#| "        To finish configuring your Vumi connection you'll need to set the following parameters on your Vumi conversation:\n"
#| "\n"
#| "      "
msgid ""
"\n"
"        To finish configuring your Twilio Messaging Service connection you'll need to add the following URL in your Messaging Service Inbound Settings.\n"
"        "
msgstr ""
"\n"
"        Para terminar de configurar su conexión Vumi, tendrá que establecer los siguientes parámetros en su conversación Vumi:\n"
"\n"
"      "

#, fuzzy
#| msgid "Receive URL"
msgid "Request URL"
msgstr "Recibir URL"

#, fuzzy
#| msgid ""
#| "\n"
#| "        This endpoint will be called by Vumi when new messages are received to your number.\n"
#| "\n"
#| "      "
msgid "This endpoint should be called by Twilio when new messages are received by your Messaging Service."
msgstr ""
"\n"
"        Vumi llamará a este endpoint cuando su número reciba mensajes nuevos.\n"
"\n"
"      "

msgid "Messaging Service SID"
msgstr ""

msgid "The Twilio Messaging Service SID"
msgstr ""

msgid "If you have a Twilio for WhatsApp number, you can connect it to communicate with your WhatsApp contacts. <a href=\"https://www.twilio.com/whatsapp/\">Learn more about Twilio WhatsApp</a>"
msgstr ""

#, fuzzy
#| msgid ""
#| "\n"
#| "        To finish configuring your Africa's Talking connection you'll need to set the following callback URLs on the\n"
#| "        Africa's Talking website under your account.\n"
#| "\n"
#| "      "
msgid ""
"\n"
"        To finish configuring your Twilio WhatsApp connection you'll need to add the following URL in your Twilio Inbound Settings.\n"
"        Check the Twilio WhatsApp documentation for more information.\n"
"        "
msgstr ""
"\n"
"        Para terminar de configurar su conexión a Africa's Talking tendrá que configurar los siguientes URLs de devolución de llamadas en el\n"
"        sitio web de Africa's Talking en su cuenta.\n"
"\n"
"      "

#, fuzzy
#| msgid ""
#| "\n"
#| "        This endpoint will be called by Vumi when new messages are received to your number.\n"
#| "\n"
#| "      "
msgid "This endpoint should be called by Twilio when new messages are received by your Twilio WhatsApp number."
msgstr ""
"\n"
"        Vumi llamará a este endpoint cuando su número reciba mensajes nuevos.\n"
"\n"
"      "

msgid "Only existing Twilio WhatsApp number are supported"
msgstr ""

msgid ""
"\n"
"        Connect to a service that speaks TwiML. You can use this to connect to TwiML compatible services outside of Twilio.\n"
"        "
msgstr ""

#, fuzzy
#| msgid ""
#| "\n"
#| "        To finish configuring your Vumi connection you'll need to set the following parameters on your Vumi conversation:\n"
#| "\n"
#| "      "
msgid ""
"\n"
"        To finish configuring your TwiML REST API channel you'll need to add the following URL in your TwiML REST API instance.\n"
"        "
msgstr ""
"\n"
"        Para terminar de configurar su conexión Vumi, tendrá que establecer los siguientes parámetros en su conversación Vumi:\n"
"\n"
"      "

msgid "TwiML REST API Host"
msgstr ""

msgid "The endpoint which will receive Twilio API requests for this channel"
msgstr ""

msgid "Incoming messages for this channel will be sent to this endpoint."
msgstr ""

#, fuzzy
#| msgid "Message"
msgid "Messaging"
msgstr "Mensaje"

msgid "Voice"
msgstr ""

msgid "Both"
msgstr ""

#, fuzzy
#| msgid "The phone number with country code or short code you are connecting. ex: +250788123124 or 15543"
msgid "The phone number without country code or short code you are connecting."
msgstr "El número de teléfono con el código de país o código abreviado con el que se está conectando. Por ejemplo: +250788123124"

#, fuzzy
#| msgid "The publicly accessible URL for your Kannel instance for sending. ex: https://kannel.macklemore.co/cgi-bin/sendsms"
msgid "The publicly accessible URL for your TwiML REST API instance ex: https://api.twilio.com"
msgstr "El URL accesible públicamente para su categoría de Kannel para envío. Por ejemplo: https://kannel.macklemore.co/cgi-bin/sendsms"

#, fuzzy
#| msgid "User Role"
msgid "Role"
msgstr "Rol del usuario"

#, fuzzy
msgid "Choose the role that this channel supports"
msgstr "Para qué país es este número"

msgid "The Account SID to use to authenticate to the TwiML REST API"
msgstr ""

msgid "The Account Token to use to authenticate to the TwiML REST API"
msgstr ""

#, fuzzy
#| msgid "at around the same time."
msgid "Max active calls at the same time"
msgstr "aproximadamente a la misma hora."

msgid ""
"Send and receive messages on Twitter using their\n"
"        <a href=\"https://developer.twitter.com/en/docs/accounts-and-users/subscribe-account-activity/overview\">\n"
"        Twitter Activity API.</a> You will have to apply for Twitter API access and create a Twitter application."
msgstr ""

#, fuzzy
#| msgid "Conversation Key"
msgid "Consumer API Key"
msgstr "Clave de conversación"

#, fuzzy
#| msgid "Conversation Key"
msgid "Consumer API Secret Key"
msgstr "Clave de conversación"

#, fuzzy
#| msgid "API Token"
msgid "Access Token Secret"
msgstr "Token API"

#, fuzzy
#| msgid "Edit Name"
msgid "Environment Name"
msgstr "Editar Nombre"

msgid "The provided Twitter credentials do not appear to be valid."
msgstr ""

#, fuzzy
msgid "Twitter handle of this channel"
msgstr "El nombre de esta etiqueta"

msgid "Use a <a href=\"http://verboice.instedd.org\">Verboice</a> connection to leverage in-country SIP connections for building voice (IVR) flows."
msgstr ""

#, fuzzy
msgid ""
"\n"
"        To finish configuring your connection you'll need to set the following status callback URL for your Verboice project\n"
"        "
msgstr ""
"\n"
"        Para terminar de configurar su conexión Vumi, tendrá que establecer los siguientes parámetros en su conversación Vumi:\n"
"\n"
"      "

#, fuzzy
msgid "Status Callback URL"
msgstr "URL de devolución de llamadas"

msgid "The username provided by the provider to use their API"
msgstr "El nombre de usuario otorgado por el proveedor para usar su API"

msgid "The password provided by the provider to use their API"
msgstr "La contraseña otorgada por el proveedor para usar su API"

#, fuzzy
msgid "Channel Name"
msgstr "Alarmas del transmisor"

msgid "The Verboice channel that will be handling your calls"
msgstr ""

msgid ""
"\n"
"        Connect a <a href=\"http://viber.com/en/\">Viber</a> public channel to send and receive messages to\n"
"        Viber users for free. Your users will need an Android, Windows or iOS device and a Viber account to send and receive\n"
"        messages.\n"
"        "
msgstr ""

msgid ""
"\n"
"        Your Viber channel is connected. If needed the webhook endpoints are listed below.\n"
"        "
msgstr ""

msgid "The authentication token provided by Viber"
msgstr ""

msgid "The message send to user who have not yet subscribed to the channel, changes may take up to 30 seconds to take effect"
msgstr ""

msgid ""
"Add a <a href=\"https://vk.com/\">VK</a> bot to send and receive messages on behalf of a VK community\n"
"        for free. You will need to create an access token for your community first.\n"
"        "
msgstr ""

#, fuzzy
#| msgid "API Token"
msgid "The Community Access Token"
msgstr "Token API"

#, fuzzy
#| msgid "The name of the video"
msgid "The name of the Community"
msgstr "El nombre del video"

msgid "The Community ID"
msgstr ""

msgid "The callback verification string"
msgstr ""

msgid ""
"\n"
"        If you have an <a href=\"https://wavy.global/en/\">Movile/Wavy</a> number,\n"
"        you can quickly connect it using their APIs.\n"
"        "
msgstr ""

#, fuzzy
msgid ""
"\n"
"        To finish connecting your channel, you need to have Movile/Wavy configure the URL below for your number.\n"
"        "
msgstr ""
"\n"
"        Para terminar de configurar su conexión Vumi, tendrá que establecer los siguientes parámetros en su conversación Vumi:\n"
"\n"
"      "

#, fuzzy
#| msgid ""
#| "\n"
#| "        This endpoint will be called by Vumi when new messages are received to your number.\n"
#| "\n"
#| "      "
msgid "This URL should be called by Movile/Wavy when new messages are received."
msgstr ""
"\n"
"        Vumi llamará a este endpoint cuando su número reciba mensajes nuevos.\n"
"\n"
"      "

#, fuzzy
#| msgid "To receive incoming messages, you need to set the receive URL for your Zenvia account."
msgid "To receive the acknowledgement of sent messages, you need to set the Sent URL for your Movile/Wavy account."
msgstr "Para recibir mensajes entrantes, tiene que establecer el URL para recibir para su cuenta Zenvia."

#, fuzzy
#| msgid "To receive incoming messages, you need to set the receive URL for your Zenvia account."
msgid "To receive delivery of delivered messages, you need to set the Delivered URL for your Movile/Wavy account."
msgstr "Para recibir mensajes entrantes, tiene que establecer el URL para recibir para su cuenta Zenvia."

#, fuzzy
#| msgid "The file name for our export"
msgid "The username for your Movile/Wavy account"
msgstr "El nombre del archivo para nuestra exportación"

#, fuzzy
#| msgid "The file name for our export"
msgid "The Authentication Token for your Movile/Wavy account"
msgstr "El nombre del archivo para nuestra exportación"

msgid ""
"Add a <a href=\"https://wechat.com\">WeChat</a> bot to send and receive messages to WeChat users\n"
"                for free. Your users will need an Android, Windows or iOS device and a WeChat account to send\n"
"                and receive messages."
msgstr ""

#, fuzzy
#| msgid ""
#| "\n"
#| "        To finish configuring your Vumi connection you'll need to set the following parameters on your Vumi conversation:\n"
#| "\n"
#| "      "
msgid ""
"\n"
"        To finish configuring your WeChat connection, you'll need to enter the following webhook URL and token on WeChat Official Accounts Platform\n"
"        "
msgstr ""
"\n"
"        Para terminar de configurar su conexión Vumi, tendrá que establecer los siguientes parámetros en su conversación Vumi:\n"
"\n"
"      "

msgid "The WeChat App ID"
msgstr ""

msgid "The WeChat App secret"
msgstr ""

#, fuzzy
msgid "Message Templates"
msgstr "Mensaje"

msgid "If you have an enterprise WhatsApp account, you can connect it to communicate with your contacts"
msgstr ""

#, python-format
msgid "Unable to register callbacks: %s"
msgstr ""

#, fuzzy, python-format
#| msgid "Invalid group or contact id"
msgid "Unable to configure channel: %s"
msgstr "ID del grupo o contacto inválido "

msgid "Contacts refresh begun, it may take a few minutes to complete."
msgstr ""

#, fuzzy
#| msgid "Synced on"
msgid "Sync Logs"
msgstr "Sincronizado el"

msgid "Your enterprise WhatsApp number"
msgstr ""

msgid "The base URL for your WhatsApp enterprise installation"
msgstr ""

#, fuzzy
#| msgid "The file name for our export"
msgid "The username to access your WhatsApp enterprise account"
msgstr "El nombre del archivo para nuestra exportación"

#, fuzzy
#| msgid "The password to use to authenticate to Kannel, if left blank we will generate one for you"
msgid "The password to access your WhatsApp enterprise account"
msgstr "La contraseña que usará para autenticar para Kannel, si lo deja en blanco, le crearemos una"

msgid "Templates Domain"
msgstr ""

msgid "Which domain to retrieve the message templates from"
msgstr ""

msgid "The Facebook waba-id that will be used for template syncing"
msgstr ""

#, fuzzy
#| msgid "The number of commands that we gave the channel"
msgid "The Facebook access token that will be used for syncing"
msgstr "El número de comandos que nos dio el transmisor"

#, fuzzy
#| msgid "The file name for our export"
msgid "The namespace for your WhatsApp templates"
msgstr "El nombre del archivo para nuestra exportación"

#, fuzzy
#| msgid "Please enter at least 8 characters"
msgid "Please enter a valid phone number"
msgstr "Por favor, ingrese 8 caracteres como mínimo"

msgid "Unable to check WhatsApp enterprise account, please check username and password"
msgstr ""

msgid "Unable to access Facebook templates, please check user id and access token and make sure the whatsapp_business_management permission is enabled"
msgstr ""

#, fuzzy
msgid ""
"\n"
"        If you are based in Uganda, you can integrate with <a href=\"http://www.yo.co.ug/\">Yo!</a> to send\n"
"        and receive messages on your shortcode.\n"
"        "
msgstr ""
"\n"
"                  Agregar instantáneamente un número de teléfono especial en el código de área de su\n"
"                  preferencia de su\n"
"                "

#, fuzzy
#| msgid ""
#| "\n"
#| "        To finish configuring your Vumi connection you'll need to set the following parameters on your Vumi conversation:\n"
#| "\n"
#| "      "
msgid ""
"\n"
"        To finish configuring your Yo! connection you'll need to notify Yo! of the following inbound SMS URL.\n"
"        "
msgstr ""
"\n"
"        Para terminar de configurar su conexión Vumi, tendrá que establecer los siguientes parámetros en su conversación Vumi:\n"
"\n"
"      "

msgid "Inbound SMS URL"
msgstr ""

#, fuzzy
#| msgid ""
#| "\n"
#| "        This endpoint will be called by Vumi when new messages are received to your number.\n"
#| "\n"
#| "      "
msgid "This URL should be called with a GET by Yo! when new incoming messages are received on your shortcode."
msgstr ""
"\n"
"        Vumi llamará a este endpoint cuando su número reciba mensajes nuevos.\n"
"\n"
"      "

#, fuzzy
#| msgid "Account Key"
msgid "Account Number"
msgstr "Clave de la cuenta"

msgid "Your Yo! account YBS account number"
msgstr ""

#, fuzzy
#| msgid "Password"
msgid "Gateway Password"
msgstr "Contraseña"

msgid "Your Yo! SMS Gateway password"
msgstr ""

#, fuzzy
msgid "If you are based in Brazil, you can purchase a short code from <a href=\"http://www.zenvia.com.br/\">Zenvia</a> and connect it in a few simple steps."
msgstr ""
"\n"
"                  Si vive en Brasil, puede comprar un código\n"
"                  abreviado de <a href=\"http://www.zenvia.com.br/\">Zenvia</a> y conectarlo a TextIt\n"
"                  siguiendo unos simples pasos.\n"
"\n"
"                "

#, fuzzy
#| msgid "To finish configuring your Zenvia connection you'll need to set the following callback URLs on your Zenvia account."
msgid ""
"\n"
"        To finish configuring your Zenvia connection you'll need to set the following callback URLs on your Zenvia account.\n"
"        "
msgstr "Para terminar de configurar su conexión Zenvia tendra que establecer los siguientes URLs de devolución de llamadas en su cuenta Zenvia."

#, fuzzy
#| msgid "To receive incoming messages, you need to set the receive URL for your Zenvia account."
msgid "To receive delivery and acknowledgement of sent messages, you need to set the status URL for your Zenvia account."
msgstr "Para recibir mensajes entrantes, tiene que establecer el URL para recibir para su cuenta Zenvia."

msgid "To receive incoming messages, you need to set the receive URL for your Zenvia account."
msgstr "Para recibir mensajes entrantes, tiene que establecer el URL para recibir para su cuenta Zenvia."

msgid "The Zenvia short code"
msgstr "El código abreviado de Zenvia"

#, fuzzy
#| msgid "Your account name on Zenvia"
msgid "The account username provided by Zenvia"
msgstr "Su nombre de cuenta en Zenvia"

#, fuzzy
msgid "The account password provided by Zenvia"
msgstr "La contraseña otorgada por el proveedor para usar su API"

msgid "United Kingdom"
msgstr "Reino Unido"

msgid "Scension Island"
msgstr ""

msgid "Kosovo"
msgstr ""

msgid "POST Required"
msgstr "AVISO requerido"

#, fuzzy, python-format
#| msgid "Connect Kannel"
msgid "Connect %(channel_type)s"
msgstr "Conectar Kannel"

#, fuzzy
#| msgid ""
#| "\n"
#| "        You can connect your <a href=\"http://infobip.com\">Infobip</a> number by entering your number, username and password\n"
#| "        here.\n"
#| "\n"
#| "      "
msgid "You can connect your number by entering your credentials here."
msgstr ""
"\n"
"        Puede conectar su número <a href=\"http://infobip.com\">Infobip</a> si ingresa su número, usuario y contraseña\n"
"        aquí.\n"
"\n"
"      "

#, fuzzy
msgid "Sorry, you need to have a workspace to add numbers. You can still test things out for free using an Android phone."
msgstr "Puede probar cosas de manera gratuita usando un teléfono Android."

#, fuzzy
msgid "Sorry, the number you chose is not supported. You can still deploy in any country using your own SIM card and an Android phone."
msgstr "Todavía puede usar TextIt en cualquier país usando su propia tarjeta SIM y un teléfono Android. "

#, python-format
msgid "That number is already connected (%s)"
msgstr "Ese número ya está conectado (%s)"

#, fuzzy, python-format
#| msgid "That number is already connected to another account - %s (%s)"
msgid "That number is already connected to another account - %(org)s (%(user)s)"
msgstr "Ese número ya está conectado con otra cuenta - %s (%s)"

msgid "An error occurred connecting your Twilio number, try removing your Twilio account, reconnecting it and trying again."
msgstr ""

msgid "Allow international sending"
msgstr ""

#, fuzzy
msgid "Phone number of this channel"
msgstr "El número de teléfono para esta llamada"

#, fuzzy
msgid "Android Channel"
msgstr "Transmisor"

msgid "Settings"
msgstr "Configuraciones"

#, fuzzy
#| msgid "Channel"
msgid "Channel Log"
msgstr "Transmisor"

#, fuzzy
#| msgid "Calls"
msgid "Call Log"
msgstr "Llamadas"

#, fuzzy
msgid "Edit Channel"
msgstr "Transmisor"

msgid "Disable Bulk Sending"
msgstr "Deshabilitar envío masivo"

msgid "Enable Bulk Sending"
msgstr "Permitir envío masivo"

msgid "Disable Voice Calling"
msgstr "Desactivar las llamadas de voz"

#, fuzzy
#| msgid "Disable Voice Calling"
msgid "Enable Voice Calling"
msgstr "Desactivar las llamadas de voz"

#, fuzzy
msgid "Delete Channel"
msgstr "Borrar teléfono"

msgid "Whitelist Domain"
msgstr ""

#, fuzzy
#| msgid "Incoming"
msgid "Incoming Text"
msgstr "Entrante"

#, fuzzy
#| msgid "Outgoing"
msgid "Outgoing Text"
msgstr "Saliente"

#, fuzzy
#| msgid "Incoming"
msgid "Incoming IVR"
msgstr "Entrante"

#, fuzzy
#| msgid "Outgoing"
msgid "Outgoing IVR"
msgstr "Saliente"

msgid "An error occured contacting the Facebook API"
msgstr ""

msgid "Remove Android"
msgstr "Retirar Android"

msgid "We have disconnected your Twilio number. If you do not need this number you can delete it from the Twilio website."
msgstr ""

#, fuzzy
#| msgid "Your flow has been removed."
msgid "Your channel has been removed."
msgstr "Su flujo ha sido retirado."

#, fuzzy, python-format
#| msgid "We encountered an error removing your channel, please try again later."
msgid "Twilio reported an error removing your channel (Twilio error %s). Please try again later."
msgstr "Encontramos un error para retirar su transmisor, por favor, inténtelo nuevamente más tarde."

msgid "We encountered an error removing your channel, please try again later."
msgstr "Encontramos un error para retirar su transmisor, por favor, inténtelo nuevamente más tarde."

msgid "Save Changes"
msgstr "Guardar cambios"

#, fuzzy
msgid "or"
msgstr "organizaciones"

msgid "A connection to a Nexmo account is required"
msgstr "Se requiere una conexión a una cuenta Nexmo"

#, fuzzy
#| msgid "A connection to a Nexmo account is required"
msgid "A connection to a Twilio account is required"
msgstr "Se requiere una conexión a una cuenta Nexmo"

#, fuzzy
#| msgid "Sorry, a caller cannot be added for that number"
msgid "A caller cannot be added for that number"
msgstr "Lo sentimos, no se puede agregar un interlocutor para ese número"

#, fuzzy
#| msgid "Sorry, a caller cannot be added for that number"
msgid "A caller has already been added for that number"
msgstr "Lo sentimos, no se puede agregar un interlocutor para ese número"

#, fuzzy
msgid "Channels"
msgstr "Transmisor"

msgid "Unknown"
msgstr "Desconocido"

msgid "The area code you want to search for a new number in"
msgstr "El código de área que desea buscar para un nuevo número en "

msgid "Sorry, no numbers found, please enter another area code and try again."
msgstr "Lo sentimos, no se encontraron números, por favor, ingrese otro código de área e inténtelo de nuevo."

#, fuzzy
#| msgid "Sorry, no numbers found, please enter another area code and try again."
msgid "Sorry, no numbers found, please enter another pattern and try again."
msgstr "Lo sentimos, no se encontraron números, por favor, ingrese otro código de área e inténtelo de nuevo."

msgid "Calls"
msgstr "Llamadas"

msgid "Messages"
msgstr "Mensajes"

#, fuzzy
#| msgid "Android integration"
msgid "Other Interactions"
msgstr "Integración de Android"

#, fuzzy
#| msgid "The name of your organization"
msgid "The name of your bot"
msgstr "El nombre de su organización"

msgid "Access token for your bot, leave out leading Bearer"
msgstr ""

#, fuzzy
#| msgid "Invalid claim code, please check and try again."
msgid "Unable to access bothub with credentials, please check and try again"
msgstr "No se puede acceder a acceso a bothub con credenciales, verifique e intente nuevamente."

#, fuzzy
#| msgid "The name of your organization"
msgid "The name of your LUIS app"
msgstr "El nombre de su organización"

#, fuzzy
#| msgid "The name of your organization"
msgid "The ID for your LUIS app"
msgstr "El nombre de su organización"

#, fuzzy
msgid "The name of the version of your LUIS app to use"
msgstr "El nombre de su organización"

#, fuzzy
#| msgid "The name of your organization"
msgid "The primary key for your LUIS app"
msgstr "El nombre de su organización"

#, fuzzy
#| msgid "The name of your organization"
msgid "The endpoint URL for your LUIS app"
msgstr "El nombre de su organización"

#, fuzzy
#| msgid "Invalid claim code, please check and try again."
msgid "Unable to get intents for your app, please check credentials and try again"
msgstr "Código de pedido inválido, por favor, verifique e inténtelo nuevamente."

#, fuzzy
#| msgid "Your last name"
msgid "Your app's name"
msgstr "Su apellido"

msgid "Your app's ID"
msgstr ""

msgid "Your app's server access token"
msgstr "Token de acceso desde su repositorio"

#, fuzzy
#| msgid "Invalid claim code, please check and try again."
msgid "Unable to access wit.ai with credentials, please check and try again"
msgstr "Código de pedido inválido, por favor, verifique e inténtelo nuevamente."

#, fuzzy
#| msgid "Connect Hub9"
msgid "Connect"
msgstr "Conectar Hub9"

#, fuzzy
#| msgid "Delete"
msgid "Delete Classifier"
msgstr "Borrar"

#, fuzzy
#| msgid "Your flow has been removed."
msgid "Your classifier has been deleted."
msgstr "Su flujo ha sido retirado."

#, fuzzy
#| msgid "Logout"
msgid "Log"
msgstr "Salir"

#, fuzzy
#| msgid "Synced on"
msgid "Sync"
msgstr "Sincronizado el"

#, fuzzy
#| msgid "Your flow has been removed."
msgid "Your classifier has been synched."
msgstr "Su flujo ha sido retirado."

#, fuzzy
#| msgid "Connect Vumi"
msgid "Unable to sync classifier. See the log for details."
msgstr "Conectar Vumi"

#, fuzzy
msgid "Phone number"
msgstr "Número de teléfono"

msgid "Facebook identifier"
msgstr ""

msgid "Twitter handle"
msgstr ""

msgid "Twitter ID"
msgstr ""

msgid "Viber identifier"
msgstr ""

msgid "LINE identifier"
msgstr ""

msgid "Telegram identifier"
msgstr ""

#, fuzzy
#| msgid "E-mail address"
msgid "Email address"
msgstr "Dirección de correo electrónico"

#, fuzzy
#| msgid "External ID"
msgid "External identifier"
msgstr "ID externo"

#, fuzzy
#| msgid "External ID"
msgid "JioChat identifier"
msgstr "ID externo"

#, fuzzy
#| msgid "External ID"
msgid "WeChat identifier"
msgstr "ID externo"

msgid "Firebase Cloud Messaging identifier"
msgstr ""

#, fuzzy
#| msgid "External ID"
msgid "WhatsApp identifier"
msgstr "ID externo"

#, fuzzy
#| msgid "External ID"
msgid "Freshchat identifier"
msgstr "ID externo"

#, fuzzy
#| msgid "External ID"
msgid "VK identifier"
msgstr "ID externo"

msgid "Label"
msgstr "Etiquetar"

msgid "Key"
msgstr "Clave"

msgid "Shown in Tables"
msgstr "Mostrado en los cuadros"

msgid "Featured field"
msgstr ""

msgid "The name of this contact"
msgstr "El nombre de este contacto"

msgid "Language"
msgstr "Idioma"

msgid "The preferred language for this contact"
msgstr "El idioma preferido para este contacto"

msgid "Provided URNs belong to different existing contacts"
msgstr ""

#, python-brace-format
msgid "The provided file has unrecognized headers. Columns \"{joined_unsupported_headers}\" should be removed or prepended with the prefix \"Field:\"."
msgstr ""

#, fuzzy, python-brace-format
#| msgid "The file you provided is missing a required header called \"Phone\"."
msgid "The file you provided is missing a required header. At least one of \"{joined_possible_headers}\" or \"Contact UUID\" should be included."
msgstr "Al archivo que envió le falta un encabezado requerido llamado\"Teléfono\"."

msgid "The file you provided is missing a required header called \"Name\"."
msgstr "Al archivo que envió le falta un encabezado requerido llamado \"Nombre\"."

msgid "Any authentication information needed by this URN"
msgstr ""

msgid "Initializing"
msgstr "Inicializando"

msgid "Evaluating"
msgstr ""

msgid "Ready"
msgstr ""

#, fuzzy
#| msgid "The name for this contact group"
msgid "The name of this contact group"
msgstr "El nombre para este grupo de contactos"

msgid "What type of group it is, either user defined or one of our system groups"
msgstr ""

msgid "Contacts"
msgstr "Contactos"

msgid "The organization this group is part of"
msgstr "La organización a la que pertenece este grupo"

msgid "The membership query for this group"
msgstr "La solicitud de membresía para este grupo"

msgid "Query Fields"
msgstr "Campos de la solicitud"

msgid "The unique group to export"
msgstr "El grupo único para exportar"

msgid "The search query"
msgstr ""

#, python-format
msgid "Invalid query syntax at '%(token)s'"
msgstr ""

#, python-format
msgid "Unable to convert '%(value)s' to a number"
msgstr ""

#, python-format
msgid "Unable to convert '%(value)s' to a date"
msgstr ""

#, fuzzy, python-format
#| msgid "Using a Local Number"
msgid "'%(value)s' is not a valid language code"
msgstr "Con un número local"

#, fuzzy, python-format
#| msgid "Using a Local Number"
msgid "'%(value)s' is not a valid group name"
msgstr "Con un número local"

#, python-format
msgid "Using ~ with name requires token of at least %(min_token_length)s characters"
msgstr ""

#, python-format
msgid "Using ~ with URN requires value of at least %(min_value_length)s characters"
msgstr ""

msgid "Can only use ~ with name or URN values"
msgstr ""

#, python-format
msgid "Can only use %(operator)s with number or date values"
msgstr ""

#, python-format
msgid "Can't check whether '%(property)s' is set or not set"
msgstr ""

#, python-format
msgid "Can't resolve '%(property)s' to a field or URN scheme"
msgstr ""

msgid "Can't query on URNs in an anonymous workspace"
msgstr ""

#, fuzzy
#| msgid "days"
msgid "day"
msgstr "días"

msgid "minute"
msgstr ""

msgid "hour"
msgstr ""

msgid "days"
msgstr "días"

#, fuzzy
#| msgid "After 5 minutes"
msgid "minutes"
msgstr "Después de 5 minutos"

msgid "hours"
msgstr ""

#, fuzzy
msgid "Name is used by another group"
msgstr "Enviar un mensaje de texto al contacto"

msgid "Group name must not be blank or begin with + or -"
msgstr ""

#, python-format
msgid "This org has %(count)d groups and the limit is %(limit)d. You must delete existing ones before you can create new ones."
msgstr ""

msgid "You cannot create a smart group based on \"id\" or \"group\"."
msgstr ""

msgid "You cannot update the query of a group that is evaluating."
msgstr ""

msgid "Active"
msgstr "Activar"

msgid "Blocked"
msgstr "Bloqueado"

msgid "Stopped"
msgstr ""

msgid "Archived"
msgstr "Archivado"

#, fuzzy, python-brace-format
#| msgid "The name of this contact"
msgid "{label} for this contact"
msgstr "El nombre de este contacto"

#, fuzzy
msgid "Used by another contact"
msgstr "Enviar un mensaje de texto al contacto"

#, fuzzy
#| msgid "Invalid phone number, please include the country code. ex: +250788123123"
msgid "Invalid number. Ensure number includes country code, e.g. +1-541-754-3010"
msgstr "Número de teléfono inválido, por favor, incluya el código de país. Por ejemplo: +250788123123"

msgid "Invalid format"
msgstr ""

msgid "Invalid input"
msgstr ""

msgid "Groups"
msgstr "Grupos"

#, fuzzy
#| msgid "Set language for the contact"
msgid "Select groups for this contact"
msgstr "Establecer el idioma para el contacto"

#, python-format
msgid "%s (Missing)"
msgstr "%s (Faltante)"

#, fuzzy
#| msgid "Add or remove groups this contact belongs to"
msgid "The groups which this contact belongs to"
msgstr "Agregue o retire los grupos a los que pertenece este contacto"

msgid "Group Memberships for"
msgstr ""

msgid "Optional: Choose groups to show in your export"
msgstr ""

msgid "Include group membership only for these groups. (Leave blank to ignore group memberships)."
msgstr ""

#, python-format
msgid "There is already an export in progress, started by %s. You must wait for that export to complete before starting another."
msgstr ""

#, fuzzy, python-format
#| msgid "We will e-mail you at %s when it is ready."
msgid "We are preparing your export. We will e-mail you at %s when it is ready."
msgstr "Le enviaremos un mensaje de correo electrónico a %s cuando esté listo."

#, python-format
msgid "Export complete, you can find it here: %s (production users will get an email)"
msgstr "Exportación completa, puede encontrarla aquí: %s (los usuarios de producción recibirán un mensaje de correo electrónico)"

#, fuzzy
#| msgid "Field names can only contain letters, numbers, spaces and hypens"
msgid "Can only contain letters, numbers and hypens."
msgstr "Los nombres en los campos solo pueden contener letras, números, espacios y guiones"

#, python-format
msgid "%s is an invalid name or is a reserved name for contact fields, field names should start with a letter."
msgstr ""

#, fuzzy, python-format
#| msgid "\"%s\" would be sent to %s"
msgid "%s should be used once"
msgstr "\"%s\" será enviado a %s"

#, python-format
msgid "'%(label)s' contact field has '%(key)s' key which is reserved name. Column cannot be imported"
msgstr ""

msgid "Send Message"
msgstr "Enviar mensaje"

#, fuzzy
#| msgid "Update Contact"
msgid "Edit Contact"
msgstr "Actualizar Contacto"

#, fuzzy
#| msgid "Custom Contact Fields"
msgid "Custom Fields"
msgstr "Campos para contacto con el cliente"

msgid "Activate"
msgstr "Activar"

msgid "Block"
msgstr "Bloquear"

msgid "Save as Group"
msgstr "Guardar como grupo"

msgid "Manage Fields"
msgstr "Manejar campos"

#, fuzzy
#| msgid "Import Contacts"
msgid "Export Contacts"
msgstr "Importar contactos"

msgid "Blocked Contacts"
msgstr "Contactos bloqueados"

#, fuzzy
#| msgid "Show Contacts"
msgid "Stopped Contacts"
msgstr "Mostrar Contactos"

#, fuzzy
#| msgid "Failed Contacts"
msgid "Archived Contacts"
msgstr "Contactos falló"

#, fuzzy
#| msgid "Delete"
msgid "Delete All"
msgstr "Borrar"

msgid "Edit Group"
msgstr "Editar grupos"

msgid "Delete Group"
msgstr "Borrar grupo"

msgid "Create"
msgstr "Crear"

#, fuzzy
#| msgid "We encountered an error removing your channel, please try again later."
msgid "An error occurred updating your contact. Please try again later."
msgstr "Encontramos un error para retirar su transmisor, por favor, inténtelo nuevamente más tarde."

#, fuzzy
#| msgid "Select All"
msgid "Select a field to update"
msgstr "Elegir todos"

#, fuzzy
#| msgid "Alias names must be unique, try again."
msgid "Must be unique."
msgstr "Los apelativos deben ser únicos, inténtelo de nuevo."

#, fuzzy
#| msgid "Field name '%s' is a reserved word"
msgid "Can't be a reserved word"
msgstr "El nombre del campo '%s' es una palabra reservada"

#, python-format
msgid "Cannot create a new field as limit is %(limit)s."
msgstr ""

#, fuzzy
#| msgid "Query Fields"
msgid "Field Name"
msgstr "Campos de la solicitud"

msgid "Manage Contact Fields"
msgstr "Manejar Campos de Contactos"

msgid "Featured"
msgstr ""

#, fuzzy
#| msgid "Update Fields"
msgid "Update"
msgstr "Actualizar campos"

#, fuzzy
#| msgid "Contact Field: %(label)s"
msgid "Contact field uses"
msgstr "Campo de contacto: %(label)s"

#, fuzzy
msgid "Message flow"
msgstr "Mensaje"

msgid "Phone call flow"
msgstr "Flujo de llamadas telefónicas"

msgid "Surveyor flow"
msgstr ""

#, fuzzy
#| msgid "SMS flow"
msgid "USSD flow"
msgstr "Flujo de mensajes de texto"

msgid "The name for this flow"
msgstr "El nombre para este flujo"

msgid "Labels"
msgstr "Etiquetas"

msgid "Any labels on this flow"
msgstr "Cualquier etiqueta en este flujo"

msgid "The type of node this flow starts with"
msgstr "El tipo de punto con el que empieza este flujo"

msgid "Whether this flow is archived"
msgstr "Si este flujo se archiva"

#, fuzzy
#| msgid "Whether this report is currently published"
msgid "Whether this is a system created flow"
msgstr "Si este informe está publicado actualmente"

msgid "The type of this flow"
msgstr "El tipo de este flujo"

msgid "Minutes of inactivity that will cause expiration from flow"
msgstr "Minutos de inactividad que harán que el flujo expire"

msgid "Ignore keyword triggers while in this flow"
msgstr "Ignorar los activadores de palabras clave mientras se encuentre en este flujo"

msgid "When this item was saved"
msgstr "Cuándo se grabó este ítem"

msgid "The user which last saved this flow"
msgstr "El usuario que grabó este flujo por última vez"

msgid "The authoring language, additional languages can be added later"
msgstr ""

#, fuzzy
msgid "The flow version this definition is in"
msgstr "La zona horaria en la que se encuentra su organización"

#, fuzzy
#| msgid "Deleted"
msgid "Completed"
msgstr "Borrado"

msgid "Interrupted"
msgstr ""

#, fuzzy
#| msgid "Expires on "
msgid "Expired"
msgstr "Vence el"

#, fuzzy
#| msgid "Archived"
msgid "Archive delete"
msgstr "Archivado"

#, fuzzy
#| msgid "User Role"
msgid "User delete"
msgstr "Rol del usuario"

msgid "The label for this field"
msgstr "La etiqueta para este campo"

msgid "The value that rules will be run against, if None defaults to @step.value"
msgstr "Se verificará el valor de las reglas, si no hay valores por defecto para @step.value"

msgid "The URL that will be called with the user's response before we run our rules"
msgstr "El URL al que se llamará con la respuesta del usuario antes de correr nuestras propias reglas"

msgid "How the webhook should be executed"
msgstr "Cómo se deberá ejecutar el webhook"

msgid "The JSON encoded actions for this action set"
msgstr "Las acciones JSON codificadas para este grupo de acciones"

#, fuzzy
#| msgid "Configuration"
msgid "Ruleset Configuration"
msgstr "Configuración"

#, fuzzy
#| msgid "More Organization specific configuration"
msgid "RuleSet type specific configuration"
msgstr "Configuración más específica para su organización"

msgid "When this ruleset was originally created"
msgstr "Cuándo fue la primera vez que se creó este grupo de reglas"

msgid "When this ruleset was last modified"
msgstr "Cuándo fue la última vez que se modificó este grupo de reglas"

msgid "When this action was originally created"
msgstr "Cuándo fue la primera vez que se creó esta acción"

msgid "When this action was last modified"
msgstr "Cuándo fue la última vez que se modificó esta acción"

msgid "The JSON flow definition"
msgstr ""

#, fuzzy
msgid "Revision number for this definition"
msgstr "El número de teléfono para esta llamada"

msgid "Unsupported flow type"
msgstr ""

msgid "Malformed flow, encountered non-localized definition"
msgstr ""

msgid "The flows to export"
msgstr "Los flujos para exportar"

#, fuzzy
#| msgid "The JSON encoded configurations for this report"
msgid "Any configuration options for this flow export"
msgstr "Configuraciones codificadas JSON para este informe"

msgid "Pending"
msgstr "Pendiente"

#, fuzzy
#| msgid "Start Flow"
msgid "Starting"
msgstr "Empezar flujo"

msgid "Complete"
msgstr ""

msgid "Failed"
msgstr "Error"

msgid "The name of this flow label"
msgstr "El nombre de la etiqueta de este flujo"

msgid "Parent"
msgstr "Matriz"

msgid "After 5 minutes"
msgstr "Después de 5 minutos"

#, fuzzy
#| msgid "After 30 minutes"
msgid "After 10 minutes"
msgstr "Después de 30 minutos"

#, fuzzy
#| msgid "After 5 minutes"
msgid "After 15 minutes"
msgstr "Después de 5 minutos"

msgid "After 30 minutes"
msgstr "Después de 30 minutos"

msgid "After 1 hour"
msgstr "Después de 1 hora"

msgid "After 3 hours"
msgstr "Después de 3 horas"

msgid "After 6 hours"
msgstr "Después de 6 horas"

msgid "After 12 hours"
msgstr "Después de 12 horas"

#, fuzzy
#| msgid "After 12 hours"
msgid "After 18 hours"
msgstr "Después de 12 horas"

msgid "After 1 day"
msgstr "Después de 1 día"

#, fuzzy
#| msgid "After 3 days"
msgid "After 2 days"
msgstr "Después de 3 días"

msgid "After 3 days"
msgstr "Después de 3 días"

msgid "After 1 week"
msgstr "Después de 1 semana"

msgid "After 2 weeks"
msgstr "Después de 2 semanas"

msgid "After 30 days"
msgstr "Después de 30 días"

#, fuzzy, python-format
#| msgid "\"%s\" must be a single word containing only letter and numbers"
msgid "\"%(keyword)s\" must be a single word, less than %(limit)d characters, containing only letter and numbers"
msgstr "\"%s\" debe ser una palabra que contenga solo letras y números"

#, python-format
msgid "The keywords \"%s\" are already used for another flow"
msgstr "Las palabras clave \"%s\" están siendo usadas para otro flujo"

#, python-format
msgid "The keyword \"%s\" is already used for another flow"
msgstr "La palabra clave \"%s\" está siendo usada para otro flujo"

#, fuzzy
#| msgid "User does not have permission to create an SMS"
msgid "You don't have permission to edit this flow"
msgstr "El usuario no tiene permiso para crear un SMS"

#, fuzzy
#| msgid "Your changes could not be saved. Please reload the page and try again."
msgid "Your flow failed validation. Please refresh your browser."
msgstr "No se pudieron guardar sus cambios. Por favor, actualice la página e inténtelo nuevamente."

msgid "Your flow has been upgraded to the latest version. In order to continue editing, please refresh your browser."
msgstr ""

#, python-format
msgid "%s is currently editing this Flow. Your changes will not be saved until you refresh your browser."
msgstr ""

#, fuzzy
#| msgid "Your changes could not be saved. Please reload the page and try again."
msgid "Your flow could not be saved. Please refresh your browser."
msgstr "No se pudieron guardar sus cambios. Por favor, actualice la página e inténtelo nuevamente."

msgid "Global keyword triggers"
msgstr "Activadores de palabras clave globales"

msgid "When a user sends any of these keywords they will begin this flow"
msgstr "Cuando un usuario envía una de estas palabras clave iniciará este flujo"

#, fuzzy
#| msgid "Ignore keyword triggers while in this flow"
msgid "Select keywords to trigger this flow"
msgstr "Ignorar los activadores de palabras clave mientras se encuentre en este flujo"

#, fuzzy
#| msgid "SMS Type"
msgid "Type"
msgstr "Tipo de SMS"

msgid "Choose the method for your flow"
msgstr ""

msgid "Choose a name to describe this flow, e.g. Demographic Survey"
msgstr "Elegir un nombre para describir este flujo, por ejemplo, Encuesta demográfica"

msgid "Expire inactive contacts"
msgstr "Vencimiento de contactos inactivos"

msgid "When inactive contacts should be removed from the flow"
msgstr "Cuándo los contactos inactivos serán retirados del flujo"

#, fuzzy
#| msgid "Create Contact"
msgid "Create a contact "
msgstr "Crear Contacto"

msgid "Whether surveyor logins should be used as the contact for each run"
msgstr ""

msgid "For each run"
msgstr ""

msgid "For each login"
msgstr ""

msgid "Retry call if unable to connect"
msgstr ""

msgid "Retries call three times for the chosen interval"
msgstr ""

#, python-format
msgid "The following flows are still used by campaigns so could not be archived: %(flows)s"
msgstr ""

#, fuzzy
#| msgid "Add Label"
msgid "Edit Label"
msgstr "Agregar etiqueta"

msgid "Remove"
msgstr "Retirar"

msgid "Contact Name"
msgstr "Nombre del contacto"

#, fuzzy
#| msgid "Contact First Name"
msgid "Contact Creation Date"
msgstr "Nombre del contacto"

msgid "Contact First Name"
msgstr "Nombre del contacto"

msgid "Contact Groups"
msgstr "Grupos de contactos"

#, fuzzy
#| msgid "Set Language"
msgid "Contact Language"
msgstr "Establecer idioma"

#, fuzzy
#| msgid "Email Address"
msgid "Contact Email Address"
msgstr "Dirección de correo electrónico"

msgid "Contact Phone"
msgstr "Teléfono del contacto"

msgid "Contact Phone - E164"
msgstr "Teléfono del contacto - E164"

#, fuzzy
msgid "Contact UUID"
msgstr "Contacto URN"

#, fuzzy
msgid "New Contact"
msgstr "1 Contacto"

#, fuzzy, python-format
#| msgid "Contacts"
msgid "Contact %s"
msgstr "Contactos"

msgid "Current Date and Time"
msgstr "Fecha y hora actual"

msgid "Current Date"
msgstr "Fecha actual"

msgid "Tomorrow's Date"
msgstr "Fecha de mañana"

msgid "Yesterday's Date"
msgstr "Fecha de ayer"

msgid "Sent to"
msgstr "Enviar a"

msgid "Sent to URN display"
msgstr ""

#, fuzzy
#| msgid "Sent to"
msgid "Sent to URN path"
msgstr "Enviar a"

#, fuzzy
#| msgid "Sent to"
msgid "Sent to URN type"
msgstr "Enviar a"

#, fuzzy
#| msgid "Sent to"
msgid "Sent to URN"
msgstr "Enviar a"

msgid "All flow variables"
msgstr "Todas las variables del flujo"

msgid "Start Flow"
msgstr "Empezar flujo"

msgid "Results"
msgstr "Resultados"

#, fuzzy
msgid "Edit Flow"
msgstr "(Ver registro)"

msgid "Copy"
msgstr "Copiar"

#, fuzzy
msgid "Revision History"
msgstr "Historial de mensajes"

#, fuzzy
#| msgid "Create Flow"
msgid "Delete Flow"
msgstr "Crear Flujos"

#, fuzzy
#| msgid "No Editors"
msgid "New Editor"
msgstr "Sin Editores"

#, fuzzy
#| msgid "Export Data"
msgid "Export Definition"
msgstr "Exportar datos"

#, fuzzy
msgid "Export Translation"
msgstr "Traducciones"

#, fuzzy
msgid "Import Translation"
msgstr "Traducciones"

#, fuzzy
#| msgid "Using a Local Number"
msgid "Not a valid language."
msgstr "Con un número local"

msgid "Include translations in this language."
msgstr ""

#, fuzzy
msgid "Include Arguments"
msgstr "Mensajes de texto entrantes"

msgid "Include arguments to tests on splits"
msgstr ""

#, fuzzy
msgid "PO translation file"
msgstr "Traducciones"

msgid "File doesn't appear to be a valid PO file."
msgstr ""

#, python-format
msgid "Contains translations in %(lang)s which is the base language of this flow."
msgstr ""

#, python-format
msgid "Contains translations in %(lang)s which is not a supported translation language."
msgstr ""

msgid "Replace flow translations in this language."
msgstr ""

msgid "Import"
msgstr "Importar"

msgid "Optional: Group memberships"
msgstr ""

msgid "Optional: Fields to include"
msgstr ""

msgid "URNs"
msgstr ""

msgid "Optional: URNs in addition to the one used in the flow"
msgstr ""

#, fuzzy
#| msgid "Response To"
msgid "Responded Only"
msgstr "Respuesta a "

msgid "Only export results for contacts which responded"
msgstr ""

#, fuzzy
msgid "Include Messages"
msgstr "Mensajes de texto entrantes"

msgid "Export all messages sent and received in this flow"
msgstr ""

#, python-brace-format
msgid "You can only include up to {ExportFlowResultsTask.MAX_CONTACT_FIELDS_COLS} contact fields in your export"
msgstr ""

#, python-brace-format
msgid "You can only include up to {ExportFlowResultsTask.MAX_GROUP_MEMBERSHIPS_COLS} groups for group memberships in your export"
msgstr ""

msgid "Download Results"
msgstr "Descargar Resultados"

msgid "Sunday"
msgstr ""

msgid "Monday"
msgstr ""

msgid "Tuesday"
msgstr ""

msgid "Wednesday"
msgstr ""

msgid "Thursday"
msgstr ""

msgid "Friday"
msgstr ""

msgid "Saturday"
msgstr ""

#, fuzzy
#| msgid "Download Results"
msgid "Download"
msgstr "Descargar Resultados"

#, fuzzy
#| msgid "Download Results"
msgid "Download Flow Results"
msgstr "Descargar Resultados"

msgid "Your flow contains an invalid loop. Please refresh your browser."
msgstr ""

msgid "Contacts & Groups"
msgstr "Contactos y grupos"

msgid "These contacts will be added to the flow, sending the first message if appropriate."
msgstr "Estos contactos serán agregados al flujo, enviando el primer mensaje, según convenga."

#, fuzzy
#| msgid "Create Contact Group"
msgid "Recipients, enter contacts or groups"
msgstr "Crear Grupo de Contactos"

msgid "Restart Participants"
msgstr "Reiniciar Participantes"

msgid "Restart any contacts already participating in this flow"
msgstr "Reiniciar cualquier contacto que ya esté participando en este flujo"

#, fuzzy
#| msgid "Archive Contacts"
msgid "Include Active Contacts"
msgstr "Archivar contactos"

msgid "Include contacts currently active in a flow"
msgstr ""

#, fuzzy
#| msgid "Contacts that will start the flow"
msgid "Select contacts or groups to start in the flow"
msgstr "Contactos que empezarán el flujo"

#, fuzzy
#| msgid "Unlimited Contacts and Groups"
msgid "Enter contacts and groups to start below"
msgstr "Contactos y grupos ilimitados"

#, fuzzy
#| msgid "Your Contacts"
msgid "Search for contacts to start"
msgstr "Sus Contactos"

#, fuzzy
#| msgid "Create Contact"
msgid "Enter contact query"
msgstr "Crear Contacto"

#, fuzzy
#| msgid "Contact First Name"
msgid "Contact query is required"
msgstr "Nombre del contacto"

msgid "You must specify at least one contact or one group to start a flow."
msgstr ""

msgid "This flow is already being started, please wait until that process is complete before starting more contacts."
msgstr ""

msgid "Sorry, your workspace is currently suspended. To enable starting flows, please contact support."
msgstr ""

msgid "Sorry, your workspace is currently flagged. To enable starting flows, please contact support."
msgstr ""

msgid "This flow does not specify a Facebook topic. You may still start this flow but Facebook contacts who have not sent an incoming message in the last 24 hours may not receive it."
msgstr ""

msgid "This flow does not use message templates. You may still start this flow but WhatsApp contacts who have not sent an incoming message in the last 24 hours may not receive it."
msgstr ""

msgid "The message template {ref['name']} does not exist on your account and cannot be sent."
msgstr ""

#, python-brace-format
msgid "Your message template {template.name} is not approved and cannot be sent."
msgstr ""

msgid "Optional: Select parent label"
msgstr ""

msgid "Name already used"
msgstr "Nombre ya utilizado"

#, fuzzy
#| msgid "Flow Start"
msgid "Flow Start Log"
msgstr "Inicio de Flujo"

#, python-format
msgid "Cannot create a new global as limit is %(limit)s."
msgstr ""

#, fuzzy
#| msgid "Using a Local Number"
msgid "Isn't a valid name"
msgstr "Con un número local"

msgid "Value"
msgstr "Valor"

#, fuzzy
#| msgid "Manage Fields"
msgid "Manage Globals"
msgstr "Manejar campos"

msgid "All"
msgstr "Todos"

msgid "Unused"
msgstr ""

#, fuzzy
#| msgid "After 5 minutes"
msgid "After 1 minute"
msgstr "Después de 5 minutos"

#, fuzzy
#| msgid "After 5 minutes"
msgid "After 2 minutes"
msgstr "Después de 5 minutos"

#, fuzzy
#| msgid "After 30 minutes"
msgid "After 3 minutes"
msgstr "Después de 30 minutos"

#, fuzzy
#| msgid "After 5 minutes"
msgid "After 4 minutes"
msgstr "Después de 5 minutos"

msgid "Home"
msgstr ""

#, fuzzy
#| msgid "You must select a country for your organization."
msgid "You must select a country for your workspace."
msgstr "Debe elegir un país para su organización."

msgid "Queued"
msgstr "En cola"

msgid "Wired"
msgstr "Wired"

msgid "Sent"
msgstr "Enviado"

msgid "Delivered"
msgstr "Entregado"

msgid "Handled"
msgstr "Manejado"

msgid "Error Sending"
msgstr "Error de envío"

msgid "Failed Sending"
msgstr "Envío no realizado"

msgid "Resent message"
msgstr "Mensaje reciente"

msgid "The org this broadcast is connected to"
msgstr "La organización a la que está conectada este anuncio"

msgid "The groups to send the message to"
msgstr "Los grupos a los que se envía este mensaje "

msgid "Individual contacts included in this message"
msgstr "Contactos individuales incluidos en este mensaje"

#, fuzzy
msgid "Individual URNs included in this message"
msgstr "Contactos individuales incluidos en este mensaje"

msgid "Channel to use for message sending"
msgstr ""

msgid "Status"
msgstr "Estátus"

msgid "The current status for this broadcast"
msgstr "El estátus actual para esta comunicación"

msgid "Schedule"
msgstr "Horario"

msgid "Our recurring schedule if we have one"
msgstr "Nuestro cronograma periódico, en caso de tenerlo"

msgid "Translations"
msgstr "Traducciones"

#, fuzzy
#| msgid "The localized versions of the broadcast"
msgid "The localized versions of the message text"
msgstr "Las versiones localizadas del anuncio"

#, fuzzy
#| msgid "The primary language will be used for contacts with no language preference."
msgid "The language used to send this to contacts without a language"
msgstr "Para los contactos sin preferencia de idioma, se usará el idioma principal"

#, fuzzy
msgid "When this broadcast was created"
msgstr "Cuándo se creó este registro de la acción"

msgid "Media"
msgstr ""

#, fuzzy
#| msgid "The localized versions of the broadcast"
msgid "The localized versions of the media"
msgstr "Las versiones localizadas del anuncio"

#, fuzzy
#| msgid "The current status for this broadcast"
msgid "The metadata for messages of this broadcast"
msgstr "El estátus actual para esta comunicación"

msgid "Visible"
msgstr "Visible"

msgid "Deleted"
msgstr "Borrado"

msgid "Incoming"
msgstr "Entrante"

msgid "Outgoing"
msgstr "Saliente"

msgid "Inbox Message"
msgstr "Mensaje en la bandeja de entrada"

msgid "Flow Message"
msgstr "Mensaje del flujo"

#, fuzzy
#| msgid "Message"
msgid "IVR Message"
msgstr "Mensaje"

#, fuzzy
#| msgid "Send Message"
msgid "USSD Message"
msgstr "Enviar mensaje"

#, fuzzy
#| msgid "The type of this message"
msgid "The UUID for this message"
msgstr "El tipo de este mensaje"

msgid "The org this message is connected to"
msgstr "La organización a la que está conectado este mensaje"

msgid "The channel object that this message is associated with"
msgstr "El objeto del transmisor al que está asociado este mensaje"

msgid "The contact this message is communicating with"
msgstr "El contacto con el que este mensaje se está comunicando"

msgid "Contact URN"
msgstr "Contacto URN"

msgid "The URN this message is communicating with"
msgstr "El URN con el que este mensaje se está comunicando"

msgid "Broadcast"
msgstr "Anuncio"

msgid "If this message was sent to more than one recipient"
msgstr "Si este mensaje se envió a más de un destinatario"

msgid "Text"
msgstr "Texto"

#, fuzzy
msgid "The actual message content that was sent"
msgstr "El mensaje de texto real que se envió"

msgid "Give this message higher priority than other messages"
msgstr ""

msgid "When this message was created"
msgstr "Cuando se creó este mensaje"

#, fuzzy
#| msgid "Ended On"
msgid "Modified On"
msgstr "Finalizó el"

#, fuzzy
#| msgid "When this ruleset was last modified"
msgid "When this message was last modified"
msgstr "Cuándo fue la última vez que se modificó este grupo de reglas"

msgid "Sent On"
msgstr "Enviado el"

msgid "When this message was sent to the endpoint"
msgstr "Cuando este mensaje se envió al endpoint"

msgid "Queued On"
msgstr "Puesto en cola el"

#, fuzzy
msgid "When this message was queued to be sent or handled."
msgstr "Cuando este mensaje se puso en cola para ser enviado. (solamente salientes)"

msgid "Direction"
msgstr "Dirección"

msgid "The direction for this message, either incoming or outgoing"
msgstr "La dirección para este mensaje, ya sea entrante o saliente"

msgid "The current status for this message"
msgstr "El estátus actual para este mensaje"

msgid "Response To"
msgstr "Respuesta a "

msgid "The message that this message is in reply to"
msgstr "El mensaje al que este mensaje está respondiendo"

msgid "Any labels on this message"
msgstr "Cualquier etiqueta en este mensaje"

msgid "Visibility"
msgstr "Visibilidad"

msgid "The current visibility of this message, either visible, archived or deleted"
msgstr "La visibilidad actual de este mensaje, ya sea visible, archivado o borrado"

#, fuzzy
msgid "Message Type"
msgstr "Mensaje"

msgid "The type of this message"
msgstr "El tipo de este mensaje"

#, fuzzy
msgid "Message Count"
msgstr "Reintentar el conteo de mensajes"

#, fuzzy
msgid "The number of messages that were used to send this message, calculated on Twilio channels"
msgstr "El número de SMSs que se ha usado para enviar este mensaje, calulado en los transmisosres de Twilio"

msgid "The number of times this message has errored"
msgstr "El número de veces que este mensaje ha fallado"

msgid "When we should next attempt to deliver this message"
msgstr "Cuando tendremos que realizar el próximo intento para entregar este mensaje"

msgid "External ID"
msgstr "ID externo"

msgid "External id used for integrating with callbacks from other APIs"
msgstr "ID externo usado para integrar con las devoluciones de llamadas de otros APIs"

#, fuzzy
#| msgid "The message that this message is in reply to"
msgid "The media attachments on this message if any"
msgstr "El mensaje al que este mensaje está respondiendo"

#, fuzzy
#| msgid "When this message was created"
msgid "The session this message was a part of if any"
msgstr "Cuando se creó este mensaje"

#, fuzzy
#| msgid "The current status for this message"
msgid "The metadata for this msg"
msgstr "El estátus actual para este mensaje"

#, fuzzy
#| msgid "The message that is being delivered"
msgid "Why the message is being deleted"
msgstr "El mensaje que se está entregando"

#, fuzzy
#| msgid "Whether this flow is archived"
msgid "Whether this count is for archived messages"
msgstr "Si este flujo se archiva"

msgid "Number of items with this system label"
msgstr ""

#, fuzzy
#| msgid "The name of your organization"
msgid "Choose a name for your label"
msgstr "El nombre de su organización"

#, fuzzy
#| msgid "Elderly"
msgid "Folder"
msgstr "Adulto mayor"

msgid "The date for the oldest message to export"
msgstr "La fecha para el mensaje más antiguo para exportar"

msgid "The date for the newest message to export"
msgstr "La fecha para el mensaje más reciente para exportar"

#, python-format
msgid "Contact Field: %(label)s"
msgstr "Campo de contacto: %(label)s"

#, fuzzy
msgid "Recipients"
msgstr "Número de créditos"

#, fuzzy
#| msgid "The groups to send the message to"
msgid "The contacts to send the message to"
msgstr "Los grupos a los que se envía este mensaje "

#, fuzzy
#| msgid "Contact Name"
msgid "Hi @contact.name!"
msgstr "Nombre del contacto"

#, fuzzy
#| msgid "Schedule Trigger"
msgid "Schedule for later"
msgstr "Activador de programa"

msgid "At least one recipient is required"
msgstr "Se requiere un destinatario como mínimo"

msgid "Sorry, your workspace is currently suspended. To enable sending messages, please contact support."
msgstr ""

msgid "Sorry, your workspace is currently flagged. To enable sending messages, please contact support."
msgstr ""

msgid "Inbox"
msgstr "Bandeja de entrada"

msgid "Outbox"
msgstr "Bandeja de salida"

msgid "Schedules"
msgstr "Programaciones"

msgid "Export Messages"
msgstr "Exportar mensajes"

msgid "Schedule Message"
msgstr "Programar mensaje"

msgid "Scheduled Message"
msgstr "Mensaje programado"

msgid "Scheduled Messages"
msgstr "Mensajes programados"

msgid "You must add a phone number before sending messages"
msgstr "Debe agregar un número antes de enviar mensajes"

msgid "Which channel will deliver the message"
msgstr "Qué transmisor entregará el mensaje"

msgid "The URN of the contact delivering this message"
msgstr "El URN del contacto que entrega este mensaje"

msgid "The message that is being delivered"
msgstr "El mensaje que se está entregando"

#, fuzzy
#| msgid "Must specify a label"
msgid "Just this label"
msgstr "Debe especificar una etiqueta"

#, fuzzy
#| msgid "messages"
msgid "All messages"
msgstr "mensajes"

#, fuzzy
#| msgid "The name of this label"
msgid "Just this folder"
msgstr "El nombre de esta etiqueta"

#, fuzzy
#| msgid "Direction"
msgid "Selection"
msgstr "Dirección"

#, fuzzy
#| msgid "The date for the oldest message to export"
msgid "Leave blank for the oldest message"
msgstr "La fecha para el mensaje más antiguo para exportar"

#, fuzzy
#| msgid "Start Flow"
msgid "Start Date"
msgstr "Empezar flujo"

#, fuzzy
#| msgid "The date for the oldest message to export"
msgid "Leave blank for the latest message"
msgstr "La fecha para el mensaje más antiguo para exportar"

#, fuzzy
#| msgid "Export Data"
msgid "End Date"
msgstr "Exportar datos"

msgid "Export only messages from these contact groups. (Leave blank to export all messages)."
msgstr "Exportar solo mensajes de estos grupos de contactos. (Deje en blanco para exportar todos los mensajes)."

#, fuzzy
#| msgid "The Start Date should not be a date in the future."
msgid "Start date can't be in the future."
msgstr "La fecha de inicio no deberá ser una fecha en el futuro."

msgid "End date can't be before start date"
msgstr ""

msgid "Flow Messages"
msgstr "Mensajes del flujo"

#, fuzzy
msgid "Outbox Messages"
msgstr "Mensajes de texto salientes"

#, fuzzy
#| msgid "Send Message"
msgid "Sent Messages"
msgstr "Enviar mensaje"

msgid "Failed Outgoing Messages"
msgstr "Error en los mensajes salientes"

#, fuzzy
#| msgid "Update Fields"
msgid "Edit Folder"
msgstr "Actualizar campos"

msgid "Send All"
msgstr "Enviar todos"

#, fuzzy
#| msgid "Create Label"
msgid "Delete Label"
msgstr "Crear etiqueta"

msgid "Name must not be blank or begin with punctuation"
msgstr ""

#, fuzzy
#| msgid "Alias names must be unique, try again."
msgid "Name must be unique"
msgstr "Los apelativos deben ser únicos, inténtelo de nuevo."

#, python-format
msgid "This org has %(count)d labels and the limit is %(limit)d. You must delete existing ones before you can create new ones."
msgstr ""

msgid "Optional: Parent Folder"
msgstr ""

#, fuzzy
#| msgid "The name of this label"
msgid "Choose a name for your folder"
msgstr "El nombre de esta etiqueta"

#, fuzzy
#| msgid "Update Fields"
msgid "Update Folder"
msgstr "Actualizar campos"

msgid "Update Label"
msgstr "Actualizar etiqueta"

#, fuzzy
#| msgid "campaigns"
msgid "Campaigns"
msgstr "campañas"

msgid "Triggers"
msgstr "Activadores"

#, fuzzy
#| msgid "users"
msgid "Users"
msgstr "usuarios"

msgid "Orgs"
msgstr ""

#, fuzzy
#| msgid "dashboard"
msgid "Dashboard"
msgstr "Panel"

#, fuzzy
#| msgid "Android"
msgid "Android"
msgstr "Android"

msgid "Sign in"
msgstr "Registrarse"

#, fuzzy
#| msgid "Sign Up"
msgid "Sign out"
msgstr "Registrarse"

msgid "Plan"
msgstr "Plan"

msgid "What plan your organization is on"
msgstr "En qué plan está su organización"

msgid "Stripe Customer"
msgstr "Stripe Customer"

msgid "Our Stripe customer id for your organization"
msgstr "Nuestro id de Stripe customer para su organización"

msgid "Administrators"
msgstr "Administradores"

msgid "The administrators in your organization"
msgstr "Los administradores en su organización"

msgid "Viewers"
msgstr "Visitantes"

msgid "The viewers in your organization"
msgstr "Los visitantes en su organización"

msgid "Editors"
msgstr "Editores"

msgid "The editors in your organization"
msgstr "Los editores en su organización"

msgid "Surveyors"
msgstr ""

#, fuzzy
#| msgid "The viewers in your organization"
msgid "The users can login via Android for your organization"
msgstr "Los visitantes en su organización"

msgid "The main language used by this organization"
msgstr "El idioma principal usado por esta organización"

msgid "Timezone"
msgstr "Zona horaria"

msgid "Date Format"
msgstr "Formato de fecha"

msgid "Whether day comes first or month comes first in dates"
msgstr "Si se coloca primero el día o el mes en las fechas"

msgid "Configuration"
msgstr "Configuración"

msgid "More Organization specific configuration"
msgstr "Configuración más específica para su organización"

msgid "Slug"
msgstr "Slug"

msgid "This slug is not available"
msgstr "Este slug no está disponible"

msgid "Whether this organization anonymizes the phone numbers of contacts within it"
msgstr "Si esta organización anonimiza los números de teléfonos de sus contactos "

#, fuzzy
#| msgid "Whether this report is currently published"
msgid "Whether this organization is currently flagged."
msgstr "Si este informe está publicado actualmente"

#, fuzzy
#| msgid "Whether this report is currently published"
msgid "Whether this organization is currently suspended."
msgstr "Si este informe está publicado actualmente"

#, fuzzy
#| msgid "Whether this report is currently published"
msgid "Whether this organization uses topups."
msgstr "Si este informe está publicado actualmente"

#, fuzzy
#| msgid "Whether this report is currently published"
msgid "Whether this organization can have child workspaces"
msgstr "Si este informe está publicado actualmente"

#, fuzzy
#| msgid "Whether this report is currently published"
msgid "Whether this organization can have multiple logins"
msgstr "Si este informe está publicado actualmente"

msgid "The primary language will be used for contacts with no language preference."
msgstr "Para los contactos sin preferencia de idioma, se usará el idioma principal"

msgid "Brand"
msgstr ""

#, fuzzy
#| msgid "The %(brand)s Team"
msgid "The brand used in emails"
msgstr "El Equipo de %(brand)s"

msgid "A password that allows users to register as surveyors"
msgstr ""

#, fuzzy
#| msgid "The FlowStart objects that started this run"
msgid "The parent org that manages this org"
msgstr "Los objetos de FlowStart que empezaron esta corrida"

#, python-format
msgid "Invalid bundle: %s, cannot upgrade."
msgstr "Paquete inválido: %s, no se puede actualizar. "

#, fuzzy, python-format
#| msgid "%(name)s Invitation"
msgid "%(name)s Receipt"
msgstr "Invitación de %(name)s"

msgid "Sorry, your card was declined, please contact your provider or try another card."
msgstr ""

#, fuzzy
msgid "Sorry, we were unable to process your payment, please try again later or contact us."
msgstr "Lo sentimos, no podemos recargar su tarjeta, por favor, inténtelo nuevamente más tarde o contáctenos a feedback@textit.in"

msgid "Viewer"
msgstr "Visitante"

msgid "The organization to which the account is invited to view"
msgstr "La organización a la que esta cuenta está invitada a visitar"

msgid "Email"
msgstr "Correo electrónico"

msgid "The email to which we send the invitation of the viewer"
msgstr "El correo electrónico al que enviamos la invitación del visitante"

msgid "a unique code associated with this invitation"
msgstr "un código único asociado con esta invitación"

msgid "User Role"
msgstr "Rol del usuario"

#, python-format
msgid "%(name)s Invitation"
msgstr "Invitación de %(name)s"

msgid "Your preferred language"
msgstr "Su idioma preferido"

msgid "Phone Number"
msgstr "Número de teléfono"

msgid "Phone number for testing and recording voice flows"
msgstr "Número de teléfono para probar y grabar los flujos de voz"

#, fuzzy
#| msgid "API Secret:"
msgid "OTP Secret"
msgstr "Código secreto API:"

msgid "Two Factor Enabled"
msgstr ""

msgid "Price Paid"
msgstr "Precio pagado"

msgid "The price paid for the messages in this top up (in cents)"
msgstr "El precio pagado por los mensajes en esta recarga (en centavos)"

msgid "Number of Credits"
msgstr "Número de créditos"

msgid "The number of credits bought in this top up"
msgstr "El número de créditos comprados en esta recarga"

#, fuzzy
#| msgid "Export Data"
msgid "Expiration Date"
msgstr "Exportar datos"

msgid "The date that this top up will expire"
msgstr "La fecha de vencimiento de esta recarga"

msgid "Stripe Charge Id"
msgstr "Id de Stripe Charge"

msgid "The Stripe charge id for this charge"
msgstr "Id de Stripe charge para esta recarga"

#, python-format
msgid "Transfer from %s"
msgstr ""

#, fuzzy
#| msgid "Purchase Credits"
msgid "Purchased Credits"
msgstr "Comprar Créditos"

msgid "Complimentary Credits"
msgstr ""

msgid "Credits"
msgstr "Créditos"

#, python-format
msgid "Transfer to %(org)s"
msgstr ""

#, fuzzy
#| msgid " Credits Used"
msgid "Messaging credits used"
msgstr "Créditos usados"

#, fuzzy
#| msgid "Add Credits"
msgid "Expired credits"
msgstr "Agregar créditos"

msgid "The topup these credits are applied against"
msgstr ""

#, fuzzy
#| msgid "How are credits counted?"
msgid "How many credits were debited"
msgstr "¿Cómo se contabilizan los créditos?"

msgid "Optional topup that was allocated with these credits"
msgstr ""

msgid "What caused this debit"
msgstr ""

msgid "The topup these credits are being used against"
msgstr ""

msgid "How many credits were used, can be negative"
msgstr ""

#, fuzzy
#| msgid "Credits"
msgid "Credits Over"
msgstr "Créditos"

#, fuzzy
#| msgid "Credits"
msgid "Low Credits"
msgstr "Créditos"

#, fuzzy
#| msgid "credits remaining."
msgid "Credits expiring soon"
msgstr "créditos."

#, python-format
msgid "%(name)s Credits Alert"
msgstr ""

msgid "Used"
msgstr ""

#, fuzzy
#| msgid "First Name"
msgid "First name"
msgstr "Nombre"

#, fuzzy
#| msgid "Last Name"
msgid "Last name"
msgstr "Apellido"

msgid "name@domain.com"
msgstr "name@domain.com"

#, fuzzy
#| msgid "The timezone your organization is in"
msgid "The timezone for your workspace"
msgstr "La zona horaria en la que se encuentra su organización"

msgid "Workspace"
msgstr ""

msgid "A workspace is usually the name of a company or project"
msgstr ""

msgid "My Company, Inc."
msgstr ""

msgid "That email address is already used"
msgstr "Esta dirección de correo electrónico ya ha sido usada"

msgid "Passwords must contain at least 8 letters."
msgstr "Las contraseñas deben contener como mínimo 8 letras."

#, fuzzy
msgid "The first name of the workspace administrator"
msgstr "El nombre de su organización"

#, fuzzy
msgid "Your last name of the workspace administrator"
msgstr "Debe tener al menos un administrador"

#, fuzzy
msgid "Their email address"
msgstr "Su dirección de correo electrónico"

#, fuzzy
msgid "The timezone for the workspace"
msgstr "La zona horaria en la que se encuentra su organización"

#, fuzzy
msgid "Their password, at least eight letters please. (leave blank for existing users)"
msgstr "Su contraseña, como mínimo ocho letras por favor"

#, fuzzy
#| msgid "The name of the video"
msgid "The name of the new workspace"
msgstr "El nombre del video"

#, fuzzy
msgid "The initial number of credits granted to this workspace"
msgstr "El número de créditos comprados en esta recarga"

msgid "Login already exists, please do not include password."
msgstr ""

#, fuzzy
msgid "Password must be at least 8 characters long"
msgstr "Las contraseñas deben tener como mínimo 8 letras."

#, python-brace-format
msgid "Deleted user {username}"
msgstr ""

msgid "First Name"
msgstr "Nombre"

#, fuzzy
#| msgid "POST Required"
msgid "Required"
msgstr "AVISO requerido"

msgid "Last Name"
msgstr "Apellido"

#, fuzzy
#| msgid "Current Password (required)"
msgid "Current Password"
msgstr "Contraseña actual (requerida)"

#, fuzzy
#| msgid "Password"
msgid "New Password"
msgstr "Contraseña"

msgid "Optional"
msgstr ""

msgid "Website Language"
msgstr "Idioma del sitio web"

msgid "Passwords must have at least 8 letters."
msgstr "Las contraseñas deben tener como mínimo 8 letras."

msgid "Please enter your password to save changes."
msgstr "Por favor, ingrese su contraseña para guardar los cambios."

msgid "Sorry, that email address is already taken."
msgstr "Lo sentimos, esta dirección de correo electrónico ya ha sido elegida."

msgid "Start Call"
msgstr "Empezar llamada"

msgid "The import file"
msgstr "El archivo de importación"

msgid "Update all flows and campaigns"
msgstr "Actualizar todos los flujos y campañas"

msgid "This file is not a valid flow definition file."
msgstr ""

#, fuzzy
msgid "This file is no longer valid. Please export a new version and try again."
msgstr "No se pudieron guardar sus cambios. Por favor, actualice la página e inténtelo nuevamente."

msgid "Import successful"
msgstr "Importación exitosa"

msgid "Sorry, your import file is invalid."
msgstr "Lo sentimos, su archivo de importación es inválido."

msgid "Your Twilio Account SID"
msgstr "El SID de su Cuenta Twilio"

msgid "Your Twilio Account Token"
msgstr "El Token de su Cuenta Twilio"

msgid "You must enter your Twilio Account SID"
msgstr "Debe ingresar el SID de su Cuenta Twilio"

msgid "You must enter your Twilio Account Token"
msgstr "Debe ingresar el Token de su Cuenta Twilio"

msgid "The Twilio account SID and Token seem invalid. Please check them again and retry."
msgstr "El SID y Token de su Cuenta Twilio son inválidos. Por favor, verifíquelos e inténtelo nuevamente."

#, fuzzy
#| msgid "You must enter your Twilio Account SID"
msgid "You must enter your Nexmo Account API Key"
msgstr "Debe ingresar el SID de su Cuenta Twilio"

#, fuzzy
#| msgid "You must enter your Twilio Account SID"
msgid "You must enter your Nexmo Account API Secret"
msgstr "Debe ingresar el SID de su Cuenta Twilio"

msgid "Your Nexmo API key and secret seem invalid. Please check them again and retry."
msgstr "Su clave y código secreto API de Nexmo son inválidos. Por favor, verifíquelos e inténtelo nuevamente."

msgid "Your Nexmo API key"
msgstr "Su Clave API de Nexmo"

msgid "Your Nexmo API secret"
msgstr "Su código secreto API de Nexmo"

#, fuzzy
#| msgid "Your Twilio Account SID"
msgid "Your Plivo AUTH ID"
msgstr "El SID de su Cuenta Twilio"

msgid "Your Plivo AUTH TOKEN"
msgstr ""

#, fuzzy
#| msgid "Your Nexmo API key and secret seem invalid. Please check them again and retry."
msgid "Your Plivo AUTH ID and AUTH TOKEN seem invalid. Please check them again and retry."
msgstr "Su clave y código secreto API de Nexmo son inválidos. Por favor, verifíquelos e inténtelo nuevamente."

msgid "Email Address"
msgstr "Dirección de correo electrónico"

msgid "The from email address, can contain a name: ex: Jane Doe <jane@example.org>"
msgstr ""

msgid "SMTP Host"
msgstr ""

msgid "Leave blank to keep the existing set password if one exists"
msgstr ""

msgid "Port"
msgstr ""

msgid "You must enter a from email"
msgstr ""

#, fuzzy
#| msgid "Please enter at least 8 characters"
msgid "Please enter a valid email address"
msgstr "Por favor, ingrese 8 caracteres como mínimo"

#, fuzzy
#| msgid "You must enter your Twilio Account SID"
msgid "You must enter the SMTP host"
msgstr "Debe ingresar el SID de su Cuenta Twilio"

msgid "You must enter the SMTP username"
msgstr ""

msgid "You must enter the SMTP password"
msgstr ""

#, fuzzy
#| msgid "You must enter your Twilio Account SID"
msgid "You must enter the SMTP port"
msgstr "Debe ingresar el SID de su Cuenta Twilio"

#, fuzzy, python-format
#| msgid "Configuration"
msgid "%(name)s SMTP configuration test"
msgstr "Configuración"

#, python-format
msgid "This email is a test to confirm the custom SMTP server configuration added to your %(name)s account."
msgstr ""

#, python-format
msgid "Failed to send email with STMP server configuration with error '%s'"
msgstr ""

msgid "Failed to send email with STMP server configuration"
msgstr ""

#, fuzzy
#| msgid "Select your Organization"
msgid "Workspaces"
msgstr "Elija su Organización"

msgid "Topups"
msgstr ""

msgid "Unflag"
msgstr ""

msgid "Flag"
msgstr ""

#, fuzzy
#| msgid "Alert Email"
msgid "Verify"
msgstr "Correo electrónico de alerta"

#, fuzzy
msgid "This password is not valid. Choose a new password and try again."
msgstr "No se pudieron guardar sus cambios. Por favor, actualice la página e inténtelo nuevamente."

msgid "One of the emails you entered is invalid."
msgstr "Uno de los correos electrónicos que ingresó es inválido."

msgid "Enter the code from your authentication application"
msgstr ""

#, fuzzy
#| msgid "Invalid phone number, try again."
msgid "Invalid MFA token. Please try again."
msgstr "Número de teléfono inválido, inténtelo nuevamente."

msgid "Two Factor Authentication"
msgstr ""

#, fuzzy
#| msgid "Select your Organization"
msgid "New Workspace"
msgstr "Elija su Organización"

#, fuzzy
#| msgid "Purchase Credits"
msgid "Transfer Credits"
msgstr "Comprar Créditos"

#, fuzzy
#| msgid "The name of your organization"
msgid "The name of your workspace"
msgstr "El nombre de su organización"

#, fuzzy
#| msgid "Select your Organization"
msgid "Select your Workspace"
msgstr "Elija su Organización"

#, fuzzy
#| msgid "Your invitation link is invalid. Please contact your organization administrator."
msgid "No organizations for this account, please contact your administrator."
msgstr "El enlace de su invitación es inválido. Por favor, contacte al administrador de su organización."

#, fuzzy
#| msgid "Your invitation link is invalid. Please contact your organization administrator."
msgid "Your invitation link is invalid. Please contact your workspace administrator."
msgstr "El enlace de su invitación es inválido. Por favor, contacte al administrador de su organización."

#, python-format
msgid "Join %(name)s"
msgstr "Participar en %(name)s"

msgid "Join"
msgstr "Participar"

#, fuzzy
#| msgid "Your invitation link has expired. Please contact your organization administrator."
msgid "Your invitation link has expired. Please contact your workspace administrator."
msgstr "El enlace de su invitación ha vencido. Por favor, contacte al administrador de su organización."

#, fuzzy
#| msgid "Invalid claim code, please check and try again."
msgid "Invalid surveyor password, please check with your project leader and try again."
msgstr "Código de pedido inválido, por favor, verifique e inténtelo nuevamente."

msgid "Your first name"
msgstr "Su nombre"

msgid "Your last name"
msgstr "Su apellido"

msgid "Your email address"
msgstr "Su dirección de correo electrónico"

msgid "Your password, at least eight letters please"
msgstr "Su contraseña, como mínimo ocho letras por favor"

msgid "Welcome!"
msgstr ""

#, fuzzy
#| msgid "Create new account"
msgid "Create Workspace Account"
msgstr "Crear cuenta nueva"

msgid "Sign Up"
msgstr "Registrarse"

msgid "Save"
msgstr "Guardar"

#, fuzzy
#| msgid "Channel Event"
msgid "New Event"
msgstr "Evento del transmisor"

#, fuzzy
#| msgid "Contact Name"
msgid "Agent Name"
msgstr "Nombre del contacto"

msgid "Version"
msgstr ""

#, fuzzy
#| msgid "The Twilio account SID and Token seem invalid. Please check them again and retry."
msgid "Missing data: Agent Name or API Key.Please check them again and retry."
msgstr "El SID y Token de su Cuenta Twilio son inválidos. Por favor, verifíquelos e inténtelo nuevamente."

msgid "Your Account"
msgstr "Su cuenta"

#, fuzzy
msgid "Add Channel"
msgstr "Transmisor"

msgid "Add Classifier"
msgstr ""

msgid "Add Ticketing Service"
msgstr ""

msgid "Help"
msgstr ""

#, fuzzy
#| msgid "Sign Up"
msgid "Sign Out"
msgstr "Registrarse"

msgid "Login"
msgstr ""

msgid "API Token"
msgstr "Token API"

#, fuzzy
#| msgid "Your Nexmo API key and secret seem invalid. Please check them again and retry."
msgid "Your DT One API key and secret seem invalid. Please check them again and retry."
msgstr "Su clave y código secreto API de Nexmo son inválidos. Por favor, verifíquelos e inténtelo nuevamente."

#, python-format
msgid "Connecting to your DT One account failed with error text: %s"
msgstr ""

#, fuzzy
#| msgid "Account:"
msgid "Account SID"
msgstr "Cuenta:"

#, fuzzy
#| msgid "Account Key"
msgid "Account Token"
msgstr "Clave de la cuenta"

#, fuzzy
#| msgid "Select your Organization"
msgid "Workspace Name"
msgstr "Elija su Organización"

#, fuzzy
#| msgid "Select your Organization"
msgid "From Workspace"
msgstr "Elija su Organización"

msgid "Select which workspace to take credits from"
msgstr ""

#, fuzzy
#| msgid "Select your Organization"
msgid "To Workspace"
msgstr "Elija su Organización"

msgid "Select which workspace to receive the credits"
msgstr ""

#, fuzzy
#| msgid "How are credits counted?"
msgid "How many credits to transfer"
msgstr "¿Cómo se contabilizan los créditos?"

#, python-format
msgid "Sorry, %(org_name)s doesn't have enough credits for this transfer. Pick a different workspace to transfer from or reduce the transfer amount."
msgstr ""

msgid "The country used for location values. (optional)"
msgstr "El país usado para los valores de ubicación. (opcional)"

msgid "Primary Language"
msgstr "Idioma principal"

#, fuzzy
#| msgid "The primary language will be used for contacts with no language preference."
msgid "Select the primary language for contacts with no language preference"
msgstr "Para los contactos sin preferencia de idioma, se usará el idioma principal"

msgid "Additional Languages"
msgstr "Idiomas adicionales"

msgid "Additional languages you would like to provid translations for"
msgstr ""

msgid " and "
msgstr "y"

#, python-format
msgid "%(lang1)s and %(lang2)s"
msgstr ""

#, python-format
msgid "Cleared %(name)s cache for this workspace (%(count)d keys)"
msgstr ""

msgid "Privacy Policy"
msgstr "Política de privacidad"

#, fuzzy
#| msgid "Contact Field: %(label)s"
msgid "Content Guidelines"
msgstr "Campo de contacto: %(label)s"

msgid "Terms of Service"
msgstr ""

msgid "Cookie Policy"
msgstr ""

msgid "Choose the type of policy"
msgstr ""

msgid "Enter the content of the policy (Markdown permitted)"
msgstr ""

msgid "Summary of policy changes (Markdown permitted)"
msgstr ""

msgid "Is Consent Required?"
msgstr ""

msgid "New Policy"
msgstr ""

msgid "Your Privacy"
msgstr ""

msgid "The name of the video"
msgstr "El nombre del video"

msgid "Summary"
msgstr "Resumen"

msgid "A short blurb about the video"
msgstr "Una breve publicidad sobre el video"

msgid "Description"
msgstr "Descripción"

msgid "Vimeo ID"
msgstr "ID de Vimeo"

msgid "The id vimeo uses for this video"
msgstr "El id que Vimeo usa para este video"

msgid "Register for public beta"
msgstr "Registrar para beta público"

msgid "Intents Synced"
msgstr ""

#, fuzzy
#| msgid "Channel Event"
msgid "Classifier Called"
msgstr "Evento del transmisor"

msgid "Ticketing Service Called"
msgstr ""

msgid "Airtime Transferred"
msgstr ""

#, fuzzy
#| msgid "Has Template Error"
msgid "WhatsApp Templates Synced"
msgstr "Tiene un error en la plantilla"

msgid "WhatsApp Tokens Synced"
msgstr ""

msgid "WhatsApp Contacts Refreshed"
msgstr ""

#, fuzzy
#| msgid "Recent Channel Events"
msgid "Recent Classifier Events"
msgstr "Eventos recientes del transmisor"

#, fuzzy
#| msgid "Recent Channel Events"
msgid "Recent Ticketing Service Events"
msgstr "Eventos recientes del transmisor"

#, fuzzy
#| msgid "Channel Event"
msgid "Classifier Log"
msgstr "Evento del transmisor"

msgid "Never"
msgstr "Nunca"

msgid "Daily"
msgstr "Diariamente"

#, fuzzy
#| msgid "Weekly"
msgid "Weekly"
msgstr "Semanalmente"

#, fuzzy
#| msgid "Monthly"
msgid "Monthly"
msgstr "Mensualmente"

#, fuzzy, python-format
#| msgid "Join %(name)s"
msgid "in %(timeperiod)s"
msgstr "Participar en %(name)s"

#, python-format
msgid "each day at %(time)s"
msgstr ""

#, python-format
msgid "each week on %(daysofweek)s"
msgstr ""

#, python-format
msgid "each month on the %(dayofmonth)s"
msgstr ""

#, python-format
msgid "%(day)s is not a valid day of the week"
msgstr ""

msgid "Must specify at least one day of the week"
msgstr ""

#, fuzzy
#| msgid "Select a message to record"
msgid "Select days to repeat on"
msgstr "Elegir un mensaje para grabar"

#, fuzzy
#| msgid ","
msgid " "
msgstr ","

#, fuzzy, python-format
#| msgid "Timezone"
msgid "%s Time Zone"
msgstr "Zona horaria"

msgid "English"
msgstr "Inglés"

msgid "Portuguese"
msgstr "Portugués"

msgid "French"
msgstr "Francés"

msgid "Spanish"
msgstr ""

msgid "Russian"
msgstr ""

#, fuzzy
msgid "Visually build nationally scalable mobile applications from anywhere in the world."
msgstr "Aplicaciones de mensajería visualmente interactivas en cualquier lugar del mundo."

msgid "Copyright &copy; 2012-2017 UNICEF, Nyaruka. All Rights Reserved."
msgstr ""

msgid "Open"
msgstr ""

msgid "Closed"
msgstr ""

msgid "Connecting an email address will forward all new tickets and their responses to that email address. You will be able to respond to them directly and your replies will be sent to the contact."
msgstr ""

msgid "The email address to forward tickets and replies to"
msgstr ""

msgid "The verification code that was sent to your email"
msgstr ""

msgid "No verification code found, please start over."
msgstr ""

msgid "Code does not match, please check your email."
msgstr ""

#, fuzzy
#| msgid "Alert Email"
msgid "Verify Email"
msgstr "Correo electrónico de alerta"

#, python-format
msgid "A verification code was sent to <code>%(address)s</code>. Enter it below to continue adding this ticketing service to your account."
msgstr ""

msgid "New tickets and replies will be sent to the email address that you configure below. You will need to verify it by entering the code sent to you."
msgstr ""

#, fuzzy
#| msgid "Your email address"
msgid "Verify your email address for tickets"
msgstr "Su dirección de correo electrónico"

msgid "<a href=\"https://www.zendesk.com/\">Zendesk</a> is one of the most popular customer service systems around. You can use it to manage all the tickets created on your account."
msgstr ""

msgid "Enter your Zendesk subdomain. You will be redirected to Zendesk where you need to grant access to this application."
msgstr ""

msgid "Your subdomain on Zendesk"
msgstr ""

#, fuzzy
#| msgid "Using a Local Number"
msgid "Not a valid subdomain name."
msgstr "Con un número local"

msgid "There is already a ticketing service configured for this subdomain."
msgstr ""

msgid "Unable to request OAuth token."
msgstr ""

msgid "Tickets"
msgstr ""

#, fuzzy
#| msgid "The name of this contact"
msgid "The display name of this account"
msgstr "El nombre de este contacto"

#, fuzzy
#| msgid "The Stripe charge id for this charge"
msgid "The secret for the ticketer"
msgstr "Id de Stripe charge para esta recarga"

msgid "Secret is incorrect."
msgstr ""

msgid "Add"
msgstr "Agregar"

#, fuzzy, python-format
#| msgid "Connect Kannel"
msgid "Connect %(ticketer)s"
msgstr "Conectar Kannel"

#, fuzzy
#| msgid "Open TextIt"
msgid "Open Tickets"
msgstr "Abrir TextIt"

#, fuzzy
#| msgid "Choose File"
msgid "Closed Tickets"
msgstr "Elegir archivo"

#, fuzzy
#| msgid "Connect Kannel Service"
msgid "Delete Ticket Service"
msgstr "Conectar con el Servicio Kannel"

msgid "HTTP Log"
msgstr ""

msgid "Delete Ticketing Service"
msgstr ""

#, fuzzy
#| msgid "Your flow has been removed."
msgid "Your ticketing service has been deleted."
msgstr "Su flujo ha sido retirado."

msgid "Keyword Trigger"
msgstr "Activador de palabra clave"

msgid "Schedule Trigger"
msgstr "Activador de programa"

#, fuzzy
msgid "Inbound Call Trigger"
msgstr "Activador de llamada perdida"

msgid "Missed Call Trigger"
msgstr "Activador de llamada perdida"

msgid "Catch All Trigger"
msgstr "Obtener todos los activadores"

#, fuzzy
#| msgid "Conversation Key"
msgid "New Conversation Trigger"
msgstr "Clave de conversación"

msgid "USSD Pull Session Trigger"
msgstr ""

#, fuzzy
#| msgid "Restore Triggers"
msgid "Referral Trigger"
msgstr "Restaurar activadores"

#, fuzzy
msgid "Message starts with the keyword"
msgstr "Último mensaje de texto visualizado"

msgid "Message contains only the keyword"
msgstr ""

msgid "Keyword"
msgstr "Palabra clave"

#, fuzzy
msgid "Word to match in the message text"
msgstr "La primera palabra en el mensaje de texto"

msgid "Referrer Id"
msgstr ""

#, fuzzy
#| msgid "The type of this trigger"
msgid "The referrer id that triggers us"
msgstr "El tipo de este activador"

msgid "Flow"
msgstr "Flujo"

#, fuzzy
msgid "Which flow will be started"
msgstr "Qué flujo se iniciará"

msgid "The groups to broadcast the flow to"
msgstr "Los grupos para comunicar el flujo a"

msgid "Individual contacts to broadcast the flow to"
msgstr "Contactos individuales para comunicar el flujo a"

msgid "Our recurring schedule"
msgstr "Nuestro programa periódico"

#, fuzzy
#| msgid "Trigger Type"
msgid "Trigger When"
msgstr "Tipo de activador"

msgid "How to match a message with a keyword"
msgstr ""

msgid "The associated channel"
msgstr ""

#, fuzzy
#| msgid "Select All"
msgid "Select a flow"
msgstr "Elegir todos"

msgid "Keywords must be a single word containing only letter and numbers"
msgstr "Las palabras clave deben ser una sola palabra que contenga solo letras y números"

#, fuzzy
msgid "An active trigger already exists, triggers must be unique for each group"
msgstr "Otro activador activo usa esta palabra clave en algunos grupos, las palabras clave deben ser únicas para cada grupo de contactos"

msgid "Optional: Trigger only applies to these groups"
msgstr ""

#, fuzzy
msgid "The first word of the message text"
msgstr "La primera palabra del texto del SMS"

msgid "Group to Join"
msgstr "Grupo para participar"

msgid "The group the contact will join when they send the above keyword"
msgstr "El grupo en el que participará el contacto cuando envíen la palabra clave anterior"

#, fuzzy
#| msgid "Response"
msgid "Response"
msgid_plural "Responses"
msgstr[0] "Respuesta"
msgstr[1] "Respuesta"

msgid "The message to send in response after they join the group (optional)"
msgstr "El mensaje para enviar como respuesta después de unirse al grupo (opcional)"

#, fuzzy
#| msgid "Start Flow"
msgid "Start Time"
msgstr "Empezar flujo"

msgid "The groups and contacts the flow will be broadcast to"
msgstr "Los grupos y contactos al que se comunicará el flujo"

msgid "Trigger with this Channel already exists."
msgstr ""

msgid "The channel to apply this trigger to, leave blank for all Facebook channels"
msgstr ""

#, fuzzy
#| msgid "The type of this trigger"
msgid "The referrer id that will trigger us"
msgstr "El tipo de este activador"

msgid "Create Trigger"
msgstr "Crear activadores"

msgid "Join Keyword"
msgstr "Palabra clave para participar"

#, fuzzy
msgid "The first word of the message"
msgstr "La primera palabra del SMS"

#, fuzzy
#| msgid "Create Trigger"
msgid "Create Referral Trigger"
msgstr "Crear activadores"

msgid "Create Schedule"
msgstr "Crear cronograma"

msgid "Processing"
msgstr ""

#, fuzzy
msgid "The organization of the user."
msgstr "La Organización del usuario."

#, python-format
msgid "%(value)s must be http or https scheme"
msgstr ""

#, python-format
msgid "%(value)s host cannot be resolved"
msgstr ""

#, python-format
msgid "%(value)s cannot be localhost"
msgstr ""

msgid "Unique Identifier"
msgstr ""

#, fuzzy
msgid "The unique identifier for this object"
msgstr "El nombre de este contacto"

#, fuzzy
#| msgid "Whether this report is currently published"
msgid "Whether this row was created by squashing"
msgstr "Si este informe está publicado actualmente"

#, python-format
msgid "%d year"
msgid_plural "%d years"
msgstr[0] ""
msgstr[1] ""

#, fuzzy, python-format
#| msgid "month"
msgid "%d month"
msgid_plural "%d months"
msgstr[0] "mes"
msgstr[1] "mes"

#, python-format
msgid "%d week"
msgid_plural "%d weeks"
msgstr[0] ""
msgstr[1] ""

#, python-format
msgid "%d day"
msgid_plural "%d days"
msgstr[0] ""
msgstr[1] ""

#, python-format
msgid "%d hour"
msgid_plural "%d hours"
msgstr[0] ""
msgstr[1] ""

#, python-format
msgid "%d minute"
msgid_plural "%d minutes"
msgstr[0] ""
msgstr[1] ""

#, python-format
msgid "%d second"
msgid_plural "%d seconds"
msgstr[0] ""
msgstr[1] ""

#, fuzzy
#| msgid " and "
msgid ", and "
msgstr "y"

msgid "0 seconds"
msgstr ""

#, fuzzy
#| msgid ","
msgid ", "
msgstr ","

#, fuzzy
#| msgid "We encountered an error removing your channel, please try again later."
msgid "An error occurred while making your changes. Please try again."
msgstr "Encontramos un error para retirar su transmisor, por favor, inténtelo nuevamente más tarde."

#, fuzzy
#| msgid "Current Date and Time"
msgid "Date & Time"
msgstr "Fecha y hora actual"

#, fuzzy
#| msgid "Status"
msgid "State"
msgstr "Estátus"

#, fuzzy
#| msgid "has a district"
msgid "District"
msgstr "tiene un distrito"

msgid "Ward"
msgstr ""

msgid "HTTP Logs"
msgstr ""

#, fuzzy
#| msgid "Export Data"
msgid "No Data"
msgstr "Exportar datos"

#, python-format
msgid "API v1 has been replaced by <a href=\"%(v2_url)s\">API v2</a>. Please migrate your applications accordingly."
msgstr ""

msgid "Query String Parameters"
msgstr ""

#, fuzzy
#| msgid "Contact Fields"
msgid "Post Body Fields"
msgstr "Campos de Contactos"

msgid "Query String"
msgstr ""

#, fuzzy
#| msgid "Contact Fields"
msgid "Post Body"
msgstr "Campos de Contactos"

#, fuzzy
#| msgid "API Documentation"
msgid "View Full Documentation"
msgstr "Documentación API"

#, fuzzy
#| msgid "Webhook URL"
msgid "Webhook Calls"
msgstr "URL de Webhook"

msgid "Elapsed"
msgstr ""

msgid "Time"
msgstr "Hora"

#, fuzzy
#| msgid "Webhook Events"
msgid "Webhook Event"
msgstr "Eventos Webhook"

#, fuzzy
#| msgid "Receive URL"
msgid "Request Time"
msgstr "Recibir URL"

msgid "Took"
msgstr ""

#, fuzzy
#| msgid "Archive"
msgid "Archives"
msgstr "Archivar"

#, fuzzy, python-format
msgid "You have %(counter)s archive"
msgid_plural "You have %(counter)s archives"
msgstr[0] "Debe elegir un país para su organización."
msgstr[1] "Debe elegir un país para su organización."

#, python-format
msgid "containing %(counter)s record."
msgid_plural "containing %(counter)s records."
msgstr[0] ""
msgstr[1] ""

#, fuzzy
#| msgid "User does not have permission to create an SMS"
msgid "You do not have any message or run archives yet."
msgstr "El usuario no tiene permiso para crear un SMS"

msgid "File"
msgstr ""

#, fuzzy
#| msgid "Record Prompts"
msgid "Records"
msgstr "Registrar plazos"

msgid "Size"
msgstr ""

msgid "Period"
msgstr ""

msgid "No archives found. Archives are created after 90 days of inactivity for messages and flow runs. Check back later to see a list of all archives."
msgstr ""

msgid "Your download should start automatically. If it doesn't start in a few seconds, use the button below to download."
msgstr ""

#, fuzzy
#| msgid "Download Results"
msgid "Download Now"
msgstr "Descargar Resultados"

#, fuzzy
#| msgid "Update Campaign"
msgid "Create Campaign"
msgstr "Campaña de actualización"

msgid "Search"
msgstr "Buscar"

#, fuzzy
#| msgid "No matching messages."
msgid "No matching campaigns"
msgstr "Ningún mensaje corresponde."

#, fuzzy
#| msgid "Archived"
msgid "(Archived)"
msgstr "Archivado"

#, fuzzy
#| msgid "The name of this contact"
msgid "No group assigned to this campaign"
msgstr "El nombre de este contacto"

#, fuzzy
#| msgid "The name of this contact"
msgid "No events in this campaign yet."
msgstr "El nombre de este contacto"

msgid "before"
msgstr ""

msgid "after"
msgstr ""

#, fuzzy
#| msgid "Once they are deleted, they will be gone forever. There is no way to undo this operation."
msgid "You are about to delete this event. There is no way to undo this. Are you sure?"
msgstr "Una vez borrados, no podrá recuperarlos. No puede deshacer esta operación. "

#, fuzzy
#| msgid "starts the"
msgid "Start the"
msgstr "empieza el"

#, fuzzy
#| msgid "Incoming"
msgid "Upcoming Events"
msgstr "Entrante"

#, fuzzy
#| msgid "not scheduled"
msgid "No events scheduled"
msgstr "programado"

#, fuzzy
#| msgid "Webhook Events"
msgid "Recent Events"
msgstr "Eventos Webhook"

#, fuzzy
#| msgid "Restart any contacts already participating in this flow"
msgid "If the contact is already active in a flow"
msgstr "Reiniciar cualquier contacto que ya esté participando en este flujo"

msgid "Add Bulk Sender"
msgstr "Agregar envío masivo"

#, fuzzy
#| msgid ""
#| "\n"
#| "            Bulk senders typically can send a higher volume of messages and in some cases are even cheaper than\n"
#| "            local messaging rates. If you have an account with a bulk sender, you can use your local Android phone\n"
#| "            number to receive messages, and use a bulk sender for your outgoing messages.\n"
#| "\n"
#| "          "
msgid "Bulk senders typically can send a higher volume of messages and in some cases are even cheaper than local messaging rates. If you have an account with a bulk sender, you can use your local Android phone number to receive messages, and use a bulk sender for your outgoing messages."
msgstr ""
"\n"
"            Los envíos masivos generalmente permiten enviar un mayor número de mensajes y en algunos casos es incluso más barato que\n"
"            las tarifas locales de mensajería. Si tiene una cuenta con envío masivo, puede usar su número local de teléfono Android\n"
"            para recibir mensajes, y usar el envío masivo para sus mensajes salientes.\n"
"\n"
"          "

msgid "Connect Nexmo"
msgstr "Conectar Nexmo"

#, fuzzy
#| msgid ""
#| "\n"
#| "              A great way to connect\n"
#| "              if you are outside the United States or UK. Connect\n"
#| "              a Nexmo Account to send messages to over 200 countries worldwide.\n"
#| "\n"
#| "\n"
#| "            "
msgid "A great way to connect if you are outside the United States or UK. Connect a Nexmo Account to send messages to over 200 countries worldwide."
msgstr ""
"\n"
"              Una excelente forma de conectarse\n"
"              si vive fuera de los Estados Unidos o del Reino Unido. Conecte\n"
"              una cuenta Nexmo para enviar mensajes a más de 200 países en todo el mundo.\n"
"\n"
"\n"
"            "

msgid "Send with Nexmo"
msgstr "Enviar con Nexmo"

#, fuzzy
#| msgid ""
#| "\n"
#| "            Instead of using your Android phone to send messages, you can use your\n"
#| "            <a class='nexmo-account' href='#'>\n"
#| "              Nexmo Account\n"
#| "            </a>\n"
#| "            to send messages to over 200 countries.\n"
#| "\n"
#| "          "
msgid "Instead of using your Android phone to send messages, you can use your <a class='nexmo-account' href='#'>Nexmo Account</a> to send messages to over 200 countries."
msgstr ""
"\n"
"            En lugar de usar su teléfono Android para enviar mensajes, puede usar su\n"
"            <a class='nexmo-account' href='#'>\n"
"              Cuenta Nexmo\n"
"            </a>\n"
"            para enviar mensajes a más de 200 países.\n"
"\n"
"          "

#, fuzzy
#| msgid ""
#| "\n"
#| "            If you have an external provider you want to use to send messages, you can connect it\n"
#| "            using our External API.\n"
#| "\n"
#| "\n"
#| "          "
msgid "If you have an external provider you want to use to send messages, you can connect it using our External API."
msgstr ""
"\n"
"            Si tiene un proveedor externo que desea usar para enviar mensajes, puede conectarlo\n"
"            usando nuestro API Externo.\n"
"\n"
"\n"
"          "

msgid "Disconnect Nexmo"
msgstr "Desconectar Nexmo"

#, fuzzy
msgid "Add a Channel"
msgstr "Transmisor"

#, fuzzy, python-format
msgid "To get started you need to add a channel to your workspace. A channel is a phone number or social network account which %(name)s can use to send and receive messages on your behalf. You can choose to use an Android phone and your own cell phone plan, or we can connect you with a service provider in your country directly."
msgstr ""
"\n"
"          Para empezar tiene que agregar un número de teléfono a su cuenta. Puede elegir usar un teléfono Android y su propio plan de telefonía celular o podemos conectarlo con un proveedor de servicios en su país directamente.\n"
"        "

#, fuzzy
#| msgid "Recommendation"
msgid "Recommendations"
msgstr "Recomendación"

#, fuzzy
#| msgid ""
#| "\n"
#| "          We recommend using an Android phone with a local sim card for your country. This phone\n"
#| "          will send and receive messages for you. You will only need one phone per country depending on\n"
#| "          message volume. Don't worry! The people you are texting with can still use basic phones.\n"
#| "        "
msgid "We recommend using an Android phone with a local sim card for your country. This phone will send and receive messages for you. You will only need one phone per country depending on message volume. Don't worry! The people you are texting with can still use basic phones."
msgstr ""
"\n"
"          Le recomendamos usar un teléfono Android con una tarjeta sim local para su país. Este teléfono\n"
"          enviará y recibirá sus mensajes. Solo necesitará un teléfono por país, dependiendo del\n"
"          volumen de mensajes. ¡No se preocupe! Las personas a las que le envía mensajes de texto pueden seguir usando sus teléfonos básicos.\n"
"        "

#, fuzzy
msgid "Social Network Channels"
msgstr "Transmisor"

#, fuzzy
#| msgid "Channel"
msgid "SMS and Voice Channels"
msgstr "Transmisor"

#, fuzzy
#| msgid ""
#| "\n"
#| "                Works in any country and uses the cell phone plan\n"
#| "                you already have. You just need an Android phone\n"
#| "                to get started.\n"
#| "\n"
#| "              "
msgid "Works in any country and uses the cell phone plan you already have. You just need an Android phone to get started."
msgstr ""
"\n"
"                Funciona en cualquier país y usa el plan de telefonía celular\n"
"                que ya tiene. Solo necesita un teléfono Android\n"
"                para empezar.\n"
"\n"
"              "

#, fuzzy
msgid "API Channels"
msgstr "Transmisor"

#, fuzzy
#| msgid "Add a Phone Number"
msgid "Connect a Phone Number"
msgstr "Agregar un número de teléfono"

#, fuzzy
#| msgid ""
#| "\n"
#| "        Once you claim a number you will immediately be able to send and receive messages. Users who send messages\n"
#| "        to your number will be charged according to their plan.\n"
#| "\n"
#| "      "
msgid "Once you connect a number you will immediately be able to send and receive messages. Contacts who send messages to your number will be charged according to their plan."
msgstr ""
"\n"
"        Cuando pide un número podrá enviar y recibir mensajes inmediatamente. A los usuarios que envíen mensajes\n"
"        a su número se les cobrará de acuerdo con su plan.\n"
"\n"
"      "

msgid "Pattern"
msgstr "Patrón"

#, fuzzy
#| msgid "Using a Local Number"
msgid "Existing Numbers"
msgstr "Con un número local"

msgid "Select a number you already own to connect it to your account."
msgstr ""

#, fuzzy
#| msgid "Start Flow"
msgid "(Unsupported)"
msgstr "Empezar flujo"

#, fuzzy
msgid "IP Addresses"
msgstr "Dirección de correo electrónico"

msgid "Additionally you will need to make sure the following IP addresses are whitelisted"
msgstr ""

#, fuzzy, python-format
#| msgid ""
#| "\n"
#| "            Instead of using your Android phone to send messages, you can use your\n"
#| "            <a class='nexmo-account' href='#'>\n"
#| "              Nexmo Account\n"
#| "            </a>\n"
#| "            to send messages to over 200 countries.\n"
#| "\n"
#| "          "
msgid "You are about to disable bulk sending for <span class='font-normal'> %(object)s. </span> There is no way to undo this. Are you sure?"
msgstr ""
"\n"
"            En lugar de usar su teléfono Android para enviar mensajes, puede usar su\n"
"            <a class='nexmo-account' href='#'>\n"
"              Cuenta Nexmo\n"
"            </a>\n"
"            para enviar mensajes a más de 200 países.\n"
"\n"
"          "

#, fuzzy
#| msgid "Bulk sending enabled"
msgid "Bulk sending"
msgstr "Envío masivo permitido"

#, fuzzy
#| msgid "Voice calls enabled"
msgid "Voice calls"
msgstr "Llamadas de voz permitidas"

msgid "Last synced"
msgstr "Última sincronización"

#, python-format
msgid "%(last_sync)s ago"
msgstr ""

#, fuzzy
#| msgid "Device has not synced yet"
msgid "Not synced yet"
msgstr "El dispositivo todavía no ha sido sincronizado"

#, fuzzy
#| msgid "Resent message"
msgid "unsent message"
msgid_plural "unsent messages"
msgstr[0] "Mensaje reciente"
msgstr[1] "Mensaje reciente"

msgid "Activated"
msgstr "Activada"

msgid "Device has not synced yet"
msgstr "El dispositivo todavía no ha sido sincronizado"

msgid "ON"
msgstr "ENCENDIDO"

msgid "UNKNOWN"
msgstr "DESCONOCIDO"

msgid "DISCHARGING"
msgstr "DESCARGANDO"

msgid "CHARGING"
msgstr "CARGANDO"

msgid "FULLY CHARGED"
msgstr "TOTALMENTE CARGADO"

#, fuzzy
#| msgid "Messages"
msgid "IVR Messages"
msgstr "Mensajes"

#, fuzzy
#| msgid "Channel Error"
msgid "Recent Errors"
msgstr "Error del transmisor"

#, fuzzy
#| msgid "Monthly"
msgid "Month"
msgstr "Mensualmente"

#, fuzzy
msgid "Incoming Text Messages"
msgstr "Mensajes de texto entrantes"

#, fuzzy
msgid "Outgoing Text Messages"
msgstr "Mensajes de texto salientes"

#, fuzzy
msgid "Incoming IVR Messages"
msgstr "Mensajes de texto entrantes"

#, fuzzy
msgid "Outgoing IVR Messages"
msgstr "Mensajes de texto salientes"

msgid "Synced on"
msgstr "Sincronizado el"

msgid "Retry"
msgstr "Reintentar"

msgid "Battery"
msgstr "Batería"

msgid "Network"
msgstr "Red"

msgid "&nbsp;&nbsp;OTHER"
msgstr "&nbsp;&nbsp;OTHER"

msgid "Cancel"
msgstr "Cancelar"

#, fuzzy, python-format
#| msgid ""
#| "\n"
#| "                              %(completed_percentage)s%% completion\n"
#| "                            "
msgid "Found %(results_count)s call in last 90 days for <i>%(search)s</i>."
msgid_plural "Found %(results_count)s calls in last 90 days for <i>%(search)s</i>."
msgstr[0] ""
"\n"
"                              %(completed_percentage)s%% completion\n"
"                            "
msgstr[1] ""
"\n"
"                              %(completed_percentage)s%% completion\n"
"                            "

#, fuzzy, python-format
#| msgid ""
#| "\n"
#| "                Outgoing Call (%(duration)s seconds)\n"
#| "              "
msgid "Outgoing Call (%(duration)s seconds)"
msgstr ""
"\n"
"                Llamada saliente (%(duration)s seconds)\n"
"              "

#, fuzzy, python-format
#| msgid ""
#| "\n"
#| "                Outgoing Call (%(duration)s seconds)\n"
#| "              "
msgid "Incoming Call (%(duration)s seconds)"
msgstr ""
"\n"
"                Llamada saliente (%(duration)s seconds)\n"
"              "

msgid "No Matching calls"
msgstr "Las llamadas no corresponden"

#, fuzzy
msgid "Channel Events"
msgstr "Evento del transmisor"

#, fuzzy
#| msgid "Android integration"
msgid "Interactions"
msgstr "Integración de Android"

#, fuzzy
#| msgid "Phone call flow"
msgid "phone call"
msgstr "Flujo de llamadas telefónicas"

#, fuzzy
#| msgid "Deleted"
msgid "complete"
msgstr "Borrado"

#, fuzzy
#| msgid "Android integration"
msgid "Channel interaction"
msgstr "Integración de Android"

msgid "Channel Event"
msgstr "Evento del transmisor"

#, fuzzy
msgid "Message Error"
msgstr "Mensaje"

#, fuzzy
msgid "Message Log"
msgstr "Mensaje"

#, fuzzy
msgid "Recipient"
msgstr "Número de créditos"

#, fuzzy
#| msgid "Export Data"
msgid "Date"
msgstr "Exportar datos"

msgid "Duration"
msgstr "Duración"

#, fuzzy
msgid "Error"
msgstr "Conteo de errores"

msgid "Change Alert Settings"
msgstr "Cambiar las configuraciones de alerta"

#, fuzzy, python-format
#| msgid ""
#| "\n"
#| "        We've noticed that the Android phone for %(org_name)s has been connected back to\n"
#| "        internet and has been able to sync with the %(brand)s servers recently at\n"
#| "      "
msgid "We've noticed that the Android phone for %(org_name)s has been connected back to internet and has been able to sync with the %(brand)s servers recently at"
msgstr ""
"\n"
"        Hemos verificado que el teléfono Android para %(org_name)s ha sido reconectado a\n"
"        la Internet y ha podido sincronizarse con los servidores %(brand)s recientemente en\n"
"      "

#, fuzzy
#| msgid ""
#| "\n"
#| "        This email is to announce that your android phone connection problem reported last time was resolved.\n"
#| "      "
msgid "This email is to announce that your android phone connection problem reported last time was resolved."
msgstr ""
"\n"
"        Este mensaje de correo electrónico es para anunciar que el problema reportado recientemente sobre la conexión de su teléfono Android ha sido resuelto.\n"
"      "

#, fuzzy, python-format
#| msgid ""
#| "\n"
#| "        You can check the current status of your %(channel_name)s by visiting its\n"
#| "      "
msgid "You can check the current status of your %(channel_name)s by visiting its"
msgstr ""
"\n"
"        Puede verificar el estátus actual de su %(channel_name)s visitando su\n"
"      "

msgid "status page."
msgstr "página de estátus."

msgid "Thanks!"
msgstr "¡Gracias!"

#, python-format
msgid "The %(brand)s Team"
msgstr "El Equipo de %(brand)s"

#, fuzzy, python-format
#| msgid ""
#| "\n"
#| "        We've noticed that the Android phone for %(org_name)s has been connected back to\n"
#| "        internet and has been able to sync with the %(brand)s servers recently at\n"
#| "      "
msgid ""
"\n"
"Hi %(org_name)s,\n"
"\n"
"We've noticed that the Android phone for %(org_name)s has been connected back to internet and has been able to sync with the %(brand)s servers recently at\n"
msgstr ""
"\n"
"        Hemos verificado que el teléfono Android para %(org_name)s ha sido reconectado a\n"
"        la Internet y ha podido sincronizarse con los servidores %(brand)s recientemente en\n"
"      "

#, fuzzy, python-format
#| msgid ""
#| "\n"
#| "        You can check the current status of your %(channel_name)s by visiting its\n"
#| "      "
msgid ""
"\n"
"   You can check the current status of your %(channel_name)s by visiting its status page at:\n"
msgstr ""
"\n"
"        Puede verificar el estátus actual de su %(channel_name)s visitando su\n"
"      "

#, fuzzy, python-format
#| msgid ""
#| "\n"
#| "        We've noticed that the Android phone for %(org_name)s hasn't contacted the %(brand)s servers since\n"
#| "      "
msgid "We've noticed that the Android phone for %(org_name)s hasn't contacted the %(brand)s servers since"
msgstr ""
"\n"
"        Hemos verificado que el teléfono Android para %(org_name)s no ha contactado a los servidores %(brand)s desde\n"
"      "

msgid "This is usually due to your phone being unable to connect to the internet."
msgstr "Esto generalmente ocurre porque su teléfono no ha podido conectarse a la Internet."

#, fuzzy
#| msgid ""
#| "\n"
#| "        Please check on your phone to make sure it is connected to a WiFi network or cellular data.\n"
#| "        If problems persist you may want to try turning the phone off then back on.\n"
#| "      "
msgid "Please check on your phone to make sure it is connected to a WiFi network or cellular data. If problems persist you may want to try turning the phone off then back on."
msgstr ""
"\n"
"        Por favor, verifique su teléfono para asegurarse de que esté conectado a una conexión WiFi o datos de celular.\n"
"        Si los problemas persisten, apague su teléfono y enciéndalo nuevamente.\n"
"      "

#, fuzzy, python-format
#| msgid ""
#| "\n"
#| "        You can check the current status of your %(channel_name)s by visiting its\n"
#| "      "
msgid "You can check the current status of your %(channel.get_name)s by visiting its"
msgstr ""
"\n"
"        Puede verificar el estátus actual de su %(channel_name)s visitando su\n"
"      "

#, fuzzy, python-format
#| msgid ""
#| "\n"
#| "        We've noticed that the Android phone for %(org_name)s hasn't contacted the %(brand)s servers since\n"
#| "      "
msgid ""
"\n"
"Hi %(org_name)s,\n"
"\n"
"Your Android phone for %(org_name)s hasn't contacted the %(brand)s servers since\n"
msgstr ""
"\n"
"        Hemos verificado que el teléfono Android para %(org_name)s no ha contactado a los servidores %(brand)s desde\n"
"      "

#, fuzzy
#| msgid ""
#| "\n"
#| "        Please check on your phone to make sure it is connected to a WiFi network or cellular data.\n"
#| "        If problems persist you may want to try turning the phone off then back on.\n"
#| "      "
msgid ""
"\n"
"This is usually an indication that your phone has lost its connection to the internet.\n"
"\n"
"Please check on your phone to make sure it is connected to WiFi or a cellular data network.  If problems persist you may want to try turning the phone off then back on.\n"
msgstr ""
"\n"
"        Por favor, verifique su teléfono para asegurarse de que esté conectado a una conexión WiFi o datos de celular.\n"
"        Si los problemas persisten, apague su teléfono y enciéndalo nuevamente.\n"
"      "

#, fuzzy, python-format
#| msgid ""
#| "\n"
#| "        You can check the current status of your %(channel_name)s by visiting its\n"
#| "      "
msgid ""
"\n"
"   You can check the current status of %(channel_name)s by visiting its status page at:\n"
msgstr ""
"\n"
"        Puede verificar el estátus actual de su %(channel_name)s visitando su\n"
"      "

msgid "Thanks,"
msgstr "Gracias,"

#, python-format
msgid "We've noticed that the Android phone for %(org_name)s is getting low on power and isn't plugged in. If it runs out of power then you will stop receiving messages for %(brand)s."
msgstr ""

#, fuzzy, python-format
#| msgid ""
#| "\n"
#| "        Please check on your phone to make sure it is plugged into a reliable power source.\n"
#| "        The current power level is %(power_level)s%%, you will only receive this notification when the power drops below 25%%.\n"
#| "      "
msgid "Please check on your phone to make sure it is plugged into a reliable power source. The current power level is %(power_level)s%%, you will only receive this notification when the power drops below 25%%."
msgstr ""
"\n"
"        Por favor, verifique su teléfono para asegurarse de que esté conectado a una fuente de energía confiable.\n"
"        El nivel actual de batería es %(power_level)s%%, solo recibirá esta notificación cuando la batería esté por debajo de 25%%.\n"
"      "

#, fuzzy, python-format
#| msgid "Join %(name)s"
msgid ""
"\n"
"Hi %(org_name)s,\n"
msgstr "Participar en %(name)s"

#, python-format
msgid ""
"\n"
"We've noticed that your Android phone, %(channel_name)s, is getting low on power and isn't plugged in.  If it runs out of power then you will stop receiving messages for %(brand)s.\n"
msgstr ""

#, fuzzy, python-format
#| msgid ""
#| "\n"
#| "        Please check on your phone to make sure it is plugged into a reliable power source.\n"
#| "        The current power level is %(power_level)s%%, you will only receive this notification when the power drops below 25%%.\n"
#| "      "
msgid ""
"\n"
"Please check on your phone to make sure it is plugged into a reliable power source.  You will only receive this notification when the power drops below 25%%.  The current power level is %(power_level)s%%.\n"
msgstr ""
"\n"
"        Por favor, verifique su teléfono para asegurarse de que esté conectado a una fuente de energía confiable.\n"
"        El nivel actual de batería es %(power_level)s%%, solo recibirá esta notificación cuando la batería esté por debajo de 25%%.\n"
"      "

#, fuzzy, python-format
#| msgid ""
#| "\n"
#| "        We've noticed that the Android phone for %(org_name)s hasn't contacted the %(brand)s servers since\n"
#| "      "
msgid "We've noticed that the Android phone for %(org_name)s is now charging the battery."
msgstr ""
"\n"
"        Hemos verificado que el teléfono Android para %(org_name)s no ha contactado a los servidores %(brand)s desde\n"
"      "

msgid "This email is to announce that your android phone battery low reported last time was resolved. Now the battery is charging."
msgstr "Este mensaje de correo electrónico es para informarle que el bajo nivel de batería de su teléfono Android reportado recientemente ha sido resuelto. Ahora la batería se está cargando."

#, fuzzy, python-format
#| msgid "This email is to announce that your android phone battery low reported last time was resolved. Now the battery is charging."
msgid ""
"\n"
"Hi %(org_name)s,\n"
"\n"
"We've noticed that the Android phone for %(org.name)s is now charging the battery.\n"
"This email is to announce that your android phone battery low reported last time was resolved. Now the battery is charging.\n"
msgstr "Este mensaje de correo electrónico es para informarle que el bajo nivel de batería de su teléfono Android reportado recientemente ha sido resuelto. Ahora la batería se está cargando."

#, fuzzy, python-format
#| msgid ""
#| "\n"
#| "        You can check the current status of your %(channel_name)s by visiting its\n"
#| "      "
msgid ""
"\n"
"   You can check the current status of your %(channel_name)s by visiting its\n"
msgstr ""
"\n"
"        Puede verificar el estátus actual de su %(channel_name)s visitando su\n"
"      "

#, fuzzy, python-format
#| msgid ""
#| "\n"
#| "        We've noticed that the Android phone for %(org_name)s is having trouble sending text messages.  This might be\n"
#| "        a temporary problem due to your cellular network, or could be an indication that your phone is out of credit.\n"
#| "      "
msgid "We've noticed that the Android phone for %(org_name)s is having trouble sending text messages.  This might be a temporary problem due to your cellular network, or could be an indication that your phone is out of credit."
msgstr ""
"\n"
"        Hemos verificado que el teléfono Android para %(org_name)s no puede enviar mensajes de texto. Puede deberse\n"
"        a un problema temporal en su red de telefonía celular, o a la falta de saldo en su teléfono.\n"
"      "

#, fuzzy, python-format
#| msgid ""
#| "\n"
#| "        Please check on your phone to make sure it has sufficient credit and can send text messages.  If problems persist\n"
#| "        you may want to try turning the phone off then back on.  Currently your Android phone has <strong>%(unsent_count)s</strong>\n"
#| "        messages which haven't sent in over an hour.\n"
#| "      "
msgid "Please check on your phone to make sure it has sufficient credit and can send text messages.  If problems persist you may want to try turning the phone off then back on.  Currently your Android phone has <strong>%(unsent_count)s</strong> messages which haven't sent in over an hour."
msgstr ""
"\n"
"        Por favor, verifique su teléfono para asegurarse de que tenga saldo suficiente y pueda enviar mensajes de texto. Si los problemas persisten\n"
"        apague su teléfono y enciéndalo nuevamente. Ahora su teléfono Android tiene <strong>%(unsent_count)s</strong>\n"
"        mensajes que no se han enviado en más de una hora.\n"
"      "

#, fuzzy, python-format
#| msgid ""
#| "\n"
#| "        We've noticed that the Android phone for %(org_name)s is having trouble sending text messages.  This might be\n"
#| "        a temporary problem due to your cellular network, or could be an indication that your phone is out of credit.\n"
#| "      "
msgid "We've noticed that the %(channel_type)s for %(org_name)s is having trouble sending text messages.  This might be a temporary problem due to network communication to %(channel_type)s or may indicate a change in configuration which required your action."
msgstr ""
"\n"
"        Hemos verificado que el teléfono Android para %(org_name)s no puede enviar mensajes de texto. Puede deberse\n"
"        a un problema temporal en su red de telefonía celular, o a la falta de saldo en su teléfono.\n"
"      "

#, fuzzy, python-format
#| msgid ""
#| "\n"
#| "        Please check on your phone to make sure it has sufficient credit and can send text messages.  If problems persist\n"
#| "        you may want to try turning the phone off then back on.  Currently your Android phone has <strong>%(unsent_count)s</strong>\n"
#| "        messages which haven't sent in over an hour.\n"
#| "      "
msgid "Please check on your %(channel_type)s to make sure it can send text messages.  Currently your %(channel_type)s has <strong>%(unsent_count)s</strong> messages which haven't sent in over an hour."
msgstr ""
"\n"
"        Por favor, verifique su teléfono para asegurarse de que tenga saldo suficiente y pueda enviar mensajes de texto. Si los problemas persisten\n"
"        apague su teléfono y enciéndalo nuevamente. Ahora su teléfono Android tiene <strong>%(unsent_count)s</strong>\n"
"        mensajes que no se han enviado en más de una hora.\n"
"      "

#, fuzzy, python-format
#| msgid ""
#| "\n"
#| "        We've noticed that the Android phone for %(org_name)s is having trouble sending text messages.  This might be\n"
#| "        a temporary problem due to your cellular network, or could be an indication that your phone is out of credit.\n"
#| "      "
msgid "We've noticed that the %(channel_type)s for %(org_name)s is having trouble sending text messages.  This might be a temporary problem due to network communication to %(channel_type)s, or could be an indication that your %(channel_type)s is out of credit."
msgstr ""
"\n"
"        Hemos verificado que el teléfono Android para %(org_name)s no puede enviar mensajes de texto. Puede deberse\n"
"        a un problema temporal en su red de telefonía celular, o a la falta de saldo en su teléfono.\n"
"      "

#, fuzzy, python-format
#| msgid ""
#| "\n"
#| "        Please check on your phone to make sure it has sufficient credit and can send text messages.  If problems persist\n"
#| "        you may want to try turning the phone off then back on.  Currently your Android phone has <strong>%(unsent_count)s</strong>\n"
#| "        messages which haven't sent in over an hour.\n"
#| "      "
msgid "Please check on your %(channel_type)s to make sure it has sufficient credit and can send text messages.  Currently your %(channel_type)s has <strong>%(unsent_count)s</strong> messages which haven't sent in over an hour."
msgstr ""
"\n"
"        Por favor, verifique su teléfono para asegurarse de que tenga saldo suficiente y pueda enviar mensajes de texto. Si los problemas persisten\n"
"        apague su teléfono y enciéndalo nuevamente. Ahora su teléfono Android tiene <strong>%(unsent_count)s</strong>\n"
"        mensajes que no se han enviado en más de una hora.\n"
"      "

#, fuzzy, python-format
#| msgid ""
#| "\n"
#| "        We've noticed that the Android phone for %(org_name)s is having trouble sending text messages.  This might be\n"
#| "        a temporary problem due to your cellular network, or could be an indication that your phone is out of credit.\n"
#| "      "
msgid ""
"\n"
"Hi %(org_name)s,\n"
"\n"
"We've noticed that the Android phone for %(org_name)s is having trouble sending text messages.  This might be a temporary problem due to your cellular network, or could be an indication that your phone is out of credit.\n"
msgstr ""
"\n"
"        Hemos verificado que el teléfono Android para %(org_name)s no puede enviar mensajes de texto. Puede deberse\n"
"        a un problema temporal en su red de telefonía celular, o a la falta de saldo en su teléfono.\n"
"      "

#, fuzzy, python-format
#| msgid ""
#| "\n"
#| "        Please check on your phone to make sure it has sufficient credit and can send text messages.  If problems persist\n"
#| "        you may want to try turning the phone off then back on.  Currently your Android phone has <strong>%(unsent_count)s</strong>\n"
#| "        messages which haven't sent in over an hour.\n"
#| "      "
msgid ""
"\n"
"Please check on your phone to make sure it has sufficient credit and can send text messages.  If problems persist you may want to try turning the phone off then back on.  Currently your Android phone has %(unsent_count)s messages which haven't sent in over an hour.\n"
msgstr ""
"\n"
"        Por favor, verifique su teléfono para asegurarse de que tenga saldo suficiente y pueda enviar mensajes de texto. Si los problemas persisten\n"
"        apague su teléfono y enciéndalo nuevamente. Ahora su teléfono Android tiene <strong>%(unsent_count)s</strong>\n"
"        mensajes que no se han enviado en más de una hora.\n"
"      "

#, fuzzy, python-format
#| msgid ""
#| "\n"
#| "        We've noticed that the Android phone for %(org_name)s is having trouble sending text messages.  This might be\n"
#| "        a temporary problem due to your cellular network, or could be an indication that your phone is out of credit.\n"
#| "      "
msgid ""
"\n"
"Hi %(org_name)s,\n"
"\n"
"We've noticed that the %(channel_type)s for %(org_name)s is having trouble sending text messages.  This might be a temporary problem due to network communication to %(channel_type)s or may indicate a change in configuration which required your action.\n"
msgstr ""
"\n"
"        Hemos verificado que el teléfono Android para %(org_name)s no puede enviar mensajes de texto. Puede deberse\n"
"        a un problema temporal en su red de telefonía celular, o a la falta de saldo en su teléfono.\n"
"      "

#, fuzzy, python-format
#| msgid ""
#| "\n"
#| "        Please check on your phone to make sure it has sufficient credit and can send text messages.  If problems persist\n"
#| "        you may want to try turning the phone off then back on.  Currently your Android phone has <strong>%(unsent_count)s</strong>\n"
#| "        messages which haven't sent in over an hour.\n"
#| "      "
msgid ""
"\n"
"Please check on your %(channel_type)s to make sure it can send text messages. Currently your %(channel_type)s has %(unsent_count)s messages which haven't sent in over an hour.\n"
msgstr ""
"\n"
"        Por favor, verifique su teléfono para asegurarse de que tenga saldo suficiente y pueda enviar mensajes de texto. Si los problemas persisten\n"
"        apague su teléfono y enciéndalo nuevamente. Ahora su teléfono Android tiene <strong>%(unsent_count)s</strong>\n"
"        mensajes que no se han enviado en más de una hora.\n"
"      "

#, fuzzy, python-format
#| msgid ""
#| "\n"
#| "        We've noticed that the Android phone for %(org_name)s is having trouble sending text messages.  This might be\n"
#| "        a temporary problem due to your cellular network, or could be an indication that your phone is out of credit.\n"
#| "      "
msgid ""
"\n"
"Hi %(org_name)s,\n"
"\n"
"We've noticed that the %(channel_type)s for %(org_name)s is having trouble sending text messages.  This might be a temporary problem due to network communication to %(channel_type)s, or could be an indication that your %(channel_type)s is out of credit.\n"
msgstr ""
"\n"
"        Hemos verificado que el teléfono Android para %(org_name)s no puede enviar mensajes de texto. Puede deberse\n"
"        a un problema temporal en su red de telefonía celular, o a la falta de saldo en su teléfono.\n"
"      "

#, fuzzy, python-format
#| msgid ""
#| "\n"
#| "        Please check on your phone to make sure it has sufficient credit and can send text messages.  If problems persist\n"
#| "        you may want to try turning the phone off then back on.  Currently your Android phone has <strong>%(unsent_count)s</strong>\n"
#| "        messages which haven't sent in over an hour.\n"
#| "      "
msgid ""
"\n"
"Please check on your %(channel_type)s to make sure it has sufficient credit and can send text messages. Currently your %(channel_type)s has %(unsent_count)s messages which haven't sent in over an hour.\n"
msgstr ""
"\n"
"        Por favor, verifique su teléfono para asegurarse de que tenga saldo suficiente y pueda enviar mensajes de texto. Si los problemas persisten\n"
"        apague su teléfono y enciéndalo nuevamente. Ahora su teléfono Android tiene <strong>%(unsent_count)s</strong>\n"
"        mensajes que no se han enviado en más de una hora.\n"
"      "

msgid "Connect your Android phone"
msgstr "Conectar su teléfono Android"

#, fuzzy
#| msgid "Connect your Android phone"
msgid "Add Android Channel"
msgstr "Conectar su teléfono Android"

#, fuzzy, python-format
msgid "%(brand)s can use your Android phone to send and receive messages on your behalf."
msgstr "TextIt usa su teléfono Android para enviar y recibir mensajes."

#, python-format
msgid "Due to restrictions Android has on applications that send SMS messages, we cannot distribute the %(brand)s application through the Play Store. You will need to download the application manually and install it using the steps below."
msgstr ""

#, fuzzy
#| msgid "Created On"
msgid "was released on"
msgstr "Creado el"

#, fuzzy
#| msgid "Download Results"
msgid "Download App"
msgstr "Descargar Resultados"

msgid "On your Android device, open your browser and download the app by entering the URL:"
msgstr ""

#, fuzzy, python-format
msgid "Launch the %(brand)s installer"
msgstr ""
"\n"
"                    %(sms_failed)s Error\n"
"\n"
"         "

#, fuzzy
msgid "Open the notifications shade by dragging from the top and select the downloaded file."
msgstr ""
"\n"
"                En la página de la aplicación TextIt presione el botón \"Install\".\n"
"\n"
"         "

#, fuzzy
#| msgid "Settings"
msgid "Tap Settings"
msgstr "Configuraciones"

#, fuzzy
msgid "You will be taken to a screen with \"allow from this source\" toggle"
msgstr ""
"\n"
"                    %(sms_failed)s Error\n"
"\n"
"         "

msgid "Toggle allow from this source"
msgstr ""

#, fuzzy
msgid "Make sure \"allow from this source\" toggle is in the On position."
msgstr ""
"\n"
"                    %(sms_failed)s Error\n"
"\n"
"         "

msgid "Go Back"
msgstr ""

#, fuzzy
#| msgid "Install"
msgid "Click Install"
msgstr "Instalar"

#, fuzzy, python-format
#| msgid "The %(brand)s Team"
msgid "Open %(brand)s"
msgstr "El Equipo de %(brand)s"

#, fuzzy, python-format
msgid "Once %(brand)s has been installed, open the app drawer and tap on the %(brand)s icon to start the app."
msgstr "Una vez que TextIt ha sido instalado, abra la ventana de aplicaciones y presione el ícono de TextIt para iniciar la aplicación. "

msgid "Enter Claim Code"
msgstr "Ingrese el código de pedido"

#, fuzzy, python-format
msgid "When you first open %(brand)s, the app will register your device with Google and our servers.  Once that is complete, it will display a claim code.  Enter that claim code in the form to the left and click \"Add Phone\" to connect your device."
msgstr ""
"\n"
"                Cuando abra TextIt por primera vez, la aplicación registrará su dispositivo con Google y nuestros servidores. Una vez que esté\n"
"                completo, mostrará un código de pedido. Ingrese el código de pedido en el formulario a la izquierda y haga clic\n"
"                \"Add Phone\" para conectar su dispositivo.\n"
"\n"
"              "

#, fuzzy
#| msgid ""
#| "\n"
#| "        You can connect your <a href=\"http://infobip.com\">Infobip</a> number by entering your number, username and password\n"
#| "        here.\n"
#| "\n"
#| "      "
msgid "To connect a <a href=\"http://clickatell.com\">Clickatell</a> number, first create an HTTP integration for a two way number, then enter the number and API key below."
msgstr ""
"\n"
"        Puede conectar su número <a href=\"http://infobip.com\">Infobip</a> si ingresa su número, usuario y contraseña\n"
"        aquí.\n"
"\n"
"      "

#, fuzzy, python-format
msgid "After connecting your service we will provide URLs for the endpoints for Clickatell to call when they want to push a message to %(brand)s."
msgstr ""
"\n"
"        Después de conectar su servicio le daremos los URLs para que los endpoints para InfoBip llamen cuando deseen\n"
"        enviar un mensaje a TextIt.\n"
"\n"
"      "

#, fuzzy, python-format
#| msgid ""
#| "\n"
#| "        You can connect your <a href=\"http://infobip.com\">Infobip</a> number by entering your number, username and password\n"
#| "        here.\n"
#| "\n"
#| "      "
msgid "You can connect your <a href=\"http://dmarkmobile.com/\">DMark Mobile</a> number to %(name)s using the fields below. You will first need to create a DMark Mobile account and receive a username and password from them to use below."
msgstr ""
"\n"
"        Puede conectar su número <a href=\"http://infobip.com\">Infobip</a> si ingresa su número, usuario y contraseña\n"
"        aquí.\n"
"\n"
"      "

#, fuzzy, python-format
msgid "You can connect an external aggregator or messaging service to %(brand)s using our external API. You can specify parameters to substitute in the URL or body by using these variables:"
msgstr ""
"\n"
"        Puede conectar un agregador externo o servicio de mensajería a TextIt usando nuestra API externa.\n"
"\n"
"        Puede especificar parámetros para reemplazarlos en el URL usando estas variables:\n"
"\n"
"      "

#, fuzzy
msgid "the message of the text being sent"
msgstr "El mensaje de texto real que se envió"

#, fuzzy
#| msgid "The phone number or short code you are connecting"
msgid "the phone number or address you have configured for this service"
msgstr "El número de teléfono o código abreviado al que se está conectando"

msgid "the phone number or address you have configured for this service, with leading +'s removed"
msgstr ""

#, fuzzy
#| msgid "The phone number for this call"
msgid "the phone number or URN this message is addressed to"
msgstr "El número de teléfono para esta llamada"

msgid "the phone number or URN this message is addressed to, with leading +'s removed"
msgstr ""

#, fuzzy
#| msgid "The type of this message"
msgid "the unique ID of this message"
msgstr "El tipo de este mensaje"

msgid "the quick replies for this message, formatted according to send method and content type"
msgstr ""

#, fuzzy
#| msgid ""
#| "\n"
#| "        An example that would substitute variables in the URL:\n"
#| "\n"
#| "      "
msgid "An example that would substitute variables in the URL:"
msgstr ""
"\n"
"        Un ejemplo que reemplazaría las variables en el URL:\n"
"\n"
"      "

msgid "If using POST or PUT, you can specify the body of the request using the same variables."
msgstr ""

#, python-format
msgid "The %(quick_replies_var)s variable with method GET or content type URL Encoded will be replaced by %(quick_replies_output)s for each quick reply."
msgstr ""

#, fuzzy, python-format
msgid "After connecting your service we will provide URLs for the endpoints to call when you want to push a message to %(brand)s or notify %(brand)s of the delivery status of a message."
msgstr ""
"\n"
"        Después de conectar su servicio, le daremos los URLs para que los endpoints llamen cuando desee enviar un mensaje a\n"
"        TextIt o notificar a TextIt el estátus de entrega de un mensaje.\n"
"\n"
"      "

#, fuzzy
msgid "To finish configuring your connection you'll need to set the following callback URLs on your service or aggregator."
msgstr ""
"\n"
"        Para terminar de configurar su conexión Vumi, tendrá que establecer los siguientes parámetros en su conversación Vumi:\n"
"\n"
"      "

#, fuzzy
#| msgid "What if I need to send a lot of messages?"
msgid "When we need to send an outgoing message it will make a"
msgstr "¿Qué pasa si necesito enviar muchos mensajes?"

#, fuzzy
#| msgid ""
#| "\n"
#| "        to this URL with the parameters 'text', 'to', 'from', 'channel' and 'id'\n"
#| "\n"
#| "      "
msgid "to this URL with the parameters 'text', 'to', 'from', 'channel' and 'id'"
msgstr ""
"\n"
"        a este URL con los parámetros 'texto', 'para', 'de', 'transmisor' e 'id'\n"
"\n"
"      "

msgid "Example"
msgstr "Ejemplo"

#, fuzzy
#| msgid ""
#| "\n"
#| "        When your service successfully sends a message, it should notify us with a POST to the following URL, passing\n"
#| "        the id of the message as the parameter 'id' (reporting sent messages is optional)\n"
#| "      "
msgid "When a new message is received by your service, it should notify us with a POST to the following URL, passing the following parameters: 'from' and 'text'. Callers can optionally also send a 'date' parameter in ISO-8601 (ex: 2012-04-23T18:25:43.511Z) format to specify the time the message was received."
msgstr ""
"\n"
"        Cuando su servicio envíe un mensaje exitosamente, nos lo notificará con un AVISO al siguiente URL, transmitiendo \n"
"        el id del mensaje como el 'id' del parámetro (el reporte de mensajes enviados es opcional)\n"
"       "

#, fuzzy
#| msgid ""
#| "\n"
#| "        When your service successfully sends a message, it should notify us with a POST to the following URL, passing\n"
#| "        the id of the message as the parameter 'id' (reporting sent messages is optional)\n"
#| "      "
msgid "When your service successfully sends a message, it should notify us with a POST to the following URL, passing the id of the message as the parameter 'id' (reporting sent messages is optional)"
msgstr ""
"\n"
"        Cuando su servicio envíe un mensaje exitosamente, nos lo notificará con un AVISO al siguiente URL, transmitiendo \n"
"        el id del mensaje como el 'id' del parámetro (el reporte de mensajes enviados es opcional)\n"
"       "

#, fuzzy
#| msgid ""
#| "\n"
#| "        When your service successfully delivers a message, it should notify us with a POST to the following URL, passing\n"
#| "        the id of the message as the parameter 'id' (reporting deliveries is optional)\n"
#| "      "
msgid "When your service successfully delivers a message, it should notify us with a POST to the following URL, passing the id of the message as the parameter 'id' (reporting deliveries is optional)"
msgstr ""
"\n"
"        Cuando su servicio envíe un mensaje exitosamente, nos lo notificará con un AVISO al siguiente URL, transmitiendo\n"
"        el id del mensaje como el 'id' del parámetro (el reporte de entregas es opcional)\n"
"      "

#, fuzzy
#| msgid ""
#| "\n"
#| "        If your service fails to send an outgoing message, it should notify us with a POST to the following URL, passing\n"
#| "        the id of the message as the parameter 'id' (reporting failed sends is optional)\n"
#| "      "
msgid "If your service fails to send an outgoing message, it should notify us with a POST to the following URL, passing the id of the message as the parameter 'id' (reporting failed sends is optional)"
msgstr ""
"\n"
"        Si su servicio no puede enviar un mensaje saliente, nos lo notificará mediante un AVISO al siguiente URL, transmitiendo\n"
"        el id del mensaje como el 'id' del parámetro (el reporte de fallas en los envíos es opcional)\n"
"      "

#, fuzzy
msgid "Contact Opt out/Stopped URL"
msgstr "Teléfono del contacto"

#, fuzzy
#| msgid ""
#| "\n"
#| "        If your service fails to send an outgoing message, it should notify us with a POST to the following URL, passing\n"
#| "        the id of the message as the parameter 'id' (reporting failed sends is optional)\n"
#| "      "
msgid "If this channel provides a way for contacts to opt out and stop receiving messages, the service should notify us with a POST to the following URL, passing the phone number as the parameter \"from\""
msgstr ""
"\n"
"        Si su servicio no puede enviar un mensaje saliente, nos lo notificará mediante un AVISO al siguiente URL, transmitiendo\n"
"        el id del mensaje como el 'id' del parámetro (el reporte de fallas en los envíos es opcional)\n"
"      "

#, python-format
msgid ""
"\n"
"      In order to connect your Facebook page to %(name)s you will need to\n"
"      <a href=\"https://developer.facebook.com/\">create a new Facebook application</a> that\n"
"      has messaging permissions.\n"
"\n"
"    "
msgstr ""

msgid ""
"\n"
"        On the Messenger section of your application, you can create a Page Access Token for the page you wish\n"
"        to connect. Enter that Page Access Token below.\n"
"      "
msgstr ""

msgid ""
"\n"
"        To get your Facebook Page ID, go to your Facebook page and click the About tab in the left column.\n"
"      "
msgstr ""

#, fuzzy
#| msgid ""
#| "\n"
#| "        Once you claim a number you will immediately be able to send and receive messages. Users who send messages\n"
#| "        to your number will be charged according to their plan.\n"
#| "\n"
#| "      "
msgid ""
"\n"
"        Until your Facebook application is approved by Facebook you will only be able to send and receive messages\n"
"        with administrators of your application.\n"
"\n"
"      "
msgstr ""
"\n"
"        Cuando pide un número podrá enviar y recibir mensajes inmediatamente. A los usuarios que envíen mensajes\n"
"        a su número se les cobrará de acuerdo con su plan.\n"
"\n"
"      "

#, python-format
msgid ""
"\n"
"        When submitting your application for approval, make sure to include the %(messaging)s\n"
"        and %(subscriptions)s permissions so that you are able to initiate conversations with your contacts.\n"
"\n"
"      "
msgstr ""

msgid ""
"\n"
"    To finish configuring your Facebook connection, you'll need to enter the following webhook URL and token on your application's\n"
"    Messenger settings page. Make sure to check all boxes within the 'Webhooks' section to subscribe to incoming Facebook events and referral parameters in the following list.\n"
"\n"
"  "
msgstr ""

#, fuzzy
#| msgid "Restore Triggers"
msgid "Referral Parmeters"
msgstr "Restaurar activadores"

msgid "Permissions"
msgstr ""

#, python-format
msgid ""
"\n"
"      When submitting your application for approval, make sure to include the %(messaging)s\n"
"      and %(subscriptions)s permissions so that you are able to initiate conversations with your contacts.\n"
"\n"
"    "
msgstr ""

msgid "Verify Token"
msgstr ""

#, fuzzy
#| msgid ""
#| "\n"
#| "        Once you claim a number you will immediately be able to send and receive messages. Users who send messages\n"
#| "        to your number will be charged according to their plan.\n"
#| "\n"
#| "      "
msgid ""
"\n"
"      It may take up to ten minutes for a new webhook to take effect after being set on your Facebook application. Remember,\n"
"      until your Facebook application is approved by Facebook you will only be able to send and receive messages\n"
"      with administrators of your application.\n"
"\n"
"\n"
"\n"
"    "
msgstr ""
"\n"
"        Cuando pide un número podrá enviar y recibir mensajes inmediatamente. A los usuarios que envíen mensajes\n"
"        a su número se les cobrará de acuerdo con su plan.\n"
"\n"
"      "

msgid "You can connect your Facebook page's Messenger account, click below to get started."
msgstr ""

#, fuzzy
#| msgid "The name of the video"
msgid "Add Facebook Page"
msgstr "El nombre del video"

#, fuzzy
#| msgid "Click here to send a message"
msgid "Select the page you want to add as a channel:"
msgstr "Haga clic aquí para enviar un mensaje"

msgid "Error with token, you need to reconnect the Facebook page by clicking the button below"
msgstr ""

msgid "Everything looks good. No need to reconnect"
msgstr ""

msgid "Error reconnecting Facebook page. Please retry"
msgstr ""

#, fuzzy
#| msgid "The name of the video"
msgid "Reconnect Facebook page"
msgstr "El nombre del video"

#, fuzzy, python-format
#| msgid ""
#| "\n"
#| "        You can connect your <a href=\"http://infobip.com\">Infobip</a> number by entering your number, username and password\n"
#| "        here.\n"
#| "\n"
#| "      "
msgid ""
"\n"
"    You can to connect using a <a href=\"https://firebase.google.com/docs/cloud-messaging/\">\n"
"    Firebase Cloud Messaging App</a> to your %(name)s workspace to automate sending notifications.\n"
"  "
msgstr ""
"\n"
"        Puede conectar su número <a href=\"http://infobip.com\">Infobip</a> si ingresa su número, usuario y contraseña\n"
"        aquí.\n"
"\n"
"      "

msgid ""
"\n"
"    You will need to create a new App on Firebase Console and get its key. To do so:\n"
"  "
msgstr ""

#, fuzzy, python-format
#| msgid ""
#| "\n"
#| "        You can connect your <a href=\"http://infobip.com\">Infobip</a> number by entering your number, username and password\n"
#| "        here.\n"
#| "\n"
#| "      "
msgid ""
"\n"
"      You can connect a <a href=\"https://www.freshworks.com/live-chat-software/\">FreshChat</a> Account to your %(name)s account\n"
"      to automate sending and receiving messages via FreshChat. This will also support Apple Business Chat if it's been configured on your FreshChat account.\n"
"\n"
"    "
msgstr ""
"\n"
"        Puede conectar su número <a href=\"http://infobip.com\">Infobip</a> si ingresa su número, usuario y contraseña\n"
"        aquí.\n"
"\n"
"      "

msgid "You will need to have a  FreshChat account and get an authentication token and setup a webhook."
msgstr ""

msgid "In the FreshChat web interface, under Settings, API Tokens, select Generate Token. Once the token is created you'll enter it below."
msgstr ""

msgid "Under Settings again, select Webhooks and copy the Public Key and paste it below. This assures all webhook request from FreshChat will be authenticated."
msgstr ""

#, python-format
msgid "Lastly, you'll need the UUID of the Agent that %(name)s will use when it sends FreshChat Message. This is available via the <a href=\"https://developers.freshchat.com/api/#agent\">FreshChat API</a>."
msgstr ""

msgid "Once you press Submit below with all the information configured, the confirmation page will give you the URL to use for the FreshChat Webhooks. Enter this URL on the Settings page, under Webhooks where the Public Key was copied from before."
msgstr ""

#, python-format
msgid "Each Message sent to the channel will have a URN that's in the format of %(uuid)s where the channel uuid is the FreshChat Message Channels uuid."
msgstr ""

#, fuzzy, python-format
#| msgid ""
#| "\n"
#| "        You can connect your <a href=\"http://infobip.com\">Infobip</a> number by entering your number, username and password\n"
#| "        here.\n"
#| "\n"
#| "      "
msgid ""
"\n"
"    You can connect your <a href=\"http://www.globelabs.com.ph/\">Globe Labs</a> application to %(name)s using the fields below. You\n"
"    will first need to create a Globe Labs application, then get approval from Globe Labs by sending an email\n"
"    to <a href:\"mailto:api@globelabsbeta.com\">api@globelabsbeta.com</a>.\n"
"\n"
"  "
msgstr ""
"\n"
"        Puede conectar su número <a href=\"http://infobip.com\">Infobip</a> si ingresa su número, usuario y contraseña\n"
"        aquí.\n"
"\n"
"      "

msgid ""
"\n"
"      With the approval from Globe Labs you will receive the passphrase to use below.\n"
"    "
msgstr ""

#, fuzzy
#| msgid ""
#| "\n"
#| "        You can connect your <a href=\"http://infobip.com\">Infobip</a> number by entering your number, username and password\n"
#| "        here.\n"
#| "\n"
#| "      "
msgid ""
"\n"
"    You can connect your <a href=\"http://infobip.com\">Infobip</a> number by entering your number, username and password\n"
"    here.\n"
"\n"
"  "
msgstr ""
"\n"
"        Puede conectar su número <a href=\"http://infobip.com\">Infobip</a> si ingresa su número, usuario y contraseña\n"
"        aquí.\n"
"\n"
"      "

#, fuzzy, python-format
msgid ""
"\n"
"      After connecting your service we will provide URLs for the endpoints for InfoBip to call when they want\n"
"      to push a message to %(brand)s.\n"
"\n"
"    "
msgstr ""
"\n"
"        Después de conectar su servicio le daremos los URLs para que los endpoints para InfoBip llamen cuando deseen\n"
"        enviar un mensaje a TextIt.\n"
"\n"
"      "

#, fuzzy, python-format
#| msgid ""
#| "\n"
#| "        You can connect your <a href=\"http://infobip.com\">Infobip</a> number by entering your number, username and password\n"
#| "        here.\n"
#| "\n"
#| "      "
msgid ""
"\n"
"    You can connect a <a href=\"https://jiochat.com\">JioChat Channel</a> to your %(name)s workspace\n"
"    to automate sending and receiving JioChat messages.\n"
"  "
msgstr ""
"\n"
"        Puede conectar su número <a href=\"http://infobip.com\">Infobip</a> si ingresa su número, usuario y contraseña\n"
"        aquí.\n"
"\n"
"      "

msgid ""
"\n"
"      To start copy the App ID and App Secret from the Developer Center into the form below and click Submit.\n"
"    "
msgstr ""

msgid ""
"\n"
"    After entering your endpoint URL below, we'll provide you with the configuration details for your Kannel configuration file.\n"
"  "
msgstr ""

msgid ""
"\n"
"    As a last step you'll need to configure Kannel to send and receive messages. Here is a stanza you\n"
"    can add to your Kannel configuration to enable sending and receiving.\n"
"\n"
"  "
msgstr ""

msgid "Make sure to change the forced-smsc and default-smsc values to the appropriate values for your configuration."
msgstr "Asegúrese de cambiar los valores de forced-smsc y default-smsc a los valores apropiados para su configuración."

#, fuzzy, python-format
#| msgid ""
#| "\n"
#| "        You can connect your <a href=\"http://infobip.com\">Infobip</a> number by entering your number, username and password\n"
#| "        here.\n"
#| "\n"
#| "      "
msgid ""
"\n"
"    You can connect a <a href=\"https://developers.line.me/messaging-api/overview\">LINE Bot</a> to your %(name)s workspace\n"
"    to automate sending and receiving LINE messages.\n"
"  "
msgstr ""
"\n"
"        Puede conectar su número <a href=\"http://infobip.com\">Infobip</a> si ingresa su número, usuario y contraseña\n"
"        aquí.\n"
"\n"
"      "

msgid ""
"\n"
"    To start creating a LINE bot, go to <a href=\"https://developers.line.me/messaging-api/getting-started\">Getting started with the Messaging API</a>.\n"
"\n"
"  "
msgstr ""

msgid ""
"\n"
"        Access the <a href=\"https://developers.line.me/channels/\">LINE Channels</a> page and add a new Channel.</li>\n"
"\n"
"      "
msgstr ""

#, fuzzy
msgid ""
"\n"
"        Create a Line account using the application on your smartphone\n"
"\n"
"      "
msgstr ""
"\n"
"                En la página de la aplicación TextIt presione el botón \"Install\".\n"
"\n"
"         "

#, fuzzy
msgid ""
"\n"
"        Activate the permission to login via web application in the \"Settings > Account > Allow login\"\n"
"\n"
"      "
msgstr ""
"\n"
"                En la página de la aplicación TextIt presione el botón \"Install\".\n"
"\n"
"         "

#, fuzzy
msgid ""
"\n"
"        Register your email and password via the application \"Settings > Account > Email Account\"\n"
"\n"
"      "
msgstr ""
"\n"
"                En la página de la aplicación TextIt presione el botón \"Install\".\n"
"\n"
"         "

#, fuzzy
msgid ""
"\n"
"        Create a new business account Line (With Messaging API enabled)\n"
"\n"
"      "
msgstr ""
"\n"
"                En la página de la aplicación TextIt presione el botón \"Install\".\n"
"\n"
"         "

msgid ""
"\n"
"            In <a href=\"https://business.line.me/en/\">LINE Business Center</a>, select \"Messaging API\" in the \"Services\"\n"
"\n"
"          "
msgstr ""

#, fuzzy
msgid ""
"\n"
"            Select \"Start using Messaging API\"\n"
"\n"
"          "
msgstr ""
"\n"
"                    %(sms_failed)s Error\n"
"\n"
"         "

#, fuzzy
msgid ""
"\n"
"            Enter your credentials created through the application and wait for the confirmation code in it.\n"
"\n"
"          "
msgstr "Establecer el idioma preferido para el contacto."

msgid ""
"\n"
"                Note: At this time you must create a LINE business account and some information, for example, address, phone, etc., will be requested.\n"
"\n"
"              "
msgstr ""

msgid ""
"\n"
"            After the creation process of the LINE business account, you will see the page to add a new channel of communication \"Messaging API.\" Enter the name and select the appropriate category and click OK.\n"
"\n"
"          "
msgstr ""

msgid ""
"\n"
"            In the next step, click the \"LINE @ Manager\" and it will redirect you to the API activation page.\n"
"\n"
"          "
msgstr ""

#, fuzzy
msgid ""
"\n"
"            Click \"Enable API\" and confirm. (By doing so, the status of your API will be \"Valid\")\n"
"\n"
"          "
msgstr ""
"\n"
"                    %(sms_failed)s Error\n"
"\n"
"         "

#, fuzzy
msgid ""
"\n"
"            Enable the option to allow the use of Webhooks and click \"Save.\"\n"
"\n"
"          "
msgstr ""
"\n"
"                    %(sms_failed)s Error\n"
"\n"
"         "

#, fuzzy
msgid ""
"\n"
"        Set your bot:\n"
"\n"
"      "
msgstr ""
"\n"
"          Instalar el %(name)s app\n"
"\n"
"        "

msgid ""
"\n"
"            Click on the menu \"Accounts\" at the top of the page at the link <a href=\"https://business.line.me\">https://business.line.me</a>\n"
"\n"
"          "
msgstr ""

msgid ""
"\n"
"            In the communication channel of your choice, click on the \"LINE Developers\" button, accept the terms, and it will direct you to a page with the information needed to fill out in the form below (Channel ID, Channel Name, Channel Secret and Channel Access Token).\n"
"\n"
"          "
msgstr ""

#, fuzzy
msgid ""
"\n"
"              Note: To generate the Channel Access Token click on \"Issue\" button\n"
"\n"
"            "
msgstr ""
"\n"
"                En la página de la aplicación TextIt presione el botón \"Install\".\n"
"\n"
"         "

#, fuzzy
#| msgid ""
#| "\n"
#| "        To finish configuring your Africa's Talking connection you'll need to set the following callback URLs on the\n"
#| "        Africa's Talking website under your account.\n"
#| "\n"
#| "      "
msgid ""
"\n"
"      To finish the configuration of Line channel you'll need to set the following callback URL in the Line Bot settings page, following the steps below:\n"
"\n"
"    "
msgstr ""
"\n"
"        Para terminar de configurar su conexión a Africa's Talking tendrá que configurar los siguientes URLs de devolución de llamadas en el\n"
"        sitio web de Africa's Talking en su cuenta.\n"
"\n"
"      "

msgid "Step One"
msgstr ""

msgid ""
"\n"
"        Configure \"Callback URL\" in the channel page (the same page which get the information Channel Secret and Channel Access Token) by clicking on the \"Edit\" button, filling the field \"webhook URL\" and pressing on the \"Save\" button.\n"
"\n"
"      "
msgstr ""

msgid "Step Two"
msgstr ""

msgid ""
"\n"
"        Fill the IP addresses in the \"Server IP Whitelist\" with the list of addresses displayed below.\n"
"\n"
"      "
msgstr ""

#, fuzzy
#| msgid ""
#| "\n"
#| "        You can connect your <a href=\"http://infobip.com\">Infobip</a> number by entering your number, username and password\n"
#| "        here.\n"
#| "\n"
#| "      "
msgid ""
"\n"
"    You can connect your number by entering your credentials here.\n"
"  "
msgstr ""
"\n"
"        Puede conectar su número <a href=\"http://infobip.com\">Infobip</a> si ingresa su número, usuario y contraseña\n"
"        aquí.\n"
"\n"
"      "

#, fuzzy
#| msgid "To finish configuring your Zenvia connection you'll need to set the following callback URLs on your Zenvia account."
msgid ""
"\n"
"  To finish configuring your Novo connection you'll need to set the following callback URLs on your\n"
"  Novo account.\n"
"\n"
"\n"
msgstr "Para terminar de configurar su conexión Zenvia tendra que establecer los siguientes URLs de devolución de llamadas en su cuenta Zenvia."

#, fuzzy
#| msgid ""
#| "\n"
#| "        When your service successfully sends a message, it should notify us with a POST to the following URL, passing\n"
#| "        the id of the message as the parameter 'id' (reporting sent messages is optional)\n"
#| "      "
msgid ""
"\n"
"      When a new message is received by your service, it should notify us with a POST to the following URL, passing\n"
"      the following parameters: 'from' and 'text'.\n"
"\n"
"    "
msgstr ""
"\n"
"        Cuando su servicio envíe un mensaje exitosamente, nos lo notificará con un AVISO al siguiente URL, transmitiendo \n"
"        el id del mensaje como el 'id' del parámetro (el reporte de mensajes enviados es opcional)\n"
"       "

msgid ""
"\n"
"      Use this Token as Authorization when sending incoming messages\n"
"    "
msgstr ""

#, python-format
msgid "You will need to enable Omnichannel and setup a %(brand)s Channel app on your RocketChat. To do so:"
msgstr ""

msgid "On your RocketChat, go to <b>Administration > Omnichannel</b> and enable the Omnichannel."
msgstr ""

#, python-format
msgid "Install your %(brand)s Channel app from marketplace."
msgstr ""

msgid "Open the app details, at <b>Administration > Apps > app</b>, and in its settings section put the following token on the <b>App's Secret</b> field:"
msgstr ""

#, python-format
msgid "Your new secret: <code>%(secret)s</code>."
msgstr ""

#, python-format
msgid "Save the changes, copy the app's URL and back to %(brand)s by pasting that URL on field below, so try connect."
msgstr ""

#, fuzzy, python-format
#| msgid ""
#| "\n"
#| "        You can connect your <a href=\"http://infobip.com\">Infobip</a> number by entering your number, username and password\n"
#| "        here.\n"
#| "\n"
#| "      "
msgid ""
"\n"
"    You can connect a <a href=\"https://core.telegram.org/bots\">Telegram Bot</a> to your %(name)s workspace\n"
"    to automate sending and receiving Telegram messages.\n"
"\n"
"  "
msgstr ""
"\n"
"        Puede conectar su número <a href=\"http://infobip.com\">Infobip</a> si ingresa su número, usuario y contraseña\n"
"        aquí.\n"
"\n"
"      "

msgid ""
"\n"
"    You will need to <a href=\"https://core.telegram.org/bots#create-a-new-bot\">create a new Telegram bot</a> and\n"
"    get its Authentication Token. To do so:\n"
"\n"
"  "
msgstr ""

msgid ""
"\n"
"        Start a new chat with the <a href=\"https://telegram.me/botfather\">BotFather</a>. You can do so on your\n"
"        device by searching for \"botfather\" and starting a new chat.</li>\n"
"\n"
"      "
msgstr ""

msgid ""
"\n"
"        In your @botfather chat, type in the command <code>/newbot</code>. Follow the instructions to name your bot and\n"
"        choose a username for it.\n"
"\n"
"      "
msgstr ""

#, fuzzy
#| msgid ""
#| "\n"
#| "            If you have an external provider you want to use to send messages, you can connect it\n"
#| "            using our External API.\n"
#| "\n"
#| "\n"
#| "          "
msgid ""
"\n"
"        Once you have created your bot, @botfather will provide you with the authentication token to use your bot.\n"
"        Enter that token below.\n"
"\n"
"      "
msgstr ""
"\n"
"            Si tiene un proveedor externo que desea usar para enviar mensajes, puede conectarlo\n"
"            usando nuestro API Externo.\n"
"\n"
"\n"
"          "

msgid ""
"\n"
"        You have connected a Twilio Trial Account which has some restrictions.\n"
"      "
msgstr ""

msgid "Read more about the limits placed on Twilio's Free Trial numbers."
msgstr ""

msgid ""
"\n"
"    You can add your Twilio Messaging SID as a channel. You can get your messaging Service SID\n"
"    or create a new messaging service from <a href=\"https://www.twilio.com/user/account/messaging/services\">Twilio Console</a>.\n"
"\n"
"  "
msgstr ""

#, fuzzy, python-format
msgid ""
"\n"
"      After adding your Twilio Messaging Service SID we will provide you with the URL endpoint for Twilio to call\n"
"      when they want to push a message to %(brand)s.\n"
"    "
msgstr ""
"\n"
"        Después de conectar su servicio le daremos los URLs para que los endpoints para InfoBip llamen cuando deseen\n"
"        enviar un mensaje a TextIt.\n"
"\n"
"      "

msgid "You have connected a Twilio Trial Account which has some restrictions."
msgstr ""

#, fuzzy
#| msgid ""
#| "\n"
#| "        Once you claim a number you will immediately be able to send and receive messages. Users who send messages\n"
#| "        to your number will be charged according to their plan.\n"
#| "\n"
#| "      "
msgid "Once you connect a number you will immediately be able to send and receive WhatsApp messages."
msgstr ""
"\n"
"        Cuando pide un número podrá enviar y recibir mensajes inmediatamente. A los usuarios que envíen mensajes\n"
"        a su número se les cobrará de acuerdo con su plan.\n"
"\n"
"      "

msgid "You do not have any number on your Twilio Account. Please make sure you have a number and that it has access to Twilio WhatsApp."
msgstr ""

msgid "To request access to Twilio WhatsApp"
msgstr ""

#, fuzzy
#| msgid ""
#| "\n"
#| "        To finish configuring your Vumi connection you'll need to set the following parameters on your Vumi conversation:\n"
#| "\n"
#| "      "
msgid ""
"\n"
"    You can add a TwiML REST API as a channel using your TwiML instance.\n"
"  "
msgstr ""
"\n"
"        Para terminar de configurar su conexión Vumi, tendrá que establecer los siguientes parámetros en su conversación Vumi:\n"
"\n"
"      "

#, python-format
msgid ""
"\n"
"        After connecting your account, any incoming direct messages will automatically be read by %(name)s,\n"
"        you'll also be able to send direct messages to contacts you know using their twitter handle.\n"
"\n"
"      "
msgstr ""

msgid ""
"\n"
"        Note that Twitter places a limit of 250 direct messages sent or received per day, so if you expect to exceed\n"
"        this number you'll want to contact Twitter directly to task for them to lift the limits on your account.\n"
"\n"
"      "
msgstr ""

msgid ""
"\n"
"        In order to receive direct messages from new followers, you'll need to update your Twitter account to enable\n"
"        the option to <b>Receive Direct Messages from anyone</b>. You can do so from your <a href=\"https://twitter.com/settings/security\">\n"
"        Twitter Security Settings</a>.\n"
"\n"
"      "
msgstr ""

msgid ""
"\n"
"          Check the box (as seen below) then click \"Save Changes\".\n"
"\n"
"        "
msgstr ""

#, fuzzy
#| msgid ""
#| "\n"
#| "        You can connect your <a href=\"http://infobip.com\">Infobip</a> number by entering your number, username and password\n"
#| "        here.\n"
#| "\n"
#| "      "
msgid ""
"\n"
"    You can connect your <a href=\"http://verboice.instedd.org/\">Verboice</a> number by entering your credentials here.\n"
"  "
msgstr ""
"\n"
"        Puede conectar su número <a href=\"http://infobip.com\">Infobip</a> si ingresa su número, usuario y contraseña\n"
"        aquí.\n"
"\n"
"      "

#, python-format
msgid ""
"\n"
"    In order to connect your public Viber page to %(brand_name)s you will need to create a public channel and follow the steps\n"
"    necessary to get an authentication token. Please consult the\n"
"    <a href=\"https://developers.viber.com/?b_id=15145\">Viber developers documentation</a> on how to create your own\n"
"    public account.\n"
"\n"
"  "
msgstr ""

#, python-format
msgid ""
"\n"
"    Once you have your authentication token, enter it below to connect your public channel to %(brand_name)s\n"
"  "
msgstr ""

msgid "To connect your VK community to RapidPro, you will need to create a community token with messaging permissions."
msgstr ""

msgid "To obtain the name of your community, access it and enter the exact name below."
msgstr ""

msgid "To get your community id, go to Manage > API Usage > Callback API > Server Settings. Copy the whole number you have right after the group_id present in the example json present in the part regarding the verification of the request."
msgstr ""

msgid "To obtain the verification string, go to the Manage > API Usage > Callback API > Server Settings section. You will find the verification string in an excerpt similar to: String to be returned: <code>4412dd18</code>, copy the string and inform below."
msgstr ""

msgid "The API Version of the configured server must be <code>5.103</code>. To configure this, go to Manage > API Usage > Callback API > Server Settings."
msgstr ""

msgid "To complete the configuration you will need to enter a few things on your VK account."
msgstr ""

#, python-format
msgid "<div class='code mt-4'> Manage > API Usage > Callback API > Server Settings </div> <div class='mt-2'> Enter the Webhook URL below for the <div class='code inline py-1'>URL</div> field and the Verify Token in the <div class='code inline py-1'>Secret Key</div> field. </div> <div class='code mt-6'> Manage > API Usage > Callback API > Event Types </div> <div class='mt-2'> Check the option %(option)s </div>"
msgstr ""

msgid ""
"\n"
"    Your WhatsApp channel is now connected, you should be able to send and receive messages as normal.\n"
"\n"
"  "
msgstr ""

msgid ""
"\n"
"    In the case of a new WhatsApp install or replacement of an existing WhatsApp channel you may need to refresh\n"
"    the contacts on the WhatsApp application. This may take a few minutes.\n"
"\n"
"  "
msgstr ""

#, fuzzy
#| msgid "Has Template Error"
msgid "WhatsApp Templates Events"
msgstr "Tiene un error en la plantilla"

#, fuzzy
msgid "Templates"
msgstr "Mensaje"

#, fuzzy
#| msgid "The file name for our export"
msgid "Templates are synced from your WhatsApp account every 15 minutes."
msgstr "El nombre del archivo para nuestra exportación"

msgid "No synced templates at this time."
msgstr ""

#, fuzzy
#| msgid "Connect Vumi"
msgid "Connect a Classifier"
msgstr "Conectar Vumi"

msgid ""
"\n"
"    Classifiers let you interpret words and phrases into intents you can act on. Various services let you\n"
"    train your own classifier which you can then use in your flows to draw meaning from the unstructured text your\n"
"    contacts send you.\n"
"\n"
"  "
msgstr ""

#, fuzzy
msgid ""
"\n"
"      Select your provider below to get started.\n"
"\n"
"    "
msgstr ""
"\n"
"          Instalar el %(name)s app\n"
"\n"
"        "

#, fuzzy
#| msgid "Channel Event"
msgid "Classifier"
msgstr "Evento del transmisor"

#, fuzzy
#| msgid "Activate"
msgid "Intent"
msgstr "Activar"

msgid "No synced intents at this time."
msgstr ""

msgid "Intents are synced automatically every 5 minutes"
msgstr ""

#, fuzzy
msgid "Are you sure you want to remove this classifier from your account?"
msgstr "¿Está seguro de que desea borrar este número de su cuenta?"

msgid "This classifier cannot be removed because it in use."
msgstr ""

msgid "Once it is removed, it will be gone forever. There is no way to undo this operation."
msgstr "Una vez que la borre, no la podrá recuperar. Esta operación no se puede deshacer."

#, fuzzy, python-format
msgid "Used by %(num_flows)s flow:"
msgid_plural "Used by %(num_flows)s flows:"
msgstr[0] ""
"\n"
"                Llamada saliente (%(duration)s seconds)\n"
"              "
msgstr[1] ""
"\n"
"                Llamada saliente (%(duration)s seconds)\n"
"              "

msgid "Ok"
msgstr ""

msgid "These contacts have been removed from all groups and can be deleted permanently."
msgstr ""

#, fuzzy
#| msgid "Delete Contacts"
msgid "Delete Selected Contacts"
msgstr "Borrar Contactos"

#, fuzzy
#| msgid "Are you sure you want to delete these contacts?"
msgid "Are you sure you want to delete the selected contacts? This cannot be undone."
msgstr "¿Está seguro de que desea borrar estos contactos?"

#, fuzzy
#| msgid "Delete Contacts"
msgid "Delete All Contacts"
msgstr "Borrar Contactos"

#, fuzzy, python-format
#| msgid "Are you sure you want to delete these contacts?"
msgid "Are you sure you want to delete all %(count)s archived contacts? This cannot be undone."
msgstr "¿Está seguro de que desea borrar estos contactos?"

msgid "This operation can take a while to complete. Contacts may remain in this view during the process."
msgstr ""

msgid ""
"\n"
"    We noticed your file contains some extra columns to import, you can add these as custom fields on\n"
"    your contact by selecting them below.\n"
"\n"
"  "
msgstr ""

msgid "column as"
msgstr "columna como"

#, fuzzy
msgid ""
"\n"
"                      of type\n"
"                    "
msgstr ""
"\n"
"                    %(sms_failed)s Error\n"
"\n"
"         "

#, fuzzy, python-format
#| msgid ""
#| "\n"
#| "            Instead of using your Android phone to send messages, you can use your\n"
#| "            <a class='nexmo-account' href='#'>\n"
#| "              Nexmo Account\n"
#| "            </a>\n"
#| "            to send messages to over 200 countries.\n"
#| "\n"
#| "          "
msgid "You are about to delete <span class='font-normal'> %(object)s. </span> There is no way to undo this. Are you sure?"
msgstr ""
"\n"
"            En lugar de usar su teléfono Android para enviar mensajes, puede usar su\n"
"            <a class='nexmo-account' href='#'>\n"
"              Cuenta Nexmo\n"
"            </a>\n"
"            para enviar mensajes a más de 200 países.\n"
"\n"
"          "

#, fuzzy
#| msgid "Select Group"
msgid "Smart Group"
msgstr "Elegir Grupo"

#, fuzzy, python-format
msgid ""
"\n"
"              Transferred <b>%(amount)s</b> <b>%(currency)s</b> of airtime\n"
"            "
msgstr ""
"\n"
"                    %(sms_failed)s Error\n"
"\n"
"         "

msgid "Airtime transfer failed"
msgstr ""

#, fuzzy
#| msgid "Plan Start"
msgid "Call Started"
msgstr "Inicio de plan"

#, fuzzy
#| msgid "Missed Outgoing Call"
msgid "Missed outgoing call"
msgstr "Llamada realizada perdida"

#, fuzzy
#| msgid "Missed Incoming Call"
msgid "Missed incoming call"
msgstr "Llamada entrante perdida"

#, fuzzy
#| msgid "Conversation Key"
msgid "Started Conversation"
msgstr "Clave de conversación"

#, fuzzy
msgid "Welcome Message Sent"
msgstr "Reintentar el conteo de mensajes"

#, fuzzy
#| msgid "Restore Triggers"
msgid "Referred"
msgstr "Restaurar activadores"

#, fuzzy
msgid "Followed"
msgstr "Regresar al flujo"

#, fuzzy
#| msgid "Outgoing Call"
msgid "Outgoing Phone Call"
msgstr "Llamada saliente"

#, fuzzy
#| msgid "Incoming Call"
msgid "Incoming Phone call"
msgstr "Llamada entrante"

msgid "Unknown/Unsupported"
msgstr ""

#, fuzzy, python-format
#| msgid ""
#| "\n"
#| "          Install the %(name)s app\n"
#| "\n"
#| "        "
msgid ""
"\n"
"            Field <b>%(name)s</b> updated to <b>%(value)s</b>\n"
"          "
msgstr ""
"\n"
"          Instalar el %(name)s app\n"
"\n"
"        "

#, fuzzy, python-format
#| msgid ""
#| "\n"
#| "          Install the %(name)s app\n"
#| "\n"
#| "        "
msgid ""
"\n"
"            Field <b>%(name)s</b> cleared\n"
"\n"
"          "
msgstr ""
"\n"
"          Instalar el %(name)s app\n"
"\n"
"        "

#, fuzzy
#| msgid "Add to Group"
msgid "Added to groups"
msgstr "Agregar al grupo"

#, fuzzy
#| msgid "Remove from Group"
msgid "Removed from groups"
msgstr "Retirar del Grupo"

#, fuzzy, python-format
#| msgid ""
#| "\n"
#| "            You can send and receive messages through %(name)s.\n"
#| "          "
msgid ""
"\n"
"            Language updated to <b>%(language)s</b>\n"
"          "
msgstr ""
"\n"
"            Puede enviar y recibir mensajes mediante %(name)s.\n"
"          "

#, fuzzy
#| msgid "Language"
msgid "Language cleared"
msgstr "Idioma"

#, fuzzy, python-format
#| msgid ""
#| "\n"
#| "          Install the %(name)s app\n"
#| "\n"
#| "        "
msgid ""
"\n"
"            Name updated to <b>%(name)s</b>\n"
"          "
msgstr ""
"\n"
"          Instalar el %(name)s app\n"
"\n"
"        "

#, fuzzy
#| msgid "Name already used"
msgid "Name cleared"
msgstr "Nombre ya utilizado"

#, fuzzy
#| msgid "Update Fields"
msgid "URNs updated to"
msgstr "Actualizar campos"

#, fuzzy, python-format
#| msgid ""
#| "\n"
#| "          Install the %(name)s app\n"
#| "\n"
#| "        "
msgid ""
"\n"
"          Email sent with subject <b>%(subject)s</b>\n"
"\n"
"        "
msgstr ""
"\n"
"          Instalar el %(name)s app\n"
"\n"
"        "

#, fuzzy
#| msgid "Sent to"
msgid "Email sent to"
msgstr "Enviar a"

#, fuzzy
#| msgid "Subject"
msgid "with subject"
msgstr "Asunto"

#, fuzzy
#| msgid "Start Flow"
msgid "Started"
msgstr "Empezar flujo"

#, fuzzy
msgid "Message labelled as"
msgstr "Mensaje"

#, fuzzy, python-format
#| msgid ""
#| "\n"
#| "          Install the %(name)s app\n"
#| "\n"
#| "        "
msgid ""
"\n"
"          Run result <b>%(name)s</b> updated to <b>%(value)s</b> with category <b>%(category)s</b>\n"
"\n"
"        "
msgstr ""
"\n"
"          Instalar el %(name)s app\n"
"\n"
"        "

#, fuzzy, python-format
#| msgid ""
#| "\n"
#| "          Install the %(name)s app\n"
#| "\n"
#| "        "
msgid "Opened ticket on <a href=\"%(ticketer_url)s\">%(ticketer)s</a> with subject <b>%(subject)s</b>"
msgstr ""
"\n"
"          Instalar el %(name)s app\n"
"\n"
"        "

msgid "Successfully called"
msgstr ""

#, fuzzy
#| msgid "missed call"
msgid "Failed to call"
msgstr "llamada perdida"

#, fuzzy, python-format
msgid ""
"\n"
"          Any messages prior to %(start)s can be found in your\n"
"        "
msgstr ""
"\n"
"                    %(sms_failed)s Error\n"
"\n"
"         "

#, fuzzy
#| msgid "Unarchive"
msgid "archive"
msgstr "Desarchivar"

msgid "Import Contacts"
msgstr "Importar contactos"

msgid "You can import your contacts from an XLS file you create in Excel."
msgstr "Puede importar sus contactos de un archivo XLS que haya creado en Excel. "

msgid "URN:Tel"
msgstr ""

#, fuzzy
#| msgid "Query Fields"
msgid "Field:Team"
msgstr "Campos de la solicitud"

msgid "+250788123123"
msgstr "+250788123123"

msgid "John Doe"
msgstr "John Doe"

#, fuzzy
#| msgid "Managers,"
msgid "Managers"
msgstr "Directores,"

msgid "+250788111222"
msgstr "+250788111222"

msgid "Jane Doe"
msgstr "Jane Doe"

msgid "Advisors"
msgstr ""

#, fuzzy
#| msgid "Query Fields"
msgid "Supported Fields"
msgstr "Campos de la solicitud"

msgid "Any columns that do not match the following table will be ignored."
msgstr ""

#, fuzzy
#| msgid "column as"
msgid "Column Header"
msgstr "columna como"

#, fuzzy
#| msgid "Import"
msgid "Imported as"
msgstr "Importar"

msgid "Details"
msgstr ""

#, fuzzy
#| msgid "Contact Name"
msgid "Contact name"
msgstr "Nombre del contacto"

#, fuzzy
#| msgid "Set Language"
msgid "Contact language"
msgstr "Establecer idioma"

msgid "Only valid ISO639-3 codes supportted"
msgstr ""

#, fuzzy
msgid "You will have the option to choose the columns to import and to which field to import them."
msgstr ""
"\n"
"                    %(sms_failed)s Error\n"
"\n"
"         "

msgid "IGNORED"
msgstr ""

msgid "One moment.."
msgstr ""

msgid "All done!"
msgstr ""

#, fuzzy, python-format
#| msgid "Create Contact"
msgid "Created %(create_count)s new contact"
msgid_plural "Created %(create_count)s new contacts"
msgstr[0] "Crear Contacto"
msgstr[1] "Crear Contacto"

#, fuzzy, python-format
#| msgid ""
#| "\n"
#| "                              %(completed_percentage)s%% completion\n"
#| "                            "
msgid "Updated %(update_count)s contact with an existing phone number"
msgid_plural "Updated %(update_count)s contacts with existing phone numbers"
msgstr[0] ""
"\n"
"                              %(completed_percentage)s%% completion\n"
"                            "
msgstr[1] ""
"\n"
"                              %(completed_percentage)s%% completion\n"
"                            "

#, fuzzy
#| msgid "Add Contacts to Flow"
msgid "Added all contacts to the new"
msgstr "Agregar contactos al flujo"

msgid "Some rows were not imported"
msgstr ""

#, fuzzy
#| msgid "Description"
msgid "Errors description"
msgstr "Descripción"

#, fuzzy, python-format
#| msgid ""
#| "\n"
#| "                              %(completed_percentage)s%% completion\n"
#| "                            "
msgid "Failed to import %(error_count)s contact due to missing or invalid phone number"
msgid_plural "Failed to import %(error_count)s contacts due to missing or invalid phone numbers"
msgstr[0] ""
"\n"
"                              %(completed_percentage)s%% completion\n"
"                            "
msgstr[1] ""
"\n"
"                              %(completed_percentage)s%% completion\n"
"                            "

#, fuzzy
#| msgid "Group"
msgid "Grouping.."
msgstr "Grupo"

#, fuzzy
#| msgid ""
#| "\n"
#| "                              %(completed_percentage)s%% completion\n"
#| "                            "
msgid "No contacts imported, please make sure your have a channel connected."
msgstr ""
"\n"
"                              %(completed_percentage)s%% completion\n"
"                            "

#, python-format
msgid "You can download <a href='%(STATIC_URL)sexamples/contacts.xls'>this Excel template</a> as a sample."
msgstr ""

msgid "Choose File"
msgstr "Elegir archivo"

#, fuzzy
#| msgid "Contact Groups"
msgid "Smart Groups"
msgstr "Grupos de contactos"

msgid "Create Contact"
msgstr "Crear Contacto"

msgid "Create Group"
msgstr "Crear Grupo"

#, fuzzy
#| msgid "Remove from Group"
msgid "Remove From Group"
msgstr "Retirar del Grupo"

msgid "New Group..."
msgstr ""

#, fuzzy, python-format
msgid ""
"\n"
"                    Found %(results_count)s contact matching <i>%(search)s</i>.\n"
"                    "
msgid_plural ""
"\n"
"                      Found %(results_count)s contacts matching <i>%(search)s</i>.\n"
"\n"
"                  "
msgstr[0] ""
"\n"
"                    %(sms_failed)s Error\n"
"\n"
"         "
msgstr[1] ""
"\n"
"                    %(sms_failed)s Error\n"
"\n"
"         "

msgid "No matching contacts."
msgstr "Los contactos no corresponden."

msgid "To view more than 10,000 search results, save it as a group."
msgstr ""

msgid "Search browsing is limited to 10k results. If you want to browse through all of the results, please save this search as a group."
msgstr ""

#, fuzzy
#| msgid "Contacts %d"
msgid "Contact Id"
msgstr "Contactos %d"

#, fuzzy
#| msgid "Incoming"
msgid "Upcoming"
msgstr "Entrante"

#, fuzzy
#| msgid "Start Flow"
msgid "Start"
msgstr "Empezar flujo"

msgid "repeats daily"
msgstr ""

msgid "repeats weekly"
msgstr ""

#, fuzzy
msgid "History"
msgstr "Historial de mensajes"

msgid "Full"
msgstr ""

msgid "These contacts have opted out and you can no longer send them messages, they have been removed from all groups."
msgstr ""

#, python-format
msgid "<b>%(name)s</b> cannot be deleted since it is currently in use."
msgstr ""

#, fuzzy, python-format
#| msgid "Are you sure you want to delete this contact?"
msgid "Are you sure you want to delete <b>%(name)s</b>? This cannot be undone."
msgstr "¿Está seguro de que desea borrar este contacto?"

#, fuzzy
#| msgid "Get in the flow"
msgid "Used in the flow"
msgid_plural "Used in the flows"
msgstr[0] "Ingrese al flujo"
msgstr[1] "Ingrese al flujo"

#, fuzzy
#| msgid "The name of this contact"
msgid "Used in the campaign event"
msgid_plural "Used in the campaign events"
msgstr[0] "El nombre de este contacto"
msgstr[1] "El nombre de este contacto"

#, fuzzy
#| msgid "User group"
msgid "Used in the group"
msgid_plural "Used in the groups"
msgstr[0] "Grupo de usuarios"
msgstr[1] "Grupo de usuarios"

#, python-format
msgid "You have reached the limit of %(limit)s fields per workspace. Please remove fields that you are no longer using."
msgstr ""

#, python-format
msgid "You are approaching the limit of %(limit)s fields per workspace. You should remove fields that you are no longer using."
msgstr ""

#, fuzzy
#| msgid "Create Flow"
msgid "Create Field"
msgstr "Crear Flujos"

#, fuzzy
#| msgid "Create Flow"
msgid "Featured Fields"
msgstr "Crear Flujos"

msgid "Featured fields are shown prominently on contact pages. Drag to reorder the fields that you would most like to see at glance."
msgstr ""

#, fuzzy
#| msgid "Update Fields"
msgid "Update Field"
msgstr "Actualizar campos"

#, fuzzy
#| msgid "Create Flow"
msgid "Delete Field"
msgstr "Crear Flujos"

#, fuzzy
#| msgid "Query Fields"
msgid "Field Details"
msgstr "Campos de la solicitud"

#, python-format
msgid "%(counter)s Use"
msgid_plural "%(counter)s Uses"
msgstr[0] ""
msgstr[1] ""

#, fuzzy
#| msgid "No fields."
msgid "No fields"
msgstr "Sin campos."

#, python-format
msgid "Sorry, <span class=\"named\">%(group_name)s</span> cannot be deleted yet."
msgstr ""

#, python-format
msgid "This group is used by an <a href=\"%(triggers_url)s\">active trigger</a>. In order to delete it, first remove the trigger."
msgid_plural "This group is used by <a href=\"%(triggers_url)s\">%(counter)s triggers<a>. In order to delete it, first remove the triggers."
msgstr[0] ""
msgstr[1] ""

#, python-format
msgid "There is an active flow using this group. It cannot be deleted until it is removed from the"
msgid_plural "There are %(counter)s flows using this group. It cannot be deleted until it is removed from the"
msgstr[0] ""
msgstr[1] ""

#, fuzzy
#| msgid "flow"
msgid "flow."
msgid_plural "flows."
msgstr[0] "flujo"
msgstr[1] "flujo"

#, python-format
msgid "There is an active campaign using this group. It cannot be deleted until it is removed from the"
msgid_plural "There are %(counter)s campaigns using this group. It cannot be deleted until it is removed from the"
msgstr[0] ""
msgstr[1] ""

#, fuzzy
#| msgid "campaigns"
msgid "campaign."
msgid_plural "campaigns."
msgstr[0] "campañas"
msgstr[1] "campañas"

#, fuzzy, python-format
#| msgid ""
#| "\n"
#| "            Instead of using your Android phone to send messages, you can use your\n"
#| "            <a class='nexmo-account' href='#'>\n"
#| "              Nexmo Account\n"
#| "            </a>\n"
#| "            to send messages to over 200 countries.\n"
#| "\n"
#| "          "
msgid "<div class='mb-2'> You are about to delete <span class='named'> %(object)s. </span> </div> No contacts will be deleted but the group itself will be deleted. There is no way to undo this. Are you sure?"
msgstr ""
"\n"
"            En lugar de usar su teléfono Android para enviar mensajes, puede usar su\n"
"            <a class='nexmo-account' href='#'>\n"
"              Cuenta Nexmo\n"
"            </a>\n"
"            para enviar mensajes a más de 200 países.\n"
"\n"
"          "

msgid "Show Contacts"
msgstr "Mostrar Contactos"

msgid "Hi there!"
msgstr "¡Hola!"

msgid "Your contacts export is ready."
msgstr "Sus contactos han sido exportados exitosamente."

msgid "Download your Excel file here:"
msgstr "Descargue su archivo Excel aquí:"

#, python-format
msgid "The %(brand)s Team "
msgstr "El Equipo %(brand)s "

#, python-format
msgid ""
"\n"
"Hi there!\n"
"\n"
"You can download your %(brand)s contacts export by clicking on the following link:\n"
msgstr ""

#, python-format
msgid ""
"\n"
"      Contacts will automatically be added here as you communicate with them using %(name)s.\n"
"      From here you can change a contact's name, organize them into groups and see the communication you've had with each.\n"
"\n"
"    "
msgstr ""

#, fuzzy, python-format
#| msgid ""
#| "\n"
#| "      To get started you can\n"
#| "        <a href='%(contact_import_url)s'>import contacts</a>\n"
#| "      from a file you create in Excel.\n"
#| "\n"
#| "    "
msgid ""
"\n"
"      To get started you can\n"
"        <a href='%(contact_import_url)s'>import contacts</a>\n"
"      from a file you create in Excel.\n"
"    "
msgstr ""
"\n"
"      Para empezar puede\n"
"        <a href='%(contact_import_url)s'>importar contactos</a>\n"
"      desde un archivo que haya creado en Excel.\n"
"\n"
"    "

msgid "Are you sure you want to remove"
msgstr "¿Está seguro de que desea retirarlo?"

msgid "Once it is removed, it will be gone forever."
msgstr "Una vez que lo retire, no podrá recuperarlo"

msgid "Your export for the following flows is ready."
msgstr "Su exportación para los siguientes flujos está lista."

#, python-format
msgid ""
"\n"
"Hi there!\n"
"\n"
"You can download your %(brand)s flow results by clicking on the following link:\n"
msgstr ""

msgid "What is a Flow?"
msgstr "¿Qué es un flujo?"

msgid ""
"\n"
"        Flows let you easily pose a set of questions to a group of users. When you send people through a flow over SMS,\n"
"        it is natural just like any other conversation.\n"
"      "
msgstr ""
"\n"
"        Los flujos le permiten hacer fácilmente una serie de preguntas a un grupo de usuarios. Cuando envía mensajes a las personas mediante un flujo de mensajería,\n"
"        es natural como cualquier otra conversación.\n"
"      "

#, fuzzy, python-format
msgid ""
"\n"
"        A flow gives you the power to model complex interactions by simply drawing a flowchart. With %(brand)s's drag-and-drop\n"
"        interface, you can easily build branches based on how people respond to your messages. This means it's easy to\n"
"        create highly personal and engaging experiences for your users.\n"
"\n"
"      "
msgstr ""
"\n"
"        Un flujo le da el poder de modelar interacciones complejas de manera sencilla mediante un flujograma. Con la interfaz de arrastrar y soltar\n"
" de TextIt's, puede desarrollar ramificaciones con base en cuántas personas responden a sus mensajes. Esto significa que es fácil\n"
"        crear experiencias altamente personales e interesantes para sus usuarios.\n"
"\n"
"      "

msgid "Create Flow"
msgstr "Crear Flujos"

#, fuzzy
#| msgid "No messages yet"
msgid "No results yet"
msgstr "Todavía sin mensajes"

#, fuzzy
#| msgid "Deleted"
msgid "Completion"
msgstr "Borrado"

msgid "Day of Week"
msgstr ""

msgid "Time of Day"
msgstr ""

#, fuzzy, python-format
msgid ""
"\n"
"      To get started you need to add a channel to your workspace. A channel is a phone number or social network\n"
"      account which %(name)s can use to send and receive messages on your behalf. You can choose to use an\n"
"      Android phone and your own cell phone plan, or we can connect you with a service provider in your country\n"
"      directly.\n"
"    "
msgstr ""
"\n"
"          Para empezar tiene que agregar un número de teléfono a su cuenta. Puede elegir usar un teléfono Android y su propio plan de telefonía celular o podemos conectarlo con un proveedor de servicios en su país directamente.\n"
"        "

msgid "You can always test your flow using the simulator, click"
msgstr "Siempre puede probar su flujo usando el simulador, haga clic"

msgid "on the right to open it."
msgstr "en la derecha para abrirlo."

#, fuzzy, python-format
msgid ""
"\n"
"        To get started you need to add a voice-enabled channel to your workspace. A voice-enabled channel is a\n"
"        phone number which %(name)s can use to make and receive phone calls on your behalf. For example, Twilio\n"
"        is a service which provides voice-enabled numbers which you can add as channels in your %(name)s workspace.\n"
"\n"
"      "
msgstr ""
"\n"
"          Para empezar tiene que agregar un número de teléfono a su cuenta. Puede elegir usar un teléfono Android y su propio plan de telefonía celular o podemos conectarlo con un proveedor de servicios en su país directamente.\n"
"        "

#, fuzzy
#| msgid "The flow that is being started"
msgid "This flow has never been started."
msgstr "El flujo que se ha empezado"

#, fuzzy
#| msgid "The flow that is being started"
msgid "This flow has been started once."
msgstr "El flujo que se ha empezado"

#, fuzzy
#| msgid "The flow that is being started"
msgid "This flow has been started {{ run_count }} times."
msgstr "El flujo que se ha empezado"

msgid "It has been completed"
msgstr "Se ha completado"

msgid "Once."
msgstr "Una vez."

msgid "{{ complete_count }} times."
msgstr "{{ complete_count }} veces."

#, python-format
msgid ""
"\n"
"        There is an active flow using this flow. It cannot be deleted until it is removed from the\n"
"\n"
"      "
msgid_plural ""
"\n"
"        There are %(counter)s flows using this flow. It cannot be deleted until it is removed from the\n"
"\n"
"      "
msgstr[0] ""
msgstr[1] ""

#, fuzzy
msgid ""
"\n"
"        flow.\n"
"      "
msgid_plural ""
"\n"
"        flows.\n"
"      "
msgstr[0] ""
"\n"
"                Llamada saliente (%(duration)s seconds)\n"
"              "
msgstr[1] ""
"\n"
"                Llamada saliente (%(duration)s seconds)\n"
"              "

#, fuzzy, python-format
#| msgid ""
#| "\n"
#| "            Instead of using your Android phone to send messages, you can use your\n"
#| "            <a class='nexmo-account' href='#'>\n"
#| "              Nexmo Account\n"
#| "            </a>\n"
#| "            to send messages to over 200 countries.\n"
#| "\n"
#| "          "
msgid ""
"\n"
"        You are about to delete\n"
"        <span class='font-normal'>\n"
"          %(object)s.\n"
"        </span>\n"
"        There is no way to undo this. Are you sure?\n"
"\n"
"      "
msgstr ""
"\n"
"            En lugar de usar su teléfono Android para enviar mensajes, puede usar su\n"
"            <a class='nexmo-account' href='#'>\n"
"              Cuenta Nexmo\n"
"            </a>\n"
"            para enviar mensajes a más de 200 países.\n"
"\n"
"          "

#, fuzzy
#| msgid "Update Fields"
msgid "Update Flow"
msgstr "Actualizar campos"

msgid "This flow is using a discontinued version of the flow editor. Update it to use the new editor today to start using powerful new features. Starting <b>October 1st</b>, all remaining flows will be updated automatically."
msgstr ""

msgid "To make your next connection,"
msgstr "Para hacer su próxima conexión"

msgid "drag"
msgstr "arrastre"

msgid "the red box."
msgstr "el recuadro rojo."

msgid "Run in"
msgstr "Correr en"

msgid "Simulator"
msgstr "Simulador"

msgid ""
"\n"
"              This flow is in the process of being sent, this message will disappear once all contacts have been added to the flow.\n"
"\n"
"            "
msgstr ""

msgid "Error Contacting Server. Changes may not be saved."
msgstr "Error al contactar con el servidor. Es probable que no se hayan guardado los cambios."

msgid "Let's get started"
msgstr "Empecemos"

msgid ""
"\n"
"                It's a good idea to start your call off by saying something first. You'll probably want to\n"
"                introduce yourself and ask them a question. Just type the message for now, you'll be able to\n"
"                add a voice recording of your message later.\n"
"              "
msgstr ""

msgid ""
"\n"
"                Welcome to a USSD flow. USSD is a session based communication type. We recommend starting your flow\n"
"                by sending a USSD message. This message will be sent to anybody right after they join the flow.\n"
"                This is your chance to send a single message or menu.\n"
"              "
msgstr ""

#, fuzzy
msgid "Receive a Message First"
msgstr "Archivar mensajes"

#, fuzzy
#| msgid ""
#| "\n"
#| "                You will now have a chance to branch your flow by category. This allows you to ask\n"
#| "                different follow-up questions based on how they respond.\n"
#| "\n"
#| "              "
msgid ""
"\n"
"            A more advanced flow might start by receiving a message first. This lets you do different things\n"
"            based on how the flow was triggered.\n"
"          "
msgstr ""
"\n"
"                Ahora podrá dividir su flujo por categorías. Esto le permite hacer\n"
"                diferentes preguntas de seguimiento con base en cómo las respondan.\n"
"\n"
"              "

msgid "Flow Start"
msgstr "Inicio de Flujo"

#, fuzzy
#| msgid "Click here to send a message"
msgid "Click here to add a message"
msgstr "Haga clic aquí para enviar un mensaje"

#, fuzzy
#| msgid "Remove from Group"
msgid "Remove from all groups"
msgstr "Retirar del Grupo"

#, fuzzy
#| msgid "Resend Messages"
msgid "Recent Messages"
msgstr "Reenviar mensajes"

#, fuzzy
#| msgid "Resend Messages"
msgid "No recent messages to show"
msgstr "Reenviar mensajes"

#, fuzzy
#| msgid "Wait for Download"
msgid "Wait for "
msgstr "Espere para la descarga"

#, fuzzy
#| msgid "Wait for Download"
msgid "Wait for USSD Menu"
msgstr "Espere para la descarga"

#, fuzzy
#| msgid "Wait for Download"
msgid "Wait for USSD Response"
msgstr "Espere para la descarga"

#, fuzzy
#| msgid "Wait for Download"
msgid "Wait for Menu"
msgstr "Espere para la descarga"

#, fuzzy
#| msgid "Wait for Download"
msgid "Wait for Digits"
msgstr "Espere para la descarga"

msgid "Random Split"
msgstr ""

#, fuzzy
#| msgid "Expires on "
msgid "Split on "
msgstr "Vence el"

#, fuzzy
#| msgid "Expires on "
msgid "Split on field in "
msgstr "Vence el"

msgid "Call Webhook"
msgstr "Llamar Webhook"

#, fuzzy
#| msgid "Call Type"
msgid "Call Zapier"
msgstr "Tipo de llamada"

msgid "Split by Expression"
msgstr ""

#, fuzzy
#| msgid "Transport Name"
msgid "Transfer Airtime"
msgstr "Nombre de transporte"

#, fuzzy
#| msgid "Select Group"
msgid "Split on Group"
msgstr "Elegir Grupo"

#, fuzzy
#| msgid "Run flow over"
msgid "Run Flow"
msgstr "Correr flujo"

#, fuzzy
#| msgid "Run flow over"
msgid "Run flow "
msgstr "Correr flujo"

#, fuzzy
#| msgid "Language"
msgid "Change Language"
msgstr "Idioma"

msgid "This flow is in the process of being sent, this message will disappear once all contacts have been added to the flow."
msgstr ""

#, python-format
msgid "This will change the default language of the flow to <b>%(language)s</b>. This means that by default the flow will be appear in that language and can be translated into other languages. Also if a contact is in this flow and no translation exists for their language or the default language of the workspace, communication with that contact will default to <b>%(language)s</b>."
msgstr ""

msgid ""
"\n"
"      Sorry, this flow cannot be exported because it references another flow. To export it, please remove any\n"
"      actions that reference other flows and try again.\n"
"\n"
"    "
msgstr ""
"\n"
"      Lo sentimos, este flujo no se puede exportar porque se referencia a otro flujo. Para exportarlo, por favor borre cualquier\n"
"      acción que se refiera a otros flujos e inténtelo nuevamente.\n"
"\n"
"    "

msgid "Back to Flow"
msgstr "Regresar al flujo"

msgid "Extracts a <a href=\"https://en.wikipedia.org/wiki/Gettext\">gettext</a> PO file from the flow which can later be re-imported with updated translations."
msgstr ""

msgid "Remove Label"
msgstr "Borrar etiqueta"

msgid "Are you sure you want to remove this label?"
msgstr "¿Está seguro de que desea retirar esta etiqueta?"

msgid "You cannot remove a label which has child labels. Please remove all children first."
msgstr ""

msgid "Importing a PO file will replace all matching translations in the flow for the selected language."
msgstr ""

#, fuzzy
#| msgid "Create Flow"
msgid "Selected Flow"
msgstr "Crear Flujos"

#, fuzzy
#| msgid "Language"
msgid "Base Language"
msgstr "Idioma"

msgid "Uploaded PO File"
msgstr ""

#, fuzzy
#| msgid "Number of Credits"
msgid "Number of entries"
msgstr "Número de créditos"

#, fuzzy
#| msgid "Number of Credits"
msgid "Number of translations"
msgstr "Número de créditos"

msgid "Upload"
msgstr ""

msgid "Back"
msgstr ""

msgid "Create Label"
msgstr "Crear etiqueta"

#, fuzzy
#| msgid "Webhook URL"
msgid "Webhook Call Log"
msgstr "URL de Webhook"

#, fuzzy
#| msgid "Label"
msgid "New Label"
msgstr "Etiquetar"

#, fuzzy
#| msgid "Export Flow"
msgid "Export Results"
msgstr "Exportar flujo"

msgid "No matching flows."
msgstr "Sin flujos que correspondan."

#, fuzzy
msgid "Create a message keyword to allow people to join a group."
msgstr "Crear una palabre clave de mensajería para que las personas participen en un grupo."

#, fuzzy
#| msgid "Device"
msgid "Overview"
msgstr "Dispositivo"

#, fuzzy
#| msgid "analytics"
msgid "Analytics"
msgstr "análisis"

msgid "Runs"
msgstr ""

#, fuzzy
#| msgid "Response"
msgid "Responded"
msgstr "Respuesta"

#, fuzzy
#| msgid "More Videos"
msgid "More Columns"
msgstr "Más videos"

#, fuzzy
#| msgid "Most Active"
msgid "Last Activity"
msgstr "Más activo"

#, fuzzy, python-format
msgid ""
"\n"
"            Any runs prior to %(start)s can be found in your\n"
"          "
msgstr ""
"\n"
"                    %(sms_failed)s Error\n"
"\n"
"         "

msgid "Ask a series of questions to collect data from your contacts."
msgstr "Haga una serie de preguntas para obtener los datos de sus contactos."

#, fuzzy, python-format
#| msgid "has started this flow."
msgid "was started by %(user)s for"
msgstr "ha iniciado en este flujo."

#, fuzzy
#| msgid "has started this flow."
msgid "was started by Zapier for"
msgstr "ha iniciado en este flujo."

#, fuzzy
#| msgid "has started this flow."
msgid "was started by an API call for"
msgstr "ha iniciado en este flujo."

#, fuzzy
#| msgid "All Contacts"
msgid "all contacts"
msgstr "Todos los contactos"

#, fuzzy
#| msgid "Place contact in another flow"
msgid "contacts not in other flows"
msgstr "Colocar el contacto en otro flujo"

#, fuzzy
#| msgid "No contacts have started this flow."
msgid "contacts not in other flows who haven't already been through this flow"
msgstr "No se han iniciado contactos en este flujo."

#, fuzzy
#| msgid "No contacts have started this flow."
msgid "contacts who haven't already been through this flow"
msgstr "No se han iniciado contactos en este flujo."

#, python-format
msgid "<b>%(count)s</b> run"
msgid_plural "<b>%(count)s</b> runs"
msgstr[0] ""
msgstr[1] ""

#, fuzzy
#| msgid "Flow to start"
msgid "No flow starts"
msgstr "Flujo para empezar"

#, fuzzy
#| msgid "Are you sure you want to delete this contact?"
msgid "Are you sure you want to continue? This cannot be undone."
msgstr "¿Está seguro de que desea borrar este contacto?"

#, python-format
msgid "<b>%(name)s</b> cannot be deleted since it is currently in use. Usage %%summary:"
msgstr ""

#, fuzzy
#| msgid "Flows"
msgid "Flows:"
msgstr "Flujos"

#, fuzzy
#| msgid "Once they are deleted, they will be gone forever. There is no way to undo this operation."
msgid "Once deleted, this global will be gone forever. There is no way to undo this operation."
msgstr "Una vez borrados, no podrá recuperarlos. No puede deshacer esta operación. "

#, fuzzy
#| msgid "No matching flows."
msgid "No related flows."
msgstr "Sin flujos que correspondan."

#, fuzzy, python-format
msgid "You have <b>%(counter)s global</b> configured"
msgid_plural "You have <b>%(counter)s globals</b> configured"
msgstr[0] "Debe elegir un país para su organización."
msgstr[1] "Debe elegir un país para su organización."

#, fuzzy
msgid "You do not have any globals configured."
msgstr "Debe elegir un país para su organización."

#, fuzzy
#| msgid "Create Flow"
msgid "Create Global"
msgstr "Crear Flujos"

#, fuzzy
#| msgid "Manage Fields"
msgid "Globals"
msgstr "Manejar campos"

#, fuzzy, python-format
#| msgid ""
#| "\n"
#| "                              %(completed_percentage)s%% completion\n"
#| "                            "
msgid "Found %(results_count)s global matching <i>%(search)s</i>."
msgid_plural "Found %(results_count)s globals matching <i>%(search)s</i>."
msgstr[0] ""
"\n"
"                              %(completed_percentage)s%% completion\n"
"                            "
msgstr[1] ""
"\n"
"                              %(completed_percentage)s%% completion\n"
"                            "

#, fuzzy
#| msgid "Update Label"
msgid "Update Global"
msgstr "Actualizar etiqueta"

#, fuzzy
#| msgid "Create Flow"
msgid "Delete Global"
msgstr "Crear Flujos"

#, fuzzy
#| msgid "Query Fields"
msgid "Global Details"
msgstr "Campos de la solicitud"

msgid "No globals"
msgstr ""

msgid "messages"
msgstr "mensajes"

msgid "contacts"
msgstr "contactos"

msgid "flows"
msgstr "flujos"

msgid "campaigns"
msgstr "campañas"

msgid "triggers"
msgstr "activadores"

#, fuzzy
#| msgid "Open TextIt"
msgid "tickets"
msgstr "Abrir TextIt"

#, fuzzy
msgid "channels"
msgstr "Transmisor"

msgid "users"
msgstr "usuarios"

#, fuzzy
#| msgid "Select your Organization"
msgid "workspaces"
msgstr "Elija su Organización"

#, fuzzy
#| msgid "Android"
msgid "android"
msgstr "Android"

msgid "dashboard"
msgstr "Panel"

msgid "orgs"
msgstr "organizaciones"

#, fuzzy
msgid "end"
msgstr "Enviar URL"

#, fuzzy
#| msgid "Sign Up"
msgid "sign out"
msgstr "Registrarse"

msgid "sign in"
msgstr "entrar"

#, fuzzy
#| msgid "You are out of credits, please purchase more to resume your service"
msgid "You are out of credits, add more to resume your service"
msgstr "Se le acabaron los créditos, por favor, compre más para reestablecer el servicio"

#, python-format
msgid "You have %(credits)s credit remaining, add credits to prevent interruption"
msgid_plural "You have %(credits)s credits remaining, add credits to prevent interruption"
msgstr[0] "Le queda %(credits)s, obtenga más créditos para evitar la interrupción"
msgstr[1] "Le quedan %(credits)s, obtengan más créditos para evitar la interrupción"

#, fuzzy
#| msgid "You have %(credits)s credit remaining, add credits to prevent interruption"
#| msgid_plural "You have %(credits)s credits remaining, add credits to prevent interruption"
msgid "Your active credits will expire soon, add credits to prevent interruption."
msgstr "Le queda %(credits)s, obtenga más créditos para evitar la interrupción"

msgid "Your phone is having difficulty relaying messages"
msgstr "Su teléfono no puede enviar mensajes"

#, fuzzy, python-format
#| msgid ""
#| "\n"
#| "          Install the %(name)s app\n"
#| "\n"
#| "        "
msgid ""
"\n"
"    Aliases for %(name)s\n"
"\n"
"  "
msgstr ""
"\n"
"          Instalar el %(name)s app\n"
"\n"
"        "

#, fuzzy, python-format
#| msgid ""
#| "\n"
#| "            Often certain regions are known by more than one name. In %(brand)s, we call these alternate names for\n"
#| "            regions, aliases.\n"
#| "\n"
#| "          "
msgid ""
"\n"
"      Often certain regions are known by more than one name. In %(brand)s, we call these alternate names for\n"
"      regions, aliases.\n"
"\n"
"    "
msgstr ""
"\n"
"            Muchas veces algunas regiones se conocen por más de un nombre. En %(brand)s, a estos nombres alternativos para\n"
"            las regiones, los llamamos apelativos.\n"
"\n"
"          "

#, fuzzy, python-format
msgid ""
"\n"
"                    %(count_comma)s recipient\n"
"                    "
msgid_plural ""
"\n"
"                      %(count_comma)s recipients\n"
"                  "
msgstr[0] ""
"\n"
"                    %(sms_failed)s Error\n"
"\n"
"         "
msgstr[1] ""
"\n"
"                    %(sms_failed)s Error\n"
"\n"
"         "

#, fuzzy, python-format
msgid ""
"\n"
"                    %(group_count)s groups, %(contact_count)s contacts, %(urn_count)s urns\n"
"\n"
"                  "
msgstr ""
"\n"
"                    %(sms_failed)s Error\n"
"\n"
"         "

msgid "No Matching schedules"
msgstr "Los horarios no corresponden"

#, fuzzy
msgid "Send History"
msgstr "Historial de mensajes"

#, fuzzy, python-format
msgid ""
"\n"
"                    %(group_count)s groups, %(contact_count)s contacts, %(urn_count)s urns\n"
"                  "
msgstr ""
"\n"
"                    %(sms_failed)s Error\n"
"\n"
"         "

#, fuzzy, python-format
#| msgid "When the user left this step in the flow"
msgid "%(recipients)s recipient currently at this step in the flow"
msgid_plural "%(recipients)s recipients currently at this step in the flow"
msgstr[0] "Cuando el usuario salió de este paso en el flujo"
msgstr[1] "Cuando el usuario salió de este paso en el flujo"

#, fuzzy
msgid "Message Details"
msgstr "Reintentar el conteo de mensajes"

#, fuzzy, python-format
msgid ""
"\n"
"          %(count_comma)s recipients\n"
"        "
msgid_plural ""
"\n"
"          %(count_comma)s recipients\n"
"      "
msgstr[0] ""
"\n"
"                    %(sms_failed)s Error\n"
"\n"
"         "
msgstr[1] ""
"\n"
"                    %(sms_failed)s Error\n"
"\n"
"         "

#, fuzzy, python-format
msgid ""
"\n"
"        %(group_count)s groups, %(contact_count)s contacts, %(urn_count)s urns\n"
"\n"
"      "
msgstr ""
"\n"
"                    %(sms_failed)s Error\n"
"\n"
"         "

msgid "Your message export is ready."
msgstr "Su exportación de mensajes está lista."

#, python-format
msgid ""
"\n"
"Hi there!\n"
"\n"
"You can download your %(brand)s message export by clicking on the following link:\n"
msgstr ""

msgid "Your Message Hub"
msgstr "Su Hub de mensajes"

#, python-format
msgid ""
"\n"
"      This message pane lets you keep track of everything coming in and out of %(name)s.  As you send and receive messages, they will be listed here.\n"
"\n"
"    "
msgstr ""

#, python-format
msgid ""
"\n"
"      Just like your email, %(name)s lets you view, label and archive messages as you receive them.  %(name)s uses labels to classify responses, so you can view and manage those messages here.  You can also create your own labels to keep track of topical messages as you receive them.\n"
"\n"
"    "
msgstr ""

#, python-format
msgid ""
"\n"
"      %(name)s also keeps track of calls that are received on your channel so you can return any calls which may have been made to it.\n"
"    "
msgstr ""

#, fuzzy, python-format
#| msgid ""
#| "\n"
#| "          Install the %(name)s app\n"
#| "\n"
#| "        "
msgid ""
"\n"
"          Uh oh, we couldn't delete %(name)s.\n"
"        "
msgstr ""
"\n"
"          Instalar el %(name)s app\n"
"\n"
"        "

#, fuzzy
#| msgid "Are you sure you want to remove"
msgid "Are you sure you want to delete"
msgstr "¿Está seguro de que desea retirarlo?"

msgid "Numeric Value:"
msgstr "Valor numérico:"

#, fuzzy
#| msgid "Create Flow"
msgid "Create Folder"
msgstr "Crear Flujos"

#, fuzzy
#| msgid "Restore Flows"
msgid "Restore"
msgstr "Restaurar flujos"

msgid "Resend"
msgstr "Reenviar"

msgid "New Label..."
msgstr ""

#, fuzzy
#| msgid "messages"
msgid "No messages"
msgstr "mensajes"

#, fuzzy, python-format
#| msgid ""
#| "\n"
#| "                              %(completed_percentage)s%% completion\n"
#| "                            "
msgid "Found %(results_count)s message in last 90 days matching <i>%(search)s</i>."
msgid_plural "Found %(results_count)s messages in last 90 days matching <i>%(search)s</i>."
msgstr[0] ""
"\n"
"                              %(completed_percentage)s%% completion\n"
"                            "
msgstr[1] ""
"\n"
"                              %(completed_percentage)s%% completion\n"
"                            "

#, fuzzy, python-format
#| msgid ""
#| "\n"
#| "                              %(completed_percentage)s%% completion\n"
#| "                            "
msgid "%(results_count)s message since %(start_date)s."
msgid_plural "%(results_count)s messages since %(start_date)s."
msgstr[0] ""
"\n"
"                              %(completed_percentage)s%% completion\n"
"                            "
msgstr[1] ""
"\n"
"                              %(completed_percentage)s%% completion\n"
"                            "

#, fuzzy
#| msgid "Remove Phone"
msgid "Remove Folder"
msgstr "Borrar teléfono"

#, fuzzy
#| msgid "Are you sure you want to remove voice calling for this number?"
msgid "Are you sure you want to remove this folder? This will also delete any labels contained in this folder."
msgstr "¿Está seguro de que desea retirar las llamadas de voz para este número?"

msgid "This label cannot be removed because it in use."
msgstr ""

#, fuzzy, python-format
msgid ""
"\n"
"              Used by %(num_flows)s flow:\n"
"              "
msgid_plural ""
"\n"
"              Used by %(num_flows)s flows:\n"
"              "
msgstr[0] ""
"\n"
"                Llamada saliente (%(duration)s seconds)\n"
"              "
msgstr[1] ""
"\n"
"                Llamada saliente (%(duration)s seconds)\n"
"              "

#, fuzzy, python-format
msgid ""
"\n"
"                    1 recipient\n"
"                    "
msgid_plural ""
"\n"
"                      %(counter)s recipients\n"
"                  "
msgstr[0] ""
"\n"
"                    %(sms_failed)s Error\n"
"\n"
"         "
msgstr[1] ""
"\n"
"                    %(sms_failed)s Error\n"
"\n"
"         "

#, fuzzy, python-format
msgid ""
"\n"
"                    %(recipient_counts.groups)s groups, %(recipient_counts.contacts)s contacts, %(recipient_counts.urns)s urns\n"
"\n"
"                  "
msgstr ""
"\n"
"                    %(sms_failed)s Error\n"
"\n"
"         "

#, fuzzy
#| msgid "Pending"
msgid "(sending)"
msgstr "Pendiente"

msgid "No matching messages."
msgstr "Ningún mensaje corresponde."

#, fuzzy, python-format
msgid ""
"\n"
"        To get started you need to add a channel to your workspace. A channel is a phone number or social network\n"
"        account which %(name)s can use to send and receive messages on your behalf. You can choose to use an\n"
"        Android phone and your own cell phone plan, or we can connect you with a service provider in your country\n"
"        directly.\n"
"\n"
"      "
msgstr ""
"\n"
"          Para empezar tiene que agregar un número de teléfono a su cuenta. Puede elegir usar un teléfono Android y su propio plan de telefonía celular o podemos conectarlo con un proveedor de servicios en su país directamente.\n"
"        "

msgid "Loading recipients.."
msgstr "Cargando destinatarios.."

#, fuzzy
#| msgid "When the user left this step in the flow"
msgid "recipients at this point in the flow"
msgstr "Cuando el usuario salió de este paso en el flujo"

msgid "Sending.."
msgstr "Enviando.."

#, fuzzy
#| msgid "Your organization is configured to use a single language."
msgid "Your workspace is suspended and no longer processing messages."
msgstr "Su organización está configurada para usar solo un idioma."

#, python-format
msgid ""
"\n"
"\n"
"<br/>\n"
"Hi %(customer)s,\n"
"\n"
"<br/>\n"
msgstr ""

#, python-format
msgid ""
"\n"
"\n"
"Your %(brand)s workspace for %(org)s is out of credit. You will no longer be able to send messages and users will no longer be able to interact in flows.\n"
"\n"
msgstr ""

msgid ""
"\n"
"    To resume your service please visit your workspace page to purchase a top up.\n"
"    "
msgstr ""

msgid ""
"\n"
"    To resume your service, please contact your account manager.\n"
"    "
msgstr ""

#, python-format
msgid ""
"\n"
"\n"
"Your %(brand)s workspace for %(org)s has expiring credits in less than one month.\n"
msgstr ""

msgid ""
"\n"
"      Messages will no longer be sent when your credits expire, to prevent an interruption in your service visit your workspace page to purchase a top up.\n"
"    "
msgstr ""

msgid ""
"\n"
"      Messages will no longer be sent when your credits expire, to prevent an interruption in your service, please contact your account manager.\n"
"    "
msgstr ""

#, python-format
msgid ""
"\n"
"Your %(brand)s workspace for %(org)s is running low on credits, you currently only have %(remaining)s credits remaining.\n"
msgstr ""

msgid ""
"\n"
"      Messages will no longer be sent when your credits reach zero, to prevent an interruption in your service visit your workspace page to purchase a top up.\n"
"    "
msgstr ""

msgid ""
"\n"
"      Messages will no longer be sent when your credits reach zero, to prevent an interruption in your service, please contact your account manager.\n"
"\n"
"    "
msgstr ""

#, python-format
msgid ""
"\n"
"\n"
"<br/>\n"
"Thanks!\n"
"<br/>\n"
"The %(brand)s Team\n"
"<br/>\n"
msgstr ""

#, fuzzy, python-format
#| msgid "Join %(name)s"
msgid ""
"\n"
"\n"
"Hi %(customer)s,\n"
"\n"
msgstr "Participar en %(name)s"

msgid ""
"\n"
"To resume your service please visit your workspace page to purchase a top up.\n"
msgstr ""

msgid ""
"\n"
"To resume your service, please contact your account manager.\n"
msgstr ""

#, python-format
msgid ""
"\n"
"\n"
"Your %(brand)s workspace for %(org)s has expiring credits in less than one month.\n"
"\n"
msgstr ""

msgid ""
"\n"
"Messages will no longer be sent when your credits expire, to prevent an interruption in your service visit your workspace page to purchase a top up.\n"
msgstr ""

msgid ""
"\n"
"Messages will no longer be sent when your credits expire, to prevent an interruption in your service, please contact your account manager.\n"
msgstr ""

#, python-format
msgid ""
"\n"
"\n"
"Your %(brand)s workspace for %(org)s is running low on credits, you currently only have %(remaining)s credits remaining.\n"
"\n"
msgstr ""

msgid ""
"\n"
"Messages will no longer be sent when your credits reach zero, to prevent an interruption in your service visit your workspace page to purchase a top up.\n"
msgstr ""

msgid ""
"\n"
"Messages will no longer be sent when your credits reach zero, to prevent an interruption in your service, please contact your account manager.\n"
msgstr ""

#, fuzzy, python-format
#| msgid "The %(brand)s Team"
msgid ""
"\n"
"Thanks!\n"
"\n"
"The %(brand)s Team\n"
"\n"
msgstr "El Equipo de %(brand)s"

#, fuzzy, python-format
#| msgid ""
#| "\n"
#| "      You've been invited to join %(brand)s as a member of %(org)s.\n"
#| "      <br/>\n"
#| "      To accept the invitation, <a href='https://%(host)s/org/join/%(secret)s/'>click here</a>.\n"
#| "  "
msgid ""
"\n"
"      You've been invited to join %(brand)s as a member of %(org)s.\n"
"      <br/>\n"
"      To accept the invitation, <a href='%(link)s/org/join/%(secret)s/'>click here</a>.\n"
"  "
msgstr ""
"\n"
"      Ha sido invitado para participar %(brand)s como miembro de %(org)s.\n"
"      <br/>\n"
"      Para aceptar la invitación, <a href='https://%(host)s/org/join/%(secret)s/'>haga clic aquí</a>.\n"
"  "

#, fuzzy, python-format
#| msgid "You have been invited to join"
msgid ""
"\n"
"You've been invited to join %(org)s on %(brand)s\n"
msgstr "Ha sido invitado para participar"

msgid "Click this link to join"
msgstr ""

#, python-format
msgid ""
"\n"
"\n"
"<br/>\n"
"Hi %(customer)s,\n"
"<br/>\n"
"<br/>\n"
"This is a receipt for your %(brand_name)s purchase for %(credits)s credits.  This is only a receipt, no payment is due. If you have any questions, please contact us anytime at %(brand_support)s.  You can view your top ups at any time by visiting your top up page.\n"
"<br/>\n"
"Thanks again for your support!\n"
"<br/>\n"
"<br/>\n"
"-----------------------------------------------------------------------------------------------\n"
"%(brand_name)s Receipt\n"
"-----------------------------------------------------------------------------------------------\n"
"<br/>\n"
"Invoice Details\n"
"<br/>\n"
"Id: %(charge_id)s\n"
"<br/>\n"
"Date: %(charge_date)s\n"
"<br/>\n"
"Workspace: %(org)s\n"
"<br/>\n"
"Description: %(description)s\n"
"<br/>\n"
"Credits: %(credits)s\n"
"<br/>\n"
"Amount: USD $%(amount)s\n"
"<br/>\n"
"<br/>\n"
"Charge Details\n"
"<br/>\n"
"Name: %(cc_name)s\n"
"<br/>\n"
"Credit Card: %(cc_type)s X%(cc_last4)s\n"
"<br/>\n"
"<br/>\n"
msgstr ""

#, python-format
msgid ""
"\n"
"\n"
"Hi %(customer)s,\n"
"\n"
"This is a receipt for your %(brand_name)s purchase for %(credits)s credits.  This is only a receipt, no payment is due. If you have any questions, please contact us anytime at %(brand_support)s.  You can view your top ups at any time by visiting your top up page.\n"
"\n"
"Thanks again for your support!\n"
"\n"
"-----------------------------------------------------------------------------------------------\n"
"%(brand_name)s Receipt\n"
"-----------------------------------------------------------------------------------------------\n"
"\n"
"Invoice Details\n"
"Id: %(charge_id)s\n"
"Date: %(charge_date)s\n"
"Workspace: %(org)s\n"
"Description: %(description)s\n"
"Credits: %(credits)s\n"
"Amount: USD $%(amount)s\n"
"\n"
"Charge Details\n"
"Name: %(cc_name)s\n"
"Credit Card: %(cc_type)s X%(cc_last4)s\n"
"\n"
msgstr ""

msgid ""
"\n"
"      Your workspace can have logins with various roles. You can use the Manage Logins page\n"
"      to view all existing logins or to add new logins to your workspace.\n"
"\n"
"    "
msgstr ""

#, fuzzy
#| msgid "Manage %(name)s Accounts"
msgid "Manage Logins"
msgstr "Manejar las cuentas de %(name)s "

#, python-format
msgid ""
"\n"
"      If you use the %(brand)s Surveyor application to run flows offline, we recommend enabling\n"
"      users to create accounts from within the Android application. Setting a Surveyor password will\n"
"      allow anybody with that password to join %(org)s as a surveyor.\n"
"\n"
"    "
msgstr ""

msgid "has"
msgstr "tiene"

#, python-format
msgid ""
"\n"
"    %(accounts)s Administrator,\n"
"    "
msgid_plural ""
"\n"
"      %(accounts)s Administrators,\n"
"\n"
"  "
msgstr[0] ""
msgstr[1] ""

#, python-format
msgid ""
"\n"
"    %(accounts)s Editor,\n"
"    "
msgid_plural ""
"\n"
"      %(accounts)s Editors,\n"
"\n"
"  "
msgstr[0] ""
msgstr[1] ""

#, python-format
msgid ""
"\n"
"    %(accounts)s Viewer,\n"
"    "
msgid_plural ""
"\n"
"      %(accounts)s Viewers,\n"
"\n"
"  "
msgstr[0] ""
msgstr[1] ""

#, python-format
msgid ""
"\n"
"    %(accounts)s Surveyor.\n"
"    "
msgid_plural ""
"\n"
"      %(accounts)s Surveyors.\n"
"  "
msgstr[0] ""
msgstr[1] ""

#, fuzzy
#| msgid "Create new account"
msgid "Chatbase Account"
msgstr "Crear cuenta nueva"

#, fuzzy
#| msgid "Connect Zenvia Account"
msgid "Connected to Chatbase Account"
msgstr "Conectar la cuenta de Zenvia"

#, fuzzy
#| msgid "Connect Zenvia Account"
msgid "Connect your Chatbase account"
msgstr "Conectar la cuenta de Zenvia"

msgid ""
"\n"
"        Connecting your Chatbase account will allow you to monitor your bot, fix broken experiences\n"
"        and better understand your users.\n"
"        To signup for an account, visit\n"
"      "
msgstr ""

#, fuzzy
#| msgid "This account is connected to a Nexmo account."
msgid "Your Chatbase account is connected to the Agent"
msgstr "Esta cuenta está conectada a una cuenta Nexmo."

msgid "If you no longer want it connected, you can"
msgstr ""

#, fuzzy
#| msgid "Disconnected"
msgid "disconnect"
msgstr "Desconectado"

msgid "your Chatbase account. Doing so will interrupt the data sent to your Chatbase console."
msgstr ""

#, fuzzy
#| msgid "Disconnected"
msgid "Disconnect Chatbase"
msgstr "Desconectado"

msgid ""
"\n"
"          This will disconnect your Chatbase account. Are you sure you want to proceed?\n"
"        "
msgstr ""

#, fuzzy
#| msgid "Select your Organization"
msgid "Choose Workspace"
msgstr "Elija su Organización"

#, fuzzy
#| msgid "Your account is not associated to an organization. Please create an organization."
msgid "Your login is not associated with any workspace. Please contact your administrator to receive an invitation to a workspace."
msgstr "Su cuenta no está asociada a una organización. Por favor, cree una organización."

#, fuzzy, python-format
#| msgid ""
#| "\n"
#| "      Responses to location questions must be in <span class='attn'>%(country)s</span>.\n"
#| "\n"
#| "    "
msgid ""
"\n"
"          Responses to location questions must be in <b>%(country)s</b>.\n"
"\n"
"        "
msgstr ""
"\n"
"      Las respuestas a las preguntas sobre ubicación deben estar en <span class='attn'>%(country)s</span>.\n"
"\n"
"    "

msgid "Edit Aliases"
msgstr "Editar apelativos"

msgid "Choose a country to enable location support in your flows."
msgstr "Elija un país para recibir ayuda sobre la ubicación en sus flujos."

#, fuzzy
#| msgid "Create new account"
msgid "Create new login"
msgstr "Crear cuenta nueva"

msgid "Add Credits"
msgstr "Agregar créditos"

msgid "You have"
msgstr "Le quedan"

msgid "credits remaining."
msgstr "créditos."

msgid "You have used"
msgstr "Ha usado"

msgid "credits since signing up."
msgstr "créditos desde que se registró."

#, fuzzy
#| msgid "Are you sure you want to remove"
msgid "You are about to delete"
msgstr "¿Está seguro de que desea retirarlo?"

msgid ""
"\n"
"    Are you sure you want to delete everything for this org? This cannot be undone. Any logins which only belong to this workspace will also be deleted.\n"
"  "
msgstr ""

msgid ""
"\n"
"      Your download should start automatically. If it doesn't start in a few seconds, use the button below to download.\n"
"    "
msgstr ""

#, fuzzy
#| msgid "Manage %(name)s Accounts"
msgid "DT One Account"
msgstr "Manejar las cuentas de %(name)s "

#, fuzzy, python-format
#| msgid "Connect Zenvia Account"
msgid ""
"\n"
"          Connected to DT One account <b>%(login)s</b>.\n"
"        "
msgstr "Conectar la cuenta de Zenvia"

#, fuzzy
#| msgid "Nexmo Account."
msgid "Transfer Log"
msgstr "Cuenta Nexmo."

#, fuzzy
#| msgid "Manage %(name)s Accounts"
msgid "No DT One account connected."
msgstr "Manejar las cuentas de %(name)s "

msgid ""
"\n"
"        Adding a DT One account will allow you to send airtime credit for 400+ operators in over 100 countries. Once connected\n"
"        you can transfer airtime credit within your Flows. To signup for an account, visit\n"
"      "
msgstr ""

msgid "You can find your API Token by clicking on "
msgstr ""

#, fuzzy
#| msgid "at around the same time."
msgid " on the DT One site."
msgstr "aproximadamente a la misma hora."

#, fuzzy
#| msgid "This account is connected to a Nexmo account."
msgid "Your account is connected to a DT One account"
msgstr "Esta cuenta está conectada a una cuenta Nexmo."

msgid "your DT One account. Doing so will cause the payment actions in your flows to no longer be processed."
msgstr ""

#, fuzzy
#| msgid "Disconnected"
msgid "Disconnect DT One"
msgstr "Desconectado"

msgid ""
"\n"
"          This will disconnect your DT One account. Payment actions will no longer be processed. Are you sure you want to proceed?\n"
"\n"
"        "
msgstr ""

#, fuzzy, python-format
#| msgid ""
#| "\n"
#| "    Your email address is <span class='attn'>%(email)s</span>.\n"
#| "\n"
#| "  "
msgid ""
"\n"
"        Your workspace is <b>%(org)s</b>\n"
"\n"
"      "
msgstr ""
"\n"
"    Su dirección de correo electrónico es <span class='attn'>%(email)s</span>.\n"
"\n"
"  "

#, fuzzy, python-format
#| msgid ""
#| "\n"
#| "    which is in the <span class='attn'>%(timezone)s</span> timezone.\n"
#| "\n"
#| "  "
msgid ""
"\n"
"        which is in the <b>%(timezone)s</b> timezone.\n"
"\n"
"      "
msgstr ""
"\n"
"    que está en la <span class='attn'>%(timezone)s</span> zona horaria.\n"
"\n"
"  "

#, fuzzy, python-format
#| msgid ""
#| "\n"
#| "    which is in the <span class='attn'>%(timezone)s</span> timezone.\n"
#| "\n"
#| "  "
msgid ""
"\n"
"            You have <b>%(org_count)s</b> child workspaces.\n"
"          "
msgid_plural ""
"\n"
"            You have <b>%(org_count)s</b> child workspaces.\n"
"          "
msgstr[0] ""
"\n"
"    que está en la <span class='attn'>%(timezone)s</span> zona horaria.\n"
"\n"
"  "
msgstr[1] ""
"\n"
"    que está en la <span class='attn'>%(timezone)s</span> zona horaria.\n"
"\n"
"  "

#, fuzzy
#| msgid "Select your Organization"
msgid "Manage Workspaces"
msgstr "Elija su Organización"

#, fuzzy
#| msgid "Export"
msgid "Create Export"
msgstr "Exportar"

#, fuzzy
msgid "Show Archived"
msgstr "Archivado"

#, fuzzy
msgid "Hide Archived"
msgstr "Archivado"

msgid "Select all of the items below that you would like to include in your export. We've grouped them together based on which flows and campaigns work with each other. Any related triggers will automatically be included in the export."
msgstr ""

msgid "Group"
msgstr "Grupo"

msgid "Select Group"
msgstr "Elegir Grupo"

msgid "Everything Else"
msgstr "Todo lo demás"

msgid "Flows and Campaigns"
msgstr "Flujos y Campañas"

msgid "Select Everthing Else"
msgstr "Elegir todo lo demás"

msgid "Select All"
msgstr "Elegir todos"

#, fuzzy
#| msgid "Settings"
msgid "Workspace Settings"
msgstr "Configuraciones"

msgid "Import Flows and Campaigns"
msgstr "Importar Flujos y Campañas"

#, fuzzy
#| msgid "If you have an export file with flows and or campaigns, select it below to import it into your account."
msgid "If you have an export file with flows and or campaigns, select it below to import it into your workspace."
msgstr "Si tiene un archivo exportado con flujos y campañas, elíjalo a continuación para importarlo a su cuenta."

msgid "Warning!"
msgstr "¡Atención!"

#, fuzzy
#| msgid "If you have flows or campaigns with the same name as the ones you are importing they will be replaced and all history for them will be lost."
msgid "If you have flows or campaigns with the same names or UUIDs as the ones you are importing they will be replaced and all history for them will be lost."
msgstr "Si tiene flujos o campañas cuyo nombre es igual al de los que está importando, estos serán reemplazados y se perderá el historial de los mismos."

msgid "Do not proceed unless you are willing to replace your existing flows and campaigns."
msgstr "No continúe, a no ser que desee reemplazar sus flujos y campañas actuales."

msgid "Add guest viewers to"
msgstr "Agrege visitantes a"

msgid "Enter emails of people to invite"
msgstr "Ingrese las direcciones de correo electrónico de las personas que desee invitar"

#, fuzzy, python-format
#| msgid "You have been invited to join"
msgid "You have been invited to join %(name)s."
msgstr "Ha sido invitado para participar"

msgid "Please click Join to accept the invitation."
msgstr "Por favor, haga clic en Participar para aceptar la invitación."

#, fuzzy, python-format
#| msgid ""
#| "\n"
#| "    Your email address is <span class='attn'>%(email)s</span>.\n"
#| "\n"
#| "  "
msgid ""
"\n"
"      The primary language is <b>%(lang)s</b>.\n"
"    "
msgstr ""
"\n"
"    Su dirección de correo electrónico es <span class='attn'>%(email)s</span>.\n"
"\n"
"  "

#, fuzzy, python-format
#| msgid ""
#| "\n"
#| "      Responses to location questions must be in <span class='attn'>%(country)s</span>.\n"
#| "\n"
#| "    "
msgid ""
"\n"
"        Translations are provided in <b>%(lang)s</b>.\n"
"      "
msgstr ""
"\n"
"      Las respuestas a las preguntas sobre ubicación deben estar en <span class='attn'>%(country)s</span>.\n"
"\n"
"    "

#, fuzzy
#| msgid "Your organization is configured to use a single language."
msgid "Your workspace is configured to use a single language."
msgstr "Su organización está configurada para usar solo un idioma."

msgid "Logins"
msgstr ""

msgid "Admins"
msgstr "Administradores"

msgid "You must have at least one administator"
msgstr "Debe tener al menos un administrador"

#, fuzzy
#| msgid "%(name)s Invitation"
msgid "Pending Invitations"
msgstr "Invitación de %(name)s"

msgid "Invite New Users"
msgstr ""

msgid ","
msgstr ","

msgid "No Administrator"
msgstr "Sin Administrador"

msgid "No Editors"
msgstr "Sin Editores"

msgid "and"
msgstr "y"

#, fuzzy
#| msgid "No Viewers."
msgid "No Viewers"
msgstr "Sin visitantes."

msgid "Surveyor."
msgstr ""

msgid "No Surveyors."
msgstr ""

msgid "Surveyors."
msgstr ""

msgid ""
"\n"
"          Disconnecting your Nexmo account will also remove any Nexmo channels connected to it. Are you sure you want to proceed?\n"
"        "
msgstr ""

msgid "To connect your Nexmo Account you will need to provide us your Nexmo API key and secret."
msgstr "Para poder conectar su cuenta Nexmo, envíenos su clave y código secreto API de Nexmo."

msgid "Both values can be found on your"
msgstr "Ambos valores se pueden encontrar en su"

msgid "Nexmo Settings Page"
msgstr ""

#, fuzzy
#| msgid "by clicking on the API Settings dropdown."
msgid "in the API Settings section."
msgstr "al hacer clic en el menú de configuraciones de API."

msgid "You are currently on the {{org.plan}} plan."
msgstr ""

#, fuzzy
#| msgid "Connect Twilio"
msgid "Connect Plivo"
msgstr "Conectar Twilio"

#, fuzzy
#| msgid "To connect your Nexmo Account you will need to provide us your Nexmo API key and secret."
msgid "To connect your Plivo Account you will need to provide us your Plivo AUTH ID and AUTH TOKEN."
msgstr "Para poder conectar su cuenta Nexmo, envíenos su clave y código secreto API de Nexmo."

#, fuzzy
#| msgid "Nexmo Dashboard"
msgid "Plivo Dashboard"
msgstr "panel de Nexmo"

#, python-format
msgid "You can monitor contact group counts and channel message counts on your workspace using your %(prometheus)s endpoint. This will let you monitor usage over time using graphs and alerts in a dashboard such as %(grafana)s."
msgstr ""

msgid "Endpoint"
msgstr ""

msgid "Disable Prometheus"
msgstr ""

#, fuzzy
#| msgid "Enable Voice"
msgid "Enable Prometheus"
msgstr "Permitir voz"

#, python-format
msgid "You are monitoring your workspace using %(prometheus)s."
msgstr ""

#, fuzzy, python-format
#| msgid "You must select a country for your organization."
msgid "You have not enabled %(prometheus)s monitoring on your workspace."
msgstr "Debe elegir un país para su organización."

msgid ""
"\n"
"      You can create flow events which external services can subscribe to. For example, Zapier can subscribe\n"
"      to flow events you create and trigger any number of Zapier integrations when they occur in your flows.\n"
"\n"
"    "
msgstr ""

#, fuzzy
#| msgid "Run flow over"
msgid "no flow events"
msgstr "Correr flujo"

#, fuzzy
#| msgid "Run flow over"
msgid "one flow event"
msgstr "Correr flujo"

#, fuzzy
#| msgid "flows"
msgid "flow events"
msgstr "flujos"

msgid "configured."
msgstr "configurado"

#, fuzzy
#| msgid "Create new account"
msgid "Create Account"
msgstr "Crear cuenta nueva"

#, python-format
msgid "Creating a %(brand)s account is free and only takes a minute."
msgstr ""

#, fuzzy
#| msgid "Sign in"
msgid "Sign In"
msgstr "Registrarse"

#, fuzzy
#| msgid "Configuration"
msgid "Remove SMTP configuration"
msgstr "Configuración"

#, fuzzy, python-format
#| msgid ""
#| "\n"
#| "          Install the %(name)s app\n"
#| "\n"
#| "        "
msgid ""
"\n"
"      Emails sent from flows will come from <b>%(from_email)s</b>.\n"
"\n"
"    "
msgstr ""
"\n"
"          Instalar el %(name)s app\n"
"\n"
"        "

#, python-format
msgid ""
"\n"
"      You can configure %(brand)s to send emails generated within flows from an email address of your choosing. <br/>\n"
"      This will let you receive replies from your recipients.\n"
"\n"
"    "
msgstr ""

#, python-format
msgid ""
"\n"
"        If you no longer want to use %(from_email)s to send emails, you can <a href='javascript:confirmSMTPRemove();'>remove your SMTP configuration</a>.\n"
"\n"
"      "
msgstr ""

#, python-format
msgid ""
"\n"
"          Removing your SMTP configuration will result in emails being delivered from %(brand)s that cannot be replied to. Are you sure you want to continue?\n"
"\n"
"        "
msgstr ""

#, python-format
msgid ""
"\n"
"      To get started submitting surveys for %(org)s, download the %(brandname)s Surveyor app from\n"
"      Google Play. After you install the Surveyor app on your Android phone, simply login with the same\n"
"      email address you use to login to %(brandname)s.\n"
"\n"
"    "
msgstr ""

msgid ""
"\n"
"            Enter the password you were provided to continue. If you don't have one, request\n"
"            one from your project leader.\n"
"          "
msgstr ""

#, fuzzy
#| msgid ""
#| "\n"
#| "            You can send and receive messages through %(name)s.\n"
#| "          "
msgid ""
"\n"
"            You have been invited to be a surveyor for\n"
"\n"
"          "
msgstr ""
"\n"
"            Puede enviar y recibir mensajes mediante %(name)s.\n"
"          "

msgid ""
"\n"
"            Enter your details below to create your login.\n"
"            This is the email address you will use to login to Surveyor.\n"
"\n"
"          "
msgstr ""

msgid "API Docs"
msgstr "Docs API"

msgid "API Explorer"
msgstr ""

#, fuzzy, python-format
#| msgid ""
#| "\n"
#| "    Your email address is <span class='attn'>%(email)s</span>.\n"
#| "\n"
#| "  "
msgid "Your API Token is <b>%(token)s</b>."
msgstr ""
"\n"
"    Su dirección de correo electrónico es <span class='attn'>%(email)s</span>.\n"
"\n"
"  "

msgid "Disconnect Twilio"
msgstr "Desconectar Twilio"

msgid ""
"\n"
"            Disconnecting your Twilio account will also remove any Twilio channels connected to it. Are you sure you want to proceed?\n"
"          "
msgstr ""

msgid "To enable two factor authentication, use a one time password application such as"
msgstr ""

msgid "Backup tokens can be used if you no longer have access to the authentication application configured for your account."
msgstr ""

msgid "Any tokens you may have previously generated are invalid."
msgstr ""

msgid "Generate Backup Tokens"
msgstr ""

msgid "Disable Two Factor"
msgstr ""

#, fuzzy
msgid "This workspace has been suspended"
msgstr "La Organización del usuario."

#, fuzzy
#| msgid "The organization this trigger belongs to"
msgid "This workspace has been flagged for possible spamming"
msgstr "La organización a la que pertenece este activador"

#, fuzzy
msgid "This workspace has been verified"
msgstr "La Organización del usuario."

#, fuzzy
#| msgid "The organization this trigger belongs to"
msgid "This workspace has been scheduled for deletion"
msgstr "La organización a la que pertenece este activador"

msgid "Top Ups"
msgstr "Recargas"

msgid "Your service is interrupted. You have"
msgstr "Su servicio está interrumpido. Le quedan"

#, fuzzy
#| msgid "Credits"
msgid "credits."
msgstr "Créditos"

msgid "credits remaining. Your service will be suspended when they are all used."
msgstr ""

msgid "of"
msgstr "de"

#, fuzzy
#| msgid " Credits Used"
msgid "Credits Used"
msgstr "Créditos usados"

#, fuzzy
#| msgid "Expires on "
msgid "Expired on "
msgstr "Vence el"

msgid "Expires on "
msgstr "Vence el"

#, fuzzy
#| msgid "Added %s to %s"
msgid "Added on"
msgstr "Agregó %s a %s"

msgid " by "
msgstr "por"

#, fuzzy, python-format
msgid ""
"\n"
"              Thank you for supporting %(brand)s.\n"
"\n"
"            "
msgstr ""
"\n"
"                Llamada saliente (%(duration)s seconds)\n"
"              "

#, fuzzy, python-format
msgid ""
"\n"
"              Complementary credits, thanks for trying %(brand)s.\n"
"            "
msgstr "Créditos complementarios, gracias por usar TextIt."

#, fuzzy, python-format
#| msgid ""
#| "\n"
#| "    Your email address is <span class='attn'>%(email)s</span>.\n"
#| "\n"
#| "  "
msgid ""
"\n"
"    Your email address is <b>%(email)s</b>.\n"
"  "
msgstr ""
"\n"
"    Su dirección de correo electrónico es <span class='attn'>%(email)s</span>.\n"
"\n"
"  "

#, fuzzy
#| msgid "When the user arrived at this step in the flow"
msgid ""
"\n"
"      When somebody arrives at this point in your flow\n"
"    "
msgstr "Cuando el usuario llegó a este paso en el flujo"

msgid "Quick Replies"
msgstr ""

#, fuzzy
#| msgid "Add Label"
msgid "Add reply"
msgstr "Agregar etiqueta"

#, fuzzy
msgid ""
"\n"
"          Choose the preferred channel for this contact.\n"
"        "
msgstr "Establecer el idioma preferido para el contacto."

#, fuzzy
msgid ""
"\n"
"          Choose one or more labels below.\n"
"        "
msgstr ""
"\n"
"                    %(sms_failed)s Error\n"
"\n"
"         "

#, fuzzy
msgid ""
"\n"
"          Choose one or more groups below.\n"
"        "
msgstr ""
"\n"
"                Llamada saliente (%(duration)s seconds)\n"
"              "

msgid ""
"\n"
"          <input name='all_groups' type='checkbox' ng-model='checked' ng-checked='checked' ng-init='checked=action.groups.length == 0 && config.type == \"del_group\"' id='all_groups'>\n"
"          <label for='all_groups'>Remove from All Groups</label>\n"
"        "
msgstr ""

#, fuzzy
msgid ""
"\n"
"          Set the preferred language for the contact.\n"
"\n"
"        "
msgstr "Establecer el idioma preferido para el contacto."

msgid "Save to field"
msgstr "Guardar en el campo"

#, fuzzy
msgid ""
"\n"
"          Select an existing field, or type a name to create a new field.\n"
"        "
msgstr "Elegir un campo existente, o tipear un nombre para crear un nuevo campo."

#, fuzzy
msgid ""
"\n"
"          The value to store can be any text you like. You can also reference other\n"
"          values that have been collected up to this point by typing @flow.\n"
"        "
msgstr "El valor para almacenar puede ser cualquier texto que desee. También puede referirse a otros valores que haya obtenido hasta este punto al tipear @flow."

msgid "To"
msgstr "Para"

msgid "Subject"
msgstr "Asunto"

#, fuzzy
msgid ""
"\n"
"          This action starts the contacts you specify down a flow.\n"
"          The flow variables collected up to this point will be available in @parent.\n"
"        "
msgstr ""
"\n"
"              Esta acción empieza los contactos que especifica en un flujo. Las variables del flujo obtenidas hasta este punto estarán\n"
"              disponibles en @extra\n"
"            "

#, fuzzy
msgid ""
"\n"
"          This action redirects contacts to a new flow. When they start that flow, they will exit this one.\n"
"        "
msgstr "Esta acción redirecciona los contactos a un nuevo flujo. Cuando estén listos con ese flujo, pueden continuar con el actual."

msgid ""
"\n"
"          Using a Webhook you can fetch data from an external\n"
"          database and use it in this flow.\n"
"          Enter the URL to call out to at this point in the flow.\n"
"        "
msgstr ""

#, fuzzy
#| msgid "Additional Languages"
msgid "Additional options"
msgstr "Idiomas adicionales"

#, fuzzy
msgid "Header Name"
msgstr "Alarmas del transmisor"

#, fuzzy
#| msgid "Numeric Value:"
msgid "Header Value"
msgstr "Valor numérico:"

#, fuzzy
msgid "Add header"
msgstr "Transmisor"

#, fuzzy
msgid ""
"\n"
"            This step will be identified as [[actionset.uuid]]\n"
"\n"
"          "
msgstr ""
"\n"
"                    %(sms_failed)s Error\n"
"\n"
"         "

#, fuzzy
msgid ""
"\n"
"            If your server responds with JSON, each property will be added\n"
"            to the flow.\n"
"\n"
"          "
msgstr "Si su servidor responde con JSON, cada propiedad será agregada al flujo."

#, fuzzy
msgid ""
"\n"
"            In this example @extra.product and @extra.stock_level would be\n"
"            added for all future steps\n"
"\n"
"          "
msgstr "En este ejemplo, se agregaría @extra.product and @extra.stock_level para todos los pasos futuros. "

msgid "Send to all contact addresses"
msgstr ""

#, fuzzy
#| msgid "When the user arrived at this step in the flow"
msgid ""
"\n"
"            When somebody arrives at this point in your flow\n"
"          "
msgstr "Cuando el usuario llegó a este paso en el flujo"

msgid "Save result as"
msgstr ""

#, fuzzy
msgid "The response name must consist of only letters and numbers."
msgstr "Las palabras clave deben ser una sola palabra que contenga solo letras y números"

#, fuzzy
msgid "If the message response..."
msgstr "la respuesta del mensaje... "

msgid ""
"\n"
"            Call out to another flow and return the results to this flow in the @child variable.\n"
"          "
msgstr ""

#, fuzzy
#| msgid "matches regular expression"
msgid "If the expression "
msgstr "corresponde a una expresión regular"

#, fuzzy
#| msgid "Contact Fields"
msgid "If the flow field "
msgstr "Campos de Contactos"

msgid "If the"
msgstr ""

#, fuzzy
#| msgid "1 field"
msgid "field in"
msgstr "1 campo"

msgid "delimited by a"
msgstr ""

#, fuzzy
#| msgid "Contact Fields"
msgid "If the contact field "
msgstr "Campos de Contactos"

#, fuzzy
#| msgid "the keypad entry before the # symbol.."
msgid "If the keypad entry before the # symbol.."
msgstr "el teclado ingresa antes el símbolo #."

msgid "Split them randomly into"
msgstr ""

msgid "even buckets"
msgstr ""

msgid "Select all the groups you would like to split by below"
msgstr ""

msgid ""
"\n"
"            You can configure the amount of the airtime in local currency to send\n"
"            for each country you have a channel for.\n"
"\n"
"          "
msgstr ""

msgid ""
"\n"
"            Select which flow event you want to notify Zapier of below. You can configure your flow events\n"
"            on your account page.\n"
"\n"
"          "
msgstr ""

msgid ""
"\n"
"            Using a Webhook you can fetch data from an external database\n"
"            and use it in this flow.\n"
"            Enter the URL to call out to at this point in the flow.\n"
"\n"
"          "
msgstr ""

#, fuzzy
msgid ""
"\n"
"              This step will be identified as [[ruleset.uuid]]\n"
"\n"
"            "
msgstr ""
"\n"
"                    %(sms_failed)s Error\n"
"\n"
"         "

#, fuzzy
msgid ""
"\n"
"              If your server responds with JSON, each property will be added\n"
"              to the flow.\n"
"\n"
"            "
msgstr "Si su servidor responde con JSON, cada propiedad será agregada al flujo."

#, fuzzy
msgid ""
"\n"
"              In this example @extra.product and @extra.stock_level would be\n"
"              added for all future steps.\n"
"\n"
"            "
msgstr "En este ejemplo, se agregaría @extra.product and @extra.stock_level para todos los pasos futuros. "

msgid "today +"
msgstr "hoy +"

msgid "categorize as"
msgstr "categorícela como"

#, fuzzy
msgid ""
"\n"
"                  Invalid range, [[inner.min.$viewValue]] is not less than [[rule.test.max]]\n"
"                "
msgstr ""
"\n"
"                    %(sms_failed)s Error\n"
"\n"
"         "

#, fuzzy
#| msgid "Please enter at least 8 characters"
msgid "Enter a valid number of days."
msgstr "Por favor, ingrese 8 caracteres como mínimo"

#, fuzzy
#| msgid "Please enter at least 8 characters"
msgid "Please enter a value for evaluating this rule."
msgstr "Por favor, ingrese 8 caracteres como mínimo"

#, fuzzy
msgid "Please enter a category name."
msgstr "Por favor, ingrese 8 caracteres como mínimo"

msgid "[[language.name]] Translation"
msgstr ""

msgid "Translate rules and category names to [[language.name]]"
msgstr ""

msgid "refer to as"
msgstr ""

#, fuzzy
msgid "Translation"
msgstr "Traducciones"

msgid "[[language.name]] [[translation.name]]"
msgstr ""

#, fuzzy
#| msgid "Add Credits"
msgid "Add text:"
msgstr "Agregar créditos"

#, fuzzy
#| msgid "Add Number"
msgid "Add menu:"
msgstr "Agregar número"

#, fuzzy
#| msgid "No Editors"
msgid "Policies"
msgstr "Sin Editores"

msgid ""
"\n"
"      These are the policies currently in place. In general these should not be modified unless for inconsequential grammar. Consider instead,\n"
"      introducing a new policy which will archive the current policy for posterity and replace it.\n"
"\n"
"    "
msgstr ""

#, fuzzy
#| msgid "Create"
msgid "Created"
msgstr "Crear"

#, fuzzy
#| msgid "Credits"
msgid "edit"
msgstr "Créditos"

#, python-format
msgid ""
"\n"
"    %(name)s cares deeply about your privacy. We've designed this privacy page to help guide you through what kind of\n"
"    data we collect and what we do with it. Please take the time to review the following policies\n"
"    as your consent is required to continue to use %(name)s.\n"
"\n"
"  "
msgstr ""

#, python-format
msgid ""
"\n"
"            Ahoy! We've updated our policies. Before you continue to use %(name)s you will first need to agree to\n"
"            the updated policies below. Don't worry, you can revoke your consent at any time.\n"
"\n"
"          "
msgstr ""

msgid "Revoke"
msgstr ""

#, fuzzy, python-format
#| msgid ""
#| "\n"
#| "            You can send and receive messages through %(name)s.\n"
#| "          "
msgid ""
"\n"
"            You agreed to the these policies on %(day)s\n"
"\n"
"          "
msgstr ""
"\n"
"            Puede enviar y recibir mensajes mediante %(name)s.\n"
"          "

msgid "I agree to the above policies"
msgstr ""

#, fuzzy
#| msgid "Update Fields"
msgid "Updated"
msgstr "Actualizar campos"

msgid "Privacy Center"
msgstr ""

#, fuzzy
#| msgid "Update Fields"
msgid "Update Policy"
msgstr "Actualizar campos"

#, fuzzy, python-format
#| msgid ""
#| "\n"
#| "        We've noticed that the Android phone for %(org_name)s hasn't contacted the %(brand)s servers since\n"
#| "      "
msgid ""
"\n"
"        To use an Android phone with your %(brand)s workspace to send messages you need to download the %(brand)s relayer app\n"
"\n"
"      "
msgstr ""
"\n"
"        Hemos verificado que el teléfono Android para %(org_name)s no ha contactado a los servidores %(brand)s desde\n"
"      "

#, fuzzy
#| msgid "Created On"
msgid "Latest released on"
msgstr "Creado el"

#, fuzzy
#| msgid "Download Results"
msgid "Download Relayer"
msgstr "Descargar Resultados"

#, python-format
msgid ""
"\n"
"      No Android app available yet. Please contact %(email)s and report that.\n"
"\n"
"    "
msgstr ""

#, python-format
msgid ""
"\n"
"        To increase the capacity of messages your phone can send in an hour we recommend you install each of the following %(brand)s message packs as well.\n"
"\n"
"      "
msgstr ""

#, fuzzy, python-format
#| msgid ""
#| "\n"
#| "            You can send and receive messages through %(name)s.\n"
#| "          "
msgid ""
"\n"
"            Download Message pack %(counter)s\n"
"\n"
"\n"
"          "
msgstr ""
"\n"
"            Puede enviar y recibir mensajes mediante %(name)s.\n"
"          "

msgid "Using a Local Number"
msgstr "Con un número local"

#, python-format
msgid ""
"\n"
"    No matter where you are in the world, there's a way for you to use %(name)s with a local number.\n"
"\n"
"  "
msgstr ""

#, fuzzy, python-format
#| msgid ""
#| "\n"
#| "          Install the %(name)s app\n"
#| "\n"
#| "        "
msgid ""
"\n"
"          Using %(name)s with an Android Phone\n"
"\n"
"        "
msgstr ""
"\n"
"          Instalar el %(name)s app\n"
"\n"
"        "

#, fuzzy, python-format
#| msgid ""
#| "\n"
#| "          The easiest and most popular way to deploy %(name)s is by using a cheap Android phone along with a local sim card. It's quite\n"
#| "          simple in principal. When your %(name)s account sends a message, it notifies your Android phone. The phone will then\n"
#| "          send the message out from your local number on your behalf. If somebody responds to that message, the phone will then\n"
#| "          relay that message to your %(name)s account.\n"
#| "\n"
#| "        "
msgid ""
"\n"
"          The easiest and most popular way to deploy %(name)s is by using a cheap Android phone along with a local sim card. It's quite\n"
"          simple in principal. When your %(name)s workspace sends a message, it notifies your Android phone. The phone will then\n"
"          send the message out from your local number on your behalf. If somebody responds to that message, the phone will then\n"
"          relay that message to your %(name)s workspace.\n"
"\n"
"        "
msgstr ""
"\n"
"          La forma más fácil y popular para usar %(name)s es mediante un teléfono Android barato con una tarjeta sim local. Es muy\n"
"          fácil. Cuando su cuenta %(name)s le envíe un mensaje, lo notifica a su teléfono Android. Luego, el teléfono\n"
"          le enviará el mensaje desde su número local en su nombre. Si alguien responde a ese mensaje, el teléfono enviará\n"
"          ese mensaje a su cuenta %(name)s.\n"
"\n"
"        "

msgid "Buy an Android phone"
msgstr "Comprar un teléfono Android"

#, python-format
msgid ""
"\n"
"        We always recommend that the phone you use for %(name)s be dedicated for that purpose. The good news\n"
"        is that Android phones are very inexpensive and getting more capable every day. We recommend using a\n"
"        current version of an inexpensive phone such as the Moto G.\n"
"\n"
"      "
msgstr ""

msgid "Get a local sim card"
msgstr "Obtener una tarjeta sim local"

msgid ""
"\n"
"        You might already have a local number to use, if so, just pop it in your android phone.\n"
"        Otherwise, you will want to aquire a sim card from your local carrier of choice. We recommend setting the account\n"
"        up to be data enabled. However, if you feel comfortable relying on your Wi-Fi connection, that's okay too. We also\n"
"        encourage that the account be on a post-paid plan so you don't have to worry about the phone running out of credit.\n"
"\n"
"      "
msgstr ""
"\n"
"        Quizá ya tenga un número local para usarlo. De ser así. solo colóquelo en su teléfono Android.\n"
"        Si no lo tiene, tendrá que comprar una tarjeta sim de la empresa local de su preferencia. Le recomendamos configurar la cuenta\n"
"        hasta la fecha permitida. Sin embargo, si lo prefiere, también puede usar su propia conexión Wi-Fi. También le recomendamos\n"
"        que la cuenta esté en un plan post-pago para que no tenga que preocuparse de quedarse sin créditos.\n"
"\n"
"      "

#, python-format
msgid ""
"\n"
"          Install the %(name)s app\n"
"\n"
"        "
msgstr ""
"\n"
"          Instalar el %(name)s app\n"
"\n"
"        "

msgid "Reverse Billing"
msgstr "Cobro revertido"

msgid ""
"\n"
"          In some countries it's even possible have sim cards set up to be what is commonly known as <i>reverse billed</i>.\n"
"          When accounts are reverse billed, it's free\n"
"          for anyone to send messages to that number and you pay for both incoming and outgoing messages. This\n"
"          configuration is especially useful for programs working with populations that\n"
"          don't have the financial means to interact with the service.\n"
"\n"
"\n"
"        "
msgstr ""
"\n"
"               En algunos países se pueden configurar tarjetas sim para usarlas con la conocida modalidad de <i>cobro revertido</i>.\n"
"          Cuando las cuentas usan cobro revertido, cualquiera puede enviar\n"
"          mensajes gratuitamente a ese número y usted paga tanto por los mensajes que recibe como por los que envía. Esta\n"
"          configuración es útil principalmente para programas que trabajan con poblaciones que\n"
"          no tienen los medios financieros para interactuar con el servicio.\n"
"\n"
"\n"
"        "

msgid "You can download the free Android app from"
msgstr "Puede descargar la aplicación Android gratis de"

msgid "Once the app is installed it will give you a 6 digit claim code that you then"
msgstr "Una vez que haya instalado la aplicación, se le enviará un código de 6 dígitos para que luego"

#, python-format
msgid ""
"\n"
"        And that's all there is to it. From then on, that phone will handle sending all the messages for your %(name)s workspace.\n"
"\n"
"      "
msgstr ""

msgid "Give the phone a good home"
msgstr "Dele una buena casa a su teléfono"

msgid ""
"\n"
"        Android phones are great because they can be used in even the most challenging environments. You only need to locate\n"
"        one place in the country where you will have the most reliable power and good phone signal. You will\n"
"        need either a Wi-Fi or GSM data connection, but if you can get both, even better. The phone will be smart\n"
"        about which network to use if one connection isn't working well.\n"
"\n"
"\n"
"      "
msgstr ""
"\n"
"        Los teléfonos Android son excelentes porque se pueden usar casi en todos los ambientes. Solo necesita ubicar\n"
"        un lugar en el país donde tendrá electricidad confiable y buena señal telefónica. Necesitará\n"
"        una conexión Wi-Fi o de datos GSM, pero si puede tener ambas, será mucho mejor. El teléfono será inteligente\n"
"        para elegir qué conexión usar si una conexión no funciona bien.\n"
"\n"
"\n"
"      "

#, fuzzy, python-format
#| msgid ""
#| "\n"
#| "          Install the %(name)s app\n"
#| "\n"
#| "        "
msgid ""
"\n"
"          %(name)s with Android FAQ\n"
"\n"
"        "
msgstr ""
"\n"
"          Instalar el %(name)s app\n"
"\n"
"        "

msgid "What if I need to send a lot of messages?"
msgstr "¿Qué pasa si necesito enviar muchos mensajes?"

#, fuzzy, python-format
#| msgid ""
#| "\n"
#| "          We encourage people to validate their ideas and experiment before focusing on scaling. Starting with Android\n"
#| "          phones is a logical starting point for most projects and you'll have no problem sending up to around 1,000 messages per hour.\n"
#| "          If you do outgrow that, we can help you connect your %(name)s account\n"
#| "          with a local aggregator or even a direct connection with the carriers themselves.\n"
#| "\n"
#| "        "
msgid ""
"\n"
"          We encourage people to validate their ideas and experiment before focusing on scaling. Starting with Android\n"
"          phones is a logical starting point for most projects and you'll have no problem sending up to around 1,000 messages per hour.\n"
"          If you do outgrow that, we can help you connect your %(name)s workspace\n"
"          with a local aggregator or even a direct connection with the carriers themselves.\n"
"\n"
"        "
msgstr ""
"\n"
"          Aconsejamos a las personas a validar sus ideas y probar antes querer aumentar de nivel. Empezar con los teléfonos Android\n"
"          es un buen punto de partida para las mayoría de proyectos y no tendrá problemas en enviar hasta 1.000 mesnsajes por hora.\n"
"          Si supera esa cantidad, podemos ayudarlo a conectar su cuenta %(name)s\n"
"          con un agregador local o incluso una conexión directa con los mismos proveedores.\n"
"\n"
"        "

msgid "What happens if the battery dies?"
msgstr "¿Qué sucede si la batería muere?"

#, python-format
msgid ""
"\n"
"          Android phones are great because they have redundant network connections and a backup battery. So, if the office\n"
"          where it is located loses power or the network goes down, the %(name)s app will continue to relay messages. In most\n"
"          cases, using an Android phone with %(name)s means you can just <i>set it and forget it</i>.\n"
"\n"
"          We'll notify you automatically if the phone is running low on battery, out of credit, or if it doesn't have\n"
"          network connectivity so someone can check up on it.\n"
"\n"
"        "
msgstr ""
"\n"
"          Los teléfonos Android son excelentes porque tienen conexiones de red repetitivas y batería de reserva. Es decir, si se va la luz en la oficina\n"
" donde se encuentra o se cae la red, la aplicación %(name)s seguirá enviando mensajes. En la mayoría de los\n"
"          casos, usar un teléfono Android con %(name)s significa que puede simplemente <i>configurarlo y despreocuparse</i>.\n"
"\n"
"          Le notificaremos automáticamente si al teléfono se le está acabando la batería, se está quedando sin saldo, o si no tiene\n"
"          conexión a la red para que alguien pueda verificarlo.\n"
"\n"
"        "

msgid "Can I use a short code? What about reverse billing?"
msgstr "¿Puedo usar un código abreviado? ¿Qué pasa en el caso de cobro revertido?"

msgid ""
"\n"
"          While these features are generally viewed as unique to SMPP accounts, in some countries the carriers will allow short codes\n"
"          to point to sim accounts. This means texting or calling that short code would route to your Android phone. In\n"
"          some cases these sim-based accounts can also be reverse-billed.\n"
"\n"
"        "
msgstr ""
"\n"
"          Si bien estas funciones generalmente se consideran únicas para cuentas SMPP, en algunos países los proveedores permiten códigos abreviados\n"
" para las cuentas sim. Esto quiere decir que se puede enviar mensajes o llamar con ese código corto a su           teléfono Android. En\n"
" algunos casos estas cuentas con sim también pueden ser con cobro revertido.\n"
"\n"
"        "

#, fuzzy, python-format
#| msgid ""
#| "\n"
#| "          Install the %(name)s app\n"
#| "\n"
#| "        "
msgid ""
"\n"
"          Does the fee I pay to %(name)s include messaging fees?\n"
"        "
msgstr ""
"\n"
"          Instalar el %(name)s app\n"
"\n"
"        "

#, python-format
msgid ""
"\n"
"          No, the fee covers the use of the %(name)s platform. Any messaging rates imposed by your carrier apply.\n"
"\n"
"        "
msgstr ""

#, python-format
msgid ""
"\n"
"          Will %(name)s work for my remote ICT4D project?\n"
"        "
msgstr ""
"\n"
"          ¿Funcionará %(name)s para mi proyecto remoto ICT4D?\n"
"        "

#, python-format
msgid ""
"\n"
"          We understand that deploying SMS applications has traditionally been one of the trickiest parts when launching ICT4D projects.\n"
"          In fact, it's the primary thing that drove us to create %(name)s in the first place. We try hard to make it as easy as possible\n"
"          but we realize that you probably have questions on what this all means for your\n"
"          specific project. Please\n"
"        "
msgstr ""
"\n"
"          Entendemos que usar las aplicaciones de mensajes de texto ha sido una de las partes más difíciles para lanzar proyectos ICT4D.\n"
"          De hecho, es el motivo que nos llevó a crear %(name)s. Nos esforzamos por hacerlo lo más fácil posible\n"
"          pero nos damos cuenta de que probablemente tenga preguntas sobre que significa todo esto para su\n"
" proyecto específico. Por favor\n"
"        "

msgid ""
"\n"
"          with <i>any questions</i> and we'll help you work through your options.\n"
"\n"
"        "
msgstr ""

msgid "Connecting to Carriers"
msgstr "Conectarse con los proveedores"

#, fuzzy, python-format
#| msgid ""
#| "\n"
#| "        For projects that need to send more than a few thousand messages an hour, it may be worth looking\n"
#| "        into a direct connection with the local carriers. When your project is ready for it, your %(name)s account can be\n"
#| "        coverted over to an SMPP connection. Integrating with each carrier is generally expensive and time consuming,\n"
#| "        so it's not something that should be considered until it is absolutely necessary.\n"
#| "\n"
#| "      "
msgid ""
"\n"
"        For projects that need to send more than a few thousand messages an hour, it may be worth looking\n"
"        into a direct connection with the local carriers. When your project is ready for it, your %(name)s workspace can be\n"
"        coverted over to an SMPP connection. Integrating with each carrier is generally expensive and time consuming,\n"
"        so it's not something that should be considered until it is absolutely necessary.\n"
"\n"
"      "
msgstr ""
"\n"
"        Para los proyectos que requieren enviar más de mil mensajes por hora, quizá sea conveniente  considerar\n"
" una conexión directa con proveedores locales. Si su proyecto está listo para hacerlo, su cuenta %(name)s puede conectarse a una conexión SMPP. Integrarse con los proveedores generalmente es costoso y lento,\n"
"        por lo que solo deberá considerarlo cuando sea realmente necesario.\n"
"\n"
"      "

msgid "Local Aggregators"
msgstr "Agregadores locales"

msgid ""
"\n"
"        Using a local aggregator is much like connecting with a carrier except that it usually is less expensive and\n"
"        much, much quicker to setup. Additionally they generally work across all carriers in the country, so that means less\n"
"        trouble for you.\n"
"\n"
"        In countries where we have agreements in place, you can elect to use one\n"
"        of these aggregators. For example, for US, Canada or UK numbers, you can use <a href=\"http://www.twilio.com\">Twilio</a>.\n"
"        For Kenyan numbers, you can use <a href=\"http://www.africastalking.com\">Africa's Talking</a>.\n"
"\n"
"      "
msgstr ""
"\n"
"        Usar agregadores locales es como conectarse con un proveedor, pero es menos costoso y\n"
"        mucho más rápido de configurar. Además, generalmente trabajan con todos los proveedores del país, lo que significa menos\n"
" problemas para usted.\n"
"\n"
"        En países donde tenemos convenios, puede elegir usar uno\n"
"        de estos agregadores. Por ejemplo, para Estados Unidos, Canadá o miembros del Reino Unido, puede usar <a href=\"http://www.twilio.com\">Twilio</a>.\n"
"        Para números de Kenia, puede usar <a href=\"http://www.africastalking.com\">Africa's Talking</a>.\n"
"\n"
"      "

msgid "Non-Profit discount"
msgstr "Descuento sin fines de lucro"

#, python-format
msgid ""
"\n"
"        One of the biggest aggregators in the world, Twilio, recently announced <a href=\"http://twilio.org\">twilio.org</a> which promises a 25%% discount on messaging and voice\n"
"        fees for qualified non-profits. They'll even grant you a $500 credit to get started. These non-profit Twilio accounts\n"
"        can be connected easily to %(name)s. We'd be happy to help you get started with this great program.\n"
"\n"
"      "
msgstr ""
"\n"
"        Uno de los principales agregadores del mundo, Twilio, aunció recientemente <a href=\"http://twilio.org\">twilio.org</a> que promete un descuento de 25%% en las tarifas de mensajería de texto y voz\n"
"        para empresas calificadas sin fines de lucro. Incluso le darán un crédito de $500 para empezar. Estas cuentas Twilio sin fines de lucro\n"
"        se pueden conectar fácilmente a %(name)s. Nos complace ayudarlo a empezar a usar este excelente programa.\n"
"\n"
"      "

msgid "Adding more aggregators"
msgstr "Añadir más agregadores"

#, fuzzy, python-format
msgid ""
"\n"
"      We're always extending our network of local aggregators. If you don't see an option for your country,\n"
"      <a href='javascript:void(0);' class='launch-support-widget'>let us know</a>. We'd be happy to help source a\n"
"      local aggregator that we can integrate with %(name)s for your country.\n"
"    "
msgstr ""
"\n"
"      Siempre estamos ampliando nuestra red de agregadores locales. Si no encuentra una opción para su país,\n"
"      <a href='javascript:void(0);' class='uv-send-message'>contáctese con nosotros.</a>. Con gusto lo ayudaremos a encontrar un agregador local que pueda integrarse con %(name)s para su país.\n"
"    "

#, fuzzy, python-format
#| msgid ""
#| "\n"
#| "    %(name)s - Pricing\n"
#| "\n"
#| "  "
msgid ""
"\n"
"    %(name)s - Welcome\n"
"\n"
"  "
msgstr ""
"\n"
"    %(name)s - Pricing\n"
"\n"
"  "

#, fuzzy
#| msgid "Your phone number is now connected."
msgid "Your channel is now connected."
msgstr "Ahora su número de teléfono está conectado."

#, fuzzy, python-format
#| msgid ""
#| "\n"
#| "            You can send and receive messages through %(name)s.\n"
#| "          "
msgid ""
"\n"
"      You can now start flows through %(name)s.\n"
"    "
msgstr ""
"\n"
"            Puede enviar y recibir mensajes mediante %(name)s.\n"
"          "

msgid "Getting Started"
msgstr "Empezar"

#, fuzzy
msgid ""
"\n"
"      Here's a short introduction to help you get started.\n"
"\n"
"\n"
"    "
msgstr ""
"\n"
"          Instalar el %(name)s app\n"
"\n"
"        "

#, fuzzy
#| msgid ""
#| "\n"
#| "          Using a simple drag-and-drop interface, anybody can design a custom SMS application\n"
#| "          that is tailored to their needs. Design a flow in minutes and start getting responses\n"
#| "          instantly. Once people start interacting with your flow, use real-time analytics to\n"
#| "          see how things are going.\n"
#| "        "
msgid ""
"\n"
"            Using a simple drag-and-drop interface, anybody can design a custom SMS application\n"
"            that is tailored to their needs. Design a flow in minutes and start getting responses\n"
"            instantly. Once people start interacting with your flow, use real-time analytics to\n"
"            see how things are going.\n"
"\n"
"          "
msgstr ""
"\n"
"          Con una interfaz simple de arrastrar y soltar, cualquier persona puede diseñar una aplicación de mensajería de texto personalizada\n"
" que se ajuste a sus necesidades. Diseñe un flujo en minutos y empiece a obtener respuestas\n"
"          instantáneamente. Una vez que las personas empiecen a interactuar con su flujo, use el análisis en tiempo real para\n"
"          ver cómo están marchando las cosas.\n"
"        "

msgid "To learn more about flows, visit the"
msgstr "Para aprender más sobre flujos, visite el"

msgid "learning center"
msgstr "centro de aprendizaje"

#, fuzzy
#| msgid "Sample Flow"
msgid "Sample Flows"
msgstr "Flujo de muestra"

#, fuzzy
#| msgid "Trial"
msgid "Tutorials"
msgstr "Prueba"

#, fuzzy
#| msgid "Connect Hub9"
msgid "Get Connected"
msgstr "Conectar Hub9"

#, python-format
msgid ""
"\n"
"            No matter where you are in the world, it's easy to configure %(name)s to work on real phones without delay.\n"
"            Whether you want to use a Twilio number, a direct connection with your local carriers, or even the SIM card\n"
"            you already have, we've got you covered.\n"
"\n"
"          "
msgstr ""
"\n"
"            Independientemente del lugar del mundo en donde se encuentre, es fácil configurar %(name)s para trabajar con teléfonos reales sin demoras.\n"
"            Ya sea que desee usar un número Twilio, una conexión directa con sus proveedores locales, o incluso la tarjeta SIM\n"
" que ya tiene, podemos cubrir sus necesidades.\n"
"\n"
"          "

#, fuzzy
msgid ""
"\n"
"              You can also use our flow simulator if you don't want to setup a number right away.\n"
"\n"
"            "
msgstr "Establecer el idioma preferido para el contacto."

msgid "Add Number"
msgstr "Agregar número"

#, fuzzy, python-format
#| msgid ""
#| "\n"
#| "          Before you do anything else in %(name)s, it is helpful to have a list of contacts. This will make it easy to send a message or survey out\n"
#| "          to a wide distribution list.\n"
#| "\n"
#| "          For example, you might have groups\n"
#| "          called <i>Field Staff</i>, <i>Office Managers</i>, or <i>Trainees</i>. You can import these groups into\n"
#| "          %(name)s by uploading an Excel file using our\n"
#| "          <a href='%(STATIC_URL)s/examples/contacts.xls'>\n"
#| "            template\n"
#| "          </a>\n"
#| "          as a guide. We'll create a group for you automatically for each file you upload. Don't worry, it's easy to add or\n"
#| "          remove people from groups later if you need to tweak things.\n"
#| "        "
msgid ""
"\n"
"          Before you do anything else in %(name)s, it is helpful to have a list of contacts. This will make it easy to send a message or survey out\n"
"          to a wide distribution list.\n"
"\n"
"          For example, you might have groups\n"
"          called <i>Field Staff</i>, <i>Office Managers</i>, or <i>Trainees</i>. You can import these groups into\n"
"          %(name)s by uploading an Excel file using our\n"
"          <a href='%(STATIC_URL)s/examples/contacts.xls'>\n"
"            template\n"
"          </a>\n"
"          as a guide. We'll create a group for you automatically for each file you upload. Don't worry, it's easy to add or\n"
"          remove people from groups later if you need to tweak things.\n"
"\n"
"        "
msgstr ""
"\n"
"          Antes de hacer algo en %(name)s, es útil tener una lista de contactos. Esto facilitará el envío de mensajes o preguntas\n"
" a una lista de distribución más amplia.\n"
"\n"
"          Por ejemplo, quizá tenga grupos\n"
"          llamados <i>Personal de campo</i>, <i>Directores de oficina</i>, o <i>Practicantes</i>. Puede importar estos grupos a\n"
"          %(name)s pero cargando un archivo de Excel usando nuestra\n"
"          <a href='%(STATIC_URL)s/examples/contacts.xls'>\n"
"            plantilla\n"
"          </a>\n"
"          como guía. Automáticamente, crearemos un grupo para cada archivo que haya cargado. No se preocupe, es fácil agregar o\n"
"          borrar personas de los grupos después, en caso necesitará reorganizar las cosas.\n"
"        "

#, fuzzy
#| msgid ""
#| "\n"
#| "          If you want anybody to be able to join a group using SMS, you can set a <i>join keyword</i>. Anybody who\n"
#| "          texts with that keyword will automatically be registered into the group.\n"
#| "\n"
#| "        "
msgid ""
"\n"
"            If you want anybody to be able to join a group using SMS, you can set a <i>join keyword</i>. Anybody who\n"
"            texts with that keyword will automatically be registered into the group.\n"
"\n"
"          "
msgstr ""
"\n"
"          Si desea autorizar a cualquier persona a participar en un grupo mediante la mensajería de textos, puede configurar una <i>palabra clave para participar</i>. Cualquiera que\n"
"          envíe un texto con la palabra clave será registrado automáticamente en el grupo.\n"
"\n"
"        "

#, python-format
msgid ""
"\n"
"          If you use e-mail, reading and writing messages in %(name)s should already be familiar to you. Just like e-mail, you have an Inbox and it's easy to label\n"
"          messages so you can follow up with them later. %(name)s also allows you to schedule a message to be sent later or even as a reminder\n"
"          on a regular schedule.\n"
"\n"
"        "
msgstr ""
"\n"
"          Si usa el correo electrónico, sabrá cómo leer y escribir mensajes en %(name)s. Al igual que el correo electrónico, tiene una bandeja de entrada y es fácil etiquetar\n"
"          los mensajes para hacerles el seguimiento después. %(name)s también le permite programar un mensaje que desee enviar después o incluso como un recordatorio\n"
"          en un horario fijo.\n"
"\n"
"        "

#, fuzzy, python-format
#| msgid ""
#| "\n"
#| "          For example you might have %(name)s send a message every Friday reminding people in the <i>Field Staff</i> group to complete their weekly report.\n"
#| "          If anybody joins the <i>Field Staff</i> group later, they will automatically start receiving the weekly reminder.\n"
#| "\n"
#| "        "
msgid ""
"\n"
"            For example you might have %(name)s send a message every Friday reminding people in the <i>Field Staff</i> group to complete their weekly report.\n"
"            If anybody joins the <i>Field Staff</i> group later, they will automatically start receiving the weekly reminder.\n"
"\n"
"          "
msgstr ""
"\n"
"          Por ejemplo, es probable que quiera que %(name)s envíe un mensaje todos los viernes a las personas del grupo <i>Personal de campo</i> para recordarles que terminen su informe semanal.\n"
"          Si después alguien se une al grupo <i>Personal de campo</i>, empezarán a recibir el recordatorio semanal automáticamente.\n"
"\n"
"        "

#, fuzzy, python-format
#| msgid ""
#| "\n"
#| "          %(name)s also offers a robust REST API to add SMS features to your own website. Have a look through the\n"
#| "          <a href='%(api_url)s'>\n"
#| "            API documentation\n"
#| "          </a>\n"
#| "          to learn more.\n"
#| "\n"
#| "        "
msgid ""
"\n"
"            %(name)s also offers a robust REST API to add SMS features to your own website. Have a look through the\n"
"            <a href='%(api_url)s'>\n"
"              API documentation\n"
"            </a>\n"
"            to learn more.\n"
"\n"
"          "
msgstr ""
"\n"
"          %(name)s también ofrece una REST API robusta para agregar funciones de mensajería en su sitio web. Puede revisar la\n"
"          <a href='%(api_url)s'>\n"
"            documentación API\n"
"          </a>\n"
"          para mayor información.\n"
"\n"
"        "

msgid "API Documentation"
msgstr "Documentación API"

msgid "Create a Flow"
msgstr "Crear un Flujo"

#, fuzzy, python-format
msgid ""
"\n"
"    Learn %(brand)s - SMS Application Videos and Tutorials\n"
"\n"
"  "
msgstr "Aprender TextIt - Videos y tutoriales sobre la aplicación de mensajería de textos"

#, fuzzy, python-format
msgid ""
"\n"
"    Start building SMS applications by watching these short two minutes videos on various %(brand)s features.\n"
"\n"
"  "
msgstr "Empezar a desarrollar las aplicaciones de mensajería de texto con estos breves videos de dos minutos sobre varias funciones de TextIt."

msgid "Mastering Flows"
msgstr "Cómo dominar los flujos"

msgid "Add Video"
msgstr "Agregar video"

#, fuzzy, python-format
msgid ""
"\n"
"    To make sure you get the most out of %(brand)s, we've put together a bunch of short videos to guide you through\n"
"    some of the most powerful features. Each of these videos are only a couple minutes, but they will help you\n"
"    build complex flows without a lot of effort.\n"
"\n"
"  "
msgstr ""
"\n"
"      Para que pueda sacar el mayor provecho de TextIt, hemos preparado varios videos breves para orientarlo sobre\n"
"      algunas de las funciones más poderosas. Cada uno de estos videos dura solo un par de minutos, pero lo ayudarán\n"
"      a crear flujos complejos, sin mucho esfuerzo.\n"
"\n"
"    "

msgid ""
"\n"
"      You don't have to, but it's best if these are watched in order since they build on each other as you go.\n"
"\n"
"    "
msgstr ""
"\n"
"      Aunque no es obligatorio, lo más recomendable es que vea estos videos en orden, ya que se complementan.\n"
"\n"
"    "

msgid "More"
msgstr "Más"

#, fuzzy, python-format
msgid ""
"\n"
"    Learn - %(video_name)s\n"
"\n"
"  "
msgstr ""
"\n"
"    Aprender TextIt - %(video_name)s\n"
"\n"
"  "

msgid "More Videos"
msgstr "Más videos"

#, fuzzy
#| msgid "Channel Event"
msgid "Classifier Event"
msgstr "Evento del transmisor"

#, fuzzy
#| msgid "Channel Error"
msgid "Connection Error"
msgstr "Error del transmisor"

#, fuzzy
#| msgid "Choose when you would like the flow to start."
msgid "Select when you would like the message to be sent"
msgstr "Elija cuándo le gustaría que empiece el flujo."

#, fuzzy
#| msgid "When this message was sent to the endpoint"
msgid "The next message will be sent on"
msgstr "Cuando este mensaje se envió al endpoint"

msgid "It will repeat every"
msgstr "Será repetido cada"

msgid "at around the same time."
msgstr "aproximadamente a la misma hora."

msgid "on the"
msgstr ""

#, fuzzy
#| msgid "It will repeat every"
msgid "It will repeat"
msgstr "Será repetido cada"

#, fuzzy
#| msgid "It will repeat every"
msgid "It will "
msgstr "Será repetido cada"

#, fuzzy
#| msgid "It will repeat every"
msgid "not repeat"
msgstr "Será repetido cada"

#, fuzzy
#| msgid "not scheduled"
msgid "Unschedule"
msgstr "programado"

#, fuzzy
#| msgid "not scheduled"
msgid "Not scheduled"
msgstr "programado"

#, fuzzy
#| msgid "Flow Message"
msgid "Welcome Back"
msgstr "Mensaje del flujo"

msgid ""
"\n"
"    Please sign in with your email address and password.\n"
"\n"
"  "
msgstr ""

msgid "Don't have an account yet?"
msgstr ""

#, fuzzy
#| msgid "Sign Up"
msgid "Sign up"
msgstr "Registrarse"

msgid "Login Failure"
msgstr ""

#, python-format
msgid ""
"\n"
"    Sorry, you cannot log in at this time because we received %(failed_login_limit)s incorrect login attempts.\n"
"\n"
"  "
msgstr ""

#, python-format
msgid ""
"\n"
"      Please wait %(lockout_timeout)s minutes before to try log in again.\n"
"\n"
"    "
msgstr ""

msgid "Alternatively, you can fill out the form below to have your password reset via e-mail."
msgstr ""

msgid "Please contact the website administrator to have your password reset."
msgstr ""

#, fuzzy
#| msgid "Resend"
msgid "Reset"
msgstr "Reenviar"

#, fuzzy
#| msgid "Password"
msgid "Reset Password"
msgstr "Contraseña"

msgid ""
"\n"
"    Enter the email address you used to sign up. We will\n"
"    send you an email with details on how to reset your password.\n"
"\n"
"  "
msgstr ""

msgid "Pick a new password and enter it below. A good password will be at least eight characters long and have a mixture of upper and lower case letters."
msgstr ""

#, fuzzy
#| msgid "Password"
msgid "New password"
msgstr "Contraseña"

#, fuzzy
#| msgid "Password"
msgid "Confirm new password"
msgstr "Contraseña"

#, fuzzy
#| msgid "Delete"
msgid "Delete "
msgstr "Borrar"

#, fuzzy
#| msgid "Select your Organization"
msgid "Delete Workspace"
msgstr "Elija su Organización"

#, fuzzy
#| msgid "Delete"
msgid "Delete Login"
msgstr "Borrar"

msgid "Whoa, whoa, whoa!"
msgstr ""

msgid "By deleting this login,"
msgstr ""

msgid ""
"\n"
"                  will also be deleted. All workspace data will be deleted and there is no\n"
"                  going back. This includes all flows, contacts, messages, etc.\n"
"                "
msgstr ""

#, fuzzy, python-format
msgid ""
"\n"
"              Are you sure you want to delete the login %(name)s?\n"
"\n"
"            "
msgstr "Establecer el idioma preferido para el contacto."

msgid "Ticketing Service"
msgstr ""

#, fuzzy
#| msgid "Recent Channel Events"
msgid "Ticketing Service over"
msgstr "Eventos recientes del transmisor"

#, fuzzy
#| msgid "Device"
msgid "Services"
msgstr "Dispositivo"

msgid "Close"
msgstr ""

msgid "Reopen"
msgstr ""

#, fuzzy
#| msgid "Open TextIt"
msgid "No tickets."
msgstr "Abrir TextIt"

msgid "Through"
msgstr ""

#, fuzzy
#| msgid "Contact Fields"
msgid "Body"
msgstr "Campos de Contactos"

#, fuzzy
#| msgid "Ended On"
msgid "Opened On"
msgstr "Finalizó el"

#, fuzzy
#| msgid "Choose File"
msgid "Close Ticket"
msgstr "Elegir archivo"

#, fuzzy
#| msgid "Are you sure you want to delete this contact?"
msgid "Are you sure you want to close this ticket?"
msgstr "¿Está seguro de que desea borrar este contacto?"

#, fuzzy
#| msgid "Connect Kannel Service"
msgid "Connect a Ticketing Service"
msgstr "Conectar con el Servicio Kannel"

msgid "Ticketing Services let a human agent take over communication for a contact. In a flow you can open a new ticket for a contact and from that point until the ticket is closed all incoming messages from the contact will be forwarded to the service and all replies from the service will be sent back to the contact."
msgstr ""

msgid "Select the ticketing service you want to connect below to get started."
msgstr ""

msgid "No ticketing services are available."
msgstr ""

msgid "Unable to delete service still being used by"
msgstr ""

#, fuzzy, python-format
#| msgid ""
#| "\n"
#| "            Instead of using your Android phone to send messages, you can use your\n"
#| "            <a class='nexmo-account' href='#'>\n"
#| "              Nexmo Account\n"
#| "            </a>\n"
#| "            to send messages to over 200 countries.\n"
#| "\n"
#| "          "
msgid "You are about to delete <span class='font-normal'> %(name)s. </span> There is no way to undo this. Are you sure?"
msgstr ""
"\n"
"            En lugar de usar su teléfono Android para enviar mensajes, puede usar su\n"
"            <a class='nexmo-account' href='#'>\n"
"              Cuenta Nexmo\n"
"            </a>\n"
"            para enviar mensajes a más de 200 países.\n"
"\n"
"          "

#, python-format
msgid "Your verification code is <b>%(code)s</b> to continue adding an email-based ticketing service."
msgstr ""

#, python-format
msgid "Your verification code is %(code)s to continue adding an email-based ticketing service."
msgstr ""

msgid "This will connect your account to Zendesk allowing you to open tickets in flows."
msgstr ""

msgid "To complete connecting your account here to your Zendesk account you need to complete the following steps."
msgstr ""

#, python-format
msgid "Install the %(brand)s app into your Zendesk account from the <a href=\"%(market_url)s\">marketplace</a>."
msgstr ""

#, python-format
msgid "Go to <a href=\"%(channels_url)s\">channel integrations</a> where you will see a new %(brand)s channel service."
msgstr ""

#, python-format
msgid "Add account for the channel and enter <code>%(secret)s</code> as the secret."
msgstr ""

msgid "Start a flow after receiving a message not handled elsewhere."
msgstr "Empezar un flujo después de recibir un mensaje que no se haya manejado en ningún otro lugar."

msgid "Triggers allow users to start flows based on user actions or schedules."
msgstr "Los activadores permiten que los usuarios inicien los flujos a partir de las acciones o cronogramas del usuario."

#, fuzzy
msgid "Start a flow after receiving a call."
msgstr "Empezar un flujo después de recibir una llamda perdida."

#, fuzzy
msgid "Create a message keyword that launches a flow."
msgstr "Crear una palabra clave del mensaje de texto que inicie un flujo."

msgid "The keyword"
msgstr "La palabra clave"

#, fuzzy
#| msgid "missed call"
msgid "A missed call"
msgstr "llamada perdida"

#, fuzzy
#| msgid "uncaught message"
msgid "An uncaught message"
msgstr "mensaje no recibido"

#, fuzzy
msgid "An inbound call"
msgstr "llamada perdida"

#, fuzzy
#| msgid "Conversation Key"
msgid "A new conversation"
msgstr "Clave de conversación"

#, fuzzy
#| msgid "Mon"
msgid "on"
msgstr "Lunes"

#, fuzzy
#| msgid "The type of this trigger"
msgid "The referrer id"
msgstr "El tipo de este activador"

#, fuzzy
msgid "on the channel"
msgstr "Transmisor"

#, fuzzy
#| msgid "starts the"
msgid "starts"
msgstr "empieza el"

#, fuzzy
#| msgid "not scheduled"
msgid "is not scheduled"
msgstr "programado"

msgid "No matching triggers."
msgstr "Los activadores no corresponden."

msgid "Update Trigger"
msgstr "Actualizar activador"

#, fuzzy
msgid "Start a flow after a missed call."
msgstr "Empezar un flujo después de recibir una llamda perdida."

#, fuzzy
msgid "Start a flow when a conversation is started by a contact."
msgstr "Empezar un flujo después de recibir una llamda perdida."

#, fuzzy
msgid "Start a flow when Facebook refers a contact."
msgstr "Empezar un flujo después de recibir una llamda perdida."

#, fuzzy
msgid "Create a message keyword that allows people to join a group."
msgstr "Crear una palabra clave de mensaje de texto para que las personas puedan participar en un grupo."

msgid "Start a flow in the future or on a schedule."
msgstr "Empezar un flujo en el futuro o en un horario."

#, fuzzy
#| msgid "Enter Claim Code"
msgid "Enter a query"
msgstr "Ingrese el código de pedido"

#, python-brace-format
msgid "Found ${count} for ${query}"
msgstr ""

#~ msgid "Unblock"
#~ msgstr "Desbloquear"

#, fuzzy
#~ msgid "Contact blocked"
#~ msgstr "Teléfono del contacto"

#, fuzzy
#~ msgid "Contact restored"
#~ msgstr "Teléfono del contacto"

#, fuzzy
#~| msgid "Manage Contact Fields"
#~ msgid "Contact archived"
#~ msgstr "Manejar Campos de Contactos"

#~ msgid "All Contacts"
#~ msgstr "Todos los contactos"

#~ msgid "Delete Contact"
#~ msgstr "Borrar contacto"

#, fuzzy
#~ msgid "Contact unblocked"
#~ msgstr "Teléfono del contacto"

#~ msgid "Recent Channel Events"
#~ msgstr "Eventos recientes del transmisor"

#, fuzzy
#~| msgid "Channel:"
#~ msgid "Channel: "
#~ msgstr "Transmisor:"

#, fuzzy
#~ msgid "Approve the permissions, these are required for us to send and receive messages on your behalf."
#~ msgstr "TextIt usa su teléfono Android para enviar y recibir mensajes."

#, fuzzy
#~| msgid "Click here to send a message"
#~ msgid "Finally, select the page you want to add as a channel."
#~ msgstr "Haga clic aquí para enviar un mensaje"

#, fuzzy
#~| msgid "Once it is removed, it will be gone forever. There is no way to undo this operation."
#~ msgid "This will close all tickets that were created with this service. Once it is removed, it will be gone forever. There is no way to undo this operation."
#~ msgstr "Una vez que la borre, no la podrá recuperar. Esta operación no se puede deshacer."

#, fuzzy
#~| msgid "Warning!"
#~ msgid "Warning"
#~ msgstr "¡Atención!"

#, fuzzy
#~| msgid "Reverse Billing"
#~ msgid "Billing"
#~ msgstr "Cobro revertido"

#, fuzzy
#~| msgid "credits and must purchase more to resume your service."
#~ msgid "credits and must add more to resume your service."
#~ msgstr "créditos y debe comprar más para restablecer su servicio."

#~ msgid "credits remaining. Top up early to prevent any disruption in your service."
#~ msgstr "créditos. Recargue a tiempo para evitar interrupciones en su servicio."

#, fuzzy
#~| msgid "Export Flow"
#~ msgid "Export Flow Results"
#~ msgstr "Exportar flujo"

#, fuzzy
#~| msgid "Invite people to your organization"
#~ msgid "Invite people to your workspace"
#~ msgstr "Invite a personas a su organización"

#~ msgid "User group"
#~ msgstr "Grupo de usuarios"

#, fuzzy
#~| msgid "Webhook Events"
#~ msgid "Recent Webhook Events"
#~ msgstr "Eventos Webhook"

#, fuzzy
#~| msgid "Receive URL"
#~ msgid "Request Time:"
#~ msgstr "Recibir URL"

#, fuzzy
#~| msgid "Receive URL"
#~ msgid "Request time"
#~ msgstr "Recibir URL"

#, fuzzy
#~| msgid "Receive URL"
#~ msgid "Request time:"
#~ msgstr "Recibir URL"

#~ msgid "Trigger a Flow"
#~ msgstr "Activar un flujo"

#, fuzzy
#~ msgid ""
#~ "\n"
#~ "        Triggers let users initiate flows by sending in a message. You can configure triggers to start flows based on keywords\n"
#~ "        users send.  A keyword is the first word in a message, think of it as a command name for the message.\n"
#~ "\n"
#~ "      "
#~ msgstr ""
#~ "\n"
#~ "        Los activadores permiten que los usuarios inicien los flujos mediante el envío de un mensaje de texto. Puede configurar los activadores para empezar los flujos a partir de las palabras clave\n"
#~ "        que los usuarios envían a TextIt.  Una palabra clave es la primera palabra en un mensaje de texto, como el nombre de un comando para el mensaje de texto.\n"
#~ "\n"
#~ "      "

#~ msgid "You can configure triggers to start flows or add contacts to groups."
#~ msgstr "Puede configurar los activadores para empezar los flujos o agregar contactos a los grupos."

#, fuzzy
#~| msgid "UUID"
#~ msgid "ID"
#~ msgstr "UUID"

#, fuzzy
#~| msgid "Please enter at least 8 characters"
#~ msgid "At least eight characters"
#~ msgstr "Por favor, ingrese 8 caracteres como mínimo"

#~ msgid "Hold up!"
#~ msgstr "¡Espere!"

#~ msgid "Your Contacts"
#~ msgstr "Sus Contactos"

#~ msgid "instead."
#~ msgstr "en lugar de esa."

#, fuzzy
#~| msgid "Device"
#~ msgid "view"
#~ msgstr "Dispositivo"

#~ msgid "View Sample Flows"
#~ msgstr "Ver Flujos de Muestra"

#~ msgid "How to Build Flows"
#~ msgstr "Cómo desarrollar flujos"

#, fuzzy
#~| msgid "Each row should have the phone number (including country code) and the name of the contact if available."
#~ msgid "Each row should have the phone number as <i>URN:tel</i> (including country code) and the name of the contact if available."
#~ msgstr "Cada fila deberá tener un número de teléfono (incluido el código del país) y el nombre del contacto, si lo tuviera."

#, fuzzy
#~| msgid ""
#~| "\n"
#~| "                              %(completed_percentage)s%% completion\n"
#~| "                            "
#~ msgid ""
#~ "\n"
#~ "                          Created %(create_count)s new contact\n"
#~ "                          "
#~ msgid_plural ""
#~ "\n"
#~ "                            Created %(create_count)s new contacts\n"
#~ "\n"
#~ "                        "
#~ msgstr[0] ""
#~ "\n"
#~ "                              %(completed_percentage)s%% completion\n"
#~ "                            "
#~ msgstr[1] ""
#~ "\n"
#~ "                              %(completed_percentage)s%% completion\n"
#~ "                            "

#, fuzzy
#~ msgid ""
#~ "\n"
#~ "                        Added all contacts to the new\n"
#~ "                      "
#~ msgstr ""
#~ "\n"
#~ "                    %(sms_failed)s Error\n"
#~ "\n"
#~ "         "

#, fuzzy
#~| msgid ""
#~| "\n"
#~| "                              %(completed_percentage)s%% completion\n"
#~| "                            "
#~ msgid ""
#~ "\n"
#~ "                              Some rows were not imported\n"
#~ "                            "
#~ msgstr ""
#~ "\n"
#~ "                              %(completed_percentage)s%% completion\n"
#~ "                            "

#, fuzzy
#~| msgid ""
#~| "\n"
#~| "                              %(completed_percentage)s%% completion\n"
#~| "                            "
#~ msgid ""
#~ "\n"
#~ "                              Errors description\n"
#~ "                            "
#~ msgstr ""
#~ "\n"
#~ "                              %(completed_percentage)s%% completion\n"
#~ "                            "

#, fuzzy
#~| msgid ""
#~| "\n"
#~| "                              %(completed_percentage)s%% completion\n"
#~| "                            "
#~ msgid ""
#~ "\n"
#~ "                            Errors description\n"
#~ "\n"
#~ "                          "
#~ msgstr ""
#~ "\n"
#~ "                              %(completed_percentage)s%% completion\n"
#~ "                            "

#, fuzzy
#~| msgid "Are you sure you want to delete this contact?"
#~ msgid "Are you sure you want to delete this global?"
#~ msgstr "¿Está seguro de que desea borrar este contacto?"

#~ msgid "logout"
#~ msgstr "salir"

#, fuzzy
#~| msgid "What organization is this account for?"
#~ msgid "Which workspace is this login for?"
#~ msgstr "¿Para qué organización es esta cuenta?"

#, fuzzy
#~| msgid "Flow to start"
#~ msgid "Flow starting rules"
#~ msgstr "Flujo para empezar"

#, fuzzy
#~ msgid "The number or address of this channel"
#~ msgstr "El nombre de esta etiqueta"

#~ msgid "Add or remove groups this contact belongs to"
#~ msgstr "Agregue o retire los grupos a los que pertenece este contacto"

#~ msgid "The primary language for editing this flow"
#~ msgstr "El idioma principal para editar este flujo"

#~ msgid "Run flow over"
#~ msgstr "Correr flujo"

#~ msgid "The name of this label"
#~ msgstr "El nombre de esta etiqueta"

#~ msgid "The date for the oldest message to export. (Leave blank to export from the oldest message)."
#~ msgstr "La fecha para el mensaje más antiguo para exportar. (Deje en blanco para exportar del mensaje más antiguo)."

#~ msgid "The date for the latest message to export. (Leave blank to export up to the latest message)."
#~ msgstr "La fecha del último mensaje para exportar. (Deje en blanco para exportar hasta el último mensaje)."

#~ msgid "Your First Name (required)"
#~ msgstr "Su nombre (requerido)"

#~ msgid "Your Last Name (required)"
#~ msgstr "Su apellido (requerido)"

#~ msgid "New Password (optional)"
#~ msgstr "Nueva contraseña (opcional)"

#, fuzzy
#~| msgid "The slug, or short name for your organization"
#~ msgid "The slug, or short name for your workspace"
#~ msgstr "El slug, o nombre abreviado para su organización"

#~ msgid "Only Groups"
#~ msgstr "Solo grupos"

#~ msgid "Only apply this trigger to contacts in these groups. (leave empty to apply to all contacts)"
#~ msgstr "Aplicar este activador solo para los contactos en estos grupos. (dejar en blanco para aplicar a todos los contactos)"

#~ msgid "Claim phone number"
#~ msgstr "Pedir número de teléfono"

#, fuzzy
#~| msgid "Are you sure you want to remove this number from your account?"
#~ msgid "Are you sure you want to remove this number from your workspace?"
#~ msgstr "¿Está seguro de que desea borrar este número de su cuenta?"

#~ msgid "Remove Phone"
#~ msgstr "Borrar teléfono"

#~ msgid "Enable Voice"
#~ msgstr "Permitir voz"

#, fuzzy
#~| msgid "Resent message"
#~ msgid "unsent messages"
#~ msgid_plural "unsent message"
#~ msgstr[0] "Mensaje reciente"
#~ msgstr[1] "Mensaje reciente"

#, fuzzy
#~ msgid "Are you sure you want to remove this channel from your workspace?"
#~ msgstr "¿Está seguro de que desea borrar este número de su cuenta?"

#~ msgid "Are you sure you want to remove bulk sending for this number?"
#~ msgstr "¿Está seguro de que desea retirar el envío masivo para este número?"

#~ msgid "Disable Voice Calls"
#~ msgstr "Deshabilitar llamadas de voz"

#~ msgid "Are you sure you want to remove voice calling for this number?"
#~ msgstr "¿Está seguro de que desea retirar las llamadas de voz para este número?"

#~ msgid "Select a Country"
#~ msgstr "Elegir un país"

#~ msgid "Add Phone"
#~ msgstr "Agregar teléfono"

#~ msgid "Dynamic group based on:"
#~ msgstr "Grupo dinámico basado en:"

#~ msgid "Update Contact Group"
#~ msgstr "Actualizar Grupo de Contactos"

#~ msgid "Create Contact Group"
#~ msgstr "Crear Grupo de Contactos"

#~ msgid "Save Search as Group"
#~ msgstr "Guardar Búsqueda como Grupo"

#, fuzzy
#~| msgid "Blocked"
#~ msgid "blocked"
#~ msgstr "Bloqueado"

#, fuzzy
#~| msgid "campaigns"
#~ msgid "Campaign events:"
#~ msgstr "campañas"

#, fuzzy
#~| msgid "Contact Groups"
#~ msgid "Contact groups:"
#~ msgstr "Grupos de contactos"

#, fuzzy
#~| msgid "Are you sure you want to delete this contact?"
#~ msgid "Are you sure you want to delete this field?"
#~ msgstr "¿Está seguro de que desea borrar este contacto?"

#, fuzzy
#~| msgid "Once they are deleted, they will be gone forever. There is no way to undo this operation."
#~ msgid "Once deleted, field will be gone forever. There is no way to undo this operation."
#~ msgstr "Una vez borrados, no podrá recuperarlos. No puede deshacer esta operación. "

#, fuzzy
#~| msgid "Flows and Campaigns"
#~ msgid "No related campaigns."
#~ msgstr "Flujos y Campañas"

#, fuzzy
#~| msgid "Create Contact Group"
#~ msgid "No related contact groups."
#~ msgstr "Crear Grupo de Contactos"

#, fuzzy
#~| msgid "Create Contact"
#~ msgid "Create Contact Field"
#~ msgstr "Crear Contacto"

#, fuzzy
#~| msgid "Update Contact"
#~ msgid "Update Contact Field"
#~ msgstr "Actualizar Contacto"

#, fuzzy
#~| msgid "Delete Contact"
#~ msgid "Delete Contact Field"
#~ msgstr "Borrar contacto"

#, fuzzy
#~| msgid "No contacts have started this flow."
#~ msgid "Restart contacts who have already entered this flow"
#~ msgstr "No se han iniciado contactos en este flujo."

#, fuzzy
#~| msgid "Restart any contacts already participating in this flow"
#~ msgid "Interrupt contacts currently active in flows"
#~ msgstr "Reiniciar cualquier contacto que ya esté participando en este flujo"

#, fuzzy
#~ msgid ""
#~ "\n"
#~ "                flow.\n"
#~ "            "
#~ msgid_plural ""
#~ "\n"
#~ "                flows.\n"
#~ "\n"
#~ "            "
#~ msgstr[0] ""
#~ "\n"
#~ "                Llamada saliente (%(duration)s seconds)\n"
#~ "              "
#~ msgstr[1] ""
#~ "\n"
#~ "                Llamada saliente (%(duration)s seconds)\n"
#~ "              "

#~ msgid "Unlabel"
#~ msgstr "Retirar la etiqueta"

#, fuzzy
#~| msgid ""
#~| "\n"
#~| "                              %(completed_percentage)s%% completion\n"
#~| "                            "
#~ msgid ""
#~ "\n"
#~ "                              %(run_count)s run\n"
#~ "                            "
#~ msgid_plural ""
#~ "\n"
#~ "                              %(run_count)s runs\n"
#~ "                            "
#~ msgstr[0] ""
#~ "\n"
#~ "                              %(completed_percentage)s%% completion\n"
#~ "                            "
#~ msgstr[1] ""
#~ "\n"
#~ "                              %(completed_percentage)s%% completion\n"
#~ "                            "

#, fuzzy
#~| msgid ""
#~| "\n"
#~| "                              %(completed_percentage)s%% completion\n"
#~| "                            "
#~ msgid ""
#~ "\n"
#~ "                            %(completed_percentage)s%% completion\n"
#~ "                          "
#~ msgstr ""
#~ "\n"
#~ "                              %(completed_percentage)s%% completion\n"
#~ "                            "

#, fuzzy
#~ msgid ""
#~ "\n"
#~ "                        %(count_comma)s recipient\n"
#~ "                        "
#~ msgid_plural ""
#~ "\n"
#~ "                          %(count_comma)s recipients\n"
#~ "                      "
#~ msgstr[0] ""
#~ "\n"
#~ "                    %(sms_failed)s Error\n"
#~ "\n"
#~ "         "
#~ msgstr[1] ""
#~ "\n"
#~ "                    %(sms_failed)s Error\n"
#~ "\n"
#~ "         "

#, fuzzy
#~| msgid ""
#~| "\n"
#~| "                              %(completed_percentage)s%% completion\n"
#~| "                            "
#~ msgid ""
#~ "\n"
#~ "                        %(group_count)s groups, %(contact_count)s contacts, %(urn_count)s urns\n"
#~ "                      "
#~ msgstr ""
#~ "\n"
#~ "                              %(completed_percentage)s%% completion\n"
#~ "                            "

#~ msgid "Write the message that will get sent when the scheduled time arrives"
#~ msgstr "Escribir el mensaje que será enviado a la hora programada"

#, fuzzy
#~ msgid ""
#~ "\n"
#~ "        The message will be sent to\n"
#~ "        <span class='attn'>\n"
#~ "          %(count_comma)s recipients\n"
#~ "        </span>\n"
#~ "        "
#~ msgid_plural ""
#~ "\n"
#~ "          The message will be sent to\n"
#~ "          <span class='attn'>\n"
#~ "            %(count_comma)s recipients\n"
#~ "          </span>\n"
#~ "      "
#~ msgstr[0] ""
#~ "\n"
#~ "                    %(sms_failed)s Error\n"
#~ "\n"
#~ "         "
#~ msgstr[1] ""
#~ "\n"
#~ "                    %(sms_failed)s Error\n"
#~ "\n"
#~ "         "

#, fuzzy
#~ msgid ""
#~ "\n"
#~ "        The message will be sent to\n"
#~ "        <span class='attn'>\n"
#~ "          %(group_count)s groups, %(contact_count)s contacts, %(urn_count)s urns\n"
#~ "\n"
#~ "        </span>\n"
#~ "      "
#~ msgstr ""
#~ "\n"
#~ "                    %(sms_failed)s Error\n"
#~ "\n"
#~ "         "

#~ msgid "Unarchive"
#~ msgstr "Desarchivar"

#~ msgid "We found some problems, please correct them before continuing."
#~ msgstr "Encontramos algunos problemas, por favor, corríjalos antes de continuar."

#~ msgid "Start by telling us a little about yourself. This will only take a minute."
#~ msgstr "Empiece contándonos un poco sobre usted. Solo le tomará un minuto."

#~ msgid "E-mail address"
#~ msgstr "Dirección de correo electrónico"

#~ msgid "Continue"
#~ msgstr "Continuar"

#~ msgid "Great, just a couple more questions and we are ready to roll."
#~ msgstr "Bien, solo falta un par de preguntas más y estaremos listos para empezar."

#~ msgid "Ben"
#~ msgstr "Ben"

#~ msgid "Haggerty"
#~ msgstr "Haggerty"

#~ msgid "FLOWS"
#~ msgstr "FLUJOS"

#~ msgid "GET CONNECTED"
#~ msgstr "CONECTARSE"

#~ msgid "CONTACTS"
#~ msgstr "CONTACTOS"

#~ msgid "MESSAGES"
#~ msgstr "MENSAJES"

#, fuzzy
#~| msgid "Visit your account page to add credits at any time"
#~ msgid "Visit your workspace page to add credits at any time"
#~ msgstr "Visite la página de su cuenta para agregar créditos en cualquier momento"

#~ msgid "Add Web Hook"
#~ msgstr "Agregar Web Hook"

#, fuzzy
#~| msgid "Create Schedule"
#~ msgid "Leave unscheduled"
#~ msgstr "Crear cronograma"

#, fuzzy
#~| msgid "Create Schedule"
#~ msgid "Cancel schedule"
#~ msgstr "Crear cronograma"

#~ msgid "Tue"
#~ msgstr "Martes"

#~ msgid "Wed"
#~ msgstr "Miércoles"

#~ msgid "Thu"
#~ msgstr "Jueves"

#~ msgid "Fri"
#~ msgstr "Viernes"

#~ msgid "Sat"
#~ msgstr "Sábado"

#~ msgid "Sun"
#~ msgstr "Domingo"

#, fuzzy
#~| msgid "Conversation Key"
#~ msgid "conversation"
#~ msgstr "Clave de conversación"

#~ msgid "The"
#~ msgstr "El"

#~ msgid "flow"
#~ msgstr "flujo"

#~ msgid "is"
#~ msgstr "no está"

#, fuzzy
#~ msgid "Restrict to channel"
#~ msgstr "Borrar teléfono"

#~ msgid "Group to join"
#~ msgstr "Grupo para participar"

#~ msgid "Add Group: "
#~ msgstr "Agregar grupo:"

#~ msgid "Select a date"
#~ msgstr "Elegir una fecha"

#~ msgid "Missed call trigger activated. Change flow that starts on missed call."
#~ msgstr "Activador de llamadas perdidas activado. Cambiar el flujo que empieza sobre llamadas perdidas. "

#~ msgid "Catch all trigger activated. Change flow that catches all messages."
#~ msgstr "Obtener todos los activadores activados. Cambiar el flujo que obtiene todos los mensajes."

#, fuzzy
#~ msgid "The next time the flow will be started is"
#~ msgstr "Qué flujo se iniciará"

#~ msgid "month"
#~ msgstr "mes"

#~ msgid ""
#~ "\n"
#~ "          on the %(repeat_day_of_month)s\n"
#~ "\n"
#~ "        "
#~ msgstr ""
#~ "\n"
#~ "          en el %(repeat_day_of_month)s\n"
#~ "\n"
#~ "        "

#~ msgid ""
#~ "\n"
#~ "          It will repeat <span class='attn'>%(repeat_period_display)s</span> at around the same time.\n"
#~ "\n"
#~ "        "
#~ msgstr ""
#~ "\n"
#~ "          Se repetirá <span class='attn'>%(repeat_period_display)s</span> aproximadamente a la misma hora.\n"
#~ "\n"
#~ "        "

#, fuzzy
#~| msgid ""
#~| "\n"
#~| "          It will repeat <span class='attn'>%(repeat_period_display)s</span> at around the same time.\n"
#~| "\n"
#~| "        "
#~ msgid ""
#~ "\n"
#~ "        It will <span class='attn'>not repeat</span>.\n"
#~ "\n"
#~ "      "
#~ msgstr ""
#~ "\n"
#~ "          Se repetirá <span class='attn'>%(repeat_period_display)s</span> aproximadamente a la misma hora.\n"
#~ "\n"
#~ "        "

#, fuzzy
#~ msgid "Facebook Channel"
#~ msgstr "Borrar teléfono"

#, fuzzy
#~ msgid "Sorry, we are unable to cancel your plan at this time.  Please contact us."
#~ msgstr "Lo sentimos, no podemos cancelar su plan en este momento. Por favor, contáctenos a feedback@textit.in."

#, fuzzy
#~ msgid "Sorry, we were unable to charge your card, please try again later or contact us."
#~ msgstr "Lo sentimos, no podemos recargar su tarjeta, por favor, inténtelo nuevamente más tarde o contáctenos a feedback@textit.in"

#~ msgid "Oops, so sorry. Something went wrong!"
#~ msgstr "Lo sentimos. ¡Algo no funcionó!"

#~ msgid "Add to Group"
#~ msgstr "Agregar al grupo"

#, fuzzy
#~| msgid "Blocked Contacts"
#~ msgid "Unblock Contacts"
#~ msgstr "Contactos bloqueados"

#, fuzzy
#~| msgid "Blocked Contacts"
#~ msgid "Block Contacts"
#~ msgstr "Contactos bloqueados"

#, fuzzy
#~| msgid "Restore Contacts"
#~ msgid "Unstop Contacts"
#~ msgstr "Restaurar contactos"

#~ msgid "Archive Flows"
#~ msgstr "Archivar flujos"

#~ msgid "Label Messages"
#~ msgstr "Etiquetar mensajes"

#~ msgid "Restore Flows"
#~ msgstr "Restaurar flujos"

#~ msgid "Archive Messages"
#~ msgstr "Archivar mensajes"

#~ msgid "Move to Inbox"
#~ msgstr "Mover a la bandeja de entrada"

#~ msgid "Resend Messages"
#~ msgstr "Reenviar mensajes"

#~ msgid "Delete Messages"
#~ msgstr "Borrar mensajes"

#~ msgid "Sorry you have no permission for this action."
#~ msgstr "Lo sentimos, no tiene permiso para esta acción."

#~ msgid "Must specify a label"
#~ msgstr "Debe especificar una etiqueta"

#~ msgid "Missing label"
#~ msgstr "Etiqueta faltante"

#~ msgid "Archive Triggers"
#~ msgstr "Archivar activadores"

#~ msgid "Restore Triggers"
#~ msgstr "Restaurar activadores"

#, fuzzy
#~| msgid "The name of the video"
#~ msgid "Connect Facebook page"
#~ msgstr "El nombre del video"

#, fuzzy
#~| msgid "Your app's server access token"
#~ msgid "Empty user access token!"
#~ msgstr "Token de acceso desde su repositorio"

#, fuzzy
#~| msgid "Invalid group or contact id"
#~ msgid "Unable to parse the date '{self.value}'"
#~ msgstr "ID del grupo o contacto inválido "

#, fuzzy
#~| msgid "Unknown alert type: %(alert)s"
#~ msgid "Unknown location type: '{field.value_type}'"
#~ msgstr "Tipo de alerta desconocido: %(alert)s"

#~ msgid "Sorry, import is a premium feature"
#~ msgstr "Lo sentimos, la importación es una función premium"

#, fuzzy
#~| msgid "Manage %(name)s Accounts"
#~ msgid "Manage Accounts"
#~ msgstr "Manejar las cuentas de %(name)s "

#, fuzzy
#~| msgid "Organization"
#~ msgid "Organizations"
#~ msgstr "Organización"

#, fuzzy
#~| msgid "Organization"
#~ msgid "Manage Organizations"
#~ msgstr "Organización"

#~ msgid "Organization"
#~ msgstr "Organización"

#, fuzzy
#~ msgid "Create Organization Account"
#~ msgstr "Crear su Organización"

#, fuzzy
#~| msgid "Organization"
#~ msgid "From Organization"
#~ msgstr "Organización"

#, fuzzy
#~| msgid "Organization"
#~ msgid "To Organization"
#~ msgstr "Organización"

#~ msgid "Accounts"
#~ msgstr "Cuentas"

#~ msgid "ACCOUNT"
#~ msgstr "CUENTA"

#, fuzzy
#~| msgid "Select your Organization"
#~ msgid "Delete Organization"
#~ msgstr "Elija su Organización"

#, fuzzy
#~| msgid "Delete"
#~ msgid "Delete User"
#~ msgstr "Borrar"

#~ msgid "The name of your organization"
#~ msgstr "El nombre de su organización"

#, fuzzy
#~ msgid "The name of the new organization"
#~ msgstr "El nombre de su organización"

#~ msgid "Your organization's timezone"
#~ msgstr "La zona horaria de su organización"

#, fuzzy
#~ msgid "This organization has been whitelisted against flagging"
#~ msgstr "La Organización del usuario."

#~ msgid "Free Plan"
#~ msgstr "Plan libre"

#~ msgid "Bronze"
#~ msgstr "Bronce"

#~ msgid "Silver"
#~ msgstr "Plata"

#~ msgid "Gold (Legacy)"
#~ msgstr "Oro (Legado)"

#~ msgid "Platinum (Legacy)"
#~ msgstr "Platino (Legado)"

#~ msgid "Gold"
#~ msgstr "Oro"

#~ msgid "Platinum"
#~ msgstr "Platino"

#~ msgid "Plan Start"
#~ msgstr "Inicio de plan"

#~ msgid "When the user switched to this plan"
#~ msgstr "Cuándo el usuario se cambió a este plan"

#~ msgid "Webhook"
#~ msgstr "Webhook"

#, fuzzy
#~ msgid "Header key"
#~ msgstr "Alarmas del transmisor"

#, fuzzy
#~| msgid "Numeric Value:"
#~ msgid "Header value"
#~ msgstr "Valor numérico:"

#~ msgid "Subscribed Events"
#~ msgstr "Eventos registrados"

#, fuzzy
#~ msgid "Incoming Messages"
#~ msgstr "Mensajes de texto entrantes"

#, fuzzy
#~ msgid "Outgoing Messages"
#~ msgstr "Mensajes de texto salientes"

#~ msgid "Incoming Calls"
#~ msgstr "Llamadas entrantes"

#~ msgid "Outgoing Calls"
#~ msgstr "Llamadas salientes"

#~ msgid "Channel Alarms (low battery, loss of connectivity)"
#~ msgstr "Alarmas transmitidas (baja batería, pérdida de conexión)"

#, fuzzy
#~| msgid ""
#~| "\n"
#~| "    Your email address is <span class='attn'>%(email)s</span>.\n"
#~| "\n"
#~| "  "
#~ msgid ""
#~ "\n"
#~ "    Your API Token is <span class=\"attn\">%(token)s</span>.\n"
#~ "\n"
#~ "  "
#~ msgstr ""
#~ "\n"
#~ "    Su dirección de correo electrónico es <span class='attn'>%(email)s</span>.\n"
#~ "\n"
#~ "  "

#, fuzzy
#~ msgid "Classifier Events"
#~ msgstr "Evento del transmisor"

#, fuzzy
#~| msgid "Channel Event"
#~ msgid "Classifier: "
#~ msgstr "Evento del transmisor"

#, fuzzy
#~| msgid "Start Flow"
#~ msgid "Start Log"
#~ msgstr "Empezar flujo"

#, fuzzy
#~| msgid "Start Flow"
#~ msgid "Started By"
#~ msgstr "Empezar flujo"

#, fuzzy
#~| msgid "Start Flow"
#~ msgid "Started On"
#~ msgstr "Empezar flujo"

#, fuzzy
#~| msgid "No Editors"
#~ msgid "Previous Editor"
#~ msgstr "Sin Editores"

#, fuzzy
#~| msgid "Export"
#~ msgid "Export PO"
#~ msgstr "Exportar"

#, fuzzy
#~| msgid "Download Results"
#~ msgid "Download PO"
#~ msgstr "Descargar Resultados"

#, fuzzy
#~| msgid "Your Contacts"
#~ msgid "for contacts in"
#~ msgstr "Sus Contactos"

#~ msgid "will start in"
#~ msgstr "empezará en"

#, fuzzy
#~| msgid ""
#~| "\n"
#~| "          Install the %(name)s app\n"
#~| "\n"
#~| "        "
#~ msgid ""
#~ "\n"
#~ "          trigger.\n"
#~ "        "
#~ msgid_plural ""
#~ "\n"
#~ "          triggers.\n"
#~ "\n"
#~ "        "
#~ msgstr[0] ""
#~ "\n"
#~ "          Instalar el %(name)s app\n"
#~ "\n"
#~ "        "
#~ msgstr[1] ""
#~ "\n"
#~ "          Instalar el %(name)s app\n"
#~ "\n"
#~ "        "

#, fuzzy
#~ msgid ""
#~ "\n"
#~ "          campaign.\n"
#~ "        "
#~ msgid_plural ""
#~ "\n"
#~ "          campaigns.\n"
#~ "\n"
#~ "        "
#~ msgstr[0] ""
#~ "\n"
#~ "          Instalar el %(name)s app\n"
#~ "\n"
#~ "        "
#~ msgstr[1] ""
#~ "\n"
#~ "          Instalar el %(name)s app\n"
#~ "\n"
#~ "        "

#, fuzzy
#~| msgid ""
#~| "\n"
#~| "        You can connect your <a href=\"http://infobip.com\">Infobip</a> number by entering your number, username and password\n"
#~| "        here.\n"
#~| "\n"
#~| "      "
#~ msgid "You can connect your <a href=\"http://freshchat.com/\">FreshChat</a> number to %(name)s using the fields below. You will first need to create a DMark Mobile account and receive a username and password from them to use below."
#~ msgstr ""
#~ "\n"
#~ "        Puede conectar su número <a href=\"http://infobip.com\">Infobip</a> si ingresa su número, usuario y contraseña\n"
#~ "        aquí.\n"
#~ "\n"
#~ "      "

#, fuzzy
#~| msgid ""
#~| "\n"
#~| "        Once you claim a number you will immediately be able to send and receive messages. Users who send messages\n"
#~| "        to your number will be charged according to their plan.\n"
#~| "\n"
#~| "      "
#~ msgid "Once you claim a number you will immediately be able to send and receive Whatsapp messages. Users who send messages to your Whatsapp number will be charged according to their plan."
#~ msgstr ""
#~ "\n"
#~ "        Cuando pide un número podrá enviar y recibir mensajes inmediatamente. A los usuarios que envíen mensajes\n"
#~ "        a su número se les cobrará de acuerdo con su plan.\n"
#~ "\n"
#~ "      "

#~ msgid "Message History"
#~ msgstr "Historial de mensajes"

#, fuzzy
#~| msgid "Any labels on this flow"
#~ msgid "Any flows this flow uses"
#~ msgstr "Cualquier etiqueta en este flujo"

#, fuzzy
#~| msgid "Any labels on this flow"
#~ msgid "Any groups this flow uses"
#~ msgstr "Cualquier etiqueta en este flujo"

#, fuzzy
#~| msgid "Any labels on this flow"
#~ msgid "Any fields this flow depends on"
#~ msgstr "Cualquier etiqueta en este flujo"

#, fuzzy
#~| msgid "Please enter at least 8 characters"
#~ msgid "Please enter a valid contact query"
#~ msgstr "Por favor, ingrese 8 caracteres como mínimo"

#, fuzzy
#~| msgid ""
#~| "\n"
#~| "                              %(completed_percentage)s%% completion\n"
#~| "                            "
#~ msgid ""
#~ "\n"
#~ "                                %(counter)s Use\n"
#~ "                              "
#~ msgid_plural ""
#~ "\n"
#~ "                                %(counter)s Uses\n"
#~ "                              "
#~ msgstr[0] ""
#~ "\n"
#~ "                              %(completed_percentage)s%% completion\n"
#~ "                            "
#~ msgstr[1] ""
#~ "\n"
#~ "                              %(completed_percentage)s%% completion\n"
#~ "                            "

#, fuzzy
#~ msgid "Number of recipients"
#~ msgstr "Número de créditos"

#, fuzzy
#~ msgid "Number of urns which received this broadcast"
#~ msgstr "El estátus actual para esta comunicación"

#, fuzzy
#~ msgid ""
#~ "\n"
#~ "            To get started you need to add a channel to your account. A channel is a phone number or social network\n"
#~ "            account which %(name)s can use to send and receive messages on your behalf. You can choose to use an\n"
#~ "            Android phone and your own cell phone plan, or we can connect you with a service provider in your country\n"
#~ "            directly.\n"
#~ "\n"
#~ "          "
#~ msgstr ""
#~ "\n"
#~ "          Para empezar tiene que agregar un número de teléfono a su cuenta. Puede elegir usar un teléfono Android y su propio plan de telefonía celular o podemos conectarlo con un proveedor de servicios en su país directamente.\n"
#~ "        "

#, fuzzy
#~ msgid ""
#~ "\n"
#~ "                Click Install\n"
#~ "\n"
#~ "              "
#~ msgstr ""
#~ "\n"
#~ "                    %(sms_failed)s Error\n"
#~ "\n"
#~ "         "

#, fuzzy
#~ msgid ""
#~ "\n"
#~ "                Open %(brand)s\n"
#~ "              "
#~ msgstr ""
#~ "\n"
#~ "                Llamada saliente (%(duration)s seconds)\n"
#~ "              "

#~ msgid ""
#~ "\n"
#~ "                  %(last_sync)s\n"
#~ "                  ago\n"
#~ "                "
#~ msgstr ""
#~ "\n"
#~ "                  %(last_sync)s\n"
#~ "                  ago\n"
#~ "                "

#, fuzzy
#~| msgid ""
#~| "\n"
#~| "        We've noticed that the Android phone for %(org_name)s has been connected back to\n"
#~| "        internet and has been able to sync with the %(brand)s servers recently at\n"
#~| "      "
#~ msgid ""
#~ "\n"
#~ "        We've noticed that the Android phone for %(org_name)s has been connected back to\n"
#~ "        internet and has been able to sync with the %(brand)s servers recently at \n"
#~ "      "
#~ msgstr ""
#~ "\n"
#~ "        Hemos verificado que el teléfono Android para %(org_name)s ha sido reconectado a\n"
#~ "        la Internet y ha podido sincronizarse con los servidores %(brand)s recientemente en\n"
#~ "      "

#~ msgid ""
#~ "\n"
#~ "        This email is to announce that your android phone connection problem reported last time was resolved.\n"
#~ "      "
#~ msgstr ""
#~ "\n"
#~ "        Este mensaje de correo electrónico es para anunciar que el problema reportado recientemente sobre la conexión de su teléfono Android ha sido resuelto.\n"
#~ "      "

#~ msgid ""
#~ "\n"
#~ "        You can check the current status of your %(channel_name)s by visiting its\n"
#~ "      "
#~ msgstr ""
#~ "\n"
#~ "        Puede verificar el estátus actual de su %(channel_name)s visitando su\n"
#~ "      "

#~ msgid ""
#~ "\n"
#~ "        You can check the current status of your %(channel.get_name)s by visiting its\n"
#~ "      "
#~ msgstr ""
#~ "\n"
#~ "        Puede verificar el estátus actual de su %(channel.get_name)s visitando su\n"
#~ "      "

#~ msgid ""
#~ "\n"
#~ "        We've noticed that the Android phone for %(org_name)s is having trouble sending text messages.  This might be\n"
#~ "        a temporary problem due to your cellular network, or could be an indication that your phone is out of credit.\n"
#~ "      "
#~ msgstr ""
#~ "\n"
#~ "        Hemos verificado que el teléfono Android para %(org_name)s no puede enviar mensajes de texto. Puede deberse\n"
#~ "        a un problema temporal en su red de telefonía celular, o a la falta de saldo en su teléfono.\n"
#~ "      "

#~ msgid ""
#~ "\n"
#~ "        Please check on your phone to make sure it has sufficient credit and can send text messages.  If problems persist\n"
#~ "        you may want to try turning the phone off then back on.  Currently your Android phone has <strong>%(unsent_count)s</strong>\n"
#~ "        messages which haven't sent in over an hour.\n"
#~ "      "
#~ msgstr ""
#~ "\n"
#~ "        Por favor, verifique su teléfono para asegurarse de que tenga saldo suficiente y pueda enviar mensajes de texto. Si los problemas persisten\n"
#~ "        apague su teléfono y enciéndalo nuevamente. Ahora su teléfono Android tiene <strong>%(unsent_count)s</strong>\n"
#~ "        mensajes que no se han enviado en más de una hora.\n"
#~ "      "

#, fuzzy
#~| msgid ""
#~| "\n"
#~| "        We've noticed that the Android phone for %(org_name)s is having trouble sending text messages.  This might be\n"
#~| "        a temporary problem due to your cellular network, or could be an indication that your phone is out of credit.\n"
#~| "      "
#~ msgid ""
#~ "\n"
#~ "        We've noticed that the %(channel_type)s for %(org_name)s is having trouble sending text messages.  This might be\n"
#~ "        a temporary problem due to network communication to %(channel_type)s or may indicate a change in configuration which required your action.\n"
#~ "      "
#~ msgstr ""
#~ "\n"
#~ "        Hemos verificado que el teléfono Android para %(org_name)s no puede enviar mensajes de texto. Puede deberse\n"
#~ "        a un problema temporal en su red de telefonía celular, o a la falta de saldo en su teléfono.\n"
#~ "      "

#, fuzzy
#~| msgid ""
#~| "\n"
#~| "        Please check on your phone to make sure it has sufficient credit and can send text messages.  If problems persist\n"
#~| "        you may want to try turning the phone off then back on.  Currently your Android phone has <strong>%(unsent_count)s</strong>\n"
#~| "        messages which haven't sent in over an hour.\n"
#~| "      "
#~ msgid ""
#~ "\n"
#~ "        Please check on your %(channel_type)s to make sure it can send text messages.  Currently your %(channel_type)s has <strong>%(unsent_count)s</strong>\n"
#~ "        messages which haven't sent in over an hour.\n"
#~ "      "
#~ msgstr ""
#~ "\n"
#~ "        Por favor, verifique su teléfono para asegurarse de que tenga saldo suficiente y pueda enviar mensajes de texto. Si los problemas persisten\n"
#~ "        apague su teléfono y enciéndalo nuevamente. Ahora su teléfono Android tiene <strong>%(unsent_count)s</strong>\n"
#~ "        mensajes que no se han enviado en más de una hora.\n"
#~ "      "

#, fuzzy
#~| msgid ""
#~| "\n"
#~| "        We've noticed that the Android phone for %(org_name)s is having trouble sending text messages.  This might be\n"
#~| "        a temporary problem due to your cellular network, or could be an indication that your phone is out of credit.\n"
#~| "      "
#~ msgid ""
#~ "\n"
#~ "        We've noticed that the %(channel_type)s for %(org_name)s is having trouble sending text messages.  This might be\n"
#~ "        a temporary problem due to network communication to %(channel_type)s, or could be an indication that your %(channel_type)s is out of credit.\n"
#~ "      "
#~ msgstr ""
#~ "\n"
#~ "        Hemos verificado que el teléfono Android para %(org_name)s no puede enviar mensajes de texto. Puede deberse\n"
#~ "        a un problema temporal en su red de telefonía celular, o a la falta de saldo en su teléfono.\n"
#~ "      "

#, fuzzy
#~| msgid ""
#~| "\n"
#~| "        Please check on your phone to make sure it has sufficient credit and can send text messages.  If problems persist\n"
#~| "        you may want to try turning the phone off then back on.  Currently your Android phone has <strong>%(unsent_count)s</strong>\n"
#~| "        messages which haven't sent in over an hour.\n"
#~| "      "
#~ msgid ""
#~ "\n"
#~ "        Please check on your %(channel_type)s to make sure it has sufficient credit and can send text messages.  Currently your %(channel_type)s has <strong>%(unsent_count)s</strong>\n"
#~ "        messages which haven't sent in over an hour.\n"
#~ "      "
#~ msgstr ""
#~ "\n"
#~ "        Por favor, verifique su teléfono para asegurarse de que tenga saldo suficiente y pueda enviar mensajes de texto. Si los problemas persisten\n"
#~ "        apague su teléfono y enciéndalo nuevamente. Ahora su teléfono Android tiene <strong>%(unsent_count)s</strong>\n"
#~ "        mensajes que no se han enviado en más de una hora.\n"
#~ "      "

#~ msgid "<p>This field is required, please fill in the message to send out</p>"
#~ msgstr "<p>Es necesario llenar este campo, por favor, complete el mensaje para enviarlo</p>"

#~ msgid "<p>Ensure this value has at most 160 characters (it has "
#~ msgstr "<p>Asegúrese de que este valor tenga como máximo 160 caracteres (tiene "

#, fuzzy
#~| msgid ""
#~| "\n"
#~| "                              %(completed_percentage)s%% completion\n"
#~| "                            "
#~ msgid ""
#~ "\n"
#~ "                              %(counter)s Use\n"
#~ "                            "
#~ msgid_plural ""
#~ "\n"
#~ "                              %(counter)s Uses\n"
#~ "                            "
#~ msgstr[0] ""
#~ "\n"
#~ "                              %(completed_percentage)s%% completion\n"
#~ "                            "
#~ msgstr[1] ""
#~ "\n"
#~ "                              %(completed_percentage)s%% completion\n"
#~ "                            "

#, fuzzy
#~| msgid "Field names can only contain letters, numbers, spaces and hypens"
#~ msgid "Field names can only contain letters, numbers, hypens"
#~ msgstr "Los nombres en los campos solo pueden contener letras, números, espacios y guiones"

#, fuzzy
#~| msgid "Field names can only contain letters, numbers, spaces and hypens"
#~ msgid "Field names can only contain letters, numbers and hypens"
#~ msgstr "Los nombres en los campos solo pueden contener letras, números, espacios y guiones"

#, fuzzy
#~ msgid ""
#~ "\n"
#~ "                1 contact\n"
#~ "                "
#~ msgid_plural ""
#~ "\n"
#~ "                %(counter)s contacts\n"
#~ "                "
#~ msgstr[0] ""
#~ "\n"
#~ "                    %(sms_failed)s Error\n"
#~ "\n"
#~ "         "
#~ msgstr[1] ""
#~ "\n"
#~ "                    %(sms_failed)s Error\n"
#~ "\n"
#~ "         "

#, fuzzy
#~| msgid "Field names can only contain letters, numbers, spaces and hypens"
#~ msgid "Global names can only contain letters, numbers and hypens"
#~ msgstr "Los nombres en los campos solo pueden contener letras, números, espacios y guiones"

#, fuzzy
#~| msgid "Using a Local Number"
#~ msgid "Global name '{name}' isn't a valid name"
#~ msgstr "Con un número local"

#, fuzzy
#~| msgid "Channel Event"
#~ msgid "Classifier synced"
#~ msgstr "Evento del transmisor"

#, fuzzy
#~| msgid "The name of your organization"
#~ msgid "The name from your repository"
#~ msgstr "El nombre de su repositorio"

#, fuzzy
#~| msgid "The name of your organization"
#~ msgid "Access Token from your repository"
#~ msgstr "Token de acceso desde su repositorio"

#, fuzzy
#~| msgid "Disconnect Nexmo"
#~ msgid "Disconnect TransferTo"
#~ msgstr "Desconectar Nexmo"

#, fuzzy
#~| msgid "The flow that is being started"
#~ msgid "This flow does not use message templates."
#~ msgstr "El flujo que se ha empezado"

#, fuzzy
#~| msgid "Your Nexmo API key and secret seem invalid. Please check them again and retry."
#~ msgid "Your TransferTo API key and secret seem invalid. Please check them again and retry."
#~ msgstr "Su clave y código secreto API de Nexmo son inválidos. Por favor, verifíquelos e inténtelo nuevamente."

#, fuzzy
#~| msgid "Response To"
#~ msgid "Responses Log"
#~ msgstr "Respuesta a "

#, fuzzy
#~| msgid "Response"
#~ msgid "No Response"
#~ msgstr "Respuesta"

#, fuzzy
#~| msgid "The type of this message"
#~ msgid "The UUID of the first step"
#~ msgstr "El tipo de este mensaje"

#, fuzzy
#~| msgid "The type of this message"
#~ msgid "The UUID of the second step"
#~ msgstr "El tipo de este mensaje"

#, fuzzy
#~| msgid "When the user switched to this plan"
#~ msgid "When the run visited this path segment"
#~ msgstr "Cuándo el usuario se cambió a este plan"

#, fuzzy
#~ msgid "The unique identifier for this label"
#~ msgstr "El nombre de este contacto"

#, fuzzy
#~| msgid "Label Type"
#~ msgid "Label type"
#~ msgstr "Tipo de etiqueta"

#~ msgid "Can't create an incoming message without an org"
#~ msgstr "No puede crear un mensaje entrante sin una organización"

#~ msgid "Invalid group or contact id"
#~ msgstr "ID del grupo o contacto inválido "

#, fuzzy
#~ msgid "No subscribers to this event"
#~ msgstr "El número de teléfono para esta llamada"

#~ msgid "Clear"
#~ msgstr "Limpiar"

#~ msgid "(one per alias line)"
#~ msgstr "(uno por línea de apelativo)"

#~ msgid "Alias names must be unique, try again."
#~ msgstr "Los apelativos deben ser únicos, inténtelo de nuevo."

#, fuzzy
#~| msgid "Channel Event"
#~ msgid "Flow Event"
#~ msgstr "Evento del transmisor"

#, fuzzy
#~| msgid "Wired"
#~ msgid "Fired"
#~ msgstr "Wired"

#, fuzzy
#~| msgid "The message that is being delivered"
#~ msgid "The event that will be fired"
#~ msgstr "El mensaje que se está entregando"

#, fuzzy
#~| msgid "a unique code associated with this invitation"
#~ msgid "The contact that is scheduled to have an event run"
#~ msgstr "un código único asociado con esta invitación"

#, fuzzy
#~| msgid "When this message was created"
#~ msgid "When this event is scheduled to run"
#~ msgstr "Cuando se creó este mensaje"

#~ msgid "The organization this trigger belongs to"
#~ msgstr "La organización a la que pertenece este activador"

#~ msgid "Last Triggered"
#~ msgstr "Último activado"

#~ msgid "The last time this trigger was fired"
#~ msgstr "La última vez que se disparó este activador"

#~ msgid "Trigger Count"
#~ msgstr "Conteo del activador"

#~ msgid "How many times this trigger has fired"
#~ msgstr "Cuántas veces se ha disparado este activador"

#~ msgid "Is Archived"
#~ msgstr "está achivada"

#~ msgid "Whether this trigger is archived"
#~ msgstr "Si este activador está archivado"

#~ msgid "Trigger Type"
#~ msgstr "Tipo de activador"

#~ msgid "The type of this trigger"
#~ msgstr "El tipo de este activador"

#, fuzzy
#~ msgid "Played contact recording"
#~ msgstr "Escuchó mensaje grabado para \"%s\""

#, fuzzy
#~| msgid "The call that handled this flow run, only for voice flows"
#~ msgid "The session that handled this flow run, only for voice flows"
#~ msgstr "La llamada que manejó esta corrida de flujos, solo para los flujos de voz"

#~ msgid "Whether this flow run is currently active"
#~ msgstr "Si la corrida de este flujo está activa actualmente"

#~ msgid "A JSON representation of any custom flow values the user has saved away"
#~ msgstr "Una representación de JSON de cualquiera de los valores del flujo del cliente que el usuario haya guardado"

#~ msgid "When this flow run was created"
#~ msgstr "Cuándo se creó esta corrida de flujos"

#, fuzzy
#~| msgid "When this flow run was created"
#~ msgid "When this flow run was last updated"
#~ msgstr "Cuándo se creó esta corrida de flujos"

#, fuzzy
#~| msgid "%s has exited this flow"
#~ msgid "When the contact exited this flow run"
#~ msgstr "%s ha salido de este flujo"

#, fuzzy
#~| msgid "%s has exited this flow"
#~ msgid "Why the contact exited this flow run"
#~ msgstr "%s ha salido de este flujo"

#~ msgid "When this flow run will expire"
#~ msgstr "Cuándo vencerá esta corrida de flujos"

#, fuzzy
#~| msgid "When this flow run will expire"
#~ msgid "When this flow will next time out (if any)"
#~ msgstr "Cuándo vencerá esta corrida de flujos"

#~ msgid "The FlowStart objects that started this run"
#~ msgstr "Los objetos de FlowStart que empezaron esta corrida"

#, fuzzy
#~| msgid "The type of this trigger"
#~ msgid "The parent run that triggered us"
#~ msgstr "El tipo de este activador"

#, fuzzy
#~| msgid "The type of this trigger"
#~ msgid "Context of the parent run that triggered us"
#~ msgstr "El tipo de este activador"

#, fuzzy
#~| msgid "When the user left this step in the flow"
#~ msgid "The current node location of this run in the flow"
#~ msgstr "Cuando el usuario salió de este paso en el flujo"

#, fuzzy
#~| msgid "The message that is being delivered"
#~ msgid "Why the run is being deleted"
#~ msgstr "El mensaje que se está entregando"

#, fuzzy
#~| msgid ""
#~| "\n"
#~| "        To finish configuring your Africa's Talking connection you'll need to set the following callback URLs on the\n"
#~| "        Africa's Talking website under your account.\n"
#~| "\n"
#~| "      "
#~ msgid ""
#~ "\n"
#~ "        To finish configuring your Nexmo connection you'll need to set the following callback URLs on the\n"
#~ "        Nexmo website under your account settings page.\n"
#~ "\n"
#~ "      "
#~ msgstr ""
#~ "\n"
#~ "        Para terminar de configurar su conexión a Africa's Talking tendrá que configurar los siguientes URLs de devolución de llamadas en el\n"
#~ "        sitio web de Africa's Talking en su cuenta.\n"
#~ "\n"
#~ "      "

#~ msgid "API Key:"
#~ msgstr "Clave API:"

#~ msgid "API Secret:"
#~ msgstr "Código secreto API:"

#, fuzzy
#~| msgid ""
#~| "\n"
#~| "        You can set the callback URL on your Africa's Talking account by visiting the SMS Dashboard page, then clicking on\n"
#~| "        <a href=\"http://www.africastalking.com/account/sms/smscallback\" target=\"africastalking\">Callback URL</a>.\n"
#~| "\n"
#~| "      "
#~ msgid ""
#~ "\n"
#~ "        You can set the Callback URL for Inbound Message on your Nexmo account by visiting the Dashboard\n"
#~ "        <a href=\"https://dashboard.nexmo.com/settings\" target=\"nexmo\">API settings section</a>.\n"
#~ "\n"
#~ "\n"
#~ "      "
#~ msgstr ""
#~ "\n"
#~ "        Puede configurar el URL de devolución de llamadas en su cuenta de Africa's Talking visitando la página de Panel de mensajería y haciendo clic en\n"
#~ "        <a href=\"http://www.africastalking.com/account/sms/smscallback\" target=\"africastalking\">Callback URL</a>.\n"
#~ "\n"
#~ "      "

#, fuzzy
#~| msgid ""
#~| "\n"
#~| "        You can set the callback URL on your Africa's Talking account by visiting the SMS Dashboard page, then clicking on\n"
#~| "        <a href=\"http://www.africastalking.com/account/sms/smscallback\" target=\"africastalking\">Callback URL</a>.\n"
#~| "\n"
#~| "      "
#~ msgid ""
#~ "\n"
#~ "        You can set the Callback URL for Delivery Receipt on your Nexmo account by visiting the Dashboard\n"
#~ "        <a href=\"https://dashboard.nexmo.com/settings\" target=\"nexmo\">API settings section</a>.\n"
#~ "\n"
#~ "\n"
#~ "      "
#~ msgstr ""
#~ "\n"
#~ "        Puede configurar el URL de devolución de llamadas en su cuenta de Africa's Talking visitando la página de Panel de mensajería y haciendo clic en\n"
#~ "        <a href=\"http://www.africastalking.com/account/sms/smscallback\" target=\"africastalking\">Callback URL</a>.\n"
#~ "\n"
#~ "      "

#, fuzzy
#~| msgid "Infobip"
#~ msgid "Info"
#~ msgstr "Infobip"

#, fuzzy
#~| msgid "When this flow run expired"
#~ msgid "When this log event occurred"
#~ msgstr "Cuándo venció esta corrida de flujos"

#~ msgid "The flow that is being started"
#~ msgstr "El flujo que se ha empezado"

#~ msgid "Groups that will start the flow"
#~ msgstr "Los grupos que empezarán el flujo"

#~ msgid "Whether to restart any participants already in this flow"
#~ msgstr "Si reiniciar cualquier participante que ya esté en este flujo"

#, fuzzy
#~| msgid "The user which last saved this flow"
#~ msgid "The campaign event which created this flow start"
#~ msgstr "El usuario que grabó este flujo por última vez"

#~ msgid "How many unique contacts were started down the flow"
#~ msgstr "Cuántos contactos únicos se iniciarion en el flujo"

#~ msgid "The status of this flow start"
#~ msgstr "El estátus del inicio de este flujo"

#, fuzzy
#~| msgid "missed call"
#~ msgid "Retry failed calls"
#~ msgstr "llamada perdida"

#, fuzzy
#~| msgid "Invalid group or contact id"
#~ msgid "Unable to parse the date '{input_value}'"
#~ msgstr "ID del grupo o contacto inválido "

#, fuzzy
#~ msgid ""
#~ "\n"
#~ "            We'll include the message text along with data specified in the\n"
#~ "            <a href='/webhooks/webhook/#flow' target='_new'>Webhook Flow Event API</a>\n"
#~ "            <div>This step will be identified as [[actionset.uuid]]</div>\n"
#~ "\n"
#~ "          "
#~ msgstr "Incluiremos el texto del mensaje junto con los datos especificados en el <a href='/api/v1/webhook/#flow'>Webhook Flow Event API</a>."

#, fuzzy
#~ msgid ""
#~ "\n"
#~ "              We'll include the message text along with data specified in the\n"
#~ "              <a href='/webhooks/webhook/#flow' target='_new'>Webhook Flow Event API</a>\n"
#~ "              <div>This step will be identified as [[ruleset.uuid]]</div>\n"
#~ "\n"
#~ "            "
#~ msgstr "Incluiremos el texto del mensaje junto con los datos especificados en el <a href='/api/v1/webhook/#flow'>Webhook Flow Event API</a>."

#, fuzzy
#~| msgid "Invalid group or contact id"
#~ msgid "Invalid group name: '%s'"
#~ msgstr "ID del grupo o contacto inválido "

#, fuzzy
#~ msgid "URNs are used by multiple contacts"
#~ msgstr "Enviar un mensaje de texto al contacto"

#, fuzzy
#~ msgid "URNs are used by other contacts"
#~ msgstr "Enviar un mensaje de texto al contacto"

#, fuzzy
#~| msgid "Invalid group or contact id"
#~ msgid "Unable to find flow with uuid: %s"
#~ msgstr "ID del grupo o contacto inválido "

#, fuzzy
#~| msgid "Delivery URL"
#~ msgid "Next Delivery"
#~ msgstr "URL de entrega"

#, fuzzy
#~| msgid "Next Attempt"
#~ msgid "Attempts"
#~ msgstr "Próximo intento"

#~ msgid "Unknown version (%s)"
#~ msgstr "Versión desconocida (%s)"

#, fuzzy
#~| msgid ""
#~| "\n"
#~| "        This endpoint will be called by Vumi when new messages are received to your number.\n"
#~| "\n"
#~| "      "
#~ msgid "This URL should be called by Bongo Live when the status of an outgoing message is updated."
#~ msgstr ""
#~ "\n"
#~ "        Vumi llamará a este endpoint cuando su número reciba mensajes nuevos.\n"
#~ "\n"
#~ "      "

#~ msgid "The organization that this contact belongs to"
#~ msgstr "La organización a la que este contacto pertenece"

#, fuzzy
#~| msgid "Blocked"
#~ msgid "Is Blocked"
#~ msgstr "Bloqueado"

#, fuzzy
#~| msgid "Whether this contacts has been archived"
#~ msgid "Whether this contact has been blocked"
#~ msgstr "Si estos contactos han sido archivados"

#~ msgid "Is Test"
#~ msgstr "Es prueba"

#~ msgid "Whether this contact is for simulation"
#~ msgstr "Si este contacto es para simulación"

#, fuzzy
#~| msgid "Whether this contacts has been archived"
#~ msgid "Whether this contact has opted out of receiving messages"
#~ msgstr "Si estos contactos han sido archivados"

#, fuzzy
#~| msgid "The preferred language for this contact"
#~ msgid "The fields set for this contact, keyed by UUID"
#~ msgstr "El idioma preferido para este contacto"

#, fuzzy
#~| msgid "%s cannot be removed since it is the base language for %s"
#~ msgid "The field \"%(label)s\" cannot be removed while it is still used in the flow \"%(flow)s\""
#~ msgstr "%s no se pueden retirar porque es el idioma de base para %s"

#~ msgid "@contact.%(key)s"
#~ msgstr "@contact.%(key)s"

#~ msgid "show"
#~ msgstr "mostrar"

#, fuzzy
#~| msgid "When this message was created"
#~ msgid "When this session was created"
#~ msgstr "Cuando se creó este mensaje"

#, fuzzy
#~| msgid "When this message was created"
#~ msgid "When this session ended"
#~ msgstr "Cuando se creó este mensaje"

#, fuzzy
#~| msgid "When this flow run will expire"
#~ msgid "When this session's wait will time out (if at all)"
#~ msgstr "Cuándo vencerá esta corrida de flujos"

#~ msgid "Any extra metadata attached to this flow, strictly used by the user interface."
#~ msgstr "Cualquier metadato extra adjunto a este flujo, estrictamente usado por la interfaz del usuario."

#, fuzzy
#~| msgid "When this flow run will expire"
#~ msgid "Run this flow using the flow server"
#~ msgstr "Cuándo vencerá esta corrida de flujos"

#, fuzzy
#~| msgid "The flow that is being started"
#~ msgid "@flow.%s has been interrupted"
#~ msgstr "El flujo que se ha empezado"

#~ msgid "%s has exited this flow"
#~ msgstr "%s ha salido de este flujo"

#, fuzzy
#~| msgid "%s has exited this flow"
#~ msgid "%s has interrupted this flow"
#~ msgstr "%s ha salido de este flujo"

#, fuzzy
#~| msgid "\"%s\" would be sent to %s"
#~ msgid "\"%(message)s\" would be sent to %(addresses)s"
#~ msgstr "\"%s\" será enviado a %s"

#, fuzzy
#~| msgid "Invalid group or contact id"
#~ msgid "Unable to find group with name '%s'"
#~ msgstr "ID del grupo o contacto inválido "

#, fuzzy
#~| msgid "Choose a group to remove the contact from"
#~ msgid "%s is a dynamic group which we can't remove contacts from"
#~ msgstr "Elija un grupo para retirar el contacto de"

#, fuzzy
#~| msgid "Add contact to a group"
#~ msgid "Added %(contact)s to %(group)s"
#~ msgstr "Agregar el contacto a un grupo"

#, fuzzy
#~| msgid "Remove contact from a group"
#~ msgid "Removed %(contact)s from %(group)s"
#~ msgstr "Retirar el contacto de un grupo"

#, fuzzy
#~ msgid "Added %(label)s label to msg '%(text)s'"
#~ msgstr "Agregó %s a %s"

#~ msgid "Played recorded message for \"%s\""
#~ msgstr "Escuchó mensaje grabado para \"%s\""

#~ msgid "Read message \"%s\""
#~ msgstr "Leyó mensaje \"%s\""

#, fuzzy
#~ msgid "Played recording at \"%s\""
#~ msgstr "Escuchó mensaje grabado para \"%s\""

#, fuzzy
#~| msgid "Added %d contact(s) to '%s' flow"
#~ msgid "Added %(count)d contact(s) to '%(flow)s' flow"
#~ msgstr "Agregó %d contact(s) a '%s' flujo"

#~ msgid "Setting language to %s"
#~ msgstr "Configurar idioma para %s"

#~ msgid "Starting other flow %s"
#~ msgstr "Empezar otro flujo %s"

#, fuzzy
#~| msgid "Updated %s to '%s'"
#~ msgid "Updated %(label)s to '%(value)s'"
#~ msgstr "Actualizar %s para '%s'"

#~ msgid "Call ended."
#~ msgstr "Llamada finalizada."

#, fuzzy
#~| msgid "The URN of the contact delivering this message"
#~ msgid "The contacts which received this message"
#~ msgstr "El URN del contacto que entrega este mensaje"

#~ msgid "Cannot process an outgoing message."
#~ msgstr "No puede procesar un mensaje saliente."

#~ msgid "Which type of actions will trigger webhook events."
#~ msgstr "Qué tipo de acciones activarán los eventos webhook."

#~ msgid "Incoming SMS"
#~ msgstr "Mensajes entrantes"

#~ msgid "Outgoing SMS"
#~ msgstr "Mensajes salientes"

#~ msgid "Channel Alarms"
#~ msgstr "Alarmas del transmisor"

#, fuzzy
#~| msgid "Channel"
#~ msgid "USSD Channel"
#~ msgstr "Transmisor"

#, fuzzy
#~| msgid "Keywords must be a single word containing only letter and numbers"
#~ msgid "USSD code must contain only *,# and numbers"
#~ msgstr "Las palabras clave deben ser una sola palabra que contenga solo letras y números"

#, fuzzy
#~| msgid "The %(brand)s Team"
#~ msgid "%(brand)s API"
#~ msgstr "El Equipo de %(brand)s"

#, fuzzy
#~ msgid ""
#~ "\n"
#~ "    %(brand)s - API Simulator\n"
#~ "\n"
#~ "  "
#~ msgstr ""
#~ "\n"
#~ "    %(name)s - Pricing\n"
#~ "\n"
#~ "  "

#, fuzzy
#~| msgid "Webhook URL"
#~ msgid "WebHook URL: "
#~ msgstr "URL de Webhook"

#, fuzzy
#~| msgid "Webhook"
#~ msgid "Webhook Docs"
#~ msgstr "Webhook"

#~ msgid ""
#~ "\n"
#~ "            You can use any Android phone as your message channel, though we recommend one from Samsung like the\n"
#~ "            Galaxy Mini series.\n"
#~ "\n"
#~ "          "
#~ msgstr ""
#~ "\n"
#~ "            Puede usar cualquier teléfono Android como su transmisor de mensajes, aunque recomendamos usar uno de Samsung, como el\n"
#~ "            de la serie Galaxy Mini.\n"
#~ "\n"
#~ "          "

#, fuzzy
#~ msgid ""
#~ "\n"
#~ "            You can download the free %(brand)s app from the Google Play Store.  If you have used the Play Store before, then\n"
#~ "            the process will be the same. If this is your first time, don't worry, it is easy!  Just follow the steps\n"
#~ "            below and you'll be up and running in a few minutes.\n"
#~ "\n"
#~ "          "
#~ msgstr ""
#~ "\n"
#~ "            Puede descargar la aplicación TextIt gratuitamente del Google Play Store.  Si ha usado el Play Store antes, entonces\n"
#~ "            el procedimiento será el mismo. Si es su primera vez, no se preocupe, ¡es fácil! Solo siga los siguientes pasos\n"
#~ "            y estará funcionando en cuestión de minutos.\n"
#~ "\n"
#~ "          "

#~ msgid "Open Play Store"
#~ msgstr "Abrir Play Store"

#~ msgid ""
#~ "\n"
#~ "                First find the \"Play Store\" or \"Market\" application on your phone and open it.  You might need to\n"
#~ "                press \"Home\" or find the launcher menu first.\n"
#~ "\n"
#~ "              "
#~ msgstr ""
#~ "\n"
#~ "                Primero encuentre la aplicación \"Play Store\" o \"Market\" en su teléfono y ábrala. Quizá tenga que\n"
#~ "                presionar \"Home\" o encontrar el menu de inicio primero.\n"
#~ "\n"
#~ "              "

#, fuzzy
#~ msgid ""
#~ "\n"
#~ "                Once you open the Play Store, search for \"%(brand)s\".  Begin your search by tapping the magnifying\n"
#~ "                glass, enter \"%(brand)s\", then tap on the result that comes back.\n"
#~ "\n"
#~ "              "
#~ msgstr ""
#~ "\n"
#~ "                Una vez que abra el Play Store, busque \"nyaruka textit\". Empiece su búsqueda presionando en la lupa\n"
#~ "                e ingrese \"nyaruka textit\", luego presione en el resultado que aparece.\n"
#~ "\n"
#~ "              "

#~ msgid "Confirm Installation"
#~ msgstr "Confirmar la instalación"

#~ msgid "Allow Updates"
#~ msgstr "Permitir actualizaciones"

#, fuzzy
#~ msgid ""
#~ "\n"
#~ "                The %(brand)s app gets regular updates. To make sure you don't miss any, tap the \"Allow automatic updating\"\n"
#~ "                checkbox.\n"
#~ "\n"
#~ "              "
#~ msgstr ""
#~ "\n"
#~ "                La aplicación TextIt tiene actualizaciones frecuentes. Para asegurarse de no perder ninguna, presione en \"Permitir actualizaciones automáticas\"\n"
#~ "                checkbox.\n"
#~ "\n"
#~ "              "

#~ msgid "Wait for Download"
#~ msgstr "Espere para la descarga"

#, fuzzy
#~| msgid "missed call"
#~ msgid "Missed call"
#~ msgstr "llamada perdida"

#, fuzzy
#~| msgid "Phone call flow"
#~ msgid "Phone call"
#~ msgstr "Flujo de llamadas telefónicas"

#, fuzzy
#~ msgid ""
#~ "\n"
#~ "      To get started you need to add a USSD channel to your account. You can choose between USSD channels\n"
#~ "      that are available in your country.\n"
#~ "    "
#~ msgstr ""
#~ "\n"
#~ "          Para empezar tiene que agregar un número de teléfono a su cuenta. Puede elegir usar un teléfono Android y su propio plan de telefonía celular o podemos conectarlo con un proveedor de servicios en su país directamente.\n"
#~ "        "

#, fuzzy
#~ msgid "Add USSD Channel"
#~ msgstr "Transmisor"

#, fuzzy
#~ msgid "USSD channel"
#~ msgstr "Transmisor"

#~ msgid "GCM ID"
#~ msgstr "ID de GCM"

#~ msgid "The registration id for using Google Cloud Messaging"
#~ msgstr "El ID de registro para usar Google Cloud Messaging"

#, fuzzy
#~ msgid "Follow"
#~ msgstr "Regresar al flujo"

#, fuzzy
#~| msgid "The URN this message is communicating with"
#~ msgid "The URN this session is communicating with"
#~ msgstr "El URN con el que este mensaje se está comunicando"

#, fuzzy
#~| msgid "The number of times this message has errored"
#~ msgid "The number of times this call has been retried"
#~ msgstr "El número de veces que este mensaje ha fallado"

#, fuzzy
#~| msgid "When we should next attempt to deliver this message"
#~ msgid "When we should next attempt to make this call"
#~ msgstr "Cuando tendremos que realizar el próximo intento para entregar este mensaje"

#, fuzzy
#~| msgid "What if I need to send a lot of messages?"
#~ msgid "What encoding to use for outgoing messages, used only for HTTP GET"
#~ msgstr "¿Qué pasa si necesito enviar muchos mensajes?"

#, fuzzy
#~| msgid ""
#~| "\n"
#~| "                    It's easy to create logic in flows to route users based on their responses.\n"
#~| "\n"
#~| "                  "
#~ msgid "Add a <a href=\"http://twitter.com\">Twitter</a> account to send messages as direct messages."
#~ msgstr ""
#~ "\n"
#~ "                    Es fácil crear una lógica en los flujos para enrutar a los usuarios de acuerdo con sus respuestas.\n"
#~ "\n"
#~ "               "

#~ msgid "Single Message Flow"
#~ msgstr "Único flujo de mensajes"

#, fuzzy
#~| msgid "Android Phone"
#~ msgid "Android Survey"
#~ msgstr "Teléfono Android"

#, fuzzy
#~| msgid "\"%s\" would be sent to %s"
#~ msgid "\"%(body)s\" would be sent to %(email)s"
#~ msgstr "\"%s\" será enviado a %s"

#, fuzzy
#~| msgid "Updated %s to '%s'"
#~ msgid "Updated name to '%s'"
#~ msgstr "Actualizar %s para '%s'"

#, fuzzy
#~| msgid "Updated %s to '%s'"
#~ msgid "Updated language to '%s'"
#~ msgstr "Actualizar %s para '%s'"

#, fuzzy
#~| msgid "Description"
#~ msgid "No encryption"
#~ msgstr "Descripción"

#, fuzzy
#~| msgid "Description"
#~ msgid "Encryption"
#~ msgstr "Descripción"

#~ msgid "Reports"
#~ msgstr "Informes"

#~ msgid "Filters"
#~ msgstr "Filtros"

#~ msgid "Segment Variable"
#~ msgstr "Variable del segmento"

#~ msgid "Charts"
#~ msgstr "Cuadros"

#, fuzzy
#~| msgid "Sun"
#~ msgid "run"
#~ msgstr "Domingo"

#~ msgid "1 field"
#~ msgstr "1 campo"

#~ msgid "{} fields"
#~ msgstr "{} campos"

#~ msgid "Most Recent"
#~ msgstr "Más reciente"

#~ msgid "responses"
#~ msgstr "respuestas"

#~ msgid "Save Report"
#~ msgstr "Guardar informe"

#~ msgid "We recommend using"
#~ msgstr "Recomendamos usar"

#~ msgid "inexpensive Samsung phones"
#~ msgstr "teléfonos Samsung baratos"

#~ msgid "which are available in many local markets around the world. In East Africa these devices can be had locally for around $90."
#~ msgstr "que están disponibles en muchos mercados locales en el mundo. En África Oriental estos dispositivos se pueden obtener por apróximadamente $90."

#, fuzzy
#~ msgid "Start a flow after being followed by a new contact."
#~ msgstr "Empezar un flujo después de recibir una llamda perdida."

#, fuzzy
#~ msgid "Added %s label to msg '%s'"
#~ msgstr "Agregó %s a %s"

#~ msgid "Updated %s to '%s'"
#~ msgstr "Actualizar %s para '%s'"

#~ msgid "%s and %s"
#~ msgstr "%s y %s"

#~ msgid "Added %s to %s"
#~ msgstr "Agregó %s a %s"

#~ msgid "Removed %s from %s"
#~ msgstr "Retiró %s de %s"

#, fuzzy
#~| msgid "API Docs"
#~ msgid "API ID"
#~ msgstr "Docs API"

#, fuzzy
#~ msgid "Your phone number has been removed."
#~ msgstr "Su flujo ha sido retirado."

#~ msgid "Your api code on Zenvia for authentication"
#~ msgstr "Su código API en Zenvia para autenticación"

#~ msgid "Connect Zenvia Account"
#~ msgstr "Conectar la cuenta de Zenvia"

#, fuzzy
#~ msgid "Connect Viber Bot"
#~ msgstr "Conectar Vumi"

#, fuzzy
#~| msgid "Connect Nexmo"
#~ msgid "Connect Macrokiosk"
#~ msgstr "Conectar Nexmo"

#, fuzzy
#~| msgid "Connect Kannel"
#~ msgid "Connect SMSCentral"
#~ msgstr "Conectar Kannel"

#, fuzzy
#~ msgid "Connect Start"
#~ msgstr "Conectar Twilio"

#, fuzzy
#~ msgid "Connect Red Rabbit"
#~ msgstr "Conectar Vumi"

#, fuzzy
#~| msgid "Connect Twilio"
#~ msgid "Connect MBlox"
#~ msgstr "Conectar Twilio"

#, fuzzy
#~| msgid "Connect Vumi"
#~ msgid "Connect Chikka"
#~ msgstr "Conectar Vumi"

#, fuzzy
#~| msgid "Connect Nexmo"
#~ msgid "Connect Yo!"
#~ msgstr "Conectar Nexmo"

#, fuzzy
#~ msgid "Connect Verboice"
#~ msgstr "Conectar Vumi"

#, fuzzy
#~ msgid "Connect Shaqodoon"
#~ msgstr "Conectar Kannel"

#~ msgid "Account Key"
#~ msgstr "Clave de la cuenta"

#~ msgid "Your Vumi account key as found under Account -> Details"
#~ msgstr "Su clave de cuenta Vumi como aparece en Cuenta - > Detalles"

#~ msgid "Conversation Key"
#~ msgstr "Clave de conversación"

#~ msgid "The key for your Vumi conversation, can be found in the URL"
#~ msgstr "La clave para su conversación de Vumi, se puede encontrar en el URL"

#, fuzzy
#~| msgid "API Log"
#~ msgid "API URL"
#~ msgstr "Log API"

#~ msgid "Connect Vumi"
#~ msgstr "Conectar Vumi"

#, fuzzy
#~| msgid "Connect Twilio"
#~ msgid "Connect TwiML REST API"
#~ msgstr "Conectar Twilio"

#~ msgid "You cannot remove this group while it has active triggers (%s)"
#~ msgstr "No puede retirar este grupo mientras tenga activadores activos (%s)"

#~ msgid "What type of node was visited"
#~ msgstr "Qué tipo de punto se visitó"

#~ msgid "The UUID of the ActionSet or RuleSet for this step"
#~ msgstr "El UUID del ActionSet o RuleSet para este paso"

#~ msgid "For uuid of the rule that matched on this ruleset, null on ActionSets"
#~ msgstr "Para el uuid de la regla que correspondió en este ruleset, nulo sobre ActionSets"

#~ msgid "The category label that matched on this ruleset, null on ActionSets"
#~ msgstr "La etiqueta de categorías que correspondió en este ruleset, nulo en ActionSets"

#~ msgid "The value that was matched in our category for this ruleset, null on ActionSets"
#~ msgstr "El valor que correspondió en nuestra categoría para este ruleset, nulo en ActionSets"

#~ msgid "The decimal value that was matched in our category for this ruleset, null on ActionSets or if a non numeric rule was matched"
#~ msgstr "El valor decimal que correspondió en nuestra categoría para este ruleset, nulo en ActionSets o si correspondió un valor no numérico"

#~ msgid "The uuid of the next step type we took"
#~ msgstr "El uuid del próximo tipo de paso que tomamos"

#~ msgid "When the user arrived at this step in the flow"
#~ msgstr "Cuando el usuario llegó a este paso en el flujo"

#~ msgid "When the user left this step in the flow"
#~ msgstr "Cuando el usuario salió de este paso en el flujo"

#, fuzzy
#~ msgid "Any messages that are associated with this step (either sent or received)"
#~ msgstr "Cualquier mensaje de texto que esté relacionado con este paso (enviado o recibido)"

#, fuzzy
#~ msgid "Any broadcasts that are associated with this step (only sent)"
#~ msgstr "Cualquier mensaje de texto que esté relacionado con este paso (enviado o recibido)"

#~ msgid "Valid"
#~ msgstr "Válido"

#, fuzzy
#~| msgid "The message to send out"
#~ msgid "The message text"
#~ msgstr "El mensaje para enviar"

#, fuzzy
#~| msgid "When this message was created"
#~ msgid "When the message arrived"
#~ msgstr "Cuando se creó este mensaje"

#~ msgid "The priority for this message to be sent, higher is higher priority"
#~ msgstr "La prioridad de envío de este mensaje, mayor es mayor prioridad"

#~ msgid "Whether data for variable substitution are missing"
#~ msgstr "Si están faltando datos para el reemplazo de variables"

#~ msgid "Messages %d"
#~ msgstr "Mensajes %d"

#, fuzzy
#~ msgid "Message Last Viewed"
#~ msgstr "Último mensaje de texto visualizado"

#~ msgid "Flows Last Viewed"
#~ msgstr "Últimos flujos visualizados"

#~ msgid "Title"
#~ msgstr "Título"

#~ msgid "The name title or this report"
#~ msgstr "El título o nombre de este informe"

#~ msgid "The full description for the report"
#~ msgstr "Descripción completa del informe"

#~ msgid "The JSON encoded configurations for this report"
#~ msgstr "Configuraciones codificadas JSON para este informe"

#, fuzzy
#~ msgid "Numeric"
#~ msgstr "Valor numérico:"

#, fuzzy
#~| msgid "Add Video"
#~ msgid "Video"
#~ msgstr "Agregar video"

#~ msgid "Summary of contact fields with value type of %s is not supported"
#~ msgstr "Resumen de campos de contacto con tipo de valor de %s no es aceptado"

#~ msgid "Cannot segment on location for field that is not a State or District type"
#~ msgstr "No puede segmentar en la ubicación para el campo que no es tipo Estado o Distrito"

#~ msgid "Cannot segment by location until country has been selected for organization"
#~ msgstr "No puede segmentar por ubicación hasta que se haya elegido el país para la organización"

#, fuzzy
#~ msgid "You must specify a parent state to segment results by district"
#~ msgstr "Debe especificar un estado matriz para segmentar los resultados por distrito"

#, fuzzy
#~ msgid "You must specify a parent state to segment results by ward"
#~ msgstr "Debe especificar un estado matriz para segmentar los resultados por distrito"

#~ msgid "Zenvia Short Code"
#~ msgstr "Código abreviado de Zenvia"

#, fuzzy
#~ msgid ""
#~ "\n"
#~ "            We recommend using Yo! in Uganda. Visit %(link_start)stheir website%(link_end)s for details.\n"
#~ "\n"
#~ "          "
#~ msgstr ""
#~ "\n"
#~ "            Le recomendamos usar un código abreviado de Africa's Talking en Kenia. Visite %(link_start)stheir website%(link_end)s para mayores detalles.\n"
#~ "\n"
#~ "          "

#, fuzzy
#~ msgid ""
#~ "\n"
#~ "            We recommend using Shaqodoon in Somalia. Visit %(link_start)stheir website%(link_end)s for details.\n"
#~ "\n"
#~ "          "
#~ msgstr ""
#~ "\n"
#~ "            Le recomendamos usar un código abreviado de Africa's Talking en Kenia. Visite %(link_start)stheir website%(link_end)s para mayores detalles.\n"
#~ "\n"
#~ "          "

#, fuzzy
#~ msgid "Shaqodoon Short Code"
#~ msgstr "Código abreviado de Zenvia"

#, fuzzy
#~ msgid ""
#~ "\n"
#~ "                  If you are based in Somalia, you can integrate %(brand)s with Shaqodoon to send\n"
#~ "                  and receive messages on your shortcode.\n"
#~ "\n"
#~ "                "
#~ msgstr ""
#~ "\n"
#~ "                  Agregar instantáneamente un número de teléfono especial en el código de área de su\n"
#~ "                  preferencia de su\n"
#~ "                "

#, fuzzy
#~| msgid "Zenvia Short Code"
#~ msgid "Chikka Short Code"
#~ msgstr "Código abreviado de Zenvia"

#, fuzzy
#~ msgid ""
#~ "\n"
#~ "                  If you are based in the Phillipines, you can integrate %(brand)s with Chikka to send\n"
#~ "                  and receive messages on your shortcode.\n"
#~ "\n"
#~ "                "
#~ msgstr ""
#~ "\n"
#~ "                  Agregar instantáneamente un número de teléfono especial en el código de área de su\n"
#~ "                  preferencia de su\n"
#~ "                "

#~ msgid "Connect Twilio"
#~ msgstr "Conectar Twilio"

#, fuzzy
#~ msgid ""
#~ "\n"
#~ "                  The easiest way to get started if you are in\n"
#~ "                  %(twilio_countries)s, connect a Twilio account\n"
#~ "                  and get a dedicated phone number.\n"
#~ "\n"
#~ "\n"
#~ "\n"
#~ "                "
#~ msgstr ""
#~ "\n"
#~ "                  La forma más fácil de empezar si está en\n"
#~ "                  los Estados Unidos o el Reino Unido, es conectarse a una cuenta Twilio\n"
#~ "                  y obtener un número de teléfono especial.\n"
#~ "\n"
#~ "\n"
#~ "\n"
#~ "              "

#~ msgid "Twilio Number"
#~ msgstr "Número Twilio"

#, fuzzy
#~| msgid ""
#~| "\n"
#~| "                  Instantly add a dedicated phone number in the area code of your\n"
#~| "                  choice from your connected\n"
#~| "                "
#~ msgid ""
#~ "\n"
#~ "                  Instantly add a dedicated phone number in the area code of your choice.\n"
#~ "\n"
#~ "\n"
#~ "                "
#~ msgstr ""
#~ "\n"
#~ "                  Agregar instantáneamente un número de teléfono especial en el código de área de su\n"
#~ "                  preferencia de su\n"
#~ "                "

#, fuzzy
#~ msgid ""
#~ "\n"
#~ "                  Another great option is to connect\n"
#~ "                  a <a href=\"http://nexmo.com\" target=\"_blank\">Nexmo</a> Account and get a dedicated number in a few minutes.\n"
#~ "\n"
#~ "                "
#~ msgstr ""
#~ "\n"
#~ "                  Una excelente manera de conectarse\n"
#~ "                  si está fuera de los Estados Unidos o del Reino Unido. Conéctese a\n"
#~ "                  una Cuenta Nexmo y obtenga un número especial en cuestión de minutos.\n"
#~ "\n"
#~ "                "

#~ msgid "Nexmo Number"
#~ msgstr "Número Nexmo"

#~ msgid ""
#~ "\n"
#~ "                  Instantly add a dedicated phone number in the area code of your\n"
#~ "                  choice from your connected\n"
#~ "                "
#~ msgstr ""
#~ "\n"
#~ "                  Agregar instantáneamente un número de teléfono especial en el código de área de su\n"
#~ "                  preferencia de su\n"
#~ "                "

#~ msgid "Nexmo Account."
#~ msgstr "Cuenta Nexmo."

#, fuzzy
#~| msgid ""
#~| "\n"
#~| "          We recommend using an Infobip phone number for SMS in your country, select this option to configure your number.\n"
#~| "        "
#~ msgid ""
#~ "\n"
#~ "          We recommend using a Plivo number in your country, select this option to purchase a number or use one you already have.\n"
#~ "        "
#~ msgstr ""
#~ "\n"
#~ "          Le recomendamos usar un número de teléfono Infobip para mensajería de textos en su país, elija esta opción para configurar su número.\n"
#~ "        "

#, fuzzy
#~| msgid "Twilio Number"
#~ msgid "Plivo Number"
#~ msgstr "Número Twilio"

#, fuzzy
#~ msgid ""
#~ "\n"
#~ "                <a href=\"http://plivo.com\" target=\"_blank\">Plivo</a> provides local connectivity in a number of countries, connect\n"
#~ "                your Plivo Account and get a dedicated number in a few minutes.\n"
#~ "\n"
#~ "              "
#~ msgstr ""
#~ "\n"
#~ "                  Una excelente manera de conectarse\n"
#~ "                  si está fuera de los Estados Unidos o del Reino Unido. Conéctese a\n"
#~ "                  una Cuenta Nexmo y obtenga un número especial en cuestión de minutos.\n"
#~ "\n"
#~ "                "

#, fuzzy
#~ msgid "SMSCentral Number"
#~ msgstr "tiene un número"

#, fuzzy
#~| msgid ""
#~| "\n"
#~| "                Easily add a two way number you have configured with <a href=\"http://infobip.com\">Infobip</a> using their APIs.\n"
#~| "\n"
#~| "              "
#~ msgid ""
#~ "\n"
#~ "                  Easily add a two way number you have configured with <a href=\"http://smscentral.com.np/\">SMSCentral</a> using their APIs.\n"
#~ "\n"
#~ "\n"
#~ "                "
#~ msgstr ""
#~ "\n"
#~ "                Agregue fácilmente un número de dos vías que haya configurado con <a href=\"http://infobip.com\">Infobip</a> usando su APIs.\n"
#~ "\n"
#~ "        "

#, fuzzy
#~| msgid "Twilio Number"
#~ msgid "Macrokiosk Number"
#~ msgstr "Número Twilio"

#, fuzzy
#~| msgid ""
#~| "\n"
#~| "                Easily add a two way number you have configured with <a href=\"http://infobip.com\">Infobip</a> using their APIs.\n"
#~| "\n"
#~| "              "
#~ msgid ""
#~ "\n"
#~ "                  Easily add a two way number you have configured with <a href=\"http://macrokiosk.com/\">Macrokiosk</a> using their APIs.\n"
#~ "\n"
#~ "                "
#~ msgstr ""
#~ "\n"
#~ "                Agregue fácilmente un número de dos vías que haya configurado con <a href=\"http://infobip.com\">Infobip</a> usando su APIs.\n"
#~ "\n"
#~ "        "

#, fuzzy
#~| msgid "Infobip Number"
#~ msgid "Start Mobile Number"
#~ msgstr "Número Infobip"

#, fuzzy
#~ msgid ""
#~ "\n"
#~ "            We recommend using Verboice for voice calling in your country\n"
#~ "          "
#~ msgstr ""
#~ "\n"
#~ "          Le recomendamos usar un número de teléfono Infobip para mensajería de textos en su país, elija esta opción para configurar su número.\n"
#~ "        "

#~ msgid "Vumi Number"
#~ msgstr "Número Vumi"

#, fuzzy
#~| msgid ""
#~| "\n"
#~| "          We recommend using an Infobip phone number for SMS in your country, select this option to configure your number.\n"
#~| "        "
#~ msgid ""
#~ "\n"
#~ "            We recommend using Vumi USSD to connect a USSD code in your country, select this option to configure your channel.\n"
#~ "          "
#~ msgstr ""
#~ "\n"
#~ "          Le recomendamos usar un número de teléfono Infobip para mensajería de textos en su país, elija esta opción para configurar su número.\n"
#~ "        "

#, fuzzy
#~| msgid "Vumi"
#~ msgid "Vumi USSD"
#~ msgstr "Vumi"

#, fuzzy
#~| msgid "Connect Twilio"
#~ msgid "Connect plivo"
#~ msgstr "Conectar Twilio"

#, fuzzy
#~ msgid ""
#~ "\n"
#~ "        After connecting your service we will provide URLs for the endpoints for Yo! to call when they want\n"
#~ "        to push a message to %(brand)s.\n"
#~ "      "
#~ msgstr ""
#~ "\n"
#~ "        Después de conectar su servicio le daremos los URLs para que los endpoints para InfoBip llamen cuando deseen\n"
#~ "        enviar un mensaje a TextIt.\n"
#~ "\n"
#~ "      "

#~ msgid "Username:"
#~ msgstr "Nombre de usuario:"

#~ msgid "You can set the delivery URL on your Africa's Talking account by visiting the SMS Dashboard page, then clicking on"
#~ msgstr "Puede establecer el URL de entrega en su cuenta de Africa's Talking vistando la página del panel de mensajería y haciendo clic en"

#, fuzzy
#~| msgid "Callback URL"
#~ msgid "Primary Callback URL"
#~ msgstr "URL de devolución de llamadas"

#~ msgid "Account:"
#~ msgstr "Cuenta:"

#~ msgid "Code:"
#~ msgstr "Código:"

#~ msgid "Password:"
#~ msgstr "Contraseña:"

#, fuzzy
#~| msgid ""
#~| "\n"
#~| "        When your service successfully sends a message, it should notify us with a POST to the following URL, passing\n"
#~| "        the id of the message as the parameter 'id' (reporting sent messages is optional)\n"
#~| "      "
#~ msgid ""
#~ "\n"
#~ "        When M3Tech successfully sends a message, it should notify us with a POST to the following URL, passing\n"
#~ "        the id of the message as the parameter 'id' (reporting sent messages is optional)\n"
#~ "      "
#~ msgstr ""
#~ "\n"
#~ "        Cuando su servicio envíe un mensaje exitosamente, nos lo notificará con un AVISO al siguiente URL, transmitiendo \n"
#~ "        el id del mensaje como el 'id' del parámetro (el reporte de mensajes enviados es opcional)\n"
#~ "       "

#, fuzzy
#~| msgid ""
#~| "\n"
#~| "        When your service successfully delivers a message, it should notify us with a POST to the following URL, passing\n"
#~| "        the id of the message as the parameter 'id' (reporting deliveries is optional)\n"
#~| "      "
#~ msgid ""
#~ "\n"
#~ "        When M3Tech successfully delivers a message, it should notify us with a POST to the following URL, passing\n"
#~ "        the id of the message as the parameter 'id' (reporting deliveries is optional)\n"
#~ "      "
#~ msgstr ""
#~ "\n"
#~ "        Cuando su servicio envíe un mensaje exitosamente, nos lo notificará con un AVISO al siguiente URL, transmitiendo\n"
#~ "        el id del mensaje como el 'id' del parámetro (el reporte de entregas es opcional)\n"
#~ "      "

#, fuzzy
#~| msgid ""
#~| "\n"
#~| "        If your service fails to send an outgoing message, it should notify us with a POST to the following URL, passing\n"
#~| "        the id of the message as the parameter 'id' (reporting failed sends is optional)\n"
#~| "      "
#~ msgid ""
#~ "\n"
#~ "        If M3Tech fails to send an outgoing message, it should notify us with a POST to the following URL, passing\n"
#~ "        the id of the message as the parameter 'id' (reporting failed sends is optional)\n"
#~ "      "
#~ msgstr ""
#~ "\n"
#~ "        Si su servicio no puede enviar un mensaje saliente, nos lo notificará mediante un AVISO al siguiente URL, transmitiendo\n"
#~ "        el id del mensaje como el 'id' del parámetro (el reporte de fallas en los envíos es opcional)\n"
#~ "      "

#~ msgid ""
#~ "\n"
#~ "        To finish configuring your Vumi connection you'll need to set the following parameters on your Vumi conversation:\n"
#~ "\n"
#~ "      "
#~ msgstr ""
#~ "\n"
#~ "        Para terminar de configurar su conexión Vumi, tendrá que establecer los siguientes parámetros en su conversación Vumi:\n"
#~ "\n"
#~ "      "

#~ msgid "Conversation Key:"
#~ msgstr "Clave de conversación:"

#~ msgid "Account Key:"
#~ msgstr "Clave de cuenta:"

#~ msgid ""
#~ "\n"
#~ "        This token is used to authenticate with your Vumi account, set it by editing the \"Content\" page on your conversation.\n"
#~ "\n"
#~ "      "
#~ msgstr ""
#~ "\n"
#~ "        Este token se usa para autenticarlo con su cuenta Vumi, establézcalo editando la página de \"Content\" en su conversación.\n"
#~ "\n"
#~ "      "

#~ msgid ""
#~ "\n"
#~ "        This endpoint will be called by Vumi when new messages are received to your number.\n"
#~ "\n"
#~ "      "
#~ msgstr ""
#~ "\n"
#~ "        Vumi llamará a este endpoint cuando su número reciba mensajes nuevos.\n"
#~ "\n"
#~ "      "

#~ msgid "Push Event URL"
#~ msgstr "Enviar URL sobre eventos"

#~ msgid "Sending Log"
#~ msgstr "Registro de envío"

#~ msgid "Delete Contact Group"
#~ msgstr "Borrar Grupo de Contactos"

#~ msgid "Are you sure you want to delete this Contact Group?"
#~ msgstr "¿Está seguro que de desea borrar este Grupo de Contactos?"

#~ msgid "No contacts will be deleted. However, once this group is deleted, it will be gone forever. There is no way to undo this operation."
#~ msgstr "No se borrará ningún contacto. Sin embargo, una vez que se borre este grupo, no se podrá recuperar. No podrá deshacer esta operación."

#~ msgid "Phone"
#~ msgstr "Teléfono"

#, fuzzy
#~| msgid "Viewer"
#~ msgid "View"
#~ msgstr "Visitante"

#, fuzzy
#~ msgid ""
#~ "\n"
#~ "          We'll include the message text along with data specified\n"
#~ "          in the\n"
#~ "          <a href='/webhooks/webhook/#flow'>Webhook Flow Event API</a>\n"
#~ "          <div></div>\n"
#~ "        "
#~ msgstr "Incluiremos el texto del mensaje junto con los datos especificados en el <a href='/api/v1/webhook/#flow'>Webhook Flow Event API</a>."

#, fuzzy
#~ msgid ""
#~ "\n"
#~ "          If your server responds with JSON, each property will be\n"
#~ "          added to the flow.\n"
#~ "\n"
#~ "        "
#~ msgstr "Si su servidor responde con JSON, cada propiedad será agregada al flujo."

#, fuzzy
#~ msgid ""
#~ "\n"
#~ "          In this example @extra.product and @extra.stock_level\n"
#~ "          would be added for all future steps.\n"
#~ "\n"
#~ "        "
#~ msgstr "En este ejemplo, se agregaría @extra.product and @extra.stock_level para todos los pasos futuros. "

#~ msgid "What information do we collect?"
#~ msgstr "¿Qué información necesitamos?"

#~ msgid "Personal Information"
#~ msgstr "Información personal"

#~ msgid ""
#~ "\n"
#~ "          When ordering or registering on our site, as appropriate, you may be asked to enter your: name, e-mail address, country\n"
#~ "          and organization.\n"
#~ "\n"
#~ "        "
#~ msgstr ""
#~ "\n"
#~ "          Cuando haga una orden o se registre en nuestro sitio, según convenga, es probable que le pidamos su nombre, dirección de correo electrónico, país\n"
#~ "          y organización.\n"
#~ "\n"
#~ "        "

#~ msgid "Log Information"
#~ msgstr "Información de registro"

#~ msgid ""
#~ "\n"
#~ "          Log information is any information automatically reported by your browser or mobile device each time you access our service.\n"
#~ "          When you use our service, our servers automatically collect and store this information, which may include the IP\n"
#~ "          address, browser type, referring site, number of clicks and how you interact with links on the service.\n"
#~ "\n"
#~ "        "
#~ msgstr ""
#~ "\n"
#~ "          La información de registro es cualquier información que nuestro browser o dispositivo móvil reporta automáticamente cada vez que ingresa a nuestro servicio.\n"
#~ "          Cuando usa nuestro servicio, nuestros servidores automáticamente recolectan y almacenan esta información, que puede incluir la dirección de IP\n"
#~ "          tipo de browser, sitio de referencia, número de clics y cómo interactúa con los enlaces en el servicio.\n"
#~ "\n"
#~ "        "

#~ msgid "What do we use your information for?"
#~ msgstr "¿Para qué usamos su información?"

#~ msgid ""
#~ "\n"
#~ "            To process transactions - Your information, whether public or private, will not be sold, exchanged, transferred,\n"
#~ "            or given to any other company for any reason whatsoever, without your consent, other than for the express purpose\n"
#~ "            of delivering the purchased product or service requested.\n"
#~ "          "
#~ msgstr ""
#~ "\n"
#~ "            Para procesar las transacciones - Su información, ya sea pública o privada, no será vendida, intercambiada, transferida,\n"
#~ "            u otorgada a ninguna otra empresa bajo ningún motivo, sin su consentimiento, que no sea el propósito manifestado\n"
#~ "            de entregar el producto comprado o servicio solicitado.\n"
#~ "          "

#~ msgid "How do we protect your information?"
#~ msgstr "¿Cómo protegemos su información?"

#~ msgid ""
#~ "\n"
#~ "          We offer the use of a secure server. All supplied sensitive/credit information is transmitted via Secure Socket Layer\n"
#~ "          (SSL) technology and then encrypted into our Payment gateway providers database only to be accessible by those authorized\n"
#~ "          with special access rights to such systems, and are required to keep the information confidential.\n"
#~ "\n"
#~ "        "
#~ msgstr ""
#~ "\n"
#~ "          Ofrecemos el uso de un servidor seguro. Toda la información provista sensible o sobre créditos se transmite vía Secure Socket Layer\n"
#~ "          tecnología (SSL) y luego se encripta en nuestra base de datos de proveedores de Payment gateway a los cuales solo tienen acceso las personas autorizadas\n"
#~ "          con derechos de acceso especial a tales sistemas, y se les pide que mantengan la confidencialidad de la información.\n"
#~ "\n"
#~ "        "

#~ msgid ""
#~ "\n"
#~ "          After a transaction, your private information (credit cards, social security numbers, financials, etc.) will not be stored\n"
#~ "          on our servers.\n"
#~ "\n"
#~ "        "
#~ msgstr ""
#~ "\n"
#~ "          Después de una transacción, su información privada (tarjeta de crédito, números de seguro social, estados financieros, etc.) no será almacenada\n"
#~ "          en nuestros servidores.\n"
#~ "\n"
#~ "        "

#~ msgid "Do we use cookies?"
#~ msgstr "¿Usamos cookies?"

#~ msgid ""
#~ "\n"
#~ "          Yes (Cookies are small files that a site or its service provider transfers to your computers hard drive through your Web\n"
#~ "          browser (if you allow) that enables the sites or service providers systems to recognize your browser and capture and remember\n"
#~ "          certain information\n"
#~ "\n"
#~ "        "
#~ msgstr ""
#~ "\n"
#~ "          Sí (Los cookies son pequeños archivos que un sitio o su proveedor de servicios transfiere al disco duro de su computadora a través del browser de su sitio web\n"
#~ "          (si usted lo autoriza) y eso permite que el sitio o los proveedores del servicio reconozcan su browser y capturen y recuerden\n"
#~ "          cierta información\n"
#~ "\n"
#~ "        "

#~ msgid ""
#~ "\n"
#~ "          We use cookies to understand and save your preferences for future visits and compile aggregate data about site traffic\n"
#~ "          and site interaction so that we can offer better site experiences and tools in the future. We may contract with third-party\n"
#~ "          service providers to assist us in better understanding our site visitors. These service providers are not permitted to use\n"
#~ "          the information collected on our behalf except to help us conduct and improve our business.\n"
#~ "\n"
#~ "        "
#~ msgstr ""
#~ "\n"
#~ "          Usamos los cookies para entender y grabar sus preferencias para visitas futuras y compilar datos agregados sobre tráfico en el sitio\n"
#~ "          e interacción con el sitio a fin de ofrecerle mejores experiencias virtuales y herramientas en el futuro. Podemos contratar proveedores de servicios externos\n"
#~ "          para que nos ayuden a entender mejor a los visitantes de nuestro sitio. Estos proveedores de servicios no pueden usar\n"
#~ "          la información recolectada en nuestro nombre, a no ser para ayudarnos a desempeñarnos y a mejorar nuestro trabajo.\n"
#~ "\n"
#~ "        "

#~ msgid "Who has access to my messages?"
#~ msgstr "¿Quién puede tener acceso a mis mensajes?"

#~ msgid ""
#~ "\n"
#~ "          The information that is transmitted through or stored on %(name)s is only available to those with whom you choose\n"
#~ "          to share such information.\n"
#~ "\n"
#~ "        "
#~ msgstr ""
#~ "\n"
#~ "          La información que se transmite o almacena en %(name)s solo está disponible para las personas con las que usted desee\n"
#~ "          compartir esa información.\n"
#~ "\n"
#~ "        "

#~ msgid ""
#~ "\n"
#~ "          Note that any messages transmitted via %(name)s may be accessible by certain third-party organizations, such as\n"
#~ "          cellular networks and SMS gateway services, that may be used to transmit the messages. These organizations may have\n"
#~ "          their own rules, policies, and security measures controlling who has access to messages transmitted through their services.\n"
#~ "\n"
#~ "        "
#~ msgstr ""
#~ "\n"
#~ "          Observe que todo mensaje transmitido a través de %(name)s puede ser visto por organizaciones externas, como\n"
#~ "          redes de celulares y servicios de gateway de mensajería, que se pueden usar para transmitir los mensajes. Estas organizaciones pueden tener\n"
#~ "          sus propias reglas, políticas, medidas de seguridad que controlan quién tiene acceso a los mensajes transmitidos a través de sus servicios.\n"
#~ "\n"
#~ "        "

#~ msgid ""
#~ "\n"
#~ "          The employees and contractors of %(name)s may in certain circumstances access the information on your account if required\n"
#~ "          for customer support or legal purposes.\n"
#~ "\n"
#~ "        "
#~ msgstr ""
#~ "\n"
#~ "          En algunos casos, los empleados y contratistas de %(name)s pueden tener acceso a la información sobre su cuenta, en caso la requieran\n"
#~ "          para proveer soporte al cliente o propósitos legales.\n"
#~ "\n"
#~ "        "

#~ msgid "Do we disclose any information to outside parties?"
#~ msgstr "¿Divulgamos información a terceros?"

#~ msgid ""
#~ "\n"
#~ "          We do not sell, trade, or otherwise transfer to outside parties your personally identifiable information. This does not\n"
#~ "          include trusted third parties who assist us in operating our website, conducting our business, or servicing you, so long\n"
#~ "          as those parties agree to keep this information confidential. We may also release your information when we believe release\n"
#~ "          is appropriate to comply with the law, enforce our site policies, or protect ours or others rights, property, or safety.\n"
#~ "          However, non-personally identifiable visitor information may be provided to other parties for marketing, advertising, or other uses.\n"
#~ "\n"
#~ "        "
#~ msgstr ""
#~ "\n"
#~ "          No vendemos, comercializamos ni transferimos su información personal a terceros. Ello no incluye\n"
#~ "          terceros de confianza que nos ayudan a operar nuestro sitio web, desempeñarnos u ofrecerle el servicio, siempre y cuando\n"
#~ "          tales partes acepten mantener la confidencialidad de esta información. También podemos divulgar su información cuando lo consideremos\n"
#~ "          pertinente para cumplir con la ley, hacer cumplir las políticas de nuestro sitio, o proteger nuestros derechos, propiedad o seguridad o de los demás.\n"
#~ "          Sin embargo, se podrá proveer a terceros información que no sea personal sobre el visitante para fines de marketing, publicidad, u otros usos.\n"
#~ "\n"
#~ "        "

#~ msgid "Third party links"
#~ msgstr "Enlaces a terceros"

#~ msgid ""
#~ "\n"
#~ "          Occasionally, at our discretion, we may include or offer third party products or services on our website. These third\n"
#~ "          party sites have separate and independent privacy policies. We therefore have no responsibility or liability for the\n"
#~ "          content and activities of these linked sites. Nonetheless, we seek to protect the integrity of our site and welcome any\n"
#~ "          feedback about these sites.\n"
#~ "\n"
#~ "        "
#~ msgstr ""
#~ "\n"
#~ "          En algunos casos, según lo consideremos pertinente, podemos incluir u ofrecer productos o servicios de terceros en nuestro sitio web. Estos sitios\n"
#~ "          de terceros tienen políticas de privacidad separadas e independientes. Por lo tanto, no nos responsabilizamos por el\n"
#~ "          contenido ni las actividades de tales sitios. Sin embargo, buscamos proteger la integridad de nuestro sitio y con gusto recibiremos cualquier\n"
#~ " opinión sobre estos sitios.\n"
#~ "\n"
#~ "        "

#~ msgid "Childrens Online Privacy Protection Act Compliance"
#~ msgstr "Cumplimiento de la Ley de Protección de la Privacidad Infantil en Línea"

#~ msgid ""
#~ "\n"
#~ "          We are in compliance with the requirements of COPPA (Childrens Online Privacy Protection Act), we do not collect any\n"
#~ "          information from anyone under 13 years of age. Our website, products and services are all directed to people who are\n"
#~ "          at least 13 years old or older.\n"
#~ "\n"
#~ "        "
#~ msgstr ""
#~ "\n"
#~ "          Cumplimos los requerimientos de COPPA (Cumplimiento de la Ley de Protección de la Privacidad Infantil en Línea), y no obtenemos\n"
#~ "          información de nadie menor de 13 años. Nuestro sitio web, productos y servicios están dirigidos a personas que tengan\n"
#~ "          como mínimo, 13 años o más.\n"
#~ "\n"
#~ "        "

#~ msgid "Online Privacy Policy Only"
#~ msgstr "Solo Política de Privacidad en Línea"

#~ msgid ""
#~ "\n"
#~ "          This online privacy policy applies only to information collected through our website and not to information collected offline.\n"
#~ "\n"
#~ "        "
#~ msgstr ""
#~ "\n"
#~ "          Esta política de privacidad en línea solo aplica a información recolectada mediante nuestro sitio web y a la información obtenida offline.\n"
#~ "\n"
#~ "        "

#~ msgid "Your Consent"
#~ msgstr "Su consentimiento"

#~ msgid ""
#~ "\n"
#~ "          By using our site, you consent to our online privacy policy.\n"
#~ "\n"
#~ "        "
#~ msgstr ""
#~ "\n"
#~ "          Al usar nuestro sitio web, acepta nuestra política de privacidad en línea.\n"
#~ "\n"
#~ "        "

#~ msgid "Changes to our Privacy Policy"
#~ msgstr "Cambios en nuestra Política de Privacidad"

#~ msgid "This Privacy Policy was last updated on"
#~ msgstr "Esta Política de Privacidad fue actualizada el"

#, fuzzy
#~ msgid "Type of this channel, whether Android, Twilio or SMSC"
#~ msgstr "El tipo de este transmisor, ya sea Android, Twilio o SMSC"

#, fuzzy
#~| msgid "Invalid claim code, please check and try again."
#~ msgid "Invalid authentication token, please check."
#~ msgstr "Código de pedido inválido, por favor, verifique e inténtelo nuevamente."

#~ msgid "Unknown channel type: %(channel)s"
#~ msgstr "Tipo de transmisor desconocido: %(channel)s"

#, fuzzy
#~| msgid "Connect Kannel"
#~ msgid "Connect Public Viber Channel"
#~ msgstr "Conectar Kannel"

#~ msgid "Connect Infobip"
#~ msgstr "Conectar Infobip"

#, fuzzy
#~| msgid "Connect Kannel"
#~ msgid "Connect Blackmyna"
#~ msgstr "Conectar Kannel"

#, fuzzy
#~ msgid "Connect M3 Tech"
#~ msgstr "Conectar Twilio"

#, fuzzy
#~| msgid "Connect Vumi"
#~ msgid "Connect Jasmin"
#~ msgstr "Conectar Vumi"

#, fuzzy
#~| msgid "Connect Hub9"
#~ msgid "Connect Junebug"
#~ msgstr "Conectar Hub9"

#, fuzzy
#~| msgid "Connect Nexmo"
#~ msgid "Connect Telegram Bot"
#~ msgstr "Conectar Nexmo"

#, fuzzy
#~| msgid "Connect Twilio"
#~ msgid "Connect Globe"
#~ msgstr "Conectar Twilio"

#~ msgid "Connect Hub9"
#~ msgstr "Conectar Hub9"

#, fuzzy
#~| msgid "Connect Kannel"
#~ msgid "Connect Dart Media"
#~ msgstr "Conectar Kannel"

#, fuzzy
#~| msgid "Connect Kannel"
#~ msgid "Connect Clickatell"
#~ msgstr "Conectar Kannel"

#~ msgid "Connect Africa's Talking Account"
#~ msgstr "Conectar con la cuenta de Africa's Talking"

#~ msgid "Register Android Phone"
#~ msgstr "Registrar teléfono Android"

#~ msgid "Claim Channel"
#~ msgstr "Pedir Transmisor"

#, fuzzy
#~ msgid "Line Channel"
#~ msgstr "Transmisor"

#, fuzzy
#~| msgid "When the user left this step in the flow"
#~ msgid "When they left the first node"
#~ msgstr "Cuando el usuario salió de este paso en el flujo"

#~ msgid "Group '%s' created"
#~ msgstr "Grupo '%s' creado"

#, fuzzy
#~ msgid "Label '%s' created"
#~ msgstr "Grupo '%s' creado"

#~ msgid "The localized versions of the broadcast"
#~ msgstr "Las versiones localizadas del anuncio"

#~ msgid "The End Date should be a date after the Start Date"
#~ msgstr "La fecha de finalización deberá ser una fecha posterior a la fecha de inicio."

#~ msgid "Another active trigger uses this keyword, keywords must be unique"
#~ msgstr "Otro activador activo usa esta palabra clave, las palabras clave deben ser únicas"

#, fuzzy
#~ msgid "An active trigger uses this keyword in some groups, keywords must be unique for each contact group"
#~ msgstr "Otro activador activo usa esta palabra clave en algunos grupos, las palabras clave deben ser únicas para cada grupo de contactos"

#, fuzzy
#~| msgid "Another active trigger uses this keyword, keywords must be unique"
#~ msgid "An active trigger uses this referrer id, referrer ids must be unique"
#~ msgstr "Otro activador activo usa esta palabra clave, las palabras clave deben ser únicas"

#, fuzzy
#~| msgid "Another active trigger uses this keyword, keywords must be unique"
#~ msgid "An active trigger already uses this keyword on this channel."
#~ msgstr "Otro activador activo usa esta palabra clave, las palabras clave deben ser únicas"

#, fuzzy
#~ msgid ""
#~ "\n"
#~ "              To get started you need to add a channel to your account. A channel is a phone number  which %(name)s\n"
#~ "              can use to send and receive messages on your behalf. You can choose to use an\n"
#~ "              Android phone and your own cell phone plan, or we can connect you with a service provider in your country\n"
#~ "              directly.\n"
#~ "\n"
#~ "            "
#~ msgstr ""
#~ "\n"
#~ "          Para empezar tiene que agregar un número de teléfono a su cuenta. Puede elegir usar un teléfono Android y su propio plan de telefonía celular o podemos conectarlo con un proveedor de servicios en su país directamente.\n"
#~ "        "

#, fuzzy
#~| msgid ""
#~| "\n"
#~| "            We recommend using an Africa's Talking shortcode in Kenya. Visit %(link_start)stheir website%(link_end)s for details.\n"
#~| "\n"
#~| "          "
#~ msgid ""
#~ "\n"
#~ "            We recommend using an Africa's Talking shortcode in Kenya, Uganda or Malawi. Visit %(link_start)stheir website%(link_end)s for details.\n"
#~ "\n"
#~ "          "
#~ msgstr ""
#~ "\n"
#~ "            Le recomendamos usar un código abreviado de Africa's Talking en Kenia. Visite %(link_start)stheir website%(link_end)s para mayores detalles.\n"
#~ "\n"
#~ "          "

#~ msgid "Africa's Talking Short Code"
#~ msgstr "Código abreviado de Africa's Talking"

#, fuzzy
#~ msgid ""
#~ "\n"
#~ "            We recommend using Globe Labs in the Phillipines. Visit %(link_start)stheir website%(link_end)s for details.\n"
#~ "\n"
#~ "          "
#~ msgstr ""
#~ "\n"
#~ "            Le recomendamos usar un código abreviado de Africa's Talking en Kenia. Visite %(link_start)stheir website%(link_end)s para mayores detalles.\n"
#~ "\n"
#~ "          "

#, fuzzy
#~| msgid "Zenvia Short Code"
#~ msgid "Globe Short Code"
#~ msgstr "Código abreviado de Zenvia"

#~ msgid "Hub9 Number"
#~ msgstr "Número Hub9"

#, fuzzy
#~ msgid ""
#~ "\n"
#~ "            We recommend using a Dart Media phone number in Indonesia, please visit %(link_start)shttp://www.dartmedia.biz%(link_end)s for details.\n"
#~ "\n"
#~ "          "
#~ msgstr ""
#~ "\n"
#~ "            Le recomendamos usar un código abreviado de Africa's Talking en Kenia. Visite %(link_start)stheir website%(link_end)s para mayores detalles.\n"
#~ "\n"
#~ "          "

#, fuzzy
#~| msgid "has a number"
#~ msgid "Dart Media Number"
#~ msgstr "tiene un número"

#, fuzzy
#~| msgid ""
#~| "\n"
#~| "                  Easily add a two way number you have configured with Hub9 in Indonesia.\n"
#~| "\n"
#~| "                "
#~ msgid ""
#~ "\n"
#~ "                  Easily add a two way number you have configured with Dart Media in Indonesia.\n"
#~ "\n"
#~ "\n"
#~ "                "
#~ msgstr ""
#~ "\n"
#~ "                  Agregar fácilmente un número de dos vías que haya configurado con Hub9 en Indonesia.\n"
#~ "\n"
#~ "       "

#, fuzzy
#~| msgid "Phone Number"
#~ msgid "High Connexion Number"
#~ msgstr "Número de teléfono"

#~ msgid "Kannel"
#~ msgstr "Kannel"

#, fuzzy
#~| msgid ""
#~| "\n"
#~| "          We recommend using an Infobip phone number for SMS in your country, select this option to configure your number.\n"
#~| "        "
#~ msgid ""
#~ "\n"
#~ "            We recommend using a Blackmyna phone number for SMS in your country, select this option to configure your number.\n"
#~ "          "
#~ msgstr ""
#~ "\n"
#~ "          Le recomendamos usar un número de teléfono Infobip para mensajería de textos en su país, elija esta opción para configurar su número.\n"
#~ "        "

#, fuzzy
#~| msgid ""
#~| "\n"
#~| "          We recommend using an Infobip phone number for SMS in your country, select this option to configure your number.\n"
#~| "        "
#~ msgid ""
#~ "\n"
#~ "            We recommend using an Infobip phone number for SMS in your country, select this option to configure your number.\n"
#~ "          "
#~ msgstr ""
#~ "\n"
#~ "          Le recomendamos usar un número de teléfono Infobip para mensajería de textos en su país, elija esta opción para configurar su número.\n"
#~ "        "

#~ msgid "Infobip Number"
#~ msgstr "Número Infobip"

#, fuzzy
#~| msgid ""
#~| "\n"
#~| "          We recommend using an Infobip phone number for SMS in your country, select this option to configure your number.\n"
#~| "        "
#~ msgid ""
#~ "\n"
#~ "            We recommend using an M3 Tech phone number for SMS in your country, select this option to configure your number.\n"
#~ "          "
#~ msgstr ""
#~ "\n"
#~ "          Le recomendamos usar un número de teléfono Infobip para mensajería de textos en su país, elija esta opción para configurar su número.\n"
#~ "        "

#, fuzzy
#~| msgid "Phone Number"
#~ msgid "M3 Tech Number"
#~ msgstr "Número de teléfono"

#~ msgid "External API"
#~ msgstr "API Externa"

#~ msgid "Connect External Service"
#~ msgstr "Conectar el servicio externo"

#, fuzzy
#~| msgid "Connect Twilio"
#~ msgid "Connect Globe Labs"
#~ msgstr "Conectar Twilio"

#, fuzzy
#~| msgid "Connect Nexmo"
#~ msgid "Connect LINE Bot"
#~ msgstr "Conectar Nexmo"

#, fuzzy
#~ msgid "Connect Twitter"
#~ msgstr "Conectar Twilio"

#, fuzzy
#~ msgid "Audio recording"
#~ msgstr "Pendiente"

#~ msgid "Restart any of the above contacts already participating in this flow"
#~ msgstr "Reiniciar cualquiera de los contactos anteriores que ya están participando en este flujo"

#, fuzzy
#~ msgid "View Contact"
#~ msgstr "1 Contacto"

#, fuzzy
#~ msgid ""
#~ "\n"
#~ "                      Last message sent %(created_on)s\n"
#~ "                    "
#~ msgstr "el teclado ingresa antes el símbolo #."

#, fuzzy
#~ msgid ""
#~ "\n"
#~ "                  Started %(created_on)s\n"
#~ "                "
#~ msgstr ""
#~ "\n"
#~ "                Llamada saliente (%(duration)s seconds)\n"
#~ "              "

#, fuzzy
#~| msgid "Export Messages"
#~ msgid "Empty message"
#~ msgstr "Exportar mensajes"

#, fuzzy
#~ msgid ""
#~ "\n"
#~ "                        Categorized as %(category)s\n"
#~ "\n"
#~ "\n"
#~ "                      "
#~ msgstr ""
#~ "\n"
#~ "                    %(sms_failed)s Error\n"
#~ "\n"
#~ "         "

#, fuzzy
#~ msgid ""
#~ "\n"
#~ "                      This run expired %(exited_on)s\n"
#~ "                    "
#~ msgstr ""
#~ "\n"
#~ "                    %(sms_failed)s Error\n"
#~ "\n"
#~ "         "

#, fuzzy
#~| msgid "Restore Contacts"
#~ msgid "Remove Contact Results"
#~ msgstr "Restaurar contactos"

#~ msgid "Export Label Messages"
#~ msgstr "Exportar mensajes con etiquetas"

#~ msgid "Twilio"
#~ msgstr "Twilio"

#~ msgid "Africa's Talking"
#~ msgstr "Africa's Talking"

#~ msgid "Zenvia"
#~ msgstr "Zenvia"

#~ msgid "Nexmo"
#~ msgstr "Nexmo"

#~ msgid "Hub9"
#~ msgstr "Hub9"

#~ msgid "External"
#~ msgstr "Externo"

#, fuzzy
#~ msgid "UUID for this channel"
#~ msgstr "El dispositivo UUID para este transmisor"

#~ msgid "The host this alert was created on"
#~ msgstr "El servidor en el que se creó esta alerta"

#~ msgid "Belgium"
#~ msgstr "Bélgica"

#~ msgid "Canada"
#~ msgstr "Canadá"

#~ msgid "Finland"
#~ msgstr "Finlandia"

#~ msgid "Norway"
#~ msgstr "Noruega"

#~ msgid "Poland"
#~ msgstr "Polonia"

#~ msgid "Spain"
#~ msgstr "España"

#~ msgid "Sweden"
#~ msgstr "Suecia"

#~ msgid "Australia"
#~ msgstr "Australia"

#~ msgid "Austria"
#~ msgstr "Austria"

#~ msgid "Hong Kong"
#~ msgstr "Honk Kong"

#~ msgid "Ireland"
#~ msgstr "Irlanda"

#~ msgid "Lithuania"
#~ msgstr "Lintuania"

#~ msgid "Switzerland"
#~ msgstr "Suiza"

#, fuzzy
#~ msgid "France"
#~ msgstr "Cancelar"

#~ msgid "Germany"
#~ msgstr "Alemania"

#~ msgid "Hungary"
#~ msgstr "Hungría"

#~ msgid "Netherlands"
#~ msgstr "Países Bajos"

#, fuzzy
#~ msgid "South Korea"
#~ msgstr "Sudáfrica"

#, fuzzy
#~ msgid "Phone number of this service"
#~ msgstr "El número de teléfono para esta llamada"

#~ msgid "The name of the Vumi transport you will use to send and receive messages"
#~ msgstr "El nombre del transporte Vumi que usará para enviar y recibir mensajes"

#~ msgid "Sorry, you can only add numbers for the same country (%s)"
#~ msgstr "Lo sentimos, solo puede agregar números para el mismo país (%s)"

#~ msgid "Omnibox requires a user, make sure you set one using field.set_user(user) in your form.__init__"
#~ msgstr "Omnibox requiere un usuario, asegúrese de establecer uno usando field.set_user(user) en su formulario.__init__"

#~ msgid "Is Active"
#~ msgstr "Está activo"

#~ msgid "Normal"
#~ msgstr "Normal"

#~ msgid "The file you provided is missing two required headers called \"Name\" and \"Phone\"."
#~ msgstr "Al archivo que envió le faltan dos encabezados requeridos llamados \"Nombre\" y \"Teléfono\"."

#~ msgid "The Organization of the user."
#~ msgstr "La Organización del usuario."

#~ msgid "The host this export task was created on"
#~ msgstr "El servidor en el que se creó esta tarea de exportación"

#~ msgid "We are preparing your export. "
#~ msgstr "Estamos preparando su exportación."

#~ msgid "%s is a reserved name for contact fields"
#~ msgstr "%s es un nombre reservado para los campos del contacto"

#~ msgid "The RuleSet that will interpret the response to this action (optional)"
#~ msgstr "El grupo de reglas que interpretará la respuesta para esta acción (opcional)"

#~ msgid "The log text"
#~ msgstr "El texto del registro"

#~ msgid "When this action log was created"
#~ msgstr "Cuándo se creó este registro de la acción"

#~ msgid "Others"
#~ msgstr "Otros"

#~ msgid "Place a phone call or use text messaging"
#~ msgstr "Hacer una llamada telefónica o usar mensajería de texto"

#~ msgid "Delivered On"
#~ msgstr "Entregado el"

#, fuzzy
#~ msgid "When this message was delivered to the final recipient (for incoming messages, when the message was handled)"
#~ msgstr "Cuando este mensaje se entregó al destinatario final"

#~ msgid "The duration of this call in seconds, if appropriate"
#~ msgstr "La duración de esta llamada en segundos, según convenga"

#~ msgid "The host this invitation was created on"
#~ msgstr "El servidor en el que se creó esta invitación"

#~ msgid "Create Your Organization"
#~ msgstr "Crear su Organización"

#~ msgid "%s credits have been added to your account. Thanks for your support!"
#~ msgstr "%s créditos han sido agregados a su cuenta. ¡Gracias por su apoyo!"

#~ msgid "Visually build interactive SMS applications anywhere in the world."
#~ msgstr "Aplicaciones de mensajería visualmente interactivas en cualquier lugar del mundo."

#~ msgid "Looking for recommendations"
#~ msgstr "Buscar recomendaciones"

#~ msgid "Twilio Account."
#~ msgstr "Cuenta Twilio conectada."

#~ msgid "ERRORS"
#~ msgstr "ERRORES"

#~ msgid "Destination"
#~ msgstr "Destino"

#~ msgid "No Response Body"
#~ msgstr "Sin cuerpo de respuesta"

#~ msgid "All messages to these contacts have failed, this may indicate their number is wrong"
#~ msgstr "No se han podido enviar todos mensajes a estos contactos, probablemente porque sus números están incorrectos"

#~ msgid "Add Group"
#~ msgstr "Agregar Grupo"

#~ msgid "1 Contact"
#~ msgstr "1 Contacto"

#~ msgid "{{ participant_count }} Contacts"
#~ msgstr "{{ participant_count }} Contactos"

#~ msgid "have started this flow."
#~ msgstr "han iniciado este flujo."

#~ msgid "No participants"
#~ msgstr "Sin participantes"

#~ msgid "Done"
#~ msgstr "Hecho"

#~ msgid "Translate"
#~ msgstr "Traducir"

#~ msgid ""
#~ "\n"
#~ "              Flows go back and forth between sending messages and receiving responses. In the last step, we sent\n"
#~ "              a message, now we will handle the response to that message. After this, you will understand enough\n"
#~ "              to build complex flows.\n"
#~ "\n"
#~ "            "
#~ msgstr ""
#~ "\n"
#~ "              Los flujos se repiten entre enviar mensajes y recibir respuestas. En el último paso, enviamos\n"
#~ "              un mensaje, ahora manejaremos la respuesta para ese mensaje. Después de este paso, podrá entender bien\n"
#~ "              cómo desarrollar flujos complejos.\n"
#~ "\n"
#~ "            "

#~ msgid "Name your variable"
#~ msgstr "Nombre su variable."

#~ msgid ""
#~ "\n"
#~ "                Each response is saved as a variable, so you will need to pick a name. If the previous question\n"
#~ "                was\n"
#~ "              "
#~ msgstr ""
#~ "\n"
#~ "                Cada respuesta se graba como una variable, así que tendrá que elegir un nombre. Si la pregunta anterior\n"
#~ "                fue\n"
#~ "              "

#~ msgid "Can you attend the training session on Saturday?"
#~ msgstr "¿Puede ir a la capacitación el sábado?"

#~ msgid "you might name it"
#~ msgstr "podría llamarla"

#~ msgid "Attend Training."
#~ msgstr "Asistir a capacitación."

#~ msgid "Categorize the response"
#~ msgstr "Categorizar la respuesta"

#~ msgid "Some example categories"
#~ msgstr "Algunos ejemplos de categorías"

#~ msgid "If response"
#~ msgstr "Si la respuesta"

#~ msgid "has words"
#~ msgstr "tiene las palabras"

#~ msgid "can't attend"
#~ msgstr "no puedo asistir"

#~ msgid "No"
#~ msgstr "No"

#~ msgid "is between"
#~ msgstr "está entre"

#~ msgid "Teenager"
#~ msgstr "Adolescente"

#~ msgid "is more than"
#~ msgstr "es más de"

#~ msgid "Play message over the phone"
#~ msgstr "Mostrar el mensaje en el teléfono"

#, fuzzy
#~ msgid "Send a message to the contact"
#~ msgstr "Enviar un mensaje de texto al contacto"

#, fuzzy
#~ msgid "Send a message to somebody else"
#~ msgstr "Enviar un mensaje de texto a alguien más"

#~ msgid "Update the contact"
#~ msgstr "Actualizar el contacto"

#~ msgid "Send an e-mail"
#~ msgstr "Enviar un mensaje de correo electrónico"

#~ msgid "Place somebody else in a flow"
#~ msgstr "Colocar a alguien más en un flujo"

#~ msgid "Remove Webhook?"
#~ msgstr "¿Retirar el Webhook?"

#~ msgid "Receive SMS"
#~ msgstr "Recibir mensaje de texto"

#~ msgid "Remove Rules?"
#~ msgstr "¿Retirar las reglas?"

#~ msgid "Remove Action?"
#~ msgstr "¿Retirar Acción?"

#~ msgid "Play Message"
#~ msgstr "Mostrar mensaje"

#~ msgid "Click here to enter the message to read"
#~ msgstr "Haga clic aquí para ingresar el mensaje a ser leído"

#~ msgid "To:"
#~ msgstr "Para:"

#~ msgid "Somebody is having problems with their water filter"
#~ msgstr "Alguien está teniendo problemas con su filtro de agua"

#~ msgid "Send E-mail"
#~ msgstr "Enviar correo electrónico"

#~ msgid "Update value for"
#~ msgstr "Actualizar valor para"

#~ msgid "Start Another Flow"
#~ msgstr "Empezar otro flujo"

#~ msgid "Who:"
#~ msgstr "Quién:"

#~ msgid "has any of these words"
#~ msgstr "tiene alguna de estas palabras"

#~ msgid "has all of these words"
#~ msgstr "tiene todas estas palabras"

#~ msgid "starts with"
#~ msgstr "empieza con"

#~ msgid "has a number less than"
#~ msgstr "tiene un número menor a"

#~ msgid "has a number equal to"
#~ msgstr "tiene un número igual a"

#~ msgid "has a number more than"
#~ msgstr "tiene un número mayor de"

#~ msgid "has a number between"
#~ msgstr "tiene un número entre"

#~ msgid "has a date"
#~ msgstr "tiene una fecha"

#~ msgid "has a date before"
#~ msgstr "tiene una fecha anterior a"

#~ msgid "has a date equal to"
#~ msgstr "tiene una fecha igual a"

#~ msgid "has a date after"
#~ msgstr "tiene una fecha posterior a"

#~ msgid "has a phone number"
#~ msgstr "tiene un número de teléfono"

#~ msgid "has a state"
#~ msgstr "tiene un estado"

#~ msgid "Don't be silly."
#~ msgstr "No sea tonto."

#~ msgid "Save response as a variable named"
#~ msgstr "Guarde las respuestas con una variable nombrada"

#~ msgid "Run these rules against a "
#~ msgstr "Correr estas reglas contra una"

#~ msgid "different variable"
#~ msgstr "variable diferente"

#~ msgid "If"
#~ msgstr "Si"

#~ msgid "the message response.."
#~ msgstr "la respuesta del mensaje... "

#~ msgid "The acceptable range is from"
#~ msgstr "El rango aceptable es desde"

#~ msgid "to"
#~ msgstr "hasta"

#~ msgid "Ignore everything else"
#~ msgstr "Ignorar todo lo demás"

#~ msgid "Enter the variable you would like your rules to be applied to."
#~ msgstr "Ingrese la variable a la que le gustaría aplicar sus reglas."

#~ msgid "For example, you might use @contact.tel or @extra.product_sku."
#~ msgstr "Por ejemplo, puede usar @contact.tel o @extra.product_sku."

#~ msgid "Choose a group to add the contact to"
#~ msgstr "Elija un grupo para agregar el contacto a"

#~ msgid "Select an existing field, or type a name to create a new field."
#~ msgstr "Elegir un campo existente, o tipear un nombre para crear un nuevo campo."

#~ msgid "The value to store can be any text you like. You can also reference other values that have been collected up to this point by typing @flow."
#~ msgstr "El valor para almacenar puede ser cualquier texto que desee. También puede referirse a otros valores que haya obtenido hasta este punto al tipear @flow."

#~ msgid "Set the preferred language for the contact. "
#~ msgstr "Establecer el idioma preferido para el contacto."

#~ msgid "This action redirects contacts to a new flow. When they are done with that flow, they can continue the current one."
#~ msgstr "Esta acción redirecciona los contactos a un nuevo flujo. Cuando estén listos con ese flujo, pueden continuar con el actual."

#~ msgid ""
#~ "\n"
#~ "              This action starts the contacts you specify down a flow. The flow variables collected up to this point will be\n"
#~ "              available in @extra\n"
#~ "            "
#~ msgstr ""
#~ "\n"
#~ "              Esta acción empieza los contactos que especifica en un flujo. Las variables del flujo obtenidas hasta este punto estarán\n"
#~ "              disponibles en @extra\n"
#~ "            "

#~ msgid "Enter a valid URL before continuing"
#~ msgstr "Ingresar un URL válido antes de continuar"

#~ msgid "We'll include the message text along with data specified in the <a href='/api/v1/webhook/#flow'>Webhook Flow Event API</a>."
#~ msgstr "Incluiremos el texto del mensaje junto con los datos especificados en el <a href='/api/v1/webhook/#flow'>Webhook Flow Event API</a>."

#~ msgid "This step will be identified as"
#~ msgstr "Este paso será identificado como"

#~ msgid "If your server responds with JSON, each property will be added to the flow."
#~ msgstr "Si su servidor responde con JSON, cada propiedad será agregada al flujo."

#~ msgid "In this example @extra.product and @extra.stock_level would be added for all future steps."
#~ msgstr "En este ejemplo, se agregaría @extra.product and @extra.stock_level para todos los pasos futuros. "

#~ msgid "msgs"
#~ msgstr "msgs"

#~ msgid "msg"
#~ msgstr "msg"

#~ msgid "Last message on"
#~ msgstr "Último mensaje el"

#~ msgid "learn"
#~ msgstr "aprender"

#~ msgid "pricing"
#~ msgstr "precios"

#~ msgid "blog"
#~ msgstr "blog"

#~ msgid "Made in Africa"
#~ msgstr "Hecho en África"

#~ msgid ""
#~ "\n"
#~ "                %(name)s is proudly built in Kigali, Rwanda by a dedicated team that <i>really loves</i> SMS.\n"
#~ "              "
#~ msgstr ""
#~ "\n"
#~ "                %(name)s es producido, con orgullo en Kigali, Ruanda, por un equipo especial al que <i>le encanta</i> SMS.\n"
#~ "             "

#~ msgid "Visit"
#~ msgstr "Visita"

#~ msgid "Nyaruka's website"
#~ msgstr "Sitio web de Nyaruka"

#~ msgid "to learn more."
#~ msgstr "para aprender más."

#~ msgid "Get in Touch"
#~ msgstr "Entrar en contacto"

#~ msgid "No Matching messages"
#~ msgstr "Los mensajes no corresponden"

#, fuzzy
#~ msgid ""
#~ "\n"
#~ "                %(msgs_delivered)s Delivered\n"
#~ "\n"
#~ "              "
#~ msgstr ""
#~ "\n"
#~ "                    %(sms_failed)s Error\n"
#~ "\n"
#~ "         "

#, fuzzy
#~ msgid ""
#~ "\n"
#~ "                  %(msgs_failed)s Failed\n"
#~ "\n"
#~ "                "
#~ msgstr ""
#~ "\n"
#~ "                    %(sms_failed)s Error\n"
#~ "\n"
#~ "         "

#~ msgid "total messages"
#~ msgstr "mensajes totales"

#~ msgid "You can customize the broadcast to send a message and change the settings of the broadcast."
#~ msgstr "Puede personalizar el anuncio para enviar un mensaje y cambiar las configuraciones del anuncio."

#~ msgid "Send Now"
#~ msgstr "Enviar ahora"

#~ msgid "Send this message on a regular schedule to remind your recipients."
#~ msgstr "Enviar este mensaje a una hora fija para recordar a sus destinatarios."

#~ msgid "Once"
#~ msgstr "Una vez"

#~ msgid "Viewer."
#~ msgstr "Visitante."

#~ msgid "Viewers."
#~ msgstr "Visitantes."

#~ msgid "This account is not connected to a Nexmo account."
#~ msgstr "Esta cuenta no está conectada a una cuenta Nexmo."

#~ msgid "WebHook events are being forwarded to"
#~ msgstr "Los eventos WebHook se reenvían a"

#~ msgid "There have been"
#~ msgstr "Ha habido"

#~ msgid "webhook errors in the past hour."
#~ msgstr "errores webhook en la última hora."

#~ msgid "no webhook"
#~ msgstr "sin webhook"

#~ msgid "FREE"
#~ msgstr "LIBRE"

#~ msgid "Purchased on"
#~ msgstr "Comprado el"

#, fuzzy
#~ msgid ""
#~ "\n"
#~ "                We'll include the message text along with data specified\n"
#~ "                in the\n"
#~ "                <a href='/api/v1/webhook/#flow'>Webhook Flow Event API</a>\n"
#~ "                <div></div>\n"
#~ "              "
#~ msgstr "Incluiremos el texto del mensaje junto con los datos especificados en el <a href='/api/v1/webhook/#flow'>Webhook Flow Event API</a>."

#, fuzzy
#~ msgid "Save Response"
#~ msgstr "Respuesta"

#, fuzzy
#~ msgid ""
#~ "\n"
#~ "                The response name must consist of only letters and numbers.\n"
#~ "              "
#~ msgstr ""
#~ "\n"
#~ "                En la página de la aplicación TextIt presione el botón \"Install\".\n"
#~ "\n"
#~ "         "

#, fuzzy
#~ msgid "Rule Variable"
#~ msgstr "Variable del segmento"

#, fuzzy
#~ msgid ""
#~ "\n"
#~ "            Enter the variable you would like your rules to be applied to.\n"
#~ "\n"
#~ "          "
#~ msgstr "Ingrese la variable a la que le gustaría aplicar sus reglas."

#~ msgid "No Monthly Fees"
#~ msgstr "Sin tarifas mensuales"

#~ msgid "Dr. Thomas A. Odeny"
#~ msgstr "Dr. Thomas A. Odeny"

#~ msgid "University of Washington"
#~ msgstr "Universidad de Washington"

#~ msgid "Sean Blaschke"
#~ msgstr "Sean Blaschke"

#~ msgid "UNICEF"
#~ msgstr "UNICEF"

#~ msgid "Dr. Agnes Binagwaho"
#~ msgstr "Dr. Agnes Binagwaho"

#~ msgid "Hon. Minister of Health, Rwanda"
#~ msgstr "Honorable Ministerio de Salud, Ruanda"

#~ msgid "Nupur Parikh"
#~ msgstr "Nupur Parikh"

#~ msgid "TechnoServe"
#~ msgstr "TechnoServe"

#~ msgid "Sloan Holzman"
#~ msgstr "Sloan Holzman"

#~ msgid "Nuru Energy International"
#~ msgstr "Nuru Energy International"

#~ msgid "Commonly Asked Questions"
#~ msgstr "Preguntas más frecuentes"

#~ msgid "guide for deploying %(brand.name)s in your country"
#~ msgstr "guía para usar %(brand.name)s en su país"

#~ msgid "Can you help us build our sms application?"
#~ msgstr "¿Puede ayudarnos a desarrollar nuestra aplicación de mensajes de texto?"

#~ msgid "Can I pay without a credit card?"
#~ msgstr "¿Puedo pagar sin tarjeta de crédito?"

#~ msgid "Do you offer bundles for even larger organizations?"
#~ msgstr "¿Ofrecen paquetes para organizaciones más grandes?"

#~ msgid "Send and receive messages"
#~ msgstr "Enviar y recibir mensajes"

#~ msgid "Unlimited Flows"
#~ msgstr "Flujos ilimitados"

#~ msgid "REST API for sending messages"
#~ msgstr "REST API para enviar mensajes"

#~ msgid "Webhook API"
#~ msgstr "Webhook API"

#~ msgid "Real time Analytics"
#~ msgstr "Análisis en tiempo real"

#~ msgid "Customization of Graphs"
#~ msgstr "Personalización de gráficos"

#~ msgid "Twilio Integration"
#~ msgstr "Integración de Twilio"

#~ msgid "Schedule SMS reminders"
#~ msgstr "Programar los recordatorios de mensajes de texto"

#~ msgid "{{brand.name}} is in limited beta. We'll contact you soon with information on how to sign up."
#~ msgstr "{{brand.name}} está en el beta limitado. Lo contactaremos brevemente con información sobre como registrarse. "

#~ msgid "Try it for Free"
#~ msgstr "Pruébelo de manera gratuita"

#~ msgid "Add your own logic"
#~ msgstr "Use su propia lógica"

#~ msgid ""
#~ "\n"
#~ "                    Each interaction in %(name)s is defined by a step. By drawing arrows from one step to another, you define how users\n"
#~ "                    of your application will move through the flow.\n"
#~ "                  "
#~ msgstr ""
#~ "\n"
#~ "                    Toda interacción en %(name)s está definida por un paso. Puede dibujar flechas para indicar los pasos que se deben seguir y definir cómo se van a mover en el flujo\n"
#~ "los usuarios de su aplicación .\n"
#~ "                  "

#~ msgid "See results for your flow in <span class='attn'>real time</span>."
#~ msgstr "Vea los resultados para su flujo en <span class='attn'>tiempo real</span>."

#~ msgid "Take action"
#~ msgstr "Tomar acción"

#~ msgid ""
#~ "\n"
#~ "                    At any point in the flow, you can trigger actions, such as sending an SMS, email or even calling an external API.\n"
#~ "                    %(name)s allows you to customize messages using information you've collected from the user allowing for\n"
#~ "                    personalized messages and increased response rates.\n"
#~ "\n"
#~ "\n"
#~ "                  "
#~ msgstr ""
#~ "\n"
#~ "                    En cualquier punto en el flujo, puede activar acciones, como enviar un mensaje de texto, un correo electrónico o incluso llamar a un API externo.\n"
#~ "                    %(name)s le permite personalizar los mensajes con información obtenida del usuario para\n"
#~ "                    tener mensajes personalizados y mayores tasas de respuesta.\n"
#~ "\n"
#~ "\n"
#~ "                  "

#~ msgid "How does it work?"
#~ msgstr "¿Cómo funciona?"

#~ msgid ""
#~ "\n"
#~ "            Flows are powerful, but %(name)s presents them in a way that makes them easy to understand. Watch our overview video to see how easy it is to deploy your own custom SMS application with %(name)s.\n"
#~ "          "
#~ msgstr ""
#~ "\n"
#~ "            Los flujos son poderosos, pero %(name)s los presenta de tal forma que es fácil entenderlos. Mire nuestro video de presentación para ver cuán fácil es usar nuestra aplicación personalizada de mensajería con %(name)s.\n"
#~ "          "

#~ msgid "Real-time analytics"
#~ msgstr "Análisis en tiempo real"

#~ msgid ""
#~ "\n"
#~ "            Every interaction with a flow creates a datapoint that is automatically associated with each user. %(name)s lets you\n"
#~ "            easily get that data into Excel for further analysis, or you can use our powerful real-time analytics\n"
#~ "            to let you compare datasets across populations.\n"
#~ "\n"
#~ "          "
#~ msgstr ""
#~ "\n"
#~ "            Toda interacción con un flujo crea un datapoint que se relaciona automáticamente con cada usuario. %(name)s le permite\n"
#~ "            ingresar datos fácilmente en Excel para análisis más exhaustivos, o puede usar nuestro poderoso análisis en tiempo real\n"
#~ " para comparar los grupos de datos entre las poblaciones.\n"
#~ "\n"
#~ "          "

#~ msgid "Ongoing Campaigns"
#~ msgstr "Campañas actuales"

#~ msgid ""
#~ "\n"
#~ "              Campaigns allow you to build your own SMS reminder system or even a drip marketing program. Choose what\n"
#~ "              messages to send and on what schedule to keep your users engaged.\n"
#~ "            "
#~ msgstr ""
#~ "\n"
#~ "              Las campañas le permiten desarrollar tu propio sistema de recordatorio de mensajes de textos o incluso un programa de marketing. Elija qué\n"
#~ " mensajes desea enviar y en qué horarios para que sus usuarios participen.\n"
#~ "            "

#~ msgid "You can even send your users through a flow at any point during your campaign."
#~ msgstr "Puede incluso enviar a sus usuarios a través de un flujo en cualquier punto durante su campaña."

#~ msgid "Manage SMS just like e-mail"
#~ msgstr "Manejo de mensajes de texto como si fueran mensajes de correo electrónico"

#~ msgid ""
#~ "\n"
#~ "            You need to know when your audience is trying to reach you. That's why %(name)s highlights unexpected messages, helping you identify\n"
#~ "            users who have questions or problems, making it easy for you to address their concerns.  Send and receive SMS messages\n"
#~ "            and organize them using labels, just like email.\n"
#~ "\n"
#~ "          "
#~ msgstr ""
#~ "\n"
#~ "            Necesita saber cuándo su público quiere contactarlo. Por eso %(name)s resalta los mensajes inesperados, lo que lo ayuda a identificar\n"
#~ "a los usuarios que tienen preguntas o problemas y abordar sus inquietudes. Envíe y reciba mensajes de texto\n"
#~ "            y organícelos con etiquetas, como si fueran mensajes de correo electrónico.\n"
#~ "\n"
#~ "          "

#~ msgid "Personalize Broadcasts"
#~ msgstr "Personalizar los anuncios"

#~ msgid ""
#~ "\n"
#~ "            %(name)s allows you to easily broadcast an SMS to a group of users, even allowing you to customize the message\n"
#~ "            just like a mail merge. You can send broadcasts immediately or at a later time even repeating them on a set schedule\n"
#~ "            if you like.\n"
#~ "\n"
#~ "          "
#~ msgstr ""
#~ "\n"
#~ "            %(name)s le permite anunciar fácilmente un mensaje de texto para un grupo de usuarios, incluso puede personalizar el mensaje\n"
#~ "            como un grupo de mensajes de correo electrónico. Puede enviar anuncios inmediatamente o después, e incluso repetirlos en un cronograma establecido\n"
#~ "si lo desea.\n"
#~ "\n"
#~ "          "

#~ msgid "Send it tomorrow or set a monthly reminder."
#~ msgstr "Envíelo mañana o establezca un recordatorio mensual. "

#~ msgid "Know your audience"
#~ msgstr "Conozca a su público"

#~ msgid ""
#~ "\n"
#~ "              Keep track of every user who has interacted with %(name)s using Contacts. %(name)s automatically creates a Contact for\n"
#~ "              each user and saves their full message history.\n"
#~ "            "
#~ msgstr ""
#~ "\n"
#~ "              Haga el seguimiento de todos los usuarios que hayan interactuado con %(name)s usando Contactos. %(name)s crea automáticamente un Contacto para\n"
#~ "              cada usuario y guarda todo su historial de mensajes.\n"
#~ "            "

#~ msgid ""
#~ "\n"
#~ "              You can group contacts however you like and add custom fields that are appropriate for your organization.\n"
#~ "\n"
#~ "            "
#~ msgstr ""
#~ "\n"
#~ "              Puede agrupar sus contactos, pero si desea puede agregar campos personalizados que se ajusten a su organización.\n"
#~ "\n"
#~ "          "

#~ msgid "See your messages and their responses inline."
#~ msgstr "Vea sus mensajes y sus respuestas en línea."

#~ msgid "Available everywhere"
#~ msgstr "Disponible en todas partes"

#~ msgid ""
#~ "\n"
#~ "              %(name)s already works anywhere in the world, instantly. Simply download our free Android application\n"
#~ "              to create an instant, reliable and  inexpensive connection to %(name)s. Messages will then be sent and received\n"
#~ "              using that phone's local SIM card automatically.\n"
#~ "            "
#~ msgstr ""
#~ "\n"
#~ "              %(name)s funciona en cualquier lugar del mundo, instántaneamente. Simplemente descargue nuestra aplicación gratuita de Android\n"
#~ "para crear una conexión instantánea, confiable y barata a %(name)s. Luego, los mensajes serán enviados y recibidos\n"
#~ "              automáticamente con una tarjeta SIM local de teléfono.\n"
#~ "            "

#~ msgid ""
#~ "\n"
#~ "              Read our <a href='%(deploy_url)s'>deployment guide</a> to see how to use %(name)s in your country.\n"
#~ "\n"
#~ "            "
#~ msgstr ""
#~ "\n"
#~ "              Lea nuestra <a href='%(deploy_url)s'>guía de uso</a> para ver cómo usar %(name)s en su país.\n"
#~ "\n"
#~ "     "

#~ msgid ""
#~ "\n"
#~ "              %(name)s also provides an\n"
#~ "              <a href='%(api_url)s'>exhaustive API</a>\n"
#~ "              so you can integrate it with your\n"
#~ "              existing website.\n"
#~ "\n"
#~ "            "
#~ msgstr ""
#~ "\n"
#~ "              %(name)s también provee un\n"
#~ "              <a href='%(api_url)s'>API exhaustivo</a>\n"
#~ "              para que pueda integrarlo con su\n"
#~ "              sitio web existente.\n"
#~ "\n"
#~ "            "

#, fuzzy
#~ msgid ""
#~ "\n"
#~ "    %(brand)s - SMS Application Pricing\n"
#~ "\n"
#~ "  "
#~ msgstr "TextIt - Precio de la aplicación de mensajes de texto"

#, fuzzy
#~ msgid ""
#~ "\n"
#~ "    No monthly fees, %(brand)s let's you pay only for the messages you use. See your bundles here.\n"
#~ "\n"
#~ "  "
#~ msgstr "Sin tarifas mensuales, TextIt le permite pagar solo por los mensajes que usa. Vea sus paquetes aquí."

#~ msgid "Get started today, no credit card required!"
#~ msgstr "Empiece hoy, ¡no se requiere tarjeta de crédito!"

#, fuzzy
#~ msgid "Logged in as %(name)s"
#~ msgstr "Participar en %(name)s"

#~ msgid "phone"
#~ msgstr "teléfono"

#~ msgid ""
#~ "\n"
#~ "            To get started you need to add a phone number to your account. You can choose to use an Android phone and your\n"
#~ "            own cell phone plan or we can connect you with a service provider in your country directly.\n"
#~ "\n"
#~ "          "
#~ msgstr ""
#~ "\n"
#~ "            Para empezar necesita agregar un número de teléfono a su cuenta. Puede usar un teléfono Android y su\n"
#~ "            mismo plan de telefonía celular o podemos conectarlo con un proveedor de servicios directamente en su país.\n"
#~ "\n"
#~ "          "

#~ msgid "Search for TextIt"
#~ msgstr "Buscar TextIt"

#~ msgid "Remove Phone Number"
#~ msgstr "Retirar número de teléfono"

#~ msgid "TextIt - Channel Events"
#~ msgstr "TextIt - Eventos del transmisor"

#~ msgid "TextIt - Channel Event"
#~ msgstr "TextIt - Evento del transmisor"

#~ msgid "Send SMS"
#~ msgstr "Enviar mensaje de texto"

#~ msgid "Add Phone Number"
#~ msgstr "Agregar número de teléfono"

#~ msgid "This phone number already exists, please double check the number and try again."
#~ msgstr "Este número de teléfono ya existe, por favor, verifique nuevamente el número e inténtelo nuevamente."

#~ msgid "Spam"
#~ msgstr "Correo no deseado"

#~ msgid "%(obj)s has been spammed. Good going."
#~ msgstr "%(obj)s ha recibido mensajes no deseados de correo electrónico. Buen trabajo."

#~ msgid "The phone number"
#~ msgstr "El número de teléfono"

#~ msgid "Edit Android Phone"
#~ msgstr "Editar el teléfono Android."

#~ msgid "Sorry, you need to have an organization to add numbers. "
#~ msgstr "Lo sentimos, necesita tener una organización para agregar números. "

#~ msgid "Sending '%s' to %d contact"
#~ msgstr "Enviar '%s' a %d contacto"

#~ msgid "SMS Count"
#~ msgstr "Conteo de SMS"

#~ msgid "Cannot send an incoming message."
#~ msgstr "No puede procesar un mensaje entrante."

#~ msgid "Trying to create outgoing SMS with no org"
#~ msgstr "Tratar de crear un SMS saliente sin organización"

#~ msgid "Group Join Messages"
#~ msgstr "Mensajes para participar en el grupo"<|MERGE_RESOLUTION|>--- conflicted
+++ resolved
@@ -7,11 +7,7 @@
 msgstr ""
 "Project-Id-Version: TextIt\n"
 "Report-Msgid-Bugs-To: \n"
-<<<<<<< HEAD
-"POT-Creation-Date: 2020-09-15 18:33+0000\n"
-=======
 "POT-Creation-Date: 2020-09-15 21:00+0000\n"
->>>>>>> 9e7df614
 "PO-Revision-Date: 2014-09-24 19:56+0000\n"
 "Last-Translator: TextIt <info@textit.in>\n"
 "Language-Team: Spanish (http://www.transifex.com/projects/p/textit/language/es/)\n"
@@ -2527,57 +2523,6 @@
 "\n"
 "        "
 
-msgid "Connection to RocketChat is taking too long."
-msgstr ""
-
-msgid "Unable to configure. Connection to RocketChat is taking too long."
-msgstr ""
-
-msgid "Add a <a href=\"https://rocket.chat/\">Rocket.Chat</a> bot to send and receive messages to Rocket.Chat users for free. "
-msgstr ""
-
-msgid "Setup your RocketChat first to be able to integrate."
-msgstr ""
-
-msgid "Ex.: http://my.rocket.chat/29542a4b-5a89-4f27-872b-5f8091899f7b"
-msgstr ""
-
-msgid "The URL for your RocketChat Channnel app"
-msgstr ""
-
-#, fuzzy
-#| msgid "Username"
-msgid "Bot username"
-msgstr "Nombre de usuario"
-
-#, fuzzy
-#| msgid "The name of your organization"
-msgid "The username of your RocketChat app"
-msgstr "El nombre de su organización"
-
-msgid "Secret to be passed to RocketChat"
-msgstr ""
-
-#, fuzzy
-#| msgid "The Zenvia short code"
-msgid "Invalid secret code."
-msgstr "El código abreviado de Zenvia"
-
-msgid "Secret code change detected."
-msgstr ""
-
-#, python-format
-msgid "Invalid URL %(base_url)s"
-msgstr ""
-
-msgid "There is already a channel configured for this URL."
-msgstr ""
-
-#, fuzzy
-#| msgid "Configuration"
-msgid "Configuration has failed"
-msgstr "Configuración"
-
 #, fuzzy
 msgid ""
 "If you are based in Somalia, you can integrate with Shaqodoon to send\n"
@@ -8389,28 +8334,6 @@
 "\n"
 "      Use this Token as Authorization when sending incoming messages\n"
 "    "
-msgstr ""
-
-#, python-format
-msgid "You will need to enable Omnichannel and setup a %(brand)s Channel app on your RocketChat. To do so:"
-msgstr ""
-
-msgid "On your RocketChat, go to <b>Administration > Omnichannel</b> and enable the Omnichannel."
-msgstr ""
-
-#, python-format
-msgid "Install your %(brand)s Channel app from marketplace."
-msgstr ""
-
-msgid "Open the app details, at <b>Administration > Apps > app</b>, and in its settings section put the following token on the <b>App's Secret</b> field:"
-msgstr ""
-
-#, python-format
-msgid "Your new secret: <code>%(secret)s</code>."
-msgstr ""
-
-#, python-format
-msgid "Save the changes, copy the app's URL and back to %(brand)s by pasting that URL on field below, so try connect."
 msgstr ""
 
 #, fuzzy, python-format
@@ -13266,7 +13189,7 @@
 #~ msgid "Each row should have the phone number as <i>URN:tel</i> (including country code) and the name of the contact if available."
 #~ msgstr "Cada fila deberá tener un número de teléfono (incluido el código del país) y el nombre del contacto, si lo tuviera."
 
-#, fuzzy
+#, fuzzy, python-format
 #~| msgid ""
 #~| "\n"
 #~| "                              %(completed_percentage)s%% completion\n"
@@ -13537,7 +13460,7 @@
 #~ msgid "Unlabel"
 #~ msgstr "Retirar la etiqueta"
 
-#, fuzzy
+#, fuzzy, python-format
 #~| msgid ""
 #~| "\n"
 #~| "                              %(completed_percentage)s%% completion\n"
@@ -13559,7 +13482,7 @@
 #~ "                              %(completed_percentage)s%% completion\n"
 #~ "                            "
 
-#, fuzzy
+#, fuzzy, python-format
 #~| msgid ""
 #~| "\n"
 #~| "                              %(completed_percentage)s%% completion\n"
@@ -13573,7 +13496,7 @@
 #~ "                              %(completed_percentage)s%% completion\n"
 #~ "                            "
 
-#, fuzzy
+#, fuzzy, python-format
 #~ msgid ""
 #~ "\n"
 #~ "                        %(count_comma)s recipient\n"
@@ -13593,7 +13516,7 @@
 #~ "\n"
 #~ "         "
 
-#, fuzzy
+#, fuzzy, python-format
 #~| msgid ""
 #~| "\n"
 #~| "                              %(completed_percentage)s%% completion\n"
@@ -13610,7 +13533,7 @@
 #~ msgid "Write the message that will get sent when the scheduled time arrives"
 #~ msgstr "Escribir el mensaje que será enviado a la hora programada"
 
-#, fuzzy
+#, fuzzy, python-format
 #~ msgid ""
 #~ "\n"
 #~ "        The message will be sent to\n"
@@ -13636,7 +13559,7 @@
 #~ "\n"
 #~ "         "
 
-#, fuzzy
+#, fuzzy, python-format
 #~ msgid ""
 #~ "\n"
 #~ "        The message will be sent to\n"
@@ -13763,6 +13686,7 @@
 #~ msgid "month"
 #~ msgstr "mes"
 
+#, python-format
 #~ msgid ""
 #~ "\n"
 #~ "          on the %(repeat_day_of_month)s\n"
@@ -13774,6 +13698,7 @@
 #~ "\n"
 #~ "        "
 
+#, python-format
 #~ msgid ""
 #~ "\n"
 #~ "          It will repeat <span class='attn'>%(repeat_period_display)s</span> at around the same time.\n"
@@ -13881,12 +13806,12 @@
 #~ msgid "Empty user access token!"
 #~ msgstr "Token de acceso desde su repositorio"
 
-#, fuzzy
+#, fuzzy, python-brace-format
 #~| msgid "Invalid group or contact id"
 #~ msgid "Unable to parse the date '{self.value}'"
 #~ msgstr "ID del grupo o contacto inválido "
 
-#, fuzzy
+#, fuzzy, python-brace-format
 #~| msgid "Unknown alert type: %(alert)s"
 #~ msgid "Unknown location type: '{field.value_type}'"
 #~ msgstr "Tipo de alerta desconocido: %(alert)s"
@@ -14015,7 +13940,7 @@
 #~ msgid "Channel Alarms (low battery, loss of connectivity)"
 #~ msgstr "Alarmas transmitidas (baja batería, pérdida de conexión)"
 
-#, fuzzy
+#, fuzzy, python-format
 #~| msgid ""
 #~| "\n"
 #~| "    Your email address is <span class='attn'>%(email)s</span>.\n"
@@ -14126,7 +14051,7 @@
 #~ "\n"
 #~ "        "
 
-#, fuzzy
+#, fuzzy, python-format
 #~| msgid ""
 #~| "\n"
 #~| "        You can connect your <a href=\"http://infobip.com\">Infobip</a> number by entering your number, username and password\n"
