{
  "name": "rapidpro",
  "repository": "git@github.com:rapidpro/rapidpro.git",
  "license": "AGPL-3.0",
  "lint-staged": {
    "*.{js,jsx,css,md}": [
      "prettier --write",
      "git add"
    ]
  },
  "dependencies": {
<<<<<<< HEAD
    "@nyaruka/flow-editor": "1.9.13",
    "@nyaruka/temba-components": "0.3.6",
    "@tailwindcss/ui": "0.2.2",
=======
    "@nyaruka/flow-editor": "1.9.15",
    "@nyaruka/temba-components": "0.3.5",
>>>>>>> 78fa626e
    "coffeescript": "1.12.7",
    "fa-icons": "0.2.0",
    "less": "2.7.1",
    "react": "16.3.2",
    "react-dom": "16.3.3"
  },
  "scripts": {
    "preinstall": "npx npm-force-resolutions",
    "tw-build": "postcss static/scss/tailwind.scss -o static/css/tailwind.css",
    "tw-watch": "watch 'npm run tw-build' ./static/scss"
  },
  "devDependencies": {
    "bower": "1.8.8",
    "cssnano": "^4.1.10",
    "jasmine-core": "2.5.0",
    "karma": "4.4.1",
    "karma-coffee-preprocessor": "1.0.1",
    "karma-coverage": "2.0.2",
    "karma-coveralls": "2.1.0",
    "karma-jasmine": "0.3.5",
    "karma-ng-html2js-preprocessor": "0.1.1",
    "karma-phantomjs-launcher": "1.0.4",
    "phantomjs-prebuilt": "2.1.16",
    "postcss-cli": "7.1.1",
    "postcss-nested": "^4.2.1",
    "postcss-scss": "^2.0.0",
    "postcss-simple-vars": "^5.0.2",
    "tailwindcss": "1.3.5",
    "tailwindcss-dir": "^4.0.0",
    "watch": "^1.0.2"
  },
  "resolutions": {
    "minimist": "1.2.5"
  },
  "vaadin": {
    "disableUsageStatistics": true
  }
}<|MERGE_RESOLUTION|>--- conflicted
+++ resolved
@@ -9,14 +9,9 @@
     ]
   },
   "dependencies": {
-<<<<<<< HEAD
-    "@nyaruka/flow-editor": "1.9.13",
+    "@nyaruka/flow-editor": "1.9.15",
     "@nyaruka/temba-components": "0.3.6",
     "@tailwindcss/ui": "0.2.2",
-=======
-    "@nyaruka/flow-editor": "1.9.15",
-    "@nyaruka/temba-components": "0.3.5",
->>>>>>> 78fa626e
     "coffeescript": "1.12.7",
     "fa-icons": "0.2.0",
     "less": "2.7.1",
