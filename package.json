--- conflicted
+++ resolved
@@ -9,11 +9,7 @@
     ]
   },
   "dependencies": {
-<<<<<<< HEAD
-    "@greatnonprofits-nfp/flow-editor": "greatnonprofits-nfp/floweditor#ae75c11979fd3de5e08f4253cba0d50679266435",
-=======
-    "@greatnonprofits-nfp/flow-editor": "1.6.9",
->>>>>>> 9730782f
+    "@greatnonprofits-nfp/flow-editor": "1.6.11",
     "coffeescript": "1.12.7",
     "less": "2.7.1",
     "react": "16.3.2",
