import os
import logging
import time
import zipfile

from array import array
from collections import defaultdict
from datetime import timedelta
from enum import Enum
from io import BytesIO
from urllib.parse import urlparse
from typing import Dict
from urllib.request import urlopen

import iso8601
import regex
import boto3

from django_redis import get_redis_connection
from packaging.version import Version
from smartmin.models import SmartModel
from xlsxlite.writer import XLSXBook

from django.conf import settings
from django.contrib.auth.models import Group, User
from django.contrib.postgres.fields import ArrayField
from django.core.cache import cache
from django.core.files.temp import NamedTemporaryFile
from django.db import connection as db_connection, models, transaction
from django.db.models import Max, Q, Sum
from django.db.models.functions import TruncDate
from django.dispatch import receiver
from django.urls import reverse
from django.utils import timezone
from django.utils.translation import ugettext_lazy as _

from temba import mailroom
from temba.assets.models import register_asset_store
from temba.channels.models import Channel, ChannelConnection
from temba.links.models import LinkContacts
from temba.classifiers.models import Classifier
from temba.contacts.models import URN, Contact, ContactField, ContactGroup
from temba.globals.models import Global
from temba.msgs.models import Attachment, Label, Msg
from temba.orgs.models import Org
from temba.templates.models import Template
from temba.tickets.models import Ticketer
from temba.utils import analytics, chunk_list, json, on_transaction_commit
from temba.utils.dates import datetime_to_str
from temba.utils.email import send_template_email
from temba.utils.export import BaseExportAssetStore, BaseExportTask
from temba.utils.models import (
    JSONAsTextField,
    JSONField,
    RequireUpdateFieldsMixin,
    SquashableModel,
    TembaModel,
    generate_uuid,
)
from temba.utils.uuid import uuid4

from . import legacy

logger = logging.getLogger(__name__)

FLOW_DEFAULT_EXPIRES_AFTER = 60 * 12
START_FLOW_BATCH_SIZE = 500


class FlowException(Exception):
    pass


class FlowUserConflictException(FlowException):
    def __init__(self, other_user, last_saved_on):
        self.other_user = other_user
        self.last_saved_on = last_saved_on


class FlowVersionConflictException(FlowException):
    def __init__(self, rejected_version):
        self.rejected_version = rejected_version


FLOW_LOCK_TTL = 60  # 1 minute
FLOW_LOCK_KEY = "org:%d:lock:flow:%d:%s"

FLOW_PROP_CACHE_KEY = "org:%d:cache:flow:%d:%s"
FLOW_PROP_CACHE_TTL = 24 * 60 * 60 * 7  # 1 week

UNREAD_FLOW_RESPONSES = "unread_flow_responses"

FLOW_BATCH = "flow_batch"


class FlowLock(Enum):
    """
    Locks that are flow specific
    """

    participation = 1
    definition = 3


class FlowPropsCache(Enum):
    """
    Properties of a flow that we cache
    """

    terminal_nodes = 1
    category_nodes = 2


class Flow(TembaModel):

    CONTACT_CREATION = "contact_creation"
    CONTACT_PER_RUN = "run"
    CONTACT_PER_LOGIN = "login"

    # items in metadata
    METADATA_RESULTS = "results"
    METADATA_DEPENDENCIES = "dependencies"
    METADATA_WAITING_EXIT_UUIDS = "waiting_exit_uuids"
    METADATA_PARENT_REFS = "parent_refs"
    METADATA_IVR_RETRY = "ivr_retry"

    # items in the response from mailroom flow inspection
    INSPECT_RESULTS = "results"
    INSPECT_DEPENDENCIES = "dependencies"
    INSPECT_WAITING_EXITS = "waiting_exits"
    INSPECT_PARENT_REFS = "parent_refs"
    INSPECT_ISSUES = "issues"

    # items in the flow definition JSON
    DEFINITION_UUID = "uuid"
    DEFINITION_NAME = "name"
    DEFINITION_SPEC_VERSION = "spec_version"
    DEFINITION_TYPE = "type"
    DEFINITION_LANGUAGE = "language"
    DEFINITION_REVISION = "revision"
    DEFINITION_EXPIRE_AFTER_MINUTES = "expire_after_minutes"
    DEFINITION_METADATA = "metadata"
    DEFINITION_NODES = "nodes"
    DEFINITION_UI = "_ui"

    TYPE_MESSAGE = "M"
    TYPE_BACKGROUND = "B"
    TYPE_SURVEY = "S"
    TYPE_VOICE = "V"
    TYPE_USSD = "U"

    TYPE_CHOICES = (
        (TYPE_MESSAGE, _("Messaging")),
        (TYPE_VOICE, _("Phone Call")),
        (TYPE_BACKGROUND, _("Background")),
        (TYPE_SURVEY, _("Surveyor")),
    )

    GOFLOW_TYPES = {
        TYPE_MESSAGE: "messaging",
        TYPE_BACKGROUND: "messaging_background",
        TYPE_SURVEY: "messaging_offline",
        TYPE_VOICE: "voice",
    }

    FINAL_LEGACY_VERSION = legacy.VERSIONS[-1]
    INITIAL_GOFLOW_VERSION = "13.0.0"  # initial version of flow spec to use new engine
    CURRENT_SPEC_VERSION = "13.1.0"  # current flow spec version

    DEFAULT_EXPIRES_AFTER = 60 * 24 * 7  # 1 week

    name = models.CharField(max_length=64, help_text=_("The name for this flow"))

    labels = models.ManyToManyField("FlowLabel", related_name="flows")

    org = models.ForeignKey(Org, on_delete=models.PROTECT, related_name="flows")

    is_archived = models.BooleanField(default=False)
    is_system = models.BooleanField(default=False)  # e.g. a campaign message event, not user created

    flow_type = models.CharField(max_length=1, choices=TYPE_CHOICES, default=TYPE_MESSAGE)

    # additional information about the flow, e.g. possible results
    metadata = JSONAsTextField(null=True, default=dict)

    expires_after_minutes = models.IntegerField(
        default=DEFAULT_EXPIRES_AFTER, help_text=_("Minutes of inactivity that will cause expiration from flow")
    )

    ignore_triggers = models.BooleanField(default=False, help_text=_("Ignore keyword triggers while in this flow"))

    saved_on = models.DateTimeField(auto_now_add=True)
    saved_by = models.ForeignKey(User, on_delete=models.PROTECT, related_name="flow_saves")

    base_language = models.CharField(
        max_length=4,
        null=True,
        blank=True,
        help_text=_("The authoring language, additional languages can be added later"),
        default="base",
    )

    version_number = models.CharField(default=FINAL_LEGACY_VERSION, max_length=8)

    has_issues = models.BooleanField(default=False)

    # dependencies on other assets
    channel_dependencies = models.ManyToManyField(Channel, related_name="dependent_flows")
    classifier_dependencies = models.ManyToManyField(Classifier, related_name="dependent_flows")
    field_dependencies = models.ManyToManyField(ContactField, related_name="dependent_flows")
    flow_dependencies = models.ManyToManyField("Flow", related_name="dependent_flows")
    global_dependencies = models.ManyToManyField(Global, related_name="dependent_flows")
    group_dependencies = models.ManyToManyField(ContactGroup, related_name="dependent_flows")
    label_dependencies = models.ManyToManyField(Label, related_name="dependent_flows")
    template_dependencies = models.ManyToManyField(Template, related_name="dependent_flows")
    ticketer_dependencies = models.ManyToManyField(Ticketer, related_name="dependent_flows")

    @classmethod
    def create(
        cls,
        org,
        user,
        name,
        flow_type=TYPE_MESSAGE,
        expires_after_minutes=DEFAULT_EXPIRES_AFTER,
        base_language="base",
        create_revision=False,
        **kwargs,
    ):
        flow = Flow.objects.create(
            org=org,
            name=name,
            flow_type=flow_type,
            expires_after_minutes=expires_after_minutes,
            base_language=base_language,
            saved_by=user,
            created_by=user,
            modified_by=user,
            version_number=Flow.CURRENT_SPEC_VERSION,
            **kwargs,
        )

        if create_revision:
            flow.save_revision(
                user,
                {
                    Flow.DEFINITION_NAME: flow.name,
                    Flow.DEFINITION_UUID: flow.uuid,
                    Flow.DEFINITION_SPEC_VERSION: Flow.CURRENT_SPEC_VERSION,
                    Flow.DEFINITION_LANGUAGE: base_language,
                    Flow.DEFINITION_TYPE: Flow.GOFLOW_TYPES[flow_type],
                    Flow.DEFINITION_NODES: [],
                    Flow.DEFINITION_UI: {},
                },
            )

        analytics.track(user, "temba.flow_created", dict(name=name))
        return flow

    @classmethod
    def create_single_message(cls, org, user, message, base_language):
        """
        Creates a special 'single message' flow
        """
        name = "Single Message (%s)" % str(uuid4())
        flow = Flow.create(org, user, name, flow_type=Flow.TYPE_BACKGROUND, is_system=True)
        flow.update_single_message_flow(user, message, base_language)
        return flow

    @property
    def engine_type(self):
        return Flow.GOFLOW_TYPES.get(self.flow_type, "")

    @classmethod
    def label_to_slug(cls, label):
        return regex.sub(r"[^a-z0-9]+", "_", label.lower() if label else "", regex.V0)

    @classmethod
    def create_join_group(cls, org, user, group, response=None, start_flow=None):
        """
        Creates a special 'join group' flow
        """
        base_language = org.flow_languages[0] if org.flow_languages else "base"

        name = Flow.get_unique_name(org, "Join %s" % group.name)
        flow = Flow.create(org, user, name, base_language=base_language)
        flow.version_number = "13.0.0"
        flow.save(update_fields=("version_number",))

        node_uuid = str(uuid4())
        definition = {
            "uuid": flow.uuid,
            "name": flow.name,
            "spec_version": flow.version_number,
            "language": base_language,
            "type": "messaging",
            "localization": {},
            "nodes": [
                {
                    "uuid": node_uuid,
                    "actions": [
                        {
                            "type": "add_contact_groups",
                            "uuid": str(uuid4()),
                            "groups": [{"uuid": group.uuid, "name": group.name}],
                        },
                        {
                            "type": "set_contact_name",
                            "uuid": str(uuid4()),
                            "name": "@(title(remove_first_word(input)))",
                        },
                    ],
                    "exits": [{"uuid": str(uuid4())}],
                }
            ],
            "_ui": {
                "nodes": {node_uuid: {"type": "execute_actions", "position": {"left": 100, "top": 0}}},
                "stickies": {},
            },
        }

        if response:
            definition["nodes"][0]["actions"].append({"type": "send_msg", "uuid": str(uuid4()), "text": response})

        if start_flow:
            definition["nodes"][0]["actions"].append(
                {
                    "type": "enter_flow",
                    "uuid": str(uuid4()),
                    "flow": {"uuid": start_flow.uuid, "name": start_flow.name},
                }
            )

        flow.save_revision(user, definition)
        return flow

    @classmethod
<<<<<<< HEAD
    def is_before_version(cls, to_check, version):
        if str(to_check) not in Flow.VERSIONS:
            return False

        return Version(str(to_check)) < Version(str(version))

    @classmethod
    def get_triggerable_flows(cls, org, *, by_schedule: bool):
        flow_types = [Flow.TYPE_MESSAGE, Flow.TYPE_VOICE]
        if by_schedule:
            flow_types.append(Flow.TYPE_BACKGROUND)

        return org.flows.filter(flow_type__in=flow_types, is_active=True, is_archived=False, is_system=False)

    @classmethod
=======
>>>>>>> 1c0bd9d5
    def import_flows(cls, org, user, export_json, dependency_mapping, same_site=False):
        """
        Import flows from our flow export file
        """

        from temba.campaigns.models import Campaign

        created_flows = []
        db_types = {value: key for key, value in Flow.GOFLOW_TYPES.items()}

        # fetch or create all the flow db objects
        for flow_def in export_json["flows"]:
            flow_version = Version(flow_def[Flow.DEFINITION_SPEC_VERSION])
            flow_type = db_types[flow_def[Flow.DEFINITION_TYPE]]
            flow_uuid = flow_def[Flow.DEFINITION_UUID]
            flow_name = flow_def[Flow.DEFINITION_NAME]
            flow_expires = flow_def.get(Flow.DEFINITION_EXPIRE_AFTER_MINUTES, Flow.DEFAULT_EXPIRES_AFTER)

            flow = None
            flow_name = flow_name[:64].strip()

            if flow_type == Flow.TYPE_VOICE:
                flow_expires = min([flow_expires, 15])  # voice flow expiration can't be more than 15 minutes

            # check if we can find that flow by UUID first
            if same_site:
                flow = org.flows.filter(is_active=True, uuid=flow_uuid).first()

            # if it's not of our world, let's try by name
            if not flow:
                flow = org.flows.filter(is_active=True, name=flow_name).first()

            if flow:
                flow.name = Flow.get_unique_name(org, flow_name, ignore=flow)
                flow.version_number = flow_version
                flow.expires_after_minutes = flow_expires
                flow.save(update_fields=("name", "expires_after_minutes"))
            else:
                flow = Flow.create(
                    org,
                    user,
                    Flow.get_unique_name(org, flow_name),
                    flow_type=flow_type,
                    expires_after_minutes=flow_expires,
                )

            # make sure the flow is unarchived
            if flow.is_archived:
                flow.restore(user)

            dependency_mapping[flow_uuid] = str(flow.uuid)
            created_flows.append((flow, flow_def))

        # import each definition (includes re-mapping dependency references)
        for flow, definition in created_flows:
            flow.import_definition(user, definition, dependency_mapping)

        # remap flow UUIDs in any campaign events
        for campaign in export_json.get("campaigns", []):
            for event in campaign[Campaign.EXPORT_EVENTS]:
                if "flow" in event:
                    flow_uuid = event["flow"]["uuid"]
                    if flow_uuid in dependency_mapping:
                        event["flow"]["uuid"] = dependency_mapping[flow_uuid]

        # remap flow UUIDs in any triggers
        for trigger in export_json.get("triggers", []):
            if "flow" in trigger:
                flow_uuid = trigger["flow"]["uuid"]
                if flow_uuid in dependency_mapping:
                    trigger["flow"]["uuid"] = dependency_mapping[flow_uuid]

        # return the created flows
        return [f[0] for f in created_flows]

    @classmethod
    def copy(cls, flow, user):
        copy = Flow.create(flow.org, user, "Copy of %s" % flow.name[:55], flow_type=flow.flow_type)

        # grab the json of our original
        flow_json = flow.get_definition()

        copy.import_definition(user, flow_json, {})

        # copy our expiration as well
        copy.expires_after_minutes = flow.expires_after_minutes
        copy.save()

        return copy

    @classmethod
    def export_translation(cls, org, flows, language, exclude_args):
        flow_ids = [f.id for f in flows]
        return mailroom.get_client().po_export(org.id, flow_ids, language=language, exclude_arguments=exclude_args)

    @classmethod
    def import_translation(cls, org, flows, language, po_data):
        flow_ids = [f.id for f in flows]
        response = mailroom.get_client().po_import(org.id, flow_ids, language=language, po_data=po_data)
        return {d["uuid"]: d for d in response["flows"]}

    @classmethod
    def get_unique_name(cls, org, base_name, ignore=None):
        """
        Generates a unique flow name based on the given base name
        """
        name = base_name[:64].strip()

        count = 2
        while True:
            flows = Flow.objects.filter(name=name, org=org, is_active=True)
            if ignore:  # pragma: needs cover
                flows = flows.exclude(pk=ignore.pk)

            if not flows.exists():
                break

            name = "%s %d" % (base_name[:59].strip(), count)
            count += 1

        return name

    @classmethod
    def apply_action_label(cls, user, flows, label):
        label.toggle_label(flows, add=True)

    @classmethod
    def apply_action_unlabel(cls, user, flows, label):
        label.toggle_label(flows, add=False)

    @classmethod
    def apply_action_archive(cls, user, flows):
        from temba.campaigns.models import CampaignEvent

        for flow in flows:
            # don't archive flows that belong to campaigns
            has_events = CampaignEvent.objects.filter(
                is_active=True, flow=flow, campaign__org=user.get_org(), campaign__is_archived=False
            ).exists()

            if not has_events:
                flow.archive(user)

    @classmethod
    def apply_action_restore(cls, user, flows):
        for flow in flows:
            try:
                flow.restore(user)
            except FlowException:  # pragma: no cover
                pass

<<<<<<< HEAD
    def get_trigger_params(self):
        flow_json = self.get_definition()
        rule = r"@trigger.params.([a-zA-Z0-9_]+)"
        matches = regex.finditer(rule, json.dumps(flow_json), regex.MULTILINE | regex.IGNORECASE)
        params = [match.group() for match in matches]
        return list(set(params))
=======
    def get_icon(self):
        if self.flow_type == Flow.TYPE_MESSAGE:
            return "message-square"
        elif self.flow_type == Flow.TYPE_VOICE:
            return "phone"
        return "flow"
>>>>>>> 1c0bd9d5

    def get_category_counts(self):
        keys = [r["key"] for r in self.metadata["results"]]
        counts = (
            FlowCategoryCount.objects.filter(flow_id=self.id)
            .filter(result_key__in=keys)
            .values("result_key", "category_name")
            .annotate(count=Sum("count"), result_name=Max("result_name"))
        )

        results = {}
        for count in counts:
            key = count["result_key"]
            result = results.get(key, {})
            if "name" not in result:
                if count["category_name"] == "All Responses":
                    continue
                result["key"] = key
                result["name"] = count["result_name"]
                result["categories"] = [dict(name=count["category_name"], count=count["count"])]
                result["total"] = count["count"]
            else:
                result["categories"].append(dict(name=count["category_name"], count=count["count"]))
                result["total"] += count["count"]
            results[count["result_key"]] = result

        for k, v in results.items():
            for cat in results[k]["categories"]:
                if results[k]["total"]:
                    cat["pct"] = float(cat["count"]) / float(results[k]["total"])
                else:
                    cat["pct"] = 0

        # order counts by their place on the flow
        result_list = []
        for key in keys:
            result = results.get(key)
            if result:
                result_list.append(result)

        return dict(counts=result_list)

    def lock(self):
        """
        Locks on this flow to let us make changes to the definition in a thread safe way
        """
        r = get_redis_connection()
        lock_key = FLOW_LOCK_KEY % (self.org_id, self.id, FLOW_LOCK_TTL)
        return r.lock(lock_key, FLOW_LOCK_TTL)

    def get_node_counts(self):
        """
        Gets the number of contacts at each node in the flow
        """
        return FlowNodeCount.get_totals(self)

    def get_segment_counts(self):
        """
        Gets the number of contacts to have taken each flow segment.
        """
        return FlowPathCount.get_totals(self)

    def get_images_count(self):
        return self.flow_images.filter(is_active=True).count()

    def get_activity(self):
        """
        Get the activity summary for a flow as a tuple of the number of active runs
        at each step and a map of the previous visits
        """
        return self.get_node_counts(), self.get_segment_counts()

    def is_starting(self):
        """
        Returns whether this flow is already being started by a user
        """
        return (
            self.starts.filter(status__in=(FlowStart.STATUS_STARTING, FlowStart.STATUS_PENDING))
            .exclude(created_by=None)
            .exists()
        )

    def import_definition(self, user, definition, dependency_mapping):
        """
        Allows setting the definition for a flow from another definition. All UUID's will be remapped.
        """

        definition = Flow.migrate_definition(definition, flow=None)

        flow_info = mailroom.get_client().flow_inspect(self.org.id, definition)
        dependencies = flow_info[Flow.INSPECT_DEPENDENCIES]

        def deps_of_type(type_name):
            return [d for d in dependencies if d["type"] == type_name]

        # ensure all field dependencies exist
        for ref in deps_of_type("field"):
            ContactField.get_or_create(self.org, user, ref["key"], ref["name"])

        # ensure all group dependencies exist
        for ref in deps_of_type("group"):
            if ref["uuid"] not in dependency_mapping:
                group = ContactGroup.get_or_create(self.org, user, ref.get("name"), uuid=ref["uuid"])
                dependency_mapping[ref["uuid"]] = str(group.uuid)

        # ensure any label dependencies exist
        for ref in deps_of_type("label"):
            label = Label.get_or_create(self.org, user, ref["name"])
            dependency_mapping[ref["uuid"]] = str(label.uuid)

        # for dependencies we can't create, look for them by UUID (this is a clone in same workspace)
        # or name (this is an import from other workspace)
        dep_types = {
            "channel": self.org.channels.filter(is_active=True),
            "classifier": self.org.classifiers.filter(is_active=True),
            "flow": self.org.flows.filter(is_active=True),
            "template": self.org.templates.all(),
            "ticketer": self.org.ticketers.filter(is_active=True),
        }
        for dep_type, org_objs in dep_types.items():
            for ref in deps_of_type(dep_type):
                if ref["uuid"] in dependency_mapping:
                    continue

                obj = org_objs.filter(uuid=ref["uuid"]).first()
                if not obj and ref["name"]:
                    name = ref["name"]

                    # migrated legacy flows may have name as <type>: <name>
                    if dep_type == "channel" and ":" in name:
                        name = name.split(":")[-1].strip()

                    obj = org_objs.filter(name=name).first()

                dependency_mapping[ref["uuid"]] = str(obj.uuid) if obj else ref["uuid"]

        # clone definition so that all flow elements get new random UUIDs
        cloned_definition = mailroom.get_client().flow_clone(definition, dependency_mapping)
        if "revision" in cloned_definition:
            del cloned_definition["revision"]

        # save a new revision but we can't validate it just yet because we're in a transaction and mailroom
        # won't see any new database objects
        self.save_revision(user, cloned_definition)

    def archive(self, user):
        self.is_archived = True
        self.modified_by = user
        self.save(update_fields=("is_archived", "modified_by", "modified_on"))

        # queue mailroom to interrupt sessions where contact is currently in this flow
        mailroom.queue_interrupt(self.org, flow=self)

        # archive our triggers as well
        for trigger in self.triggers.all():
            trigger.archive(user)

    def restore(self, user):
        self.is_archived = False
        self.modified_by = user
        self.save(update_fields=("is_archived", "modified_by", "modified_on"))

    def update_single_message_flow(self, user, translations, base_language):
        assert translations and base_language in translations, "must include translation for base language"

        self.base_language = base_language
        self.version_number = "13.0.0"
        self.save(update_fields=("name", "base_language", "version_number"))

        translations = translations.copy()  # don't modify instance being saved on event object

        action_uuid = str(uuid4())
        base_text = translations.pop(base_language)
        localization = {k: {action_uuid: {"text": [v]}} for k, v in translations.items()}

        definition = {
            "uuid": "8ca44c09-791d-453a-9799-a70dd3303306",
            "name": self.name,
            "spec_version": self.version_number,
            "language": base_language,
            "type": "messaging_background",
            "localization": localization,
            "nodes": [
                {
                    "uuid": str(uuid4()),
                    "actions": [{"uuid": action_uuid, "type": "send_msg", "text": base_text}],
                    "exits": [{"uuid": "0c599307-8222-4386-b43c-e41654f03acf"}],
                }
            ],
        }

        self.save_revision(user, definition)

    def get_run_stats(self):
        totals_by_exit = FlowRunCount.get_totals(self)
        total_runs = sum(totals_by_exit.values())
        completed = totals_by_exit.get(FlowRun.EXIT_TYPE_COMPLETED, 0)

        return {
            "total": total_runs,
            "active": totals_by_exit.get(None, 0),
            "completed": completed,
            "expired": totals_by_exit.get(FlowRun.EXIT_TYPE_EXPIRED, 0),
            "interrupted": totals_by_exit.get(FlowRun.EXIT_TYPE_INTERRUPTED, 0),
            "failed": totals_by_exit.get(FlowRun.EXIT_TYPE_FAILED, 0),
            "completion": int(completed * 100 // total_runs) if total_runs else 0,
        }

    def async_start(
        self, user, groups, contacts, query=None, restart_participants=False, include_active=True, params=None
    ):
        """
        Causes us to schedule a flow to start in a background thread.
        """

        flow_start = FlowStart.objects.create(
            org=self.org,
            flow=self,
            start_type=FlowStart.TYPE_MANUAL,
            restart_participants=restart_participants,
            include_active=include_active,
            created_by=user,
            query=query,
            extra=params,
        )

        contact_ids = [c.id for c in contacts]
        flow_start.contacts.add(*contact_ids)

        group_ids = [g.id for g in groups]
        flow_start.groups.add(*group_ids)
        flow_start.async_start()

    def get_export_dependencies(self):
        """
        Get the dependencies of this flow that should be exported with it
        """
        dependencies = set()
        dependencies.update(self.flow_dependencies.all())
        dependencies.update(self.field_dependencies.all())
        dependencies.update(self.group_dependencies.all())
        return dependencies

    def get_dependencies_metadata(self, type_name):
        """
        Get the dependencies of the given type from the flow metadata
        """
        deps = self.metadata.get(Flow.METADATA_DEPENDENCIES, [])
        return [d for d in deps if d["type"] == type_name]

    def is_legacy(self) -> bool:
        """
        Returns whether this flow still uses a legacy definition
        """
        return Version(self.version_number) < Version(Flow.INITIAL_GOFLOW_VERSION)

    def as_export_ref(self) -> Dict:
        return {Flow.DEFINITION_UUID: str(self.uuid), Flow.DEFINITION_NAME: self.name}

    @classmethod
    def get_metadata(cls, flow_info) -> Dict:
        return {
            Flow.METADATA_RESULTS: flow_info[Flow.INSPECT_RESULTS],
            Flow.METADATA_DEPENDENCIES: flow_info[Flow.INSPECT_DEPENDENCIES],
            Flow.METADATA_WAITING_EXIT_UUIDS: flow_info[Flow.INSPECT_WAITING_EXITS],
            Flow.METADATA_PARENT_REFS: flow_info[Flow.INSPECT_PARENT_REFS],
        }

    def ensure_current_version(self):
        """
        Makes sure the flow is at the latest spec version
        """

        # nothing to do if flow is already at the target version
        if Version(self.version_number) >= Version(Flow.CURRENT_SPEC_VERSION):
            return

        with self.lock():
            revision = self.get_current_revision()
            flow_def = revision.get_migrated_definition()

            self.save_revision(user=None, definition=flow_def)
            self.refresh_from_db()

    def get_definition(self) -> Dict:
        """
        Returns the current definition of this flow
        """
        rev = self.get_current_revision()

        assert rev, "can't get definition of flow with no revisions"

        # update metadata in definition from database object as it may be out of date
        definition = rev.definition

        if self.is_legacy():
            if "metadata" not in definition:
                definition["metadata"] = {}
            definition["metadata"]["uuid"] = self.uuid
            definition["metadata"]["name"] = self.name
            definition["metadata"]["revision"] = rev.revision
            definition["metadata"]["expires"] = self.expires_after_minutes
        else:
            definition[Flow.DEFINITION_UUID] = self.uuid
            definition[Flow.DEFINITION_NAME] = self.name
            definition[Flow.DEFINITION_REVISION] = rev.revision
            definition[Flow.DEFINITION_EXPIRE_AFTER_MINUTES] = self.expires_after_minutes
        return definition

    def get_current_revision(self):
        """
        Returns the last saved revision for this flow if any
        """
        return self.revisions.order_by("revision").last()

    def save_revision(self, user, definition):
        """
        Saves a new revision for this flow, validation will be done on the definition first
        """
        if Version(definition.get(Flow.DEFINITION_SPEC_VERSION)) < Version(Flow.INITIAL_GOFLOW_VERSION):
            raise FlowVersionConflictException(definition.get(Flow.DEFINITION_SPEC_VERSION))

        current_revision = self.get_current_revision()

        if current_revision:
            # check we aren't walking over someone else
            definition_revision = definition.get(Flow.DEFINITION_REVISION)
            if definition_revision is not None and definition_revision < current_revision.revision:
                raise FlowUserConflictException(self.saved_by, self.saved_on)

            revision = current_revision.revision + 1
        else:
            revision = 1

        # update metadata from database object
        definition[Flow.DEFINITION_UUID] = self.uuid
        definition[Flow.DEFINITION_NAME] = self.name
        definition[Flow.DEFINITION_REVISION] = revision
        definition[Flow.DEFINITION_EXPIRE_AFTER_MINUTES] = self.expires_after_minutes

        # inspect the flow (with optional validation)
        flow_info = mailroom.get_client().flow_inspect(self.org.id, definition)
        dependencies = flow_info[Flow.INSPECT_DEPENDENCIES]
        issues = flow_info[Flow.INSPECT_ISSUES]

        if user is None:
            is_system_rev = True
            user = get_flow_user(self.org)
        else:
            is_system_rev = False

        with transaction.atomic():
            new_metadata = Flow.get_metadata(flow_info)

            # IVR retry is the only value in metadata that doesn't come from flow inspection
            if self.metadata and Flow.METADATA_IVR_RETRY in self.metadata:
                new_metadata[Flow.METADATA_IVR_RETRY] = self.metadata[Flow.METADATA_IVR_RETRY]

            # update our flow fields
            self.base_language = definition.get(Flow.DEFINITION_LANGUAGE, None)
            self.version_number = Flow.CURRENT_SPEC_VERSION
            self.has_issues = len(issues) > 0
            self.metadata = new_metadata
            self.modified_by = user
            self.modified_on = timezone.now()
            fields = ["base_language", "version_number", "has_issues", "metadata", "modified_by", "modified_on"]

            if not is_system_rev:
                self.saved_by = user
                self.saved_on = timezone.now()
                fields += ["saved_by", "saved_on"]

            self.save(update_fields=fields)

            # create our new revision
            revision = self.revisions.create(
                definition=definition,
                created_by=user,
                modified_by=user,
                spec_version=Flow.CURRENT_SPEC_VERSION,
                revision=revision,
            )

            self.update_dependencies(dependencies)

        return revision, issues

    @classmethod
    def migrate_definition(cls, flow_def, flow, to_version=None):
        if not to_version:
            to_version = cls.CURRENT_SPEC_VERSION

        if "version" in flow_def:
            flow_def = legacy.migrate_definition(flow_def, flow=flow)

        if "metadata" not in flow_def:
            flow_def["metadata"] = {}

        # ensure definition has a valid expiration
        expires = flow_def["metadata"].get("expires", 0)
        if expires <= 0 or expires > (30 * 24 * 60):
            flow_def["metadata"]["expires"] = Flow.DEFAULT_EXPIRES_AFTER

        # migrate using goflow for anything newer
        if Version(to_version) >= Version(Flow.INITIAL_GOFLOW_VERSION):
            flow_def = mailroom.get_client().flow_migrate(flow_def, to_version)

        return flow_def

    @classmethod
    def migrate_export(cls, org, exported_json, same_site, version):
        # use legacy migrations to get export to final legacy version
        if version < Version(Flow.FINAL_LEGACY_VERSION):
            from temba.flows.legacy import exports

            exported_json = exports.migrate(org, exported_json, same_site, version)

        migrated_flows = []
        for flow_def in exported_json["flows"]:
            migrated_def = Flow.migrate_definition(flow_def, flow=None)
            migrated_flows.append(migrated_def)

        exported_json["flows"] = migrated_flows

        return exported_json

    def update_dependencies(self, dependencies):
        # build a lookup of types to identifier lists
        identifiers = defaultdict(list)
        for dep in dependencies:
            identifier = dep.get("uuid", dep.get("key"))
            identifiers[dep["type"]].append(identifier)

        # globals aren't included in exports so they're created here too if they don't exist, with blank values
        if identifiers["global"]:
            org_globals = set(self.org.globals.filter(is_active=True).values_list("key", flat=True))

            globals_to_create = set(identifiers["global"]).difference(org_globals)
            for g in globals_to_create:
                Global.get_or_create(self.org, self.modified_by, g, name="", value="")

        # find all the dependencies in the database
        dep_objs = {
            "channel": self.org.channels.filter(is_active=True, uuid__in=identifiers["channel"]),
            "classifier": self.org.classifiers.filter(is_active=True, uuid__in=identifiers["classifier"]),
            "field": ContactField.user_fields.filter(org=self.org, is_active=True, key__in=identifiers["field"]),
            "flow": self.org.flows.filter(is_active=True, uuid__in=identifiers["flow"]),
            "global": self.org.globals.filter(is_active=True, key__in=identifiers["global"]),
            "group": ContactGroup.user_groups.filter(org=self.org, is_active=True, uuid__in=identifiers["group"]),
            "label": Label.label_objects.filter(org=self.org, uuid__in=identifiers["label"]),
            "template": self.org.templates.filter(uuid__in=identifiers["template"]),
            "ticketer": self.org.ticketers.filter(is_active=True, uuid__in=identifiers["ticketer"]),
        }

        # reset the m2m for each type
        for type_name, objects in dep_objs.items():
            m2m = getattr(self, f"{type_name}_dependencies")
            m2m.clear()
            m2m.add(*objects)

    def release(self, user, *, interrupt_sessions: bool = True):
        """
        Releases this flow, marking it inactive. We interrupt all flow runs in a background process.
        We keep FlowRevisions and FlowStarts however.
        """

        self.is_active = False
        self.modified_by = user
        self.save(update_fields=("is_active", "modified_by", "modified_on"))

        # release any campaign events that depend on this flow
        from temba.campaigns.models import CampaignEvent

        for event in CampaignEvent.objects.filter(flow=self, is_active=True):
            event.release(user)

        # release any triggers that depend on this flow
        for trigger in self.triggers.all():
            trigger.release(user)

        # release any starts
        for start in self.starts.all():
            start.release()

        self.channel_dependencies.clear()
        self.classifier_dependencies.clear()
        self.field_dependencies.clear()
        self.flow_dependencies.clear()
        self.global_dependencies.clear()
        self.group_dependencies.clear()
        self.label_dependencies.clear()
        self.ticketer_dependencies.clear()
        self.template_dependencies.clear()

        # queue mailroom to interrupt sessions where contact is currently in this flow
        if interrupt_sessions:
            mailroom.queue_interrupt(self.org, flow=self)

    def release_runs(self):
        """
        Exits all flow runs
        """
        # grab the ids of all our runs
        run_ids = self.runs.all().values_list("id", flat=True)

        # clear our association with any related sessions
        self.sessions.all().update(current_flow=None)

        # batch this for 1,000 runs at a time so we don't grab locks for too long
        for id_batch in chunk_list(run_ids, 1000):
            runs = FlowRun.objects.filter(id__in=id_batch)
            for run in runs:
                run.release()

<<<<<<< HEAD
    def update_related_flows(self):
        dependent_flows = self.dependent_flows.all()

        def flow_dependency_filter(dependency):
            if dependency.get("type") == "flow":
                return dependency.get("uuid") == self.uuid
            return False

        def flow_node_filter(node):
            flow_types = ("enter_flow", "start_session")
            if "actions" in node and len(node["actions"]) > 0 and node["actions"][0]["type"] in flow_types:
                return node["actions"][0]["flow"]["uuid"] == self.uuid
            return False

        def general_flow_update(flow):
            dependencies = filter(flow_dependency_filter, flow.metadata.get("dependencies", []))
            for dependency in dependencies:
                dependency.update({"name": self.name})
            flow.save()

        def next_flow_update(flow):
            flow_revision = flow.revisions.order_by("revision").last()
            nodes = filter(flow_node_filter, flow_revision.definition.get("nodes", []))
            for node in nodes:
                action = node["actions"][0]
                action.update({"flow": {"uuid": self.uuid, "name": self.name}})
            flow_revision.save()

        for flow in dependent_flows:
            self.update = next_flow_update(flow)
            general_flow_update(flow)
=======
    def delete(self):
        """
        Does actual deletion of this flow's data
        """

        assert not self.is_active, "can't delete flow which hasn't been released"

        self.release_runs()

        for rev in self.revisions.all():
            rev.release()

        for trigger in self.triggers.all():
            trigger.delete()

        self.category_counts.all().delete()
        self.path_counts.all().delete()
        self.node_counts.all().delete()
        self.exit_counts.all().delete()
        self.labels.clear()

        super().delete()
>>>>>>> 1c0bd9d5

    def __str__(self):
        return self.name

    class Meta:
        ordering = ("-modified_on",)
        verbose_name = _("Flow")
        verbose_name_plural = _("Flows")


class FlowImage(models.Model):
    uuid = models.UUIDField(unique=True, default=uuid4)
    org = models.ForeignKey(Org, related_name="flow_images", db_index=False, on_delete=models.CASCADE)
    flow = models.ForeignKey(Flow, related_name="flow_images", on_delete=models.CASCADE)
    contact = models.ForeignKey(Contact, related_name="flow_images", on_delete=models.CASCADE)
    name = models.CharField(help_text="Image name", max_length=255)
    path = models.CharField(help_text="Image URL", max_length=255)
    path_thumbnail = models.CharField(help_text="Image thumbnail URL", max_length=255, null=True)
    exif = models.TextField(blank=True, null=True, help_text=_("A JSON representation the exif"))
    created_on = models.DateTimeField(
        default=timezone.now, editable=False, blank=True, help_text="When this item was originally created"
    )
    modified_on = models.DateTimeField(
        default=timezone.now, editable=False, blank=True, help_text="When this item was last modified"
    )
    is_active = models.BooleanField(
        default=True, help_text="Whether this item is active, use this instead of deleting"
    )

    @classmethod
    def apply_action_archive(cls, user, objects):
        changed = []
        for item in objects:
            item.archive()
            changed.append(item.pk)
        return changed

    @classmethod
    def apply_action_restore(cls, user, objects):
        changed = []
        for item in objects:
            item.restore()
            changed.append(item.pk)
        return changed

    @classmethod
    def apply_action_delete(cls, user, objects):
        changed = []
        for item in objects:
            changed.append(item.pk)
            item.delete()
        return changed

    def archive(self):
        self.is_active = False
        self.save(update_fields=["is_active"])

    def restore(self):
        self.is_active = True
        self.save(update_fields=["is_active"])

    def get_exif(self):
        return json.loads(self.exif) if self.exif else dict()

    def get_url(self):
        if "amazonaws.com" in self.path or self.path.startswith("http"):
            return self.path
        protocol = "https" if settings.IS_PROD else "http"
        image_url = "%s://%s/%s" % (protocol, settings.AWS_BUCKET_DOMAIN, self.path)
        return image_url

    def get_full_path(self):
        url_path = urlparse(self.path)
        if all([url_path.scheme, url_path.netloc]):
            return self.path
        return "%s/%s" % (settings.MEDIA_ROOT, self.path)

    def get_permalink(self):
        protocol = "https" if settings.IS_PROD else "http"
        return "%s://%s%s" % (protocol, settings.HOSTNAME, reverse("flows.flowimage_read", args=[self.uuid]))

    def set_deleted(self):
        self.is_active = False
        self.save(update_fields=["is_active"])

    def is_playable(self):
        extension = self.path.split(".")[-1]
        return True if extension in ["avi", "flv", "wmv", "mp4", "mov", "3gp"] else False

    def get_content_type(self):
        if self.is_playable():
            extension = self.path.split(".")[-1]
            mime_types = {
                "avi": "video/x-msvideo",
                "flv": "video/x-flv",
                "wmv": "video/x-ms-wmv",
                "mp4": "video/mp4",
                "mov": "video/quicktime",
                "3gp": "video/3gpp",
            }
            return mime_types.get(extension, "video/mp4")
        else:
            return None

    def __str__(self):
        return self.name


# Removing images files for Flow Images
@receiver(models.signals.post_delete, sender=FlowImage)
def auto_delete_file_on_delete(sender, instance, **kwargs):
    """
    Deletes file from filesystem
    when corresponding `MediaFile` object is deleted.
    """
    s3 = (
        boto3.resource(
            "s3", aws_access_key_id=settings.AWS_ACCESS_KEY_ID, aws_secret_access_key=settings.AWS_SECRET_ACCESS_KEY
        )
        if settings.DEFAULT_FILE_STORAGE == "storages.backends.s3boto3.S3Boto3Storage"
        else None
    )
    if instance.path:
        if os.path.isfile(instance.get_full_path()):
            os.remove(instance.get_full_path())
        elif s3 and "s3.amazonaws.com" in instance.path:
            key = instance.path.replace("https://%s/" % settings.AWS_BUCKET_DOMAIN, "")
            obj = s3.Object(settings.AWS_STORAGE_BUCKET_NAME, key)
            obj.delete()


class FlowSession(models.Model):
    """
    A contact's session with the flow engine
    """

    STATUS_WAITING = "W"
    STATUS_COMPLETED = "C"
    STATUS_INTERRUPTED = "I"
    STATUS_EXPIRED = "X"
    STATUS_FAILED = "F"

    STATUS_CHOICES = (
        (STATUS_WAITING, "Waiting"),
        (STATUS_COMPLETED, "Completed"),
        (STATUS_INTERRUPTED, "Interrupted"),
        (STATUS_EXPIRED, "Expired"),
        (STATUS_FAILED, "Failed"),
    )

    uuid = models.UUIDField(unique=True)

    # the modality of this session
    session_type = models.CharField(max_length=1, choices=Flow.TYPE_CHOICES, default=Flow.TYPE_MESSAGE)

    # the organization this session belongs to
    org = models.ForeignKey(Org, related_name="sessions", on_delete=models.PROTECT)

    # the contact that this session is with
    contact = models.ForeignKey("contacts.Contact", on_delete=models.PROTECT, related_name="sessions")

    # the channel connection used for flow sessions over IVR or USSD"),
    connection = models.OneToOneField(
        "channels.ChannelConnection", on_delete=models.PROTECT, null=True, related_name="session"
    )

    # the status of this session
    status = models.CharField(max_length=1, choices=STATUS_CHOICES, null=True)

    # whether the contact has responded in this session
    responded = models.BooleanField(default=False)

    # the goflow output of this session
    output = JSONAsTextField(null=True, default=dict)

    # the URL for the JSON file that contains our session content (optional)
    output_url = models.URLField(null=True, max_length=2048)

    # when this session was created
    created_on = models.DateTimeField(default=timezone.now)

    # when this session ended
    ended_on = models.DateTimeField(null=True)

    # when this session's wait will time out (if at all)
    timeout_on = models.DateTimeField(null=True)

    # when this session started waiting (if at all)
    wait_started_on = models.DateTimeField(null=True)

    # the flow of the waiting run
    current_flow = models.ForeignKey("flows.Flow", related_name="sessions", null=True, on_delete=models.PROTECT)

    def release(self):
        self.delete()

    def __str__(self):  # pragma: no cover
        return str(self.contact)


class FlowRun(RequireUpdateFieldsMixin, models.Model):
    """
    A single contact's journey through a flow. It records the path taken, results collected, events generated etc.
    """

    STATUS_ACTIVE = "A"
    STATUS_WAITING = "W"
    STATUS_COMPLETED = "C"
    STATUS_INTERRUPTED = "I"
    STATUS_EXPIRED = "X"
    STATUS_FAILED = "F"
    STATUS_CHOICES = (
        (STATUS_ACTIVE, "Active"),
        (STATUS_WAITING, "Waiting"),
        (STATUS_COMPLETED, "Completed"),
        (STATUS_INTERRUPTED, "Interrupted"),
        (STATUS_EXPIRED, "Expired"),
        (STATUS_FAILED, "Failed"),
    )

    EXIT_TYPE_COMPLETED = "C"
    EXIT_TYPE_INTERRUPTED = "I"
    EXIT_TYPE_EXPIRED = "E"
    EXIT_TYPE_FAILED = "F"
    EXIT_TYPE_CHOICES = (
        (EXIT_TYPE_COMPLETED, "Completed"),
        (EXIT_TYPE_INTERRUPTED, "Interrupted"),
        (EXIT_TYPE_EXPIRED, "Expired"),
        (EXIT_TYPE_FAILED, "Failed"),
    )

    RESULT_NAME = "name"
    RESULT_NODE_UUID = "node_uuid"
    RESULT_CATEGORY = "category"
    RESULT_CATEGORY_LOCALIZED = "category_localized"
    RESULT_VALUE = "value"
    RESULT_INPUT = "input"
    RESULT_CREATED_ON = "created_on"
    RESULT_CORRECTED = "corrected"

    PATH_STEP_UUID = "uuid"
    PATH_NODE_UUID = "node_uuid"
    PATH_ARRIVED_ON = "arrived_on"
    PATH_EXIT_UUID = "exit_uuid"

    EVENT_TYPE = "type"
    EVENT_STEP_UUID = "step_uuid"
    EVENT_CREATED_ON = "created_on"

    DELETE_FOR_ARCHIVE = "A"
    DELETE_FOR_USER = "U"

    DELETE_CHOICES = ((DELETE_FOR_ARCHIVE, _("Archive delete")), (DELETE_FOR_USER, _("User delete")))

    uuid = models.UUIDField(unique=True, default=uuid4)

    org = models.ForeignKey(Org, on_delete=models.PROTECT, related_name="runs", db_index=False)

    flow = models.ForeignKey(Flow, on_delete=models.PROTECT, related_name="runs")

    contact = models.ForeignKey(Contact, on_delete=models.PROTECT, related_name="runs")

    # session this run belongs to (can be null if session has been trimmed)
    session = models.ForeignKey(FlowSession, on_delete=models.PROTECT, related_name="runs", null=True)

    # current status of this run
    status = models.CharField(max_length=1, choices=STATUS_CHOICES)

    # for an IVR session this is the connection to the IVR channel
    connection = models.ForeignKey(
        "channels.ChannelConnection", on_delete=models.PROTECT, related_name="runs", null=True
    )

    # when this run was created
    created_on = models.DateTimeField(default=timezone.now)

    # when this run was last modified
    modified_on = models.DateTimeField(default=timezone.now)

    # when this run ended
    exited_on = models.DateTimeField(null=True)

    # when this run will expire
    expires_on = models.DateTimeField(null=True)

    # true if the contact has responded in this run
    responded = models.BooleanField(default=False)

    # flow start which started the session this run belongs to
    start = models.ForeignKey("flows.FlowStart", on_delete=models.PROTECT, null=True, related_name="runs")

    # if this run is part of a Surveyor session, the user that submitted it
    submitted_by = models.ForeignKey(settings.AUTH_USER_MODEL, on_delete=models.PROTECT, null=True, db_index=False)

    # parent run that started this run (if any)
    parent = models.ForeignKey("flows.FlowRun", on_delete=models.PROTECT, null=True)

    # UUID of the parent run (if any)
    parent_uuid = models.UUIDField(null=True)

    # results collected in this run keyed by snakified result name
    results = JSONAsTextField(null=True, default=dict)

    # path taken by this run through the flow
    path = JSONAsTextField(null=True, default=list)

    # engine events generated by this run
    events = JSONField(null=True)

    # current node location of this run in the flow
    current_node_uuid = models.UUIDField(null=True)

    # if this run is scheduled for deletion, why
    delete_reason = models.CharField(null=True, max_length=1, choices=DELETE_CHOICES)

    # TODO to be replaced by new status field
    is_active = models.BooleanField(default=True)
    exit_type = models.CharField(null=True, max_length=1, choices=EXIT_TYPE_CHOICES)

    def get_events_of_type(self, event_types):
        """
        Gets all the events of the given type associated with this run
        """
        if not self.events:  # pragma: no cover
            return []

        return [e for e in self.events if e[FlowRun.EVENT_TYPE] in event_types]

    def get_msg_events(self):
        """
        Gets all the messages associated with this run
        """
        from temba.mailroom.events import Event

        return self.get_events_of_type((Event.TYPE_MSG_RECEIVED, Event.TYPE_MSG_CREATED))

    def get_events_by_step(self, msg_only=False):
        """
        Gets a map of step UUIDs to lists of events created at that step
        """
        events = self.get_msg_events() if msg_only else self.events
        events_by_step = defaultdict(list)
        for e in events:
            events_by_step[e[FlowRun.EVENT_STEP_UUID]].append(e)
        return events_by_step

    def get_messages(self):
        """
        Gets all the messages associated with this run
        """
        # need a data migration to go fix some old message events with uuid="None", until then filter them out
        msg_uuids = []
        for e in self.get_msg_events():
            msg_uuid = e["msg"].get("uuid")
            if msg_uuid and msg_uuid != "None":
                msg_uuids.append(msg_uuid)

        return Msg.objects.filter(uuid__in=msg_uuids)

    def release(self, delete_reason=None):
        """
        Permanently deletes this flow run
        """
        with transaction.atomic():
            if delete_reason:
                self.delete_reason = delete_reason
                self.save(update_fields=["delete_reason"])

            # clear any runs that reference us
            FlowRun.objects.filter(parent=self).update(parent=None)

            # and any recent runs
            for recent in FlowPathRecentRun.objects.filter(run=self):
                recent.release()

            if (
                delete_reason == FlowRun.DELETE_FOR_USER
                and self.session is not None
                and self.session.status == FlowSession.STATUS_WAITING
            ):
                mailroom.queue_interrupt(self.org, session=self.session)

            self.delete()

    def update_expiration(self, point_in_time):
        """
        Set our expiration according to the flow settings
        """
        if self.flow.expires_after_minutes:
            self.expires_on = point_in_time + timedelta(minutes=self.flow.expires_after_minutes)
            self.modified_on = timezone.now()

            # save our updated fields
            self.save(update_fields=["expires_on", "modified_on"])

        # parent should always have a later expiration than the children
        if self.parent:
            self.parent.update_expiration(self.expires_on)

    def as_archive_json(self):
        def convert_step(step):
            return {"node": step[FlowRun.PATH_NODE_UUID], "time": step[FlowRun.PATH_ARRIVED_ON]}

        def convert_result(result):
            return {
                "name": result.get(FlowRun.RESULT_NAME),
                "node": result.get(FlowRun.RESULT_NODE_UUID),
                "time": result[FlowRun.RESULT_CREATED_ON],
                "input": result.get(FlowRun.RESULT_INPUT),
                "value": result[FlowRun.RESULT_VALUE],
                "category": result.get(FlowRun.RESULT_CATEGORY),
                "corrected": result.get(FlowRun.RESULT_CORRECTED),
            }

        return {
            "id": self.id,
            "uuid": str(self.uuid),
            "flow": {"uuid": str(self.flow.uuid), "name": self.flow.name},
            "trigger_params": getattr(self.session, "output", {}).get("trigger", {}).get("params", {}),
            "contact": {"uuid": str(self.contact.uuid), "name": self.contact.name},
            "responded": self.responded,
            "path": [convert_step(s) for s in self.path],
            "values": {k: convert_result(r) for k, r in self.results.items()} if self.results else {},
            "events": self.events,
            "created_on": self.created_on.isoformat(),
            "modified_on": self.modified_on.isoformat(),
            "exited_on": self.exited_on.isoformat() if self.exited_on else None,
            "exit_type": self.exit_type,
            "submitted_by": self.submitted_by.username if self.submitted_by else None,
        }

    def __str__(self):  # pragma: no cover
        return f"FlowRun[uuid={self.uuid}, flow={self.flow.uuid}]"


class FlowExit:
    """
    A helper class used for building contact histories which simply wraps a run which may occur more than once in the
    same history as both a flow run start and an exit.
    """

    def __init__(self, run):
        self.run = run


class FlowRevision(SmartModel):
    """
    JSON definitions for previous flow revisions
    """

    LAST_TRIM_KEY = "temba:last_flow_revision_trim"

    flow = models.ForeignKey(Flow, on_delete=models.PROTECT, related_name="revisions")

    definition = JSONAsTextField(help_text=_("The JSON flow definition"), default=dict)

    spec_version = models.CharField(
        default=Flow.FINAL_LEGACY_VERSION, max_length=8, help_text=_("The flow version this definition is in")
    )

    revision = models.IntegerField(null=True, help_text=_("Revision number for this definition"))

    @classmethod
    def trim(cls, since):
        """
        For any flow that has a new revision since the passed in date, trim revisions
        :param since: datetime of when to trim
        :return: The number of trimmed revisions
        """
        count = 0

        # find all flows with revisions since the passed in date
        for fr in FlowRevision.objects.filter(created_on__gt=since).distinct("flow_id").only("flow_id"):
            # trim that flow
            count += FlowRevision.trim_for_flow(fr.flow_id)

        return count

    @classmethod
    def trim_for_flow(cls, flow_id):
        """
        Trims the revisions for the passed in flow.

        Our logic is:
         * always keep last 25 revisions
         * for any revision beyond those, collapse to first revision for that day

        :param flow: the id of the flow to trim revisions for
        :return: the number of trimmed revisions
        """
        # find what date cutoff we will use for "25 most recent"
        cutoff = FlowRevision.objects.filter(flow=flow_id).order_by("-created_on")[24:25]

        # fewer than 25 revisions
        if not cutoff:
            return 0

        cutoff = cutoff[0].created_on

        # find the ids of the first revision for each day starting at the cutoff
        keepers = (
            FlowRevision.objects.filter(flow=flow_id, created_on__lt=cutoff)
            .annotate(created_date=TruncDate("created_on"))
            .values("created_date")
            .annotate(max_id=Max("id"))
            .values_list("max_id", flat=True)
        )

        # delete the rest
        return FlowRevision.objects.filter(flow=flow_id, created_on__lt=cutoff).exclude(id__in=keepers).delete()[0]

    @classmethod
    def validate_legacy_definition(cls, definition):
        if definition["flow_type"] not in (Flow.TYPE_MESSAGE, Flow.TYPE_VOICE, Flow.TYPE_SURVEY, "F"):
            raise ValueError("unsupported flow type")

        # should always have a base_language
        if "base_language" not in definition or not definition["base_language"]:
            raise ValueError("non-localized flow definition")

        # language should match values in definition
        base_language = definition["base_language"]

        def validate_localization(lang_dict):
            # must be a dict
            if not isinstance(lang_dict, dict):
                raise ValueError("non-localized flow definition")

            # and contain the base_language
            if base_language not in lang_dict:  # pragma: needs cover
                raise ValueError("non-localized flow definition")

        for actionset in definition["action_sets"]:
            for action in actionset["actions"]:
                if "msg" in action and action["type"] != "email":
                    validate_localization(action["msg"])

        for ruleset in definition["rule_sets"]:
            for rule in ruleset["rules"]:
                validate_localization(rule["category"])

    def get_migrated_definition(self, to_version: str = Flow.CURRENT_SPEC_VERSION) -> Dict:
        definition = self.definition

        # if it's previous to version 6, wrap the definition to
        # mirror our exports for those versions
        if Version(self.spec_version) < Version("6"):
            definition = dict(
                definition=self.definition,
                flow_type=self.flow.flow_type,
                expires=self.flow.expires_after_minutes,
                id=self.flow.pk,
                revision=self.revision,
                uuid=self.flow.uuid,
            )

        # make sure old revisions migrate properly
        if Version(self.spec_version) <= Version(Flow.FINAL_LEGACY_VERSION):
            definition["version"] = self.spec_version

            if "metadata" not in definition:
                definition["metadata"] = {}
            definition["metadata"]["revision"] = self.revision

        # migrate our definition if necessary
        if self.spec_version != to_version:
            definition = Flow.migrate_definition(definition, self.flow, to_version)

        # update variables from our db into our revision
        flow = self.flow
        definition[Flow.DEFINITION_NAME] = flow.name
        definition[Flow.DEFINITION_UUID] = flow.uuid
        definition[Flow.DEFINITION_REVISION] = self.revision
        definition[Flow.DEFINITION_EXPIRE_AFTER_MINUTES] = flow.expires_after_minutes

        return definition

    def as_json(self):
        name = self.created_by.get_full_name()
        return dict(
            user=dict(email=self.created_by.email, name=name),
            created_on=json.encode_datetime(self.created_on, micros=True),
            id=self.pk,
            version=self.spec_version,
            revision=self.revision,
        )

    def release(self):
        self.delete()


class FlowCategoryCount(SquashableModel):
    """
    Maintains counts for categories across all possible results in a flow
    """

    squash_over = ("flow_id", "node_uuid", "result_key", "result_name", "category_name")

    flow = models.ForeignKey(Flow, on_delete=models.PROTECT, related_name="category_counts")

    # the UUID of the node where this result was created
    node_uuid = models.UUIDField(db_index=True)

    # the key and name of the result in the flow
    result_key = models.CharField(max_length=128)
    result_name = models.CharField(max_length=128)

    # the name of the category
    category_name = models.CharField(max_length=128)

    # the number of results with this category
    count = models.IntegerField(default=0)

    @classmethod
    def get_squash_query(cls, distinct_set):
        sql = """
        WITH removed as (
          DELETE FROM %(table)s WHERE "id" IN (
            SELECT "id" FROM %(table)s
              WHERE "flow_id" = %%s AND "node_uuid" = %%s AND "result_key" = %%s AND "result_name" = %%s AND "category_name" = %%s
              LIMIT 10000
          ) RETURNING "count"
        )
        INSERT INTO %(table)s("flow_id", "node_uuid", "result_key", "result_name", "category_name", "count", "is_squashed")
        VALUES (%%s, %%s, %%s, %%s, %%s, GREATEST(0, (SELECT SUM("count") FROM removed)), TRUE);
        """ % {
            "table": cls._meta.db_table
        }

        params = (
            distinct_set.flow_id,
            distinct_set.node_uuid,
            distinct_set.result_key,
            distinct_set.result_name,
            distinct_set.category_name,
        ) * 2
        return sql, params

    def __str__(self):
        return "%s: %s" % (self.category_name, self.count)


class FlowPathCount(SquashableModel):
    """
    Maintains hourly counts of flow paths
    """

    squash_over = ("flow_id", "from_uuid", "to_uuid", "period")

    flow = models.ForeignKey(Flow, on_delete=models.PROTECT, related_name="path_counts")

    # the exit UUID of the node this path segment starts with
    from_uuid = models.UUIDField()

    # the UUID of the node this path segment ends with
    to_uuid = models.UUIDField()

    # the hour in which this activity occurred
    period = models.DateTimeField()

    # the number of runs that tooks this path segment in that period
    count = models.IntegerField(default=0)

    @classmethod
    def get_squash_query(cls, distinct_set):
        sql = """
        WITH removed as (
            DELETE FROM %(table)s WHERE "flow_id" = %%s AND "from_uuid" = %%s AND "to_uuid" = %%s AND "period" = date_trunc('hour', %%s) RETURNING "count"
        )
        INSERT INTO %(table)s("flow_id", "from_uuid", "to_uuid", "period", "count", "is_squashed")
        VALUES (%%s, %%s, %%s, date_trunc('hour', %%s), GREATEST(0, (SELECT SUM("count") FROM removed)), TRUE);
        """ % {
            "table": cls._meta.db_table
        }

        params = (distinct_set.flow_id, distinct_set.from_uuid, distinct_set.to_uuid, distinct_set.period) * 2
        return sql, params

    @classmethod
    def get_totals(cls, flow):
        counts = cls.objects.filter(flow=flow)
        totals = list(counts.values_list("from_uuid", "to_uuid").annotate(replies=Sum("count")))
        return {"%s:%s" % (t[0], t[1]): t[2] for t in totals}

    def __str__(self):  # pragma: no cover
        return f"FlowPathCount({self.flow_id}) {self.from_uuid}:{self.to_uuid} {self.period} count: {self.count}"

    class Meta:
        index_together = ["flow", "from_uuid", "to_uuid", "period"]


class FlowPathRecentRun(models.Model):
    """
    Maintains recent runs for a flow path segment
    """

    PRUNE_TO = 5
    LAST_PRUNED_KEY = "last_recentrun_pruned"

    id = models.BigAutoField(primary_key=True)

    # the node and step UUIDs of the start of the path segment
    from_uuid = models.UUIDField()
    from_step_uuid = models.UUIDField()

    # the node and step UUIDs of the end of the path segment
    to_uuid = models.UUIDField()
    to_step_uuid = models.UUIDField()

    run = models.ForeignKey(FlowRun, on_delete=models.PROTECT, related_name="recent_runs")

    # when the run visited this path segment
    visited_on = models.DateTimeField(default=timezone.now)

    def release(self):
        self.delete()

    @classmethod
    def get_recent(cls, exit_uuids, to_uuid, limit=PRUNE_TO):
        """
        Gets the recent runs for the given flow segments
        """
        recent = (
            cls.objects.filter(from_uuid__in=exit_uuids, to_uuid=to_uuid).select_related("run").order_by("-visited_on")
        )
        if limit:
            recent = recent[:limit]

        results = []
        for r in recent:
            msg_events_by_step = r.run.get_events_by_step(msg_only=True)
            msg_event = None

            # find the last message event in the run before this step
            before_step = False
            for step in reversed(r.run.path):
                step_uuid = step[FlowRun.PATH_STEP_UUID]
                if step_uuid == str(r.from_step_uuid):
                    before_step = True

                if before_step:
                    msg_events = msg_events_by_step[step_uuid]
                    if msg_events:
                        msg_event = msg_events[-1]
                        break

            if msg_event:
                results.append({"run": r.run, "text": msg_event["msg"]["text"], "visited_on": r.visited_on})

        return results

    @classmethod
    def prune(cls):
        """
        Removes old recent run records leaving only PRUNE_TO most recent for each segment
        """
        last_id = cache.get(cls.LAST_PRUNED_KEY, -1)

        newest = cls.objects.order_by("-id").values("id").first()
        newest_id = newest["id"] if newest else -1

        sql = """
            DELETE FROM %(table)s WHERE id IN (
              SELECT id FROM (
                  SELECT
                    r.id,
                    dense_rank() OVER (PARTITION BY from_uuid, to_uuid ORDER BY visited_on DESC) AS pos
                  FROM %(table)s r
                  WHERE (from_uuid, to_uuid) IN (
                    -- get the unique segments added to since last prune
                    SELECT DISTINCT from_uuid, to_uuid FROM %(table)s WHERE id > %(last_id)d
                  )
              ) s WHERE s.pos > %(limit)d
            )""" % {
            "table": cls._meta.db_table,
            "last_id": last_id,
            "limit": cls.PRUNE_TO,
        }

        cursor = db_connection.cursor()
        cursor.execute(sql)

        cache.set(cls.LAST_PRUNED_KEY, newest_id)

        return cursor.rowcount  # number of deleted entries

    def __str__(self):  # pragma: no cover
        return f"run={self.run.uuid} flow={self.run.flow.uuid} segment={self.to_uuid}→{self.from_uuid}"

    class Meta:
        indexes = [models.Index(fields=["from_uuid", "to_uuid", "-visited_on"])]


class FlowNodeCount(SquashableModel):
    """
    Maintains counts of unique contacts at each flow node.
    """

    squash_over = ("node_uuid",)

    flow = models.ForeignKey(Flow, on_delete=models.PROTECT, related_name="node_counts")

    # the UUID of the node
    node_uuid = models.UUIDField(db_index=True)

    # the number of contacts/runs currently at that node
    count = models.IntegerField(default=0)

    @classmethod
    def get_squash_query(cls, distinct_set):
        sql = """
        WITH removed as (
            DELETE FROM %(table)s WHERE "node_uuid" = %%s RETURNING "count"
        )
        INSERT INTO %(table)s("flow_id", "node_uuid", "count", "is_squashed")
        VALUES (%%s, %%s, GREATEST(0, (SELECT SUM("count") FROM removed)), TRUE);
        """ % {
            "table": cls._meta.db_table
        }

        return sql, (distinct_set.node_uuid, distinct_set.flow_id, distinct_set.node_uuid)

    @classmethod
    def get_totals(cls, flow):
        totals = list(cls.objects.filter(flow=flow).values_list("node_uuid").annotate(replies=Sum("count")))
        return {str(t[0]): t[1] for t in totals if t[1]}


class FlowRunCount(SquashableModel):
    """
    Maintains counts of different states of exit types of flow runs on a flow. These are calculated
    via triggers on the database.
    """

    squash_over = ("flow_id", "exit_type")

    flow = models.ForeignKey(Flow, on_delete=models.PROTECT, related_name="exit_counts")

    # the type of exit
    exit_type = models.CharField(null=True, max_length=1, choices=FlowRun.EXIT_TYPE_CHOICES)

    # the number of runs that exited with that exit type
    count = models.IntegerField(default=0)

    @classmethod
    def get_squash_query(cls, distinct_set):
        if distinct_set.exit_type:
            sql = """
            WITH removed as (
                DELETE FROM %(table)s WHERE "flow_id" = %%s AND "exit_type" = %%s RETURNING "count"
            )
            INSERT INTO %(table)s("flow_id", "exit_type", "count", "is_squashed")
            VALUES (%%s, %%s, GREATEST(0, (SELECT SUM("count") FROM removed)), TRUE);
            """ % {
                "table": cls._meta.db_table
            }

            params = (distinct_set.flow_id, distinct_set.exit_type) * 2
        else:
            sql = """
            WITH removed as (
                DELETE FROM %(table)s WHERE "flow_id" = %%s AND "exit_type" IS NULL RETURNING "count"
            )
            INSERT INTO %(table)s("flow_id", "exit_type", "count", "is_squashed")
            VALUES (%%s, NULL, GREATEST(0, (SELECT SUM("count") FROM removed)), TRUE);
            """ % {
                "table": cls._meta.db_table
            }

            params = (distinct_set.flow_id,) * 2

        return sql, params

    @classmethod
    def get_totals(cls, flow):
        totals = list(cls.objects.filter(flow=flow).values_list("exit_type").annotate(replies=Sum("count")))
        return {t[0]: t[1] for t in totals}

    def __str__(self):  # pragma: needs cover
        return "RunCount[%d:%s:%d]" % (self.flow_id, self.exit_type, self.count)

    class Meta:
        index_together = ("flow", "exit_type")


class ExportFlowResultsTask(BaseExportTask):
    """
    Container for managing our export requests
    """

    analytics_key = "flowresult_export"
    email_subject = "Your results export from %s is ready"
    email_template = "flows/email/flow_export_download"

    INCLUDE_MSGS = "include_msgs"
    CONTACT_FIELDS = "contact_fields"
    GROUP_MEMBERSHIPS = "group_memberships"
    RESPONDED_ONLY = "responded_only"
    EXTRA_URNS = "extra_urns"
    EXTRA_QUERIES = "extra_queries"
    FLOWS = "flows"

    MAX_GROUP_MEMBERSHIPS_COLS = 25
    MAX_CONTACT_FIELDS_COLS = 10

    flows = models.ManyToManyField(Flow, related_name="exports", help_text=_("The flows to export"))

    config = JSONAsTextField(null=True, default=dict, help_text=_("Any configuration options for this flow export"))

    @classmethod
    def create(
        cls,
        org,
        user,
        flows,
        contact_fields,
        responded_only,
        include_msgs,
        extra_urns,
        group_memberships,
        extra_queries,
    ):
        config = {
            ExportFlowResultsTask.INCLUDE_MSGS: include_msgs,
            ExportFlowResultsTask.CONTACT_FIELDS: [c.id for c in contact_fields],
            ExportFlowResultsTask.RESPONDED_ONLY: responded_only,
            ExportFlowResultsTask.EXTRA_URNS: extra_urns,
            ExportFlowResultsTask.GROUP_MEMBERSHIPS: [g.id for g in group_memberships],
            ExportFlowResultsTask.EXTRA_QUERIES: extra_queries,
        }

        export = cls.objects.create(org=org, created_by=user, modified_by=user, config=config)
        for flow in flows:
            export.flows.add(flow)

        return export

    def get_email_context(self, branding):
        context = super().get_email_context(branding)
        context["flows"] = self.flows.all()
        return context

    def _get_runs_columns(self, extra_urn_columns, groups, contact_fields, result_fields, show_submitted_by=False):
        columns = []

        if show_submitted_by:
            columns.append("Submitted By")

        columns.append("Contact UUID")
        columns.append("ID" if self.org.is_anon else "URN")

        for extra_urn in extra_urn_columns:
            columns.append(extra_urn["label"])

        columns.append("Name")
        columns.append("Groups")

        for gr in groups:
            columns.append("Group:%s" % gr.name)

        for cf in contact_fields:
            columns.append("Field:%s" % cf.label)

        columns.append("Started")
        columns.append("Modified")
        columns.append("Exited")
        columns.append("Run UUID")

        for result_field in result_fields:
            field_name, flow_name = result_field["name"], result_field["flow_name"]
            columns.append(f"{field_name} (Category) - {flow_name}")
            columns.append(f"{field_name} (Value) - {flow_name}")
            columns.append(f"{field_name} (Text) - {flow_name}")
            columns.append(f"{field_name} (Corrected) - {flow_name}")

        flow_params_fields = set()
        for flow in self.flows.all():
            for flow_param in flow.get_trigger_params():
                if str(flow_param).startswith("@trigger.params."):
                    flow_params_fields.add(flow_param[16:])
        setattr(self, "flow_params_fields", sorted(flow_params_fields))
        for flow_param in getattr(self, "flow_params_fields", []):
            columns.append(f"Flow Parameter ({flow_param})")

        return columns

    def _add_runs_sheet(self, book, columns):
        name = "Runs (%d)" % (book.num_runs_sheets + 1) if book.num_runs_sheets > 0 else "Runs"
        sheet = book.add_sheet(name, index=book.num_runs_sheets)
        book.num_runs_sheets += 1

        self.append_row(sheet, columns)
        return sheet

    def _add_msgs_sheet(self, book):
        name = "Messages (%d)" % (book.num_msgs_sheets + 1) if book.num_msgs_sheets > 0 else "Messages"
        index = book.num_runs_sheets + book.num_msgs_sheets + book.num_links_sheets
        sheet = book.add_sheet(name, index)
        book.num_msgs_sheets += 1

        headers = ["Contact UUID", "URN", "Name", "Date", "Direction", "Message", "Attachments", "Channel"]

        self.append_row(sheet, headers)
        return sheet

    def _add_links_sheet(self, book):
        name = "Links (%d)" % (book.num_links_sheets + 1) if book.num_links_sheets > 0 else "Links"
        index = book.num_runs_sheets + book.num_msgs_sheets + book.num_links_sheets
        sheet = book.add_sheet(name, index)
        book.num_msgs_sheets += 1

        headers = ["Contact UUID", "Name", "Date", "Destination Link"]

        self.append_row(sheet, headers)
        return sheet

    def write_export(self):
        config = self.config
        include_msgs = config.get(ExportFlowResultsTask.INCLUDE_MSGS, False)
        responded_only = config.get(ExportFlowResultsTask.RESPONDED_ONLY, True)
        contact_field_ids = config.get(ExportFlowResultsTask.CONTACT_FIELDS, [])
        extra_urns = config.get(ExportFlowResultsTask.EXTRA_URNS, [])
        group_memberships = config.get(ExportFlowResultsTask.GROUP_MEMBERSHIPS, [])
        extra_queries = config.get(ExportFlowResultsTask.EXTRA_QUERIES, {})
        setattr(self, "extra_queries", extra_queries)

        contact_fields = ContactField.user_fields.active_for_org(org=self.org).filter(id__in=contact_field_ids)

        groups = ContactGroup.user_groups.filter(
            org=self.org, id__in=group_memberships, status=ContactGroup.STATUS_READY, is_active=True
        )

        # get all result saving nodes across all flows being exported
        show_submitted_by = False
        result_fields = []
        flows = list(self.flows.filter(is_active=True))
        for flow in flows:
            for result_field in flow.metadata["results"]:
                if not result_field["name"].startswith("_"):
                    result_field = result_field.copy()
                    result_field["flow_uuid"] = flow.uuid
                    result_field["flow_name"] = flow.name
                    result_fields.append(result_field)

            if flow.flow_type == Flow.TYPE_SURVEY:
                show_submitted_by = True

        extra_urn_columns = []
        if not self.org.is_anon:
            for extra_urn in extra_urns:
                label = f"URN:{extra_urn.capitalize()}"
                extra_urn_columns.append(dict(label=label, scheme=extra_urn))

        runs_columns = self._get_runs_columns(
            extra_urn_columns, groups, contact_fields, result_fields, show_submitted_by=show_submitted_by
        )

        book = XLSXBook()
        book.num_runs_sheets = 0
        book.num_msgs_sheets = 0
        book.num_links_sheets = 0

        # the current sheets
        book.current_runs_sheet = self._add_runs_sheet(book, runs_columns)
        book.current_msgs_sheet = None
        book.current_links_sheet = None

        # for tracking performance
        total_runs_exported = 0
        temp_runs_exported = 0
        start = time.time()

        for batch in self._get_run_batches(flows, responded_only):
            self._write_runs(
                book,
                batch,
                include_msgs,
                extra_urn_columns,
                groups,
                contact_fields,
                show_submitted_by,
                runs_columns,
                result_fields,
            )

            total_runs_exported += len(batch)

            if (total_runs_exported - temp_runs_exported) > ExportFlowResultsTask.LOG_PROGRESS_PER_ROWS:
                mins = (time.time() - start) / 60
                logger.info(
                    f"Results export #{self.id} for org #{self.org.id}: exported {total_runs_exported} in {mins:.1f} mins"
                )

                temp_runs_exported = total_runs_exported

                self.modified_on = timezone.now()
                self.save(update_fields=["modified_on"])

        for flow in flows:
            self._write_related_trackable_links(book, flow)

        temp = NamedTemporaryFile(delete=True)
        book.finalize(to_file=temp)
        temp.flush()
        return temp, "xlsx"

    def _get_run_batches(self, flows, responded_only):
        logger.info(f"Results export #{self.id} for org #{self.org.id}: fetching runs from archives to export...")

        # firstly get runs from archives
        from temba.archives.models import Archive

        # get the earliest created date of the flows being exported
        earliest_created_on = None
        for flow in flows:
            if earliest_created_on is None or flow.created_on < earliest_created_on:
                earliest_created_on = flow.created_on

        records = Archive.iter_all_records(self.org, Archive.TYPE_FLOWRUN, after=earliest_created_on)
        flow_uuids = {str(flow.uuid) for flow in flows}
        seen = set()

        for record_batch in chunk_list(records, 1000):
            matching = []
            for record in record_batch:
                if record["flow"]["uuid"] in flow_uuids and (not responded_only or record["responded"]):
                    seen.add(record["id"])
                    matching.append(record)

            yield matching

        # secondly get runs from database
        runs = FlowRun.objects.filter(flow__in=flows).exclude(contact__is_active=False).order_by("modified_on")
        if responded_only:
            runs = runs.filter(responded=True)

        # filter runs by extra queries
        extra_queries = getattr(self, "extra_queries", {})
        if extra_queries.get("response"):
            response_queries = extra_queries.get("response", {})
            if response_queries.get("after"):
                after = self.org.parse_datetime(response_queries.get("after"))
                runs = runs.filter(modified_on__gte=after)

            if response_queries.get("before"):
                before = self.org.parse_datetime(response_queries.get("before"))
                runs = runs.filter(modified_on__lte=before)

            if response_queries.get("query"):
                from .search.parser import FlowRunSearch

                runs_search = FlowRunSearch(query=response_queries.get("query"), base_queryset=runs)
                filtered_runs, error = runs_search.search()
                if not error:
                    runs = filtered_runs

        if extra_queries.get("contact", {}).get("query"):
            from temba.contacts.search.elastic import query_contact_ids

            contact_query = extra_queries["contact"]["query"]
            contact_ids = query_contact_ids(self.org, contact_query, active_only=False)
            runs = runs.filter(contact_id__in=contact_ids)

        run_ids = array(str("l"), runs.values_list("id", flat=True))

        logger.info(
            f"Results export #{self.id} for org #{self.org.id}: found {len(run_ids)} runs in database to export"
        )

        for id_batch in chunk_list(run_ids, 1000):
            run_batch = (
                FlowRun.objects.filter(id__in=id_batch).select_related("contact", "flow").order_by("modified_on", "pk")
            )

            # convert this batch of runs to same format as records in our archives
            yield [run.as_archive_json() for run in run_batch if run.id not in seen]

    def _write_runs(
        self,
        book,
        runs,
        include_msgs,
        extra_urn_columns,
        groups,
        contact_fields,
        show_submitted_by,
        runs_columns,
        result_fields,
    ):
        """
        Writes a batch of run JSON blobs to the export
        """
        # get all the contacts referenced in this batch
        contact_uuids = {r["contact"]["uuid"] for r in runs}
        contacts = Contact.objects.filter(org=self.org, uuid__in=contact_uuids).prefetch_related("all_groups")
        contacts_by_uuid = {str(c.uuid): c for c in contacts}

        for run in runs:
            contact = contacts_by_uuid.get(run["contact"]["uuid"])
            if not contact:
                continue

            # get this run's results by node name(ruleset label)
            run_values = run["values"]
            if isinstance(run_values, list):
                results_by_key = {key: result for item in run_values for key, result in item.items()}
            else:
                results_by_key = {key: result for key, result in run_values.items()}

            # generate contact info columns
            contact_values = [
                contact.uuid,
                f"{contact.id:010d}" if self.org.is_anon else contact.get_urn_display(org=self.org, formatted=False),
            ]

            for extra_urn_column in extra_urn_columns:
                urn_display = contact.get_urn_display(org=self.org, formatted=False, scheme=extra_urn_column["scheme"])
                contact_values.append(urn_display)

            contact_values.append(self.prepare_value(contact.name))
            contact_values.append(", ".join(contact.all_groups.values_list("name", flat=True)))
            contact_groups_ids = [g.id for g in contact.all_groups.all()]
            for gr in groups:
                contact_values.append(gr.id in contact_groups_ids)

            for cf in contact_fields:
                field_value = contact.get_field_display(cf)
                contact_values.append(self.prepare_value(field_value))

            # generate result columns for each ruleset
            result_values = []
            for n, result_field in enumerate(result_fields):
                node_result = {}
                # check the result by ruleset label if the flow is the same
                if result_field["flow_uuid"] == run["flow"]["uuid"]:
                    node_result = results_by_key.get(result_field["key"], {})
                node_category = node_result.get("category", "")
                node_value = node_result.get("value", "")
                node_input = node_result.get("input", "")
                node_corrected = node_result.get("corrected", "")
                result_values += [node_category, node_value, node_input, node_corrected]

            flow_params_values, trigger_params = [], run.get("trigger_params", {})
            for flow_params_field in getattr(self, "flow_params_fields", []):
                flow_params_values.append(trigger_params.get(flow_params_field, ""))

            if book.current_runs_sheet.num_rows >= self.MAX_EXCEL_ROWS:  # pragma: no cover
                book.current_runs_sheet = self._add_runs_sheet(book, runs_columns)

            # build the whole row
            runs_sheet_row = []

            if show_submitted_by:
                runs_sheet_row.append(run.get("submitted_by") or "")

            runs_sheet_row += contact_values
            runs_sheet_row += [
                iso8601.parse_date(run["created_on"]),
                iso8601.parse_date(run["modified_on"]),
                iso8601.parse_date(run["exited_on"]) if run["exited_on"] else None,
                run["uuid"],
            ]
            runs_sheet_row += result_values + flow_params_values

            self.append_row(book.current_runs_sheet, runs_sheet_row)

            # write out any message associated with this run
            if include_msgs and not self.org.is_anon:
                if getattr(self, "seen_msgs", None) is None:
                    setattr(self, "seen_msgs", set())
                self._write_run_messages(book, run, contact)

    def _write_run_messages(self, book, run, contact):
        """
        Writes out any messages associated with the given run
        """
        from temba.mailroom.events import Event

        for event in run["events"] or []:
            if event["type"] == Event.TYPE_MSG_RECEIVED:
                msg_direction = "IN"
            elif event["type"] == Event.TYPE_MSG_CREATED:
                msg_direction = "OUT"
            else:  # pragma: no cover
                continue

            msg = event["msg"]
            msg_text = msg.get("text", "")
            msg_created_on = iso8601.parse_date(event["created_on"])
            msg_channel = msg.get("channel")
            msg_attachments = [attachment.url for attachment in Attachment.parse_all(msg.get("attachments", []))]
            msg_uuid = msg.get("uuid", None)

            if (msg_uuid is not None) and (msg_uuid in getattr(self, "seen_msgs", [])):
                continue
            else:
                try:
                    self.seen_msgs.add(msg_uuid)
                except AttributeError:
                    self.seen_msgs = {msg_uuid}

            if "urn" in msg:
                msg_urn = URN.format(msg["urn"], formatted=False)
            else:
                msg_urn = ""

            if not book.current_msgs_sheet or book.current_msgs_sheet.num_rows >= self.MAX_EXCEL_ROWS:
                book.current_msgs_sheet = self._add_msgs_sheet(book)

            self.append_row(
                book.current_msgs_sheet,
                [
                    str(contact.uuid),
                    msg_urn,
                    self.prepare_value(contact.name),
                    msg_created_on,
                    msg_direction,
                    msg_text,
                    ", ".join(msg_attachments),
                    msg_channel["name"] if msg_channel else "",
                ],
            )

    def _write_related_trackable_links(self, book, flow):
        additional_filters = {}
        if flow.is_archived:
            additional_filters["created_on__lt"] = flow.modified_on

        links = LinkContacts.objects.filter(
            link__related_flow=flow, is_active=True, **additional_filters
        ).select_related("contact", "link")

        if not links:
            return

        if not book.current_links_sheet or book.current_links_sheet.num_rows >= self.MAX_EXCEL_ROWS:
            book.current_links_sheet = self._add_links_sheet(book)

        for clicked_link in links:
            self.append_row(
                book.current_links_sheet,
                [
                    str(clicked_link.contact.uuid),
                    clicked_link.contact.get_display(),
                    datetime_to_str(
                        clicked_link.created_on, format="%m-%d-%Y %H:%M:%S", tz=clicked_link.link.org.timezone
                    ),
                    clicked_link.link.destination,
                ],
            )


@register_asset_store
class ResultsExportAssetStore(BaseExportAssetStore):
    model = ExportFlowResultsTask
    key = "results_export"
    directory = "results_exports"
    permission = "flows.flow_export_results"
    extensions = ("xlsx",)


class ExportFlowImagesTask(BaseExportTask):
    """
    Container for managing our flow images download requests
    """

    analytics_key = "flowimages_download"
    email_subject = "Your download file from %s is ready"
    email_template = "flowimages/email/flowimages_download"

    files = models.TextField(help_text=_("Array as text of the files ID to download in a zip file"))

    file_path = models.CharField(null=True, help_text=_("Path to downloadable file"), max_length=255)
    file_downloaded = models.NullBooleanField(default=False, help_text=_("If the file was downloaded"))
    cleaned = models.NullBooleanField(default=False, help_text=_("If the file was removed after downloaded"))

    @classmethod
    def create(cls, org, user, files):
        dict_files = json.dumps(dict(files=files))
        return cls.objects.create(org=org, created_by=user, modified_by=user, files=dict_files)

    def write_export(self):
        files = json.loads(self.files)
        files_obj = FlowImage.objects.filter(id__in=files.get("files")).order_by("-created_on")

        stream = BytesIO()
        zf = zipfile.ZipFile(stream, "w")

        for file in files_obj:
            fpath = file.get_full_path()
            url_path = urlparse(fpath)
            if all([url_path.scheme, url_path.netloc]):
                with NamedTemporaryFile(delete=True) as local_copy:
                    local_copy.write(urlopen(fpath).read())
                    local_copy.flush()
                    zf.write(local_copy.name, arcname=os.path.basename(url_path.path))
            else:
                fdir, fname = os.path.split(fpath)
                # Add file, at correct path
                zf.write(fpath, arcname=fname)

        zf.close()

        temp = NamedTemporaryFile(delete=True)
        temp.write(stream.getvalue())
        temp.flush()
        return temp, "zip"


@register_asset_store
class FlowImagesExportAssetStore(BaseExportAssetStore):
    model = ExportFlowImagesTask
    key = "flowimages_download"
    directory = "flowimages_download"
    permission = "flows.flowimage_download"
    extensions = ("zip",)


class MergeFlowsTask(TembaModel):
    STATUS_ACTIVE = "A"
    STATUS_PROCESSING = "P"
    STATUS_COMPLETED = "C"
    STATUS_FAILED = "F"
    STATUS_CHOICES = (
        (STATUS_ACTIVE, "Active"),
        (STATUS_PROCESSING, "Processing"),
        (STATUS_COMPLETED, "Completed"),
        (STATUS_FAILED, "Failed"),
    )

    source = models.ForeignKey("Flow", on_delete=models.CASCADE, related_name="merge_targets")
    target = models.ForeignKey("Flow", on_delete=models.CASCADE, related_name="merge_sources")
    merge_name = models.CharField(max_length=64, help_text=_("New name for target flow that contain merged data."))
    merging_metadata = JSONField(null=True)
    definition = JSONField()

    email_subject = "%s: Flow Merging Finished"
    email_template = "flows/email/flow_merging_result"

    status = models.CharField(max_length=1, choices=STATUS_CHOICES, default=STATUS_ACTIVE)
    created_on = models.DateTimeField(auto_now_add=True)
    modified_on = models.DateTimeField(auto_now=True)

    def process_merging(self):
        if self.status != self.STATUS_ACTIVE:
            # interupt execution if merging was processed by another celery task
            return

        self.status = self.STATUS_PROCESSING
        self.save(update_fields=["status"])
        try:
            with transaction.atomic():
                logger.info("Mergeflow Task ({0}): Merging started.")
                uuids_metadata = self.merging_metadata or {}
                origin_node_uuids = uuids_metadata.get("origin_node_uuids", {})
                origin_exit_uuids = uuids_metadata.get("origin_exit_uuids", {})
                source_metadata = dict(self.source.metadata)
                target_metadata = dict(self.target.metadata)

                # move flow images data
                images = self.source.flow_images.all()
                images.update(flow=self.target)
                logger.info("Mergeflow Task ({0}): Images transfered ({1} rows).".format(self.uuid, len(images)))

                # move trackable links
                links = self.source.related_links.all()
                links.update(related_flow=self.target)
                logger.info("Mergeflow Task ({0}): Links transfered ({1} rows).".format(self.uuid, len(links)))

                # move campaigns from source to target
                from temba.campaigns.models import CampaignEvent

                campaigns = CampaignEvent.objects.filter(
                    is_active=True, flow=self.source, campaign__org=self.target.org, campaign__is_archived=False
                )
                campaigns.update(flow=self.target)
                logger.info("Mergeflow Task ({0}): Campaigns transfered ({1} rows).".format(self.uuid, len(campaigns)))

                # move triggers from source to target
                from temba.triggers.models import Trigger

                triggers = Trigger.objects.filter(flow=self.source)
                triggers.update(flow=self.target)
                logger.info("Mergeflow Task ({0}): Triggers transfered ({1} rows).".format(self.uuid, len(triggers)))

                # move flow starts from source to target
                flow_starts = self.source.starts.all().exclude(
                    runs__status__in=[FlowRun.STATUS_ACTIVE, FlowRun.STATUS_WAITING]
                )
                flow_starts.update(flow=self.target)
                logger.info(
                    "Mergeflow Task ({0}): Flow strarts transfered ({1} rows).".format(self.uuid, len(flow_starts))
                )

                # move runs from source to target
                def next_flow_runs_chunk():
                    return (
                        self.source.runs.all()
                        .exclude(status__in=[FlowRun.STATUS_ACTIVE, FlowRun.STATUS_WAITING])
                        .order_by("uuid")[:20000]
                    )

                chunk = 1
                runs = next_flow_runs_chunk()
                while runs:
                    run_sessions = []
                    for run in runs:
                        run.flow = self.target
                        run.current_node_uuid = origin_node_uuids.get(
                            str(run.current_node_uuid), run.current_node_uuid
                        )

                        # responsible for messages that displays on flow editor when you hover on messages count
                        path_recent_runs = run.recent_runs.all()
                        for recent_run in path_recent_runs:
                            recent_run.from_uuid = origin_exit_uuids.get(
                                str(recent_run.from_uuid), recent_run.from_uuid
                            )
                            recent_run.to_uuid = origin_node_uuids.get(str(recent_run.to_uuid), recent_run.to_uuid)
                        FlowPathRecentRun.objects.bulk_update(path_recent_runs, ["from_uuid", "to_uuid"])

                        if run.session and run.session.current_flow == self.source:
                            session = run.session
                            session.current_flow = self.target
                            run_sessions.append(session)
                    FlowRun.objects.bulk_update(runs, ["flow", "current_node_uuid"])
                    FlowSession.objects.bulk_update(run_sessions, ["current_flow"])
                    logger.info(
                        "Mergeflow Task ({0}): Transfered {1} page of flow runs ({2} rows).".format(
                            self.uuid, chunk, len(runs)
                        )
                    )
                    # load next page
                    chunk += 1
                    runs = next_flow_runs_chunk()

                # move analytics data
                active_pathes = {}
                active_source_runs = self.source.runs.filter(
                    status__in=[FlowRun.STATUS_ACTIVE, FlowRun.STATUS_WAITING]
                )
                for active_run in active_source_runs:
                    for path_item in active_run.path:
                        exit_uuid = path_item.get("exit_uuid")
                        active_pathes[exit_uuid] = active_pathes.get(exit_uuid, 0) + 1

                # move path counts (responsible for numbers on action connections that display messages count)
                equalized_path_counts = []
                for path_count in self.source.path_counts.values("from_uuid", "to_uuid").annotate(count=Sum("count")):
                    need_to_skip = active_pathes.get(str(path_count["from_uuid"]), 0)
                    trasfered_count = path_count.get("count", 0) - need_to_skip
                    equalized_path_counts.extend(
                        [
                            FlowPathCount(
                                flow=self.source,
                                from_uuid=path_count["from_uuid"],
                                to_uuid=path_count["to_uuid"],
                                count=-trasfered_count,
                                period=timezone.now(),
                            ),
                            FlowPathCount(
                                flow=self.target,
                                from_uuid=origin_exit_uuids.get(str(path_count["from_uuid"]), path_count["from_uuid"]),
                                to_uuid=origin_node_uuids.get(str(path_count["to_uuid"]), path_count["to_uuid"]),
                                count=trasfered_count,
                                period=timezone.now(),
                            ),
                        ]
                    )
                FlowPathCount.objects.bulk_create(equalized_path_counts)
                logger.info("Mergeflow Task ({0}): Path counts transfered.".format(self.uuid))

                # transfer category counts from source flow (responsible for charts on analytics page)
                category_counts = self.source.category_counts.all()
                for category_count in category_counts:
                    category_count.node_uuid = origin_node_uuids.get(
                        str(category_count.node_uuid), category_count.node_uuid
                    )
                    category_count.flow = self.target
                FlowCategoryCount.objects.bulk_update(category_counts, ["node_uuid", "flow"])
                logger.info(
                    "Mergeflow Task ({0}): Category counts transfered ({1} rows).".format(
                        self.uuid, len(category_counts)
                    )
                )

                # move exit counts (responsible for completion chart and data on flow list page)
                exit_counts = (
                    self.source.exit_counts.exclude(exit_type__isnull=True)
                    .values("exit_type")
                    .annotate(count=Sum("count"))
                )
                equalized_exit_counts = []
                for exit_count in exit_counts:
                    equalized_exit_counts.extend(
                        [
                            FlowRunCount(
                                flow=self.source,
                                exit_type=exit_count.get("exit_type", None),
                                count=(0 - exit_count.get("count", 0)),
                            ),
                            FlowRunCount(
                                flow=self.target,
                                exit_type=exit_count.get("exit_type", None),
                                count=exit_count.get("count", 0),
                            ),
                        ]
                    )
                FlowRunCount.objects.bulk_create(equalized_exit_counts)
                logger.info("Mergeflow Task ({0}): Exit counts transfered.".format(self.uuid))

                # move flow metadata
                source_waiting_exits = []
                for exit_uuid in source_metadata.get("waiting_exit_uuids", []):
                    source_waiting_exits.append(origin_exit_uuids.get(exit_uuid, exit_uuid))
                waiting_exit_uuids = list(set([*target_metadata.get("waiting_exit_uuids", []), *source_waiting_exits]))
                self.target.metadata["waiting_exit_uuids"] = list(set(waiting_exit_uuids))

                results_map = {result.get("key"): result for result in target_metadata.get("results", [])}
                for result in source_metadata.get("results", []):
                    for index, node_uuid in enumerate(result.get("node_uuids", [])):
                        result["node_uuids"][index] = origin_node_uuids.get(node_uuid, node_uuid)

                    if result.get("key") in results_map:
                        results_map[result.get("key")]["node_uuids"] = list(
                            set((*result["node_uuids"], *results_map[result.get("key")]["node_uuids"]))
                        )
                    else:
                        results_map[result.get("key")] = result

                self.target.metadata["results"] = list(results_map.values())
                self.merging_metadata["previous_target_name"] = self.target.name
                self.target.name = self.merge_name
                self.target.save(update_fields=["name", "metadata"])
                logger.info("Mergeflow Task ({0}): Metadata transfered.".format(self.uuid))

                # archive source
                active_runs_exists = self.source.runs.filter(
                    status__in=[FlowRun.STATUS_ACTIVE, FlowRun.STATUS_WAITING]
                ).exists()
                if not active_runs_exists:
                    self.source.is_archived = True
                    self.source.save(update_fields=["is_archived"])
                self.status = self.STATUS_COMPLETED
                self.save()

                org = self.target.org
                branding = org.get_branding()
                send_template_email(
                    self.created_by.username,
                    self.email_subject % org,
                    self.email_template,
                    {
                        "source_name": self.source.name,
                        "target_name": self.merging_metadata.get("previous_target_name", self.target.name),
                        "link": f"{branding['link']}{reverse('flows.flow_editor_next', args=[self.target.uuid])}",
                    },
                    branding,
                )
        except Exception as e:
            logger.error(str(e), exc_info=True)
            self.status = self.STATUS_FAILED
            self.save(update_fields=["status"])
            org = self.target.org
            branding = org.get_branding()
            email_subject = "%s: Flow Merging Failed"
            email_template = "flows/email/flow_merging_error"
            send_template_email(
                self.created_by.username,
                email_subject % org,
                email_template,
                {
                    "source_name": self.source.name,
                    "target_name": self.merging_metadata.get("previous_target_name", self.target.name),
                },
                branding,
            )

    def run(self):
        from .tasks import merge_flows_task

        merge_flows_task.apply_async([self.uuid], queue="flows")


class FlowStart(models.Model):
    STATUS_PENDING = "P"
    STATUS_STARTING = "S"
    STATUS_COMPLETE = "C"
    STATUS_FAILED = "F"

    STATUS_CHOICES = (
        (STATUS_PENDING, _("Pending")),
        (STATUS_STARTING, _("Starting")),
        (STATUS_COMPLETE, _("Complete")),
        (STATUS_FAILED, _("Failed")),
    )

    TYPE_MANUAL = "M"
    TYPE_API = "A"
    TYPE_API_ZAPIER = "Z"
    TYPE_FLOW_ACTION = "F"
    TYPE_TRIGGER = "T"

    TYPE_CHOICES = (
        (TYPE_MANUAL, "Manual"),
        (TYPE_API, "API"),
        (TYPE_API_ZAPIER, "Zapier"),
        (TYPE_FLOW_ACTION, "Flow Action"),
        (TYPE_TRIGGER, "Trigger"),
    )

    # the uuid of this start
    uuid = models.UUIDField(unique=True, default=uuid4)

    # the org the flow belongs to
    org = models.ForeignKey(Org, on_delete=models.PROTECT, related_name="flow_starts")

    # the flow that should be started
    flow = models.ForeignKey(Flow, on_delete=models.PROTECT, related_name="starts")

    # the type of start
    start_type = models.CharField(max_length=1, choices=TYPE_CHOICES)

    # the groups that should be considered for start in this flow
    groups = models.ManyToManyField(ContactGroup)

    # the individual contacts that should be considered for start in this flow
    contacts = models.ManyToManyField(Contact)

    # the individual URNs that should be considered for start in this flow
    urns = ArrayField(models.TextField(), null=True)

    # the query (if any) that should be used to select contacts to start
    query = models.TextField(null=True)

    # whether to restart contacts that have already participated in this flow
    restart_participants = models.BooleanField(default=True)

    # whether to start contacts in this flow that are active in other flows
    include_active = models.BooleanField(default=True)

    # the campaign event that started this flow start (if any)
    campaign_event = models.ForeignKey(
        "campaigns.CampaignEvent", null=True, on_delete=models.PROTECT, related_name="flow_starts"
    )

    # any channel connections associated with this flow start
    connections = models.ManyToManyField(ChannelConnection, related_name="starts")

    # the current status of this flow start
    status = models.CharField(max_length=1, default=STATUS_PENDING, choices=STATUS_CHOICES)

    # any extra parameters that should be passed as trigger params for this flow start
    extra = JSONAsTextField(null=True, default=dict)

    # the parent run's summary if there is one
    parent_summary = JSONField(null=True)

    # the session history if there is some
    session_history = JSONField(null=True)

    # who created this flow start
    created_by = models.ForeignKey(
        settings.AUTH_USER_MODEL, null=True, on_delete=models.PROTECT, related_name="flow_starts"
    )

    # when this flow start was created
    created_on = models.DateTimeField(default=timezone.now, editable=False)

    # when this flow start was last modified
    modified_on = models.DateTimeField(default=timezone.now, editable=False)

    # the number of de-duped contacts that might be started, depending on options above
    contact_count = models.IntegerField(default=0, null=True)

    @classmethod
    def create(
        cls,
        flow,
        user,
        start_type=TYPE_MANUAL,
        groups=(),
        contacts=(),
        urns=(),
        query=None,
        restart_participants=True,
        extra=None,
        include_active=True,
        campaign_event=None,
    ):
        start = FlowStart.objects.create(
            org=flow.org,
            flow=flow,
            start_type=start_type,
            restart_participants=restart_participants,
            include_active=include_active,
            campaign_event=campaign_event,
            urns=list(urns),
            query=query,
            extra=extra,
            created_by=user,
        )

        for contact in contacts:
            start.contacts.add(contact)

        for group in groups:
            start.groups.add(group)

        return start

    def async_start(self):
        on_transaction_commit(lambda: mailroom.queue_flow_start(self))

    def release(self):
        with transaction.atomic():
            self.groups.clear()
            self.contacts.clear()
            self.connections.clear()
            FlowRun.objects.filter(start=self).update(start=None)
            FlowStartCount.objects.filter(start=self).delete()
            self.delete()

    def __str__(self):  # pragma: no cover
        return f"FlowStart[id={self.id}, flow={self.flow.uuid}]"

    class Meta:
        indexes = [
            # used for the flow start log page
            models.Index(
                name="flows_flowstarts_org_created",
                fields=["org", "-created_on"],
                condition=Q(created_by__isnull=False),
            ),
            # used by the flow_starts API endpoint
            models.Index(
                name="flows_flowstarts_org_modified",
                fields=["org", "-modified_on"],
                condition=Q(created_by__isnull=False),
            ),
            # used by the flow_starts type filters page
            models.Index(name="flows_flowstart_org_start_type", fields=["org", "start_type", "-created_on"]),
        ]


class FlowStartCount(SquashableModel):
    """
    Maintains count of how many runs a FlowStart has created.
    """

    squash_over = ("start_id",)

    start = models.ForeignKey(FlowStart, on_delete=models.PROTECT, related_name="counts", db_index=True)
    count = models.IntegerField(default=0)

    @classmethod
    def get_squash_query(cls, distinct_set):
        sql = """
        WITH deleted as (
            DELETE FROM %(table)s WHERE "start_id" = %%s RETURNING "count"
        )
        INSERT INTO %(table)s("start_id", "count", "is_squashed")
        VALUES (%%s, GREATEST(0, (SELECT SUM("count") FROM deleted)), TRUE);
        """ % {
            "table": cls._meta.db_table
        }

        return sql, (distinct_set.start_id,) * 2

    @classmethod
    def get_count(cls, start):
        return cls.sum(start.counts.all())

    @classmethod
    def bulk_annotate(cls, starts):
        counts = (
            cls.objects.filter(start_id__in=[s.id for s in starts])
            .values("start_id")
            .order_by("start_id")
            .annotate(count=Sum("count"))
        )
        counts_by_start = {c["start_id"]: c["count"] for c in counts}

        for start in starts:
            start.run_count = counts_by_start.get(start.id, 0)

    def __str__(self):  # pragma: needs cover
        return f"FlowStartCount[start={self.start_id}, count={self.count}]"


class FlowLabel(models.Model):
    """
    A label applied to a flow rather than a message
    """

    org = models.ForeignKey(Org, on_delete=models.PROTECT, related_name="flow_labels")
    uuid = models.CharField(max_length=36, unique=True, db_index=True, default=generate_uuid)
    name = models.CharField(max_length=64)
    parent = models.ForeignKey("FlowLabel", on_delete=models.PROTECT, null=True, related_name="children")

    @classmethod
    def create(cls, org, base, parent=None):

        base = base.strip()

        # truncate if necessary
        if len(base) > 32:
            base = base[:32]

        # find the next available label by appending numbers
        count = 2
        while FlowLabel.objects.filter(org=org, name=base, parent=parent):
            # make room for the number
            if len(base) >= 32:
                base = base[:30]
            last = str(count - 1)
            if base.endswith(last):
                base = base[: -len(last)]
            base = "%s %d" % (base.strip(), count)
            count += 1

        return FlowLabel.objects.create(org=org, name=base, parent=parent)

    def get_flows_count(self):
        """
        Returns the count of flows tagged with this label or one of its children
        """
        return self.get_flows().count()

    def get_flows(self):
        return (
            Flow.objects.filter(Q(labels=self) | Q(labels__parent=self))
            .filter(is_active=True, is_archived=False)
            .distinct()
        )

    def toggle_label(self, flows, add):
        changed = []

        for flow in flows:
            # if we are adding the flow label and this flow doesnt have it, add it
            if add:
                if not flow.labels.filter(pk=self.pk):
                    flow.labels.add(self)
                    changed.append(flow.pk)

            # otherwise, remove it if not already present
            else:
                if flow.labels.filter(pk=self.pk):
                    flow.labels.remove(self)
                    changed.append(flow.pk)

        return changed

    def delete(self):
        for child in self.children.all():
            child.delete()

        super().delete()

    def __str__(self):
        if self.parent:
            return "%s > %s" % (self.parent, self.name)
        return self.name

    class Meta:
        unique_together = ("name", "parent", "org")


__flow_users = None


def clear_flow_users():
    global __flow_users
    __flow_users = None


def get_flow_user(org):
    global __flow_users
    if not __flow_users:
        __flow_users = {}

    branding = org.get_branding()
    username = "%s_flow" % branding["slug"]
    flow_user = __flow_users.get(username)

    # not cached, let's look it up
    if not flow_user:
        email = branding["support_email"]
        flow_user = User.objects.filter(username=username).first()
        if flow_user:  # pragma: needs cover
            __flow_users[username] = flow_user
        else:
            # doesn't exist for this brand, create it
            flow_user = User.objects.create_user(username, email, first_name="System Update")
            flow_user.groups.add(Group.objects.get(name="Service Users"))
            __flow_users[username] = flow_user

    return flow_user<|MERGE_RESOLUTION|>--- conflicted
+++ resolved
@@ -6,7 +6,6 @@
 from array import array
 from collections import defaultdict
 from datetime import timedelta
-from enum import Enum
 from io import BytesIO
 from urllib.parse import urlparse
 from typing import Dict
@@ -83,32 +82,7 @@
 
 
 FLOW_LOCK_TTL = 60  # 1 minute
-FLOW_LOCK_KEY = "org:%d:lock:flow:%d:%s"
-
-FLOW_PROP_CACHE_KEY = "org:%d:cache:flow:%d:%s"
-FLOW_PROP_CACHE_TTL = 24 * 60 * 60 * 7  # 1 week
-
-UNREAD_FLOW_RESPONSES = "unread_flow_responses"
-
-FLOW_BATCH = "flow_batch"
-
-
-class FlowLock(Enum):
-    """
-    Locks that are flow specific
-    """
-
-    participation = 1
-    definition = 3
-
-
-class FlowPropsCache(Enum):
-    """
-    Properties of a flow that we cache
-    """
-
-    terminal_nodes = 1
-    category_nodes = 2
+FLOW_LOCK_KEY = "org:%d:lock:flow:%d:definition"
 
 
 class Flow(TembaModel):
@@ -335,24 +309,6 @@
         return flow
 
     @classmethod
-<<<<<<< HEAD
-    def is_before_version(cls, to_check, version):
-        if str(to_check) not in Flow.VERSIONS:
-            return False
-
-        return Version(str(to_check)) < Version(str(version))
-
-    @classmethod
-    def get_triggerable_flows(cls, org, *, by_schedule: bool):
-        flow_types = [Flow.TYPE_MESSAGE, Flow.TYPE_VOICE]
-        if by_schedule:
-            flow_types.append(Flow.TYPE_BACKGROUND)
-
-        return org.flows.filter(flow_type__in=flow_types, is_active=True, is_archived=False, is_system=False)
-
-    @classmethod
-=======
->>>>>>> 1c0bd9d5
     def import_flows(cls, org, user, export_json, dependency_mapping, same_site=False):
         """
         Import flows from our flow export file
@@ -504,21 +460,19 @@
             except FlowException:  # pragma: no cover
                 pass
 
-<<<<<<< HEAD
+    def get_icon(self):
+        if self.flow_type == Flow.TYPE_MESSAGE:
+            return "message-square"
+        elif self.flow_type == Flow.TYPE_VOICE:
+            return "phone"
+        return "flow"
+
     def get_trigger_params(self):
         flow_json = self.get_definition()
         rule = r"@trigger.params.([a-zA-Z0-9_]+)"
         matches = regex.finditer(rule, json.dumps(flow_json), regex.MULTILINE | regex.IGNORECASE)
         params = [match.group() for match in matches]
         return list(set(params))
-=======
-    def get_icon(self):
-        if self.flow_type == Flow.TYPE_MESSAGE:
-            return "message-square"
-        elif self.flow_type == Flow.TYPE_VOICE:
-            return "phone"
-        return "flow"
->>>>>>> 1c0bd9d5
 
     def get_category_counts(self):
         keys = [r["key"] for r in self.metadata["results"]]
@@ -566,7 +520,7 @@
         Locks on this flow to let us make changes to the definition in a thread safe way
         """
         r = get_redis_connection()
-        lock_key = FLOW_LOCK_KEY % (self.org_id, self.id, FLOW_LOCK_TTL)
+        lock_key = FLOW_LOCK_KEY % (self.org_id, self.id)
         return r.lock(lock_key, FLOW_LOCK_TTL)
 
     def get_node_counts(self):
@@ -1033,7 +987,29 @@
             for run in runs:
                 run.release()
 
-<<<<<<< HEAD
+    def delete(self):
+        """
+        Does actual deletion of this flow's data
+        """
+
+        assert not self.is_active, "can't delete flow which hasn't been released"
+
+        self.release_runs()
+
+        for rev in self.revisions.all():
+            rev.release()
+
+        for trigger in self.triggers.all():
+            trigger.delete()
+
+        self.category_counts.all().delete()
+        self.path_counts.all().delete()
+        self.node_counts.all().delete()
+        self.exit_counts.all().delete()
+        self.labels.clear()
+
+        super().delete()
+
     def update_related_flows(self):
         dependent_flows = self.dependent_flows.all()
 
@@ -1065,30 +1041,6 @@
         for flow in dependent_flows:
             self.update = next_flow_update(flow)
             general_flow_update(flow)
-=======
-    def delete(self):
-        """
-        Does actual deletion of this flow's data
-        """
-
-        assert not self.is_active, "can't delete flow which hasn't been released"
-
-        self.release_runs()
-
-        for rev in self.revisions.all():
-            rev.release()
-
-        for trigger in self.triggers.all():
-            trigger.delete()
-
-        self.category_counts.all().delete()
-        self.path_counts.all().delete()
-        self.node_counts.all().delete()
-        self.exit_counts.all().delete()
-        self.labels.clear()
-
-        super().delete()
->>>>>>> 1c0bd9d5
 
     def __str__(self):
         return self.name
