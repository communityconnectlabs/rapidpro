--- conflicted
+++ resolved
@@ -2857,43 +2857,20 @@
         """
         Exits (expires, interrupts) runs in bulk
         """
-<<<<<<< HEAD
         if isinstance(runs, list):
-            runs = [{'id': r.pk, 'flow': r.flow_id} for r in runs]
+            runs = [{'id': r.pk, 'flow_id': r.flow_id} for r in runs]
         else:
-            runs = list(runs.values('id', 'flow'))  # select only what we need...
-=======
-        # let's optimize by only selecting what we need and loading the actual ids
-        runs = list(runs.order_by('flow_id').values('id', 'flow_id'))
-
-        # remove activity for each run, batched by flow
-        last_flow = None
-        expired_runs = []
->>>>>>> 815e0cf2
+            runs = list(runs.values('id', 'flow_id'))  # select only what we need...
 
         # organize runs by flow
         runs_by_flow = defaultdict(list)
         for run in runs:
-<<<<<<< HEAD
-            runs_by_flow[run['flow']].append(run['id'])
+            runs_by_flow[run['flow_id']].append(run['id'])
 
         # for each flow, remove activity for all runs
         for flow_id, run_ids in runs_by_flow.iteritems():
             flow = Flow.objects.filter(id=flow_id).first()
-=======
-            if run['flow_id'] != last_flow:
-                if expired_runs:
-                    flow = Flow.objects.filter(id=last_flow).first()
-                    if flow:
-                        flow.remove_active_for_run_ids(expired_runs)
-                expired_runs = []
-            expired_runs.append(run['id'])
-            last_flow = run['flow_id']
-
-        # same thing for our last batch if we have one
-        if expired_runs:
-            flow = Flow.objects.filter(id=last_flow).first()
->>>>>>> 815e0cf2
+
             if flow:
                 flow.remove_active_for_run_ids(run_ids)
 
