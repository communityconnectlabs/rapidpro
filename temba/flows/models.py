import os
import logging
import time
import zipfile

from array import array
from collections import defaultdict
from datetime import timedelta
<<<<<<< HEAD
from enum import Enum
from io import BytesIO
from urllib.parse import urlparse
=======
>>>>>>> 98c4dcd4
from typing import Dict
from urllib.request import urlopen

import iso8601
import regex
import boto3
from django.db.models.functions import TruncDate
from django_redis import get_redis_connection
from packaging.version import Version
from smartmin.models import SmartModel
from xlsxlite.writer import XLSXBook

from django.conf import settings
from django.contrib.auth.models import Group, User
from django.contrib.postgres.fields import ArrayField
from django.core.cache import cache
from django.core.files.temp import NamedTemporaryFile
from django.db import connection as db_connection, models, transaction
from django.db.models import Max, Q, Sum

from django.dispatch import receiver
from django.urls import reverse
from django.utils import timezone
from django.utils.translation import ugettext_lazy as _

from temba import mailroom
from temba.assets.models import register_asset_store
from temba.channels.models import Channel, ChannelConnection
from temba.contacts.models import Contact, ContactField, ContactGroup, URN
from temba.links.models import LinkContacts
from temba.classifiers.models import Classifier
from temba.globals.models import Global
from temba.msgs.models import Attachment, Label, Msg
from temba.orgs.models import Org
from temba.templates.models import Template
from temba.tickets.models import Ticketer
from temba.utils import analytics, chunk_list, json, on_transaction_commit
from temba.utils.dates import datetime_to_str
from temba.utils.email import send_template_email
from temba.utils.export import BaseExportAssetStore, BaseExportTask
from temba.utils.models import (
    JSONAsTextField,
    JSONField,
    RequireUpdateFieldsMixin,
    SquashableModel,
    TembaModel,
    generate_uuid,
)
from temba.utils.uuid import uuid4

from . import legacy

logger = logging.getLogger(__name__)

FLOW_DEFAULT_EXPIRES_AFTER = 60 * 12
START_FLOW_BATCH_SIZE = 500


class FlowException(Exception):
    pass


class FlowUserConflictException(FlowException):
    def __init__(self, other_user, last_saved_on):
        self.other_user = other_user
        self.last_saved_on = last_saved_on


class FlowVersionConflictException(FlowException):
    def __init__(self, rejected_version):
        self.rejected_version = rejected_version


FLOW_LOCK_TTL = 60  # 1 minute
FLOW_LOCK_KEY = "org:%d:lock:flow:%d:%s"

FLOW_PROP_CACHE_KEY = "org:%d:cache:flow:%d:%s"
FLOW_PROP_CACHE_TTL = 24 * 60 * 60 * 7  # 1 week

UNREAD_FLOW_RESPONSES = "unread_flow_responses"

FLOW_BATCH = "flow_batch"


class FlowLock(Enum):
    """
    Locks that are flow specific
    """

    participation = 1
    definition = 3


class FlowPropsCache(Enum):
    """
    Properties of a flow that we cache
    """

    terminal_nodes = 1
    category_nodes = 2


class Flow(TembaModel):
    CONTACT_CREATION = "contact_creation"
    CONTACT_PER_RUN = "run"
    CONTACT_PER_LOGIN = "login"

    # items in metadata
    METADATA_RESULTS = "results"
    METADATA_DEPENDENCIES = "dependencies"
    METADATA_WAITING_EXIT_UUIDS = "waiting_exit_uuids"
    METADATA_PARENT_REFS = "parent_refs"
    METADATA_ISSUES = "issues"
    METADATA_IVR_RETRY = "ivr_retry"

    # items in the response from mailroom flow inspection
    INSPECT_RESULTS = "results"
    INSPECT_DEPENDENCIES = "dependencies"
    INSPECT_WAITING_EXITS = "waiting_exits"
    INSPECT_PARENT_REFS = "parent_refs"
    INSPECT_ISSUES = "issues"

    # items in the flow definition JSON
    DEFINITION_UUID = "uuid"
    DEFINITION_NAME = "name"
    DEFINITION_SPEC_VERSION = "spec_version"
    DEFINITION_TYPE = "type"
    DEFINITION_LANGUAGE = "language"
    DEFINITION_REVISION = "revision"
    DEFINITION_EXPIRE_AFTER_MINUTES = "expire_after_minutes"
    DEFINITION_METADATA = "metadata"
    DEFINITION_NODES = "nodes"
    DEFINITION_UI = "_ui"

    TYPE_MESSAGE = "M"
    TYPE_BACKGROUND = "B"
    TYPE_SURVEY = "S"
    TYPE_VOICE = "V"
    TYPE_USSD = "U"

    TYPE_CHOICES = (
        (TYPE_MESSAGE, _("Messaging")),
        (TYPE_VOICE, _("Phone Call")),
        (TYPE_BACKGROUND, _("Background")),
        (TYPE_SURVEY, _("Surveyor")),
    )

    GOFLOW_TYPES = {
        TYPE_MESSAGE: "messaging",
        TYPE_BACKGROUND: "messaging_background",
        TYPE_SURVEY: "messaging_offline",
        TYPE_VOICE: "voice",
    }

    FINAL_LEGACY_VERSION = legacy.VERSIONS[-1]
    INITIAL_GOFLOW_VERSION = "13.0.0"  # initial version of flow spec to use new engine
    CURRENT_SPEC_VERSION = "13.1.0"  # current flow spec version

    DEFAULT_EXPIRES_AFTER = 60 * 24 * 7  # 1 week

    name = models.CharField(max_length=64, help_text=_("The name for this flow"))

    labels = models.ManyToManyField(
        "FlowLabel", related_name="flows", verbose_name=_("Labels"), blank=True, help_text=_("Any labels on this flow")
    )

    org = models.ForeignKey(Org, on_delete=models.PROTECT, related_name="flows")

    is_archived = models.BooleanField(default=False, help_text=_("Whether this flow is archived"))

    is_system = models.BooleanField(default=False, help_text=_("Whether this is a system created flow"))

    flow_type = models.CharField(max_length=1, choices=TYPE_CHOICES, default=TYPE_MESSAGE)

    # additional information about the flow, e.g. possible results
    metadata = JSONAsTextField(null=True, default=dict)

    expires_after_minutes = models.IntegerField(
        default=DEFAULT_EXPIRES_AFTER, help_text=_("Minutes of inactivity that will cause expiration from flow")
    )

    ignore_triggers = models.BooleanField(default=False, help_text=_("Ignore keyword triggers while in this flow"))

    saved_on = models.DateTimeField(auto_now_add=True, help_text=_("When this item was saved"))

    saved_by = models.ForeignKey(
        User, on_delete=models.PROTECT, related_name="flow_saves", help_text=_("The user which last saved this flow")
    )

    base_language = models.CharField(
        max_length=4,
        null=True,
        blank=True,
        help_text=_("The authoring language, additional languages can be added later"),
        default="base",
    )

    version_number = models.CharField(
        default=FINAL_LEGACY_VERSION, max_length=8, help_text=_("The flow version this definition is in")
    )

    channel_dependencies = models.ManyToManyField(Channel, related_name="dependent_flows")

    classifier_dependencies = models.ManyToManyField(Classifier, related_name="dependent_flows")

    field_dependencies = models.ManyToManyField(ContactField, related_name="dependent_flows")

    flow_dependencies = models.ManyToManyField("Flow", related_name="dependent_flows")

    global_dependencies = models.ManyToManyField(Global, related_name="dependent_flows")

    group_dependencies = models.ManyToManyField(ContactGroup, related_name="dependent_flows")

    label_dependencies = models.ManyToManyField(Label, related_name="dependent_flows")

    template_dependencies = models.ManyToManyField(Template, related_name="dependent_flows")

    ticketer_dependencies = models.ManyToManyField(Ticketer, related_name="dependent_flows")

    @classmethod
    def create(
        cls,
        org,
        user,
        name,
        flow_type=TYPE_MESSAGE,
        expires_after_minutes=DEFAULT_EXPIRES_AFTER,
        base_language="base",
        create_revision=False,
        **kwargs,
    ):
        flow = Flow.objects.create(
            org=org,
            name=name,
            flow_type=flow_type,
            expires_after_minutes=expires_after_minutes,
            base_language=base_language,
            saved_by=user,
            created_by=user,
            modified_by=user,
            version_number=Flow.CURRENT_SPEC_VERSION,
            **kwargs,
        )

        if create_revision:
            flow.save_revision(
                user,
                {
                    Flow.DEFINITION_NAME: flow.name,
                    Flow.DEFINITION_UUID: flow.uuid,
                    Flow.DEFINITION_SPEC_VERSION: Flow.CURRENT_SPEC_VERSION,
                    Flow.DEFINITION_LANGUAGE: base_language,
                    Flow.DEFINITION_TYPE: Flow.GOFLOW_TYPES[flow_type],
                    Flow.DEFINITION_NODES: [],
                    Flow.DEFINITION_UI: {},
                },
            )

        analytics.track(user.username, "temba.flow_created", dict(name=name))
        return flow

    @classmethod
    def create_single_message(cls, org, user, message, base_language):
        """
        Creates a special 'single message' flow
        """
        name = "Single Message (%s)" % str(uuid4())
        flow = Flow.create(org, user, name, flow_type=Flow.TYPE_BACKGROUND, is_system=True)
        flow.update_single_message_flow(user, message, base_language)
        return flow

    @property
    def engine_type(self):
        return Flow.GOFLOW_TYPES.get(self.flow_type, "")

    @classmethod
    def label_to_slug(cls, label):
        return regex.sub(r"[^a-z0-9]+", "_", label.lower() if label else "", regex.V0)

    @classmethod
    def create_join_group(cls, org, user, group, response=None, start_flow=None):
        """
        Creates a special 'join group' flow
        """
        base_language = org.primary_language.iso_code if org.primary_language else "base"

        name = Flow.get_unique_name(org, "Join %s" % group.name)
        flow = Flow.create(org, user, name, base_language=base_language)
        flow.version_number = "13.0.0"
        flow.save(update_fields=("version_number",))

        node_uuid = str(uuid4())
        definition = {
            "uuid": flow.uuid,
            "name": flow.name,
            "spec_version": flow.version_number,
            "language": base_language,
            "type": "messaging",
            "localization": {},
            "nodes": [
                {
                    "uuid": node_uuid,
                    "actions": [
                        {
                            "type": "add_contact_groups",
                            "uuid": str(uuid4()),
                            "groups": [{"uuid": group.uuid, "name": group.name}],
                        },
                        {
                            "type": "set_contact_name",
                            "uuid": str(uuid4()),
                            "name": "@(title(remove_first_word(input)))",
                        },
                    ],
                    "exits": [{"uuid": str(uuid4())}],
                }
            ],
            "_ui": {
                "nodes": {node_uuid: {"type": "execute_actions", "position": {"left": 100, "top": 0}}},
                "stickies": {},
            },
        }

        if response:
            definition["nodes"][0]["actions"].append({"type": "send_msg", "uuid": str(uuid4()), "text": response})

        if start_flow:
            definition["nodes"][0]["actions"].append(
                {
                    "type": "enter_flow",
                    "uuid": str(uuid4()),
                    "flow": {"uuid": start_flow.uuid, "name": start_flow.name},
                }
            )

        flow.save_revision(user, definition)
        return flow

    @classmethod
<<<<<<< HEAD
    def is_before_version(cls, to_check, version):
        if str(to_check) not in Flow.VERSIONS:
            return False

        return Version(str(to_check)) < Version(str(version))

    @classmethod
    def get_triggerable_flows(cls, org):
        return Flow.objects.filter(
            org=org,
            is_active=True,
            is_archived=False,
            flow_type__in=(Flow.TYPE_MESSAGE, Flow.TYPE_VOICE),
            is_system=False,
        )
=======
    def get_triggerable_flows(cls, org, *, by_schedule: bool):
        flow_types = [Flow.TYPE_MESSAGE, Flow.TYPE_VOICE]
        if by_schedule:
            flow_types.append(Flow.TYPE_BACKGROUND)

        return org.flows.filter(flow_type__in=flow_types, is_active=True, is_archived=False, is_system=False)
>>>>>>> 98c4dcd4

    @classmethod
    def import_flows(cls, org, user, export_json, dependency_mapping, same_site=False):
        """
        Import flows from our flow export file
        """

        from temba.campaigns.models import Campaign
        from temba.triggers.models import Trigger

        created_flows = []
        db_types = {value: key for key, value in Flow.GOFLOW_TYPES.items()}

        # fetch or create all the flow db objects
        for flow_def in export_json[Org.EXPORT_FLOWS]:
            flow_version = Version(flow_def[Flow.DEFINITION_SPEC_VERSION])
            flow_type = db_types[flow_def[Flow.DEFINITION_TYPE]]
            flow_uuid = flow_def[Flow.DEFINITION_UUID]
            flow_name = flow_def[Flow.DEFINITION_NAME]
            flow_expires = flow_def.get(Flow.DEFINITION_EXPIRE_AFTER_MINUTES, Flow.DEFAULT_EXPIRES_AFTER)

            flow = None
            flow_name = flow_name[:64].strip()

            if flow_type == Flow.TYPE_VOICE:
                flow_expires = min([flow_expires, 15])  # voice flow expiration can't be more than 15 minutes

            # check if we can find that flow by UUID first
            if same_site:
                flow = org.flows.filter(is_active=True, uuid=flow_uuid).first()

            # if it's not of our world, let's try by name
            if not flow:
                flow = org.flows.filter(is_active=True, name=flow_name).first()

            if flow:
                flow.name = Flow.get_unique_name(org, flow_name, ignore=flow)
                flow.version_number = flow_version
                flow.expires_after_minutes = flow_expires
                flow.save(update_fields=("name", "expires_after_minutes"))
            else:
                flow = Flow.create(
                    org,
                    user,
                    Flow.get_unique_name(org, flow_name),
                    flow_type=flow_type,
                    expires_after_minutes=flow_expires,
                )

            # make sure the flow is unarchived
            if flow.is_archived:
                flow.is_archived = False
                flow.save(update_fields=("is_archived",))

            dependency_mapping[flow_uuid] = str(flow.uuid)
            created_flows.append((flow, flow_def))

        # import each definition (includes re-mapping dependency references)
        for flow, definition in created_flows:
            flow.import_definition(user, definition, dependency_mapping)

        # remap flow UUIDs in any campaign events
        for campaign in export_json.get(Org.EXPORT_CAMPAIGNS, []):
            for event in campaign[Campaign.EXPORT_EVENTS]:
                if "flow" in event:
                    flow_uuid = event["flow"]["uuid"]
                    if flow_uuid in dependency_mapping:
                        event["flow"]["uuid"] = dependency_mapping[flow_uuid]

        # remap flow UUIDs in any triggers
        for trigger in export_json.get(Org.EXPORT_TRIGGERS, []):
            if Trigger.EXPORT_FLOW in trigger:
                flow_uuid = trigger[Trigger.EXPORT_FLOW]["uuid"]
                if flow_uuid in dependency_mapping:
                    trigger[Trigger.EXPORT_FLOW]["uuid"] = dependency_mapping[flow_uuid]

        # return the created flows
        return [f[0] for f in created_flows]

    @classmethod
    def copy(cls, flow, user):
        copy = Flow.create(flow.org, user, "Copy of %s" % flow.name[:55], flow_type=flow.flow_type)

        # grab the json of our original
        flow_json = flow.get_definition()

        copy.import_definition(user, flow_json, {})

        # copy our expiration as well
        copy.expires_after_minutes = flow.expires_after_minutes
        copy.save()

        return copy

    @classmethod
    def export_translation(cls, org, flows, language, exclude_args):
        flow_ids = [f.id for f in flows]
        return mailroom.get_client().po_export(org.id, flow_ids, language=language, exclude_arguments=exclude_args)

    @classmethod
    def import_translation(cls, org, flows, language, po_data):
        flow_ids = [f.id for f in flows]
        response = mailroom.get_client().po_import(org.id, flow_ids, language=language, po_data=po_data)
        return {d["uuid"]: d for d in response["flows"]}

    @classmethod
    def get_unique_name(cls, org, base_name, ignore=None):
        """
        Generates a unique flow name based on the given base name
        """
        name = base_name[:64].strip()

        count = 2
        while True:
            flows = Flow.objects.filter(name=name, org=org, is_active=True)
            if ignore:  # pragma: needs cover
                flows = flows.exclude(pk=ignore.pk)

            if not flows.exists():
                break

            name = "%s %d" % (base_name[:59].strip(), count)
            count += 1

        return name

    @classmethod
    def apply_action_label(cls, user, flows, label):
        label.toggle_label(flows, add=True)

    @classmethod
    def apply_action_unlabel(cls, user, flows, label):
        label.toggle_label(flows, add=False)

    @classmethod
    def apply_action_archive(cls, user, flows):
        for flow in flows:
            # don't archive flows that belong to campaigns
            from temba.campaigns.models import CampaignEvent

            has_events = CampaignEvent.objects.filter(
                is_active=True, flow=flow, campaign__org=user.get_org(), campaign__is_archived=False
            ).exists()

            if not has_events:
                flow.archive()

    @classmethod
    def apply_action_restore(cls, user, flows):
        for flow in flows:
            try:
                flow.restore()
            except FlowException:  # pragma: no cover
                pass

    def get_trigger_params(self):
        flow_json = self.get_definition()
        rule = r"@trigger.params.([a-zA-Z0-9_]+)"
        matches = regex.finditer(rule, json.dumps(flow_json), regex.MULTILINE | regex.IGNORECASE)
        params = [match.group() for match in matches]
        return list(set(params))

    def get_category_counts(self):
        keys = [r["key"] for r in self.metadata["results"]]
        counts = (
            FlowCategoryCount.objects.filter(flow_id=self.id)
            .filter(result_key__in=keys)
            .values("result_key", "category_name")
            .annotate(count=Sum("count"), result_name=Max("result_name"))
        )

        results = {}
        for count in counts:
            key = count["result_key"]
            result = results.get(key, {})
            if "name" not in result:
                if count["category_name"] == "All Responses":
                    continue
                result["key"] = key
                result["name"] = count["result_name"]
                result["categories"] = [dict(name=count["category_name"], count=count["count"])]
                result["total"] = count["count"]
            else:
                result["categories"].append(dict(name=count["category_name"], count=count["count"]))
                result["total"] += count["count"]
            results[count["result_key"]] = result

        for k, v in results.items():
            for cat in results[k]["categories"]:
                if results[k]["total"]:
                    cat["pct"] = float(cat["count"]) / float(results[k]["total"])
                else:
                    cat["pct"] = 0

        # order counts by their place on the flow
        result_list = []
        for key in keys:
            result = results.get(key)
            if result:
                result_list.append(result)

        return dict(counts=result_list)

    def lock(self):
        """
        Locks on this flow to let us make changes to the definition in a thread safe way
        """
        r = get_redis_connection()
        lock_key = FLOW_LOCK_KEY % (self.org_id, self.id, FLOW_LOCK_TTL)
        return r.lock(lock_key, FLOW_LOCK_TTL)

    def get_node_counts(self):
        """
        Gets the number of contacts at each node in the flow
        """
        return FlowNodeCount.get_totals(self)

    def get_segment_counts(self):
        """
        Gets the number of contacts to have taken each flow segment.
        """
        return FlowPathCount.get_totals(self)

    def get_images_count(self):
        return self.flow_images.filter(is_active=True).count()

    def get_activity(self):
        """
        Get the activity summary for a flow as a tuple of the number of active runs
        at each step and a map of the previous visits
        """
        return self.get_node_counts(), self.get_segment_counts()

    def is_starting(self):
        """
        Returns whether this flow is already being started by a user
        """
        return (
            self.starts.filter(status__in=(FlowStart.STATUS_STARTING, FlowStart.STATUS_PENDING))
            .exclude(created_by=None)
            .exists()
        )

    def import_definition(self, user, definition, dependency_mapping):
        """
        Allows setting the definition for a flow from another definition. All UUID's will be remapped.
        """

        definition = Flow.migrate_definition(definition, flow=None)

        flow_info = mailroom.get_client().flow_inspect(self.org.id, definition)
        dependencies = flow_info[Flow.INSPECT_DEPENDENCIES]

        def deps_of_type(type_name):
            return [d for d in dependencies if d["type"] == type_name]

        # ensure all field dependencies exist
        for ref in deps_of_type("field"):
            ContactField.get_or_create(self.org, user, ref["key"], ref["name"])

        # ensure all group dependencies exist
        for ref in deps_of_type("group"):
            if ref["uuid"] not in dependency_mapping:
                group = ContactGroup.get_or_create(self.org, user, ref.get("name"), uuid=ref["uuid"])
                dependency_mapping[ref["uuid"]] = str(group.uuid)

        # ensure any label dependencies exist
        for ref in deps_of_type("label"):
            label = Label.get_or_create(self.org, user, ref["name"])
            dependency_mapping[ref["uuid"]] = str(label.uuid)

        # for dependencies we can't create, look for them by UUID (this is a clone in same workspace)
        # or name (this is an import from other workspace)
        dep_types = {
            "channel": self.org.channels.filter(is_active=True),
            "classifier": self.org.classifiers.filter(is_active=True),
            "flow": self.org.flows.filter(is_active=True),
            "template": self.org.templates.all(),
            "ticketer": self.org.ticketers.filter(is_active=True),
        }
        for dep_type, org_objs in dep_types.items():
            for ref in deps_of_type(dep_type):
                if ref["uuid"] in dependency_mapping:
                    continue

                obj = org_objs.filter(uuid=ref["uuid"]).first()
                if not obj and ref["name"]:
                    name = ref["name"]

                    # migrated legacy flows may have name as <type>: <name>
                    if dep_type == "channel" and ":" in name:
                        name = name.split(":")[-1].strip()

                    obj = org_objs.filter(name=name).first()

                dependency_mapping[ref["uuid"]] = str(obj.uuid) if obj else ref["uuid"]

        # clone definition so that all flow elements get new random UUIDs
        cloned_definition = mailroom.get_client().flow_clone(definition, dependency_mapping)
        if "revision" in cloned_definition:
            del cloned_definition["revision"]

        # save a new revision but we can't validate it just yet because we're in a transaction and mailroom
        # won't see any new database objects
        self.save_revision(user, cloned_definition)

    def archive(self):
        self.is_archived = True
        self.save(update_fields=["is_archived"])

        # queue mailroom to interrupt sessions where contact is currently in this flow
        mailroom.queue_interrupt(self.org, flow=self)

        # archive our triggers as well
        from temba.triggers.models import Trigger

        Trigger.objects.filter(flow=self).update(is_archived=True)

    def restore(self):
        self.is_archived = False
        self.save(update_fields=["is_archived"])

    def update_single_message_flow(self, user, translations, base_language):
        assert translations and base_language in translations, "must include translation for base language"

        self.base_language = base_language
        self.version_number = "13.0.0"
        self.save(update_fields=("name", "base_language", "version_number"))

        translations = translations.copy()  # don't modify instance being saved on event object

        action_uuid = str(uuid4())
        base_text = translations.pop(base_language)
        localization = {k: {action_uuid: {"text": [v]}} for k, v in translations.items()}

        definition = {
            "uuid": "8ca44c09-791d-453a-9799-a70dd3303306",
            "name": self.name,
            "spec_version": self.version_number,
            "language": base_language,
            "type": "messaging_background",
            "localization": localization,
            "nodes": [
                {
                    "uuid": str(uuid4()),
                    "actions": [{"uuid": action_uuid, "type": "send_msg", "text": base_text}],
                    "exits": [{"uuid": "0c599307-8222-4386-b43c-e41654f03acf"}],
                }
            ],
        }

        self.save_revision(user, definition)

    def get_run_stats(self):
        totals_by_exit = FlowRunCount.get_totals(self)
        total_runs = sum(totals_by_exit.values())
        completed = totals_by_exit.get(FlowRun.EXIT_TYPE_COMPLETED, 0)

        return {
            "total": total_runs,
            "active": totals_by_exit.get(None, 0),
            "completed": completed,
            "expired": totals_by_exit.get(FlowRun.EXIT_TYPE_EXPIRED, 0),
            "interrupted": totals_by_exit.get(FlowRun.EXIT_TYPE_INTERRUPTED, 0),
            "failed": totals_by_exit.get(FlowRun.EXIT_TYPE_FAILED, 0),
            "completion": int(completed * 100 // total_runs) if total_runs else 0,
        }

    def async_start(
        self, user, groups, contacts, query=None, restart_participants=False, include_active=True, params=None
    ):
        """
        Causes us to schedule a flow to start in a background thread.
        """

        flow_start = FlowStart.objects.create(
            org=self.org,
            flow=self,
            start_type=FlowStart.TYPE_MANUAL,
            restart_participants=restart_participants,
            include_active=include_active,
            created_by=user,
            query=query,
            extra=params,
        )

        contact_ids = [c.id for c in contacts]
        flow_start.contacts.add(*contact_ids)

        group_ids = [g.id for g in groups]
        flow_start.groups.add(*group_ids)
        flow_start.async_start()

    def get_export_dependencies(self):
        """
        Get the dependencies of this flow that should be exported with it
        """
        dependencies = set()
        dependencies.update(self.flow_dependencies.all())
        dependencies.update(self.field_dependencies.all())
        dependencies.update(self.group_dependencies.all())
        return dependencies

    def get_dependencies_metadata(self, type_name):
        """
        Get the dependencies of the given type from the flow metadata
        """
        deps = self.metadata.get(Flow.METADATA_DEPENDENCIES, [])
        return [d for d in deps if d["type"] == type_name]

    def is_legacy(self) -> bool:
        """
        Returns whether this flow still uses a legacy definition
        """
        return Version(self.version_number) < Version(Flow.INITIAL_GOFLOW_VERSION)

    def as_export_ref(self) -> Dict:
        return {Flow.DEFINITION_UUID: str(self.uuid), Flow.DEFINITION_NAME: self.name}

    @classmethod
    def get_metadata(cls, flow_info, previous=None) -> Dict:
        data = {
            Flow.METADATA_RESULTS: flow_info[Flow.INSPECT_RESULTS],
            Flow.METADATA_DEPENDENCIES: flow_info[Flow.INSPECT_DEPENDENCIES],
            Flow.METADATA_WAITING_EXIT_UUIDS: flow_info[Flow.INSPECT_WAITING_EXITS],
            Flow.METADATA_PARENT_REFS: flow_info[Flow.INSPECT_PARENT_REFS],
            Flow.METADATA_ISSUES: flow_info[Flow.INSPECT_ISSUES],
        }

        # IVR retry is the only value in metadata that doesn't come from flow inspection
        if previous and Flow.METADATA_IVR_RETRY in previous:
            data[Flow.METADATA_IVR_RETRY] = previous[Flow.METADATA_IVR_RETRY]

        return data

    def ensure_current_version(self):
        """
        Makes sure the flow is at the latest spec version
        """

        # nothing to do if flow is already at the target version
        if Version(self.version_number) >= Version(Flow.CURRENT_SPEC_VERSION):
            return

        with self.lock():
            revision = self.get_current_revision()
            flow_def = revision.get_migrated_definition()

            self.save_revision(user=None, definition=flow_def)
            self.refresh_from_db()

    def get_definition(self) -> Dict:
        """
        Returns the current definition of this flow
        """
        rev = self.get_current_revision()

        assert rev, "can't get definition of flow with no revisions"

        # update metadata in definition from database object as it may be out of date
        definition = rev.definition

        if self.is_legacy():
            if "metadata" not in definition:
                definition["metadata"] = {}
            definition["metadata"]["uuid"] = self.uuid
            definition["metadata"]["name"] = self.name
            definition["metadata"]["revision"] = rev.revision
            definition["metadata"]["expires"] = self.expires_after_minutes
        else:
            definition[Flow.DEFINITION_UUID] = self.uuid
            definition[Flow.DEFINITION_NAME] = self.name
            definition[Flow.DEFINITION_REVISION] = rev.revision
            definition[Flow.DEFINITION_EXPIRE_AFTER_MINUTES] = self.expires_after_minutes
        return definition

    def get_current_revision(self):
        """
        Returns the last saved revision for this flow if any
        """
        return self.revisions.order_by("revision").last()

    def save_revision(self, user, definition):
        """
        Saves a new revision for this flow, validation will be done on the definition first
        """
        if Version(definition.get(Flow.DEFINITION_SPEC_VERSION)) < Version(Flow.INITIAL_GOFLOW_VERSION):
            raise FlowVersionConflictException(definition.get(Flow.DEFINITION_SPEC_VERSION))

        current_revision = self.get_current_revision()

        if current_revision:
            # check we aren't walking over someone else
            definition_revision = definition.get(Flow.DEFINITION_REVISION)
            if definition_revision is not None and definition_revision < current_revision.revision:
                raise FlowUserConflictException(self.saved_by, self.saved_on)

            revision = current_revision.revision + 1
        else:
            revision = 1

        # update metadata from database object
        definition[Flow.DEFINITION_UUID] = self.uuid
        definition[Flow.DEFINITION_NAME] = self.name
        definition[Flow.DEFINITION_REVISION] = revision
        definition[Flow.DEFINITION_EXPIRE_AFTER_MINUTES] = self.expires_after_minutes

        # inspect the flow (with optional validation)
        flow_info = mailroom.get_client().flow_inspect(self.org.id, definition)
        dependencies = flow_info[Flow.INSPECT_DEPENDENCIES]

        if user is None:
            is_system_rev = True
            user = get_flow_user(self.org)
        else:
            is_system_rev = False

        with transaction.atomic():
            # update our flow fields
            self.base_language = definition.get(Flow.DEFINITION_LANGUAGE, None)
            self.version_number = Flow.CURRENT_SPEC_VERSION
            self.metadata = Flow.get_metadata(flow_info, self.metadata)
            self.modified_by = user
            self.modified_on = timezone.now()
            fields = ["base_language", "version_number", "metadata", "modified_by", "modified_on"]

            if not is_system_rev:
                self.saved_by = user
                self.saved_on = timezone.now()
                fields += ["saved_by", "saved_on"]

            self.save(update_fields=fields)

            # create our new revision
            revision = self.revisions.create(
                definition=definition,
                created_by=user,
                modified_by=user,
                spec_version=Flow.CURRENT_SPEC_VERSION,
                revision=revision,
            )

            self.update_dependencies(dependencies)

        return revision

    @classmethod
    def migrate_definition(cls, flow_def, flow, to_version=None):
        if not to_version:
            to_version = cls.CURRENT_SPEC_VERSION

        if "version" in flow_def:
            flow_def = legacy.migrate_definition(flow_def, flow=flow)

        if "metadata" not in flow_def:
            flow_def["metadata"] = {}

        # ensure definition has a valid expiration
        expires = flow_def["metadata"].get("expires", 0)
        if expires <= 0 or expires > (30 * 24 * 60):
            flow_def["metadata"]["expires"] = Flow.DEFAULT_EXPIRES_AFTER

        # migrate using goflow for anything newer
        if Version(to_version) >= Version(Flow.INITIAL_GOFLOW_VERSION):
            flow_def = mailroom.get_client().flow_migrate(flow_def, to_version)

        return flow_def

    @classmethod
    def migrate_export(cls, org, exported_json, same_site, version):
        # use legacy migrations to get export to final legacy version
        if version < Version(Flow.FINAL_LEGACY_VERSION):
            from temba.flows.legacy import exports

            exported_json = exports.migrate(org, exported_json, same_site, version)

        migrated_flows = []
        for flow_def in exported_json[Org.EXPORT_FLOWS]:
            migrated_def = Flow.migrate_definition(flow_def, flow=None)
            migrated_flows.append(migrated_def)

        exported_json[Org.EXPORT_FLOWS] = migrated_flows

        return exported_json

    def update_dependencies(self, dependencies):
        # build a lookup of types to identifier lists
        identifiers = defaultdict(list)
        for dep in dependencies:
            identifier = dep.get("uuid", dep.get("key"))
            identifiers[dep["type"]].append(identifier)

        # globals aren't included in exports so they're created here too if they don't exist, with blank values
        if identifiers["global"]:
            org_globals = set(self.org.globals.filter(is_active=True).values_list("key", flat=True))

            globals_to_create = set(identifiers["global"]).difference(org_globals)
            for g in globals_to_create:
                Global.get_or_create(self.org, self.modified_by, g, name="", value="")

        # find all the dependencies in the database
        dep_objs = {
            "channel": self.org.channels.filter(is_active=True, uuid__in=identifiers["channel"]),
            "classifier": self.org.classifiers.filter(is_active=True, uuid__in=identifiers["classifier"]),
            "field": ContactField.user_fields.filter(org=self.org, is_active=True, key__in=identifiers["field"]),
            "flow": self.org.flows.filter(is_active=True, uuid__in=identifiers["flow"]),
            "global": self.org.globals.filter(is_active=True, key__in=identifiers["global"]),
            "group": ContactGroup.user_groups.filter(org=self.org, is_active=True, uuid__in=identifiers["group"]),
            "label": Label.label_objects.filter(org=self.org, uuid__in=identifiers["label"]),
            "template": self.org.templates.filter(uuid__in=identifiers["template"]),
            "ticketer": self.org.ticketers.filter(is_active=True, uuid__in=identifiers["ticketer"]),
        }

        # reset the m2m for each type
        for type_name, objects in dep_objs.items():
            m2m = getattr(self, f"{type_name}_dependencies")
            m2m.clear()
            m2m.add(*objects)

    def release(self):
        """
        Releases this flow, marking it inactive. We interrupt all flow runs in a background process.
        We keep FlowRevisions and FlowStarts however.
        """

        self.is_active = False
        self.save(update_fields=("is_active",))

        # release any campaign events that depend on this flow
        from temba.campaigns.models import CampaignEvent

        for event in CampaignEvent.objects.filter(flow=self, is_active=True):
            event.release()

        # release any triggers that depend on this flow
        for trigger in self.triggers.all():
            trigger.release()

        # release any starts
        for start in self.starts.all():
            start.release()

        self.group_dependencies.clear()
        self.flow_dependencies.clear()
        self.field_dependencies.clear()
        self.channel_dependencies.clear()
        self.label_dependencies.clear()
        self.classifier_dependencies.clear()
        self.ticketer_dependencies.clear()
        self.global_dependencies.clear()

        # queue mailroom to interrupt sessions where contact is currently in this flow
        mailroom.queue_interrupt(self.org, flow=self)

    def release_runs(self):
        """
        Exits all flow runs
        """
        # grab the ids of all our runs
        run_ids = self.runs.all().values_list("id", flat=True)

        # clear our association with any related sessions
        self.sessions.all().update(current_flow=None)

        # batch this for 1,000 runs at a time so we don't grab locks for too long
        for id_batch in chunk_list(run_ids, 1000):
            runs = FlowRun.objects.filter(id__in=id_batch)
            for run in runs:
                run.release()

    def update_related_flows(self):
        dependent_flows = self.dependent_flows.all()

        def flow_dependency_filter(dependency):
            if dependency.get("type") == "flow":
                return dependency.get("uuid") == self.uuid
            return False

        def flow_node_filter(node):
            flow_types = ("enter_flow", "start_session")
            if "actions" in node and len(node["actions"]) > 0 and node["actions"][0]["type"] in flow_types:
                return node["actions"][0]["flow"]["uuid"] == self.uuid
            return False

        def general_flow_update(flow):
            dependencies = filter(flow_dependency_filter, flow.metadata.get("dependencies", []))
            for dependency in dependencies:
                dependency.update({"name": self.name})
            flow.save()

        def next_flow_update(flow):
            flow_revision = flow.revisions.order_by("revision").last()
            nodes = filter(flow_node_filter, flow_revision.definition.get("nodes", []))
            for node in nodes:
                action = node["actions"][0]
                action.update({"flow": {"uuid": self.uuid, "name": self.name}})
            flow_revision.save()

        for flow in dependent_flows:
            self.update = next_flow_update(flow)
            general_flow_update(flow)

    def __str__(self):
        return self.name

    class Meta:
        ordering = ("-modified_on",)


class RuleSet(models.Model):
    class Meta:
        abstract = True


class FlowImage(models.Model):
    uuid = models.UUIDField(unique=True, default=uuid4)
    org = models.ForeignKey(Org, related_name="flow_images", db_index=False, on_delete=models.CASCADE)
    flow = models.ForeignKey(Flow, related_name="flow_images", on_delete=models.CASCADE)
    contact = models.ForeignKey(Contact, related_name="flow_images", on_delete=models.CASCADE)
    name = models.CharField(help_text="Image name", max_length=255)
    path = models.CharField(help_text="Image URL", max_length=255)
    path_thumbnail = models.CharField(help_text="Image thumbnail URL", max_length=255, null=True)
    exif = models.TextField(blank=True, null=True, help_text=_("A JSON representation the exif"))
    created_on = models.DateTimeField(
        default=timezone.now, editable=False, blank=True, help_text="When this item was originally created"
    )
    modified_on = models.DateTimeField(
        default=timezone.now, editable=False, blank=True, help_text="When this item was last modified"
    )
    is_active = models.BooleanField(
        default=True, help_text="Whether this item is active, use this instead of deleting"
    )

    @classmethod
    def apply_action_archive(cls, user, objects):
        changed = []
        for item in objects:
            item.archive()
            changed.append(item.pk)
        return changed

    @classmethod
    def apply_action_restore(cls, user, objects):
        changed = []
        for item in objects:
            item.restore()
            changed.append(item.pk)
        return changed

    @classmethod
    def apply_action_delete(cls, user, objects):
        changed = []
        for item in objects:
            changed.append(item.pk)
            item.delete()
        return changed

    def archive(self):
        self.is_active = False
        self.save(update_fields=["is_active"])

    def restore(self):
        self.is_active = True
        self.save(update_fields=["is_active"])

    def get_exif(self):
        return json.loads(self.exif) if self.exif else dict()

    def get_url(self):
        if "amazonaws.com" in self.path or self.path.startswith("http"):
            return self.path
        protocol = "https" if settings.IS_PROD else "http"
        image_url = "%s://%s/%s" % (protocol, settings.AWS_BUCKET_DOMAIN, self.path)
        return image_url

    def get_full_path(self):
        url_path = urlparse(self.path)
        if all([url_path.scheme, url_path.netloc]):
            return self.path
        return "%s/%s" % (settings.MEDIA_ROOT, self.path)

    def get_permalink(self):
        protocol = "https" if settings.IS_PROD else "http"
        return "%s://%s%s" % (protocol, settings.HOSTNAME, reverse("flows.flowimage_read", args=[self.uuid]))

    def set_deleted(self):
        self.is_active = False
        self.save(update_fields=["is_active"])

    def is_playable(self):
        extension = self.path.split(".")[-1]
        return True if extension in ["avi", "flv", "wmv", "mp4", "mov", "3gp"] else False

    def get_content_type(self):
        if self.is_playable():
            extension = self.path.split(".")[-1]
            mime_types = {
                "avi": "video/x-msvideo",
                "flv": "video/x-flv",
                "wmv": "video/x-ms-wmv",
                "mp4": "video/mp4",
                "mov": "video/quicktime",
                "3gp": "video/3gpp",
            }
            return mime_types.get(extension, "video/mp4")
        else:
            return None

    def __str__(self):
        return self.name


# Removing images files for Flow Images
@receiver(models.signals.post_delete, sender=FlowImage)
def auto_delete_file_on_delete(sender, instance, **kwargs):
    """
    Deletes file from filesystem
    when corresponding `MediaFile` object is deleted.
    """
    s3 = (
        boto3.resource(
            "s3", aws_access_key_id=settings.AWS_ACCESS_KEY_ID, aws_secret_access_key=settings.AWS_SECRET_ACCESS_KEY
        )
        if settings.DEFAULT_FILE_STORAGE == "storages.backends.s3boto3.S3Boto3Storage"
        else None
    )
    if instance.path:
        if os.path.isfile(instance.get_full_path()):
            os.remove(instance.get_full_path())
        elif s3 and "s3.amazonaws.com" in instance.path:
            key = instance.path.replace("https://%s/" % settings.AWS_BUCKET_DOMAIN, "")
            obj = s3.Object(settings.AWS_STORAGE_BUCKET_NAME, key)
            obj.delete()


class FlowSession(models.Model):
    """
    A contact's session with the flow engine
    """

    STATUS_WAITING = "W"
    STATUS_COMPLETED = "C"
    STATUS_INTERRUPTED = "I"
    STATUS_EXPIRED = "X"
    STATUS_FAILED = "F"

    STATUS_CHOICES = (
        (STATUS_WAITING, "Waiting"),
        (STATUS_COMPLETED, "Completed"),
        (STATUS_INTERRUPTED, "Interrupted"),
        (STATUS_EXPIRED, "Expired"),
        (STATUS_FAILED, "Failed"),
    )

    uuid = models.UUIDField(unique=True)

    # the modality of this session
    session_type = models.CharField(max_length=1, choices=Flow.TYPE_CHOICES, default=Flow.TYPE_MESSAGE)

    # the organization this session belongs to
    org = models.ForeignKey(Org, related_name="sessions", on_delete=models.PROTECT)

    # the contact that this session is with
    contact = models.ForeignKey("contacts.Contact", on_delete=models.PROTECT, related_name="sessions")

    # the channel connection used for flow sessions over IVR or USSD"),
    connection = models.OneToOneField(
        "channels.ChannelConnection", on_delete=models.PROTECT, null=True, related_name="session"
    )

    # the status of this session
    status = models.CharField(max_length=1, choices=STATUS_CHOICES, null=True)

    # whether the contact has responded in this session
    responded = models.BooleanField(default=False)

    # the goflow output of this session
    output = JSONAsTextField(null=True, default=dict)

    # when this session was created
    created_on = models.DateTimeField(default=timezone.now)

    # when this session ended
    ended_on = models.DateTimeField(null=True)

    # when this session's wait will time out (if at all)
    timeout_on = models.DateTimeField(null=True)

    # when this session started waiting (if at all)
    wait_started_on = models.DateTimeField(null=True)

    # the flow of the waiting run
    current_flow = models.ForeignKey("flows.Flow", related_name="sessions", null=True, on_delete=models.PROTECT)

    def release(self):
        self.delete()

    def __str__(self):  # pragma: no cover
        return str(self.contact)


class FlowRun(RequireUpdateFieldsMixin, models.Model):
    """
    A single contact's journey through a flow. It records the path taken, results collected, events generated etc.
    """

    STATUS_ACTIVE = "A"
    STATUS_WAITING = "W"
    STATUS_COMPLETED = "C"
    STATUS_INTERRUPTED = "I"
    STATUS_EXPIRED = "X"
    STATUS_FAILED = "F"
    STATUS_CHOICES = (
        (STATUS_ACTIVE, "Active"),
        (STATUS_WAITING, "Waiting"),
        (STATUS_COMPLETED, "Completed"),
        (STATUS_INTERRUPTED, "Interrupted"),
        (STATUS_EXPIRED, "Expired"),
        (STATUS_FAILED, "Failed"),
    )

    EXIT_TYPE_COMPLETED = "C"
    EXIT_TYPE_INTERRUPTED = "I"
    EXIT_TYPE_EXPIRED = "E"
    EXIT_TYPE_FAILED = "F"
    EXIT_TYPE_CHOICES = (
        (EXIT_TYPE_COMPLETED, "Completed"),
        (EXIT_TYPE_INTERRUPTED, "Interrupted"),
        (EXIT_TYPE_EXPIRED, "Expired"),
        (EXIT_TYPE_FAILED, "Failed"),
    )

    RESULT_NAME = "name"
    RESULT_NODE_UUID = "node_uuid"
    RESULT_CATEGORY = "category"
    RESULT_CATEGORY_LOCALIZED = "category_localized"
    RESULT_VALUE = "value"
    RESULT_INPUT = "input"
    RESULT_CREATED_ON = "created_on"
    RESULT_CORRECTED = "corrected"

    PATH_STEP_UUID = "uuid"
    PATH_NODE_UUID = "node_uuid"
    PATH_ARRIVED_ON = "arrived_on"
    PATH_EXIT_UUID = "exit_uuid"

    EVENT_TYPE = "type"
    EVENT_STEP_UUID = "step_uuid"
    EVENT_CREATED_ON = "created_on"

    DELETE_FOR_ARCHIVE = "A"
    DELETE_FOR_USER = "U"

    DELETE_CHOICES = ((DELETE_FOR_ARCHIVE, _("Archive delete")), (DELETE_FOR_USER, _("User delete")))

    uuid = models.UUIDField(unique=True, default=uuid4)

    org = models.ForeignKey(Org, on_delete=models.PROTECT, related_name="runs", db_index=False)

    flow = models.ForeignKey(Flow, on_delete=models.PROTECT, related_name="runs")

    contact = models.ForeignKey(Contact, on_delete=models.PROTECT, related_name="runs")

    # session this run belongs to (can be null if session has been trimmed)
    session = models.ForeignKey(FlowSession, on_delete=models.PROTECT, related_name="runs", null=True)

    # current status of this run
    status = models.CharField(max_length=1, choices=STATUS_CHOICES)

    # for an IVR session this is the connection to the IVR channel
    connection = models.ForeignKey(
        "channels.ChannelConnection", on_delete=models.PROTECT, related_name="runs", null=True
    )

    # when this run was created
    created_on = models.DateTimeField(default=timezone.now)

    # when this run was last modified
    modified_on = models.DateTimeField(default=timezone.now)

    # when this run ended
    exited_on = models.DateTimeField(null=True)

    # when this run will expire
    expires_on = models.DateTimeField(null=True)

    # true if the contact has responded in this run
    responded = models.BooleanField(default=False)

    # flow start which started the session this run belongs to
    start = models.ForeignKey("flows.FlowStart", on_delete=models.PROTECT, null=True, related_name="runs")

    # if this run is part of a Surveyor session, the user that submitted it
    submitted_by = models.ForeignKey(settings.AUTH_USER_MODEL, on_delete=models.PROTECT, null=True, db_index=False)

    # parent run that started this run (if any)
    parent = models.ForeignKey("flows.FlowRun", on_delete=models.PROTECT, null=True)

    # UUID of the parent run (if any)
    parent_uuid = models.UUIDField(null=True)

    # results collected in this run keyed by snakified result name
    results = JSONAsTextField(null=True, default=dict)

    # path taken by this run through the flow
    path = JSONAsTextField(null=True, default=list)

    # engine events generated by this run
    events = JSONField(null=True)

    # current node location of this run in the flow
    current_node_uuid = models.UUIDField(null=True)

    # if this run is scheduled for deletion, why
    delete_reason = models.CharField(null=True, max_length=1, choices=DELETE_CHOICES)

    # TODO to be replaced by new status field
    is_active = models.BooleanField(default=True)
    exit_type = models.CharField(null=True, max_length=1, choices=EXIT_TYPE_CHOICES)

    def get_events_of_type(self, event_types):
        """
        Gets all the events of the given type associated with this run
        """
        if not self.events:  # pragma: no cover
            return []

        return [e for e in self.events if e[FlowRun.EVENT_TYPE] in event_types]

    def get_msg_events(self):
        """
        Gets all the messages associated with this run
        """
        from temba.mailroom.events import Event

        return self.get_events_of_type((Event.TYPE_MSG_RECEIVED, Event.TYPE_MSG_CREATED))

    def get_events_by_step(self, msg_only=False):
        """
        Gets a map of step UUIDs to lists of events created at that step
        """
        events = self.get_msg_events() if msg_only else self.events
        events_by_step = defaultdict(list)
        for e in events:
            events_by_step[e[FlowRun.EVENT_STEP_UUID]].append(e)
        return events_by_step

    def get_messages(self):
        """
        Gets all the messages associated with this run
        """
        # need a data migration to go fix some old message events with uuid="None", until then filter them out
        msg_uuids = []
        for e in self.get_msg_events():
            msg_uuid = e["msg"].get("uuid")
            if msg_uuid and msg_uuid != "None":
                msg_uuids.append(msg_uuid)

        return Msg.objects.filter(uuid__in=msg_uuids)

    def release(self, delete_reason=None):
        """
        Permanently deletes this flow run
        """
        with transaction.atomic():
            if delete_reason:
                self.delete_reason = delete_reason
                self.save(update_fields=["delete_reason"])

            # clear any runs that reference us
            FlowRun.objects.filter(parent=self).update(parent=None)

            # and any recent runs
            for recent in FlowPathRecentRun.objects.filter(run=self):
                recent.release()

            if (
                delete_reason == FlowRun.DELETE_FOR_USER
                and self.session is not None
                and self.session.status == FlowSession.STATUS_WAITING
            ):
                mailroom.queue_interrupt(self.org, session=self.session)

            self.delete()

    def update_expiration(self, point_in_time):
        """
        Set our expiration according to the flow settings
        """
        if self.flow.expires_after_minutes:
            self.expires_on = point_in_time + timedelta(minutes=self.flow.expires_after_minutes)
            self.modified_on = timezone.now()

            # save our updated fields
            self.save(update_fields=["expires_on", "modified_on"])

        # parent should always have a later expiration than the children
        if self.parent:
            self.parent.update_expiration(self.expires_on)

    def as_archive_json(self):
        def convert_step(step):
            return {"node": step[FlowRun.PATH_NODE_UUID], "time": step[FlowRun.PATH_ARRIVED_ON]}

        def convert_result(result):
            return {
                "name": result.get(FlowRun.RESULT_NAME),
                "node": result.get(FlowRun.RESULT_NODE_UUID),
                "time": result[FlowRun.RESULT_CREATED_ON],
                "input": result.get(FlowRun.RESULT_INPUT),
                "value": result[FlowRun.RESULT_VALUE],
                "category": result.get(FlowRun.RESULT_CATEGORY),
                "corrected": result.get(FlowRun.RESULT_CORRECTED),
            }

        return {
            "id": self.id,
            "uuid": str(self.uuid),
            "flow": {"uuid": str(self.flow.uuid), "name": self.flow.name},
            "trigger_params": getattr(self.session, "output", {}).get("trigger", {}).get("params", {}),
            "contact": {"uuid": str(self.contact.uuid), "name": self.contact.name},
            "responded": self.responded,
            "path": [convert_step(s) for s in self.path],
            "values": {k: convert_result(r) for k, r in self.results.items()} if self.results else {},
            "events": self.events,
            "created_on": self.created_on.isoformat(),
            "modified_on": self.modified_on.isoformat(),
            "exited_on": self.exited_on.isoformat() if self.exited_on else None,
            "exit_type": self.exit_type,
            "submitted_by": self.submitted_by.username if self.submitted_by else None,
        }

    def __str__(self):  # pragma: no cover
        return f"FlowRun[uuid={self.uuid}, flow={self.flow.uuid}]"


class FlowExit:
    """
    A helper class used for building contact histories which simply wraps a run which may occur more than once in the
    same history as both a flow run start and an exit.
    """

    def __init__(self, run):
        self.run = run


class FlowRevision(SmartModel):
    """
    JSON definitions for previous flow revisions
    """

    LAST_TRIM_KEY = "temba:last_flow_revision_trim"

    flow = models.ForeignKey(Flow, on_delete=models.PROTECT, related_name="revisions")

    definition = JSONAsTextField(help_text=_("The JSON flow definition"), default=dict)

    spec_version = models.CharField(
        default=Flow.FINAL_LEGACY_VERSION, max_length=8, help_text=_("The flow version this definition is in")
    )

    revision = models.IntegerField(null=True, help_text=_("Revision number for this definition"))

    @classmethod
    def trim(cls, since):
        """
        For any flow that has a new revision since the passed in date, trim revisions
        :param since: datetime of when to trim
        :return: The number of trimmed revisions
        """
        count = 0

        # find all flows with revisions since the passed in date
        for fr in FlowRevision.objects.filter(created_on__gt=since).distinct("flow_id").only("flow_id"):
            # trim that flow
            count += FlowRevision.trim_for_flow(fr.flow_id)

        return count

    @classmethod
    def trim_for_flow(cls, flow_id):
        """
        Trims the revisions for the passed in flow.

        Our logic is:
         * always keep last 25 revisions
         * for any revision beyond those, collapse to first revision for that day

        :param flow: the id of the flow to trim revisions for
        :return: the number of trimmed revisions
        """
        # find what date cutoff we will use for "25 most recent"
        cutoff = FlowRevision.objects.filter(flow=flow_id).order_by("-created_on")[24:25]

        # fewer than 25 revisions
        if not cutoff:
            return 0

        cutoff = cutoff[0].created_on

        # find the ids of the first revision for each day starting at the cutoff
        keepers = (
            FlowRevision.objects.filter(flow=flow_id, created_on__lt=cutoff)
            .annotate(created_date=TruncDate("created_on"))
            .values("created_date")
            .annotate(max_id=Max("id"))
            .values_list("max_id", flat=True)
        )

        # delete the rest
        return FlowRevision.objects.filter(flow=flow_id, created_on__lt=cutoff).exclude(id__in=keepers).delete()[0]

    @classmethod
    def validate_legacy_definition(cls, definition):
        if definition["flow_type"] not in (Flow.TYPE_MESSAGE, Flow.TYPE_VOICE, Flow.TYPE_SURVEY, "F"):
            raise ValueError("unsupported flow type")

        # should always have a base_language
        if "base_language" not in definition or not definition["base_language"]:
            raise ValueError("non-localized flow definition")

        # language should match values in definition
        base_language = definition["base_language"]

        def validate_localization(lang_dict):
            # must be a dict
            if not isinstance(lang_dict, dict):
                raise ValueError("non-localized flow definition")

            # and contain the base_language
            if base_language not in lang_dict:  # pragma: needs cover
                raise ValueError("non-localized flow definition")

        for actionset in definition["action_sets"]:
            for action in actionset["actions"]:
                if "msg" in action and action["type"] != "email":
                    validate_localization(action["msg"])

        for ruleset in definition["rule_sets"]:
            for rule in ruleset["rules"]:
                validate_localization(rule["category"])

    def get_migrated_definition(self, to_version: str = Flow.CURRENT_SPEC_VERSION) -> Dict:
        definition = self.definition

        # if it's previous to version 6, wrap the definition to
        # mirror our exports for those versions
        if Version(self.spec_version) < Version("6"):
            definition = dict(
                definition=self.definition,
                flow_type=self.flow.flow_type,
                expires=self.flow.expires_after_minutes,
                id=self.flow.pk,
                revision=self.revision,
                uuid=self.flow.uuid,
            )

        # make sure old revisions migrate properly
        if Version(self.spec_version) <= Version(Flow.FINAL_LEGACY_VERSION):
            definition["version"] = self.spec_version

            if "metadata" not in definition:
                definition["metadata"] = {}
            definition["metadata"]["revision"] = self.revision

        # migrate our definition if necessary
        if self.spec_version != to_version:
            definition = Flow.migrate_definition(definition, self.flow, to_version)

        # update variables from our db into our revision
        flow = self.flow
        definition[Flow.DEFINITION_NAME] = flow.name
        definition[Flow.DEFINITION_UUID] = flow.uuid
        definition[Flow.DEFINITION_REVISION] = self.revision
        definition[Flow.DEFINITION_EXPIRE_AFTER_MINUTES] = flow.expires_after_minutes

        return definition

    def as_json(self):
        name = self.created_by.get_full_name()
        return dict(
            user=dict(email=self.created_by.email, name=name),
            created_on=json.encode_datetime(self.created_on, micros=True),
            id=self.pk,
            version=self.spec_version,
            revision=self.revision,
        )

    def release(self):
        self.delete()


class FlowCategoryCount(SquashableModel):
    """
    Maintains counts for categories across all possible results in a flow
    """

    SQUASH_OVER = ("flow_id", "node_uuid", "result_key", "result_name", "category_name")

    flow = models.ForeignKey(Flow, on_delete=models.PROTECT, related_name="category_counts")

    # the UUID of the node where this result was created
    node_uuid = models.UUIDField(db_index=True)

    # the key and name of the result in the flow
    result_key = models.CharField(max_length=128)
    result_name = models.CharField(max_length=128)

    # the name of the category
    category_name = models.CharField(max_length=128)

    # the number of results with this category
    count = models.IntegerField(default=0)

    @classmethod
    def get_squash_query(cls, distinct_set):
        sql = """
        WITH removed as (
          DELETE FROM %(table)s WHERE "id" IN (
            SELECT "id" FROM %(table)s
              WHERE "flow_id" = %%s AND "node_uuid" = %%s AND "result_key" = %%s AND "result_name" = %%s AND "category_name" = %%s
              LIMIT 10000
          ) RETURNING "count"
        )
        INSERT INTO %(table)s("flow_id", "node_uuid", "result_key", "result_name", "category_name", "count", "is_squashed")
        VALUES (%%s, %%s, %%s, %%s, %%s, GREATEST(0, (SELECT SUM("count") FROM removed)), TRUE);
        """ % {
            "table": cls._meta.db_table
        }

        params = (
            distinct_set.flow_id,
            distinct_set.node_uuid,
            distinct_set.result_key,
            distinct_set.result_name,
            distinct_set.category_name,
        ) * 2
        return sql, params

    def __str__(self):
        return "%s: %s" % (self.category_name, self.count)


class FlowPathCount(SquashableModel):
    """
    Maintains hourly counts of flow paths
    """

    SQUASH_OVER = ("flow_id", "from_uuid", "to_uuid", "period")

    flow = models.ForeignKey(Flow, on_delete=models.PROTECT, related_name="path_counts")

    # the exit UUID of the node this path segment starts with
    from_uuid = models.UUIDField()

    # the UUID of the node this path segment ends with
    to_uuid = models.UUIDField()

    # the hour in which this activity occurred
    period = models.DateTimeField()

    # the number of runs that tooks this path segment in that period
    count = models.IntegerField(default=0)

    @classmethod
    def get_squash_query(cls, distinct_set):
        sql = """
        WITH removed as (
            DELETE FROM %(table)s WHERE "flow_id" = %%s AND "from_uuid" = %%s AND "to_uuid" = %%s AND "period" = date_trunc('hour', %%s) RETURNING "count"
        )
        INSERT INTO %(table)s("flow_id", "from_uuid", "to_uuid", "period", "count", "is_squashed")
        VALUES (%%s, %%s, %%s, date_trunc('hour', %%s), GREATEST(0, (SELECT SUM("count") FROM removed)), TRUE);
        """ % {
            "table": cls._meta.db_table
        }

        params = (distinct_set.flow_id, distinct_set.from_uuid, distinct_set.to_uuid, distinct_set.period) * 2
        return sql, params

    @classmethod
    def get_totals(cls, flow):
        counts = cls.objects.filter(flow=flow)
        totals = list(counts.values_list("from_uuid", "to_uuid").annotate(replies=Sum("count")))
        return {"%s:%s" % (t[0], t[1]): t[2] for t in totals}

    def __str__(self):  # pragma: no cover
        return f"FlowPathCount({self.flow_id}) {self.from_uuid}:{self.to_uuid} {self.period} count: {self.count}"

    class Meta:
        index_together = ["flow", "from_uuid", "to_uuid", "period"]


class FlowPathRecentRun(models.Model):
    """
    Maintains recent runs for a flow path segment
    """

    PRUNE_TO = 5
    LAST_PRUNED_KEY = "last_recentrun_pruned"

    id = models.BigAutoField(primary_key=True)

    # the node and step UUIDs of the start of the path segment
    from_uuid = models.UUIDField()
    from_step_uuid = models.UUIDField()

    # the node and step UUIDs of the end of the path segment
    to_uuid = models.UUIDField()
    to_step_uuid = models.UUIDField()

    run = models.ForeignKey(FlowRun, on_delete=models.PROTECT, related_name="recent_runs")

    # when the run visited this path segment
    visited_on = models.DateTimeField(default=timezone.now)

    def release(self):
        self.delete()

    @classmethod
    def get_recent(cls, exit_uuids, to_uuid, limit=PRUNE_TO):
        """
        Gets the recent runs for the given flow segments
        """
        recent = (
            cls.objects.filter(from_uuid__in=exit_uuids, to_uuid=to_uuid).select_related("run").order_by("-visited_on")
        )
        if limit:
            recent = recent[:limit]

        results = []
        for r in recent:
            msg_events_by_step = r.run.get_events_by_step(msg_only=True)
            msg_event = None

            # find the last message event in the run before this step
            before_step = False
            for step in reversed(r.run.path):
                step_uuid = step[FlowRun.PATH_STEP_UUID]
                if step_uuid == str(r.from_step_uuid):
                    before_step = True

                if before_step:
                    msg_events = msg_events_by_step[step_uuid]
                    if msg_events:
                        msg_event = msg_events[-1]
                        break

            if msg_event:
                results.append({"run": r.run, "text": msg_event["msg"]["text"], "visited_on": r.visited_on})

        return results

    @classmethod
    def prune(cls):
        """
        Removes old recent run records leaving only PRUNE_TO most recent for each segment
        """
        last_id = cache.get(cls.LAST_PRUNED_KEY, -1)

        newest = cls.objects.order_by("-id").values("id").first()
        newest_id = newest["id"] if newest else -1

        sql = """
            DELETE FROM %(table)s WHERE id IN (
              SELECT id FROM (
                  SELECT
                    r.id,
                    dense_rank() OVER (PARTITION BY from_uuid, to_uuid ORDER BY visited_on DESC) AS pos
                  FROM %(table)s r
                  WHERE (from_uuid, to_uuid) IN (
                    -- get the unique segments added to since last prune
                    SELECT DISTINCT from_uuid, to_uuid FROM %(table)s WHERE id > %(last_id)d
                  )
              ) s WHERE s.pos > %(limit)d
            )""" % {
            "table": cls._meta.db_table,
            "last_id": last_id,
            "limit": cls.PRUNE_TO,
        }

        cursor = db_connection.cursor()
        cursor.execute(sql)

        cache.set(cls.LAST_PRUNED_KEY, newest_id)

        return cursor.rowcount  # number of deleted entries

    def __str__(self):  # pragma: no cover
        return f"run={self.run.uuid} flow={self.run.flow.uuid} segment={self.to_uuid}→{self.from_uuid}"

    class Meta:
        indexes = [models.Index(fields=["from_uuid", "to_uuid", "-visited_on"])]


class FlowNodeCount(SquashableModel):
    """
    Maintains counts of unique contacts at each flow node.
    """

    SQUASH_OVER = ("node_uuid",)

    flow = models.ForeignKey(Flow, on_delete=models.PROTECT, related_name="node_counts")

    # the UUID of the node
    node_uuid = models.UUIDField(db_index=True)

    # the number of contacts/runs currently at that node
    count = models.IntegerField(default=0)

    @classmethod
    def get_squash_query(cls, distinct_set):
        sql = """
        WITH removed as (
            DELETE FROM %(table)s WHERE "node_uuid" = %%s RETURNING "count"
        )
        INSERT INTO %(table)s("flow_id", "node_uuid", "count", "is_squashed")
        VALUES (%%s, %%s, GREATEST(0, (SELECT SUM("count") FROM removed)), TRUE);
        """ % {
            "table": cls._meta.db_table
        }

        return sql, (distinct_set.node_uuid, distinct_set.flow_id, distinct_set.node_uuid)

    @classmethod
    def get_totals(cls, flow):
        totals = list(cls.objects.filter(flow=flow).values_list("node_uuid").annotate(replies=Sum("count")))
        return {str(t[0]): t[1] for t in totals if t[1]}


class FlowRunCount(SquashableModel):
    """
    Maintains counts of different states of exit types of flow runs on a flow. These are calculated
    via triggers on the database.
    """

    SQUASH_OVER = ("flow_id", "exit_type")

    flow = models.ForeignKey(Flow, on_delete=models.PROTECT, related_name="exit_counts")

    # the type of exit
    exit_type = models.CharField(null=True, max_length=1, choices=FlowRun.EXIT_TYPE_CHOICES)

    # the number of runs that exited with that exit type
    count = models.IntegerField(default=0)

    @classmethod
    def get_squash_query(cls, distinct_set):
        if distinct_set.exit_type:
            sql = """
            WITH removed as (
                DELETE FROM %(table)s WHERE "flow_id" = %%s AND "exit_type" = %%s RETURNING "count"
            )
            INSERT INTO %(table)s("flow_id", "exit_type", "count", "is_squashed")
            VALUES (%%s, %%s, GREATEST(0, (SELECT SUM("count") FROM removed)), TRUE);
            """ % {
                "table": cls._meta.db_table
            }

            params = (distinct_set.flow_id, distinct_set.exit_type) * 2
        else:
            sql = """
            WITH removed as (
                DELETE FROM %(table)s WHERE "flow_id" = %%s AND "exit_type" IS NULL RETURNING "count"
            )
            INSERT INTO %(table)s("flow_id", "exit_type", "count", "is_squashed")
            VALUES (%%s, NULL, GREATEST(0, (SELECT SUM("count") FROM removed)), TRUE);
            """ % {
                "table": cls._meta.db_table
            }

            params = (distinct_set.flow_id,) * 2

        return sql, params

    @classmethod
    def get_totals(cls, flow):
        totals = list(cls.objects.filter(flow=flow).values_list("exit_type").annotate(replies=Sum("count")))
        return {t[0]: t[1] for t in totals}

    def __str__(self):  # pragma: needs cover
        return "RunCount[%d:%s:%d]" % (self.flow_id, self.exit_type, self.count)

    class Meta:
        index_together = ("flow", "exit_type")


class ExportFlowResultsTask(BaseExportTask):
    """
    Container for managing our export requests
    """

    analytics_key = "flowresult_export"
    email_subject = "Your results export from %s is ready"
    email_template = "flows/email/flow_export_download"

    INCLUDE_MSGS = "include_msgs"
    CONTACT_FIELDS = "contact_fields"
    GROUP_MEMBERSHIPS = "group_memberships"
    RESPONDED_ONLY = "responded_only"
    EXTRA_URNS = "extra_urns"
    EXTRA_QUERIES = "extra_queries"
    FLOWS = "flows"

    MAX_GROUP_MEMBERSHIPS_COLS = 25
    MAX_CONTACT_FIELDS_COLS = 10

    flows = models.ManyToManyField(Flow, related_name="exports", help_text=_("The flows to export"))

    config = JSONAsTextField(null=True, default=dict, help_text=_("Any configuration options for this flow export"))

    @classmethod
    def create(
        cls,
        org,
        user,
        flows,
        contact_fields,
        responded_only,
        include_msgs,
        extra_urns,
        group_memberships,
        extra_queries,
    ):
        config = {
            ExportFlowResultsTask.INCLUDE_MSGS: include_msgs,
            ExportFlowResultsTask.CONTACT_FIELDS: [c.id for c in contact_fields],
            ExportFlowResultsTask.RESPONDED_ONLY: responded_only,
            ExportFlowResultsTask.EXTRA_URNS: extra_urns,
            ExportFlowResultsTask.GROUP_MEMBERSHIPS: [g.id for g in group_memberships],
            ExportFlowResultsTask.EXTRA_QUERIES: extra_queries,
        }

        export = cls.objects.create(org=org, created_by=user, modified_by=user, config=config)
        for flow in flows:
            export.flows.add(flow)

        return export

    def get_email_context(self, branding):
        context = super().get_email_context(branding)
        context["flows"] = self.flows.all()
        return context

    def _get_runs_columns(self, extra_urn_columns, groups, contact_fields, result_fields, show_submitted_by=False):
        columns = []

        if show_submitted_by:
            columns.append("Submitted By")

        columns.append("Contact UUID")
        columns.append("ID" if self.org.is_anon else "URN")

        for extra_urn in extra_urn_columns:
            columns.append(extra_urn["label"])

        columns.append("Name")
        columns.append("Groups")

        for gr in groups:
            columns.append("Group:%s" % gr.name)

        for cf in contact_fields:
            columns.append("Field:%s" % cf.label)

        columns.append("Started")
        columns.append("Modified")
        columns.append("Exited")
        columns.append("Run UUID")

        for result_field in result_fields:
            field_name, flow_name = result_field["name"], result_field["flow_name"]
            columns.append(f"{field_name} (Category) - {flow_name}")
            columns.append(f"{field_name} (Value) - {flow_name}")
            columns.append(f"{field_name} (Text) - {flow_name}")
            columns.append(f"{field_name} (Corrected) - {flow_name}")

        flow_params_fields = set()
        for flow in self.flows.all():
            for flow_param in flow.get_trigger_params():
                if str(flow_param).startswith("@trigger.params."):
                    flow_params_fields.add(flow_param[16:])
        setattr(self, "flow_params_fields", sorted(flow_params_fields))
        for flow_param in getattr(self, "flow_params_fields", []):
            columns.append(f"Flow Parameter ({flow_param})")

        return columns

    def _add_runs_sheet(self, book, columns):
        name = "Runs (%d)" % (book.num_runs_sheets + 1) if book.num_runs_sheets > 0 else "Runs"
        sheet = book.add_sheet(name, index=book.num_runs_sheets)
        book.num_runs_sheets += 1

        self.append_row(sheet, columns)
        return sheet

    def _add_msgs_sheet(self, book):
        name = "Messages (%d)" % (book.num_msgs_sheets + 1) if book.num_msgs_sheets > 0 else "Messages"
        index = book.num_runs_sheets + book.num_msgs_sheets + book.num_links_sheets
        sheet = book.add_sheet(name, index)
        book.num_msgs_sheets += 1

        headers = ["Contact UUID", "URN", "Name", "Date", "Direction", "Message", "Attachments", "Channel"]

        self.append_row(sheet, headers)
        return sheet

    def _add_links_sheet(self, book):
        name = "Links (%d)" % (book.num_links_sheets + 1) if book.num_links_sheets > 0 else "Links"
        index = book.num_runs_sheets + book.num_msgs_sheets + book.num_links_sheets
        sheet = book.add_sheet(name, index)
        book.num_msgs_sheets += 1

        headers = ["Contact UUID", "Name", "Date", "Destination Link"]

        self.append_row(sheet, headers)
        return sheet

    def write_export(self):
        config = self.config
        include_msgs = config.get(ExportFlowResultsTask.INCLUDE_MSGS, False)
        responded_only = config.get(ExportFlowResultsTask.RESPONDED_ONLY, True)
        contact_field_ids = config.get(ExportFlowResultsTask.CONTACT_FIELDS, [])
        extra_urns = config.get(ExportFlowResultsTask.EXTRA_URNS, [])
        group_memberships = config.get(ExportFlowResultsTask.GROUP_MEMBERSHIPS, [])
        extra_queries = config.get(ExportFlowResultsTask.EXTRA_QUERIES, {})
        setattr(self, "extra_queries", extra_queries)

        contact_fields = ContactField.user_fields.active_for_org(org=self.org).filter(id__in=contact_field_ids)

        groups = ContactGroup.user_groups.filter(
            org=self.org, id__in=group_memberships, status=ContactGroup.STATUS_READY, is_active=True
        )

        # get all result saving nodes across all flows being exported
        show_submitted_by = False
        result_fields = []
        flows = list(self.flows.filter(is_active=True))
        for flow in flows:
            for result_field in flow.metadata["results"]:
                if not result_field["name"].startswith("_"):
                    result_field = result_field.copy()
                    result_field["flow_uuid"] = flow.uuid
                    result_field["flow_name"] = flow.name
                    result_fields.append(result_field)

            if flow.flow_type == Flow.TYPE_SURVEY:
                show_submitted_by = True

        extra_urn_columns = []
        if not self.org.is_anon:
            for extra_urn in extra_urns:
                label = f"URN:{extra_urn.capitalize()}"
                extra_urn_columns.append(dict(label=label, scheme=extra_urn))

        runs_columns = self._get_runs_columns(
            extra_urn_columns, groups, contact_fields, result_fields, show_submitted_by=show_submitted_by
        )

        book = XLSXBook()
        book.num_runs_sheets = 0
        book.num_msgs_sheets = 0
        book.num_links_sheets = 0

        # the current sheets
        book.current_runs_sheet = self._add_runs_sheet(book, runs_columns)
        book.current_msgs_sheet = None
        book.current_links_sheet = None

        # for tracking performance
        total_runs_exported = 0
        temp_runs_exported = 0
        start = time.time()

        for batch in self._get_run_batches(flows, responded_only):
            self._write_runs(
                book,
                batch,
                include_msgs,
                extra_urn_columns,
                groups,
                contact_fields,
                show_submitted_by,
                runs_columns,
                result_fields,
            )

            total_runs_exported += len(batch)

            if (total_runs_exported - temp_runs_exported) > ExportFlowResultsTask.LOG_PROGRESS_PER_ROWS:
                mins = (time.time() - start) / 60
                logger.info(
                    f"Results export #{self.id} for org #{self.org.id}: exported {total_runs_exported} in {mins:.1f} mins"
                )

                temp_runs_exported = total_runs_exported

                self.modified_on = timezone.now()
                self.save(update_fields=["modified_on"])

        for flow in flows:
            self._write_related_trackable_links(book, flow)

        temp = NamedTemporaryFile(delete=True)
        book.finalize(to_file=temp)
        temp.flush()
        return temp, "xlsx"

    def _get_run_batches(self, flows, responded_only):
        logger.info(f"Results export #{self.id} for org #{self.org.id}: fetching runs from archives to export...")

        # firstly get runs from archives
        from temba.archives.models import Archive

        # get the earliest created date of the flows being exported
        earliest_created_on = None
        for flow in flows:
            if earliest_created_on is None or flow.created_on < earliest_created_on:
                earliest_created_on = flow.created_on

        records = Archive.iter_all_records(self.org, Archive.TYPE_FLOWRUN, after=earliest_created_on)
        flow_uuids = {str(flow.uuid) for flow in flows}
        seen = set()

        for record_batch in chunk_list(records, 1000):
            matching = []
            for record in record_batch:
                if record["flow"]["uuid"] in flow_uuids and (not responded_only or record["responded"]):
                    seen.add(record["id"])
                    matching.append(record)

            yield matching

        # secondly get runs from database
        runs = FlowRun.objects.filter(flow__in=flows).order_by("modified_on")
        if responded_only:
            runs = runs.filter(responded=True)

        # filter runs by extra queries
        extra_queries = getattr(self, "extra_queries", {})
        if extra_queries.get("response"):
            response_queries = extra_queries.get("response", {})
            if response_queries.get("after"):
                after = self.org.parse_datetime(response_queries.get("after"))
                runs = runs.filter(modified_on__gte=after)

            if response_queries.get("before"):
                before = self.org.parse_datetime(response_queries.get("before"))
                runs = runs.filter(modified_on__lte=before)

            if response_queries.get("query"):
                from .search.parser import FlowRunSearch

                runs_search = FlowRunSearch(query=response_queries.get("query"), base_queryset=runs)
                filtered_runs, error = runs_search.search()
                if not error:
                    runs = filtered_runs

        if extra_queries.get("contact", {}).get("query"):
            from temba.contacts.search.elastic import query_contact_ids

            group = self.org.all_groups.filter(group_type="A").first()
            contact_query = extra_queries["contact"]["query"]
            contact_ids = query_contact_ids(self.org, contact_query, group=group)
            runs = runs.filter(contact_id__in=contact_ids)

        run_ids = array(str("l"), runs.values_list("id", flat=True))

        logger.info(
            f"Results export #{self.id} for org #{self.org.id}: found {len(run_ids)} runs in database to export"
        )

        for id_batch in chunk_list(run_ids, 1000):
            run_batch = (
                FlowRun.objects.filter(id__in=id_batch).select_related("contact", "flow").order_by("modified_on", "pk")
            )

            # convert this batch of runs to same format as records in our archives
            yield [run.as_archive_json() for run in run_batch if run.id not in seen]

    def _write_runs(
        self,
        book,
        runs,
        include_msgs,
        extra_urn_columns,
        groups,
        contact_fields,
        show_submitted_by,
        runs_columns,
        result_fields,
    ):
        """
        Writes a batch of run JSON blobs to the export
        """
        # get all the contacts referenced in this batch
        contact_uuids = {r["contact"]["uuid"] for r in runs}
        contacts = Contact.objects.filter(org=self.org, uuid__in=contact_uuids).prefetch_related("all_groups")
        contacts_by_uuid = {str(c.uuid): c for c in contacts}

        for run in runs:
            contact = contacts_by_uuid.get(run["contact"]["uuid"])
            if not contact:
                continue

            # get this run's results by node name(ruleset label)
            run_values = run["values"]
            if isinstance(run_values, list):
                results_by_key = {key: result for item in run_values for key, result in item.items()}
            else:
                results_by_key = {key: result for key, result in run_values.items()}

            # generate contact info columns
            contact_values = [
                contact.uuid,
                f"{contact.id:010d}" if self.org.is_anon else contact.get_urn_display(org=self.org, formatted=False),
            ]

            for extra_urn_column in extra_urn_columns:
                urn_display = contact.get_urn_display(org=self.org, formatted=False, scheme=extra_urn_column["scheme"])
                contact_values.append(urn_display)

            contact_values.append(self.prepare_value(contact.name))
            contact_values.append(", ".join(contact.all_groups.values_list("name", flat=True)))
            contact_groups_ids = [g.id for g in contact.all_groups.all()]
            for gr in groups:
                contact_values.append(gr.id in contact_groups_ids)

            for cf in contact_fields:
                field_value = contact.get_field_display(cf)
                contact_values.append(self.prepare_value(field_value))

            # generate result columns for each ruleset
            result_values = []
            for n, result_field in enumerate(result_fields):
                node_result = {}
                # check the result by ruleset label if the flow is the same
                if result_field["flow_uuid"] == run["flow"]["uuid"]:
                    node_result = results_by_key.get(result_field["key"], {})
                node_category = node_result.get("category", "")
                node_value = node_result.get("value", "")
                node_input = node_result.get("input", "")
                node_corrected = node_result.get("corrected", "")
                result_values += [node_category, node_value, node_input, node_corrected]

            flow_params_values, trigger_params = [], run.get("trigger_params", {})
            for flow_params_field in getattr(self, "flow_params_fields", []):
                flow_params_values.append(trigger_params.get(flow_params_field, ""))

            if book.current_runs_sheet.num_rows >= self.MAX_EXCEL_ROWS:  # pragma: no cover
                book.current_runs_sheet = self._add_runs_sheet(book, runs_columns)

            # build the whole row
            runs_sheet_row = []

            if show_submitted_by:
                runs_sheet_row.append(run.get("submitted_by") or "")

            runs_sheet_row += contact_values
            runs_sheet_row += [
                iso8601.parse_date(run["created_on"]),
                iso8601.parse_date(run["modified_on"]),
                iso8601.parse_date(run["exited_on"]) if run["exited_on"] else None,
                run["uuid"],
            ]
            runs_sheet_row += result_values + flow_params_values

            self.append_row(book.current_runs_sheet, runs_sheet_row)

            # write out any message associated with this run
            if include_msgs and not self.org.is_anon:
                if getattr(self, "seen_msgs", None) is None:
                    setattr(self, "seen_msgs", set())
                self._write_run_messages(book, run, contact)

    def _write_run_messages(self, book, run, contact):
        """
        Writes out any messages associated with the given run
        """
        from temba.mailroom.events import Event

        for event in run["events"] or []:
            if event["type"] == Event.TYPE_MSG_RECEIVED:
                msg_direction = "IN"
            elif event["type"] == Event.TYPE_MSG_CREATED:
                msg_direction = "OUT"
            else:  # pragma: no cover
                continue

            msg = event["msg"]
            msg_text = msg.get("text", "")
            msg_created_on = iso8601.parse_date(event["created_on"])
            msg_channel = msg.get("channel")
            msg_attachments = [attachment.url for attachment in Attachment.parse_all(msg.get("attachments", []))]
            msg_uuid = msg.get("uuid", None)

            if (msg_uuid is not None) and (msg_uuid in getattr(self, "seen_msgs", [])):
                continue
            else:
                try:
                    self.seen_msgs.add(msg_uuid)
                except AttributeError:
                    self.seen_msgs = {msg_uuid}

            if "urn" in msg:
                msg_urn = URN.format(msg["urn"], formatted=False)
            else:
                msg_urn = ""

            if not book.current_msgs_sheet or book.current_msgs_sheet.num_rows >= self.MAX_EXCEL_ROWS:
                book.current_msgs_sheet = self._add_msgs_sheet(book)

            self.append_row(
                book.current_msgs_sheet,
                [
                    str(contact.uuid),
                    msg_urn,
                    self.prepare_value(contact.name),
                    msg_created_on,
                    msg_direction,
                    msg_text,
                    ", ".join(msg_attachments),
                    msg_channel["name"] if msg_channel else "",
                ],
            )

    def _write_related_trackable_links(self, book, flow):
        additional_filters = {}
        if flow.is_archived:
            additional_filters["created_on__lt"] = flow.modified_on

        links = LinkContacts.objects.filter(
            link__related_flow=flow, is_active=True, **additional_filters
        ).select_related("contact", "link")

        if not links:
            return

        if not book.current_links_sheet or book.current_links_sheet.num_rows >= self.MAX_EXCEL_ROWS:
            book.current_links_sheet = self._add_links_sheet(book)

        for clicked_link in links:
            self.append_row(
                book.current_links_sheet,
                [
                    str(clicked_link.contact.uuid),
                    clicked_link.contact.get_display(),
                    datetime_to_str(
                        clicked_link.created_on, format="%m-%d-%Y %H:%M:%S", tz=clicked_link.link.org.timezone
                    ),
                    clicked_link.link.destination,
                ],
            )


@register_asset_store
class ResultsExportAssetStore(BaseExportAssetStore):
    model = ExportFlowResultsTask
    key = "results_export"
    directory = "results_exports"
    permission = "flows.flow_export_results"
    extensions = ("xlsx",)


class ExportFlowImagesTask(BaseExportTask):
    """
    Container for managing our flow images download requests
    """

    analytics_key = "flowimages_download"
    email_subject = "Your download file from %s is ready"
    email_template = "flowimages/email/flowimages_download"

    files = models.TextField(help_text=_("Array as text of the files ID to download in a zip file"))

    file_path = models.CharField(null=True, help_text=_("Path to downloadable file"), max_length=255)
    file_downloaded = models.NullBooleanField(default=False, help_text=_("If the file was downloaded"))
    cleaned = models.NullBooleanField(default=False, help_text=_("If the file was removed after downloaded"))

    @classmethod
    def create(cls, org, user, files):
        dict_files = json.dumps(dict(files=files))
        return cls.objects.create(org=org, created_by=user, modified_by=user, files=dict_files)

    def write_export(self):
        files = json.loads(self.files)
        files_obj = FlowImage.objects.filter(id__in=files.get("files")).order_by("-created_on")

        stream = BytesIO()
        zf = zipfile.ZipFile(stream, "w")

        for file in files_obj:
            fpath = file.get_full_path()
            url_path = urlparse(fpath)
            if all([url_path.scheme, url_path.netloc]):
                with NamedTemporaryFile(delete=True) as local_copy:
                    local_copy.write(urlopen(fpath).read())
                    local_copy.flush()
                    zf.write(local_copy.name, arcname=os.path.basename(url_path.path))
            else:
                fdir, fname = os.path.split(fpath)
                # Add file, at correct path
                zf.write(fpath, arcname=fname)

        zf.close()

        temp = NamedTemporaryFile(delete=True)
        temp.write(stream.getvalue())
        temp.flush()
        return temp, "zip"


@register_asset_store
class FlowImagesExportAssetStore(BaseExportAssetStore):
    model = ExportFlowImagesTask
    key = "flowimages_download"
    directory = "flowimages_download"
    permission = "flows.flowimage_download"
    extensions = ("zip",)


class MergeFlowsTask(TembaModel):
    STATUS_ACTIVE = "A"
    STATUS_PROCESSING = "P"
    STATUS_COMPLETED = "C"
    STATUS_FAILED = "F"
    STATUS_CHOICES = (
        (STATUS_ACTIVE, "Active"),
        (STATUS_PROCESSING, "Processing"),
        (STATUS_COMPLETED, "Completed"),
        (STATUS_FAILED, "Failed"),
    )

    source = models.ForeignKey("Flow", on_delete=models.CASCADE, related_name="merge_targets")
    target = models.ForeignKey("Flow", on_delete=models.CASCADE, related_name="merge_sources")
    merge_name = models.CharField(max_length=64, help_text=_("New name for target flow that contain merged data."))
    merging_metadata = JSONField(null=True)
    definition = JSONField()

    email_subject = "%s: Flow Merging Finished"
    email_template = "flows/email/flow_merging_result"

    status = models.CharField(max_length=1, choices=STATUS_CHOICES, default=STATUS_ACTIVE)
    created_on = models.DateTimeField(auto_now_add=True)
    modified_on = models.DateTimeField(auto_now=True)

    def process_merging(self):
        if self.status != self.STATUS_ACTIVE:
            # interupt execution if merging was processed by another celery task
            return

        self.status = self.STATUS_PROCESSING
        self.save(update_fields=["status"])
        try:
            with transaction.atomic():
                logger.info("Mergeflow Task ({0}): Merging started.")
                uuids_metadata = self.merging_metadata or {}
                origin_node_uuids = uuids_metadata.get("origin_node_uuids", {})
                origin_exit_uuids = uuids_metadata.get("origin_exit_uuids", {})
                source_metadata = dict(self.source.metadata)
                target_metadata = dict(self.target.metadata)

                # move flow images data
                images = self.source.flow_images.all()
                images.update(flow=self.target)
                logger.info("Mergeflow Task ({0}): Images transfered ({1} rows).".format(self.uuid, len(images)))

                # move trackable links
                links = self.source.related_links.all()
                links.update(related_flow=self.target)
                logger.info("Mergeflow Task ({0}): Links transfered ({1} rows).".format(self.uuid, len(links)))

                # move campaigns from source to target
                from temba.campaigns.models import CampaignEvent

                campaigns = CampaignEvent.objects.filter(
                    is_active=True, flow=self.source, campaign__org=self.target.org, campaign__is_archived=False
                )
                campaigns.update(flow=self.target)
                logger.info("Mergeflow Task ({0}): Campaigns transfered ({1} rows).".format(self.uuid, len(campaigns)))

                # move triggers from source to target
                from temba.triggers.models import Trigger

                triggers = Trigger.objects.filter(flow=self.source)
                triggers.update(flow=self.target)
                logger.info("Mergeflow Task ({0}): Triggers transfered ({1} rows).".format(self.uuid, len(triggers)))

                # move flow starts from source to target
                flow_starts = self.source.starts.all().exclude(
                    runs__status__in=[FlowRun.STATUS_ACTIVE, FlowRun.STATUS_WAITING]
                )
                flow_starts.update(flow=self.target)
                logger.info(
                    "Mergeflow Task ({0}): Flow strarts transfered ({1} rows).".format(self.uuid, len(flow_starts))
                )

                # move runs from source to target
                def next_flow_runs_chunk():
                    return (
                        self.source.runs.all()
                        .exclude(status__in=[FlowRun.STATUS_ACTIVE, FlowRun.STATUS_WAITING])
                        .order_by("uuid")[:20000]
                    )

                chunk = 1
                runs = next_flow_runs_chunk()
                while runs:
                    run_sessions = []
                    for run in runs:
                        run.flow = self.target
                        run.current_node_uuid = origin_node_uuids.get(
                            str(run.current_node_uuid), run.current_node_uuid
                        )

                        # responsible for messages that displays on flow editor when you hover on messages count
                        path_recent_runs = run.recent_runs.all()
                        for recent_run in path_recent_runs:
                            recent_run.from_uuid = origin_exit_uuids.get(
                                str(recent_run.from_uuid), recent_run.from_uuid
                            )
                            recent_run.to_uuid = origin_node_uuids.get(str(recent_run.to_uuid), recent_run.to_uuid)
                        FlowPathRecentRun.objects.bulk_update(path_recent_runs, ["from_uuid", "to_uuid"])

                        if run.session and run.session.current_flow == self.source:
                            session = run.session
                            session.current_flow = self.target
                            run_sessions.append(session)
                    FlowRun.objects.bulk_update(runs, ["flow", "current_node_uuid"])
                    FlowSession.objects.bulk_update(run_sessions, ["current_flow"])
                    logger.info(
                        "Mergeflow Task ({0}): Transfered {1} page of flow runs ({2} rows).".format(
                            self.uuid, chunk, len(runs)
                        )
                    )
                    # load next page
                    chunk += 1
                    runs = next_flow_runs_chunk()

                # move analytics data
                active_pathes = {}
                active_source_runs = self.source.runs.filter(
                    status__in=[FlowRun.STATUS_ACTIVE, FlowRun.STATUS_WAITING]
                )
                for active_run in active_source_runs:
                    for path_item in active_run.path:
                        exit_uuid = path_item.get("exit_uuid")
                        active_pathes[exit_uuid] = active_pathes.get(exit_uuid, 0) + 1

                # move path counts (responsible for numbers on action connections that display messages count)
                equalized_path_counts = []
                for path_count in self.source.path_counts.values("from_uuid", "to_uuid").annotate(count=Sum("count")):
                    need_to_skip = active_pathes.get(str(path_count["from_uuid"]), 0)
                    trasfered_count = path_count.get("count", 0) - need_to_skip
                    equalized_path_counts.extend(
                        [
                            FlowPathCount(
                                flow=self.source,
                                from_uuid=path_count["from_uuid"],
                                to_uuid=path_count["to_uuid"],
                                count=-trasfered_count,
                                period=timezone.now(),
                            ),
                            FlowPathCount(
                                flow=self.target,
                                from_uuid=origin_exit_uuids.get(str(path_count["from_uuid"]), path_count["from_uuid"]),
                                to_uuid=origin_node_uuids.get(str(path_count["to_uuid"]), path_count["to_uuid"]),
                                count=trasfered_count,
                                period=timezone.now(),
                            ),
                        ]
                    )
                FlowPathCount.objects.bulk_create(equalized_path_counts)
                logger.info("Mergeflow Task ({0}): Path counts transfered.".format(self.uuid))

                # transfer category counts from source flow (responsible for charts on analytics page)
                category_counts = self.source.category_counts.all()
                for category_count in category_counts:
                    category_count.node_uuid = origin_node_uuids.get(
                        str(category_count.node_uuid), category_count.node_uuid
                    )
                    category_count.flow = self.target
                FlowCategoryCount.objects.bulk_update(category_counts, ["node_uuid", "flow"])
                logger.info(
                    "Mergeflow Task ({0}): Category counts transfered ({1} rows).".format(
                        self.uuid, len(category_counts)
                    )
                )

                # move exit counts (responsible for completion chart and data on flow list page)
                exit_counts = (
                    self.source.exit_counts.exclude(exit_type__isnull=True)
                    .values("exit_type")
                    .annotate(count=Sum("count"))
                )
                equalized_exit_counts = []
                for exit_count in exit_counts:
                    equalized_exit_counts.extend(
                        [
                            FlowRunCount(
                                flow=self.source,
                                exit_type=exit_count.get("exit_type", None),
                                count=(0 - exit_count.get("count", 0)),
                            ),
                            FlowRunCount(
                                flow=self.target,
                                exit_type=exit_count.get("exit_type", None),
                                count=exit_count.get("count", 0),
                            ),
                        ]
                    )
                FlowRunCount.objects.bulk_create(equalized_exit_counts)
                logger.info("Mergeflow Task ({0}): Exit counts transfered.".format(self.uuid))

                # move flow metadata
                source_waiting_exits = []
                for exit_uuid in source_metadata.get("waiting_exit_uuids", []):
                    source_waiting_exits.append(origin_exit_uuids.get(exit_uuid, exit_uuid))
                waiting_exit_uuids = list(set([*target_metadata.get("waiting_exit_uuids", []), *source_waiting_exits]))
                self.target.metadata["waiting_exit_uuids"] = list(set(waiting_exit_uuids))

                results_map = {result.get("key"): result for result in target_metadata.get("results", [])}
                for result in source_metadata.get("results", []):
                    for index, node_uuid in enumerate(result.get("node_uuids", [])):
                        result["node_uuids"][index] = origin_node_uuids.get(node_uuid, node_uuid)

                    if result.get("key") in results_map:
                        results_map[result.get("key")]["node_uuids"] = list(
                            set((*result["node_uuids"], *results_map[result.get("key")]["node_uuids"]))
                        )
                    else:
                        results_map[result.get("key")] = result

                self.target.metadata["results"] = list(results_map.values())
                self.merging_metadata["previous_target_name"] = self.target.name
                self.target.name = self.merge_name
                self.target.save(update_fields=["name", "metadata"])
                logger.info("Mergeflow Task ({0}): Metadata transfered.".format(self.uuid))

                # archive source
                active_runs_exists = self.source.runs.filter(
                    status__in=[FlowRun.STATUS_ACTIVE, FlowRun.STATUS_WAITING]
                ).exists()
                if not active_runs_exists:
                    self.source.is_archived = True
                    self.source.save(update_fields=["is_archived"])
                self.status = self.STATUS_COMPLETED
                self.save()

                org = self.target.org
                branding = org.get_branding()
                send_template_email(
                    self.created_by.username,
                    self.email_subject % org,
                    self.email_template,
                    {
                        "source_name": self.source.name,
                        "target_name": self.merging_metadata.get("previous_target_name", self.target.name),
                        "link": f"{branding['link']}{reverse('flows.flow_editor_next', args=[self.target.uuid])}",
                    },
                    branding,
                )
        except Exception as e:
            logger.error(str(e), exc_info=True)
            self.status = self.STATUS_FAILED
            self.save(update_fields=["status"])
            org = self.target.org
            branding = org.get_branding()
            email_subject = "%s: Flow Merging Failed"
            email_template = "flows/email/flow_merging_error"
            send_template_email(
                self.created_by.username,
                email_subject % org,
                email_template,
                {
                    "source_name": self.source.name,
                    "target_name": self.merging_metadata.get("previous_target_name", self.target.name),
                },
                branding,
            )

    def run(self):
        from .tasks import merge_flows_task

        merge_flows_task.apply_async([self.uuid], queue="flows")


class FlowStart(models.Model):
    STATUS_PENDING = "P"
    STATUS_STARTING = "S"
    STATUS_COMPLETE = "C"
    STATUS_FAILED = "F"

    STATUS_CHOICES = (
        (STATUS_PENDING, _("Pending")),
        (STATUS_STARTING, _("Starting")),
        (STATUS_COMPLETE, _("Complete")),
        (STATUS_FAILED, _("Failed")),
    )

    TYPE_MANUAL = "M"
    TYPE_API = "A"
    TYPE_API_ZAPIER = "Z"
    TYPE_FLOW_ACTION = "F"
    TYPE_TRIGGER = "T"

    TYPE_CHOICES = (
        (TYPE_MANUAL, "Manual"),
        (TYPE_API, "API"),
        (TYPE_API_ZAPIER, "Zapier"),
        (TYPE_FLOW_ACTION, "Flow Action"),
        (TYPE_TRIGGER, "Trigger"),
    )

    # the uuid of this start
    uuid = models.UUIDField(unique=True, default=uuid4)

    # the org the flow belongs to
    org = models.ForeignKey(Org, on_delete=models.PROTECT, related_name="flow_starts")

    # the flow that should be started
    flow = models.ForeignKey(Flow, on_delete=models.PROTECT, related_name="starts")

    # the type of start
    start_type = models.CharField(max_length=1, choices=TYPE_CHOICES)

    # the groups that should be considered for start in this flow
    groups = models.ManyToManyField(ContactGroup)

    # the individual contacts that should be considered for start in this flow
    contacts = models.ManyToManyField(Contact)

    # the individual URNs that should be considered for start in this flow
    urns = ArrayField(models.TextField(), null=True)

    # the query (if any) that should be used to select contacts to start
    query = models.TextField(null=True)

    # whether to restart contacts that have already participated in this flow
    restart_participants = models.BooleanField(default=True)

    # whether to start contacts in this flow that are active in other flows
    include_active = models.BooleanField(default=True)

    # the campaign event that started this flow start (if any)
    campaign_event = models.ForeignKey(
        "campaigns.CampaignEvent", null=True, on_delete=models.PROTECT, related_name="flow_starts"
    )

    # any channel connections associated with this flow start
    connections = models.ManyToManyField(ChannelConnection, related_name="starts")

    # the current status of this flow start
    status = models.CharField(max_length=1, default=STATUS_PENDING, choices=STATUS_CHOICES)

    # any extra parameters that should be passed as trigger params for this flow start
    extra = JSONAsTextField(null=True, default=dict)

    # the parent run's summary if there is one
    parent_summary = JSONField(null=True)

    # the session history if there is some
    session_history = JSONField(null=True)

    # who created this flow start
    created_by = models.ForeignKey(
        settings.AUTH_USER_MODEL, null=True, on_delete=models.PROTECT, related_name="flow_starts"
    )

    # when this flow start was created
    created_on = models.DateTimeField(default=timezone.now, editable=False)

    # when this flow start was last modified
    modified_on = models.DateTimeField(default=timezone.now, editable=False)

    # the number of de-duped contacts that might be started, depending on options above
    contact_count = models.IntegerField(default=0, null=True)

    @classmethod
    def create(
        cls,
        flow,
        user,
        start_type=TYPE_MANUAL,
        groups=(),
        contacts=(),
        urns=(),
        query=None,
        restart_participants=True,
        extra=None,
        include_active=True,
        campaign_event=None,
    ):
        start = FlowStart.objects.create(
            org=flow.org,
            flow=flow,
            start_type=start_type,
            restart_participants=restart_participants,
            include_active=include_active,
            campaign_event=campaign_event,
            urns=list(urns),
            query=query,
            extra=extra,
            created_by=user,
        )

        for contact in contacts:
            start.contacts.add(contact)

        for group in groups:
            start.groups.add(group)

        return start

    def async_start(self):
        on_transaction_commit(lambda: mailroom.queue_flow_start(self))

    def release(self):
        with transaction.atomic():
            self.groups.clear()
            self.contacts.clear()
            self.connections.clear()
            FlowRun.objects.filter(start=self).update(start=None)
            FlowStartCount.objects.filter(start=self).delete()
            self.delete()

    def __str__(self):  # pragma: no cover
        return f"FlowStart[id={self.id}, flow={self.flow.uuid}]"

    class Meta:
        indexes = [
            # used for the flow start log page
            models.Index(
                name="flows_flowstarts_org_created",
                fields=["org", "-created_on"],
                condition=Q(created_by__isnull=False),
            ),
            # used by the flow_starts API endpoint
            models.Index(
                name="flows_flowstarts_org_modified",
                fields=["org", "-modified_on"],
                condition=Q(created_by__isnull=False),
            ),
            # used by the flow_starts type filters page
            models.Index(name="flows_flowstart_org_start_type", fields=["org", "start_type", "-created_on"]),
        ]


class FlowStartCount(SquashableModel):
    """
    Maintains count of how many runs a FlowStart has created.
    """

    SQUASH_OVER = ("start_id",)

    start = models.ForeignKey(FlowStart, on_delete=models.PROTECT, related_name="counts", db_index=True)
    count = models.IntegerField(default=0)

    @classmethod
    def get_squash_query(cls, distinct_set):
        sql = """
        WITH deleted as (
            DELETE FROM %(table)s WHERE "start_id" = %%s RETURNING "count"
        )
        INSERT INTO %(table)s("start_id", "count", "is_squashed")
        VALUES (%%s, GREATEST(0, (SELECT SUM("count") FROM deleted)), TRUE);
        """ % {
            "table": cls._meta.db_table
        }

        return sql, (distinct_set.start_id,) * 2

    @classmethod
    def get_count(cls, start):
        count = start.counts.aggregate(count_sum=Sum("count"))["count_sum"]
        return count if count else 0

    @classmethod
    def bulk_annotate(cls, starts):
        counts = (
            cls.objects.filter(start_id__in=[s.id for s in starts])
            .values("start_id")
            .order_by("start_id")
            .annotate(count=Sum("count"))
        )
        counts_by_start = {c["start_id"]: c["count"] for c in counts}

        for start in starts:
            start.run_count = counts_by_start.get(start.id, 0)

    def __str__(self):  # pragma: needs cover
        return f"FlowStartCount[start={self.start_id}, count={self.count}]"


class FlowLabel(models.Model):
    """
    A label applied to a flow rather than a message
    """

    org = models.ForeignKey(Org, on_delete=models.PROTECT, related_name="flow_labels")

    uuid = models.CharField(max_length=36, unique=True, db_index=True, default=generate_uuid)

    name = models.CharField(max_length=64, verbose_name=_("Name"), help_text=_("The name of this flow label"))

    parent = models.ForeignKey(
        "FlowLabel", on_delete=models.PROTECT, verbose_name=_("Parent"), null=True, related_name="children"
    )

    @classmethod
    def create(cls, org, base, parent=None):

        base = base.strip()

        # truncate if necessary
        if len(base) > 32:
            base = base[:32]

        # find the next available label by appending numbers
        count = 2
        while FlowLabel.objects.filter(org=org, name=base, parent=parent):
            # make room for the number
            if len(base) >= 32:
                base = base[:30]
            last = str(count - 1)
            if base.endswith(last):
                base = base[: -len(last)]
            base = "%s %d" % (base.strip(), count)
            count += 1

        return FlowLabel.objects.create(org=org, name=base, parent=parent)

    def get_flows_count(self):
        """
        Returns the count of flows tagged with this label or one of its children
        """
        return self.get_flows().count()

    def get_flows(self):
        return (
            Flow.objects.filter(Q(labels=self) | Q(labels__parent=self))
            .filter(is_active=True, is_archived=False)
            .distinct()
        )

    def toggle_label(self, flows, add):
        changed = []

        for flow in flows:
            # if we are adding the flow label and this flow doesnt have it, add it
            if add:
                if not flow.labels.filter(pk=self.pk):
                    flow.labels.add(self)
                    changed.append(flow.pk)

            # otherwise, remove it if not already present
            else:
                if flow.labels.filter(pk=self.pk):
                    flow.labels.remove(self)
                    changed.append(flow.pk)

        return changed

    def __str__(self):
        if self.parent:
            return "%s > %s" % (self.parent, self.name)
        return self.name

    class Meta:
        unique_together = ("name", "parent", "org")


__flow_users = None


def clear_flow_users():
    global __flow_users
    __flow_users = None


def get_flow_user(org):
    global __flow_users
    if not __flow_users:
        __flow_users = {}

    branding = org.get_branding()
    username = "%s_flow" % branding["slug"]
    flow_user = __flow_users.get(username)

    # not cached, let's look it up
    if not flow_user:
        email = branding["support_email"]
        flow_user = User.objects.filter(username=username).first()
        if flow_user:  # pragma: needs cover
            __flow_users[username] = flow_user
        else:
            # doesn't exist for this brand, create it
            flow_user = User.objects.create_user(username, email, first_name="System Update")
            flow_user.groups.add(Group.objects.get(name="Service Users"))
            __flow_users[username] = flow_user

    return flow_user<|MERGE_RESOLUTION|>--- conflicted
+++ resolved
@@ -6,12 +6,9 @@
 from array import array
 from collections import defaultdict
 from datetime import timedelta
-<<<<<<< HEAD
 from enum import Enum
 from io import BytesIO
 from urllib.parse import urlparse
-=======
->>>>>>> 98c4dcd4
 from typing import Dict
 from urllib.request import urlopen
 
@@ -31,7 +28,7 @@
 from django.core.files.temp import NamedTemporaryFile
 from django.db import connection as db_connection, models, transaction
 from django.db.models import Max, Q, Sum
-
+from django.db.models.functions import TruncDate
 from django.dispatch import receiver
 from django.urls import reverse
 from django.utils import timezone
@@ -43,6 +40,7 @@
 from temba.contacts.models import Contact, ContactField, ContactGroup, URN
 from temba.links.models import LinkContacts
 from temba.classifiers.models import Classifier
+from temba.contacts.models import URN, Contact, ContactField, ContactGroup
 from temba.globals.models import Global
 from temba.msgs.models import Attachment, Label, Msg
 from temba.orgs.models import Org
@@ -351,7 +349,6 @@
         return flow
 
     @classmethod
-<<<<<<< HEAD
     def is_before_version(cls, to_check, version):
         if str(to_check) not in Flow.VERSIONS:
             return False
@@ -359,22 +356,12 @@
         return Version(str(to_check)) < Version(str(version))
 
     @classmethod
-    def get_triggerable_flows(cls, org):
-        return Flow.objects.filter(
-            org=org,
-            is_active=True,
-            is_archived=False,
-            flow_type__in=(Flow.TYPE_MESSAGE, Flow.TYPE_VOICE),
-            is_system=False,
-        )
-=======
     def get_triggerable_flows(cls, org, *, by_schedule: bool):
         flow_types = [Flow.TYPE_MESSAGE, Flow.TYPE_VOICE]
         if by_schedule:
             flow_types.append(Flow.TYPE_BACKGROUND)
 
         return org.flows.filter(flow_type__in=flow_types, is_active=True, is_archived=False, is_system=False)
->>>>>>> 98c4dcd4
 
     @classmethod
     def import_flows(cls, org, user, export_json, dependency_mapping, same_site=False):
@@ -1082,11 +1069,6 @@
 
     class Meta:
         ordering = ("-modified_on",)
-
-
-class RuleSet(models.Model):
-    class Meta:
-        abstract = True
 
 
 class FlowImage(models.Model):
