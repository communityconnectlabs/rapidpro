from __future__ import unicode_literals

import json
import numbers
import phonenumbers
import pytz
import regex
import requests
import time
import xlwt
import urllib2

from collections import OrderedDict
from datetime import timedelta
from decimal import Decimal
from django.conf import settings
from django.core.exceptions import ValidationError
from django.core.files import File
from django.core.files.storage import default_storage
from django.core.files.temp import NamedTemporaryFile
from django.core.mail import send_mail
from django.core.urlresolvers import reverse
from django.contrib.auth.models import User, Group
from django.db import models, transaction
from django.db.models import Q, Count
from django.utils import timezone
from django.utils.translation import ugettext_lazy as _, ungettext_lazy as _n
from django.utils.html import escape
from enum import Enum
from redis_cache import get_redis_connection
from smartmin.models import SmartModel
from string import maketrans, punctuation
from temba.contacts.models import Contact, ContactGroup, ContactField, ContactURN, TEL_SCHEME, NEW_CONTACT_VARIABLE
from temba.locations.models import AdminBoundary
from temba.msgs.models import Broadcast, Msg, FLOW, INBOX, OUTGOING, INCOMING, STOP_WORDS, QUEUED, INITIALIZING, HANDLED, SENT, Label
from temba.orgs.models import Org, Language, UNREAD_FLOW_MSGS, CURRENT_EXPORT_VERSION
from temba.temba_email import send_temba_email
from temba.utils import get_datetime_format, str_to_datetime, datetime_to_str, analytics, json_date_to_datetime
from temba.utils.profiler import SegmentProfiler
from temba.utils.cache import get_cacheable
from temba.utils.models import TembaModel
from temba.utils.queues import push_task
from temba.values.models import VALUE_TYPE_CHOICES, TEXT, DATETIME, DECIMAL, Value
from twilio import twiml
from unidecode import unidecode
from uuid import uuid4

FLOW_DEFAULT_EXPIRES_AFTER = 60 * 12
START_FLOW_BATCH_SIZE = 500

RULE_SET = 'R'
ACTION_SET = 'A'
STEP_TYPE_CHOICES = ((RULE_SET, "RuleSet"),
                     (ACTION_SET, "ActionSet"))


class FlowException(Exception):
    def __init__(self, *args, **kwargs):
        super(FlowException, self).__init__(*args, **kwargs)


class FlowReferenceException(Exception):
    def __init__(self, flow_names):
        self.flow_names = flow_names


FLOW_LOCK_TTL = 60  # 1 minute
FLOW_LOCK_KEY = 'org:%d:lock:flow:%d:%s'

FLOW_PROP_CACHE_KEY = 'org:%d:cache:flow:%d:%s'
FLOW_PROP_CACHE_TTL = 24 * 60 * 60 * 7  # 1 week
FLOW_STAT_CACHE_KEY = 'org:%d:cache:flow:%d:%s'

UNREAD_FLOW_RESPONSES = 'unread_flow_responses'

# the most frequently we will check if our cache needs rebuilding
FLOW_STAT_CACHE_FREQUENCY = 24 * 60 * 60  # 1 day


class FlowLock(Enum):
    """
    Locks that are flow specific
    """
    participation = 1
    activity = 2
    definition = 3


class FlowPropsCache(Enum):
    """
    Properties of a flow that we cache
    """
    terminal_nodes = 1
    category_nodes = 2


class FlowStatsCache(Enum):
    """
    Stats we calculate and cache for flows
    """
    runs_started_count = 1
    runs_completed_count = 2
    contacts_started_set = 3
    visit_count_map = 4
    step_active_set = 5
    cache_check = 6


def edit_distance(s1, s2): # pragma: no cover
    """
    Compute the Damerau-Levenshtein distance between two given
    strings (s1 and s2)
    """
    # if first letters are different, infinite distance
    if s1 and s2 and s1[0] != s2[0]:
        return 100

    d = {}
    lenstr1 = len(s1)
    lenstr2 = len(s2)

    for i in xrange(-1, lenstr1+1):
        d[(i, -1)] = i+1
    for j in xrange(-1, lenstr2+1):
        d[(-1, j)] = j+1

    for i in xrange(0, lenstr1):
        for j in xrange(0, lenstr2):
            if s1[i] == s2[j]:
                cost = 0
            else:
                cost = 1
            d[(i, j)] = min(
                d[(i-1, j)] + 1,  # deletion
                d[(i, j-1)] + 1,  # insertion
                d[(i-1, j-1)] + cost,  # substitution
            )
            if i > 1 and j > 1 and s1[i] == s2[j-1] and s1[i-1] == s2[j]:
                d[(i, j)] = min(d[(i, j)], d[i-2, j-2] + cost)  # transposition

    return d[lenstr1-1,lenstr2-1]


class Flow(TembaModel, SmartModel):
    UUID = 'uuid'
    ENTRY = 'entry'
    RULE_SETS = 'rule_sets'
    ACTION_SETS = 'action_sets'
    RULES = 'rules'
    CONFIG = 'config'
    ACTIONS = 'actions'
    DESTINATION = 'destination'
    LABEL = 'label'
    WEBHOOK_URL = 'webhook'
    WEBHOOK_ACTION = 'webhook_action'
    FINISHED_KEY = 'finished_key'
    RULESET_TYPE = 'ruleset_type'
    OPERAND = 'operand'
    METADATA = 'metadata'

    BASE_LANGUAGE = 'base_language'
    SAVED_BY = 'saved_by'
    VERSION = 'version'

    SAVED_ON = 'saved_on'
    NAME = 'name'
    REVISION = 'revision'
    VERSION = 'version'
    FLOW_TYPE = 'flow_type'
    ID = 'id'
    EXPIRES = 'expires'


    X = 'x'
    Y = 'y'

    FLOW = 'F'
    MESSAGE = 'M'
    VOICE = 'V'
    SURVEY = 'S'

    RULES_ENTRY = 'R'
    ACTIONS_ENTRY = 'A'

    FLOW_TYPES = ((FLOW, _("Message flow")),
                  (MESSAGE, _("Single Message Flow")),
                  (VOICE, _("Phone call flow")),
                  (SURVEY, _("Android Survey")))

    ENTRY_TYPES = ((RULES_ENTRY, "Rules"),
                   (ACTIONS_ENTRY, "Actions"))

    name = models.CharField(max_length=64,
                            help_text=_("The name for this flow"))

    labels = models.ManyToManyField('FlowLabel', related_name='flows', verbose_name=_("Labels"), blank=True,
                                    help_text=_("Any labels on this flow"))

    org = models.ForeignKey(Org, related_name='flows')

    entry_uuid = models.CharField(null=True, max_length=36, unique=True)

    entry_type = models.CharField(max_length=1, null=True, choices=ENTRY_TYPES,
                                  help_text=_("The type of node this flow starts with"))

    is_archived = models.BooleanField(default=False,
                                      help_text=_("Whether this flow is archived"))

    flow_type = models.CharField(max_length=1, choices=FLOW_TYPES, default=FLOW,
                                 help_text=_("The type of this flow"))

    metadata = models.TextField(null=True, blank=True,
                                help_text=_("Any extra metadata attached to this flow, strictly used by the user interface."))

    expires_after_minutes = models.IntegerField(default=FLOW_DEFAULT_EXPIRES_AFTER,
                                                help_text=_("Minutes of inactivity that will cause expiration from flow"))

    ignore_triggers = models.BooleanField(default=False,
                                          help_text=_("Ignore keyword triggers while in this flow"))

    saved_on = models.DateTimeField(auto_now_add=True,
                                    help_text=_("When this item was saved"))

    saved_by = models.ForeignKey(User, related_name="flow_saves",
                                 help_text=_("The user which last saved this flow"))

    base_language = models.CharField(max_length=4, null=True, blank=True,
                                     help_text=_('The primary language for editing this flow'),
                                     default='base')

    version_number = models.IntegerField(default=CURRENT_EXPORT_VERSION, help_text=_("The flow version this definition is in"))

    @classmethod
    def create(cls, org, user, name, flow_type=FLOW, expires_after_minutes=FLOW_DEFAULT_EXPIRES_AFTER, base_language=None):
        flow = Flow.objects.create(org=org, name=name, flow_type=flow_type,
                                   expires_after_minutes=expires_after_minutes, base_language=base_language,
                                   saved_by=user, created_by=user, modified_by=user)

        analytics.track(user.username, 'nyaruka.flow_created', dict(name=name))
        return flow

    @classmethod
    def create_single_message(cls, org, user, message):
        """
        Creates a special 'single message' flow
        """
        name = 'Single Message (%s)' % unicode(uuid4())
        flow = Flow.create(org, user, name, flow_type=Flow.MESSAGE)
        flow.update_single_message_flow(message)
        return flow

    @classmethod
    def label_to_slug(cls, label):
        return regex.sub(r'[^a-z0-9]+', '_', label.lower(), regex.V0)

    @classmethod
    def create_join_group(cls, org, user, group, response=None, start_flow=None):
        """
        Creates a special 'join group' flow
        """

        base_language = org.primary_lanuage.iso_code if org.primary_language else 'base'

        name = Flow.get_unique_name('Join %s' % group.name, org)
        flow = Flow.create(org, user, name, base_language=base_language)

        uuid = unicode(uuid4())
        actions = [dict(type='add_group', group=dict(id=group.pk, name=group.name)),
                   dict(type='save', field='name', label='Contact Name', value='@step.value|remove_first_word|title_case')]

        if response:
            actions += [dict(type='reply', msg={base_language:response})]

        if start_flow:
            actions += [dict(type='flow', id=start_flow.pk, name=start_flow.name)]

        action_sets = [dict(x=100, y=0, uuid=uuid, actions=actions)]
        flow.update(dict(entry=uuid, rulesets=[], action_sets=action_sets))
        return flow

    @classmethod
    def export_definitions(cls, flows, fail_on_dependencies=True):
        """
        Builds a json definition fit for export
        """

        exported_triggers = []
        exported_flows = []

        for flow in flows:

            # only export current versions
            flow.ensure_current_version()

            # get our json with group names
            flow_definition = flow.as_json(expand_contacts=True)
            if fail_on_dependencies:
                # if the flow references other flows, don't allow export yet
                other_flows = set()
                for action_set in flow_definition.get('action_sets', []):
                    for action in action_set.get('actions', []):
                        action_type = action['type']
                        if action_type == StartFlowAction.TYPE or action_type == TriggerFlowAction.TYPE:
                            other_flows.add(action['name'].strip())

                if len(other_flows):
                    raise FlowReferenceException(other_flows)

            exported_flows.append(flow_definition)

        # get all non-schedule based triggers that are active for these flows
        triggers = set()
        for flow in flows:
            triggers.update(flow.get_dependencies()['triggers'])

        for trigger in triggers:
            exported_triggers.append(trigger.as_json())

        from temba.orgs.models import CURRENT_EXPORT_VERSION
        return dict(version=CURRENT_EXPORT_VERSION, flows=exported_flows, triggers=exported_triggers)

    @classmethod
    def import_flows(cls, exported_json, org, user, same_site=False):
        """
        Import flows from our flow export file
        """
        export_version = exported_json.get('version', 0)
        from temba.orgs.models import EARLIEST_IMPORT_VERSION, CURRENT_EXPORT_VERSION
        if export_version < EARLIEST_IMPORT_VERSION:
            raise ValueError(_("Unknown version (%s)" % exported_json.get('version', 0)))

        created_flows = []
        flow_id_map = dict()

        # create all the flow containers first
        for flow_spec in exported_json['flows']:

            # migrate our flow definition forward if necessary
            if export_version < CURRENT_EXPORT_VERSION:
                flow_spec = FlowVersion.migrate_definition(flow_spec, export_version)

            flow_type = flow_spec.get('flow_type', Flow.FLOW)
            name = flow_spec['metadata']['name'][:64].strip()

            flow = None

            # Don't create our campaign message flows, we'll do that later
            # this check is only needed up to version 3 of exports
            if flow_type != Flow.MESSAGE:
                # check if we can find that flow by id first
                if same_site:
                    flow = Flow.objects.filter(org=org, id=flow_spec['metadata']['id']).first()
                    if flow:
                        flow.expires_after_minutes = flow_spec['metadata'].get('expires', FLOW_DEFAULT_EXPIRES_AFTER)
                        flow.name = Flow.get_unique_name(name, org, ignore=flow)
                        flow.save(update_fields=['name', 'expires_after_minutes'])

                # if it's not of our world, let's try by name
                if not flow:
                    flow = Flow.objects.filter(org=org, name=name).first()

                # if there isn't one already, create a new flow
                if not flow:
                    flow = Flow.create(org, user, Flow.get_unique_name(name, org), flow_type=flow_type,
                                       expires_after_minutes=flow_spec['metadata'].get('expires', FLOW_DEFAULT_EXPIRES_AFTER))

                created_flows.append(dict(flow=flow, flow_spec=flow_spec))
                flow_id_map[flow_spec['metadata']['id']] = flow.pk

        # now let's update our flow definitions with any referenced flows
        for created in created_flows:
            for actionset in created['flow_spec'][Flow.ACTION_SETS]:
                for action in actionset['actions']:
                    if action['type'] in ['flow', 'trigger-flow']:

                        # first map our id accordingly
                        if action['id'] in flow_id_map:
                            action['id'] = flow_id_map[action['id']]

                        existing_flow = Flow.objects.filter(id=action['id'], org=org).first()
                        if not existing_flow:
                            existing_flow = Flow.objects.filter(org=org, name=action['name']).first()
                            if existing_flow:
                                action['id'] = existing_flow.pk

            created['flow'].import_definition(created['flow_spec'])

        # remap our flow ids according to how they were resolved
        if 'campaigns' in exported_json:
            for campaign in exported_json['campaigns']:
                for event in campaign['events']:
                    if 'flow' in event:
                        flow_id = event['flow']['id']
                        if flow_id in flow_id_map:
                            event['flow']['id'] = flow_id_map[flow_id]

        if 'triggers' in exported_json:
            for trigger in exported_json['triggers']:
                if 'flow' in trigger:
                    flow_id = trigger['flow']['id']
                    if flow_id in flow_id_map:
                        trigger['flow']['id'] = flow_id_map[flow_id]

    @classmethod
    def copy(cls, flow, user):
        copy = Flow.create(flow.org, user, "Copy of %s" % flow.name[:55], flow_type=flow.flow_type)

        # grab the json of our original
        flow_json = flow.as_json()

        copy.import_definition(flow_json)

        # copy our expiration as well
        copy.expires_after_minutes = flow.expires_after_minutes
        copy.save()

        return copy

    @classmethod
    def get_node(cls, flow, uuid, destination_type):

        if not uuid or not destination_type:
            return None

        if destination_type == RULE_SET:
            return RuleSet.get(flow, uuid)
        else:
            return ActionSet.get(flow, uuid)

    @classmethod
    def get_org_responses_since(cls, org, since):
        rule_ids = [r.uuid for r in RuleSet.objects.filter(flow__is_active=True, flow__org=org).order_by('uuid')]
        return FlowStep.objects.filter(contact__is_test=False, step_uuid__in=rule_ids, left_on__gte=since).count()

    @classmethod
    def handle_call(cls, call, user_response=None, hangup=False):
        if not user_response:
            user_response = {}

        flow = call.flow
        run = FlowRun.objects.filter(call=call).first()

        # what we will send back
        voice_response = twiml.Response()
        run.voice_response = voice_response

        # make sure our test contact is handled by simulation
        if call.contact.is_test:
            Contact.set_simulation(True)

        # parse the user response
        text = user_response.get('Digits', None)
        recording_url = user_response.get('RecordingUrl', None)
        recording_id = user_response.get('RecordingSid', uuid4())

        # if we've been sent a recording, go grab it
        if recording_url:
            url = Flow.download_recording(call, recording_url, recording_id)
            recording_url = "http://%s/%s" % (settings.AWS_STORAGE_BUCKET_NAME, url)

        # create a message to hold our inbound message
        from temba.msgs.models import HANDLED, IVR
        if text or recording_url:
            if recording_url:
                text = recording_url
            msg = Msg.create_incoming(call.channel, (call.contact_urn.scheme, call.contact_urn.path),
                                      text, status=HANDLED, msg_type=IVR, recording_url=recording_url)
        else:
            msg = Msg(contact=call.contact, text='', id=0)

        # find out where we last left off
        step = run.steps.all().order_by('-arrived_on').first()

        # if we are just starting the flow, create our first step
        if not step:
            # lookup our entry node
            destination = ActionSet.objects.filter(flow=run.flow, uuid=flow.entry_uuid).first()
            if not destination:
                destination = RuleSet.objects.filter(flow=run.flow, uuid=flow.entry_uuid).first()

            # and add our first step for our run
            if destination:
                step = flow.add_step(run, destination, [], call=call)

        # go and actually handle wherever we are in the flow
        destination = Flow.get_node(run.flow, step.step_uuid, step.step_type)
        handled = Flow.handle_destination(destination, step, run, msg, user_input=text is not None)

        # if we stopped needing user input (likely), then wrap our response accordingly
        voice_response = Flow.wrap_voice_response_with_input(call, run, voice_response)

        # if we handled it, increment our unread count
        if handled and not call.contact.is_test:
            run.flow.increment_unread_responses()

        # if we didn't handle it, this is a good time to hangup
        if not handled or hangup:
            voice_response.hangup()
            run.set_completed(final_step=step)

            # if we hangup then the run is no longer active
            run.expire()

        return voice_response

    @classmethod
    def wrap_voice_response_with_input(cls, call, run, voice_response):
        """ Finds where we are in the flow and wraps our voice_response with whatever comes next """
        step = run.steps.all().order_by('-pk').first()
        destination = Flow.get_node(run.flow, step.step_uuid, step.step_type)
        if isinstance(destination, RuleSet):
            response = twiml.Response()
            callback = 'https://%s%s' % (settings.TEMBA_HOST, reverse('ivr.ivrcall_handle', args=[call.pk]))
            gather = destination.get_voice_input(response, action=callback)

            # recordings have to be tacked on last
            if destination.ruleset_type == RuleSet.TYPE_WAIT_RECORDING:
                voice_response.record(action=callback)
            elif gather:
                # nest all of our previous verbs in our gather
                for verb in voice_response.verbs:
                    gather.append(verb)
                voice_response = response

        return voice_response

    @classmethod
    def download_recording(cls, call, recording_url, recording_id):
        """
        Fetches the recording and stores it with the provided recording_id
        :param call: the call the recording is a part of
        :param recording_url: the url where the recording lives
        :param recording_id: the id we will use for the downloaded recording
        :return: the url for our downloaded recording
        """
        run = FlowRun.objects.filter(call=call).first()

        ivr_client = call.channel.get_ivr_client()
        recording = requests.get(recording_url, stream=True, auth=ivr_client.auth)
        temp = NamedTemporaryFile(delete=True)
        temp.write(recording.content)
        temp.flush()

        print "Fetched recording %s and saved to %s" % (recording_url, recording_id)
        return default_storage.save('recordings/%d/%d/runs/%d/%s.wav' %
                                    (call.org.pk, run.flow.pk, run.pk, recording_id), File(temp))

    @classmethod
    def get_unique_name(cls, base_name, org, ignore=None):
        name = base_name[:64].strip()

        count = 2
        while True:
            flows = Flow.objects.filter(name=name, org=org, is_active=True)
            if ignore:
                flows = flows.exclude(pk=ignore.pk)

            if flows.first() is None:
                break

            name = '%s %d' % (base_name[:59].strip(), count)
            count += 1

        return name

    @classmethod
    def find_and_handle(cls, msg, started_flows=None, voice_response=None, triggered_start=False):
        if started_flows is None:
            started_flows = []

        steps = FlowStep.get_active_steps_for_contact(msg.contact, step_type=RULE_SET)
        for step in steps:
            flow = step.run.flow
            flow.ensure_current_version()
            destination = Flow.get_node(flow, step.step_uuid, step.step_type)

            # this node doesn't exist anymore, mark it as left so they leave the flow
            if not destination:
                step.run.set_completed(final_step=step)
                continue

            handled = Flow.handle_destination(destination, step, step.run, msg, started_flows,
                                              user_input=True, triggered_start=triggered_start)

            if handled:
                # increment our unread count if this isn't the simulator
                if not msg.contact.is_test:
                    flow.increment_unread_responses()

                return True

        return False

    @classmethod
    def handle_destination(cls, destination, step, run, msg,
                           started_flows=None, is_test_contact=False, user_input=False, triggered_start=False):

        if started_flows is None:
            started_flows = []

        def add_to_path(path, uuid):
            if uuid in path:
                path.append(uuid)
                raise FlowException("Flow cycle detected at runtime: %s" % path)
            path.append(uuid)

        start_time = time.time()
        path = []

        # lookup our next destination
        handled = False
        while destination:
            result = {handled: False}

            if destination.get_step_type() == RULE_SET:
                should_pause = False

                # if we are a ruleset against @step or we have a webhook we wait
                if destination.is_pause():
                    should_pause = True

                if user_input or not should_pause:
                    result = Flow.handle_ruleset(destination, step, run, msg)
                    add_to_path(path, destination.uuid)

                # if we used this input, then mark our user input as used
                if should_pause:
                    user_input = False

                    # once we handle user input, reset our path
                    path = []

            elif destination.get_step_type() == ACTION_SET:
                result = Flow.handle_actionset(destination, step, run, msg, started_flows, is_test_contact)
                add_to_path(path, destination.uuid)

            # if this is a triggered start, we only consider user input on the first step, so clear it now
            if triggered_start:
                user_input = False

            # pull out our current state from the result
            step = result.get('step')

            # lookup our next destination
            destination = result.get('destination', None)

            # if any one of our destinations handled us, consider it handled
            if result.get('handled', False):
                handled = True

        if handled:
            analytics.track("System", "temba.flow_execution", properties=dict(value=time.time() - start_time))

        return handled

    @classmethod
    def handle_actionset(cls, actionset, step, run, msg, started_flows=None, is_test_contact=False):
        if started_flows is None:
            started_flows = []

        # not found, escape out, but we still handled this message, user is now out of the flow
        if not actionset:
            run.set_completed(final_step=step)
            return dict(handled=True, destination=None, destination_type=None)

        # actually execute all the actions in our actionset
        msgs = actionset.execute_actions(run, msg, started_flows)

        for msg in msgs:
            if msg:
                step.add_message(msg)

        # and onto the destination
        destination = Flow.get_node(actionset.flow, actionset.destination, actionset.destination_type)
        if destination:
            arrived_on = timezone.now()
            step.left_on = arrived_on
            step.next_uuid = destination.uuid
            step.save(update_fields=['left_on', 'next_uuid'])

            step = run.flow.add_step(run, destination, previous_step=step, arrived_on=arrived_on)
        else:
            run.set_completed(final_step=step)
            step = None

        # sync our channels to trigger any messages
        run.flow.org.trigger_send(msgs)
        return dict(handled=True, destination=destination, step=step)

    @classmethod
    def handle_ruleset(cls, ruleset, step, run, msg):
        # find a matching rule
        rule, value = ruleset.find_matching_rule(step, run, msg)
        flow = ruleset.flow

        # add the message to our step
        if msg.id > 0:
            step.add_message(msg)

        step.save_rule_match(rule, value)
        ruleset.save_run_value(run, rule, value)

        # no destination for our rule?  we are done, though we did handle this message, user is now out of the flow
        if not rule.destination:
            # log it for our test contacts
            run.set_completed(final_step=step)
            return dict(handled=True, destination=None, destination_type=None)

        # Create the step for our destination
        destination = Flow.get_node(flow, rule.destination, rule.destination_type)
        if destination:
            arrived_on = timezone.now()
            step.left_on = arrived_on
            step.next_uuid = rule.destination
            step.save(update_fields=['left_on', 'next_uuid'])
            step = flow.add_step(run, destination, rule=rule.uuid, category=rule.category, previous_step=step)
        return dict(handled=True, destination=destination, step=step)

    @classmethod
    def apply_action_label(cls, flows, label, add):
        return label.toggle_label(flows, add)

    @classmethod
    def apply_action_archive(cls, flows):
        changed = []

        for flow in flows:
            flow.archive()
            changed.append(flow.pk)

        return changed

    @classmethod
    def apply_action_restore(cls, flows):
        changed = []
        for flow in flows:
            try:
                flow.restore()
                changed.append(flow.pk)
            except FlowException:
                pass
        return changed

    def clear_props_cache(self):
        r = get_redis_connection()
        keys = [self.get_props_cache_key(c) for c in FlowPropsCache.__members__.values()]
        r.delete(*keys)

    def clear_stats_cache(self):
        r = get_redis_connection()
        keys = [self.get_stats_cache_key(c) for c in FlowStatsCache.__members__.values()]
        r.delete(*keys)

    def get_props_cache_key(self, kind):
        return FLOW_PROP_CACHE_KEY % (self.org_id, self.pk, kind.name)

    def get_stats_cache_key(self, kind, item=None):
        name = kind
        if hasattr(kind, 'name'):
            name = kind.name

        cache_key = FLOW_STAT_CACHE_KEY % (self.org_id, self.pk, name)
        if item:
            cache_key += (':%s' % item)
        return cache_key

    def calculate_active_step_keys(self):
        """
        Returns a list of UUIDs for all ActionSets and RuleSets on this flow.
        :return:
        """
        # first look up any action set uuids
        steps = list(self.action_sets.values('uuid'))

        # then our ruleset uuids
        steps += list(self.rule_sets.values('uuid'))

        # extract just the uuids
        return [self.get_stats_cache_key(FlowStatsCache.step_active_set, step['uuid']) for step in steps]

    def lock_on(self, lock, qualifier=None, lock_ttl=None):
        """
        Creates the requested type of flow-level lock
        """
        r = get_redis_connection()
        lock_key = FLOW_LOCK_KEY % (self.org_id, self.pk, lock.name)
        if qualifier:
            lock_key += (":%s" % qualifier)

        if not lock_ttl:
            lock_ttl = FLOW_LOCK_TTL

        return r.lock(lock_key, lock_ttl)

    def do_calculate_flow_stats(self, lock_ttl=None):

        r = get_redis_connection()
        with self.lock_on(FlowLock.participation, lock_ttl=lock_ttl):

            # all the runs that were started
            runs_started = self.runs.filter(contact__is_test=False).count()
            r.set(self.get_stats_cache_key(FlowStatsCache.runs_started_count), runs_started)

            # find all the completed runs
            terminal_nodes = [node.uuid for node in self.action_sets.filter(destination=None)]
            category_nodes = [node.uuid for node in self.rule_sets.all()]

            stopped_at_rule = Q(step_uuid__in=category_nodes, left_on=None) & ~Q(rule_uuid=None)
            completed = FlowStep.objects.values('run__pk').filter(run__flow=self).filter(
                Q(step_uuid__in=terminal_nodes) | stopped_at_rule).filter(run__contact__is_test=False).distinct('run')

            run_ids = [value['run__pk'] for value in completed]
            if run_ids:
                completed_key = self.get_stats_cache_key(FlowStatsCache.runs_completed_count)
                r.delete(completed_key)
                r.sadd(completed_key, *run_ids)

            # unique contacts
            contact_ids = [value['contact_id'] for value in self.runs.values('contact_id').filter(contact__is_test=False).distinct('contact_id')]
            contacts_key = self.get_stats_cache_key(FlowStatsCache.contacts_started_set)
            r.delete(contacts_key)
            if contact_ids:
                r.sadd(contacts_key, *contact_ids)

        # activity
        with self.lock_on(FlowLock.activity, lock_ttl=lock_ttl):
            (active, visits) = self._calculate_activity()

            # remove our old active cache
            keys = self.calculate_active_step_keys()
            if keys:
                r.delete(*keys)
            r.delete(self.get_stats_cache_key(FlowStatsCache.visit_count_map))

            # add current active cache
            for step, runs in active.items():
                for run in runs:
                    r.sadd(self.get_stats_cache_key(FlowStatsCache.step_active_set, step), run)

            if len(visits):
                r.hmset(self.get_stats_cache_key(FlowStatsCache.visit_count_map), visits)

    def _calculate_activity(self, simulation=False):

        """
        Calculate our activity stats from the database. This is expensive. It should only be run
        for simulation or in an async task to rebuild the activity cache
        """

        # who is actively at each step
        steps = FlowStep.objects.values('run__pk', 'step_uuid').filter(run__is_active=True, run__flow=self, left_on=None, run__contact__is_test=simulation).annotate(count=Count('run_id'))

        active = {}
        for step in steps:
            step_id = step['step_uuid']
            if step_id not in active:
                active[step_id] = {step['run__pk']}
            else:
                active[step_id].add(step['run__pk'])

        # need to be a list for json
        for key, value in active.items():
            active[key] = list(value)

        visits = {}
        visited_actions = FlowStep.objects.values('step_uuid', 'next_uuid').filter(run__flow=self, step_type='A', run__contact__is_test=simulation).annotate(count=Count('run_id'))
        visited_rules = FlowStep.objects.values('rule_uuid', 'next_uuid').filter(run__flow=self, step_type='R', run__contact__is_test=simulation).exclude(rule_uuid=None).annotate(count=Count('run_id'))

        # where have people visited
        for step in visited_actions:
            if step['next_uuid'] and step['count']:
                visits['%s:%s' % (step['step_uuid'], step['next_uuid'])] = step['count']

        for step in visited_rules:
            if step['next_uuid'] and step['count']:
                visits['%s:%s' % (step['rule_uuid'], step['next_uuid'])] = step['count']

        return (active, visits)

    def _check_for_cache_update(self):
        """
        Checks if we have a redis cache for our flow stats, or whether they need to be updated.
        If so, triggers an async rebuild of the cache for our flow.
        """
        from .tasks import calculate_flow_stats_task, check_flow_stats_accuracy_task

        r = get_redis_connection()

        # if there's no key for our run count, we definitely need to build it
        if not r.exists(self.get_stats_cache_key(FlowStatsCache.runs_started_count)):
            calculate_flow_stats_task.delay(self.pk)
            return

        # don't do the more expensive check if it was performed recently
        cache_check = self.get_stats_cache_key(FlowStatsCache.cache_check)
        if r.exists(cache_check):
            return

        # don't check again for a day or so, add up to an hour of randomness
        # to spread things out a bit
        import random
        r.set(cache_check, 1, FLOW_STAT_CACHE_FREQUENCY + random.randint(0, 60 * 60))

        # check flow stats for accuracy, rebuilding if necessary
        check_flow_stats_accuracy_task.delay(self.pk)

    def get_activity(self, simulation=False, check_cache=True):
        """
        Get the activity summary for a flow as a tuple of the number of active runs
        at each step and a map of the previous visits
        """

        if simulation:
            (active, visits) = self._calculate_activity(simulation=True)
            # we want counts not actual run ids
            for key, value in active.items():
                active[key] = len(value)
            return (active, visits)

        if check_cache:
            self._check_for_cache_update()

        r = get_redis_connection()

        # get all possible active keys
        keys = self.calculate_active_step_keys()
        active = {}
        for key in keys:
            count = r.scard(key)
            # only include stats for steps that actually have people there
            if count:
                active[key[key.rfind(':') + 1:]] = count

        # visited path
        visited = r.hgetall(self.get_stats_cache_key(FlowStatsCache.visit_count_map))

        # make sure our counts are treated as ints for consistency
        for k, v in visited.items():
            visited[k] = int(v)

        return (active, visited)

    def get_total_runs(self):
        self._check_for_cache_update()
        r = get_redis_connection()
        runs = r.get(self.get_stats_cache_key(FlowStatsCache.runs_started_count))
        if runs:
            return int(runs)
        return 0

    def get_total_contacts(self):
        self._check_for_cache_update()
        r = get_redis_connection()
        return r.scard(self.get_stats_cache_key(FlowStatsCache.contacts_started_set))

    def update_start_counts(self, contacts, simulation=False):
        """
        Track who and how many people just started our flow
        """

        simulation = len(contacts) == 1 and contacts[0].is_test

        if not simulation:
            r = get_redis_connection()
            contact_count = len(contacts)

            # total number of runs as an int
            r.incrby(self.get_stats_cache_key(FlowStatsCache.runs_started_count), contact_count)

            # distinct participants as a set
            if contact_count:
                r.sadd(self.get_stats_cache_key(FlowStatsCache.contacts_started_set), *[c.pk for c in contacts])

    def get_base_text(self, language_dict, default=''):
        if not isinstance(language_dict, dict):
            return language_dict

        if self.base_language:
            return language_dict.get(self.base_language, default)

        return default

    def get_localized_text(self, text_translations, contact=None, default_text=''):
        """
        Given a language dict and a preferred language, return the best possible text match
        :param text_translations: The text in all supported languages, or string (which will just return immediately)
        :param contact: the contact we are interacting with
        :param default_text: What to use if all else fails
        :return:
        """
        # We return according to the following precedence:
        #   1) Contact's language
        #   2) Org Primary Language
        #   3) Flow Base Language
        #   4) Default Text
        preferred_languages = []
        if self.org.primary_language:
            preferred_languages.append(self.org.primary_language.iso_code)
        preferred_languages.append(self.base_language)

        return Language.get_localized_text(default_text, text_translations, preferred_languages, contact=contact)

    def update_run_expirations(self):
        """
        Update all of our current run expirations according to our new expiration period
        """
        for step in FlowStep.objects.filter(run__flow=self, run__is_active=True, left_on=None).distinct('run'):
            step.run.update_expiration(step.arrived_on)

        # force an expiration update
        from temba.flows.tasks import check_flows_task
        check_flows_task.delay()

    def import_definition(self, flow_json):
        """
        Allows setting the definition for a flow from another definition.  All uuid's will be
        remmaped accordingly.
        """
        # uuid mappings
        uuid_map = dict()

        def copy_recording(url, path):
            if not url:
                return None

            try:
                url = "http://%s/%s" % (settings.AWS_STORAGE_BUCKET_NAME, url)
                temp = NamedTemporaryFile(delete=True)
                temp.write(urllib2.urlopen(url).read())
                temp.flush()
                return default_storage.save(path, temp)
            except:
                # its okay if its no longer there, we'll remove the recording
                return None

        def remap_uuid(json, attribute):
            if attribute in json and json[attribute]:
                uuid = json[attribute]
                new_uuid = uuid_map.get(uuid, None)
                if not new_uuid:
                    new_uuid = str(uuid4())
                    uuid_map[uuid] = new_uuid

                json[attribute] = new_uuid

        remap_uuid(flow_json, 'entry')
        for actionset in flow_json[Flow.ACTION_SETS]:
            remap_uuid(actionset, 'uuid')
            remap_uuid(actionset, 'destination')

            # for all of our recordings, pull them down and remap
            for action in actionset['actions']:
                if 'recording' in action:
                    # if its a localized
                    if isinstance(action['recording'], dict):
                        for lang, url in action['recording'].iteritems():
                            path = copy_recording(url, 'recordings/%d/%d/steps/%s.wav' % (self.org.pk, self.pk, action['uuid']))
                            action['recording'][lang] = path
                    else:
                        path = copy_recording(action['recording'], 'recordings/%d/%d/steps/%s.wav' % (self.org.pk, self.pk, action['uuid']))
                        action['recording'] = path

        for ruleset in flow_json[Flow.RULE_SETS]:
            remap_uuid(ruleset, 'uuid')
            for rule in ruleset.get('rules', []):
                remap_uuid(rule, 'uuid')
                remap_uuid(rule, 'destination')

        # now update with our remapped values
        self.update(flow_json)
        return self

    def archive(self):
        self.is_archived = True
        self.save(update_fields=['is_archived'])

        # archive our triggers as well
        from temba.triggers.models import Trigger
        Trigger.objects.filter(flow=self).update(is_archived=True)

    def restore(self):
        if self.flow_type == Flow.VOICE:
            if not self.org.supports_ivr():
                raise FlowException("%s requires a Twilio number")

        self.is_archived = False
        self.save(update_fields=['is_archived'])
        # we don't know enough to restore triggers automatically

    def update_single_message_flow(self, message):
        self.flow_type = Flow.MESSAGE
        self.save(update_fields=['name', 'flow_type'])

        uuid = str(uuid4())
        action_sets = [dict(x=100, y=0,  uuid=uuid, actions=[dict(type='reply', msg=dict(base=message))])]
        self.update(dict(entry=uuid, rulesets=[], action_sets=action_sets, base_language='base'))

    def steps(self):
        return FlowStep.objects.filter(run__flow=self)

    def get_completed_runs(self):
        self._check_for_cache_update()
        r = get_redis_connection()
        return r.scard(self.get_stats_cache_key(FlowStatsCache.runs_completed_count))

    def get_completed_percentage(self):
        total_runs = self.get_total_runs()
        if total_runs > 0:
            completed_percentage = int((self.get_completed_runs() * 100) / total_runs)
        else:
            completed_percentage = 0
        return completed_percentage

    def get_and_clear_unread_responses(self):
        """
        Gets the number of new responses since the last clearing for this flow.
        """
        r = get_redis_connection()

        # get the number of new responses
        new_responses = r.hget(UNREAD_FLOW_RESPONSES, self.id)

        # then clear them
        r.hdel(UNREAD_FLOW_RESPONSES, self.id)

        return 0 if new_responses is None else int(new_responses)

    def increment_unread_responses(self):
        """
        Increments the number of new responses for this flow.
        """
        r = get_redis_connection()
        r.hincrby(UNREAD_FLOW_RESPONSES, self.id, 1)

        # increment our global count as well
        self.org.increment_unread_msg_count(UNREAD_FLOW_MSGS)

    def get_terminal_nodes(self):
        cache_key = self.get_props_cache_key(FlowPropsCache.terminal_nodes)
        return get_cacheable(cache_key, FLOW_PROP_CACHE_TTL,
                             lambda: [s.uuid for s in self.action_sets.filter(destination=None)])

    def get_category_nodes(self):
        cache_key = self.get_props_cache_key(FlowPropsCache.category_nodes)
        return get_cacheable(cache_key, FLOW_PROP_CACHE_TTL, lambda: [rs.uuid for rs in self.rule_sets.all()])

    def get_columns(self):
        node_order = []
        for ruleset in RuleSet.objects.filter(flow=self).exclude(label=None).order_by('y', 'pk'):
            if ruleset.uuid:
                node_order.append(ruleset)

        return node_order

    def build_ruleset_caches(self, ruleset_list=None):
        rulesets = dict()
        rule_categories = dict()

        if not ruleset_list:
            ruleset_list = RuleSet.objects.filter(flow=self).exclude(label=None).order_by('pk').select_related('flow', 'flow__org')

        for ruleset in ruleset_list:
            rulesets[ruleset.uuid] = ruleset
            for rule in ruleset.get_rules():
                rule_categories[rule.uuid] = rule.category

        return (rulesets, rule_categories)

    def build_message_context(self, contact, msg):
        # if we have a contact, build up our results for them
        if contact:
            results = self.get_results(contact, only_last_run=True)
        else:
            results = []

        # create a flow dict
        flow_context = dict()

        date_format = get_datetime_format(self.org.get_dayfirst())[1]

        # wrapper around our value dict, lets us do a nice representation of both @flow.foo and @flow.foo.text
        def value_wrapper(value):
            values = dict(text=value['text'],
                          time=datetime_to_str(value['time'], format=date_format),
                          category=self.get_localized_text(value['category'], contact),
                          value=unicode(value['rule_value']))
            values['__default__'] = unicode(value['rule_value'])
            return values

        values = []

        if results and results[0]:
            for value in results[0]['values']:
                field = Flow.label_to_slug(value['label'])
                flow_context[field] = value_wrapper(value)
                values.append("%s: %s" % (value['label'], value['rule_value']))

        # our default value
        flow_context['__default__'] = "\n".join(values)

        # add our message context
        channel_context = dict()
        if msg:
            message_context = msg.build_message_context()

            # some fake channel deets for simulation
            if msg.contact.is_test:
                channel_context = dict(__default__='(800) 555-1212', name='Simulator', tel='(800) 555-1212', tel_e164='+18005551212')
            # where the message was sent to
            elif msg.channel:
                channel_context = msg.channel.build_message_context()

        elif contact:
            message_context = dict(__default__='', contact=contact.build_message_context())
        else:
            message_context = dict(__default__='')

        run = self.runs.filter(contact=contact).order_by('-created_on').first()
        run_context = dict(__default__='')
        if run:
            run_context.update(run.field_dict())

        context = dict(flow=flow_context, channel=channel_context, step=message_context, extra=run_context)
        if contact:
            context['contact'] = contact

        return context

    def get_results(self, contact=None, filter_ruleset=None, only_last_run=True, run=None):
        if filter_ruleset:
            ruleset_list = [filter_ruleset]
        elif run and hasattr(run.flow, 'ruleset_prefetch'):
            ruleset_list = run.flow.ruleset_prefetch
        else:
            ruleset_list = None

        (rulesets, rule_categories) = self.build_ruleset_caches(ruleset_list)

        # for each of the contacts that participated
        results = []

        if run:
            runs = [run]
            flow_steps = [s for s in run.steps.all() if s.rule_uuid]
        else:
            runs = self.runs.all().select_related('contact')

            # hide simulation test contact
            runs = runs.filter(contact__is_test=Contact.get_simulation())

            if contact:
                runs = runs.filter(contact=contact)

            runs = runs.order_by('contact', '-created_on')

            # or possibly only the last run
            if only_last_run:
                runs = runs.distinct('contact')

            flow_steps = FlowStep.objects.filter(step_uuid__in=rulesets.keys()).exclude(rule_uuid=None)

            # filter our steps to only the runs we care about
            flow_steps = flow_steps.filter(run__pk__in=[r.pk for r in runs])

            # and the ruleset we care about
            if filter_ruleset:
                flow_steps = flow_steps.filter(step_uuid=filter_ruleset.uuid)

            flow_steps = flow_steps.order_by('arrived_on', 'pk').select_related('run').prefetch_related('messages')

        steps_cache = {}
        for step in flow_steps:

            step_dict = dict(left_on=step.left_on,
                             arrived_on=step.arrived_on,
                             rule_uuid=step.rule_uuid,
                             rule_category=step.rule_category,
                             rule_decimal_value=step.rule_decimal_value,
                             rule_value=step.rule_value,
                             text=step.get_text(),
                             step_uuid=step.step_uuid)

            step_run = step.run.id

            if step_run in steps_cache.keys():
                steps_cache[step_run].append(step_dict)

            else:
                steps_cache[step_run] = [step_dict]

        for run in runs:
            first_seen = None
            last_seen = None
            values = []

            if run.id in steps_cache:
                run_steps = steps_cache[run.id]
            else:
                run_steps = []

            for rule_step in run_steps:
                ruleset = rulesets.get(rule_step['step_uuid'])
                if not first_seen:
                    first_seen = rule_step['left_on']
                last_seen = rule_step['arrived_on']

                if ruleset:
                    time = rule_step['left_on'] if rule_step['left_on'] else rule_step['arrived_on']

                    label = ruleset.label
                    category = rule_categories.get(rule_step['rule_uuid'], None)

                    # if this category no longer exists, use the category label at the time
                    if not category:
                        category = rule_step['rule_category']

                    value = rule_step['rule_decimal_value'] if rule_step['rule_decimal_value'] is not None else rule_step['rule_value']

                    values.append(dict(node=rule_step['step_uuid'],
                                       label=label,
                                       category=category,
                                       text=rule_step['text'],
                                       value=value,
                                       rule_value=rule_step['rule_value'],
                                       time=time))

            results.append(dict(contact=run.contact, values=values, first_seen=first_seen, last_seen=last_seen, run=run.pk))

        # sort so most recent is first
        now = timezone.now()
        results = sorted(results, reverse=True, key=lambda result: result['first_seen'] if result['first_seen'] else now)
        return results

    def async_start(self, user, groups, contacts, restart_participants=False):
        """
        Causes us to schedule a flow to start in a background thread.
        """
        from .tasks import start_flow_task

        # create a flow start object
        flow_start = FlowStart.objects.create(flow=self, restart_participants=restart_participants,
                                              created_by=user, modified_by=user)

        contact_ids = [c.id for c in contacts]
        flow_start.contacts.add(*contact_ids)

        group_ids = [g.id for g in groups]
        flow_start.groups.add(*group_ids)

        start_flow_task.delay(flow_start.pk)

    def start(self, groups, contacts, restart_participants=False, started_flows=None, start_msg=None, extra=None, flow_start=None):
        """
        Starts a flow for the passed in groups and contacts.
        """
        self.ensure_current_version()

        if started_flows is None:
            started_flows = []

        # prevents infinite loops
        if self.pk in started_flows:
            return

        # add this flow to our list of started flows
        started_flows.append(self.pk)

        if not self.entry_uuid:
            return

        if start_msg:
            start_msg.msg_type = FLOW
            start_msg.save(update_fields=['msg_type'])

        all_contacts = Contact.all().filter(Q(all_groups__in=[_.pk for _ in groups]) | Q(pk__in=[_.pk for _ in contacts]))
        all_contacts = all_contacts.order_by('pk').distinct('pk')

        if not restart_participants:
            # exclude anybody who has already participated in the flow
            all_contacts = all_contacts.exclude(pk__in=[_.contact_id for _ in self.runs.all()])
        else:
            # mark any current runs as no longer active
            previous_runs = self.runs.filter(is_active=True, contact__in=all_contacts)
            self.remove_active_for_run_ids([run.pk for run in previous_runs])
            previous_runs.update(is_active=False)

        # update our total flow count on our flow start so we can keep track of when it is finished
        if flow_start:
            flow_start.contact_count = len(all_contacts)
            flow_start.save(update_fields=['contact_count'])

        # if there are no contacts to start this flow, then update our status and exit this flow
        if not all_contacts:
            if flow_start: flow_start.update_status()
            return

        # single contact starting from a trigger? increment our unread count
        if start_msg and len(contacts) == 1 and not all_contacts[0].is_test:
            self.increment_unread_responses()

        if self.flow_type == Flow.VOICE:
            return self.start_call_flow(all_contacts, start_msg=start_msg,
                                        extra=extra, flow_start=flow_start)

        else:
            return self.start_msg_flow(all_contacts,
                                       started_flows=started_flows,
                                       start_msg=start_msg, extra=extra, flow_start=flow_start)

    def start_call_flow(self, all_contacts, start_msg=None, extra=None, flow_start=None):
        from temba.ivr.models import IVRCall
        runs = []
        channel = self.org.get_call_channel()

        from temba.channels.models import CALL
        if not channel or CALL not in channel.role:
            return runs

        (entry_actions, entry_rules) = (None, None)
        if self.entry_type == Flow.ACTIONS_ENTRY:
            entry_actions = ActionSet.objects.filter(uuid=self.entry_uuid).first()

        elif self.entry_type == Flow.RULES_ENTRY:
            entry_rules = RuleSet.objects.filter(uuid=self.entry_uuid).first()

        for contact in all_contacts:
            run = FlowRun.create(self, contact, start=flow_start)
            if extra:
                run.update_fields(extra)

            # keep track of all runs we are starting in redis for faster calcs later
            self.update_start_counts([contact])

            # create our call objects
            call = IVRCall.create_outgoing(channel, contact, self, self.created_by)

            # save away our created call
            run.call = call
            run.save(update_fields=['call'])

            # trigger the call to start (in the background)
            call.start_call()

            runs.append(run)

        if flow_start:
            flow_start.update_status()

        return runs

    def start_msg_flow(self, all_contacts, started_flows=None, start_msg=None, extra=None, flow_start=None):
        start_msg_id = start_msg.id if start_msg else None
        flow_start_id = flow_start.id if flow_start else None

        if started_flows is None:
            started_flows = []

        # create the broadcast for this flow
        send_actions = self.get_entry_send_actions()

        # for each send action, we need to create a broadcast, we'll group our created messages under these
        broadcasts = []
        for send_action in send_actions:
            message_text = self.get_localized_text(send_action.msg)

            # if we have localized versions, add those to our broadcast definition
            language_dict = None
            if isinstance(send_action.msg, dict):
                language_dict = json.dumps(send_action.msg)

            if message_text:
                broadcast = Broadcast.create(self.org, self.created_by, message_text, all_contacts,
                                             language_dict=language_dict)

                # manually set our broadcast status to QUEUED, our sub processes will send things off for us
                broadcast.status = QUEUED
                broadcast.save(update_fields=['status'])

                # add it to the list of broadcasts in this flow start
                broadcasts.append(broadcast)

        # if there are fewer contacts than our batch size, do it immediately
        if len(all_contacts) < START_FLOW_BATCH_SIZE:
            return self.start_msg_flow_batch(all_contacts, broadcasts=broadcasts, started_flows=started_flows,
                                             start_msg=start_msg, extra=extra, flow_start=flow_start)

        # otherwise, create batches instead
        else:
            # for all our contacts, build up start sms batches
            task_context = dict(contacts=[], flow=self.pk, flow_start=flow_start_id,
                                started_flows=started_flows, broadcasts=[b.id for b in broadcasts], start_msg=start_msg_id, extra=extra)

            batch_contacts = task_context['contacts']
            for contact in all_contacts:
                batch_contacts.append(contact.pk)

                if len(batch_contacts) >= START_FLOW_BATCH_SIZE:
                    print "Starting flow '%s' for batch of %d contacts" % (self.name, len(task_context['contacts']))
                    push_task(self.org, 'flows', 'start_msg_flow_batch', task_context)
                    batch_contacts = []
                    task_context['contacts'] = batch_contacts

            if batch_contacts:
                print "Starting flow '%s' for batch of %d contacts" % (self.name, len(task_context['contacts']))
                push_task(self.org, 'flows', 'start_msg_flow_batch', task_context)

            return []

    def start_msg_flow_batch(self, batch_contacts, broadcasts=None, started_flows=None, start_msg=None,
                             extra=None, flow_start=None):
        batch_contact_ids = [c.id for c in batch_contacts]

        if started_flows is None:
            started_flows = []

        if broadcasts is None:
            broadcasts = []

        # these fields are the initial state for our flow run
        run_fields = None
        if extra:
            (normalized_fields, count) = FlowRun.normalize_fields(extra)
            run_fields = json.dumps(normalized_fields)

        # create all our flow runs for this set of contacts at once
        batch = []
        now = timezone.now()
        for contact in batch_contacts:
            run = FlowRun.create(self, contact, fields=run_fields, start=flow_start, created_on=now, db_insert=False)
            batch.append(run)
        FlowRun.objects.bulk_create(batch)

        # keep track of all runs we are starting in redis for faster calcs later
        self.update_start_counts(batch_contacts)

        # build a map of contact to flow run
        run_map = dict()
        for run in FlowRun.objects.filter(contact__in=batch_contact_ids, flow=self, created_on=now):
            run_map[run.contact_id] = run
            if run.contact.is_test:
                ActionLog.create(run, '%s has entered the "%s" flow' % (run.contact.get_display(self.org, short=True), run.flow.name))

        # update our expiration date on our runs, we do this by calculating it on one run then updating all others
        run.update_expiration(timezone.now())
        FlowRun.objects.filter(contact__in=batch_contact_ids, created_on=now).update(expires_on=run.expires_on,
                                                                                     modified_on=timezone.now())

        # if we have some broadcasts to optimize for
        message_map = dict()
        if broadcasts:
            # create our message context
            message_context_base = self.build_message_context(None, start_msg)
            if extra:
                extra['__default__'] = ", ".join("%s: %s" % (_, extra[_]) for _ in sorted(extra.keys()))
                message_context_base['extra'] = extra

            # and add each contact and message to each broadcast
            for broadcast in broadcasts:
                # create our message context
                message_context = dict()
                message_context.update(message_context_base)

                # provide the broadcast with a partial recipient list
                partial_recipients = list(), batch_contacts

                # create the sms messages
                created_on = timezone.now()
                broadcast.send(message_context=message_context, trigger_send=False,
                               response_to=start_msg, status=INITIALIZING, msg_type=FLOW,
                               created_on=created_on, base_language=self.base_language,
                               partial_recipients=partial_recipients)

                # map all the messages we just created back to our contact
                for msg in Msg.objects.filter(broadcast=broadcast, created_on=created_on):
                    if not msg.contact_id in message_map:
                        message_map[msg.contact_id] = [msg]
                    else:
                        message_map[msg.contact_id].append(msg)

        # now execute our actual flow steps
        (entry_actions, entry_rules) = (None, None)
        if self.entry_type == Flow.ACTIONS_ENTRY:
            entry_actions = ActionSet.objects.filter(uuid=self.entry_uuid).first()

        elif self.entry_type == Flow.RULES_ENTRY:
            entry_rules = RuleSet.objects.filter(uuid=self.entry_uuid).first()

        runs = []
        msgs = []
        optimize_sending_action = len(broadcasts) > 0

        for contact in batch_contacts:
            # each contact maintain it's own list of started flows
            started_flows_by_contact = list(started_flows)

            run = run_map[contact.id]
            run_msgs = message_map.get(contact.id, [])
            arrived_on = timezone.now()

            if entry_actions:
                run_msgs += entry_actions.execute_actions(run, start_msg, started_flows_by_contact,
                                                          execute_reply_action=not optimize_sending_action)

                step = self.add_step(run, entry_actions, run_msgs, is_start=True, arrived_on=arrived_on)

                # and onto the destination
                if entry_actions.destination:
                    destination = Flow.get_node(entry_actions.flow,
                                                entry_actions.destination,
                                                entry_actions.destination_type)

                    next_step = self.add_step(run, destination, previous_step=step, arrived_on=timezone.now())

                    msg = Msg(contact=contact, text='', id=0)
                    Flow.handle_destination(destination, next_step, run, msg, started_flows_by_contact,
                                            is_test_contact=contact.is_test)

                else:
                    run.set_completed(final_step=step)

            elif entry_rules:
                step = self.add_step(run, entry_rules, run_msgs, is_start=True, arrived_on=arrived_on)

                # if we have a start message, go and handle the rule
                if start_msg:
                    Flow.find_and_handle(start_msg, started_flows_by_contact, triggered_start=True)

                # if we didn't get an incoming message, see if we need to evaluate it passively
                elif not entry_rules.is_pause():
                    # create an empty placeholder message
                    msg = Msg(contact=contact, text='', id=0)
                    Flow.handle_destination(entry_rules, step, run, msg, started_flows_by_contact)

            if start_msg:
                step.add_message(start_msg)

            runs.append(run)

            # add these messages as ones that are ready to send
            for msg in run_msgs:
                msgs.append(msg)

        # trigger our messages to be sent
        if msgs:
            msg_ids = [m.id for m in msgs]
            Msg.objects.filter(id__in=msg_ids).update(status=PENDING)

            # trigger a sync
            self.org.trigger_send(msgs)

        # if we have a flow start, check whether we are complete
        if flow_start:
            flow_start.update_status()

        return runs

    def add_step(self, run, node,
                 msgs=None, rule=None, category=None, call=None, is_start=False, previous_step=None, arrived_on=None):
        if msgs is None:
            msgs = []

        if not arrived_on:
            arrived_on = timezone.now()

        # if we were previously marked complete, activate again
        run.set_completed(False)

        if not is_start:
            # we have activity, update our expires on date accordingly
            run.update_expiration(timezone.now())

            # mark any other states for this contact as evaluated, contacts can only be in one place at time
            self.steps().filter(run=run, left_on=None).update(left_on=arrived_on, next_uuid=node.uuid,
                                                              rule_uuid=rule, rule_category=category)

        # then add our new step and associate it with our message
        step = FlowStep.objects.create(run=run, contact=run.contact, step_type=node.get_step_type(),
                                       step_uuid=node.uuid, arrived_on=arrived_on)

        # for each message, associate it with this step and set the label on it
        for msg in msgs:
            step.add_message(msg)

        # update the activity for our run
        if not run.contact.is_test:
            self.update_activity(step, previous_step, rule_uuid=rule)

        return step

    def remove_active_for_run_ids(self, run_ids):
        """
        Bulk deletion of activity for a list of run ids. This removes the runs
        from the active step, but does not remove the visited (path) data
        for the runs.
        """
        r = get_redis_connection()
        if run_ids:
            for key in self.calculate_active_step_keys():
                r.srem(key, *run_ids)

    def remove_active_for_step(self, step):
        """
        Removes the active stat for a run at the given step, but does not
        remove the (path) data for the runs.
        """
        r = get_redis_connection()
        r.srem(self.get_stats_cache_key(FlowStatsCache.step_active_set, step.step_uuid), step.run.pk)

    def remove_visits_for_step(self, step):
        """
        Decrements the count for the given step
        """
        r = get_redis_connection()
        step_uuid = step.step_uuid
        if step.rule_uuid:
            step_uuid = step.rule_uuid
        r.hincrby(self.get_stats_cache_key(FlowStatsCache.visit_count_map), "%s:%s" % (step_uuid, step.next_uuid), -1)

    def update_activity(self, step, previous_step=None, rule_uuid=None):
        """
        Updates our cache for the given step. This will mark the current active step and
        record history path data for activity.

        :param step: the step they just took
        :param previous_step: the step they were just on
        :param rule_uuid: the uuid for the rule they came from (if any)
        :param simulation: if we are part of a simulation
        """

        with self.lock_on(FlowLock.activity):
            r = get_redis_connection()

            # remove our previous active spot
            if previous_step:
                self.remove_active_for_step(previous_step)

                # mark our path
                previous_uuid = previous_step.step_uuid

                # if we came from a rule, use that instead of our step
                if rule_uuid:
                    previous_uuid = rule_uuid
                r.hincrby(self.get_stats_cache_key(FlowStatsCache.visit_count_map), "%s:%s" % (previous_uuid, step.step_uuid), 1)

            # make us active on our new step
            r.sadd(self.get_stats_cache_key(FlowStatsCache.step_active_set, step.step_uuid), step.run.pk)

    def get_entry_send_actions(self):
        """
        Returns all the entry actions (the first actions in a flow) that are reply actions. This is used
        for grouping all our outgoing messages into a single Broadcast.
        """
        if not self.entry_uuid or self.entry_type != Flow.ACTIONS_ENTRY:
            return []

        # get our entry actions
        entry_actions = ActionSet.objects.filter(uuid=self.entry_uuid).first()
        send_actions = []

        if entry_actions:
            actions = entry_actions.get_actions()

            for action in actions:
                # if this isn't a reply action, bail, they might be modifying the contact
                if not isinstance(action, ReplyAction):
                    break

                send_actions.append(action)

        return send_actions

    def get_dependencies(self, dependencies=None):

        if not dependencies:
            dependencies = dict(flows=set(), groups=set(), campaigns=set(), triggers=set())

        if self in dependencies['flows']:
            return dependencies

        flows = set()
        groups = set()
        # flows.add(self)

        # find all the flows we reference, note this won't include archived flows
        for action_set in self.action_sets.all():
            for action in action_set.get_actions():
                if hasattr(action, 'flow'):
                    flows.add(action.flow)
                if hasattr(action, 'groups'):
                    for group in action.groups:
                        if not isinstance(group, unicode):
                            groups.update(action.groups)

        # add any campaigns that use our groups
        from temba.campaigns.models import Campaign
        campaigns = Campaign.objects.filter(org=self.org, group__in=groups, is_archived=False, is_active=True)
        for campaign in campaigns:
            flows.update(list(campaign.get_flows()))

        # and any of our triggers that reference us
        from temba.triggers.models import Trigger
        triggers = set(Trigger.objects.filter(org=self.org, flow=self, is_archived=False, is_active=True))

        dependencies['flows'].update(flows)
        dependencies['groups'].update(groups)
        dependencies['campaigns'].update(set(campaigns))
        dependencies['triggers'].update(triggers)

        for flow in flows:
            dependencies = flow.get_dependencies(dependencies)

        return dependencies

    def as_json(self, expand_contacts=False):
        """
        Returns the JSON definition for this flow.

          expand_contacts:
            Add names for contacts and groups that are just ids. This is useful for human readable
            situations such as the flow editor.

        """
        flow = dict()

        if self.entry_uuid:
            flow[Flow.ENTRY] = self.entry_uuid
        else:
            flow[Flow.ENTRY] = None

        actionsets = []
        for actionset in ActionSet.objects.filter(flow=self).order_by('pk'):
            actionsets.append(actionset.as_json())

        def lookup_action_contacts(action, contacts, groups):
            if 'contact' in action:
                contacts.append(action['contact']['id'])

            if 'contacts' in action:
                for contact in action['contacts']:
                    contacts.append(contact['id'])

            if 'group' in action:
                g = action['group']
                if isinstance(g, dict):
                    groups.append(g['id'])

            if 'groups' in action:
                for group in action['groups']:
                    if isinstance(group, dict):
                        groups.append(group['id'])

        def replace_action_contacts(action, contacts, groups):

            if 'contact' in action:
                contact = contacts.get(action['contact']['id'], None)
                if contact:
                    action['contact'] = contact.as_json()

            if 'contacts' in action:
                expanded_contacts = []
                for contact in action['contacts']:
                    contact = contacts.get(contact['id'], None)
                    if contact:
                        expanded_contacts.append(contact.as_json())

                action['contacts'] = expanded_contacts

            if 'group' in action:
                # variable substitution
                group = action['group']
                if isinstance(group, dict):
                    group = groups.get(action['group']['id'], None)
                    if group:
                        action['group'] = dict(id=group.id, name=group.name)

            if 'groups' in action:
                expanded_groups = []
                for group in action['groups']:

                    # variable substitution
                    if not isinstance(group, dict):
                        expanded_groups.append(group)
                    else:
                        group = groups.get(group['id'], None)
                        if group:
                            expanded_groups.append(dict(id=group.id, name=group.name))

                action['groups'] = expanded_groups

        if expand_contacts:
            groups = []
            contacts = []

            for actionset in actionsets:
                for action in actionset['actions']:
                    lookup_action_contacts(action, contacts, groups)

            # load them all
            contacts = dict((_.pk, _) for _ in Contact.all().filter(org=self.org, pk__in=contacts))
            groups = dict((_.pk, _) for _ in ContactGroup.user_groups.filter(org=self.org, pk__in=groups))

            # and replace them
            for actionset in actionsets:
                for action in actionset['actions']:
                    replace_action_contacts(action, contacts, groups)

        flow[Flow.ACTION_SETS] = actionsets

        # add in our rulesets
        rulesets = []
        for ruleset in RuleSet.objects.filter(flow=self).order_by('pk'):
            rulesets.append(ruleset.as_json())
        flow[Flow.RULE_SETS] = rulesets

        # required flow running details
        flow[Flow.BASE_LANGUAGE] = self.base_language
        flow[Flow.FLOW_TYPE] = self.flow_type
        flow[Flow.VERSION] = CURRENT_EXPORT_VERSION

        # lastly our metadata
        if not self.metadata:
            flow[Flow.METADATA] = dict()
        else:
            flow[Flow.METADATA] = json.loads(self.metadata)

        version = self.versions.all().order_by('-version').first()
        flow[Flow.METADATA][Flow.NAME] = self.name
        flow[Flow.METADATA][Flow.SAVED_ON] = datetime_to_str(self.saved_on)
        flow[Flow.METADATA][Flow.REVISION] = version.version if version else 1
        flow[Flow.METADATA][Flow.ID] = self.pk
        flow[Flow.METADATA][Flow.EXPIRES] = self.expires_after_minutes

        return flow

    @classmethod
    def detect_invalid_cycles(cls, json_dict):
        """
        Checks for invalid cycles in our flow
        :param json_dict: our flow definition
        :return: invalid cycle path as list of uuids if found, otherwise empty list
        """

        # Adapted from a blog post by Guido:
        # http://neopythonic.blogspot.com/2009/01/detecting-cycles-in-directed-graph.html

        # Maintain path as a a depth-first path in the implicit tree;
        # path is represented as an OrderedDict of {node: [child,...]} pairs.

        nodes = list()
        node_map = {}

        for ruleset in json_dict.get(Flow.RULE_SETS, []):
            nodes.append(ruleset.get('uuid'))
            node_map[ruleset.get('uuid')] = ruleset

        for actionset in json_dict.get(Flow.ACTION_SETS, []):
            nodes.append(actionset.get('uuid'))
            node_map[actionset.get('uuid')] = actionset

        def get_destinations(uuid):
            node = node_map.get(uuid)

            if not node:
                return []

            rules = node.get('rules', [])
            destinations = []
            if rules:

                if node.get('ruleset_type', None) in RuleSet.TYPE_WAIT:
                    return []

                for rule in rules:
                    if rule.get('destination'):
                        destinations.append(rule.get('destination'))

            elif node.get('destination'):
                destinations.append(node.get('destination'))
            return destinations

        while nodes:
            root = nodes.pop()
            path = OrderedDict({root: get_destinations(root)})
            while path:
                # children at the fringe of the tree
                children = path[next(reversed(path))]
                while children:
                    child = children.pop()

                    # found a loop
                    if child in path:
                        pathlist = list(path)
                        return pathlist[pathlist.index(child):] + [child]

                    # new path
                    if child in nodes:
                        path[child] = get_destinations(child)
                        nodes.remove(child)
                        break
                else:
                    # no more children; pop back up a level
                    path.popitem()
        return None

    def ensure_current_version(self):
        """
        Makes sure the flow is at the current version. If it isn't it will
        migrate the defintion forward updating the flow accordingly.
        """
        if self.version_number < CURRENT_EXPORT_VERSION:
            with self.lock_on(FlowLock.definition):
                json_flow = FlowVersion.migrate_definition(self.as_json(), self.version_number, self)
                self.update(json_flow)
                # TODO: After Django 1.8 consider doing a self.refresh_from_db() here

    def update(self, json_dict, user=None, force=False):
        """
        Updates a definition for a flow.
        """

        def get_step_type(dest, rulesets, actionsets):
            if dest:
                if rulesets.get(dest, None):
                    return RULE_SET
                if actionsets.get(dest, None):
                    return ACTION_SET
            return None

        cycle = Flow.detect_invalid_cycles(json_dict)
        if cycle:
            raise FlowException("Found invalid cycle: %s" % cycle)

        try:
            # check whether the flow has changed since this flow was last saved
            if user and not force:
                saved_on = json_dict.get(Flow.METADATA).get(Flow.SAVED_ON, None)
                org = user.get_org()
                tz = org.get_tzinfo()

                if not saved_on or str_to_datetime(saved_on, tz) < self.saved_on:
                    saver = ""
                    if self.saved_by.first_name:
                        saver += "%s " % self.saved_by.first_name
                    if self.saved_by.last_name:
                        saver += "%s" % self.saved_by.last_name

                    if not saver:
                        saver = self.saved_by.username

                    return dict(status="unsaved", description="Flow NOT Saved", saved_on=datetime_to_str(self.saved_on), saved_by=saver)

            top_y = 0
            top_uuid = None

            # load all existing objects into dicts by uuid
            existing_actionsets = dict()
            for actionset in self.action_sets.all():
                existing_actionsets[actionset.uuid] = actionset

            existing_rulesets = dict()
            for ruleset in self.rule_sets.all():
                existing_rulesets[ruleset.uuid] = ruleset

            # set of uuids which we've seen, we use this set to remove objects no longer used in this flow
            seen = set()
            destinations = set()

            # our steps in our current update submission
            current_actionsets = {}
            current_rulesets = {}

            # parse our actions
            for actionset in json_dict.get(Flow.ACTION_SETS, []):

                uuid = actionset.get(Flow.UUID)

                # validate our actions, normalizing them as JSON after reading them
                actions = [_.as_json() for _ in Action.from_json_array(self.org, actionset.get(Flow.ACTIONS))]

                if actions:
                    current_actionsets[uuid] = actions

            for ruleset in json_dict.get(Flow.RULE_SETS, []):
                uuid = ruleset.get(Flow.UUID)
                current_rulesets[uuid] = ruleset
                seen.add(uuid)

            # create all our rule sets
            for ruleset in json_dict.get(Flow.RULE_SETS, []):

                uuid = ruleset.get(Flow.UUID)
                rules = ruleset.get(Flow.RULES)
                label = ruleset.get(Flow.LABEL, None)
                webhook_url = ruleset.get(Flow.WEBHOOK_URL, None)
                webhook_action = ruleset.get(Flow.WEBHOOK_ACTION, None)
                operand = ruleset.get(Flow.OPERAND, None)
                finished_key = ruleset.get(Flow.FINISHED_KEY)
                ruleset_type = ruleset.get(Flow.RULESET_TYPE)
                config = ruleset.get(Flow.CONFIG)

                if not config:
                    config = dict()

                # cap our lengths
                label = label[:64]

                if operand:
                    operand = operand[:128]

                if webhook_url:
                    webhook_url = webhook_url[:255]

                (x, y) = (ruleset.get(Flow.X), ruleset.get(Flow.Y))

                if not top_uuid or y < top_y:
                    top_y = y
                    top_uuid = uuid

                # validate we can parse our rules, this will throw if not
                Rule.from_json_array(self.org, rules)

                for rule in rules:
                    if 'destination' in rule:
                        # if the destination was excluded for not having any actions
                        # remove the connection for our rule too
                        if rule['destination'] not in current_actionsets and rule['destination'] not in seen:
                            rule['destination'] = None
                        else:
                            destination_uuid = rule.get('destination', None)
                            destinations.add(destination_uuid)

                            # determine what kind of destination we are pointing to
                            rule['destination_type'] = get_step_type(destination_uuid,
                                                                     current_rulesets, current_actionsets)

                            # print "Setting destination [%s] type to: %s" % (destination_uuid, rule['destination_type'])

                existing = existing_rulesets.get(uuid, None)

                if existing:
                    existing.label = ruleset.get(Flow.LABEL, None)
                    existing.set_rules_dict(rules)
                    existing.webhook_url = webhook_url
                    existing.webhook_action = webhook_action
                    existing.operand = operand
                    existing.label = label
                    existing.finished_key = finished_key
                    existing.ruleset_type = ruleset_type
                    existing.set_config(config)
                    (existing.x, existing.y) = (x, y)
                    existing.save()
                else:

                    existing = RuleSet.objects.create(flow=self,
                                                      uuid=uuid,
                                                      label=label,
                                                      rules=json.dumps(rules),
                                                      webhook_url=webhook_url,
                                                      webhook_action=webhook_action,
                                                      finished_key=finished_key,
                                                      ruleset_type=ruleset_type,
                                                      operand=operand,
                                                      config=json.dumps(config),
                                                      x=x, y=y)

                existing_rulesets[uuid] = existing

                # update our value type based on our new rules
                existing.value_type = existing.get_value_type()
                RuleSet.objects.filter(pk=existing.pk).update(value_type=existing.value_type)

            # now work through our action sets
            for actionset in json_dict.get(Flow.ACTION_SETS, []):
                uuid = actionset.get(Flow.UUID)

                # skip actionsets without any actions. This happens when there are no valid
                # actions in an actionset such as when deleted groups or flows are the only actions
                if uuid not in current_actionsets:
                    continue

                actions = current_actionsets[uuid]
                seen.add(uuid)

                (x, y) = (actionset.get(Flow.X), actionset.get(Flow.Y))

                if not top_uuid or y < top_y:
                    top_y = y
                    top_uuid = uuid

                existing = existing_actionsets.get(uuid, None)

                # lookup our destination
                destination_uuid = actionset.get('destination')
                destination_type = get_step_type(destination_uuid, current_rulesets, current_actionsets)

                if destination_uuid:
                    if not destination_type:
                        raise FlowException("Destination '%s' for actionset does not exist" % destination_uuid)

                # only create actionsets if there are actions
                if actions:
                    if existing:
                        # print "Updating %s to point to %s" % (unicode(actions), destination_uuid)
                        existing.destination = destination_uuid
                        existing.destination_type = destination_type
                        existing.set_actions_dict(actions)
                        (existing.x, existing.y) = (x, y)
                        existing.save()
                    else:
                        existing = ActionSet.objects.create(flow=self,
                                                            uuid=uuid,
                                                            destination=destination_uuid,
                                                            destination_type=destination_type,
                                                            actions=json.dumps(actions),
                                                            x=x, y=y)

                        existing_actionsets[uuid] = existing

            # now work through all our objects once more, making sure all uuids map appropriately
            for existing in existing_actionsets.values():
                if not existing.uuid in seen:
                    del existing_actionsets[existing.uuid]
                    existing.delete()

            for existing in existing_rulesets.values():
                if not existing.uuid in seen:
                    # clean up any values on this ruleset
                    Value.objects.filter(ruleset=existing, org=self.org).delete()

                    del existing_rulesets[existing.uuid]
                    existing.delete()

            # make sure all destinations are present though
            for destination in destinations:
                if not destination in existing_rulesets and not destination in existing_actionsets:
                    raise FlowException("Invalid destination: '%s', no matching actionset or ruleset" % destination)

            entry = json_dict.get('entry', None)

            # check if we are pointing to a destination that is no longer valid
            if entry not in existing_rulesets and entry not in existing_actionsets:
                entry = None

            if not entry and top_uuid:
                entry = top_uuid

            # set our entry
            if entry in existing_actionsets:
                self.entry_uuid = entry
                self.entry_type = Flow.ACTIONS_ENTRY
            elif entry in existing_rulesets:
                self.entry_uuid = entry
                self.entry_type = Flow.RULES_ENTRY
            else:
                self.entry_uuid = None
                self.entry_type = None

            # if we have a base language, set that
            self.base_language = json_dict.get('base_language', None)

            # set our metadata
            self.metadata = None
            if Flow.METADATA in json_dict:
                self.metadata = json.dumps(json_dict[Flow.METADATA])

            if user:
                self.saved_by = user
            self.saved_on = timezone.now()
            self.version_number = CURRENT_EXPORT_VERSION
            self.save()

            # clear property cache
            self.clear_props_cache()

            # create a version of our flow for posterity
            if user is None:
                user = self.created_by

            # last version
            version = 1
            last_version = self.versions.order_by('-version').first()
            if last_version:
                version = last_version.version + 1

            # create a new version
            self.versions.create(definition=json.dumps(json_dict),
                                 created_by=user,
                                 modified_by=user,
                                 spec_version=CURRENT_EXPORT_VERSION,
                                 version=version)

            return dict(status="success", description="Flow Saved", saved_on=datetime_to_str(self.saved_on), revision=version)

        except Exception as e:
            import traceback
            traceback.print_exc()

            transaction.rollback()
            transaction.leave_transaction_management()
            raise e

    def __unicode__(self):
        return self.name

    class Meta:
        ordering = ('-modified_on',)


class RuleSet(models.Model):

    TYPE_WAIT_MESSAGE = 'wait_message'
    TYPE_WAIT_RECORDING = 'wait_recording'
    TYPE_WAIT_DIGIT = 'wait_digit'
    TYPE_WAIT_DIGITS = 'wait_digits'
    TYPE_WEBHOOK = 'webhook'
    TYPE_FLOW_FIELD = 'flow_field'
    TYPE_FORM_FIELD = 'form_field'
    TYPE_CONTACT_FIELD = 'contact_field'
    TYPE_EXPRESSION = 'expression'

    TYPE_WAIT = [TYPE_WAIT_MESSAGE, TYPE_WAIT_RECORDING, TYPE_WAIT_DIGIT, TYPE_WAIT_DIGITS]

    TYPE_CHOICES = ((TYPE_WAIT_MESSAGE, "Wait for message"),
                    (TYPE_WAIT_RECORDING, "Wait for recording"),
                    (TYPE_WAIT_DIGIT, "Wait for digit"),
                    (TYPE_WAIT_DIGITS, "Wait for digits"),
                    (TYPE_WEBHOOK, "Webhook"),
                    (TYPE_FLOW_FIELD, "Split on flow field"),
                    (TYPE_CONTACT_FIELD, "Split on contact field"),
                    (TYPE_EXPRESSION, "Split by expression"))

    uuid = models.CharField(max_length=36, unique=True)
    flow = models.ForeignKey(Flow, related_name='rule_sets')

    label = models.CharField(max_length=64, null=True, blank=True,
                             help_text=_("The label for this field"))

    operand = models.CharField(max_length=128, null=True, blank=True,
                               help_text=_("The value that rules will be run against, if None defaults to @step.value"))

    webhook_url = models.URLField(null=True, blank=True, max_length=255,
                            help_text=_("The URL that will be called with the user's response before we run our rules"))

    webhook_action = models.CharField(null=True, blank=True, max_length=8, default='POST',
                                      help_text=_('How the webhook should be executed'))

    rules = models.TextField(help_text=_("The JSON encoded actions for this action set"))

    finished_key = models.CharField(max_length=1, null=True, blank=True,
                                    help_text="During IVR, this is the key to indicate we are done waiting")

    value_type = models.CharField(max_length=1, choices=VALUE_TYPE_CHOICES, default=TEXT,
                                  help_text="The type of value this ruleset saves")

    ruleset_type = models.CharField(max_length=16, choices=TYPE_CHOICES, null=True,
                                    help_text="The type of ruleset")

    response_type = models.CharField(max_length=1, help_text="The type of response that is being saved")

    config = models.TextField(null=True, verbose_name=_("Ruleset Configuration"),
                              help_text=_("RuleSet type specific configuration"))

    x = models.IntegerField()
    y = models.IntegerField()

    created_on = models.DateTimeField(auto_now_add=True, help_text=_("When this ruleset was originally created"))
    modified_on = models.DateTimeField(auto_now=True, help_text=_("When this ruleset was last modified"))

    @classmethod
    def get(cls, flow, uuid):
        return RuleSet.objects.filter(flow=flow, uuid=uuid).select_related('flow', 'flow__org').first()

    @classmethod
    def contains_step(cls, text):

        # remove any padding
        if text:
            text = text.strip()

        # match @step.value or @(step.value)
        return text and text[0] == '@' and 'step' in text

    def config_json(self):
        if not self.config:
            return dict()
        else:
            return json.loads(self.config)

    def set_config(self, config):
        self.config = json.dumps(config)

    def build_uuid_to_category_map(self):
        flow_language = self.flow.base_language

        uuid_to_category = dict()
        ordered_categories = []
        unique_categories = set()

        for rule in self.get_rules():
            label = rule.get_category_name(flow_language) if rule.category else unicode(_("Valid"))

            # ignore "Other" labels
            if label == "Other":
                continue

            # we only want to represent each unique label once
            if not label.lower() in unique_categories:
                unique_categories.add(label.lower())
                ordered_categories.append(dict(label=label, count=0))

            uuid_to_category[rule.uuid] = label

            # this takes care of results that were categorized with different rules that may not exist anymore
            for value in Value.objects.filter(ruleset=self, category=label).order_by('rule_uuid').distinct('rule_uuid'):
                uuid_to_category[value.rule_uuid] = label

        return (ordered_categories, uuid_to_category)

    def get_value_type(self):
        """
        Determines the value type that this ruleset will generate.
        """
        rules = self.get_rules()

        # we keep track of specialized rule types we see
        dec_rules = 0
        dt_rules = 0
        rule_count = 0

        for rule in self.get_rules():
            if not isinstance(rule, TrueTest):
                rule_count += 1

            if isinstance(rule, NumericTest):
                dec_rules += 1
            elif isinstance(rule, DateTest):
                dt_rules += 1

        # no real rules? this is open ended, return
        if rule_count == 0:
            return TEXT

        # if we are all of one type (excluding other) then we are that type
        if dec_rules == len(rules) - 1:
            return DECIMAL
        elif dt_rules == len(rules) - 1:
            return DATETIME
        else:
            return TEXT

    def get_voice_input(self, voice_response, action=None):

        # recordings aren't wrapped input they get tacked on at the end
        if self.ruleset_type == RuleSet.TYPE_WAIT_RECORDING:
            return voice_response
        elif self.ruleset_type == RuleSet.TYPE_WAIT_DIGITS:
            return voice_response.gather(finishOnKey=self.finished_key, timeout=60, action=action)
        else:
            # otherwise we assume it's single digit entry
            return voice_response.gather(numDigits=1, timeout=60, action=action)

    def is_pause(self):
        return self.ruleset_type in RuleSet.TYPE_WAIT

    def find_matching_rule(self, step, run, msg):

        orig_text = None
        if msg:
            orig_text = msg.text

        context = run.flow.build_message_context(run.contact, msg)

        if self.ruleset_type == RuleSet.TYPE_WEBHOOK:
            from temba.api.models import WebHookEvent
            (value, errors) = Msg.substitute_variables(self.webhook_url, run.contact, context,
                                                       org=run.flow.org, url_encode=True)
            result = WebHookEvent.trigger_flow_event(value, self.flow, run, self,
                                                     run.contact, msg, self.webhook_action)

            # rebuild our context again, the webhook may have populated something
            context = run.flow.build_message_context(run.contact, msg)

            rule = self.get_rules()[0]
            rule.category = run.flow.get_base_text(rule.category)

            # return the webhook result body as the value
            return rule, result.body

        else:

            # if it's a form field, construct an expression accordingly
            if self.ruleset_type == RuleSet.TYPE_FORM_FIELD:
                config = self.config_json()
                delim = config.get('field_delimiter', ' ')
                self.operand = '@(FIELD(%s, %d, "%s"))' % (self.operand[1:], config.get('field_index', 0) + 1, delim)

            # if we have a custom operand, figure that out
            text = None
            if self.operand:
                (text, errors) = Msg.substitute_variables(self.operand, run.contact, context, org=run.flow.org)
            elif msg:
                text = msg.text

            try:
                rules = self.get_rules()
                for rule in rules:
                    (result, value) = rule.matches(run, msg, context, text)
                    if result > 0:
                        # treat category as the base category
                        rule.category = run.flow.get_base_text(rule.category)
                        return rule, value
            finally:
                if msg:
                    msg.text = orig_text

            return None, None

    def save_run_value(self, run, rule, value, recording=False):
        value = unicode(value)[:640]
        location_value = None
        dec_value = None
        dt_value = None
        recording_value = None

        if isinstance(value, AdminBoundary):
            location_value = value
        else:
            dt_value = run.flow.org.parse_date(value)
            dec_value = run.flow.org.parse_decimal(value)

        if recording:
            recording_value = value

        # delete any existing values for this ruleset, run and contact, we only store the latest
        Value.objects.filter(contact=run.contact, run=run, ruleset=self).delete()

        Value.objects.create(contact=run.contact, run=run, ruleset=self, category=rule.category, rule_uuid=rule.uuid,
                             string_value=value, decimal_value=dec_value, datetime_value=dt_value,
                             location_value=location_value, recording_value=recording_value, org=run.flow.org)

        # invalidate any cache on this ruleset
        Value.invalidate_cache(ruleset=self)

        # output the new value if in the simulator
        if run.contact.is_test:
            ActionLog.create(run, _("Saved '%s' as @flow.%s") % (value, Flow.label_to_slug(self.label)))

    def get_step_type(self):
        return RULE_SET

    def get_rules_dict(self):
        return json.loads(self.rules)

    def get_rules(self):
        return Rule.from_json_array(self.flow.org, json.loads(self.rules))

    def get_rule_uuids(self):
        return [rule['uuid'] for rule in json.loads(self.rules)]

    def set_rules_dict(self, json_dict):
        self.rules = json.dumps(json_dict)

    def set_rules(self, rules):
        rules_dict = []
        for rule in rules:
            rules_dict.append(rule.as_json())
        self.set_rules_dict(rules_dict)

    def as_json(self):
        return dict(uuid=self.uuid, x=self.x, y=self.y, label=self.label,
                    rules=self.get_rules_dict(), webhook=self.webhook_url, webhook_action=self.webhook_action,
                    finished_key=self.finished_key, ruleset_type=self.ruleset_type, response_type=self.response_type,
                    operand=self.operand, config=self.config_json())

    def __unicode__(self):
        if self.label:
            return "RuleSet: %s - %s" % (self.uuid, self.label)
        else:
            return "RuleSet: %s" % (self.uuid, )



class ActionSet(models.Model):
    uuid = models.CharField(max_length=36, unique=True)
    flow = models.ForeignKey(Flow, related_name='action_sets')

    destination = models.CharField(max_length=36, null=True)
    destination_type = models.CharField(max_length=1, choices=STEP_TYPE_CHOICES, null=True)

    actions = models.TextField(help_text=_("The JSON encoded actions for this action set"))

    x = models.IntegerField()
    y = models.IntegerField()

    created_on = models.DateTimeField(auto_now_add=True, help_text=_("When this action was originally created"))
    modified_on = models.DateTimeField(auto_now=True, help_text=_("When this action was last modified"))

    @classmethod
    def get(cls, flow, uuid):
        return ActionSet.objects.filter(flow=flow, uuid=uuid).select_related('flow', 'flow__org').first()

    def get_reply_message(self):
        actions = self.get_actions()

        if len(actions) == 1 and isinstance(actions[0], ReplyAction):
            return actions[0].msg

        return None

    def get_step_type(self):
        return ACTION_SET

    def execute_actions(self, run, msg, started_flows, execute_reply_action=True):
        actions = self.get_actions()
        msgs = []

        for action in actions:
            if not execute_reply_action and isinstance(action, ReplyAction):
                pass

            elif isinstance(action, StartFlowAction):
                if action.flow.pk in started_flows:
                    pass
                else:
                    msgs += action.execute(run, self.uuid, msg, started_flows)

                    # reload our contact and reassign it to our run, it may have been changed deep down in our child flow
                    run.contact = Contact.objects.get(pk=run.contact.pk)

            else:
                msgs += action.execute(run, self.uuid, msg)

                # actions modify the run.contact, update the msg contact in case they did so
                if msg:
                    msg.contact = run.contact

        return msgs

    def get_actions_dict(self):
        return json.loads(self.actions)

    def get_actions(self):
        return Action.from_json_array(self.flow.org, json.loads(self.actions))

    def set_actions_dict(self, json_dict):
        self.actions = json.dumps(json_dict)

    def set_actions(self, actions):
        actions_dict = []
        for action in actions:
            actions_dict.append(action.as_json())
        self.set_actions_dict(actions_dict)

    def as_json(self):
        return dict(uuid=self.uuid, x=self.x, y=self.y, destination=self.destination, actions=self.get_actions_dict())

    def get_description(self):
        """
        Tries to return a slightly friendly version of the actions in this actionset.
        """
        description = ""
        for action in self.get_actions():
            description += str(action.get_description()) + "\n"

        return description

    def __unicode__(self):
        return "ActionSet: %s" % (self.uuid, )


class FlowVersion(SmartModel):
    """
    JSON definitions for previous flow versions
    """
    flow = models.ForeignKey(Flow, related_name='versions')

    definition = models.TextField(help_text=_("The JSON flow definition"))

<<<<<<< HEAD
    version_number = models.IntegerField(default=CURRENT_EXPORT_VERSION,
                                         help_text=_("The flow version this definition is in"))
=======
    spec_version = models.IntegerField(default=CURRENT_EXPORT_VERSION, help_text=_("The flow version this definition is in"))

    version = models.IntegerField(null=True, help_text=_("Version counter for each definition"))
>>>>>>> 8782c88d

    @classmethod
    def migrate_definition(cls, json_flow, version, to_version=None):
        if not to_version:
            to_version = CURRENT_EXPORT_VERSION

        from temba.flows import flow_migrations
<<<<<<< HEAD
        while version <= to_version:
            migrate_fn = getattr(flow_migrations, 'migrate_to_version_%d' % version, None)
            if migrate_fn:
                migrate_fn(json_flow)
=======

        while version < to_version:
            migrate_fn = getattr(flow_migrations, 'migrate_to_version_%d' % (version + 1), None)
            if migrate_fn:
                json_flow = migrate_fn(json_flow)
>>>>>>> 8782c88d
            version += 1

        return json_flow

    def get_definition_json(self):

        definition = json.loads(self.definition)

        # if it's previous to version 6, wrap the definition to
        # mirror our exports for those versions
        if self.spec_version <= 6:
            definition = dict(definition=definition, flow_type=self.flow.flow_type,
                              expires=self.flow.expires_after_minutes, id=self.flow.pk,
                              revision=self.version)

        # migrate our definition if necessary
        if self.spec_version < CURRENT_EXPORT_VERSION:
            definition = FlowVersion.migrate_definition(definition, self.spec_version, self.flow)

        return definition

    def as_json(self, include_definition=False):
        return dict(user=dict(email=self.created_by.username,
                    name=self.created_by.get_full_name()),
                    created_on=datetime_to_str(self.created_on),
                    id=self.pk,
                    version=self.spec_version,
                    revision=self.version)



class FlowRun(models.Model):
    org = models.ForeignKey(Org, related_name='runs', db_index=False)

    flow = models.ForeignKey(Flow, related_name='runs')

    contact = models.ForeignKey(Contact, related_name='runs')

    call = models.ForeignKey('ivr.IVRCall', related_name='runs', null=True, blank=True,
                             help_text=_("The call that handled this flow run, only for voice flows"))

    is_active = models.BooleanField(default=True,
                                    help_text=_("Whether this flow run is currently active"))

    fields = models.TextField(blank=True, null=True,
                              help_text=_("A JSON representation of any custom flow values the user has saved away"))

    created_on = models.DateTimeField(default=timezone.now,
                                      help_text=_("When this flow run was created"))

    expires_on = models.DateTimeField(null=True,
                                      help_text=_("When this flow run will expire"))

    expired_on = models.DateTimeField(null=True,
                                      help_text=_("When this flow run expired"))

    modified_on = models.DateTimeField(auto_now=True,
                                       help_text=_("When this flow run was last updated"))

    start = models.ForeignKey('flows.FlowStart', null=True, blank=True, related_name='runs',
                              help_text=_("The FlowStart objects that started this run"))

    @classmethod
    def create(cls, flow, contact, start=None, call=None, fields=None, created_on=None, db_insert=True):
        args = dict(org=flow.org, flow=flow, contact=contact, start=start, call=call, fields=fields)

        if created_on:
            args['created_on'] = created_on

        if db_insert:
            return FlowRun.objects.create(**args)
        else:
            return FlowRun(**args)

    @classmethod
    def normalize_fields(cls, fields, count=-1):
        """
        Turns an arbitrary dictionary into a dictionary containing only string keys and values
        """
        if isinstance(fields, (str, unicode)):
            return fields[:640], count+1

        elif isinstance(fields, numbers.Number):
            return fields, count+1

        elif isinstance(fields, dict):
            count += 1
            field_dict = dict()
            for (k, v) in fields.items():
                (field_dict[k[:255]], count) = FlowRun.normalize_fields(v, count)

                if count >= 128:
                    break

            return field_dict, count

        elif isinstance(fields, list):
            count += 1
            list_dict = dict()
            for (i, v) in enumerate(fields):
                (list_dict[str(i)], count) = FlowRun.normalize_fields(v, count)

                if count >= 128:
                    break

            return list_dict, count

        else:
            return unicode(fields), count+1

    @classmethod
    def do_expire_runs(cls, runs, batch_size=1000):
        """
        Expires a set of runs
        """
        # let's optimize by only selecting what we need and loading the actual ids
        runs = list(runs.order_by('flow').values('id', 'flow'))

        # remove activity for each run, batched by flow
        last_flow = None
        expired_runs = []

        for run in runs:
            if run['flow'] != last_flow:
                if expired_runs:
                    flow = Flow.objects.filter(id=last_flow).first()
                    if flow:
                        flow.remove_active_for_run_ids(expired_runs)
                expired_runs = []
            expired_runs.append(run['id'])
            last_flow = run['flow']

        # same thing for our last batch if we have one
        if expired_runs:
            flow = Flow.objects.filter(id=last_flow).first()
            if flow:
                flow.remove_active_for_run_ids(expired_runs)

        # finally, update our db with the new expirations
        # batch this for 1,000 runs at a time so we don't grab locks for too long
        batches = [runs[i:i + batch_size] for i in range(0, len(runs), batch_size)]
        for batch in batches:
            FlowRun.objects.filter(id__in=[f['id'] for f in batch]).update(is_active=False, expired_on=timezone.now())

    def release(self):

        # remove each of our steps. we do this one at a time
        # so we can decrement the activity properly
        for step in self.steps.all():
            step.release()

        # remove our run from the activity
        with self.flow.lock_on(FlowLock.activity):
            self.flow.remove_active_for_run_ids([self.pk])

        # decrement our total flow count
        r = get_redis_connection()

        with self.flow.lock_on(FlowLock.participation):

            r.incrby(self.flow.get_stats_cache_key(FlowStatsCache.runs_started_count), -1)

            # remove ourselves from the completed runs
            r.srem(self.flow.get_stats_cache_key(FlowStatsCache.runs_completed_count), self.pk)

            # if we are the last run for our contact, remove our contact from the start set
            if FlowRun.objects.filter(flow=self.flow, contact=self.contact).exclude(pk=self.pk).count() == 0:
                r.srem(self.flow.get_stats_cache_key(FlowStatsCache.contacts_started_set), self.contact.pk)

        # lastly delete ourselves
        self.delete()

    def set_completed(self, complete=True, final_step=None, completed_on=None):
        """
        Mark a run as complete. Runs can become incomplete at a later
        data if they re-engage with an updated flow.
        """
        if complete:
            if self.contact.is_test:
                ActionLog.create(self, _('%s has exited this flow') % self.contact.get_display(self.flow.org, short=True))

            now = timezone.now()

            # mark that we left this step
            if final_step:
                final_step.left_on = completed_on if completed_on else now
                final_step.save(update_fields=['left_on'])
                self.flow.remove_active_for_step(final_step)

            # mark this flow as inactive
            self.is_active = False
            self.modified_on = now
            self.save(update_fields=['modified_on', 'is_active'])

        r = get_redis_connection()
        if not self.contact.is_test:
            with self.flow.lock_on(FlowLock.participation):
                key = self.flow.get_stats_cache_key(FlowStatsCache.runs_completed_count)
                if complete:
                    r.sadd(key, self.pk)
                else:
                    r.srem(key, self.pk)

    def update_expiration(self, point_in_time):
        """
        Set our expiration according to the flow settings
        """
        if self.flow.expires_after_minutes:
            now = timezone.now()
            if not point_in_time:
                point_in_time = now
            self.expires_on = point_in_time + timedelta(minutes=self.flow.expires_after_minutes)
            self.modified_on = now

            # save our updated fields
            self.save(update_fields=['expires_on', 'modified_on'])

            # if it's in the past, just expire us now
            if self.expires_on < now:
                self.expire()

    def expire(self):
        self.do_expire_runs(FlowRun.objects.filter(pk=self.pk))

    @classmethod
    def expire_all_for_contacts(cls, contacts):
        runs = cls.objects.filter(is_active=True, contact__in=contacts)
        cls.do_expire_runs(runs)

    def update_fields(self, field_map):
        # validate our field
        (field_map, count) = FlowRun.normalize_fields(field_map)

        if not self.fields:
            self.fields = json.dumps(field_map)
        else:
            existing_map = json.loads(self.fields)
            existing_map.update(field_map)
            self.fields = json.dumps(existing_map)

        self.save(update_fields=['fields'])

    def field_dict(self):
        if self.fields:
            extra = json.loads(self.fields)
            extra['__default__'] = ", ".join("%s: %s" % (_, extra[_]) for _ in sorted(extra.keys()))
            return extra
        else:
            return dict()

    def is_completed(self):
        """
        Whether this run has reached the terminal node in the flow
        """
        terminal_nodes = self.flow.get_terminal_nodes()
        category_nodes = self.flow.get_category_nodes()

        for step in self.steps.all():
            if step.step_uuid in terminal_nodes:
                return True
            elif step.step_uuid in category_nodes and step.left_on is None and step.rule_uuid is not None:
                return True

        return False

    def create_outgoing_ivr(self, text, recording_url, response_to=None):

        # create a Msg object to track what happened
        from temba.msgs.models import DELIVERED, IVR
        msg = Msg.create_outgoing(self.flow.org, self.flow.created_by, self.contact, text, channel=self.call.channel,
                                  response_to=response_to, recording_url=recording_url, status=DELIVERED, msg_type=IVR)

        if msg:
            if recording_url:
                self.voice_response.play(url=recording_url)
            else:
                self.voice_response.say(text)

        return msg


class FlowStepIterator(object):
    """
    Queryset wrapper to chunk queries and reduce in-memory footprint
    """
    def __init__(self, ids, order_by=None, select_related=None, prefetch_related=None, max_obj_num=1000):
        self._ids = ids
        self._order_by = order_by
        self._select_related = select_related
        self._prefetch_related = prefetch_related
        self._generator = self._setup()
        self.max_obj_num = max_obj_num

    def _setup(self):
        for i in xrange(0, len(self._ids), self.max_obj_num):
            chunk_queryset = FlowStep.objects.filter(id__in=self._ids[i:i+self.max_obj_num])

            if self._order_by:
                chunk_queryset = chunk_queryset.order_by(*self._order_by)

            if self._select_related:
                chunk_queryset = chunk_queryset.select_related(*self._select_related)

            if self._prefetch_related:
                chunk_queryset = chunk_queryset.prefetch_related(*self._prefetch_related)

            for obj in chunk_queryset:
                yield obj

    def __iter__(self):
        return self

    def next(self):
        return self._generator.next()


class ExportFlowResultsTask(SmartModel):
    """
    Container for managing our export requests
    """
    org = models.ForeignKey(Org, related_name='flow_results_exports', help_text=_("The Organization of the user."))
    flows = models.ManyToManyField(Flow, related_name='exports', help_text=_("The flows to export"))
    host = models.CharField(max_length=32, help_text=_("The host this export task was created on"))
    task_id = models.CharField(null=True, max_length=64)
    is_finished = models.BooleanField(default=False,
                                      help_text=_("Whether this export is complete"))

    def start_export(self):
        """
        Starts our export, wrapping it in a try block to make sure we mark it as finished when complete.
        """
        try:
            start = time.time()
            self.do_export()
        finally:
            elapsed = time.time() - start
            analytics.track(self.created_by.username, 'temba.flowresult_export_latency', properties=dict(value=elapsed))

            self.is_finished = True
            self.save(update_fields=['is_finished'])

    def do_export(self):
        from xlwt import Workbook
        book = Workbook()
        max_rows = 65535

        date_format = xlwt.easyxf(num_format_str='MM/DD/YYYY HH:MM:SS')
        small_width = 15 * 256
        medium_width = 20 * 256
        large_width = 100 * 256

        # merge the columns for all of our flows
        columns = []
        flows = self.flows.all()
        with SegmentProfiler("get columns"):
            for flow in flows:
                columns += flow.get_columns()

        org = None
        if flows:
            org = flows[0].org

        org_tz = pytz.timezone(flows[0].org.timezone)

        def as_org_tz(dt):
            if dt:
                return dt.astimezone(org_tz).replace(tzinfo=None)
            else:
                return None

        # create a mapping of column id to index
        column_map = dict()
        for col in range(len(columns)):
            column_map[columns[col].uuid] = 5+col*3

        # build a cache of rule uuid to category name, we want to use the most recent name the user set
        # if possible and back down to the cached rule_category only when necessary
        category_map = dict()

        with SegmentProfiler("rule uuid to category to name"):
            for ruleset in RuleSet.objects.filter(flow__in=flows).select_related('flow'):
                for rule in ruleset.get_rules():
                    category_map[rule.uuid] = rule.get_category_name(ruleset.flow.base_language)

        with SegmentProfiler("calculate all steps"):
            all_steps = FlowStep.objects.filter(run__flow__in=flows, step_type=RULE_SET)\
                                        .order_by('contact', 'run', 'arrived_on', 'pk')

        # count of unique flow runs
        with SegmentProfiler("# of runs"):
            all_runs_count = all_steps.values('run').distinct().count()

        # count of unique contacts
        with SegmentProfiler("# of contacts"):
            contacts_count = all_steps.values('contact').distinct().count()

        # grab the ids for all our steps so we don't have to ever calculate them again
        with SegmentProfiler("calculate step ids"):
            all_steps = FlowStep.objects.filter(run__flow__in=flows)\
                                        .order_by('contact', 'run', 'arrived_on', 'pk')\
                                        .values('id')
            step_ids = [s['id'] for s in all_steps]

        # build our sheets
        run_sheets = []
        total_run_sheet_count = 0

        # the full sheets we need for runs
        for i in range(all_runs_count / max_rows + 1):
            total_run_sheet_count += 1
            name = "Runs" if (i+1) <= 1 else "Runs (%d)" % (i+1)
            sheet = book.add_sheet(name, cell_overwrite_ok=True)
            run_sheets.append(sheet)

        total_merged_run_sheet_count = 0

        # the full sheets we need for contacts
        for i in range(contacts_count / max_rows + 1):
            total_merged_run_sheet_count += 1
            name = "Contacts" if (i+1) <= 1 else "Contacts (%d)" % (i+1)
            sheet = book.add_sheet(name, cell_overwrite_ok=True)
            run_sheets.append(sheet)

        # then populate their header columns
        for sheet in run_sheets:
            # build up our header row
            sheet.write(0, 0, "Phone")
            sheet.write(0, 1, "Name")
            sheet.write(0, 2, "Groups")
            sheet.write(0, 3, "First Seen")
            sheet.write(0, 4, "Last Seen")

            sheet.col(0).width = small_width
            sheet.col(1).width = medium_width
            sheet.col(2).width = medium_width
            sheet.col(3).width = medium_width
            sheet.col(4).width = medium_width

            for col in range(len(columns)):
                ruleset = columns[col]
                sheet.write(0, 5+col*3, "%s (Category) - %s" % (unicode(ruleset.label), unicode(ruleset.flow.name)))
                sheet.write(0, 5+col*3+1, "%s (Value) - %s" % (unicode(ruleset.label), unicode(ruleset.flow.name)))
                sheet.write(0, 5+col*3+2, "%s (Text) - %s" % (unicode(ruleset.label), unicode(ruleset.flow.name)))
                sheet.col(5+col*3).width = 15 * 256
                sheet.col(5+col*3+1).width = 15 * 256
                sheet.col(5+col*3+2).width = 15 * 256

        run_row = 0
        merged_row = 0
        msg_row = 0

        latest = None
        earliest = None

        last_run = 0
        last_contact = None

        # index of sheets that we are currently writing to
        run_sheet_index = 0
        merged_run_sheet_index = total_run_sheet_count
        msg_sheet_index = 0

        # get our initial runs and merged runs to write to
        runs = book.get_sheet(run_sheet_index)
        merged_runs = book.get_sheet(merged_run_sheet_index)
        msgs = None

        processed_steps = 0
        total_steps = len(step_ids)
        start = time.time()
        flow_names = ", ".join([f['name'] for f in self.flows.values('name')])

        for run_step in FlowStepIterator(step_ids,
                                         order_by=['contact', 'run', 'arrived_on', 'pk'],
                                         select_related=['run', 'contact'],
                                         prefetch_related=['messages', 'messages__channel', 'contact__all_groups']):

            processed_steps += 1
            if processed_steps % 10000 == 0:
                print "Export of %s - %d%% complete in %0.2fs" % \
                      (flow_names, processed_steps * 100 / total_steps, time.time() - start)

            # skip over test contacts
            if run_step.contact.is_test:
                continue

            # if this is a rule step, write out the value collected
            if run_step.step_type == RULE_SET:

                if last_contact != run_step.contact.pk:
                    if merged_row % 1000 == 0:
                        merged_runs.flush_row_data()

                    merged_row += 1

                    if merged_row > max_rows:
                        # get the next sheet to use for Contacts
                        merged_row = 1
                        merged_run_sheet_index += 1
                        merged_runs = book.get_sheet(merged_run_sheet_index)

                # a new run
                if last_run != run_step.run.pk:
                    earliest = None
                    latest = None

                    if run_row % 1000 == 0:
                        runs.flush_row_data()

                    run_row += 1

                    if run_row > max_rows:
                        # get the next sheet to use for Runs
                        run_row = 1
                        run_sheet_index += 1
                        runs = book.get_sheet(run_sheet_index)

                    # build up our group names
                    group_names = []
                    for group in run_step.contact.all_groups.all():
                        if group.group_type == ContactGroup.TYPE_USER_DEFINED:
                            group_names.append(group.name)

                    group_names.sort()
                    groups = ", ".join(group_names)

                    runs.write(run_row, 0, run_step.contact.get_urn_display(org=org, scheme=TEL_SCHEME, full=True))
                    runs.write(run_row, 1, run_step.contact.name)
                    runs.write(run_row, 2, groups)

                    merged_runs.write(merged_row, 0, run_step.contact.get_urn_display(org=org, scheme=TEL_SCHEME, full=True))
                    merged_runs.write(merged_row, 1, run_step.contact.name)
                    merged_runs.write(merged_row, 2, groups)

                if not latest or latest < run_step.arrived_on:
                    latest = run_step.arrived_on

                if not earliest or earliest > run_step.arrived_on:
                    earliest = run_step.arrived_on

                if earliest:
                    runs.write(run_row, 3, as_org_tz(earliest), date_format)
                    merged_runs.write(merged_row, 3, as_org_tz(earliest), date_format)

                if latest:
                    runs.write(run_row, 4, as_org_tz(latest), date_format)
                    merged_runs.write(merged_row, 4, as_org_tz(latest), date_format)

                # write the step data
                col = column_map.get(run_step.step_uuid, 0)
                if col:
                    category = category_map.get(run_step.rule_uuid, None)
                    if category:
                        runs.write(run_row, col, category)
                        merged_runs.write(merged_row, col, category)
                    elif run_step.rule_category:
                        runs.write(run_row, col, run_step.rule_category)
                        merged_runs.write(merged_row, col, run_step.rule_category)

                    value = run_step.rule_value
                    if value:
                        runs.write(run_row, col+1, value)
                        merged_runs.write(merged_row, col+1, value)

                    text = run_step.get_text()
                    if text:
                        runs.write(run_row, col+2, text)
                        merged_runs.write(merged_row, col+2, text)

                last_run = run_step.run.pk
                last_contact = run_step.contact.pk

            # write out any message associated with this step
            if run_step.get_text():
                msg_row += 1

                if msg_row % 1000 == 0:
                    msgs.flush_row_data()

                if msg_row > max_rows or not msgs:
                    msg_row = 1
                    msg_sheet_index += 1

                    name = "Messages" if (msg_sheet_index+1) <= 1 else "Messages (%d)" % (msg_sheet_index+1)
                    msgs = book.add_sheet(name)

                    msgs.write(0, 0, "Phone")
                    msgs.write(0, 1, "Name")
                    msgs.write(0, 2, "Date")
                    msgs.write(0, 3, "Direction")
                    msgs.write(0, 4, "Message")
                    msgs.write(0, 5, "Channel")

                    msgs.col(0).width = small_width
                    msgs.col(1).width = medium_width
                    msgs.col(2).width = medium_width
                    msgs.col(3).width = small_width
                    msgs.col(4).width = large_width
                    msgs.col(5).width = small_width

                msgs.write(msg_row, 0, run_step.contact.get_urn_display(org=org, scheme=TEL_SCHEME, full=True))
                msgs.write(msg_row, 1, run_step.contact.name)
                arrived_on = as_org_tz(run_step.arrived_on)

                msgs.write(msg_row, 2, arrived_on, date_format)
                if run_step.step_type == RULE_SET:
                    msgs.write(msg_row, 3, "IN")
                else:
                    msgs.write(msg_row, 3, "OUT")

                msgs.write(msg_row, 4, run_step.get_text())
                msgs.write(msg_row, 5, run_step.get_channel_name())

        temp = NamedTemporaryFile(delete=True)
        book.save(temp)
        temp.flush()

        # save as file asset associated with this task
        from temba.assets.models import AssetType
        from temba.assets.views import get_asset_url

        store = AssetType.results_export.store
        store.save(self.pk, File(temp), 'xls')

        from temba.middleware import BrandingMiddleware
        branding = BrandingMiddleware.get_branding_for_host(self.host)

        subject = "Your export is ready"
        template = 'flows/email/flow_export_download'
        download_url = 'https://%s/%s' % (settings.TEMBA_HOST, get_asset_url(AssetType.results_export, self.pk))

        # force a gc
        import gc
        gc.collect()

        # only send the email if this is production
        send_temba_email(self.created_by.username, subject, template, dict(flows=flows, link=download_url), branding)

    def queryset_iterator(self, queryset, chunksize=1000):
        pk = 0
        last_pk = queryset.order_by('-pk')[0].pk
        queryset = queryset.order_by('pk')
        while pk < last_pk:
            for row in queryset.filter(pk__gt=pk)[:chunksize]:
                pk = row.pk
                yield row


class ActionLog(models.Model):
    """
    Log of an event that occurred whilst executing a flow in the simulator
    """
    LEVEL_INFO = 'I'
    LEVEL_WARN = 'W'
    LEVEL_ERROR = 'E'
    LEVEL_CHOICES = ((LEVEL_INFO, _("Info")), (LEVEL_WARN, _("Warning")), (LEVEL_ERROR, _("Error")))

    run = models.ForeignKey(FlowRun, related_name='logs')

    text = models.TextField(help_text=_("Log event text"))

    level = models.CharField(max_length=1, choices=LEVEL_CHOICES, default=LEVEL_INFO, help_text=_("Log event level"))

    created_on = models.DateTimeField(auto_now_add=True, help_text=_("When this log event occurred"))

    @classmethod
    def create(cls, run, text, level=LEVEL_INFO, safe=False):
        if not safe:
            text = escape(text)

        text = text.replace('\n', "<br/>")

        try:
            return ActionLog.objects.create(run=run, text=text, level=level)
        except Exception:
            return None  # it's possible our test run can be deleted out from under us

    @classmethod
    def info(cls, run, text, safe=False):
        return cls.create(run, text, cls.LEVEL_INFO, safe)

    @classmethod
    def warn(cls, run, text, safe=False):
        return cls.create(run, text, cls.LEVEL_WARN, safe)

    @classmethod
    def error(cls, run, text, safe=False):
        return cls.create(run, text, cls.LEVEL_ERROR, safe)

    def as_json(self):
        return dict(id=self.id,
                    direction="O",
                    level=self.level,
                    text=self.text,
                    created_on=self.created_on.strftime('%x %X'),
                    model="log")

    def simulator_json(self):
        return self.as_json()


class FlowStep(models.Model):
    run = models.ForeignKey(FlowRun, related_name='steps')

    contact = models.ForeignKey(Contact, related_name='flow_steps')

    step_type = models.CharField(max_length=1, choices=STEP_TYPE_CHOICES,

                                 help_text=_("What type of node was visited"))
    step_uuid = models.CharField(max_length=36, db_index=True,
                                 help_text=_("The UUID of the ActionSet or RuleSet for this step"))

    rule_uuid = models.CharField(max_length=36, null=True,
                                 help_text=_("For uuid of the rule that matched on this ruleset, null on ActionSets"))
    rule_category = models.CharField(max_length=36, null=True,
                                     help_text=_("The category label that matched on this ruleset, null on ActionSets"))

    rule_value = models.CharField(max_length=640, null=True,
                                  help_text=_("The value that was matched in our category for this ruleset, null on ActionSets"))

    rule_decimal_value = models.DecimalField(max_digits=36, decimal_places=8, null=True,
                                             help_text=_("The decimal value that was matched in our category for this ruleset, null on ActionSets or if a non numeric rule was matched"))

    next_uuid = models.CharField(max_length=36, null=True,
                                 help_text=_("The uuid of the next step type we took"))

    arrived_on = models.DateTimeField(help_text=_("When the user arrived at this step in the flow"))

    left_on = models.DateTimeField(null=True, db_index=True,
                                   help_text=_("When the user left this step in the flow"))

    messages = models.ManyToManyField(Msg,
                                      null=True,
                                      related_name='steps',
                                      help_text=_("Any messages that are associated with this step (either sent or received)"))



    @classmethod
    def from_json(cls, json_obj, flow, run, previous_rule=None):

        node = json_obj['node']
        arrived_on = json_date_to_datetime(json_obj['arrived_on'])

        # find and update the previous step
        prev_step = FlowStep.objects.filter(run=run).order_by('-left_on').first()
        if prev_step:
            prev_step.left_on = arrived_on
            prev_step.next_uuid = node.uuid
            prev_step.save(update_fields=('left_on', 'next_uuid'))

        # generate the messages for this step
        msgs = []
        if node.is_ruleset():
            if node.is_pause():
                incoming = Msg.create_incoming(org=run.org, contact=run.contact, text=json_obj['rule']['text'],
                                               msg_type=FLOW, status=HANDLED, date=arrived_on,
                                               channel=None, urn=None)
            else:
                incoming = Msg.objects.filter(org=run.org, direction=INCOMING, steps__run=run).order_by('-pk').first()

            msgs.append(incoming)
        else:
            actions = Action.from_json_array(flow.org, json_obj['actions'])

            last_incoming = Msg.objects.filter(org=run.org, direction=INCOMING, steps__run=run).order_by('-pk').first()

            for action in actions:
                msgs += action.execute(run, node.uuid, msg=last_incoming, offline_on=arrived_on)

        step = flow.add_step(run, node, msgs=msgs, previous_step=prev_step, arrived_on=arrived_on, rule=previous_rule)

        if node.is_ruleset():
            rule_uuid = json_obj['rule']['uuid']
            rule_value = json_obj['rule']['value']
            rule_category = json_obj['rule']['category']

            # update the value if we have an existing ruleset
            ruleset = RuleSet.objects.filter(flow=flow, uuid=node.uuid).first()
            if ruleset:
                rule = None
                for r in ruleset.get_rules():
                    if r.uuid == rule_uuid:
                        rule = r
                        break

                if not rule:
                    raise ValueError("No such rule with UUID %s" % rule_uuid)

                rule.category = rule_category
                ruleset.save_run_value(run, rule, rule_value)

            # update our step with our rule details
            step.rule_uuid = rule_uuid
            step.rule_category = rule_category
            step.rule_value = rule_value

            try:
                step.rule_decimal_value = Decimal(json_obj['rule']['value'])
            except Exception:
                pass

            step.save(update_fields=('rule_uuid', 'rule_category', 'rule_value', 'rule_decimal_value'))

        return step

    @classmethod
    def get_active_steps_for_contact(cls, contact, step_type=None):

        steps = FlowStep.objects.filter(run__is_active=True, run__flow__is_active=True, run__contact=contact, left_on=None)

        # don't consider voice steps, those are interactive
        steps = steps.exclude(run__flow__flow_type=Flow.VOICE)

        # real contacts don't deal with archived flows
        if not contact.is_test:
            steps = steps.filter(run__flow__is_archived=False)

        if step_type:
            steps = steps.filter(step_type=step_type)

        steps = steps.order_by('-pk')

        # optimize lookups
        return steps.select_related('run', 'run__flow', 'run__contact', 'run__flow__org')

    @classmethod
    def get_step_messages(cls, steps):
        messages = None
        for step in steps:
            step_messages = step.messages.all()
            if not messages:
                messages = step_messages
            else:
                messages = messages | step_messages

        if messages:
            return messages.order_by('created_on')
        return messages

    def release(self):
        if not self.contact.is_test:
            self.run.flow.remove_visits_for_step(self)

        # finally delete us
        self.delete()

    def save_rule_match(self, rule, value):
        self.rule_category = rule.category
        self.rule_uuid = rule.uuid

        if value is None:
            value = ''
        self.rule_value = unicode(value)[:640]

        if isinstance(value, Decimal):
            self.rule_decimal_value = value

        self.save(update_fields=['rule_category', 'rule_uuid', 'rule_value', 'rule_decimal_value'])

    def response_to(self):
        if self.messages.all():
            msg = self.messages.all().first()
            previous = self.run.contact.messages.filter(direction=OUTGOING, pk__lt=msg.pk).order_by('-pk').first()
            if previous:
                return previous.text

    def get_text(self):
        msg = self.messages.all().first()
        if msg:
            return msg.text

    def get_channel_name(self):
        msg = self.messages.all().first()
        if msg:
            return msg.channel.name

    def add_message(self, msg):
        self.messages.add(msg)

        # incoming non-IVR messages won't have a type yet so update that
        if not msg.msg_type or msg.msg_type == INBOX:
            msg.msg_type = FLOW
            msg.save(update_fields=['msg_type'])

    def get_step(self):
        """
        Returns either the RuleSet or ActionSet associated with this FlowStep
        """
        if self.step_type == RULE_SET:
            return RuleSet.objects.filter(uuid=self.step_uuid).first()
        else:
            return ActionSet.objects.filter(uuid=self.step_uuid).first()

    def __unicode__(self):
        return "%s - %s:%s" % (self.run.contact, self.step_type, self.step_uuid)

    class Meta:
        index_together = ['step_uuid', 'next_uuid', 'rule_uuid', 'left_on']



PENDING = 'P'
STARTING = 'S'
COMPLETE = 'C'
FAILED = 'F'

FLOW_START_STATUS_CHOICES = ((PENDING, "Pending"),
                             (STARTING, "Starting"),
                             (COMPLETE, "Complete"),
                             (FAILED, "Failed"))

class FlowStart(SmartModel):
    flow = models.ForeignKey(Flow, related_name='starts',
                             help_text=_("The flow that is being started"))
    groups = models.ManyToManyField(ContactGroup, null=True, blank=True,
                                    help_text=_("Groups that will start the flow"))
    contacts = models.ManyToManyField(Contact, null=True, blank=True,
                                      help_text=_("Contacts that will start the flow"))
    restart_participants = models.BooleanField(default=True,
                                               help_text=_("Whether to restart any participants already in this flow"))
    contact_count = models.IntegerField(default=0,
                                        help_text=_("How many unique contacts were started down the flow"))
    status = models.CharField(max_length=1, default='P', choices=FLOW_START_STATUS_CHOICES,
                              help_text=_("The status of this flow start"))

    def start(self):
        self.status = STARTING
        self.save(update_fields=['status'])

        try:
            groups = [g for g in self.groups.all()]
            contacts = [c for c in self.contacts.all()]

            self.flow.start(groups, contacts, restart_participants=self.restart_participants, flow_start=self)

        except Exception as e:
            import traceback
            traceback.print_exc(e)

            self.status = FAILED
            self.save(update_fields=['status'])
            raise e

    def update_status(self):
        # only update our status to complete if we have started as many runs as our total contact count
        if self.runs.count() == self.contact_count:
            self.status = COMPLETE
            self.save(update_fields=['status'])

    def __unicode__(self):
        return "FlowStart %d (Flow %d)" % (self.id, self.flow_id)


class FlowLabel(models.Model):
    name = models.CharField(max_length=64, verbose_name=_("Name"),
                            help_text=_("The name of this flow label"))
    parent = models.ForeignKey('FlowLabel', verbose_name=_("Parent"), null=True, related_name="children")
    org = models.ForeignKey(Org)

    def get_flows_count(self):
        """
        Returns the count of flows tagged with this label or one of its children
        """
        return self.get_flows().count()

    def get_flows(self):
        return Flow.objects.filter(Q(labels=self) | Q(labels__parent=self)).filter(is_archived=False).distinct()

    @classmethod
    def create_unique(cls, base, org, parent=None):

        base = base.strip()

        # truncate if necessary
        if len(base) > 32:
            base = base[:32]

        # find the next available label by appending numbers
        count = 2
        while FlowLabel.objects.filter(name=base, org=org, parent=parent):
            # make room for the number
            if len(base) >= 32:
                base = base[:30]
            last = str(count - 1)
            if base.endswith(last):
                base = base[:-len(last)]
            base = "%s %d" % (base.strip(), count)
            count += 1

        return FlowLabel.objects.create(name=base, org=org, parent=parent)

    @classmethod
    def generate_label(cls, org, text, fallback):

        # TODO: POS tagging might be better here using nltk
        # tags = nltk.pos_tag(nltk.word_tokenize(str(obj.question).lower()))

        # remove punctuation and split into words
        words = unidecode(text).lower().translate(maketrans("", ""), punctuation)
        words = words.split(' ')

        # now look for some label candidates based on word length
        labels = []
        take_next = False
        for word in words:

            # ignore stop words
            if word.lower() in STOP_WORDS:
                continue

            if not labels:
                labels.append(word)
                take_next = True
            elif len(word) == len(labels[0]):
                labels.append(word)
                take_next = True
            elif len(word) > len(labels[0]):
                labels = [word]
                take_next = True
            elif take_next:
                labels.append(word)
                take_next = False

        label = " ".join(labels)

        if not label:
            label = fallback

        label = FlowLabel.create_unique(label, org)
        return label

    def toggle_label(self, flows, add):
        changed = []

        for flow in flows:
            # if we are adding the flow label and this flow doesnt have it, add it
            if add:
                if not flow.labels.filter(pk=self.pk):
                    flow.labels.add(self)
                    changed.append(flow.pk)

            # otherwise, remove it if not already present
            else:
                if flow.labels.filter(pk=self.pk):
                    flow.labels.remove(self)
                    changed.append(flow.pk)

        return changed

    def __unicode__(self):
        if self.parent:
            return "%s > %s" % (self.parent, self.name)
        return self.name

    class Meta:
        unique_together = ('name', 'parent', 'org')

__flow_user = None
def get_flow_user():
    global __flow_user
    if not __flow_user:
        user = User.objects.filter(username='flow').first()
        if user:
            __flow_user = user
        else:
            user = User.objects.create_user('flow')
            user.groups.add(Group.objects.get(name='Service Users'))
            __flow_user = user

    return __flow_user


class Action(object):
    TYPE = 'type'
    __action_mapping = None

    @classmethod
    def from_json(cls, org, json):
        if not cls.__action_mapping:
            cls.__action_mapping = {
                ReplyAction.TYPE: ReplyAction,
                SendAction.TYPE: SendAction,
                AddToGroupAction.TYPE: AddToGroupAction,
                DeleteFromGroupAction.TYPE: DeleteFromGroupAction,
                AddLabelAction.TYPE: AddLabelAction,
                EmailAction.TYPE: EmailAction,
                APIAction.TYPE: APIAction,
                SaveToContactAction.TYPE: SaveToContactAction,
                SetLanguageAction.TYPE: SetLanguageAction,
                StartFlowAction.TYPE: StartFlowAction,
                SayAction.TYPE: SayAction,
                PlayAction.TYPE: PlayAction,
                TriggerFlowAction.TYPE: TriggerFlowAction,
            }

        type = json.get(cls.TYPE, None)
        if not type: # pragma: no cover
            raise FlowException("Action definition missing 'type' attribute: %s" % json)

        if not type in cls.__action_mapping: # pragma: no cover
            raise FlowException("Unknown action type '%s' in definition: '%s'" % (type, json))

        return cls.__action_mapping[type].from_json(org, json)

    @classmethod
    def from_json_array(cls, org, json):
        actions = []
        for inner in json:
            action = Action.from_json(org, inner)
            if action:
                actions.append(action)
        return actions

    def get_description(self):
        return str(self.__class__)


class EmailAction(Action):
    """
    Sends an email to someone
    """
    TYPE = 'email'
    EMAILS = 'emails'
    SUBJECT = 'subject'
    MESSAGE = 'msg'

    def __init__(self, emails, subject, message):
        if not emails:
            raise FlowException("Email actions require at least one recipient")

        self.emails = emails
        self.subject = subject
        self.message = message

    @classmethod
    def from_json(cls, org, json):
        emails = json.get(EmailAction.EMAILS)
        message = json.get(EmailAction.MESSAGE)
        subject = json.get(EmailAction.SUBJECT)
        return EmailAction(emails, subject, message)

    def as_json(self):
        return dict(type=EmailAction.TYPE, emails=self.emails, subject=self.subject, msg=self.message)

    def execute(self, run, actionset_uuid, msg, offline_on=None):
        from .tasks import send_email_action_task

        # build our message from our flow variables
        message_context = run.flow.build_message_context(run.contact, msg)
        (message, errors) = Msg.substitute_variables(self.message, run.contact, message_context, org=run.flow.org)
        (subject, errors) = Msg.substitute_variables(self.subject, run.contact, message_context, org=run.flow.org)

        emails = []
        for email in self.emails:
            if email[0] == '@':
                (email, errors) = Msg.substitute_variables(email, run.contact, message_context, org=run.flow.org)
            # TODO: validate email format
            emails.append(email)

        if not run.contact.is_test:
            send_email_action_task.delay(emails, subject, message)
        else:
            log_txt = _("\"%s\" would be sent to %s") % (message, ", ".join(emails))
            ActionLog.create(run, log_txt)
        return []

    @classmethod
    def send_email(cls, emails, subject, message):
        from_email = getattr(settings, 'DEFAULT_FROM_EMAIL', 'website@rapidpro.io')

        # do not send unless we are in a prod environment
        if not settings.SEND_EMAILS:
            print "!! Skipping email send, SEND_EMAILS set to False"
        else:
            # make sure the subject is single line; replace '\t\n\r\f\v' to ' '
            subject = regex.sub('\s+', ' ', subject, regex.V0)
            send_mail(subject, message, from_email, emails)

    def get_description(self):
        return "Email to %s with subject %s" % (",".join(self.emails), self.subject)


class APIAction(Action):
    """
    Forwards the steps in this flow to the webhook (if any)
    """
    TYPE = 'api'
    ACTION = 'action'

    def __init__(self, webhook, action='POST'):
        self.webhook = webhook
        self.action = action

    @classmethod
    def from_json(cls, org, json):
        return APIAction(json.get('webhook', org.get_webhook_url()), json.get('action', 'POST'))

    def as_json(self):
        return dict(type=APIAction.TYPE, webhook=self.webhook, action=self.action)

    def execute(self, run, actionset_uuid, msg, offline_on=None):
        from temba.api.models import WebHookEvent

        message_context = run.flow.build_message_context(run.contact, msg)
        (value, errors) = Msg.substitute_variables(self.webhook, run.contact, message_context,
                                         org=run.flow.org, url_encode=True)
        WebHookEvent.trigger_flow_event(value, run.flow, run, actionset_uuid, run.contact, msg, self.action)
        return []

    def get_description(self):
        return "API call to %s" % self.webhook


class AddToGroupAction(Action):
    """
    Adds the user to a group
    """
    TYPE = 'add_group'
    GROUP = 'group'
    GROUPS = 'groups'
    ID = 'id'
    NAME = 'name'

    def __init__(self, groups):
        self.groups = groups

    @classmethod
    def from_json(cls, org, json):
        return AddToGroupAction(AddToGroupAction.get_groups(org, json))

    @classmethod
    def get_groups(cls, org, json):

        # for backwards compatibility
        group_data = json.get(AddToGroupAction.GROUP, None)
        if not group_data:
            group_data = json.get(AddToGroupAction.GROUPS)
        else:
            group_data = [group_data]

        groups = []
        for g in group_data:
            if isinstance(g, dict):
                group_id = g.get(AddToGroupAction.ID, None)
                group_name = g.get(AddToGroupAction.NAME)

                try:
                    group_id = int(group_id)
                except:
                    group_id = -1

                if group_id and ContactGroup.user_groups.filter(org=org, id=group_id).first():
                    group = ContactGroup.user_groups.filter(org=org, id=group_id).first()
                    if not group.is_active:
                        group.is_active = True
                        group.save(update_fields=['is_active'])
                elif ContactGroup.user_groups.filter(org=org, name=group_name, is_active=True).first():
                    group = ContactGroup.user_groups.filter(org=org, name=group_name, is_active=True).first()
                else:
                    group = ContactGroup.create(org, org.created_by, group_name)

                if group:
                    groups.append(group)
            else:
                if g and g[0] == '@':
                    groups.append(g)
                else:
                    group = ContactGroup.user_groups.filter(org=org, name=g, is_active=True)
                    if group:
                        groups.append(group[0])
                    else:
                        groups.append(ContactGroup.create(org, org.get_user(), g))
        return groups

    def as_json(self):
        groups = []
        for g in self.groups:
            if isinstance(g, ContactGroup):
                groups.append(dict(id=g.pk, name=g.name))
            else:
                groups.append(g)

        return dict(type=self.get_type(), groups=groups)

    def get_type(self):
        return AddToGroupAction.TYPE

    def execute(self, run, actionset_uuid, msg, offline_on=None):
        contact = run.contact
        add = AddToGroupAction.TYPE == self.get_type()

        if contact:
            for group in self.groups:
                if not isinstance(group, ContactGroup):
                    contact = run.contact
                    message_context = run.flow.build_message_context(contact, msg)
                    (value, errors) = Msg.substitute_variables(group, contact, message_context, org=run.flow.org)
                    group = None

                    if not errors:
                        try:
                            group = ContactGroup.user_groups.get(org=contact.org, name=value, is_active=True)
                        except ContactGroup.DoesNotExist:
                            user = get_flow_user()
                            try:
                                group = ContactGroup.create(contact.org, user, name=value)
                                if run.contact.is_test:
                                    ActionLog.info(run, _("Group '%s' created") % value)
                            except ValueError:
                                    ActionLog.error(run, _("Unable to create group with name '%s'") % value)
                    else:
                        ActionLog.error(run, _("Group name could not be evaluated: %s") % ', '.join(errors))

                if group:
                    group.update_contacts([contact], add)
                    if run.contact.is_test:
                        if add:
                            ActionLog.info(run, _("Added %s to %s") % (run.contact.name, group.name))
                        else:
                            ActionLog.info(run, _("Removed %s from %s") % (run.contact.name, group.name))
        return []

    def get_description(self):
        return "Added to group %s" % (", ".join([g.name for g in self.groups]))


class DeleteFromGroupAction(AddToGroupAction):
    """
    Removes the user from a group
    """
    TYPE = 'del_group'

    def get_type(self):
        return DeleteFromGroupAction.TYPE

    @classmethod
    def from_json(cls, org, json):
        return DeleteFromGroupAction(DeleteFromGroupAction.get_groups(org, json))

    def get_description(self):
        return "Removed from group %s" % ", ".join([g.name for g in self.groups])

class AddLabelAction(Action):
    """
    Add a label to the incoming message
    """
    TYPE = 'add_label'
    LABELS = 'labels'
    ID = 'id'
    NAME = 'name'

    def __init__(self, labels):
        self.labels = labels

    @classmethod
    def from_json(cls, org, json):
        labels_data = json.get(AddLabelAction.LABELS)

        labels = []
        for l_data in labels_data:
            if isinstance(l_data, dict):
                label_id = l_data.get(AddLabelAction.ID, None)
                label_name = l_data.get(AddLabelAction.NAME)

                try:
                    label_id = int(label_id)
                except (TypeError, ValueError):
                    label_id = 0

                if label_id and Label.label_objects.filter(org=org, id=label_id).first():
                    label = Label.label_objects.filter(org=org, id=label_id).first()
                    if label:
                        labels.append(label)
                else:
                    labels.append(Label.get_or_create(org, org.get_user(), label_name))

            elif isinstance(l_data, basestring):
                if l_data and l_data[0] == '@':
                    # label name is a variable substitution
                    labels.append(l_data)
                else:
                    labels.append(Label.get_or_create(org, org.get_user(), l_data))
            else:
                raise ValueError("Label data must be a dict or string")

        return AddLabelAction(labels)

    def as_json(self):
        labels = []
        for action_label in self.labels:
            if isinstance(action_label, Label):
                labels.append(dict(id=action_label.pk, name=action_label.name))
            else:
                labels.append(action_label)

        return dict(type=self.get_type(), labels=labels)

    def get_type(self):
        return AddLabelAction.TYPE

    def execute(self, run, actionset_uuid, msg, offline_on=None):
        for label in self.labels:
            if not isinstance(label, Label):
                contact = run.contact
                message_context = run.flow.build_message_context(contact, msg)
                (value, errors) = Msg.substitute_variables(label, contact, message_context, org=run.flow.org)

                if not errors:
                    try:
                        label = Label.get_or_create(contact.org, contact.org.get_user(), value)
                        if run.contact.is_test:
                            ActionLog.info(run, _("Label '%s' created") % label.name)
                    except ValueError:
                        ActionLog.error(run, _("Unable to create label with name '%s'") % label.name)
                else:
                    label = None
                    ActionLog.error(run, _("Label name could not be evaluated: %s") % ', '.join(errors))

            if label and msg and msg.pk:
                if run.contact.is_test:
                    # don't really add labels to simulator messages
                    ActionLog.info(run, _("Added %s label to msg '%s'") % (label.name, msg.text))
                else:
                    label.toggle_label([msg], True)
        return []

    def get_description(self):
        return "Added label %s" % self.labels


class SayAction(Action):
    """
    Voice action for reading some text to a user
    """
    TYPE = 'say'
    MESSAGE = 'msg'
    UUID = 'uuid'
    RECORDING = 'recording'

    def __init__(self, uuid, msg, recording):
        self.uuid = uuid
        self.msg = msg
        self.recording = recording

    @classmethod
    def from_json(cls, org, json):
        return SayAction(json.get(SayAction.UUID, None),
                         json.get(SayAction.MESSAGE, None),
                         json.get(SayAction.RECORDING, None))

    def as_json(self):
        return dict(type=SayAction.TYPE, msg=self.msg,
                    uuid=self.uuid, recording=self.recording)

    def execute(self, run, actionset_uuid, event, offline_on=None):

        recording_url = None
        if self.recording:

            # localize our recording
            recording = run.flow.get_localized_text(self.recording, run.contact)

            # if we have a localized recording, create the url
            if recording:
                recording_url = "http://%s/%s" % (settings.AWS_STORAGE_BUCKET_NAME, recording)

        # localize the text for our message, need this either way for logging
        message = run.flow.get_localized_text(self.msg, run.contact)
        (message, errors) = Msg.substitute_variables(message, run.contact, run.flow.build_message_context(run.contact, event))

        msg = run.create_outgoing_ivr(message, recording_url)

        if msg:
            if run.contact.is_test:
                if recording_url:
                    ActionLog.create(run, _('Played recorded message for "%s"') % message)
                else:
                    ActionLog.create(run, _('Read message "%s"') % message)
            return [msg]
        else:
            # no message, possibly failed loop detection
            run.voice_response.say(_("Sorry, an invalid flow has been detected. Good bye."))
            return []

    def get_description(self):
        return "Said %s" % self.msg


class PlayAction(Action):
    """
    Voice action for reading some text to a user
    """
    TYPE = 'play'
    URL = 'url'
    UUID = 'uuid'

    def __init__(self, uuid, url):
        self.uuid = uuid
        self.url = url

    @classmethod
    def from_json(cls, org, json):
        return PlayAction(json.get(PlayAction.UUID, None),
                         json.get(PlayAction.URL, None))

    def as_json(self):
        return dict(type=PlayAction.TYPE, url=self.url, uuid=self.uuid)

    def execute(self, run, actionset_uuid, event, offline_on=None):

        (recording_url, errors) = Msg.substitute_variables(self.url, run.contact, run.flow.build_message_context(run.contact, event))
        msg = run.create_outgoing_ivr(_('Played contact recording'), recording_url)

        if msg:
            if run.contact.is_test:
                log_txt = _('Played recording at "%s"') % recording_url
                ActionLog.create(run, log_txt)
            return [msg]
        else:
            # no message, possibly failed loop detection
            run.voice_response.say(_("Sorry, an invalid flow has been detected. Good bye."))
            return []

    def get_description(self):
        return "Played %s" % self.url


class ReplyAction(Action):
    """
    Simple action for sending back a message
    """
    TYPE = 'reply'
    MESSAGE = 'msg'

    def __init__(self, msg=None):
        self.msg = msg

    @classmethod
    def from_json(cls, org, json):
        return ReplyAction(msg=json.get(ReplyAction.MESSAGE, None))

    def as_json(self):
        return dict(type=ReplyAction.TYPE, msg=self.msg)

    def execute(self, run, actionset_uuid, msg, offline_on=None):
        if self.msg:
            user = get_flow_user()
            text = run.flow.get_localized_text(self.msg, run.contact)

            if offline_on:
                return [Msg.create_outgoing(run.org, user, (run.contact, None), text, status=SENT,
                                            created_on=offline_on, response_to=msg)]

            context = run.flow.build_message_context(run.contact, msg)
            if msg:
                broadcast = msg.reply(text, user, trigger_send=False, message_context=context)
            else:
                broadcast = run.contact.send(text, user, trigger_send=False, message_context=context)

            return list(broadcast.get_messages())
        return []

    def get_description(self):
        return "Replied with %s" % self.msg


class VariableContactAction(Action):
    """
    Base action that resolves variables into contacts. Used for actions that take
    SendAction, TriggerAction, etc
    """
    CONTACTS = 'contacts'
    GROUPS = 'groups'
    VARIABLES = 'variables'
    PHONE = 'phone'
    NAME = 'name'
    ID = 'id'

    def __init__(self, groups, contacts, variables):
        self.groups = groups
        self.contacts = contacts
        self.variables = variables

    @classmethod
    def parse_groups(cls, org, json):
        # we actually instantiate our contacts here
        groups = []
        for group_data in json.get(VariableContactAction.GROUPS):
            group_id = group_data.get(VariableContactAction.ID, None)
            group_name = group_data.get(VariableContactAction.NAME)

            if group_id and ContactGroup.user_groups.filter(org=org, id=group_id):
                group = ContactGroup.user_groups.get(org=org, id=group_id)
            elif ContactGroup.user_groups.filter(org=org, name=group_name):
                group = ContactGroup.user_groups.get(org=org, name=group_name)
            else:
                group = ContactGroup.create(org, org.get_user(), group_name)

            groups.append(group)

        return groups

    @classmethod
    def parse_contacts(cls, org, json):
        contacts = []
        for contact in json.get(VariableContactAction.CONTACTS):
            name = contact.get(VariableContactAction.NAME, None)
            phone = contact.get(VariableContactAction.PHONE, None)
            contact_id = contact.get(VariableContactAction.ID, None)

            contact = Contact.objects.filter(pk=contact_id, org=org).first()
            if not contact and phone:
                contact = Contact.get_or_create(org, org.created_by, name=None, urns=[(TEL_SCHEME, phone)])

                # if they dont have a name use the one in our action
                if name and not contact.name:
                    contact.name = name
                    contact.save(update_fields=['name'])

            if contact:
                contacts.append(contact)

        return contacts

    @classmethod
    def parse_variables(cls, org, json):
        variables = []
        if VariableContactAction.VARIABLES in json:
            variables = list(_.get(VariableContactAction.ID) for _ in json.get(VariableContactAction.VARIABLES))
        return variables

    def build_groups_and_contacts(self, run, msg):
        message_context = run.flow.build_message_context(run.contact, msg)
        contacts = list(self.contacts)
        groups = list(self.groups)

        # see if we've got groups or contacts
        for variable in self.variables:
            # this is a marker for a new contact
            if variable == NEW_CONTACT_VARIABLE:
                # if this is a test contact, stuff a fake contact in for logging purposes
                if run.contact.is_test:
                    contacts.append(Contact(pk=-1))

                # otherwise, really create the contact
                else:
                    contacts.append(Contact.get_or_create(run.flow.org, get_flow_user(), name=None, urns=()))

            # other type of variable, perform our substitution
            else:
                (variable, errors) = Msg.substitute_variables(variable, contact=run.contact,
                                                              message_context=message_context, org=run.flow.org)

                variable_group = ContactGroup.user_groups.filter(org=run.flow.org, is_active=True, name=variable).first()
                if variable_group:
                    groups.append(variable_group)
                else:
                    country = run.flow.org.get_country_code()
                    if country:
                        (number, valid) = ContactURN.normalize_number(variable, country)
                        if number and valid:
                            contact = Contact.get_or_create(run.flow.org, get_flow_user(), urns=[(TEL_SCHEME, number)])
                            contacts.append(contact)

        return groups, contacts


class TriggerFlowAction(VariableContactAction):
    """
    Action that starts a set of contacts down another flow
    """
    TYPE = 'trigger-flow'

    def __init__(self, flow, groups, contacts, variables):
        self.flow = flow
        super(TriggerFlowAction, self).__init__(groups, contacts, variables)

    @classmethod
    def from_json(cls, org, json):
        flow_pk = json.get(cls.ID)
        flow = Flow.objects.filter(org=org, is_active=True, is_archived=False, pk=flow_pk).first()

        # it is possible our flow got deleted
        if not flow:
            return None

        groups = VariableContactAction.parse_groups(org, json)
        contacts = VariableContactAction.parse_contacts(org, json)
        variables = VariableContactAction.parse_variables(org, json)

        return TriggerFlowAction(flow, groups, contacts, variables)

    def as_json(self):
        contact_ids = [dict(id=_.pk) for _ in self.contacts]
        group_ids = [dict(id=_.pk) for _ in self.groups]
        variables = [dict(id=_) for _ in self.variables]
        return dict(type=TriggerFlowAction.TYPE, id=self.flow.pk, name=self.flow.name,
                    contacts=contact_ids, groups=group_ids, variables=variables)

    def execute(self, run, actionset_uuid, msg, offline_on=None):
        if self.flow:
            message_context = run.flow.build_message_context(run.contact, msg)
            (groups, contacts) = self.build_groups_and_contacts(run, msg)

            # start our contacts down the flow
            if not run.contact.is_test:
                # our extra will be our flow variables in our message context
                extra = message_context.get('extra', dict())
                extra['flow'] = message_context.get('flow', dict())
                extra['contact'] = run.contact.build_message_context()

                self.flow.start(groups, contacts, restart_participants=True, started_flows=[run.flow.pk], extra=extra)
                return []

            else:
                unique_contacts = set()
                for contact in contacts:
                    unique_contacts.add(contact.pk)

                for group in groups:
                    for contact in group.contacts.all():
                        unique_contacts.add(contact.pk)

                self.logger(run, self.flow, len(unique_contacts))

            return []
        else: # pragma: no cover
            return []

    def logger(self, run, flow, contact_count):
        log_txt = _("Added %d contact(s) to '%s' flow") % (contact_count, flow.name)
        log = ActionLog.create(run, log_txt)
        return log

    def get_description(self):
        return "Triggered flow %s" % self.flow


class SetLanguageAction(Action):
    """
    Action that sets the language for a contact
    """
    TYPE = 'lang'
    LANG = 'lang'
    NAME = 'name'

    def __init__(self, lang, name):
        self.lang = lang
        self.name = name

    @classmethod
    def from_json(cls, org, json):
        return SetLanguageAction(json.get(cls.LANG), json.get(cls.NAME))

    def as_json(self):
        return dict(type=SetLanguageAction.TYPE, lang=self.lang, name=self.name)

    def execute(self, run, actionset_uuid, msg, offline_on=None):
        run.contact.language = self.lang
        run.contact.save(update_fields=['language'])
        self.logger(run)
        return []

    def logger(self, run):
        # only log for test contact
        if not run.contact.is_test:
            return False

        log_txt = _("Setting language to %s") % self.name
        log = ActionLog.create(run, log_txt)
        return log

    def get_description(self):
        print "Set language to %s" % self.name


class StartFlowAction(Action):
    """
    Action that starts the contact into another flow
    """
    TYPE = 'flow'
    ID = 'id'
    NAME = 'name'

    def __init__(self, flow):
        self.flow = flow

    @classmethod
    def from_json(cls, org, json):
        flow_pk = json.get(cls.ID)
        flow = Flow.objects.filter(org=org, is_active=True, is_archived=False, pk=flow_pk).first()

        # it is possible our flow got deleted
        if not flow:
            return None
        else:
            return StartFlowAction(flow)

    def as_json(self):
        return dict(type=StartFlowAction.TYPE, id=self.flow.pk, name=self.flow.name)

    def execute(self, run, actionset_uuid, msg, started_flows, offline_on=None):
        self.flow.start([], [run.contact], started_flows=started_flows, restart_participants=True)
        self.logger(run)
        return []

    def logger(self, run):
        # only log for test contact
        if not run.contact.is_test:
            return False

        log_txt = _("Starting other flow %s") % self.flow.name

        log = ActionLog.create(run, log_txt)

        return log

    def get_description(self):
        return "Started flow %s" % self.flow


class SaveToContactAction(Action):
    """
    Action to save a variable substitution to a field on a contact
    """
    TYPE = 'save'
    FIELD = 'field'
    LABEL = 'label'
    VALUE = 'value'

    def __init__(self, label, field, value):
        self.label = label
        self.field = field
        self.value = value

    @classmethod
    def get_label(cls, org, field, label=None):
        # make sure this field exists
        if field == 'name':
            label = 'Contact Name'
        elif field == 'first_name':
            label = 'First Name'
        elif field == 'tel_e164':
            label = 'Phone Number'
        else:
            contact_field = ContactField.objects.filter(org=org, key=field).first()
            if contact_field:
                label = contact_field.label
            else:
                ContactField.get_or_create(org, field, label)

        return label

    @classmethod
    def from_json(cls, org, json):
        # they are creating a new field
        label = json.get(cls.LABEL)
        field = json.get(cls.FIELD, None)
        value = json.get(cls.VALUE)

        # create our contact field if necessary
        if not field:
            field = ContactField.make_key(label)

        # look up our label
        label = cls.get_label(org, field, label)

        return SaveToContactAction(label, field, value)

    def as_json(self):
        return dict(type=SaveToContactAction.TYPE, label=self.label, field=self.field, value=self.value)

    def execute(self, run, actionset_uuid, msg, offline_on=None):
        # evaluate our value
        contact = run.contact
        message_context = run.flow.build_message_context(contact, msg)
        (value, errors) = Msg.substitute_variables(self.value, contact, message_context, org=run.flow.org)

        if contact.is_test and errors:
            ActionLog.warn(run, _("Expression contained errors: %s") % ', '.join(errors))

        value = value.strip()

        if self.field == 'name':
            new_value = value[:128]
            contact.name = new_value
            contact.save(update_fields=['name'])

        elif self.field == 'first_name':
            new_value = value[:128]
            contact.set_first_name(new_value)
            contact.save(update_fields=['name'])

        elif self.field == 'tel_e164':
            new_value = value[:128]

            # don't really update URNs on test contacts
            if not contact.is_test:
                urns = [(urn.scheme, urn.path) for urn in contact.urns.all()]

                # add in our new phone number
                urns += [('tel', new_value)]
                contact.update_urns(urns)
        else:
            new_value = value[:640]
            contact.set_field(self.field, new_value)

        self.logger(run, new_value)

        return []

    def logger(self, run, new_value):
        # only log for test contact
        if not run.contact.is_test:
            return False

        label = SaveToContactAction.get_label(run.flow.org, self.field, self.label)
        log_txt = _("Updated %s to '%s'") % (label, new_value)

        log = ActionLog.create(run, log_txt)

        return log

    def get_description(self):
        return "Updated field %s to '%s'" % (self.field, self.value)


class SendAction(VariableContactAction):
    """
    Action which sends a message to a specified set of contacts and groups.
    """
    TYPE = 'send'
    MESSAGE = 'msg'

    def __init__(self, msg, groups, contacts, variables):
        self.msg = msg
        super(SendAction, self).__init__(groups, contacts, variables)

    @classmethod
    def from_json(cls, org, json):
        groups = VariableContactAction.parse_groups(org, json)
        contacts = VariableContactAction.parse_contacts(org, json)
        variables = VariableContactAction.parse_variables(org, json)

        return SendAction(json.get(SendAction.MESSAGE), groups, contacts, variables)

    def as_json(self):
        contact_ids = [dict(id=_.pk) for _ in self.contacts]
        group_ids = [dict(id=_.pk) for _ in self.groups]
        variables = [dict(id=_) for _ in self.variables]
        return dict(type=SendAction.TYPE, msg=self.msg, contacts=contact_ids, groups=group_ids, variables=variables)

    def execute(self, run, actionset_uuid, msg, offline_on=None):
        if self.msg:
            flow = run.flow
            message_context = flow.build_message_context(run.contact, msg)

            (groups, contacts) = self.build_groups_and_contacts(run, msg)

            # create our broadcast and send it
            if not run.contact.is_test:

                # if we have localized versions, add those to our broadcast definition
                language_dict = None
                if isinstance(self.msg, dict):
                    language_dict = json.dumps(self.msg)

                message_text = run.flow.get_localized_text(self.msg)

                # no message text? then no-op
                if not message_text:
                    return list()

                recipients = groups + contacts

                broadcast = Broadcast.create(flow.org, flow.modified_by, message_text, recipients,
                                             language_dict=language_dict)
                broadcast.send(trigger_send=False, message_context=message_context, base_language=flow.base_language)
                return list(broadcast.get_messages())

            else:
                unique_contacts = set()
                for contact in contacts:
                    unique_contacts.add(contact.pk)

                for group in groups:
                    for contact in group.contacts.all():
                        unique_contacts.add(contact.pk)

                text = run.flow.get_localized_text(self.msg, run.contact)
                (message, errors) = Msg.substitute_variables(text, None, flow.build_message_context(run.contact, msg),
                                                             org=run.flow.org)

                self.logger(run, message, len(unique_contacts))

            return []
        else:  # pragma: no cover
            return []

    def logger(self, run, text, contact_count):
        log_txt = _n("Sending '%(msg)s' to %(count)d contact",
                     "Sending '%(msg)s' to %(count)d contacts",
                     contact_count) % dict(msg=text, count=contact_count)
        log = ActionLog.create(run, log_txt)
        return log

    def get_description(self):
        return "Sent '%s' to %s" % (self.msg, ",".join(self.contacts + self.groups))


class Rule(object):

    def __init__(self, uuid, category, destination, destination_type, test):
        self.uuid = uuid
        self.category = category
        self.destination = destination
        self.destination_type = destination_type
        self.test = test

    def get_category_name(self, flow_lang):
        if not self.category:
            if isinstance(self.test, BetweenTest):
                return "%s-%s" % (self.test.min, self.test.max)

        # return the category name for the flow language version
        if isinstance(self.category, dict):
            if flow_lang:
                return self.category[flow_lang]
            else:
                return self.category.values()[0]

        return self.category

    def matches(self, run, sms, context, text):
        return self.test.evaluate(run, sms, context, text)

    def as_json(self):
        return dict(uuid=self.uuid,
                    category=self.category,
                    destination=self.destination,
                    destination_type=self.destination_type,
                    test=self.test.as_json())

    @classmethod
    def from_json_array(cls, org, json):
        rules = []
        for rule in json:
            category = rule.get('category', None)

            if isinstance(category, dict):
                # prune all of our translations to 36
                for k, v in category.items():
                    if isinstance(v, unicode):
                        category[k] = v[:36]
            elif category:
                category = category[:36]

            destination = rule.get('destination', None)
            destination_type = None

            # determine our destination type, if its not set its an action set
            if destination:
                destination_type = rule.get('destination_type', ACTION_SET)

            rules.append(Rule(rule.get('uuid'),
                              category,
                              destination,
                              destination_type,
                              Test.from_json(org, rule['test'])))

        return rules

class Test(object):
    TYPE = 'type'
    __test_mapping = None

    @classmethod
    def from_json(cls, org, json_dict):
        if not cls.__test_mapping:
            cls.__test_mapping = {
                TrueTest.TYPE: TrueTest,
                FalseTest.TYPE: FalseTest,
                AndTest.TYPE: AndTest,
                OrTest.TYPE: OrTest,
                ContainsTest.TYPE: ContainsTest,
                ContainsAnyTest.TYPE: ContainsAnyTest,
                NumberTest.TYPE: NumberTest,
                LtTest.TYPE: LtTest,
                LteTest.TYPE: LteTest,
                GtTest.TYPE: GtTest,
                GteTest.TYPE: GteTest,
                EqTest.TYPE: EqTest,
                BetweenTest.TYPE: BetweenTest,
                StartsWithTest.TYPE: StartsWithTest,
                HasDateTest.TYPE: HasDateTest,
                DateEqualTest.TYPE: DateEqualTest,
                DateAfterTest.TYPE: DateAfterTest,
                DateBeforeTest.TYPE: DateBeforeTest,
                PhoneTest.TYPE: PhoneTest,
                RegexTest.TYPE: RegexTest,
                HasDistrictTest.TYPE: HasDistrictTest,
                HasStateTest.TYPE: HasStateTest,
                NotEmptyTest.TYPE: NotEmptyTest
            }

        type = json_dict.get(cls.TYPE, None)
        if not type: # pragma: no cover
            raise FlowException("Test definition missing 'type' field: %s", json_dict)

        if not type in cls.__test_mapping: # pragma: no cover
            raise FlowException("Unknown type: '%s' in definition: %s" % (type, json_dict))

        return cls.__test_mapping[type].from_json(org, json_dict)

    @classmethod
    def from_json_array(cls, org, json):
        tests = []
        for inner in json:
            tests.append(Test.from_json(org, inner))

        return tests

    def evaluate(self, run, sms, context, text): # pragma: no cover
        """
        Where the work happens, subclasses need to be able to evalute their Test
        according to their definition given the passed in message. Tests do not have
        side effects.
        """
        raise FlowException("Subclasses must implement evaluate, returning a tuple containing 1 or 0 and the value tested")


class TrueTest(Test):
    """
    { op: "true" }
    """
    TYPE = 'true'

    def __init__(self):
        pass

    @classmethod
    def from_json(cls, org, json):
        return TrueTest()

    def as_json(self):
        return dict(type=TrueTest.TYPE)

    def evaluate(self, run, sms, context, text):
        return 1, text


class FalseTest(Test):
    """
    { op: "false" }
    """
    TYPE = 'false'

    def __init__(self):
        pass

    @classmethod
    def from_json(cls, org, json):
        return FalseTest()

    def as_json(self):
        return dict(type=FalseTest.TYPE)

    def evaluate(self, run, sms, context, text):
        return 0, None


class AndTest(Test):
    """
    { op: "and",  "tests": [ ... ] }
    """
    TESTS = 'tests'
    TYPE = 'and'

    def __init__(self, tests):
        self.tests = tests

    @classmethod
    def from_json(cls, org, json):
        return AndTest(Test.from_json_array(org, json[cls.TESTS]))

    def as_json(self):
        return dict(type=AndTest.TYPE, tests=[_.as_json() for _ in self.tests])

    def evaluate(self, run, sms, context, text):
        matches = []
        for test in self.tests:
            (result, value) = test.evaluate(run, sms, context, text)
            if result:
                matches.append(value)
            else:
                return 0, None

        # all came out true, we are true
        return 1, " ".join(matches)


class OrTest(Test):
    """
    { op: "or",  "tests": [ ... ] }
    """
    TESTS = 'tests'
    TYPE = 'or'

    def __init__(self, tests):
        self.tests = tests

    @classmethod
    def from_json(cls, org, json):
        return OrTest(Test.from_json_array(org, json[cls.TESTS]))

    def as_json(self):
        return dict(type=OrTest.TYPE, tests=[_.as_json() for _ in self.tests])

    def evaluate(self, run, sms, context, text):
        for test in self.tests:
            (result, value) = test.evaluate(run, sms, context, text)
            if result:
                return result, value

        return 0, None


class NotEmptyTest(Test):
    """
    { op: "not_empty" }
    """

    TYPE = 'not_empty'

    def __init__(self):
        pass

    @classmethod
    def from_json(cls, org, json):
        return NotEmptyTest()

    def as_json(self):
        return dict(type=NotEmptyTest.TYPE)

    def evaluate(self, run, sms, context, text):
        if text and len(text.strip()):
            return 1, text
        return 0, None

class ContainsTest(Test):
    """
    { op: "contains", "test": "red" }
    """
    TEST = 'test'
    TYPE = 'contains'

    def __init__(self, test):
        self.test = test

    @classmethod
    def from_json(cls, org, json):
        return cls(json[cls.TEST])

    def as_json(self):
        json = dict(type=ContainsTest.TYPE, test=self.test)
        return json

    def test_in_words(self, test, words, raw_words):
        for index, word in enumerate(words):
            if word == test:
                return raw_words[index]

            # words are over 4 characters and start with the same letter
            if len(word) > 4 and len(test) > 4 and word[0] == test[0]:
                # edit distance of 1 or less is a match
                if edit_distance(word, test) <= 1:
                    return raw_words[index]

        return None

    def evaluate(self, run, sms, context, text):
        # substitute any variables
        test = run.flow.get_localized_text(self.test, run.contact)
        test, errors = Msg.substitute_variables(test, run.contact, context, org=run.flow.org)

        # tokenize our test
        tests = regex.split(r"\W+", test.lower(), flags=regex.UNICODE | regex.V0)

        # tokenize our sms
        words = regex.split(r"\W+", text.lower(), flags=regex.UNICODE | regex.V0)
        raw_words = regex.split(r"\W+", text, flags=regex.UNICODE | regex.V0)

        # run through each of our tests
        matches = []
        for test in tests:
            match = self.test_in_words(test, words, raw_words)
            if match:
                matches.append(match)

        # we are a match only if every test matches
        if len(matches) == len(tests):
            return len(tests), " ".join(matches)
        else:
            return 0, None


class ContainsAnyTest(ContainsTest):
    """
    { op: "contains_any", "test": "red" }
    """
    TEST = 'test'
    TYPE = 'contains_any'

    def as_json(self):
        return dict(type=ContainsAnyTest.TYPE, test=self.test)

    def evaluate(self, run, sms, context, text):
        # substitute any variables
        test = run.flow.get_localized_text(self.test, run.contact)
        test, errors = Msg.substitute_variables(test, run.contact, context, org=run.flow.org)

        # tokenize our test
        tests = regex.split(r"\W+", test.lower(), flags=regex.UNICODE | regex.V0)

        # tokenize our sms
        words = regex.split(r"\W+", text.lower(), flags=regex.UNICODE | regex.V0)
        raw_words = regex.split(r"\W+", text, flags=regex.UNICODE | regex.V0)

        # run through each of our tests
        matches = []
        for test in tests:
            match = self.test_in_words(test, words, raw_words)
            if match:
                matches.append(match)

        # we are a match if at least one test matches
        if len(matches) > 0:
            return 1, " ".join(matches)
        else:
            return 0, None


class StartsWithTest(Test):
    """
    { op: "starts", "test": "red" }
    """
    TEST = 'test'
    TYPE = 'starts'

    def __init__(self, test):
        self.test = test

    @classmethod
    def from_json(cls, org, json):
        return cls(json[cls.TEST])

    def as_json(self):
        return dict(type=StartsWithTest.TYPE, test=self.test)

    def evaluate(self, run, sms, context, text):
        # substitute any variables in our test
        test = run.flow.get_localized_text(self.test, run.contact)
        test, errors = Msg.substitute_variables(test, run.contact, context, org=run.flow.org)

        # strip leading and trailing whitespace
        text = text.strip()

        # see whether we start with our test
        if text.lower().find(test.lower()) == 0:
            return 1, text[:len(test)]
        else:
            return 0, None


class HasStateTest(Test):
    TYPE = 'state'

    def __init__(self):
        pass

    @classmethod
    def from_json(cls, org, json):
        return cls()

    def as_json(self):
        return dict(type=self.TYPE)

    def evaluate(self, run, sms, context, text):
        org = run.flow.org

        # if they removed their country since adding the rule
        if not org.country:
            return 0, None

        state = org.parse_location(text, 1)
        if state:
            return 1, state

        return 0, None


class HasDistrictTest(Test):
    TYPE = 'district'
    TEST = 'test'

    def __init__(self, state):
        self.state = state

    @classmethod
    def from_json(cls, org, json):
        return cls(json[cls.TEST])

    def as_json(self):
        return dict(type=self.TYPE, test=self.state)

    def evaluate(self, run, sms, context, text):

        # if they removed their country since adding the rule
        org = run.flow.org
        if not org.country:
            return 0, None

        # evaluate our district in case it has a replacement variable
        state, errors = Msg.substitute_variables(self.state, sms.contact, context, org=run.flow.org)

        parent = org.parse_location(state, 1)
        if parent:
            district = org.parse_location(text, 2, parent)
            if district:
                return 1, district

        return 0, None


class HasDateTest(Test):
    TYPE = 'date'

    def __init__(self):
        pass

    @classmethod
    def from_json(cls, org, json):
        return cls()

    def as_json(self):
        return dict(type=self.TYPE)

    def evaluate_date_test(self, message_date):
        return True

    def evaluate(self, run, sms, context, text):
        text = text.replace(' ', "-")
        org = run.flow.org
        dayfirst = org.get_dayfirst()
        tz = org.get_tzinfo()

        (date_format, time_format) = get_datetime_format(dayfirst)

        date = str_to_datetime(text, tz=tz, dayfirst=org.get_dayfirst())
        if date is not None and self.evaluate_date_test(date):
            return 1, datetime_to_str(date, tz=tz, format=time_format, ms=False)

        return 0, None


class DateTest(Test):
    """
    Base class for those tests that check relative dates
    """
    TEST = 'test'
    TYPE = 'date'

    def __init__(self, test):
        self.test = test

    @classmethod
    def from_json(cls, org, json):
        return cls(json[cls.TEST])

    def as_json(self):
        return dict(type=self.TYPE, test=self.test)

    def evaluate_date_test(self, date_message, date_test):
        raise FlowException("Evaluate date test needs to be defined by subclass.")

    def evaluate(self, run, sms, context, text):
        org = run.flow.org
        dayfirst = org.get_dayfirst()
        tz = org.get_tzinfo()
        test, errors = Msg.substitute_variables(self.test, run.contact, context, org=org)

        text = text.replace(' ', "-")
        if not errors:
            date_message = str_to_datetime(text, tz=tz, dayfirst=dayfirst)
            date_test = str_to_datetime(test, tz=tz, dayfirst=dayfirst)

            (date_format, time_format) = get_datetime_format(dayfirst)

            if date_message is not None and date_test is not None and self.evaluate_date_test(date_message, date_test):
                return 1, datetime_to_str(date_message, tz=tz, format=time_format, ms=False)

        return 0, None


class DateEqualTest(DateTest):
    TEST = 'test'
    TYPE = 'date_equal'

    def evaluate_date_test(self, date_message, date_test):
        return date_message.date() == date_test.date()


class DateAfterTest(DateTest):
    TEST = 'test'
    TYPE = 'date_after'

    def evaluate_date_test(self, date_message, date_test):
        return date_message >= date_test


class DateBeforeTest(DateTest):
    TEST = 'test'
    TYPE = 'date_before'

    def evaluate_date_test(self, date_message, date_test):
        return date_message <= date_test


class NumericTest(Test):
    """
    Base class for those tests that do numeric tests.
    """
    TEST = 'test'
    TYPE = ''

    @classmethod
    def convert_to_decimal(cls, word):
        # common substitutions
        original_word = word
        word = word.replace('l', '1').replace('o', '0').replace('O', '0')

        try:
            return (word, Decimal(word))
        except Exception as e:
            # we only try this hard if we haven't already substituted characters
            if original_word == word:
                # does this start with a number?  just use that part if so
                match = regex.match(r"^(\d+).*$", word, regex.UNICODE | regex.V0)
                if match:
                    return (match.group(1), Decimal(match.group(1)))
                else:
                    raise e
            else:
                raise e

    # test every word in the message against our test
    def evaluate(self, run, sms, context, text):
        text = text.replace(',', '')
        for word in regex.split(r"\s+", text, flags=regex.UNICODE | regex.V0):
            try:
                (word, decimal) = NumericTest.convert_to_decimal(word)
                if self.evaluate_numeric_test(run, context, decimal):
                    return 1, decimal
            except:
                pass
        return 0, None


class BetweenTest(NumericTest):
    """
    Test whether we are between two numbers (inclusive)
    """
    MIN = 'min'
    MAX = 'max'
    TYPE = 'between'

    def __init__(self, min_val, max_val):
        self.min = min_val
        self.max = max_val

    @classmethod
    def from_json(cls, org, json):
        return cls(json[cls.MIN], json[cls.MAX])

    def as_json(self):
        return dict(type=self.TYPE, min=self.min, max=self.max)

    def evaluate_numeric_test(self, run, context, decimal_value):
        min_val, min_errors = Msg.substitute_variables(self.min, run.contact, context, org=run.flow.org)
        max_val, max_errors = Msg.substitute_variables(self.max, run.contact, context, org=run.flow.org)

        if not min_errors and not max_errors:
            try:
                return Decimal(min_val) <= decimal_value <= Decimal(max_val)
            except Exception:
                pass

        return False


class NumberTest(NumericTest):
    """
    Tests that there is any number in the string.
    """
    TYPE = 'number'

    def __init__(self):
        pass

    @classmethod
    def from_json(cls, org, json):
        return cls()

    def as_json(self):
        return dict(type=self.TYPE)

    def evaluate_numeric_test(self, run, context, decimal_value):
        return True


class SimpleNumericTest(Test):
    """
    Base class for those tests that do a numeric test with a single value
    """
    TEST = 'test'
    TYPE = ''

    def __init__(self, test):
        self.test = test

    @classmethod
    def from_json(cls, org, json):
        return cls(json[cls.TEST])

    def as_json(self):
        return dict(type=self.TYPE, test=self.test)

    def evaluate_numeric_test(self, message_numeric, test_numeric): # pragma: no cover
        raise FlowException("Evaluate numeric test needs to be defined by subclass")

    # test every word in the message against our test
    def evaluate(self, run, sms, context, text):
        test, errors = Msg.substitute_variables(str(self.test), run.contact, context, org=run.flow.org)

        text = text.replace(',', '')
        for word in regex.split(r"\s+", text, flags=regex.UNICODE | regex.V0):
            try:
                (word, decimal) = NumericTest.convert_to_decimal(word)
                if self.evaluate_numeric_test(decimal, Decimal(test)):
                    return 1, decimal
            except:
                pass
        return 0, None


class GtTest(SimpleNumericTest):
    TEST = 'test'
    TYPE = 'gt'

    def evaluate_numeric_test(self, message_numeric, test_numeric):
        return message_numeric > test_numeric


class GteTest(SimpleNumericTest):
    TEST = 'test'
    TYPE = 'gte'

    def evaluate_numeric_test(self, message_numeric, test_numeric):
        return message_numeric >= test_numeric


class LtTest(SimpleNumericTest):
    TEST = 'test'
    TYPE = 'lt'

    def evaluate_numeric_test(self, message_numeric, test_numeric):
        return message_numeric < test_numeric


class LteTest(SimpleNumericTest):
    TEST = 'test'
    TYPE = 'lte'

    def evaluate_numeric_test(self, message_numeric, test_numeric):
        return message_numeric <= test_numeric


class EqTest(SimpleNumericTest):
    TEST = 'test'
    TYPE = 'eq'

    def evaluate_numeric_test(self, message_numeric, test_numeric):
        return message_numeric == test_numeric


class PhoneTest(Test):
    """
    Test for whether a response contains a phone number
    """
    TYPE = 'phone'

    def __init__(self):
        pass

    @classmethod
    def from_json(cls, org, json):
        return cls()

    def as_json(self):
        return dict(type=self.TYPE)

    def evaluate(self, run, sms, context, text):
        org = run.flow.org

        # try to find a phone number in the text we have been sent
        country_code = org.get_country_code()
        if not country_code:
            country_code = 'US'

        number = None
        matches = phonenumbers.PhoneNumberMatcher(text, country_code)

        # try it as an international number if we failed
        if not matches.has_next():
            matches = phonenumbers.PhoneNumberMatcher('+' + text, country_code)

        for match in matches:
            number = phonenumbers.format_number(match.number, phonenumbers.PhoneNumberFormat.E164)

        return number, number


class RegexTest(Test):
    """
    Test for whether a response matches a regular expression
    """
    TEST = 'test'
    TYPE = 'regex'

    def __init__(self, test):
        self.test = test

    @classmethod
    def from_json(cls, org, json):
        return cls(json[cls.TEST])

    def as_json(self):
        return dict(type=self.TYPE, test=self.test)

    def evaluate(self, run, sms, context, text):
        try:
            test = run.flow.get_localized_text(self.test, run.contact)

            # check whether we match
            rexp = regex.compile(test, regex.UNICODE | regex.IGNORECASE | regex.MULTILINE | regex.V0)
            match = rexp.search(text)

            # if so, $0 will be what we return
            if match:
                return_match = match.group(0)

                # build up a dictionary that contains indexed values
                group_dict = match.groupdict()
                for idx in range(rexp.groups + 1):
                    group_dict[str(idx)] = match.group(idx)

                # set it on run@extra
                run.update_fields(group_dict)

                # return all matched values
                return True, return_match

        except:
            import traceback
            traceback.print_exc()

        return False, None<|MERGE_RESOLUTION|>--- conflicted
+++ resolved
@@ -2676,14 +2676,9 @@
 
     definition = models.TextField(help_text=_("The JSON flow definition"))
 
-<<<<<<< HEAD
-    version_number = models.IntegerField(default=CURRENT_EXPORT_VERSION,
-                                         help_text=_("The flow version this definition is in"))
-=======
     spec_version = models.IntegerField(default=CURRENT_EXPORT_VERSION, help_text=_("The flow version this definition is in"))
 
     version = models.IntegerField(null=True, help_text=_("Version counter for each definition"))
->>>>>>> 8782c88d
 
     @classmethod
     def migrate_definition(cls, json_flow, version, to_version=None):
@@ -2691,18 +2686,11 @@
             to_version = CURRENT_EXPORT_VERSION
 
         from temba.flows import flow_migrations
-<<<<<<< HEAD
-        while version <= to_version:
-            migrate_fn = getattr(flow_migrations, 'migrate_to_version_%d' % version, None)
-            if migrate_fn:
-                migrate_fn(json_flow)
-=======
 
         while version < to_version:
             migrate_fn = getattr(flow_migrations, 'migrate_to_version_%d' % (version + 1), None)
             if migrate_fn:
                 json_flow = migrate_fn(json_flow)
->>>>>>> 8782c88d
             version += 1
 
         return json_flow
@@ -2731,7 +2719,6 @@
                     id=self.pk,
                     version=self.spec_version,
                     revision=self.version)
-
 
 
 class FlowRun(models.Model):
