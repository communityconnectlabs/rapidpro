--- conflicted
+++ resolved
@@ -34,20 +34,7 @@
 from temba.tickets.models import Ticketer, Topic
 from temba.utils import analytics, chunk_list, json, on_transaction_commit, s3
 from temba.utils.export import BaseExportAssetStore, BaseExportTask
-<<<<<<< HEAD
-from temba.utils.models import (
-    JSONAsTextField,
-    JSONField,
-    NamedObjectMixin,
-    RequireUpdateFieldsMixin,
-    SquashableModel,
-    TembaModel,
-    generate_uuid,
-)
-=======
-from temba.utils.fields import clean_name, deleted_name, validate_name
-from temba.utils.models import JSONAsTextField, JSONField, SquashableModel, TembaModel, generate_uuid
->>>>>>> 716e0db4
+from temba.utils.models import JSONAsTextField, JSONField, NamedObjectMixin, SquashableModel, TembaModel, generate_uuid
 from temba.utils.uuid import uuid4
 
 from . import legacy
