--- conflicted
+++ resolved
@@ -1827,16 +1827,6 @@
 
         # for each send action, we need to create a broadcast, we'll group our created messages under these
         broadcasts = []
-<<<<<<< HEAD
-        for send_action in send_actions:
-            # check that we either have text or media, available for the base language
-            if (send_action.msg and send_action.msg.get(self.base_language)) or (send_action.media and send_action.media.get(self.base_language)):
-                broadcast = Broadcast.create(self.org, self.created_by, send_action.msg, [],
-                                             media=send_action.media,
-                                             base_language=self.base_language,
-                                             send_all=send_action.send_all, action_uuid=send_action.uuid)
-                broadcast.update_contacts(all_contact_ids)
-=======
 
         if len(all_contact_ids) > 1:
 
@@ -1846,12 +1836,10 @@
             for send_action in send_actions:
                 # check that we either have text or media, available for the base language
                 if (send_action.msg and send_action.msg.get(self.base_language)) or (send_action.media and send_action.media.get(self.base_language)):
->>>>>>> 9bba6f03
-
                     broadcast = Broadcast.create(self.org, self.created_by, send_action.msg, [],
                                                  media=send_action.media,
                                                  base_language=self.base_language,
-                                                 send_all=send_action.send_all)
+                                                 send_all=send_action.send_all, action_uuid=send_action.uuid)
                     broadcast.update_contacts(all_contact_ids)
 
                     # manually set our broadcast status to QUEUED, our sub processes will send things off for us
@@ -5479,15 +5467,6 @@
                         if not group:
                             ActionLog.error(run, _("Unable to find group with name '%s'") % value)
 
-<<<<<<< HEAD
-                            try:
-                                group = ContactGroup.create_static(contact.org, user, name=value)
-                                if run.contact.is_test:  # pragma: needs cover
-                                    ActionLog.info(run, _("Group '%s' created") % value)
-                            except ValueError:  # pragma: needs cover
-                                ActionLog.error(run, _("Unable to create group with name '%s'") % value)
-=======
->>>>>>> 9bba6f03
                     else:  # pragma: needs cover
                         ActionLog.error(run, _("Group name could not be evaluated: %s") % ', '.join(errors))
 
