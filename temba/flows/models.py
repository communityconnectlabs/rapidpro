--- conflicted
+++ resolved
@@ -3411,35 +3411,27 @@
 
     def get_events_of_type(self, event_types):
         """
-<<<<<<< HEAD
-        Gets all the messages associated with this run
-        """
-        return [e for e in self.events if e['type'] in event_types] if self.events else []
-=======
         Gets all the events of the given type associated with this run
         """
         if not self.events:
             return []
 
         type_names = [t.name for t in event_types]
+
         return [e for e in self.events if e['type'] in type_names]
->>>>>>> 28adfa64
 
     def get_msg_events(self):
         """
         Gets all the messages associated with this run
         """
-<<<<<<< HEAD
-        return self.get_events_of_type((goflow.Events.msg_received.name, goflow.Events.msg_created.name))
-=======
         return self.get_events_of_type((goflow.Events.msg_received, goflow.Events.msg_created))
->>>>>>> 28adfa64
 
     def get_messages(self):
         """
         Gets all the messages associated with this run
         """
         msg_uuids = [e['msg']['uuid'] for e in self.get_msg_events() if e['msg'].get('uuid')]
+
         return Msg.objects.filter(uuid__in=msg_uuids)
 
     def get_last_msg(self, direction=INCOMING):
@@ -5049,14 +5041,7 @@
         Writes out any messages associated with the given run
         """
         for event in run.get_msg_events():
-<<<<<<< HEAD
-            if event['type'] == goflow.Events.msg_received.name:
-                msg_direction = "IN"
-            else:
-                msg_direction = "OUT"
-=======
             msg_direction = "IN" if event['type'] == goflow.Events.msg_received.name else "OUT"
->>>>>>> 28adfa64
 
             msg = event['msg']
             msg_text = msg.get('text', "")
