import os
import logging
import time
import requests
import zipfile

from array import array
<<<<<<< HEAD
from collections import OrderedDict, defaultdict
from datetime import date, timedelta
from decimal import Decimal
from enum import Enum
from io import BytesIO
from urllib.parse import urlparse
from urllib.request import urlopen
from uuid import uuid4
=======
from collections import defaultdict
from datetime import timedelta
from enum import Enum
from typing import Dict
>>>>>>> e341e9e1

import iso8601
import phonenumbers
import regex
import boto3
from django.db.models.functions import TruncDate
from django_redis import get_redis_connection
from packaging.version import Version
from PIL import Image, ExifTags
from sorl.thumbnail import get_thumbnail
from smartmin.models import SmartModel
from temba_expressions.utils import tokenize
from xlsxlite.writer import XLSXBook

from django.conf import settings
from django.contrib.auth.models import Group, User
from django.contrib.postgres.fields import ArrayField
from django.core.cache import cache
from django.core.files.temp import NamedTemporaryFile
from django.db import connection as db_connection, models, transaction
from django.db.models import Max, Q, Sum

from django.dispatch import receiver
from django.urls import reverse
from django.utils import timezone
from django.utils.translation import ugettext_lazy as _

from temba import mailroom
from temba.airtime.models import AirtimeTransfer
from temba.assets.models import register_asset_store
from temba.channels.models import Channel, ChannelConnection
from temba.contacts.models import Contact, ContactField, ContactGroup, ContactURN, URN
from temba.locations.models import AdminBoundary
from temba.links.models import LinkContacts
from temba.msgs.models import DELIVERED, PENDING, Broadcast, Label, Msg
from temba.orgs.models import Org
from temba.links.models import Link
from temba.classifiers.models import Classifier
from temba.globals.models import Global
<<<<<<< HEAD
=======
from temba.msgs.models import Attachment, Label, Msg
from temba.orgs.models import Org
>>>>>>> e341e9e1
from temba.templates.models import Template
from temba.tickets.models import Ticketer
from temba.utils import analytics, chunk_list, json, on_transaction_commit
<<<<<<< HEAD
from temba.utils.dates import str_to_datetime, datetime_to_str
from temba.utils.email import is_valid_address, send_template_email
=======
>>>>>>> e341e9e1
from temba.utils.export import BaseExportAssetStore, BaseExportTask
from temba.utils.models import (
    JSONAsTextField,
    JSONField,
    RequireUpdateFieldsMixin,
    SquashableModel,
    TembaModel,
    generate_uuid,
)
from temba.utils.uuid import uuid4

from . import legacy

logger = logging.getLogger(__name__)

FLOW_DEFAULT_EXPIRES_AFTER = 60 * 12
START_FLOW_BATCH_SIZE = 500


class Events(Enum):
    broadcast_created = 1
    contact_channel_changed = 2
    contact_field_changed = 3
    contact_groups_changed = 4
    contact_language_changed = 5
    contact_name_changed = 6
    contact_refreshed = 7
    contact_timezone_changed = 8
    contact_urns_changed = 9
    email_created = 10
    environment_refreshed = 11
    error = 12
    flow_entered = 13
    input_labels_added = 14
    ivr_created = 15
    msg_created = 16
    msg_received = 17
    msg_wait = 18
    run_expired = 19
    run_result_changed = 20
    session_triggered = 21
    wait_timed_out = 22
    webhook_called = 23


class FlowException(Exception):
    pass


class FlowUserConflictException(FlowException):
    def __init__(self, other_user, last_saved_on):
        self.other_user = other_user
        self.last_saved_on = last_saved_on


class FlowVersionConflictException(FlowException):
    def __init__(self, rejected_version):
        self.rejected_version = rejected_version


FLOW_LOCK_TTL = 60  # 1 minute
FLOW_LOCK_KEY = "org:%d:lock:flow:%d:%s"

FLOW_PROP_CACHE_KEY = "org:%d:cache:flow:%d:%s"
FLOW_PROP_CACHE_TTL = 24 * 60 * 60 * 7  # 1 week

UNREAD_FLOW_RESPONSES = "unread_flow_responses"

FLOW_BATCH = "flow_batch"


class FlowLock(Enum):
    """
    Locks that are flow specific
    """

    participation = 1
    definition = 3


class FlowPropsCache(Enum):
    """
    Properties of a flow that we cache
    """

    terminal_nodes = 1
    category_nodes = 2


class Flow(TembaModel):
<<<<<<< HEAD
    UUID = "uuid"
    ENTRY = "entry"
    RULE_SETS = "rule_sets"
    ACTION_SETS = "action_sets"
    RULES = "rules"
    CONFIG = "config"
    ACTIONS = "actions"
    DESTINATION = "destination"
    EXIT_UUID = "exit_uuid"
    LABEL = "label"
    WEBHOOK_URL = "webhook"
    WEBHOOK_ACTION = "webhook_action"
    FINISHED_KEY = "finished_key"
    RULESET_TYPE = "ruleset_type"
    OPERAND = "operand"

    LANGUAGE = "language"
    BASE_LANGUAGE = "base_language"
    SAVED_BY = "saved_by"
    VERSION = "version"

=======
>>>>>>> e341e9e1
    CONTACT_CREATION = "contact_creation"
    CONTACT_PER_RUN = "run"
    CONTACT_PER_LOGIN = "login"

    # items in metadata
    METADATA_RESULTS = "results"
    METADATA_DEPENDENCIES = "dependencies"
    METADATA_WAITING_EXIT_UUIDS = "waiting_exit_uuids"
    METADATA_PARENT_REFS = "parent_refs"
    METADATA_ISSUES = "issues"
    METADATA_IVR_RETRY = "ivr_retry"

    # items in the response from mailroom flow inspection
    INSPECT_RESULTS = "results"
    INSPECT_DEPENDENCIES = "dependencies"
    INSPECT_WAITING_EXITS = "waiting_exits"
    INSPECT_PARENT_REFS = "parent_refs"
    INSPECT_ISSUES = "issues"

    # items in the flow definition JSON
    DEFINITION_UUID = "uuid"
    DEFINITION_NAME = "name"
    DEFINITION_SPEC_VERSION = "spec_version"
    DEFINITION_TYPE = "type"
    DEFINITION_LANGUAGE = "language"
    DEFINITION_REVISION = "revision"
    DEFINITION_EXPIRE_AFTER_MINUTES = "expire_after_minutes"
    DEFINITION_METADATA = "metadata"
    DEFINITION_NODES = "nodes"
    DEFINITION_UI = "_ui"

    TYPE_MESSAGE = "M"
    TYPE_VOICE = "V"
    TYPE_SURVEY = "S"
    TYPE_USSD = "U"

    FLOW_TYPES = (
        (TYPE_MESSAGE, _("Message flow")),
        (TYPE_VOICE, _("Phone call flow")),
        (TYPE_SURVEY, _("Surveyor flow")),
        (TYPE_USSD, _("USSD flow")),
    )

    GOFLOW_TYPES = {TYPE_MESSAGE: "messaging", TYPE_VOICE: "voice", TYPE_SURVEY: "messaging_offline"}

<<<<<<< HEAD
    NODE_TYPE_RULESET = "R"
    NODE_TYPE_ACTIONSET = "A"

    ENTRY_TYPES = ((NODE_TYPE_RULESET, "Rules"), (NODE_TYPE_ACTIONSET, "Actions"))

    VERSIONS = [
        "1",
        "2",
        "3",
        "4",
        "5",
        "6",
        "7",
        "8",
        "9",
        "10",
        "10.1",
        "10.2",
        "10.3",
        "10.4",
        "11.0",
        "11.1",
        "11.2",
        "11.3",
        "11.4",
        "11.5",
        "11.6",
        "11.7",
        "11.8",
        "11.9",
        "11.10",
        "11.11",
        "11.12",
    ]

    FINAL_LEGACY_VERSION = VERSIONS[-1]
    GOFLOW_VERSION = "13.0.0"
=======
    FINAL_LEGACY_VERSION = legacy.VERSIONS[-1]
>>>>>>> e341e9e1
    INITIAL_GOFLOW_VERSION = "13.0.0"  # initial version of flow spec to use new engine
    CURRENT_SPEC_VERSION = "13.1.0"  # current flow spec version

    DEFAULT_EXPIRES_AFTER = 60 * 24 * 7  # 1 week

    name = models.CharField(max_length=64, help_text=_("The name for this flow"))

    labels = models.ManyToManyField(
        "FlowLabel", related_name="flows", verbose_name=_("Labels"), blank=True, help_text=_("Any labels on this flow")
    )

    org = models.ForeignKey(Org, on_delete=models.PROTECT, related_name="flows")

    is_archived = models.BooleanField(default=False, help_text=_("Whether this flow is archived"))

    is_system = models.BooleanField(default=False, help_text=_("Whether this is a system created flow"))

    flow_type = models.CharField(
        max_length=1, choices=FLOW_TYPES, default=TYPE_MESSAGE, help_text=_("The type of this flow")
    )

    # additional information about the flow, e.g. possible results
    metadata = JSONAsTextField(null=True, default=dict)

    expires_after_minutes = models.IntegerField(
        default=DEFAULT_EXPIRES_AFTER, help_text=_("Minutes of inactivity that will cause expiration from flow")
    )

    ignore_triggers = models.BooleanField(default=False, help_text=_("Ignore keyword triggers while in this flow"))

    saved_on = models.DateTimeField(auto_now_add=True, help_text=_("When this item was saved"))

    saved_by = models.ForeignKey(
        User, on_delete=models.PROTECT, related_name="flow_saves", help_text=_("The user which last saved this flow")
    )

    base_language = models.CharField(
        max_length=4,
        null=True,
        blank=True,
        help_text=_("The authoring language, additional languages can be added later"),
        default="base",
    )

    version_number = models.CharField(
        default=FINAL_LEGACY_VERSION, max_length=8, help_text=_("The flow version this definition is in")
    )

    channel_dependencies = models.ManyToManyField(Channel, related_name="dependent_flows")

    classifier_dependencies = models.ManyToManyField(Classifier, related_name="dependent_flows")

    field_dependencies = models.ManyToManyField(ContactField, related_name="dependent_flows")

    flow_dependencies = models.ManyToManyField("Flow", related_name="dependent_flows")

    global_dependencies = models.ManyToManyField(Global, related_name="dependent_flows")

    group_dependencies = models.ManyToManyField(ContactGroup, related_name="dependent_flows")

    label_dependencies = models.ManyToManyField(Label, related_name="dependent_flows")

    template_dependencies = models.ManyToManyField(Template, related_name="dependent_flows")

    ticketer_dependencies = models.ManyToManyField(Ticketer, related_name="dependent_flows")

    @classmethod
    def create(
        cls,
        org,
        user,
        name,
        flow_type=TYPE_MESSAGE,
        expires_after_minutes=DEFAULT_EXPIRES_AFTER,
        base_language=None,
        create_revision=False,
        **kwargs,
    ):
        flow = Flow.objects.create(
            org=org,
            name=name,
            flow_type=flow_type,
            expires_after_minutes=expires_after_minutes,
            base_language=base_language,
            saved_by=user,
            created_by=user,
            modified_by=user,
            version_number=Flow.CURRENT_SPEC_VERSION,
            **kwargs,
        )

        if create_revision:
            flow.save_revision(
                user,
                {
                    Flow.DEFINITION_NAME: flow.name,
                    Flow.DEFINITION_UUID: flow.uuid,
                    Flow.DEFINITION_SPEC_VERSION: Flow.CURRENT_SPEC_VERSION,
                    Flow.DEFINITION_LANGUAGE: base_language,
                    Flow.DEFINITION_TYPE: Flow.GOFLOW_TYPES[flow_type],
                    Flow.DEFINITION_NODES: [],
                    Flow.DEFINITION_UI: {},
                },
            )

        analytics.track(user.username, "temba.flow_created", dict(name=name))
        return flow

    @classmethod
    def create_single_message(cls, org, user, message, base_language):
        """
        Creates a special 'single message' flow
        """
        name = "Single Message (%s)" % str(uuid4())
        flow = Flow.create(org, user, name, flow_type=Flow.TYPE_MESSAGE, is_system=True)
        flow.update_single_message_flow(user, message, base_language)
        return flow

    @classmethod
    def label_to_slug(cls, label):
        return regex.sub(r"[^a-z0-9]+", "_", label.lower() if label else "", regex.V0)

    @classmethod
    def create_join_group(cls, org, user, group, response=None, start_flow=None):
        """
        Creates a special 'join group' flow
        """
        base_language = org.primary_language.iso_code if org.primary_language else "base"

        name = Flow.get_unique_name(org, "Join %s" % group.name)
        flow = Flow.create(org, user, name, base_language=base_language)
        flow.version_number = "13.0.0"
        flow.save(update_fields=("version_number",))

        node_uuid = str(uuid4())
        definition = {
            "uuid": flow.uuid,
            "name": flow.name,
            "spec_version": flow.version_number,
            "language": base_language,
            "type": "messaging",
            "localization": {},
            "nodes": [
                {
                    "uuid": node_uuid,
                    "actions": [
                        {
                            "type": "add_contact_groups",
                            "uuid": str(uuid4()),
                            "groups": [{"uuid": group.uuid, "name": group.name}],
                        },
                        {
                            "type": "set_contact_name",
                            "uuid": str(uuid4()),
                            "name": "@(title(remove_first_word(input)))",
                        },
                    ],
                    "exits": [{"uuid": str(uuid4())}],
                }
            ],
            "_ui": {
                "nodes": {node_uuid: {"type": "execute_actions", "position": {"left": 100, "top": 0}}},
                "stickies": {},
            },
        }

        if response:
            definition["nodes"][0]["actions"].append({"type": "send_msg", "uuid": str(uuid4()), "text": response})

        if start_flow:
            definition["nodes"][0]["actions"].append(
                {
                    "type": "enter_flow",
                    "uuid": str(uuid4()),
                    "flow": {"uuid": start_flow.uuid, "name": start_flow.name},
                }
            )

        flow.save_revision(user, definition)
        return flow

    @classmethod
    def is_before_version(cls, to_check, version):
        if str(to_check) not in Flow.VERSIONS:
            return False

        return Version(str(to_check)) < Version(str(version))

    @classmethod
    def get_triggerable_flows(cls, org):
        return Flow.objects.filter(
            org=org,
            is_active=True,
            is_archived=False,
            flow_type__in=(Flow.TYPE_MESSAGE, Flow.TYPE_VOICE),
            is_system=False,
        )

    @classmethod
    def import_flows(cls, org, user, export_json, dependency_mapping, same_site=False):
        """
        Import flows from our flow export file
        """

        from temba.campaigns.models import Campaign
        from temba.triggers.models import Trigger

        created_flows = []
        db_types = {value: key for key, value in Flow.GOFLOW_TYPES.items()}

        # fetch or create all the flow db objects
        for flow_def in export_json[Org.EXPORT_FLOWS]:
            flow_version = Version(flow_def[Flow.DEFINITION_SPEC_VERSION])
            flow_type = db_types[flow_def[Flow.DEFINITION_TYPE]]
            flow_uuid = flow_def[Flow.DEFINITION_UUID]
            flow_name = flow_def[Flow.DEFINITION_NAME]
            flow_expires = flow_def.get(Flow.DEFINITION_EXPIRE_AFTER_MINUTES, Flow.DEFAULT_EXPIRES_AFTER)

            flow = None
            flow_name = flow_name[:64].strip()

            if flow_type == Flow.TYPE_VOICE:
                flow_expires = min([flow_expires, 15])  # voice flow expiration can't be more than 15 minutes

            # check if we can find that flow by UUID first
            if same_site:
                flow = org.flows.filter(is_active=True, uuid=flow_uuid).first()

            # if it's not of our world, let's try by name
            if not flow:
                flow = org.flows.filter(is_active=True, name=flow_name).first()

            if flow:
                flow.name = Flow.get_unique_name(org, flow_name, ignore=flow)
                flow.version_number = flow_version
                flow.expires_after_minutes = flow_expires
                flow.save(update_fields=("name", "expires_after_minutes"))
            else:
                flow = Flow.create(
                    org,
                    user,
                    Flow.get_unique_name(org, flow_name),
                    flow_type=flow_type,
                    expires_after_minutes=flow_expires,
                )

            # make sure the flow is unarchived
            if flow.is_archived:
                flow.is_archived = False
                flow.save(update_fields=("is_archived",))

            dependency_mapping[flow_uuid] = str(flow.uuid)
            created_flows.append((flow, flow_def))

        # import each definition (includes re-mapping dependency references)
        for flow, definition in created_flows:
            flow.import_definition(user, definition, dependency_mapping)

        # remap flow UUIDs in any campaign events
        for campaign in export_json.get(Org.EXPORT_CAMPAIGNS, []):
            for event in campaign[Campaign.EXPORT_EVENTS]:
                if "flow" in event:
                    flow_uuid = event["flow"]["uuid"]
                    if flow_uuid in dependency_mapping:
                        event["flow"]["uuid"] = dependency_mapping[flow_uuid]

        # remap flow UUIDs in any triggers
        for trigger in export_json.get(Org.EXPORT_TRIGGERS, []):
            if Trigger.EXPORT_FLOW in trigger:
                flow_uuid = trigger[Trigger.EXPORT_FLOW]["uuid"]
                if flow_uuid in dependency_mapping:
                    trigger[Trigger.EXPORT_FLOW]["uuid"] = dependency_mapping[flow_uuid]

        # return the created flows
        return [f[0] for f in created_flows]

    @classmethod
    def copy(cls, flow, user):
        copy = Flow.create(flow.org, user, "Copy of %s" % flow.name[:55], flow_type=flow.flow_type)

        # grab the json of our original
        flow_json = flow.get_definition()

        copy.import_definition(user, flow_json, {})

        # copy our expiration as well
        copy.expires_after_minutes = flow.expires_after_minutes
        copy.save()

        return copy

    @classmethod
<<<<<<< HEAD
    def get_node(cls, flow, uuid, destination_type):

        if not uuid or not destination_type:
            return None

        if destination_type == Flow.NODE_TYPE_RULESET:
            node = RuleSet.get(flow, uuid)
        else:
            node = ActionSet.get(flow, uuid)

        if node:
            node.flow = flow
        return node

    @classmethod
    def handle_call(cls, call, text=None, saved_media_url=None, hangup=False, resume=False):
        run = (
            FlowRun.objects.filter(connection=call, is_active=True)
            .select_related("org")
            .order_by("-created_on")
            .first()
        )

        # what we will send back
        voice_response = call.channel.generate_ivr_response()

        if run is None:  # pragma: no cover
            voice_response.hangup()
            return voice_response

        flow = run.flow

        # make sure we have the latest version
        flow.ensure_current_version()

        run.voice_response = voice_response

        # create a message to hold our inbound message
        from temba.msgs.models import IVR

        if text or saved_media_url:

            # we don't have text for media, so lets use the media value there too
            if saved_media_url and ":" in saved_media_url:
                text = saved_media_url.partition(":")[2]

            msg = Msg.create_incoming(
                call.channel,
                str(call.contact_urn),
                text,
                status=PENDING,
                msg_type=IVR,
                attachments=[saved_media_url] if saved_media_url else None,
                connection=run.connection,
            )
        else:
            msg = Msg(org=call.org, contact=call.contact, text="", id=0)

        # find out where we last left off
        last_step = run.path[-1] if run.path else None

        # if we are just starting the flow, create our first step
        if not last_step:
            # lookup our entry node
            destination = ActionSet.objects.filter(flow=run.flow, uuid=flow.entry_uuid).first()
            if not destination:
                destination = RuleSet.objects.filter(flow=run.flow, uuid=flow.entry_uuid).first()

            # and add our first step for our run
            if destination:
                flow.add_step(run, destination, [])
        else:
            destination = Flow.get_node(run.flow, last_step[FlowRun.PATH_NODE_UUID], Flow.NODE_TYPE_RULESET)

        if not destination:  # pragma: no cover
            voice_response.hangup()
            run.set_completed(exit_uuid=None)
            return voice_response

        # go and actually handle wherever we are in the flow
        (handled, msgs) = Flow.handle_destination(
            destination, run, msg, user_input=text is not None, resume_parent_run=resume
        )

        # if we stopped needing user input (likely), then wrap our response accordingly
        voice_response = Flow.wrap_voice_response_with_input(call, run, voice_response)

        # if we handled it, mark it so
        if handled and msg.id:
            from temba.msgs import legacy

            legacy.mark_handled(msg)

        # if we didn't handle it, this is a good time to hangup
        if not handled or hangup:
            voice_response.hangup()
            run.set_completed(exit_uuid=None)

        return voice_response

    @classmethod
    def wrap_voice_response_with_input(cls, call, run, voice_response):
        """ Finds where we are in the flow and wraps our voice_response with whatever comes next """
        last_step = run.path[-1]
        destination = Flow.get_node(run.flow, last_step[FlowRun.PATH_NODE_UUID], Flow.NODE_TYPE_RULESET)

        if isinstance(destination, RuleSet):
            response = call.channel.generate_ivr_response()
            callback = "https://%s%s" % (run.org.get_brand_domain(), reverse("ivr.ivrcall_handle", args=[call.pk]))
            gather = destination.get_voice_input(response, action=callback)

            # recordings have to be tacked on last
            if destination.ruleset_type == RuleSet.TYPE_WAIT_RECORDING:
                voice_response.record(action=callback)

            elif destination.ruleset_type == RuleSet.TYPE_SUBFLOW:
                voice_response.redirect(url=callback)

            elif gather and hasattr(gather, "document"):  # voicexml case
                gather.join(voice_response)

                voice_response = response

            elif gather:  # TwiML case
                # nest all of our previous verbs in our gather
                for verb in voice_response.verbs:
                    gather.append(verb)

                voice_response = response

                # append a redirect at the end in case the user sends #
                voice_response.redirect(url=callback + "?empty=1")

        return voice_response
=======
    def export_translation(cls, org, flows, language, exclude_args):
        flow_ids = [f.id for f in flows]
        return mailroom.get_client().po_export(org.id, flow_ids, language=language, exclude_arguments=exclude_args)

    @classmethod
    def import_translation(cls, org, flows, language, po_data):
        flow_ids = [f.id for f in flows]
        response = mailroom.get_client().po_import(org.id, flow_ids, language=language, po_data=po_data)
        return {d["uuid"]: d for d in response["flows"]}
>>>>>>> e341e9e1

    @classmethod
    def get_unique_name(cls, org, base_name, ignore=None):
        """
        Generates a unique flow name based on the given base name
        """
        name = base_name[:64].strip()

        count = 2
        while True:
            flows = Flow.objects.filter(name=name, org=org, is_active=True)
            if ignore:  # pragma: needs cover
                flows = flows.exclude(pk=ignore.pk)

            if not flows.exists():
                break

            name = "%s %d" % (base_name[:59].strip(), count)
            count += 1

        return name

    @classmethod
<<<<<<< HEAD
    def find_and_handle(
        cls,
        msg,
        started_flows=None,
        voice_response=None,
        triggered_start=False,
        resume_parent_run=False,
        user_input=True,
        trigger_send=True,
        continue_parent=True,
    ):

        if started_flows is None:
            started_flows = []

        for run in FlowRun.get_active_for_contact(msg.contact):
            flow = run.flow
            flow.ensure_current_version()

            # it's possible Flow.start is in the process of creating a run for this contact, in which case
            # record this message has handled so it doesn't start any new flows
            if not run.path:
                if run.created_on > timezone.now() - timedelta(minutes=10):
                    return True, []
                else:
                    return False, []

            last_step = run.path[-1]
            destination = Flow.get_node(flow, last_step[FlowRun.PATH_NODE_UUID], Flow.NODE_TYPE_RULESET)

            # this node doesn't exist anymore, mark it as left so they leave the flow
            if not destination:  # pragma: no cover
                run.set_completed(exit_uuid=None)
                return True, []

            (handled, msgs) = Flow.handle_destination(
                destination,
                run,
                msg,
                started_flows,
                user_input=user_input,
                triggered_start=triggered_start,
                resume_parent_run=resume_parent_run,
                trigger_send=trigger_send,
                continue_parent=continue_parent,
            )

            if handled:
                analytics.gauge("temba.run_resumes")
                return True, msgs

        return False, []

    @classmethod
    def handle_destination(
        cls,
        destination,
        run,
        msg,
        started_flows=None,
        user_input=False,
        triggered_start=False,
        trigger_send=True,
        resume_parent_run=False,
        continue_parent=True,
    ):

        if started_flows is None:
            started_flows = []

        def add_to_path(path, uuid):
            if uuid in path:
                path.append(uuid)
                raise FlowException("Flow cycle detected at runtime: %s" % path)
            path.append(uuid)

        start_time = time.time()
        path = []
        msgs = []

        # lookup our next destination
        handled = False

        while destination:
            result = {"handled": False}

            if destination.get_step_type() == Flow.NODE_TYPE_RULESET:
                should_pause = False

                # check if we need to stop
                if destination.is_pause():
                    should_pause = True

                if user_input or not should_pause:
                    result = Flow.handle_ruleset(destination, run, msg, started_flows, resume_parent_run)
                    add_to_path(path, destination.uuid)

                    # add any messages generated by this ruleset
                    msgs += result.get("msgs", [])

                # if we used this input, then mark our user input as used
                if should_pause:
                    user_input = False

                    # once we handle user input, reset our path
                    path = []

            elif destination.get_step_type() == Flow.NODE_TYPE_ACTIONSET:
                result = Flow.handle_actionset(destination, run, msg, started_flows)
                add_to_path(path, destination.uuid)

                # add any generated messages to be sent at once
                msgs += result.get("msgs", [])

            # if this is a triggered start, we only consider user input on the first step, so clear it now
            if triggered_start:
                user_input = False

            # lookup our next destination
            destination = result.get("destination", None)

            # if any one of our destinations handled us, consider it handled
            if result.get("handled", False):
                handled = True

            resume_parent_run = False

        # if we have a parent to continue, do so
        if getattr(run, "continue_parent", False) and continue_parent:
            msgs += FlowRun.continue_parent_flow_run(run, trigger_send=False, continue_parent=True)

        if handled:
            analytics.gauge("temba.flow_execution", time.time() - start_time)

        # send any messages generated
        if msgs and trigger_send:
            msgs.sort(key=lambda message: message.created_on)
            Msg.objects.filter(id__in=[m.id for m in msgs]).exclude(status=DELIVERED).update(status=PENDING)
            run.flow.org.trigger_send(msgs)

        return handled, msgs

    @classmethod
    def handle_actionset(cls, actionset, run, msg, started_flows):

        # not found, escape out, but we still handled this message, user is now out of the flow
        if not actionset:  # pragma: no cover
            run.set_completed(exit_uuid=None)
            return dict(handled=True, destination=None, destination_type=None)

        # actually execute all the actions in our actionset
        msgs = actionset.execute_actions(run, msg, started_flows)
        run.add_messages([m for m in msgs if not getattr(m, "from_other_run", False)])

        # and onto the destination
        destination = Flow.get_node(actionset.flow, actionset.destination, actionset.destination_type)
        if destination:
            run.flow.add_step(run, destination, exit_uuid=actionset.exit_uuid)
        else:
            run.set_completed(exit_uuid=actionset.exit_uuid)

        return dict(handled=True, destination=destination, msgs=msgs)

    @classmethod
    def handle_ruleset(cls, ruleset, run, msg_in, started_flows, resume_parent_run=False):
        msgs_out = []
        result_input = str(msg_in)

        if ruleset.ruleset_type == RuleSet.TYPE_SUBFLOW:
            if not resume_parent_run:
                flow_uuid = ruleset.config.get("flow").get("uuid")
                flow = Flow.objects.filter(org=run.org, uuid=flow_uuid).first()
                flow.org = run.org
                message_context = run.flow.build_expressions_context(run.contact, msg_in, run=run)

                # our extra will be the current flow variables
                extra = message_context.get("extra", {})
                extra["flow"] = message_context.get("flow", {})

                if msg_in.id:
                    run.add_messages([msg_in])
                    run.update_expiration(timezone.now())

                if flow:
                    child_runs = flow.start(
                        [],
                        [run.contact],
                        started_flows=started_flows,
                        restart_participants=True,
                        extra=extra,
                        parent_run=run,
                        interrupt=False,
                    )

                    child_run = child_runs[0] if child_runs else None

                    if child_run:
                        msgs_out += child_run.start_msgs
                        continue_parent = getattr(child_run, "continue_parent", False)
                    else:  # pragma: no cover
                        continue_parent = False

                    # it's possible that one of our children interrupted us with a start flow action
                    run.refresh_from_db(fields=("is_active",))
                    if continue_parent and run.is_active:
                        started_flows.remove(flow.id)

                        run.child_context = child_run.build_expressions_context(contact_context=str(run.contact.uuid))
                        run.save(update_fields=("child_context",))
                    else:
                        return dict(handled=True, destination=None, destination_type=None, msgs=msgs_out)

            else:
                child_run = FlowRun.objects.filter(parent=run, contact=run.contact).order_by("created_on").last()
                run.child_context = child_run.build_expressions_context(contact_context=str(run.contact.uuid))
                run.save(update_fields=("child_context",))

        # find a matching rule
        result_rule, result_value, result_input = ruleset.find_matching_rule(run, msg_in)

        flow = ruleset.flow

        # add the message to our step
        if msg_in.id:
            run.add_messages([msg_in])
            run.update_expiration(timezone.now())

        if ruleset.ruleset_type in RuleSet.TYPE_MEDIA and msg_in.attachments:
            # store the media path as the value
            result_value = msg_in.attachments[0].split(":", 1)[1]

        ruleset.save_run_value(run, result_rule, result_value, result_input, org=flow.org)

        # no destination for our rule?  we are done, though we did handle this message, user is now out of the flow
        if not result_rule.destination:
            run.set_completed(exit_uuid=result_rule.uuid)
            return dict(handled=True, destination=None, destination_type=None, msgs=msgs_out)

        # Create the step for our destination
        destination = Flow.get_node(flow, result_rule.destination, result_rule.destination_type)
        if destination:
            flow.add_step(run, destination, exit_uuid=result_rule.uuid)

        return dict(handled=True, destination=destination, msgs=msgs_out)

    @classmethod
    def apply_action_label(cls, user, flows, label, add):  # pragma: needs cover
        return label.toggle_label(flows, add)
=======
    def apply_action_label(cls, user, flows, label):
        label.toggle_label(flows, add=True)
>>>>>>> e341e9e1

    @classmethod
    def apply_action_unlabel(cls, user, flows, label):
        label.toggle_label(flows, add=False)

    @classmethod
    def apply_action_archive(cls, user, flows):
        for flow in flows:
            # don't archive flows that belong to campaigns
            from temba.campaigns.models import CampaignEvent

            has_events = CampaignEvent.objects.filter(
                is_active=True, flow=flow, campaign__org=user.get_org(), campaign__is_archived=False
            ).exists()

            if not has_events:
                flow.archive()

    @classmethod
    def apply_action_restore(cls, user, flows):
        for flow in flows:
            try:
                flow.restore()
            except FlowException:  # pragma: no cover
                pass
<<<<<<< HEAD
        return changed

    @classmethod
    def get_versions_before(cls, version_number):  # pragma: no cover
        # older flows had numeric versions, lets make sure we are dealing with strings
        version_number = Version(f"{version_number}")
        return [v for v in Flow.VERSIONS if Version(v) < version_number]

    @classmethod
    def get_versions_after(cls, version_number):
        # older flows had numeric versions, lets make sure we are dealing with strings
        version_number = Version(f"{version_number}")
        return [v for v in Flow.VERSIONS if Version(v) > version_number]

    def as_select2(self):
        return dict(id=self.uuid, text=self.name)
=======
>>>>>>> e341e9e1

    def get_trigger_params(self):
        flow_json = self.as_json()
        rule = r"@trigger.params.([a-zA-Z0-9_]+)"
        matches = regex.finditer(rule, json.dumps(flow_json), regex.MULTILINE | regex.IGNORECASE)
        params = [match.group() for match in matches]
        return list(set(params))

    def get_category_counts(self):
        keys = [r["key"] for r in self.metadata["results"]]
        counts = (
            FlowCategoryCount.objects.filter(flow_id=self.id)
            .filter(result_key__in=keys)
            .values("result_key", "category_name")
            .annotate(count=Sum("count"), result_name=Max("result_name"))
        )

        results = {}
        for count in counts:
            key = count["result_key"]
            result = results.get(key, {})
            if "name" not in result:
                if count["category_name"] == "All Responses":
                    continue
                result["key"] = key
                result["name"] = count["result_name"]
                result["categories"] = [dict(name=count["category_name"], count=count["count"])]
                result["total"] = count["count"]
            else:
                result["categories"].append(dict(name=count["category_name"], count=count["count"]))
                result["total"] += count["count"]
            results[count["result_key"]] = result

        for k, v in results.items():
            for cat in results[k]["categories"]:
                if results[k]["total"]:
                    cat["pct"] = float(cat["count"]) / float(results[k]["total"])
                else:
                    cat["pct"] = 0

        # order counts by their place on the flow
        result_list = []
        for key in keys:
            result = results.get(key)
            if result:
                result_list.append(result)

        return dict(counts=result_list)

    def lock(self):
        """
        Locks on this flow to let us make changes to the definition in a thread safe way
        """
        r = get_redis_connection()
        lock_key = FLOW_LOCK_KEY % (self.org_id, self.id, FLOW_LOCK_TTL)
        return r.lock(lock_key, FLOW_LOCK_TTL)

    def get_node_counts(self):
        """
        Gets the number of contacts at each node in the flow
        """
        return FlowNodeCount.get_totals(self)

    def get_segment_counts(self):
        """
        Gets the number of contacts to have taken each flow segment.
        """
        return FlowPathCount.get_totals(self)

    def get_images_count(self):
        return self.flow_images.filter(is_active=True).count()

    def get_activity(self):
        """
        Get the activity summary for a flow as a tuple of the number of active runs
        at each step and a map of the previous visits
        """
        return self.get_node_counts(), self.get_segment_counts()

    def is_starting(self):
        """
        Returns whether this flow is already being started by a user
        """
        return (
            self.starts.filter(status__in=(FlowStart.STATUS_STARTING, FlowStart.STATUS_PENDING))
            .exclude(created_by=None)
            .exists()
        )

    def import_definition(self, user, definition, dependency_mapping):
        """
        Allows setting the definition for a flow from another definition. All UUID's will be remapped.
        """

        definition = Flow.migrate_definition(definition, flow=None)

        flow_info = mailroom.get_client().flow_inspect(self.org.id, definition)
        dependencies = flow_info[Flow.INSPECT_DEPENDENCIES]

        def deps_of_type(type_name):
            return [d for d in dependencies if d["type"] == type_name]

        # ensure any channel dependencies exist
        for ref in deps_of_type("channel"):
            channel = self.org.channels.filter(is_active=True, uuid=ref["uuid"]).first()
            if not channel and ref["name"]:
                name = ref["name"].split(":")[-1].strip()
                channel = self.org.channels.filter(is_active=True, name=name).first()

            dependency_mapping[ref["uuid"]] = str(channel.uuid) if channel else ref["uuid"]

        # ensure any field dependencies exist
        for ref in deps_of_type("field"):
            ContactField.get_or_create(self.org, user, ref["key"], ref["name"])

        # lookup additional flow dependencies by name (i.e. for flows not in the export itself)
        for ref in deps_of_type("flow"):
            if ref["uuid"] not in dependency_mapping:
                flow = self.org.flows.filter(uuid=ref["uuid"], is_active=True).first()
                if not flow and ref["name"]:
                    flow = self.org.flows.filter(name=ref["name"], is_active=True).first()

                dependency_mapping[ref["uuid"]] = str(flow.uuid) if flow else ref["uuid"]

        # lookup/create additional group dependencies (i.e. for flows not in the export itself)
        for ref in deps_of_type("group"):
            if ref["uuid"] not in dependency_mapping:
                group = ContactGroup.get_or_create(self.org, user, ref.get("name"), uuid=ref["uuid"])
                dependency_mapping[ref["uuid"]] = str(group.uuid)

        # ensure any label dependencies exist
        for ref in deps_of_type("label"):
            label = Label.get_or_create(self.org, user, ref["name"])
            dependency_mapping[ref["uuid"]] = str(label.uuid)

        # ensure any template dependencies exist
        for ref in deps_of_type("template"):
            template = self.org.templates.filter(uuid=ref["uuid"]).first()
            if not template and ref["name"]:
                template = self.org.templates.filter(name=ref["name"]).first()

            dependency_mapping[ref["uuid"]] = str(template.uuid) if template else ref["uuid"]

        # clone definition so that all flow elements get new random UUIDs
        cloned_definition = mailroom.get_client().flow_clone(definition, dependency_mapping)
        if "revision" in cloned_definition:
            del cloned_definition["revision"]

        # save a new revision but we can't validate it just yet because we're in a transaction and mailroom
        # won't see any new database objects
<<<<<<< HEAD
        self.save_revision(user, cloned_definition, validate=False)

    def import_legacy_definition(self, flow_json, uuid_map):
        """
        Imports a legacy definition
        """

        def copy_recording(url, path):
            if not url:
                return None

            try:  # pragma: needs cover
                url = f"{settings.STORAGE_URL}/{url}"
                temp = NamedTemporaryFile(delete=True)
                temp.write(urlopen(url).read())
                temp.flush()
                return public_file_storage.save(path, temp)
            except Exception:  # pragma: needs cover
                # its okay if its no longer there, we'll remove the recording
                return None

        def remap_uuid(json, attribute):
            if attribute in json and json[attribute]:
                uuid = json[attribute]
                new_uuid = uuid_map.get(uuid, None)
                if not new_uuid:
                    new_uuid = str(uuid4())
                    uuid_map[uuid] = new_uuid

                json[attribute] = new_uuid

        def remap_label(label):
            # labels can be single string expressions
            if type(label) is dict:
                # we haven't been mapped yet (also, non-uuid labels can't be mapped)
                if ("uuid" not in label or label["uuid"] not in uuid_map) and Label.is_valid_name(label["name"]):
                    label_instance = Label.get_or_create(self.org, self.created_by, label["name"])

                    # map label references that started with a uuid
                    if "uuid" in label:
                        uuid_map[label["uuid"]] = label_instance.uuid

                    label["uuid"] = label_instance.uuid

                # we were already mapped
                elif label["uuid"] in uuid_map:
                    label["uuid"] = uuid_map[label["uuid"]]

        def remap_group(group):
            # groups can be single string expressions
            if type(group) is dict:

                # we haven't been mapped yet (also, non-uuid groups can't be mapped)
                if "uuid" not in group or group["uuid"] not in uuid_map:
                    group_instance = ContactGroup.get_or_create(
                        self.org, self.created_by, group["name"], uuid=group.get("uuid", None)
                    )

                    # map group references that started with a uuid
                    if "uuid" in group:
                        uuid_map[group["uuid"]] = group_instance.uuid

                    group["uuid"] = group_instance.uuid

                # we were already mapped
                elif group["uuid"] in uuid_map:
                    group["uuid"] = uuid_map[group["uuid"]]

        def remap_flow(element):
            # first map our id accordingly
            if element["uuid"] in uuid_map:
                element["uuid"] = uuid_map[element["uuid"]]

            existing_flow = Flow.objects.filter(uuid=element["uuid"], org=self.org, is_active=True).first()
            if not existing_flow:
                existing_flow = Flow.objects.filter(org=self.org, name=element["name"], is_active=True).first()
                if existing_flow:
                    element["uuid"] = existing_flow.uuid  # pragma: needs cover

        remap_uuid(flow_json[Flow.METADATA], "uuid")
        remap_uuid(flow_json, "entry")

        needs_move_entry = False

        for actionset in flow_json[Flow.ACTION_SETS]:
            remap_uuid(actionset, "uuid")
            remap_uuid(actionset, "exit_uuid")
            remap_uuid(actionset, "destination")
            valid_actions = []

            # for all of our recordings, pull them down and remap
            for action in actionset["actions"]:

                for group in action.get("groups", []):
                    remap_group(group)

                for label in action.get("labels", []):
                    remap_label(label)

                if "recording" in action:
                    # if its a localized
                    if isinstance(action["recording"], dict):  # pragma: no cover
                        for lang, url in action["recording"].items():
                            path = copy_recording(
                                url, "recordings/%d/%d/steps/%s.wav" % (self.org.pk, self.pk, action["uuid"])
                            )
                            action["recording"][lang] = path
                    else:
                        path = copy_recording(
                            action["recording"],
                            "recordings/%d/%d/steps/%s.wav" % (self.org.pk, self.pk, action["uuid"]),
                        )
                        action["recording"] = path

                if "channel" in action:
                    channel = None
                    channel_uuid = action.get("channel")
                    channel_name = action.get("name")

                    if channel_uuid is not None:
                        channel = self.org.channels.filter(is_active=True, uuid=channel_uuid).first()

                    if channel is None and channel_name is not None:
                        name = channel_name.split(":")[-1].strip()
                        channel = self.org.channels.filter(is_active=True, name=name).first()

                    if channel is None:
                        continue
                    else:
                        action["channel"] = channel.uuid
                        action["name"] = "%s: %s" % (channel.get_channel_type_display(), channel.get_address_display())

                if action["type"] in ["flow", "trigger-flow"]:
                    remap_flow(action["flow"])

                valid_actions.append(action)

            actionset["actions"] = valid_actions
            if not valid_actions:
                uuid_map[actionset["uuid"]] = actionset.get("destination")
                if actionset["uuid"] == flow_json["entry"]:
                    flow_json["entry"] = actionset.get("destination")
                    needs_move_entry = True

        for actionset in flow_json[Flow.ACTION_SETS]:
            if needs_move_entry and actionset["uuid"] == flow_json.get("entry"):
                actionset["y"] = 0

        for ruleset in flow_json[Flow.RULE_SETS]:
            remap_uuid(ruleset, "uuid")

            if ruleset["ruleset_type"] == RuleSet.TYPE_SUBFLOW:
                remap_flow(ruleset["config"]["flow"])

            elif ruleset["ruleset_type"] == RuleSet.TYPE_SHORTEN_URL:
                link_data = None
                if "links" in flow_json:
                    for link in flow_json["links"]:
                        if link["uuid"] == ruleset["config"][RuleSet.TYPE_SHORTEN_URL]["id"]:
                            link_data = link
                            break

                if link_data:
                    created_link = Link.objects.create(
                        org=self.org,
                        name=link_data["name"],
                        destination=link_data["destination"],
                        created_by=self.org.get_user(),
                        modified_by=self.org.get_user(),
                    )
                    ruleset["config"][RuleSet.TYPE_SHORTEN_URL]["id"] = created_link.uuid

            for rule in ruleset.get(Flow.RULES, []):
                remap_uuid(rule, "uuid")
                remap_uuid(rule, "destination")

                if rule["test"]["type"] == legacy.InGroupTest.TYPE:
                    group = rule["test"]["test"]
                    remap_group(group)

        # now update with our remapped values
        self.update(flow_json)
=======
        self.save_revision(user, cloned_definition)
>>>>>>> e341e9e1

    def archive(self):
        self.is_archived = True
        self.save(update_fields=["is_archived"])

        # queue mailroom to interrupt sessions where contact is currently in this flow
        mailroom.queue_interrupt(self.org, flow=self)

        # archive our triggers as well
        from temba.triggers.models import Trigger

        Trigger.objects.filter(flow=self).update(is_archived=True)

    def restore(self):
        self.is_archived = False
        self.save(update_fields=["is_archived"])

    def update_single_message_flow(self, user, translations, base_language):
        assert translations and base_language in translations, "must include translation for base language"

        self.base_language = base_language
        self.version_number = "13.0.0"
        self.save(update_fields=("name", "base_language", "version_number"))

        translations = translations.copy()  # don't modify instance being saved on event object

        action_uuid = str(uuid4())
        base_text = translations.pop(base_language)
        localization = {k: {action_uuid: {"text": [v]}} for k, v in translations.items()}

        definition = {
            "uuid": "8ca44c09-791d-453a-9799-a70dd3303306",
            "name": self.name,
            "spec_version": self.version_number,
            "language": base_language,
            "type": "messaging",
            "localization": localization,
            "nodes": [
                {
                    "uuid": str(uuid4()),
                    "actions": [{"uuid": action_uuid, "type": "send_msg", "text": base_text}],
                    "exits": [{"uuid": "0c599307-8222-4386-b43c-e41654f03acf"}],
                }
            ],
        }

        self.save_revision(user, definition)

    def get_run_stats(self):
        totals_by_exit = FlowRunCount.get_totals(self)
        total_runs = sum(totals_by_exit.values())

        return {
            "total": total_runs,
            "active": totals_by_exit[FlowRun.STATE_ACTIVE],
            "completed": totals_by_exit[FlowRun.EXIT_TYPE_COMPLETED],
            "expired": totals_by_exit[FlowRun.EXIT_TYPE_EXPIRED],
            "interrupted": totals_by_exit[FlowRun.EXIT_TYPE_INTERRUPTED],
            "completion": int(totals_by_exit[FlowRun.EXIT_TYPE_COMPLETED] * 100 // total_runs) if total_runs else 0,
        }

    def async_start(
        self, user, groups, contacts, query=None, restart_participants=False, include_active=True, params=None
    ):
        """
        Causes us to schedule a flow to start in a background thread.
        """

        flow_start = FlowStart.objects.create(
            org=self.org,
            flow=self,
            start_type=FlowStart.TYPE_MANUAL,
            restart_participants=restart_participants,
            include_active=include_active,
            created_by=user,
            query=query,
            extra=params,
        )

        contact_ids = [c.id for c in contacts]
        flow_start.contacts.add(*contact_ids)

        group_ids = [g.id for g in groups]
        flow_start.groups.add(*group_ids)
        flow_start.async_start()

    def get_export_dependencies(self):
        """
        Get the dependencies of this flow that should be exported with it
        """
        dependencies = set()
        dependencies.update(self.flow_dependencies.all())
        dependencies.update(self.field_dependencies.all())
        dependencies.update(self.group_dependencies.all())
        return dependencies

    def get_dependencies_metadata(self, type_name):
        """
        Get the dependencies of the given type from the flow metadata
        """
        deps = self.metadata.get(Flow.METADATA_DEPENDENCIES, [])
        return [d for d in deps if d["type"] == type_name]

    def is_legacy(self) -> bool:
        """
        Returns whether this flow still uses a legacy definition
        """
        return Version(self.version_number) < Version(Flow.INITIAL_GOFLOW_VERSION)

    def as_export_ref(self) -> Dict:
        return {Flow.DEFINITION_UUID: str(self.uuid), Flow.DEFINITION_NAME: self.name}

    @classmethod
    def get_metadata(cls, flow_info, previous=None) -> Dict:
        data = {
            Flow.METADATA_RESULTS: flow_info[Flow.INSPECT_RESULTS],
            Flow.METADATA_DEPENDENCIES: flow_info[Flow.INSPECT_DEPENDENCIES],
            Flow.METADATA_WAITING_EXIT_UUIDS: flow_info[Flow.INSPECT_WAITING_EXITS],
            Flow.METADATA_PARENT_REFS: flow_info[Flow.INSPECT_PARENT_REFS],
            Flow.METADATA_ISSUES: flow_info[Flow.INSPECT_ISSUES],
        }

        # IVR retry is the only value in metadata that doesn't come from flow inspection
        if previous and Flow.METADATA_IVR_RETRY in previous:
            data[Flow.METADATA_IVR_RETRY] = previous[Flow.METADATA_IVR_RETRY]

        return data

    def ensure_current_version(self):
        """
        Makes sure the flow is at the latest spec version
        """

        # nothing to do if flow is already at the target version
        if Version(self.version_number) >= Version(Flow.CURRENT_SPEC_VERSION):
            return

        with self.lock():
            revision = self.get_current_revision()
            flow_def = revision.get_migrated_definition()

            self.save_revision(user=None, definition=flow_def)
            self.refresh_from_db()

    def get_definition(self) -> Dict:
        """
        Returns the current definition of this flow
        """
        rev = self.get_current_revision()

        assert rev, "can't get definition of flow with no revisions"

        # update metadata in definition from database object as it may be out of date
        definition = rev.definition

        if self.is_legacy():
            if "metadata" not in definition:
                definition["metadata"] = {}
            definition["metadata"]["uuid"] = self.uuid
            definition["metadata"]["name"] = self.name
            definition["metadata"]["revision"] = rev.revision
            definition["metadata"]["expires"] = self.expires_after_minutes
        else:
            definition[Flow.DEFINITION_UUID] = self.uuid
            definition[Flow.DEFINITION_NAME] = self.name
            definition[Flow.DEFINITION_REVISION] = rev.revision
            definition[Flow.DEFINITION_EXPIRE_AFTER_MINUTES] = self.expires_after_minutes
        return definition

    def get_current_revision(self):
        """
        Returns the last saved revision for this flow if any
        """
        return self.revisions.order_by("revision").last()

    def save_revision(self, user, definition):
        """
        Saves a new revision for this flow, validation will be done on the definition first
        """
        if Version(definition.get(Flow.DEFINITION_SPEC_VERSION)) < Version(Flow.INITIAL_GOFLOW_VERSION):
            raise FlowVersionConflictException(definition.get(Flow.DEFINITION_SPEC_VERSION))

        current_revision = self.get_current_revision()

        if current_revision:
            # check we aren't walking over someone else
            definition_revision = definition.get(Flow.DEFINITION_REVISION)
            if definition_revision is not None and definition_revision < current_revision.revision:
                raise FlowUserConflictException(self.saved_by, self.saved_on)

            revision = current_revision.revision + 1
        else:
            revision = 1

        # update metadata from database object
        definition[Flow.DEFINITION_UUID] = self.uuid
        definition[Flow.DEFINITION_NAME] = self.name
        definition[Flow.DEFINITION_REVISION] = revision
        definition[Flow.DEFINITION_EXPIRE_AFTER_MINUTES] = self.expires_after_minutes

        # inspect the flow (with optional validation)
        flow_info = mailroom.get_client().flow_inspect(self.org.id, definition)
        dependencies = flow_info[Flow.INSPECT_DEPENDENCIES]

        if user is None:
            is_system_rev = True
            user = get_flow_user(self.org)
        else:
            is_system_rev = False

        with transaction.atomic():
            # update our flow fields
            self.base_language = definition.get(Flow.DEFINITION_LANGUAGE, None)
            self.version_number = Flow.CURRENT_SPEC_VERSION
            self.metadata = Flow.get_metadata(flow_info, self.metadata)
            self.modified_by = user
            self.modified_on = timezone.now()
            fields = ["base_language", "version_number", "metadata", "modified_by", "modified_on"]

            if not is_system_rev:
                self.saved_by = user
                self.saved_on = timezone.now()
                fields += ["saved_by", "saved_on"]

            self.save(update_fields=fields)

            # create our new revision
            revision = self.revisions.create(
                definition=definition,
                created_by=user,
                modified_by=user,
                spec_version=Flow.CURRENT_SPEC_VERSION,
                revision=revision,
            )

            self.update_dependencies(dependencies)

        return revision

    @classmethod
    def migrate_definition(cls, flow_def, flow, to_version=None):
        if not to_version:
            to_version = cls.CURRENT_SPEC_VERSION

        if "version" in flow_def:
            flow_def = legacy.migrate_definition(flow_def, flow=flow)

        if "metadata" not in flow_def:
            flow_def["metadata"] = {}

        # ensure definition has a valid expiration
        expires = flow_def["metadata"].get("expires", 0)
        if expires <= 0 or expires > (30 * 24 * 60):
            flow_def["metadata"]["expires"] = Flow.DEFAULT_EXPIRES_AFTER

        # migrate using goflow for anything newer
        if Version(to_version) >= Version(Flow.INITIAL_GOFLOW_VERSION):
            flow_def = mailroom.get_client().flow_migrate(flow_def, to_version)

        return flow_def

    @classmethod
    def migrate_export(cls, org, exported_json, same_site, version):
        # use legacy migrations to get export to final legacy version
        if version < Version(Flow.FINAL_LEGACY_VERSION):
            from temba.flows.legacy import exports

            exported_json = exports.migrate(org, exported_json, same_site, version)

        migrated_flows = []
        for flow_def in exported_json[Org.EXPORT_FLOWS]:
            migrated_def = Flow.migrate_definition(flow_def, flow=None)
            migrated_flows.append(migrated_def)

        exported_json[Org.EXPORT_FLOWS] = migrated_flows

        return exported_json

    def update_dependencies(self, dependencies):
        # build a lookup of types to identifier lists
        identifiers = defaultdict(list)
        for dep in dependencies:
            identifier = dep.get("uuid", dep.get("key"))
            identifiers[dep["type"]].append(identifier)

        # globals aren't included in exports so they're created here too if they don't exist, with blank values
        if identifiers["global"]:
            org_globals = set(self.org.globals.filter(is_active=True).values_list("key", flat=True))

            globals_to_create = set(identifiers["global"]).difference(org_globals)
            for g in globals_to_create:
                Global.get_or_create(self.org, self.modified_by, g, name="", value="")

        # find all the dependencies in the database
        dep_objs = {
            "channel": self.org.channels.filter(is_active=True, uuid__in=identifiers["channel"]),
            "classifier": self.org.classifiers.filter(is_active=True, uuid__in=identifiers["classifier"]),
            "field": ContactField.user_fields.filter(org=self.org, is_active=True, key__in=identifiers["field"]),
            "flow": self.org.flows.filter(is_active=True, uuid__in=identifiers["flow"]),
            "global": self.org.globals.filter(is_active=True, key__in=identifiers["global"]),
            "group": ContactGroup.user_groups.filter(org=self.org, is_active=True, uuid__in=identifiers["group"]),
            "label": Label.label_objects.filter(org=self.org, uuid__in=identifiers["label"]),
            "template": self.org.templates.filter(uuid__in=identifiers["template"]),
            "ticketer": self.org.ticketers.filter(is_active=True, uuid__in=identifiers["ticketer"]),
        }

        # reset the m2m for each type
        for type_name, objects in dep_objs.items():
            m2m = getattr(self, f"{type_name}_dependencies")
            m2m.clear()
            m2m.add(*objects)

    def release(self):
        """
        Releases this flow, marking it inactive. We interrupt all flow runs in a background process.
        We keep FlowRevisions and FlowStarts however.
        """

        self.is_active = False
        self.save(update_fields=("is_active",))

        # release any campaign events that depend on this flow
        from temba.campaigns.models import CampaignEvent

        for event in CampaignEvent.objects.filter(flow=self, is_active=True):
            event.release()

        # release any triggers that depend on this flow
        for trigger in self.triggers.all():
            trigger.release()

        # release any starts
        for start in self.starts.all():
            start.release()

        self.group_dependencies.clear()
        self.flow_dependencies.clear()
        self.field_dependencies.clear()
        self.channel_dependencies.clear()
        self.label_dependencies.clear()
        self.classifier_dependencies.clear()
        self.ticketer_dependencies.clear()

        # queue mailroom to interrupt sessions where contact is currently in this flow
        mailroom.queue_interrupt(self.org, flow=self)

    def release_runs(self):
        """
        Exits all flow runs
        """
        # grab the ids of all our runs
        run_ids = self.runs.all().values_list("id", flat=True)

        # clear our association with any related sessions
        self.sessions.all().update(current_flow=None)

        # batch this for 1,000 runs at a time so we don't grab locks for too long
        for id_batch in chunk_list(run_ids, 1000):
            runs = FlowRun.objects.filter(id__in=id_batch)
            for run in runs:
                run.release()

    def update_related_flows(self):
        dependent_flows = self.dependent_flows.all()

        def flow_dependency_filter(dependency):
            if dependency.get("type") == "flow":
                return dependency.get("uuid") == self.uuid
            return False

        def flow_node_filter(node):
            flow_types = ("enter_flow", "start_session")
            if "actions" in node and len(node["actions"]) > 0 and node["actions"][0]["type"] in flow_types:
                return node["actions"][0]["flow"]["uuid"] == self.uuid
            return False

        def general_flow_update(flow):
            dependencies = filter(flow_dependency_filter, flow.metadata.get("dependencies", []))
            for dependency in dependencies:
                dependency.update({"name": self.name})
            flow.save()

        def legacy_flow_update(flow):
            actionsets = flow.action_sets.filter(actions__icontains=self.uuid)
            for actionset in actionsets:
                actions = actionset.actions
                for action in actions:
                    if action.get("type") in ("flow", "trigger-flow") and action.get("flow"):
                        action["flow"].update({"name": self.name})

            ActionSet.objects.bulk_update(actionsets, ["actions"])

            rulesets = flow.rule_sets.filter(config__icontains=self.uuid)
            for ruleset in rulesets:
                config = ruleset.config
                if "flow" in config:
                    config["flow"].update({"name": self.name})

            RuleSet.objects.bulk_update(rulesets, ["config"])

        def next_flow_update(flow):
            flow_revision = flow.revisions.order_by("revision").last()
            nodes = filter(flow_node_filter, flow_revision.definition.get("nodes", []))
            for node in nodes:
                action = node["actions"][0]
                action.update({"flow": {"uuid": self.uuid, "name": self.name}})
            flow_revision.save()

        for flow in dependent_flows:
            next_flow_update(flow)
            legacy_flow_update(flow)
            general_flow_update(flow)

    def __str__(self):
        return self.name

    class Meta:
        ordering = ("-modified_on",)


class FlowImage(models.Model):
    uuid = models.UUIDField(unique=True, default=uuid4)
    org = models.ForeignKey(Org, related_name="flow_images", db_index=False, on_delete=models.CASCADE)
    flow = models.ForeignKey(Flow, related_name="flow_images", on_delete=models.CASCADE)
    contact = models.ForeignKey(Contact, related_name="flow_images", on_delete=models.CASCADE)
    name = models.CharField(help_text="Image name", max_length=255)
    path = models.CharField(help_text="Image URL", max_length=255)
    path_thumbnail = models.CharField(help_text="Image thumbnail URL", max_length=255, null=True)
    exif = models.TextField(blank=True, null=True, help_text=_("A JSON representation the exif"))
    created_on = models.DateTimeField(
        default=timezone.now, editable=False, blank=True, help_text="When this item was originally created"
    )
    modified_on = models.DateTimeField(
        default=timezone.now, editable=False, blank=True, help_text="When this item was last modified"
    )
    is_active = models.BooleanField(
        default=True, help_text="Whether this item is active, use this instead of deleting"
    )

    @classmethod
    def apply_action_archive(cls, user, objects):
        changed = []
        for item in objects:
            item.archive()
            changed.append(item.pk)
        return changed

    @classmethod
    def apply_action_restore(cls, user, objects):
        changed = []
        for item in objects:
            item.restore()
            changed.append(item.pk)
        return changed

    @classmethod
    def apply_action_delete(cls, user, objects):
        changed = []
        for item in objects:
            changed.append(item.pk)
            item.delete()
        return changed

    def archive(self):
        self.is_active = False
        self.save(update_fields=["is_active"])

    def restore(self):
        self.is_active = True
        self.save(update_fields=["is_active"])

    def get_exif(self):
        return json.loads(self.exif) if self.exif else dict()

    def get_url(self):
        if "amazonaws.com" in self.path or self.path.startswith("http"):
            return self.path
        protocol = "https" if settings.IS_PROD else "http"
        image_url = "%s://%s/%s" % (protocol, settings.AWS_BUCKET_DOMAIN, self.path)
        return image_url

    def get_full_path(self):
        url_path = urlparse(self.path)
        if all([url_path.scheme, url_path.netloc]):
            return self.path
        return "%s/%s" % (settings.MEDIA_ROOT, self.path)

    def get_permalink(self):
        protocol = "https" if settings.IS_PROD else "http"
        return "%s://%s%s" % (protocol, settings.HOSTNAME, reverse("flows.flowimage_read", args=[self.uuid]))

    def set_deleted(self):
        self.is_active = False
        self.save(update_fields=["is_active"])

    def is_playable(self):
        extension = self.path.split(".")[-1]
        return True if extension in ["avi", "flv", "wmv", "mp4", "mov", "3gp"] else False

    def get_content_type(self):
        if self.is_playable():
            extension = self.path.split(".")[-1]
            mime_types = {
                "avi": "video/x-msvideo",
                "flv": "video/x-flv",
                "wmv": "video/x-ms-wmv",
                "mp4": "video/mp4",
                "mov": "video/quicktime",
                "3gp": "video/3gpp",
            }
            return mime_types.get(extension, "video/mp4")
        else:
            return None

    def __str__(self):
        return self.name


# Removing images files for Flow Images
@receiver(models.signals.post_delete, sender=FlowImage)
def auto_delete_file_on_delete(sender, instance, **kwargs):
    """
    Deletes file from filesystem
    when corresponding `MediaFile` object is deleted.
    """
    s3 = (
        boto3.resource(
            "s3", aws_access_key_id=settings.AWS_ACCESS_KEY_ID, aws_secret_access_key=settings.AWS_SECRET_ACCESS_KEY
        )
        if settings.DEFAULT_FILE_STORAGE == "storages.backends.s3boto3.S3Boto3Storage"
        else None
    )
    if instance.path:
        if os.path.isfile(instance.get_full_path()):
            os.remove(instance.get_full_path())
        elif s3 and "s3.amazonaws.com" in instance.path:
            key = instance.path.replace("https://%s/" % settings.AWS_BUCKET_DOMAIN, "")
            obj = s3.Object(settings.AWS_STORAGE_BUCKET_NAME, key)
            obj.delete()


class FlowSession(models.Model):
    """
    A contact's session with the flow engine
    """

    STATUS_WAITING = "W"
    STATUS_COMPLETED = "C"
    STATUS_INTERRUPTED = "I"
    STATUS_EXPIRED = "X"
    STATUS_FAILED = "F"

    STATUS_CHOICES = (
        (STATUS_WAITING, "Waiting"),
        (STATUS_COMPLETED, "Completed"),
        (STATUS_INTERRUPTED, "Interrupted"),
        (STATUS_EXPIRED, "Expired"),
        (STATUS_FAILED, "Failed"),
    )

    uuid = models.UUIDField(unique=True)

    # the modality of this session
    session_type = models.CharField(max_length=1, choices=Flow.FLOW_TYPES, default=Flow.TYPE_MESSAGE, null=True)

    # the organization this session belongs to
    org = models.ForeignKey(Org, related_name="sessions", on_delete=models.PROTECT)

    # the contact that this session is with
    contact = models.ForeignKey("contacts.Contact", on_delete=models.PROTECT, related_name="sessions")

    # the channel connection used for flow sessions over IVR or USSD"),
    connection = models.OneToOneField(
        "channels.ChannelConnection", on_delete=models.PROTECT, null=True, related_name="session"
    )

    # the status of this session
    status = models.CharField(max_length=1, choices=STATUS_CHOICES, null=True)

    # whether the contact has responded in this session
    responded = models.BooleanField(default=False)

    # the goflow output of this session
    output = JSONAsTextField(null=True, default=dict)

    # when this session was created
    created_on = models.DateTimeField(default=timezone.now)

    # when this session ended
    ended_on = models.DateTimeField(null=True)

    # when this session's wait will time out (if at all)
    timeout_on = models.DateTimeField(null=True)

    # when this session started waiting (if at all)
    wait_started_on = models.DateTimeField(null=True)

    # the flow of the waiting run
    current_flow = models.ForeignKey("flows.Flow", related_name="sessions", null=True, on_delete=models.PROTECT)

    def release(self):
        self.delete()

    def __str__(self):  # pragma: no cover
        return str(self.contact)


class FlowRun(RequireUpdateFieldsMixin, models.Model):
    """
    A single contact's journey through a flow. It records the path taken, results collected, events generated etc.
    """

    STATUS_ACTIVE = "A"
    STATUS_WAITING = "W"
    STATUS_COMPLETED = "C"
    STATUS_INTERRUPTED = "I"
    STATUS_EXPIRED = "X"
    STATUS_FAILED = "F"
    STATUS_CHOICES = (
        (STATUS_ACTIVE, "Active"),
        (STATUS_WAITING, "Waiting"),
        (STATUS_COMPLETED, "Completed"),
        (STATUS_INTERRUPTED, "Interrupted"),
        (STATUS_EXPIRED, "Expired"),
        (STATUS_FAILED, "Failed"),
    )

    STATE_ACTIVE = "A"

    EXIT_TYPE_COMPLETED = "C"
    EXIT_TYPE_INTERRUPTED = "I"
    EXIT_TYPE_EXPIRED = "E"
    EXIT_TYPE_CHOICES = (
        (EXIT_TYPE_COMPLETED, _("Completed")),
        (EXIT_TYPE_INTERRUPTED, _("Interrupted")),
        (EXIT_TYPE_EXPIRED, _("Expired")),
    )

    RESULT_NAME = "name"
    RESULT_NODE_UUID = "node_uuid"
    RESULT_CATEGORY = "category"
    RESULT_CATEGORY_LOCALIZED = "category_localized"
    RESULT_VALUE = "value"
    RESULT_INPUT = "input"
    RESULT_CREATED_ON = "created_on"
    RESULT_CORRECTED = "corrected"

    PATH_STEP_UUID = "uuid"
    PATH_NODE_UUID = "node_uuid"
    PATH_ARRIVED_ON = "arrived_on"
    PATH_EXIT_UUID = "exit_uuid"

    EVENT_TYPE = "type"
    EVENT_STEP_UUID = "step_uuid"
    EVENT_CREATED_ON = "created_on"

    DELETE_FOR_ARCHIVE = "A"
    DELETE_FOR_USER = "U"

    DELETE_CHOICES = ((DELETE_FOR_ARCHIVE, _("Archive delete")), (DELETE_FOR_USER, _("User delete")))

    uuid = models.UUIDField(unique=True, default=uuid4)

    org = models.ForeignKey(Org, on_delete=models.PROTECT, related_name="runs", db_index=False)

    flow = models.ForeignKey(Flow, on_delete=models.PROTECT, related_name="runs")

    contact = models.ForeignKey(Contact, on_delete=models.PROTECT, related_name="runs")

    # session this run belongs to (can be null if session has been trimmed)
    session = models.ForeignKey(FlowSession, on_delete=models.PROTECT, related_name="runs", null=True)

    # current status of this run
    status = models.CharField(max_length=1, choices=STATUS_CHOICES)

    # for an IVR session this is the connection to the IVR channel
    connection = models.ForeignKey(
        "channels.ChannelConnection", on_delete=models.PROTECT, related_name="runs", null=True
    )

    # when this run was created
    created_on = models.DateTimeField(default=timezone.now)

    # when this run was last modified
    modified_on = models.DateTimeField(default=timezone.now)

    # when this run ended
    exited_on = models.DateTimeField(null=True)

    # when this run will expire
    expires_on = models.DateTimeField(null=True)

    # true if the contact has responded in this run
    responded = models.BooleanField(default=False)

    # flow start which started the session this run belongs to
    start = models.ForeignKey("flows.FlowStart", on_delete=models.PROTECT, null=True, related_name="runs")

    # if this run is part of a Surveyor session, the user that submitted it
    submitted_by = models.ForeignKey(settings.AUTH_USER_MODEL, on_delete=models.PROTECT, null=True, db_index=False)

    # parent run that started this run (if any)
    parent = models.ForeignKey("flows.FlowRun", on_delete=models.PROTECT, null=True)

    # UUID of the parent run (if any)
    parent_uuid = models.UUIDField(null=True)

    # results collected in this run keyed by snakified result name
    results = JSONAsTextField(null=True, default=dict)

    # path taken by this run through the flow
    path = JSONAsTextField(null=True, default=list)

    # engine events generated by this run
    events = JSONField(null=True)

    # current node location of this run in the flow
    current_node_uuid = models.UUIDField(null=True)

    # if this run is scheduled for deletion, why
    delete_reason = models.CharField(null=True, max_length=1, choices=DELETE_CHOICES)

    # TODO to be replaced by new status field
    is_active = models.BooleanField(default=True)
    exit_type = models.CharField(null=True, max_length=1, choices=EXIT_TYPE_CHOICES)

    def get_events_of_type(self, event_types):
        """
        Gets all the events of the given type associated with this run
        """
        if not self.events:  # pragma: no cover
            return []

        type_names = [t.name for t in event_types]
        return [e for e in self.events if e[FlowRun.EVENT_TYPE] in type_names]

    def get_msg_events(self):
        """
        Gets all the messages associated with this run
        """
        return self.get_events_of_type((Events.msg_received, Events.msg_created))

    def get_events_by_step(self, msg_only=False):
        """
        Gets a map of step UUIDs to lists of events created at that step
        """
        events = self.get_msg_events() if msg_only else self.events
        events_by_step = defaultdict(list)
        for e in events:
            events_by_step[e[FlowRun.EVENT_STEP_UUID]].append(e)
        return events_by_step

    def get_messages(self):
        """
        Gets all the messages associated with this run
        """
        # need a data migration to go fix some old message events with uuid="None", until then filter them out
        msg_uuids = []
        for e in self.get_msg_events():
            msg_uuid = e["msg"].get("uuid")
            if msg_uuid and msg_uuid != "None":
                msg_uuids.append(msg_uuid)

        return Msg.objects.filter(uuid__in=msg_uuids)

    def release(self, delete_reason=None):
        """
        Permanently deletes this flow run
        """
        with transaction.atomic():
            if delete_reason:
                self.delete_reason = delete_reason
                self.save(update_fields=["delete_reason"])

            # clear any runs that reference us
            FlowRun.objects.filter(parent=self).update(parent=None)

            # and any recent runs
            for recent in FlowPathRecentRun.objects.filter(run=self):
                recent.release()

            if (
                delete_reason == FlowRun.DELETE_FOR_USER
                and self.session is not None
                and self.session.status == FlowSession.STATUS_WAITING
            ):
                mailroom.queue_interrupt(self.org, session=self.session)

            self.delete()

    def update_expiration(self, point_in_time):
        """
        Set our expiration according to the flow settings
        """
        if self.flow.expires_after_minutes:
            self.expires_on = point_in_time + timedelta(minutes=self.flow.expires_after_minutes)
            self.modified_on = timezone.now()

            # save our updated fields
            self.save(update_fields=["expires_on", "modified_on"])

        # parent should always have a later expiration than the children
        if self.parent:
            self.parent.update_expiration(self.expires_on)

    def as_archive_json(self):
        def convert_step(step):
            return {"node": step[FlowRun.PATH_NODE_UUID], "time": step[FlowRun.PATH_ARRIVED_ON]}

        def convert_result(result):
            return {
                "name": result.get(FlowRun.RESULT_NAME),
                "node": result.get(FlowRun.RESULT_NODE_UUID),
                "time": result[FlowRun.RESULT_CREATED_ON],
                "input": result.get(FlowRun.RESULT_INPUT),
                "value": result[FlowRun.RESULT_VALUE],
                "category": result.get(FlowRun.RESULT_CATEGORY),
                "corrected": result.get(FlowRun.RESULT_CORRECTED),
            }

        return {
            "id": self.id,
            "uuid": str(self.uuid),
            "flow": {"uuid": str(self.flow.uuid), "name": self.flow.name},
            "contact": {"uuid": str(self.contact.uuid), "name": self.contact.name},
            "responded": self.responded,
            "path": [convert_step(s) for s in self.path],
            "values": {k: convert_result(r) for k, r in self.results.items()} if self.results else {},
            "events": self.events,
            "created_on": self.created_on.isoformat(),
            "modified_on": self.modified_on.isoformat(),
            "exited_on": self.exited_on.isoformat() if self.exited_on else None,
            "exit_type": self.exit_type,
            "submitted_by": self.submitted_by.username if self.submitted_by else None,
        }

    def __str__(self):  # pragma: no cover
        return f"FlowRun[uuid={self.uuid}, flow={self.flow.uuid}]"


<<<<<<< HEAD
class RuleSet(models.Model):
    TYPE_WAIT_MESSAGE = "wait_message"

    # Ussd
    TYPE_WAIT_USSD_MENU = "wait_menu"
    TYPE_WAIT_USSD = "wait_ussd"

    # Calls
    TYPE_WAIT_RECORDING = "wait_recording"
    TYPE_WAIT_DIGIT = "wait_digit"
    TYPE_WAIT_DIGITS = "wait_digits"

    # Surveys
    TYPE_WAIT_PHOTO = "wait_photo"
    TYPE_WAIT_VIDEO = "wait_video"
    TYPE_WAIT_AUDIO = "wait_audio"
    TYPE_WAIT_GPS = "wait_gps"

    TYPE_AIRTIME = "airtime"
    TYPE_WEBHOOK = "webhook"
    TYPE_RESTHOOK = "resthook"
    TYPE_LOOKUP = "lookup"
    TYPE_FLOW_FIELD = "flow_field"
    TYPE_FORM_FIELD = "form_field"
    TYPE_CONTACT_FIELD = "contact_field"
    TYPE_EXPRESSION = "expression"
    TYPE_GROUP = "group"
    TYPE_RANDOM = "random"
    TYPE_SUBFLOW = "subflow"
    TYPE_SHORTEN_URL = "shorten_url"

    CONFIG_WEBHOOK = "webhook"
    CONFIG_WEBHOOK_ACTION = "webhook_action"
    CONFIG_WEBHOOK_HEADERS = "webhook_headers"
    CONFIG_RESTHOOK = "resthook"

    TYPE_MEDIA = (TYPE_WAIT_PHOTO, TYPE_WAIT_GPS, TYPE_WAIT_VIDEO, TYPE_WAIT_AUDIO, TYPE_WAIT_RECORDING)

    TYPE_WAIT = (
        TYPE_WAIT_MESSAGE,
        TYPE_WAIT_RECORDING,
        TYPE_WAIT_DIGIT,
        TYPE_WAIT_DIGITS,
        TYPE_WAIT_PHOTO,
        TYPE_WAIT_VIDEO,
        TYPE_WAIT_AUDIO,
        TYPE_WAIT_GPS,
    )

    TYPE_CHOICES = (
        (TYPE_WAIT_MESSAGE, "Wait for message"),
        (TYPE_WAIT_USSD_MENU, "Wait for USSD menu"),
        (TYPE_WAIT_USSD, "Wait for USSD message"),
        (TYPE_WAIT_RECORDING, "Wait for recording"),
        (TYPE_WAIT_DIGIT, "Wait for digit"),
        (TYPE_WAIT_DIGITS, "Wait for digits"),
        (TYPE_SUBFLOW, "Subflow"),
        (TYPE_WEBHOOK, "Webhook"),
        (TYPE_RESTHOOK, "Resthook"),
        (TYPE_LOOKUP, "Lookup"),
        (TYPE_AIRTIME, "Transfer Airtime"),
        (TYPE_FORM_FIELD, "Split by message form"),
        (TYPE_CONTACT_FIELD, "Split on contact field"),
        (TYPE_EXPRESSION, "Split by expression"),
        (TYPE_RANDOM, "Split Randomly"),
        (TYPE_SHORTEN_URL, "Shorten Trackable Link"),
    )

    uuid = models.CharField(max_length=36, unique=True)

    flow = models.ForeignKey(Flow, on_delete=models.PROTECT, related_name="rule_sets", null=True)

    label = models.CharField(max_length=64, null=True, blank=True, help_text=_("The label for this field"))

    operand = models.CharField(
        max_length=128,
        null=True,
        blank=True,
        help_text=_("The value that rules will be run against, if None defaults to @step.value"),
    )

    webhook_url = models.URLField(
        null=True,
        blank=True,
        max_length=255,
        help_text=_("The URL that will be called with the user's response before we run our rules"),
    )

    webhook_action = models.CharField(
        null=True, blank=True, max_length=8, default="POST", help_text=_("How the webhook should be executed")
    )

    rules = JSONAsTextField(help_text=_("The JSON encoded actions for this action set"), default=list)

    finished_key = models.CharField(
        max_length=1, null=True, blank=True, help_text="During IVR, this is the key to indicate we are done waiting"
    )

    value_type = models.CharField(
        max_length=1,
        choices=Value.TYPE_CHOICES,
        default=Value.TYPE_TEXT,
        help_text="The type of value this ruleset saves",
    )

    ruleset_type = models.CharField(max_length=16, choices=TYPE_CHOICES, null=True, help_text="The type of ruleset")

    response_type = models.CharField(max_length=1, help_text="The type of response that is being saved")

    config = JSONAsTextField(
        null=True,
        verbose_name=_("Ruleset Configuration"),
        default=dict,
        help_text=_("RuleSet type specific configuration"),
    )

    x = models.IntegerField()
    y = models.IntegerField()

    created_on = models.DateTimeField(auto_now_add=True, help_text=_("When this ruleset was originally created"))
    modified_on = models.DateTimeField(auto_now=True, help_text=_("When this ruleset was last modified"))

    def get_value_type(self):
        """
        Determines the value type that this ruleset will generate.
        """
        # we keep track of specialized rule types we see
        value_type = None

        for rule in self.get_rules():
            if isinstance(rule.test, legacy.TrueTest):
                continue

            rule_type = None

            if isinstance(rule.test, legacy.NumericTest):
                rule_type = Value.TYPE_NUMBER

            elif isinstance(rule.test, legacy.DateTest):
                rule_type = Value.TYPE_DATETIME

            elif isinstance(rule.test, legacy.HasStateTest):
                rule_type = Value.TYPE_STATE

            elif isinstance(rule.test, legacy.HasDistrictTest):
                rule_type = Value.TYPE_DISTRICT

            elif isinstance(rule.test, legacy.HasWardTest):
                rule_type = Value.TYPE_WARD

            # this either isn't one of our value types or we have more than one type in this ruleset
            if not rule_type or (value_type and rule_type != value_type):
                return Value.TYPE_TEXT

            value_type = rule_type

        return value_type if value_type else Value.TYPE_TEXT

    def get_voice_input(self, voice_response, action=None):

        # recordings aren't wrapped input they get tacked on at the end
        if self.ruleset_type in [RuleSet.TYPE_WAIT_RECORDING, RuleSet.TYPE_SUBFLOW]:
            return voice_response
        elif self.ruleset_type == RuleSet.TYPE_WAIT_DIGITS:
            return voice_response.gather(finish_on_key=self.finished_key, timeout=120, action=action)
        else:
            # otherwise we assume it's single digit entry
            return voice_response.gather(num_digits=1, timeout=120, action=action)

    def is_pause(self):
        return self.ruleset_type in RuleSet.TYPE_WAIT

    def find_matching_rule(self, run, msg):
        orig_text = None
        if msg:
            orig_text = msg.text

        msg.contact = run.contact
        context = run.flow.build_expressions_context(run.contact, msg, run=run)

        if self.ruleset_type in [RuleSet.TYPE_WEBHOOK, RuleSet.TYPE_RESTHOOK]:
            urls = []
            header = {}
            action = "POST"
            resthook = None

            # figure out which URLs will be called
            if self.ruleset_type == RuleSet.TYPE_WEBHOOK:
                resthook = None
                urls = [self.config[RuleSet.CONFIG_WEBHOOK]]
                action = self.config[RuleSet.CONFIG_WEBHOOK_ACTION]

                if RuleSet.CONFIG_WEBHOOK_HEADERS in self.config:
                    headers = self.config[RuleSet.CONFIG_WEBHOOK_HEADERS]
                    for item in headers:
                        header[item.get("name")] = item.get("value")

            elif self.ruleset_type == RuleSet.TYPE_RESTHOOK:
                from temba.api.models import Resthook

                # look up the rest hook
                resthook_slug = self.config[RuleSet.CONFIG_RESTHOOK]
                resthook = Resthook.get_or_create(run.org, resthook_slug, run.flow.created_by)
                urls = resthook.get_subscriber_urls()

                # no urls? use None, as our empty case
                if not urls:
                    urls = [None]

            # track our last successful and failed webhook calls
            last_success, last_failure = None, None

            for url in urls:
                (evaled_url, errors) = Msg.evaluate_template(url, context, org=run.flow.org, url_encode=True)
                result = legacy.call_webhook(run, evaled_url, self, msg, action, resthook=resthook, headers=header)

                # our subscriber is no longer interested, remove this URL as a subscriber
                if resthook and url and result.status_code == 410:
                    resthook.remove_subscriber(url, run.flow.created_by)
                    result.status_code = 200

                if url is None:
                    continue

                as_json = {
                    "input": f"{action} {evaled_url}",
                    "status_code": result.status_code,
                    "body": result.response,
                }

                if 200 <= result.status_code < 300 or result.status_code == 410:
                    last_success = as_json
                else:
                    last_failure = as_json

            # if we have a failed call, use that, if not the last call, if no calls then mock a successful one
            use_call = last_failure or last_success
            if not use_call:
                use_call = {"input": "", "status_code": 200, "body": _("No subscribers to this event")}

            # find our matching rule, we pass in the status from our calls
            for rule in self.get_rules():
                (result, value) = rule.matches(run, msg, context, str(use_call["status_code"]))
                if result > 0:
                    return rule, str(use_call["status_code"]), use_call["input"]

        elif self.ruleset_type == RuleSet.TYPE_SHORTEN_URL:
            url = f"https://firebasedynamiclinks.googleapis.com/v1/shortLinks?key={settings.FDL_API_KEY}"
            headers = {"Content-Type": "application/json"}

            config = self.config[RuleSet.TYPE_SHORTEN_URL]
            item_uuid = config.get("id")
            item = Link.objects.filter(uuid=item_uuid, org=run.flow.org).first()

            if item:
                long_url = "%s?contact=%s" % (item.get_url(), run.contact.uuid)
                data = json.dumps(
                    {"longDynamicLink": "%s/?link=%s" % (settings.FDL_URL, long_url), "suffix": {"option": "SHORT"}}
                )

                response = requests.post(url, data=data, headers=headers, timeout=10)

                for rule in self.get_rules():
                    (result, value) = rule.matches(run, msg, context, str(response.status_code))
                    response_json = response.json()
                    run.update_fields(response_json)
                    if result > 0:
                        short_url = response_json.get("shortLink")
                        return rule, str(response.status_code), short_url

            else:
                return None, None, None

        else:
            # if it's a form field, construct an expression accordingly
            if self.ruleset_type == RuleSet.TYPE_FORM_FIELD:
                delim = self.config.get("field_delimiter", " ")
                self.operand = '@(FIELD(%s, %d, "%s"))' % (
                    self.operand[1:],
                    self.config.get("field_index", 0) + 1,
                    delim,
                )

            # if we have a custom operand, figure that out
            operand = None
            if self.operand:
                (operand, errors) = Msg.evaluate_template(self.operand, context, org=run.flow.org)
            elif msg:
                operand = str(msg)

            if self.ruleset_type == RuleSet.TYPE_AIRTIME:

                airtime = AirtimeTransfer.trigger_airtime_event(self.flow.org, self, run.contact, msg)

                # rebuild our context again, the webhook may have populated something
                context = run.flow.build_expressions_context(run.contact, msg)

                # airtime test evaluate against the status of the airtime
                operand = airtime.status

            elif self.ruleset_type == RuleSet.TYPE_SUBFLOW:
                # lookup the subflow run
                subflow_run = FlowRun.objects.filter(parent=run).order_by("-created_on").first()
                if subflow_run:
                    if subflow_run.exit_type == FlowRun.EXIT_TYPE_COMPLETED:
                        operand = "completed"
                    elif subflow_run.exit_type == FlowRun.EXIT_TYPE_EXPIRED:
                        operand = "expired"

            elif self.ruleset_type == RuleSet.TYPE_GROUP:
                # this won't actually be used by the rules, but will end up in the results
                operand = run.contact.get_display(for_expressions=True) or ""

            try:
                rules = self.get_rules()
                for rule in rules:
                    (result, value) = rule.matches(run, msg, context, operand)
                    if result:
                        # treat category as the base category
                        return rule, value, operand
            finally:
                if msg:
                    msg.text = orig_text

        return None, None, None  # pragma: no cover

    def save_run_value(self, run, rule, raw_value, raw_input, org=None):
        org = org or self.flow.org
        contact_language = run.contact.language if run.contact.language in org.get_language_codes() else None

        run.save_run_result(
            name=self.label,
            node_uuid=self.uuid,
            category=rule.get_category_name(run.flow.base_language),
            category_localized=rule.get_category_name(run.flow.base_language, contact_language),
            raw_value=raw_value,
            raw_input=raw_input,
        )

    def get_step_type(self):
        return Flow.NODE_TYPE_RULESET

    def get_rules_dict(self):
        return self.rules

    def get_rules(self):
        return legacy.Rule.from_json_array(self.flow.org, self.rules)

    def as_json(self):
        return dict(
            uuid=self.uuid,
            x=self.x,
            y=self.y,
            label=self.label,
            rules=self.rules,
            finished_key=self.finished_key,
            ruleset_type=self.ruleset_type,
            response_type=self.response_type,
            operand=self.operand,
            config=self.config,
        )

    def __str__(self):  # pragma: no cover
        if self.label:
            return "RuleSet: %s - %s" % (self.uuid, self.label)
        else:
            return "RuleSet: %s" % (self.uuid,)


class ActionSet(models.Model):
    uuid = models.CharField(max_length=36, unique=True)
    flow = models.ForeignKey(Flow, on_delete=models.PROTECT, related_name="action_sets")

    destination = models.CharField(max_length=36, null=True)
    destination_type = models.CharField(max_length=1, null=True)

    exit_uuid = models.CharField(max_length=36, null=True)  # needed for migrating to new engine

    actions = JSONAsTextField(help_text=_("The JSON encoded actions for this action set"), default=dict)

    x = models.IntegerField()
    y = models.IntegerField()

    created_on = models.DateTimeField(auto_now_add=True, help_text=_("When this action was originally created"))
    modified_on = models.DateTimeField(auto_now=True, help_text=_("When this action was last modified"))

    def get_actions(self):
        return legacy.Action.from_json_array(self.flow.org, self.actions)

    def as_json(self):
        return dict(
            uuid=self.uuid,
            x=self.x,
            y=self.y,
            destination=self.destination,
            actions=self.actions,
            exit_uuid=self.exit_uuid,
        )

    def __str__(self):  # pragma: no cover
        return "ActionSet: %s" % (self.uuid,)


=======
>>>>>>> e341e9e1
class FlowRevision(SmartModel):
    """
    JSON definitions for previous flow revisions
    """

    LAST_TRIM_KEY = "temba:last_flow_revision_trim"

    flow = models.ForeignKey(Flow, on_delete=models.PROTECT, related_name="revisions")

    definition = JSONAsTextField(help_text=_("The JSON flow definition"), default=dict)

    spec_version = models.CharField(
        default=Flow.FINAL_LEGACY_VERSION, max_length=8, help_text=_("The flow version this definition is in")
    )

    revision = models.IntegerField(null=True, help_text=_("Revision number for this definition"))

    @classmethod
    def trim(cls, since):
        """
        For any flow that has a new revision since the passed in date, trim revisions
        :param since: datetime of when to trim
        :return: The number of trimmed revisions
        """
        count = 0

        # find all flows with revisions since the passed in date
        for fr in FlowRevision.objects.filter(created_on__gt=since).distinct("flow_id").only("flow_id"):
            # trim that flow
            count += FlowRevision.trim_for_flow(fr.flow_id)

        return count

    @classmethod
    def trim_for_flow(cls, flow_id):
        """
        Trims the revisions for the passed in flow.

        Our logic is:
         * always keep last 25 revisions
         * for any revision beyond those, collapse to first revision for that day

        :param flow: the id of the flow to trim revisions for
        :return: the number of trimmed revisions
        """
        # find what date cutoff we will use for "25 most recent"
        cutoff = FlowRevision.objects.filter(flow=flow_id).order_by("-created_on")[24:25]

        # fewer than 25 revisions
        if not cutoff:
            return 0

        cutoff = cutoff[0].created_on

        # find the ids of the first revision for each day starting at the cutoff
        keepers = (
            FlowRevision.objects.filter(flow=flow_id, created_on__lt=cutoff)
            .annotate(created_date=TruncDate("created_on"))
            .values("created_date")
            .annotate(max_id=Max("id"))
            .values_list("max_id", flat=True)
        )

        # delete the rest
        return FlowRevision.objects.filter(flow=flow_id, created_on__lt=cutoff).exclude(id__in=keepers).delete()[0]

    @classmethod
    def validate_legacy_definition(cls, definition):
        if definition["flow_type"] not in (Flow.TYPE_MESSAGE, Flow.TYPE_VOICE, Flow.TYPE_SURVEY, "F"):
            raise ValueError("unsupported flow type")

        # should always have a base_language
        if "base_language" not in definition or not definition["base_language"]:
            raise ValueError("non-localized flow definition")

        # language should match values in definition
        base_language = definition["base_language"]

        def validate_localization(lang_dict):
            # must be a dict
            if not isinstance(lang_dict, dict):
                raise ValueError("non-localized flow definition")

            # and contain the base_language
            if base_language not in lang_dict:  # pragma: needs cover
                raise ValueError("non-localized flow definition")

        for actionset in definition["action_sets"]:
            for action in actionset["actions"]:
                if "msg" in action and action["type"] != "email":
                    validate_localization(action["msg"])

        for ruleset in definition["rule_sets"]:
            for rule in ruleset["rules"]:
                validate_localization(rule["category"])

<<<<<<< HEAD
    @classmethod
    def migrate_export(cls, org, exported_json, same_site, version, legacy=False):
        # use legacy migrations to get export to final legacy version
        if version < Version(Flow.FINAL_LEGACY_VERSION):
            from temba.flows.legacy import exports

            exported_json = exports.migrate(org, exported_json, same_site, version)

        if legacy:
            return exported_json

        # use mailroom to get export to current spec version
        migrated_flows = []
        for flow_def in exported_json[Org.EXPORT_FLOWS]:
            migrated_flow = mailroom.get_client().flow_migrate(flow_def)
            if version <= Version(Flow.FINAL_LEGACY_VERSION):
                migrated_flow = cls.migrate_issues(migrated_flow)
            migrated_flows.append(migrated_flow)

        exported_json[Org.EXPORT_FLOWS] = migrated_flows

        return exported_json

    @classmethod
    def migrate_issues(cls, flow_definition):
        # hotfix to be able import legacy flows with correct timeout
        for item in flow_definition.get("nodes", []):
            timeout = item.get("router", {}).get("wait", {}).get("timeout")
            if timeout is not None and timeout.get("seconds"):
                timeout_seconds = timeout["seconds"]
                timeout_seconds //= 60
                timeout["seconds"] = timeout_seconds or 10
                item["router"]["wait"]["timeout"].update(timeout)

            for action in item.get("actions", []):
                if action.get("type") == "send_email":
                    for idx, attachment in enumerate(action.get("attachments", [])):
                        [content_type, url] = str(attachment).split(":", 1)
                        url = str(url).replace(
                            "https://attachments", f"https://{settings.AWS_BUCKET_DOMAIN}/attachments"
                        )
                        action["attachments"][idx] = f"{content_type}:{url}"
                elif action.get("type") == "call_giftcard":
                    action["giftcard_type"] = "GIFTCARD_ASSIGNING"

        return flow_definition

    @classmethod
    def migrate_definition(cls, json_flow, flow, to_version=Flow.CURRENT_SPEC_VERSION):
        from temba.flows.legacy import migrations

        # migrate any legacy versions forward
        if Flow.VERSION in json_flow:
            versions = legacy.get_versions_after(json_flow[Flow.VERSION])
            for version in versions:
                version_slug = version.replace(".", "_")
                migrate_fn = getattr(migrations, "migrate_to_version_%s" % version_slug, None)

                if migrate_fn:
                    json_flow = migrate_fn(json_flow, flow)
                    json_flow[Flow.VERSION] = version

                if version == to_version:
                    break

        # migrate using goflow for anything newer
        if Version(to_version) >= Version(Flow.INITIAL_GOFLOW_VERSION):
            json_flow = mailroom.get_client().flow_migrate(json_flow, to_version)

        return json_flow

    def get_definition_json(self, to_version=Flow.CURRENT_SPEC_VERSION):
=======
    def get_migrated_definition(self, to_version: str = Flow.CURRENT_SPEC_VERSION) -> Dict:
>>>>>>> e341e9e1
        definition = self.definition

        # if it's previous to version 6, wrap the definition to
        # mirror our exports for those versions
        if Version(self.spec_version) < Version("6"):
            definition = dict(
                definition=self.definition,
                flow_type=self.flow.flow_type,
                expires=self.flow.expires_after_minutes,
                id=self.flow.pk,
                revision=self.revision,
                uuid=self.flow.uuid,
            )

        # make sure old revisions migrate properly
        if Version(self.spec_version) <= Version(Flow.FINAL_LEGACY_VERSION):
            definition["version"] = self.spec_version

            if "metadata" not in definition:
                definition["metadata"] = {}
            definition["metadata"]["revision"] = self.revision

        # migrate our definition if necessary
        if self.spec_version != to_version:
            definition = Flow.migrate_definition(definition, self.flow, to_version)

        # update variables from our db into our revision
        flow = self.flow
        definition[Flow.DEFINITION_NAME] = flow.name
        definition[Flow.DEFINITION_UUID] = flow.uuid
        definition[Flow.DEFINITION_REVISION] = self.revision
        definition[Flow.DEFINITION_EXPIRE_AFTER_MINUTES] = flow.expires_after_minutes

        return definition

    def as_json(self):
        name = self.created_by.get_full_name()
        return dict(
            user=dict(email=self.created_by.email, name=name),
            created_on=json.encode_datetime(self.created_on, micros=True),
            id=self.pk,
            version=self.spec_version,
            revision=self.revision,
        )

    def release(self):
        self.delete()


class FlowCategoryCount(SquashableModel):
    """
    Maintains counts for categories across all possible results in a flow
    """

    SQUASH_OVER = ("flow_id", "node_uuid", "result_key", "result_name", "category_name")

    flow = models.ForeignKey(Flow, on_delete=models.PROTECT, related_name="category_counts")

    # the UUID of the node where this result was created
    node_uuid = models.UUIDField(db_index=True)

    # the key and name of the result in the flow
    result_key = models.CharField(max_length=128)
    result_name = models.CharField(max_length=128)

    # the name of the category
    category_name = models.CharField(max_length=128)

    # the number of results with this category
    count = models.IntegerField(default=0)

    @classmethod
    def get_squash_query(cls, distinct_set):
        sql = """
        WITH removed as (
          DELETE FROM %(table)s WHERE "id" IN (
            SELECT "id" FROM %(table)s
              WHERE "flow_id" = %%s AND "node_uuid" = %%s AND "result_key" = %%s AND "result_name" = %%s AND "category_name" = %%s
              LIMIT 10000
          ) RETURNING "count"
        )
        INSERT INTO %(table)s("flow_id", "node_uuid", "result_key", "result_name", "category_name", "count", "is_squashed")
        VALUES (%%s, %%s, %%s, %%s, %%s, GREATEST(0, (SELECT SUM("count") FROM removed)), TRUE);
        """ % {
            "table": cls._meta.db_table
        }

        params = (
            distinct_set.flow_id,
            distinct_set.node_uuid,
            distinct_set.result_key,
            distinct_set.result_name,
            distinct_set.category_name,
        ) * 2
        return sql, params

    def __str__(self):
        return "%s: %s" % (self.category_name, self.count)


class FlowPathCount(SquashableModel):
    """
    Maintains hourly counts of flow paths
    """

    SQUASH_OVER = ("flow_id", "from_uuid", "to_uuid", "period")

    flow = models.ForeignKey(Flow, on_delete=models.PROTECT, related_name="path_counts")

    # the exit UUID of the node this path segment starts with
    from_uuid = models.UUIDField()

    # the UUID of the node this path segment ends with
    to_uuid = models.UUIDField()

    # the hour in which this activity occurred
    period = models.DateTimeField()

    # the number of runs that tooks this path segment in that period
    count = models.IntegerField(default=0)

    @classmethod
    def get_squash_query(cls, distinct_set):
        sql = """
        WITH removed as (
            DELETE FROM %(table)s WHERE "flow_id" = %%s AND "from_uuid" = %%s AND "to_uuid" = %%s AND "period" = date_trunc('hour', %%s) RETURNING "count"
        )
        INSERT INTO %(table)s("flow_id", "from_uuid", "to_uuid", "period", "count", "is_squashed")
        VALUES (%%s, %%s, %%s, date_trunc('hour', %%s), GREATEST(0, (SELECT SUM("count") FROM removed)), TRUE);
        """ % {
            "table": cls._meta.db_table
        }

        params = (distinct_set.flow_id, distinct_set.from_uuid, distinct_set.to_uuid, distinct_set.period) * 2
        return sql, params

    @classmethod
    def get_totals(cls, flow):
        counts = cls.objects.filter(flow=flow)
        totals = list(counts.values_list("from_uuid", "to_uuid").annotate(replies=Sum("count")))
        return {"%s:%s" % (t[0], t[1]): t[2] for t in totals}

    def __str__(self):  # pragma: no cover
        return f"FlowPathCount({self.flow_id}) {self.from_uuid}:{self.to_uuid} {self.period} count: {self.count}"

    class Meta:
        index_together = ["flow", "from_uuid", "to_uuid", "period"]


class FlowPathRecentRun(models.Model):
    """
    Maintains recent runs for a flow path segment
    """

    PRUNE_TO = 5
    LAST_PRUNED_KEY = "last_recentrun_pruned"

    id = models.BigAutoField(auto_created=True, primary_key=True, verbose_name="ID")

    # the node and step UUIDs of the start of the path segment
    from_uuid = models.UUIDField()
    from_step_uuid = models.UUIDField()

    # the node and step UUIDs of the end of the path segment
    to_uuid = models.UUIDField()
    to_step_uuid = models.UUIDField()

    run = models.ForeignKey(FlowRun, on_delete=models.PROTECT, related_name="recent_runs")

    # when the run visited this path segment
    visited_on = models.DateTimeField(default=timezone.now)

    def release(self):
        self.delete()

    @classmethod
    def get_recent(cls, exit_uuids, to_uuid, limit=PRUNE_TO):
        """
        Gets the recent runs for the given flow segments
        """
        recent = (
            cls.objects.filter(from_uuid__in=exit_uuids, to_uuid=to_uuid).select_related("run").order_by("-visited_on")
        )
        if limit:
            recent = recent[:limit]

        results = []
        for r in recent:
            msg_events_by_step = r.run.get_events_by_step(msg_only=True)
            msg_event = None

            # find the last message event in the run before this step
            before_step = False
            for step in reversed(r.run.path):
                step_uuid = step[FlowRun.PATH_STEP_UUID]
                if step_uuid == str(r.from_step_uuid):
                    before_step = True

                if before_step:
                    msg_events = msg_events_by_step[step_uuid]
                    if msg_events:
                        msg_event = msg_events[-1]
                        break

            if msg_event:
                results.append({"run": r.run, "text": msg_event["msg"]["text"], "visited_on": r.visited_on})

        return results

    @classmethod
    def prune(cls):
        """
        Removes old recent run records leaving only PRUNE_TO most recent for each segment
        """
        last_id = cache.get(cls.LAST_PRUNED_KEY, -1)

        newest = cls.objects.order_by("-id").values("id").first()
        newest_id = newest["id"] if newest else -1

        sql = """
            DELETE FROM %(table)s WHERE id IN (
              SELECT id FROM (
                  SELECT
                    r.id,
                    dense_rank() OVER (PARTITION BY from_uuid, to_uuid ORDER BY visited_on DESC) AS pos
                  FROM %(table)s r
                  WHERE (from_uuid, to_uuid) IN (
                    -- get the unique segments added to since last prune
                    SELECT DISTINCT from_uuid, to_uuid FROM %(table)s WHERE id > %(last_id)d
                  )
              ) s WHERE s.pos > %(limit)d
            )""" % {
            "table": cls._meta.db_table,
            "last_id": last_id,
            "limit": cls.PRUNE_TO,
        }

        cursor = db_connection.cursor()
        cursor.execute(sql)

        cache.set(cls.LAST_PRUNED_KEY, newest_id)

        return cursor.rowcount  # number of deleted entries

    def __str__(self):  # pragma: no cover
        return f"run={self.run.uuid} flow={self.run.flow.uuid} segment={self.to_uuid}→{self.from_uuid}"

    class Meta:
        indexes = [models.Index(fields=["from_uuid", "to_uuid", "-visited_on"])]


class FlowNodeCount(SquashableModel):
    """
    Maintains counts of unique contacts at each flow node.
    """

    SQUASH_OVER = ("node_uuid",)

    flow = models.ForeignKey(Flow, on_delete=models.PROTECT, related_name="node_counts")

    # the UUID of the node
    node_uuid = models.UUIDField(db_index=True)

    # the number of contacts/runs currently at that node
    count = models.IntegerField(default=0)

    @classmethod
    def get_squash_query(cls, distinct_set):
        sql = """
        WITH removed as (
            DELETE FROM %(table)s WHERE "node_uuid" = %%s RETURNING "count"
        )
        INSERT INTO %(table)s("flow_id", "node_uuid", "count", "is_squashed")
        VALUES (%%s, %%s, GREATEST(0, (SELECT SUM("count") FROM removed)), TRUE);
        """ % {
            "table": cls._meta.db_table
        }

        return sql, (distinct_set.node_uuid, distinct_set.flow_id, distinct_set.node_uuid)

    @classmethod
    def get_totals(cls, flow):
        totals = list(cls.objects.filter(flow=flow).values_list("node_uuid").annotate(replies=Sum("count")))
        return {str(t[0]): t[1] for t in totals if t[1]}


class FlowRunCount(SquashableModel):
    """
    Maintains counts of different states of exit types of flow runs on a flow. These are calculated
    via triggers on the database.
    """

    SQUASH_OVER = ("flow_id", "exit_type")

    flow = models.ForeignKey(Flow, on_delete=models.PROTECT, related_name="exit_counts")

    # the type of exit
    exit_type = models.CharField(null=True, max_length=1, choices=FlowRun.EXIT_TYPE_CHOICES)

    # the number of runs that exited with that exit type
    count = models.IntegerField(default=0)

    @classmethod
    def get_squash_query(cls, distinct_set):
        if distinct_set.exit_type:
            sql = """
            WITH removed as (
                DELETE FROM %(table)s WHERE "flow_id" = %%s AND "exit_type" = %%s RETURNING "count"
            )
            INSERT INTO %(table)s("flow_id", "exit_type", "count", "is_squashed")
            VALUES (%%s, %%s, GREATEST(0, (SELECT SUM("count") FROM removed)), TRUE);
            """ % {
                "table": cls._meta.db_table
            }

            params = (distinct_set.flow_id, distinct_set.exit_type) * 2
        else:
            sql = """
            WITH removed as (
                DELETE FROM %(table)s WHERE "flow_id" = %%s AND "exit_type" IS NULL RETURNING "count"
            )
            INSERT INTO %(table)s("flow_id", "exit_type", "count", "is_squashed")
            VALUES (%%s, NULL, GREATEST(0, (SELECT SUM("count") FROM removed)), TRUE);
            """ % {
                "table": cls._meta.db_table
            }

            params = (distinct_set.flow_id,) * 2

        return sql, params

    @classmethod
    def get_totals(cls, flow):
        totals = list(cls.objects.filter(flow=flow).values_list("exit_type").annotate(replies=Sum("count")))
        totals = {t[0]: t[1] for t in totals}

        # for convenience, ensure dict contains all possible states
        all_states = (None, FlowRun.EXIT_TYPE_COMPLETED, FlowRun.EXIT_TYPE_EXPIRED, FlowRun.EXIT_TYPE_INTERRUPTED)
        totals = {s: totals.get(s, 0) for s in all_states}

        # we record active runs as exit_type=None but replace with actual constant for clarity
        totals[FlowRun.STATE_ACTIVE] = totals[None]
        del totals[None]

        return totals

    def __str__(self):  # pragma: needs cover
        return "RunCount[%d:%s:%d]" % (self.flow_id, self.exit_type, self.count)

    class Meta:
        index_together = ("flow", "exit_type")


class ExportFlowResultsTask(BaseExportTask):
    """
    Container for managing our export requests
    """

    analytics_key = "flowresult_export"
    email_subject = "Your results export from %s is ready"
    email_template = "flows/email/flow_export_download"

    INCLUDE_MSGS = "include_msgs"
    CONTACT_FIELDS = "contact_fields"
    GROUP_MEMBERSHIPS = "group_memberships"
    RESPONDED_ONLY = "responded_only"
    EXTRA_URNS = "extra_urns"
    FLOWS = "flows"

    MAX_GROUP_MEMBERSHIPS_COLS = 25
    MAX_CONTACT_FIELDS_COLS = 10

    flows = models.ManyToManyField(Flow, related_name="exports", help_text=_("The flows to export"))

    config = JSONAsTextField(null=True, default=dict, help_text=_("Any configuration options for this flow export"))

    @classmethod
    def create(cls, org, user, flows, contact_fields, responded_only, include_msgs, extra_urns, group_memberships):
        config = {
            ExportFlowResultsTask.INCLUDE_MSGS: include_msgs,
            ExportFlowResultsTask.CONTACT_FIELDS: [c.id for c in contact_fields],
            ExportFlowResultsTask.RESPONDED_ONLY: responded_only,
            ExportFlowResultsTask.EXTRA_URNS: extra_urns,
            ExportFlowResultsTask.GROUP_MEMBERSHIPS: [g.id for g in group_memberships],
        }

        export = cls.objects.create(org=org, created_by=user, modified_by=user, config=config)
        for flow in flows:
            export.flows.add(flow)

        return export

    def get_email_context(self, branding):
        context = super().get_email_context(branding)
        context["flows"] = self.flows.all()
        return context

    def _get_runs_columns(self, extra_urn_columns, groups, contact_fields, result_fields, show_submitted_by=False):
        columns = []

        if show_submitted_by:
            columns.append("Submitted By")

        columns.append("Contact UUID")
        columns.append("ID" if self.org.is_anon else "URN")

        for extra_urn in extra_urn_columns:
            columns.append(extra_urn["label"])

        columns.append("Name")
        columns.append("Groups")

        for gr in groups:
            columns.append("Group:%s" % gr.name)

        for cf in contact_fields:
            columns.append("Field:%s" % cf.label)

        columns.append("Started")
        columns.append("Modified")
        columns.append("Exited")
        columns.append("Run UUID")

        for result_field in result_fields:
            field_name, flow_name = result_field["name"], result_field["flow_name"]
            columns.append(f"{field_name} (Category) - {flow_name}")
            columns.append(f"{field_name} (Value) - {flow_name}")
            columns.append(f"{field_name} (Text) - {flow_name}")
            columns.append(f"{field_name} (Corrected) - {flow_name}")

        return columns

    def _add_runs_sheet(self, book, columns):
        name = "Runs (%d)" % (book.num_runs_sheets + 1) if book.num_runs_sheets > 0 else "Runs"
        sheet = book.add_sheet(name, index=book.num_runs_sheets)
        book.num_runs_sheets += 1

        self.append_row(sheet, columns)
        return sheet

    def _add_msgs_sheet(self, book):
        name = "Messages (%d)" % (book.num_msgs_sheets + 1) if book.num_msgs_sheets > 0 else "Messages"
        index = book.num_runs_sheets + book.num_msgs_sheets + book.num_links_sheets
        sheet = book.add_sheet(name, index)
        book.num_msgs_sheets += 1

        headers = ["Contact UUID", "URN", "Name", "Date", "Direction", "Message", "Attachments", "Channel"]

        self.append_row(sheet, headers)
        return sheet

    def _add_links_sheet(self, book):
        name = "Links (%d)" % (book.num_links_sheets + 1) if book.num_links_sheets > 0 else "Links"
        index = book.num_runs_sheets + book.num_msgs_sheets + book.num_links_sheets
        sheet = book.add_sheet(name, index)
        book.num_msgs_sheets += 1

        headers = ["Contact UUID", "Name", "Date", "Destination Link"]

        self.append_row(sheet, headers)
        return sheet

    def write_export(self):
        config = self.config
        include_msgs = config.get(ExportFlowResultsTask.INCLUDE_MSGS, False)
        responded_only = config.get(ExportFlowResultsTask.RESPONDED_ONLY, True)
        contact_field_ids = config.get(ExportFlowResultsTask.CONTACT_FIELDS, [])
        extra_urns = config.get(ExportFlowResultsTask.EXTRA_URNS, [])
        group_memberships = config.get(ExportFlowResultsTask.GROUP_MEMBERSHIPS, [])

        contact_fields = ContactField.user_fields.active_for_org(org=self.org).filter(id__in=contact_field_ids)

        groups = ContactGroup.user_groups.filter(
            org=self.org, id__in=group_memberships, status=ContactGroup.STATUS_READY, is_active=True
        )

        # get all result saving nodes across all flows being exported
        show_submitted_by = False
        result_fields = []
        flows = list(self.flows.filter(is_active=True))
        for flow in flows:
            for result_field in flow.metadata["results"]:
                if not result_field["name"].startswith("_"):
                    result_field = result_field.copy()
                    result_field["flow_uuid"] = flow.uuid
                    result_field["flow_name"] = flow.name
                    result_fields.append(result_field)

            if flow.flow_type == Flow.TYPE_SURVEY:
                show_submitted_by = True

        extra_urn_columns = []
        if not self.org.is_anon:
            for extra_urn in extra_urns:
                label = f"URN:{extra_urn.capitalize()}"
                extra_urn_columns.append(dict(label=label, scheme=extra_urn))

        runs_columns = self._get_runs_columns(
            extra_urn_columns, groups, contact_fields, result_fields, show_submitted_by=show_submitted_by
        )

        book = XLSXBook()
        book.num_runs_sheets = 0
        book.num_msgs_sheets = 0
        book.num_links_sheets = 0

        # the current sheets
        book.current_runs_sheet = self._add_runs_sheet(book, runs_columns)
        book.current_msgs_sheet = None
        book.current_links_sheet = None

        # for tracking performance
        total_runs_exported = 0
        temp_runs_exported = 0
        start = time.time()

        for batch in self._get_run_batches(flows, responded_only):
            self._write_runs(
                book,
                batch,
                include_msgs,
                extra_urn_columns,
                groups,
                contact_fields,
                show_submitted_by,
                runs_columns,
                result_fields,
            )

            total_runs_exported += len(batch)

            if (total_runs_exported - temp_runs_exported) > ExportFlowResultsTask.LOG_PROGRESS_PER_ROWS:
                mins = (time.time() - start) / 60
                logger.info(
                    f"Results export #{self.id} for org #{self.org.id}: exported {total_runs_exported} in {mins:.1f} mins"
                )

                temp_runs_exported = total_runs_exported

                self.modified_on = timezone.now()
                self.save(update_fields=["modified_on"])

        for flow in flows:
            self._write_related_trackable_links(book, flow)

        temp = NamedTemporaryFile(delete=True)
        book.finalize(to_file=temp)
        temp.flush()
        return temp, "xlsx"

    def _get_run_batches(self, flows, responded_only):
        logger.info(f"Results export #{self.id} for org #{self.org.id}: fetching runs from archives to export...")

        # firstly get runs from archives
        from temba.archives.models import Archive

        # get the earliest created date of the flows being exported
        earliest_created_on = None
        for flow in flows:
            if earliest_created_on is None or flow.created_on < earliest_created_on:
                earliest_created_on = flow.created_on

        records = Archive.iter_all_records(self.org, Archive.TYPE_FLOWRUN, after=earliest_created_on)
        flow_uuids = {str(flow.uuid) for flow in flows}
        seen = set()

        for record_batch in chunk_list(records, 1000):
            matching = []
            for record in record_batch:
                if record["flow"]["uuid"] in flow_uuids and (not responded_only or record["responded"]):
                    seen.add(record["id"])
                    matching.append(record)

            yield matching

        # secondly get runs from database
        runs = FlowRun.objects.filter(flow__in=flows).order_by("modified_on")
<<<<<<< HEAD
        if last_modified_on:
            runs = runs.filter(modified_on__gt=last_modified_on)

=======
>>>>>>> e341e9e1
        if responded_only:
            runs = runs.filter(responded=True)
        run_ids = array(str("l"), runs.values_list("id", flat=True))

        logger.info(
            f"Results export #{self.id} for org #{self.org.id}: found {len(run_ids)} runs in database to export"
        )

        for id_batch in chunk_list(run_ids, 1000):
            run_batch = (
                FlowRun.objects.filter(id__in=id_batch).select_related("contact", "flow").order_by("modified_on", "pk")
            )

            # convert this batch of runs to same format as records in our archives
            yield [run.as_archive_json() for run in run_batch if run.id not in seen]

    def _write_runs(
        self,
        book,
        runs,
        include_msgs,
        extra_urn_columns,
        groups,
        contact_fields,
        show_submitted_by,
        runs_columns,
        result_fields,
    ):
        """
        Writes a batch of run JSON blobs to the export
        """
        # get all the contacts referenced in this batch
        contact_uuids = {r["contact"]["uuid"] for r in runs}
        contacts = Contact.objects.filter(org=self.org, uuid__in=contact_uuids).prefetch_related("all_groups")
        contacts_by_uuid = {str(c.uuid): c for c in contacts}

        for run in runs:
            contact = contacts_by_uuid.get(run["contact"]["uuid"])

            # get this run's results by node name(ruleset label)
            run_values = run["values"]
            if isinstance(run_values, list):
                results_by_key = {key: result for item in run_values for key, result in item.items()}
            else:
                results_by_key = {key: result for key, result in run_values.items()}

            # generate contact info columns
            contact_values = [
                contact.uuid,
                f"{contact.id:010d}" if self.org.is_anon else contact.get_urn_display(org=self.org, formatted=False),
            ]

            for extra_urn_column in extra_urn_columns:
                urn_display = contact.get_urn_display(org=self.org, formatted=False, scheme=extra_urn_column["scheme"])
                contact_values.append(urn_display)

            contact_values.append(self.prepare_value(contact.name))
            contact_values.append(", ".join(contact.all_groups.values_list("name", flat=True)))
            contact_groups_ids = [g.id for g in contact.all_groups.all()]
            for gr in groups:
                contact_values.append(gr.id in contact_groups_ids)

            for cf in contact_fields:
                field_value = contact.get_field_display(cf)
                contact_values.append(self.prepare_value(field_value))

            # generate result columns for each ruleset
            result_values = []
            for n, result_field in enumerate(result_fields):
                node_result = {}
                # check the result by ruleset label if the flow is the same
                if result_field["flow_uuid"] == run["flow"]["uuid"]:
                    node_result = results_by_key.get(result_field["key"], {})
                node_category = node_result.get("category", "")
                node_value = node_result.get("value", "")
                node_input = node_result.get("input", "")
                node_corrected = node_result.get("corrected", "")
                result_values += [node_category, node_value, node_input, node_corrected]

            if book.current_runs_sheet.num_rows >= self.MAX_EXCEL_ROWS:  # pragma: no cover
                book.current_runs_sheet = self._add_runs_sheet(book, runs_columns)

            # build the whole row
            runs_sheet_row = []

            if show_submitted_by:
                runs_sheet_row.append(run.get("submitted_by") or "")

            runs_sheet_row += contact_values
            runs_sheet_row += [
                iso8601.parse_date(run["created_on"]),
                iso8601.parse_date(run["modified_on"]),
                iso8601.parse_date(run["exited_on"]) if run["exited_on"] else None,
                run["uuid"],
            ]
            runs_sheet_row += result_values

            self.append_row(book.current_runs_sheet, runs_sheet_row)

            # write out any message associated with this run
            if include_msgs and not self.org.is_anon:
                if getattr(self, "seen_msgs", None) is None:
                    setattr(self, "seen_msgs", set())
                self._write_run_messages(book, run, contact)

    def _write_run_messages(self, book, run, contact):
        """
        Writes out any messages associated with the given run
        """
        for event in run["events"] or []:
            if event["type"] == Events.msg_received.name:
                msg_direction = "IN"
            elif event["type"] == Events.msg_created.name:
                msg_direction = "OUT"
            else:  # pragma: no cover
                continue

            msg = event["msg"]
            msg_text = msg.get("text", "")
            msg_created_on = iso8601.parse_date(event["created_on"])
            msg_channel = msg.get("channel")
<<<<<<< HEAD
            msg_uuid = msg.get("uuid", None)

            if (msg_uuid is not None) and (msg_uuid in getattr(self, "seen_msgs", [])):
                continue
            else:
                try:
                    self.seen_msgs.add(msg_uuid)
                except AttributeError:
                    self.seen_msgs = {msg_uuid}
=======
            msg_attachments = [attachment.url for attachment in Attachment.parse_all(msg.get("attachments", []))]
>>>>>>> e341e9e1

            if "urn" in msg:
                msg_urn = URN.format(msg["urn"], formatted=False)
            else:
                msg_urn = ""

            if not book.current_msgs_sheet or book.current_msgs_sheet.num_rows >= self.MAX_EXCEL_ROWS:
                book.current_msgs_sheet = self._add_msgs_sheet(book)

            self.append_row(
                book.current_msgs_sheet,
                [
                    str(contact.uuid),
                    msg_urn,
                    self.prepare_value(contact.name),
                    msg_created_on,
                    msg_direction,
                    msg_text,
                    ", ".join(msg_attachments),
                    msg_channel["name"] if msg_channel else "",
                ],
            )

    def _write_related_trackable_links(self, book, flow):
        additional_filters = {}
        if flow.is_archived:
            additional_filters["created_on__lt"] = flow.modified_on

        links = LinkContacts.objects.filter(
            link__related_flow=flow, is_active=True, **additional_filters
        ).select_related("contact", "link")

        if not links:
            return

        if not book.current_links_sheet or book.current_links_sheet.num_rows >= self.MAX_EXCEL_ROWS:
            book.current_links_sheet = self._add_links_sheet(book)

        for clicked_link in links:
            self.append_row(
                book.current_links_sheet,
                [
                    str(clicked_link.contact.uuid),
                    clicked_link.contact.get_display(),
                    datetime_to_str(
                        clicked_link.created_on, format="%m-%d-%Y %H:%M:%S", tz=clicked_link.link.org.timezone
                    ),
                    clicked_link.link.destination,
                ],
            )


@register_asset_store
class ResultsExportAssetStore(BaseExportAssetStore):
    model = ExportFlowResultsTask
    key = "results_export"
    directory = "results_exports"
    permission = "flows.flow_export_results"
    extensions = ("xlsx",)


class ExportFlowImagesTask(BaseExportTask):
    """
    Container for managing our flow images download requests
    """

<<<<<<< HEAD
    analytics_key = "flowimages_download"
    email_subject = "Your download file from %s is ready"
    email_template = "flowimages/email/flowimages_download"
=======
    STATUS_CHOICES = (
        (STATUS_PENDING, _("Pending")),
        (STATUS_STARTING, _("Starting")),
        (STATUS_COMPLETE, _("Complete")),
        (STATUS_FAILED, _("Failed")),
    )

    TYPE_MANUAL = "M"
    TYPE_API = "A"
    TYPE_API_ZAPIER = "Z"
    TYPE_FLOW_ACTION = "F"
    TYPE_TRIGGER = "T"

    TYPE_CHOICES = (
        (TYPE_MANUAL, "Manual"),
        (TYPE_API, "API"),
        (TYPE_API_ZAPIER, "Zapier"),
        (TYPE_FLOW_ACTION, "Flow Action"),
        (TYPE_TRIGGER, "Trigger"),
    )
>>>>>>> e341e9e1

    files = models.TextField(help_text=_("Array as text of the files ID to download in a zip file"))

<<<<<<< HEAD
    file_path = models.CharField(null=True, help_text=_("Path to downloadable file"), max_length=255)
    file_downloaded = models.NullBooleanField(default=False, help_text=_("If the file was downloaded"))
    cleaned = models.NullBooleanField(default=False, help_text=_("If the file was removed after downloaded"))

    @classmethod
    def create(cls, org, user, files):
        dict_files = json.dumps(dict(files=files))
        return cls.objects.create(org=org, created_by=user, modified_by=user, files=dict_files)
=======
    # the org the flow belongs to
    org = models.ForeignKey(Org, on_delete=models.PROTECT, related_name="flow_starts")

    # the flow that should be started
    flow = models.ForeignKey(Flow, on_delete=models.PROTECT, related_name="starts")

    # the type of start
    start_type = models.CharField(max_length=1, choices=TYPE_CHOICES)

    # the groups that should be considered for start in this flow
    groups = models.ManyToManyField(ContactGroup)
>>>>>>> e341e9e1

    def write_export(self):
        files = json.loads(self.files)
        files_obj = FlowImage.objects.filter(id__in=files.get("files")).order_by("-created_on")

        stream = BytesIO()
        zf = zipfile.ZipFile(stream, "w")

        for file in files_obj:
            fpath = file.get_full_path()
            url_path = urlparse(fpath)
            if all([url_path.scheme, url_path.netloc]):
                with NamedTemporaryFile(delete=True) as local_copy:
                    local_copy.write(urlopen(fpath).read())
                    local_copy.flush()
                    zf.write(local_copy.name, arcname=os.path.basename(url_path.path))
            else:
                fdir, fname = os.path.split(fpath)
                # Add file, at correct path
                zf.write(fpath, arcname=fname)

        zf.close()

        temp = NamedTemporaryFile(delete=True)
        temp.write(stream.getvalue())
        temp.flush()
        return temp, "zip"


@register_asset_store
class FlowImagesExportAssetStore(BaseExportAssetStore):
    model = ExportFlowImagesTask
    key = "flowimages_download"
    directory = "flowimages_download"
    permission = "flows.flowimage_download"
    extensions = ("zip",)


class MergeFlowsTask(TembaModel):
    STATUS_ACTIVE = "A"
    STATUS_PROCESSING = "P"
    STATUS_COMPLETED = "C"
    STATUS_FAILED = "F"
    STATUS_CHOICES = (
        (STATUS_ACTIVE, "Active"),
        (STATUS_PROCESSING, "Processing"),
        (STATUS_COMPLETED, "Completed"),
        (STATUS_FAILED, "Failed"),
    )

    source = models.ForeignKey("Flow", on_delete=models.CASCADE, related_name="merge_targets")
    target = models.ForeignKey("Flow", on_delete=models.CASCADE, related_name="merge_sources")
    merge_name = models.CharField(max_length=64, help_text=_("New name for target flow that contain merged data."))
    merging_metadata = JSONField(null=True)
    definition = JSONField()

    email_subject = "%s: Flow Merging Finished"
    email_template = "flows/email/flow_merging_result"

    status = models.CharField(max_length=1, choices=STATUS_CHOICES, default=STATUS_ACTIVE)
    created_on = models.DateTimeField(auto_now_add=True)
    modified_on = models.DateTimeField(auto_now=True)

    def process_merging(self):
        if self.status != self.STATUS_ACTIVE:
            # interupt execution if merging was processed by another celery task
            return

        self.status = self.STATUS_PROCESSING
        self.save(update_fields=["status"])
        try:
            with transaction.atomic():
                logger.info("Mergeflow Task ({0}): Merging started.")
                uuids_metadata = self.merging_metadata or {}
                origin_node_uuids = uuids_metadata.get("origin_node_uuids", {})
                origin_exit_uuids = uuids_metadata.get("origin_exit_uuids", {})
                source_metadata = dict(self.source.metadata)
                target_metadata = dict(self.target.metadata)

                # move flow images data
                images = self.source.flow_images.all()
                images.update(flow=self.target)
                logger.info("Mergeflow Task ({0}): Images transfered ({1} rows).".format(self.uuid, len(images)))

                # move trackable links
                links = self.source.related_links.all()
                links.update(related_flow=self.target)
                logger.info("Mergeflow Task ({0}): Links transfered ({1} rows).".format(self.uuid, len(links)))

                # move campaigns from source to target
                from temba.campaigns.models import CampaignEvent

                campaigns = CampaignEvent.objects.filter(
                    is_active=True, flow=self.source, campaign__org=self.target.org, campaign__is_archived=False
                )
                campaigns.update(flow=self.target)
                logger.info("Mergeflow Task ({0}): Campaigns transfered ({1} rows).".format(self.uuid, len(campaigns)))

                # move triggers from source to target
                from temba.triggers.models import Trigger

                triggers = Trigger.objects.filter(flow=self.source)
                triggers.update(flow=self.target)
                logger.info("Mergeflow Task ({0}): Triggers transfered ({1} rows).".format(self.uuid, len(triggers)))

                # move flow starts from source to target
                flow_starts = self.source.starts.all().exclude(
                    runs__status__in=[FlowRun.STATUS_ACTIVE, FlowRun.STATUS_WAITING]
                )
                flow_starts.update(flow=self.target)
                logger.info(
                    "Mergeflow Task ({0}): Flow strarts transfered ({1} rows).".format(self.uuid, len(flow_starts))
                )

                # move runs from source to target
                def next_flow_runs_chunk():
                    return (
                        self.source.runs.all()
                        .exclude(status__in=[FlowRun.STATUS_ACTIVE, FlowRun.STATUS_WAITING])
                        .order_by("uuid")[:20000]
                    )

                chunk = 1
                runs = next_flow_runs_chunk()
                while runs:
                    run_sessions = []
                    for run in runs:
                        run.flow = self.target
                        run.current_node_uuid = origin_node_uuids.get(
                            str(run.current_node_uuid), run.current_node_uuid
                        )

                        # responsible for messages that displays on flow editor when you hover on messages count
                        path_recent_runs = run.recent_runs.all()
                        for recent_run in path_recent_runs:
                            recent_run.from_uuid = origin_exit_uuids.get(
                                str(recent_run.from_uuid), recent_run.from_uuid
                            )
                            recent_run.to_uuid = origin_node_uuids.get(str(recent_run.to_uuid), recent_run.to_uuid)
                        FlowPathRecentRun.objects.bulk_update(path_recent_runs, ["from_uuid", "to_uuid"])

                        if run.session and run.session.current_flow == self.source:
                            session = run.session
                            session.current_flow = self.target
                            run_sessions.append(session)
                    FlowRun.objects.bulk_update(runs, ["flow", "current_node_uuid"])
                    FlowSession.objects.bulk_update(run_sessions, ["current_flow"])
                    logger.info(
                        "Mergeflow Task ({0}): Transfered {1} page of flow runs ({2} rows).".format(
                            self.uuid, chunk, len(runs)
                        )
                    )
                    # load next page
                    chunk += 1
                    runs = next_flow_runs_chunk()

                # move analytics data
                active_pathes = {}
                active_source_runs = self.source.runs.filter(
                    status__in=[FlowRun.STATUS_ACTIVE, FlowRun.STATUS_WAITING]
                )
                for active_run in active_source_runs:
                    for path_item in active_run.path:
                        exit_uuid = path_item.get("exit_uuid")
                        active_pathes[exit_uuid] = active_pathes.get(exit_uuid, 0) + 1

                # move path counts (responsible for numbers on action connections that display messages count)
                equalized_path_counts = []
                for path_count in self.source.path_counts.values("from_uuid", "to_uuid").annotate(count=Sum("count")):
                    need_to_skip = active_pathes.get(str(path_count["from_uuid"]), 0)
                    trasfered_count = path_count.get("count", 0) - need_to_skip
                    equalized_path_counts.extend(
                        [
                            FlowPathCount(
                                flow=self.source,
                                from_uuid=path_count["from_uuid"],
                                to_uuid=path_count["to_uuid"],
                                count=-trasfered_count,
                                period=timezone.now(),
                            ),
                            FlowPathCount(
                                flow=self.target,
                                from_uuid=origin_exit_uuids.get(str(path_count["from_uuid"]), path_count["from_uuid"]),
                                to_uuid=origin_node_uuids.get(str(path_count["to_uuid"]), path_count["to_uuid"]),
                                count=trasfered_count,
                                period=timezone.now(),
                            ),
                        ]
                    )
                FlowPathCount.objects.bulk_create(equalized_path_counts)
                logger.info("Mergeflow Task ({0}): Path counts transfered.".format(self.uuid))

                # transfer category counts from source flow (responsible for charts on analytics page)
                category_counts = self.source.category_counts.all()
                for category_count in category_counts:
                    category_count.node_uuid = origin_node_uuids.get(
                        str(category_count.node_uuid), category_count.node_uuid
                    )
                    category_count.flow = self.target
                FlowCategoryCount.objects.bulk_update(category_counts, ["node_uuid", "flow"])
                logger.info(
                    "Mergeflow Task ({0}): Category counts transfered ({1} rows).".format(
                        self.uuid, len(category_counts)
                    )
                )

                # move exit counts (responsible for completion chart and data on flow list page)
                exit_counts = (
                    self.source.exit_counts.exclude(exit_type__isnull=True)
                    .values("exit_type")
                    .annotate(count=Sum("count"))
                )
                equalized_exit_counts = []
                for exit_count in exit_counts:
                    equalized_exit_counts.extend(
                        [
                            FlowRunCount(
                                flow=self.source,
                                exit_type=exit_count.get("exit_type", None),
                                count=(0 - exit_count.get("count", 0)),
                            ),
                            FlowRunCount(
                                flow=self.target,
                                exit_type=exit_count.get("exit_type", None),
                                count=exit_count.get("count", 0),
                            ),
                        ]
                    )
                FlowRunCount.objects.bulk_create(equalized_exit_counts)
                logger.info("Mergeflow Task ({0}): Exit counts transfered.".format(self.uuid))

                # move flow metadata
                source_waiting_exits = []
                for exit_uuid in source_metadata.get("waiting_exit_uuids", []):
                    source_waiting_exits.append(origin_exit_uuids.get(exit_uuid, exit_uuid))
                waiting_exit_uuids = list(set([*target_metadata.get("waiting_exit_uuids", []), *source_waiting_exits]))
                self.target.metadata["waiting_exit_uuids"] = list(set(waiting_exit_uuids))

                results_map = {result.get("key"): result for result in target_metadata.get("results", [])}
                for result in source_metadata.get("results", []):
                    for index, node_uuid in enumerate(result.get("node_uuids", [])):
                        result["node_uuids"][index] = origin_node_uuids.get(node_uuid, node_uuid)

                    if result.get("key") in results_map:
                        results_map[result.get("key")]["node_uuids"] = list(
                            set((*result["node_uuids"], *results_map[result.get("key")]["node_uuids"]))
                        )
                    else:
                        results_map[result.get("key")] = result

                self.target.metadata["results"] = list(results_map.values())
                self.merging_metadata["previous_target_name"] = self.target.name
                self.target.name = self.merge_name
                self.target.save(update_fields=["name", "metadata"])
                logger.info("Mergeflow Task ({0}): Metadata transfered.".format(self.uuid))

                # archive source
                active_runs_exists = self.source.runs.filter(
                    status__in=[FlowRun.STATUS_ACTIVE, FlowRun.STATUS_WAITING]
                ).exists()
                if not active_runs_exists:
                    self.source.is_archived = True
                    self.source.save(update_fields=["is_archived"])
                self.status = self.STATUS_COMPLETED
                self.save()

                org = self.target.org
                branding = org.get_branding()
                send_template_email(
                    self.created_by.username,
                    self.email_subject % org,
                    self.email_template,
                    {
                        "source_name": self.source.name,
                        "target_name": self.merging_metadata.get("previous_target_name", self.target.name),
                        "link": f"{branding['link']}{reverse('flows.flow_editor_next', args=[self.target.uuid])}",
                    },
                    branding,
                )
        except Exception as e:
            logger.error(str(e), exc_info=True)
            self.status = self.STATUS_FAILED
            self.save(update_fields=["status"])
            org = self.target.org
            branding = org.get_branding()
            email_subject = "%s: Flow Merging Failed"
            email_template = "flows/email/flow_merging_error"
            send_template_email(
                self.created_by.username,
                email_subject % org,
                email_template,
                {
                    "source_name": self.source.name,
                    "target_name": self.merging_metadata.get("previous_target_name", self.target.name),
                },
                branding,
            )

    def run(self):
        from .tasks import merge_flows_task

        merge_flows_task.apply_async([self.uuid], queue="flows")


class FlowStart(models.Model):
    STATUS_PENDING = "P"
    STATUS_STARTING = "S"
    STATUS_COMPLETE = "C"
    STATUS_FAILED = "F"

    STATUS_CHOICES = (
        (STATUS_PENDING, "Pending"),
        (STATUS_STARTING, "Starting"),
        (STATUS_COMPLETE, "Complete"),
        (STATUS_FAILED, "Failed"),
    )

    # the uuid of this start
    uuid = models.UUIDField(unique=True, default=uuid4)

    # the flow that should be started
    flow = models.ForeignKey(Flow, on_delete=models.PROTECT, related_name="starts")

    # the groups that should be considered for start in this flow
    groups = models.ManyToManyField(ContactGroup)

    # the individual contacts that should be considered for start in this flow
    contacts = models.ManyToManyField(Contact)

    # the individual URNs that should be considered for start in this flow
    urns = ArrayField(models.TextField(), null=True)

    # the query (if any) that should be used to select contacts to start
    query = models.TextField(null=True)

    # whether to restart contacts that have already participated in this flow
    restart_participants = models.BooleanField(default=True)

    # whether to start contacts in this flow that are active in other flows
    include_active = models.BooleanField(default=True)

    # the campaign event that started this flow start (if any)
    campaign_event = models.ForeignKey(
        "campaigns.CampaignEvent", null=True, on_delete=models.PROTECT, related_name="flow_starts"
    )

    # any channel connections associated with this flow start
    connections = models.ManyToManyField(ChannelConnection, related_name="starts")

    # the current status of this flow start
    status = models.CharField(max_length=1, default=STATUS_PENDING, choices=STATUS_CHOICES)

    # any extra parameters that should be passed as trigger params for this flow start
    extra = JSONAsTextField(null=True, default=dict)

    # the parent run's summary if there is one
    parent_summary = JSONField(null=True)

    # the session history if there is some
    session_history = JSONField(null=True)

    # who created this flow start
    created_by = models.ForeignKey(
        settings.AUTH_USER_MODEL, null=True, on_delete=models.PROTECT, related_name="flow_starts"
    )

    # when this flow start was created
    created_on = models.DateTimeField(default=timezone.now, editable=False)

    # when this flow start was last modified
    modified_on = models.DateTimeField(default=timezone.now, editable=False)

    # the number of de-duped contacts that might be started, depending on options above
    contact_count = models.IntegerField(default=0, null=True)

    @classmethod
    def create(
        cls,
        flow,
        user,
        start_type=TYPE_MANUAL,
        groups=(),
        contacts=(),
        urns=(),
        query=None,
        restart_participants=True,
        extra=None,
        include_active=True,
        campaign_event=None,
    ):
        start = FlowStart.objects.create(
            org=flow.org,
            flow=flow,
            start_type=start_type,
            restart_participants=restart_participants,
            include_active=include_active,
            campaign_event=campaign_event,
            urns=list(urns),
            query=query,
            extra=extra,
            created_by=user,
        )

        for contact in contacts:
            start.contacts.add(contact)

        for group in groups:
            start.groups.add(group)

        return start

    def async_start(self):
        on_transaction_commit(lambda: mailroom.queue_flow_start(self))

    def release(self):
        with transaction.atomic():
            self.groups.clear()
            self.contacts.clear()
            self.connections.clear()
            FlowRun.objects.filter(start=self).update(start=None)
            FlowStartCount.objects.filter(start=self).delete()
            self.delete()

    def __str__(self):  # pragma: no cover
        return f"FlowStart[id={self.id}, flow={self.flow.uuid}]"

    class Meta:
        indexes = [
            # used for the flow start log page
            models.Index(
                name="flows_flowstarts_org_created",
                fields=["org", "-created_on"],
                condition=Q(created_by__isnull=False),
            ),
            # used by the flow_starts API endpoint
            models.Index(
                name="flows_flowstarts_org_modified",
                fields=["org", "-modified_on"],
                condition=Q(created_by__isnull=False),
            ),
        ]


class FlowStartCount(SquashableModel):
    """
    Maintains count of how many runs a FlowStart has created.
    """

    SQUASH_OVER = ("start_id",)

    start = models.ForeignKey(FlowStart, on_delete=models.PROTECT, related_name="counts", db_index=True)
    count = models.IntegerField(default=0)

    @classmethod
    def get_squash_query(cls, distinct_set):
        sql = """
        WITH deleted as (
            DELETE FROM %(table)s WHERE "start_id" = %%s RETURNING "count"
        )
        INSERT INTO %(table)s("start_id", "count", "is_squashed")
        VALUES (%%s, GREATEST(0, (SELECT SUM("count") FROM deleted)), TRUE);
        """ % {
            "table": cls._meta.db_table
        }

        return sql, (distinct_set.start_id,) * 2

    @classmethod
    def get_count(cls, start):
        count = start.counts.aggregate(count_sum=Sum("count"))["count_sum"]
        return count if count else 0

    @classmethod
    def bulk_annotate(cls, starts):
        counts = (
            cls.objects.filter(start_id__in=[s.id for s in starts])
            .values("start_id")
            .order_by("start_id")
            .annotate(count=Sum("count"))
        )
        counts_by_start = {c["start_id"]: c["count"] for c in counts}

        for start in starts:
            start.run_count = counts_by_start.get(start.id, 0)

    def __str__(self):  # pragma: needs cover
        return f"FlowStartCount[start={self.start_id}, count={self.count}]"


class FlowLabel(models.Model):
    """
    A label applied to a flow rather than a message
    """

    org = models.ForeignKey(Org, on_delete=models.PROTECT, related_name="flow_labels")

    uuid = models.CharField(max_length=36, unique=True, db_index=True, default=generate_uuid)

    name = models.CharField(max_length=64, verbose_name=_("Name"), help_text=_("The name of this flow label"))

    parent = models.ForeignKey(
        "FlowLabel", on_delete=models.PROTECT, verbose_name=_("Parent"), null=True, related_name="children"
    )

    @classmethod
    def create(cls, org, base, parent=None):

        base = base.strip()

        # truncate if necessary
        if len(base) > 32:
            base = base[:32]

        # find the next available label by appending numbers
        count = 2
        while FlowLabel.objects.filter(org=org, name=base, parent=parent):
            # make room for the number
            if len(base) >= 32:
                base = base[:30]
            last = str(count - 1)
            if base.endswith(last):
                base = base[: -len(last)]
            base = "%s %d" % (base.strip(), count)
            count += 1

        return FlowLabel.objects.create(org=org, name=base, parent=parent)

    def get_flows_count(self):
        """
        Returns the count of flows tagged with this label or one of its children
        """
        return self.get_flows().count()

    def get_flows(self):
        return (
            Flow.objects.filter(Q(labels=self) | Q(labels__parent=self))
            .filter(is_active=True, is_archived=False)
            .distinct()
        )

    def toggle_label(self, flows, add):
        changed = []

        for flow in flows:
            # if we are adding the flow label and this flow doesnt have it, add it
            if add:
                if not flow.labels.filter(pk=self.pk):
                    flow.labels.add(self)
                    changed.append(flow.pk)

            # otherwise, remove it if not already present
            else:
                if flow.labels.filter(pk=self.pk):
                    flow.labels.remove(self)
                    changed.append(flow.pk)

        return changed

    def __str__(self):
        if self.parent:
            return "%s > %s" % (self.parent, self.name)
        return self.name

    class Meta:
        unique_together = ("name", "parent", "org")


__flow_users = None


def clear_flow_users():
    global __flow_users
    __flow_users = None


def get_flow_user(org):
    global __flow_users
    if not __flow_users:
        __flow_users = {}

    branding = org.get_branding()
    username = "%s_flow" % branding["slug"]
    flow_user = __flow_users.get(username)

    # not cached, let's look it up
    if not flow_user:
        email = branding["support_email"]
        flow_user = User.objects.filter(username=username).first()
        if flow_user:  # pragma: needs cover
            __flow_users[username] = flow_user
        else:
            # doesn't exist for this brand, create it
            flow_user = User.objects.create_user(username, email, first_name="System Update")
            flow_user.groups.add(Group.objects.get(name="Service Users"))
            __flow_users[username] = flow_user

    return flow_user


class Action(object):
    """
    Base class for actions that can be added to an action set and executed during a flow run
    """

    TYPE = "type"
    UUID = "uuid"

    __action_mapping = None

    def __init__(self, uuid):
        self.uuid = uuid if uuid else str(uuid4())

    @classmethod
    def from_json(cls, org, json_obj):
        if not cls.__action_mapping:
            cls.__action_mapping = {
                ReplyAction.TYPE: ReplyAction,
                SendAction.TYPE: SendAction,
                AddToGroupAction.TYPE: AddToGroupAction,
                DeleteFromGroupAction.TYPE: DeleteFromGroupAction,
                AddLabelAction.TYPE: AddLabelAction,
                EmailAction.TYPE: EmailAction,
                SaveToContactAction.TYPE: SaveToContactAction,
                SetLanguageAction.TYPE: SetLanguageAction,
                SetChannelAction.TYPE: SetChannelAction,
                StartFlowAction.TYPE: StartFlowAction,
                SayAction.TYPE: SayAction,
                PlayAction.TYPE: PlayAction,
                TriggerFlowAction.TYPE: TriggerFlowAction,
            }

        action_type = json_obj.get(cls.TYPE)
        if not action_type:  # pragma: no cover
            raise FlowException("Action definition missing 'type' attribute: %s" % json_obj)

        if action_type not in cls.__action_mapping:  # pragma: no cover
            raise FlowException("Unknown action type '%s' in definition: '%s'" % (action_type, json_obj))

        return cls.__action_mapping[action_type].from_json(org, json_obj)

    @classmethod
    def from_json_array(cls, org, json_arr):
        actions = []
        for inner in json_arr:
            action = Action.from_json(org, inner)
            if action:
                actions.append(action)
        return actions


class EmailAction(Action):
    """
    Sends an email to someone
    """

    TYPE = "email"
    EMAILS = "emails"
    SUBJECT = "subject"
    MESSAGE = "msg"

    def __init__(self, uuid, emails, subject, message):
        super().__init__(uuid)

        if not emails:
            raise FlowException("Email actions require at least one recipient")

        self.emails = emails
        self.subject = subject
        self.message = message

    @classmethod
    def from_json(cls, org, json_obj):
        emails = json_obj.get(EmailAction.EMAILS)
        message = json_obj.get(EmailAction.MESSAGE)
        subject = json_obj.get(EmailAction.SUBJECT)
        return cls(json_obj.get(cls.UUID), emails, subject, message)

    def as_json(self):
        return dict(type=self.TYPE, uuid=self.uuid, emails=self.emails, subject=self.subject, msg=self.message)

    def execute(self, run, context, actionset_uuid, msg):
        from .tasks import send_email_action_task

        # build our message from our flow variables
        (message, errors) = Msg.evaluate_template(self.message, context, org=run.flow.org)
        (subject, errors) = Msg.evaluate_template(self.subject, context, org=run.flow.org)

        # make sure the subject is single line; replace '\t\n\r\f\v' to ' '
        subject = regex.sub(r"\s+", " ", subject, regex.V0)

        valid_addresses = []
        invalid_addresses = []
        for email in self.emails:
            if email.startswith("@"):
                # a valid email will contain @ so this is very likely to generate evaluation errors
                (address, errors) = Msg.evaluate_template(email, context, org=run.flow.org)
            else:
                address = email

            address = address.strip()

            if is_valid_address(address):
                valid_addresses.append(address)
            else:
                invalid_addresses.append(address)

        if valid_addresses:
            on_transaction_commit(
                lambda: send_email_action_task.delay(run.flow.org.id, valid_addresses, subject, message)
            )
        return []


class AddToGroupAction(Action):
    """
    Adds the user to a group
    """

    TYPE = "add_group"
    GROUP = "group"
    GROUPS = "groups"

    def __init__(self, uuid, groups):
        super().__init__(uuid)

        self.groups = groups

    @classmethod
    def from_json(cls, org, json_obj):
        return cls(json_obj.get(cls.UUID), cls.get_groups(org, json_obj))

    @classmethod
    def get_groups(cls, org, json_obj):

        # for backwards compatibility
        group_data = json_obj.get(AddToGroupAction.GROUP, None)
        if not group_data:
            group_data = json_obj.get(AddToGroupAction.GROUPS)
        else:
            group_data = [group_data]

        groups = []

        for g in group_data:
            if isinstance(g, dict):
                group_uuid = g.get("uuid", None)
                group_name = g.get("name")

                group = ContactGroup.get_or_create(org, org.created_by, group_name, uuid=group_uuid)
                groups.append(group)
            else:
                if g and g[0] == "@":
                    groups.append(g)
                else:  # pragma: needs cover
                    group = ContactGroup.get_user_group(org, g)
                    if group:
                        groups.append(group)
                    else:
                        groups.append(ContactGroup.create_static(org, org.get_user(), g))
        return groups

    def as_json(self):
        groups = []
        for g in self.groups:
            if isinstance(g, ContactGroup):
                groups.append(dict(uuid=g.uuid, name=g.name))
            else:
                groups.append(g)

        return dict(type=self.get_type(), uuid=self.uuid, groups=groups)

    def get_type(self):
        return AddToGroupAction.TYPE

    def execute(self, run, context, actionset_uuid, msg):
        contact = run.contact
        add = AddToGroupAction.TYPE == self.get_type()
        user = get_flow_user(run.org)

        if contact:
            for group in self.groups:
                if not isinstance(group, ContactGroup):
                    (value, errors) = Msg.evaluate_template(group, context, org=run.flow.org)
                    group = None

                    if not errors:
                        group = ContactGroup.get_user_group(contact.org, value)

                if group:
                    # TODO should become a failure (because it should be impossible) and not just a simulator error
                    if group.is_dynamic:
                        # report to sentry
                        logger.error(
                            "Attempt to add/remove contacts on dynamic group '%s' [%d] "
                            "in flow '%s' [%d] for org '%s' [%d]"
                            % (group.name, group.pk, run.flow.name, run.flow.pk, run.org.name, run.org.pk)
                        )
                        continue  # pragma: can't cover

                    group.org = run.org
                    group.update_contacts(user, [contact], add)

        return []


class DeleteFromGroupAction(AddToGroupAction):
    """
    Removes the user from a group
    """

    TYPE = "del_group"

    def get_type(self):
        return DeleteFromGroupAction.TYPE

    def as_json(self):
        groups = []
        for g in self.groups:
            if isinstance(g, ContactGroup):
                groups.append(dict(uuid=g.uuid, name=g.name))
            else:
                groups.append(g)

        return dict(type=self.get_type(), uuid=self.uuid, groups=groups)

    @classmethod
    def from_json(cls, org, json_obj):
        return cls(json_obj.get(cls.UUID), cls.get_groups(org, json_obj))

    def execute(self, run, context, actionset, msg):
        if len(self.groups) == 0:
            contact = run.contact
            user = get_flow_user(run.org)
            if contact:
                # remove from all active and inactive user-defined, static groups
                for group in ContactGroup.user_groups.filter(
                    org=contact.org, group_type=ContactGroup.TYPE_USER_DEFINED, query__isnull=True
                ):
                    group.update_contacts(user, [contact], False)
            return []
        return AddToGroupAction.execute(self, run, context, actionset, msg)


class AddLabelAction(Action):
    """
    Add a label to the incoming message
    """

    TYPE = "add_label"
    LABELS = "labels"

    def __init__(self, uuid, labels):
        super().__init__(uuid)

        self.labels = labels

    @classmethod
    def from_json(cls, org, json_obj):
        labels_data = json_obj.get(cls.LABELS)

        labels = []
        for label_data in labels_data:
            if isinstance(label_data, dict):
                label_uuid = label_data.get("uuid", None)
                label_name = label_data.get("name")

                if label_uuid and Label.label_objects.filter(org=org, uuid=label_uuid).first():
                    label = Label.label_objects.filter(org=org, uuid=label_uuid).first()
                    if label:
                        labels.append(label)
                else:  # pragma: needs cover
                    labels.append(Label.get_or_create(org, org.get_user(), label_name))

            elif isinstance(label_data, str):
                if label_data and label_data[0] == "@":
                    # label name is a variable substitution
                    labels.append(label_data)
                else:  # pragma: needs cover
                    labels.append(Label.get_or_create(org, org.get_user(), label_data))
            else:  # pragma: needs cover
                raise ValueError("Label data must be a dict or string")

        return cls(json_obj.get(cls.UUID), labels)

    def as_json(self):
        labels = []
        for action_label in self.labels:
            if isinstance(action_label, Label):
                labels.append(dict(uuid=action_label.uuid, name=action_label.name))
            else:
                labels.append(action_label)

        return dict(type=self.get_type(), uuid=self.uuid, labels=labels)

    def get_type(self):
        return AddLabelAction.TYPE

    def execute(self, run, context, actionset_uuid, msg):
        for label in self.labels:
            if not isinstance(label, Label):
                contact = run.contact
                (value, errors) = Msg.evaluate_template(label, context, org=run.flow.org)

                if not errors:
                    label = Label.label_objects.filter(org=contact.org, name__iexact=value.strip()).first()
                else:  # pragma: needs cover
                    label = None

            if label and msg and msg.pk:
                label.toggle_label([msg], True)

        return []


class SayAction(Action):
    """
    Voice action for reading some text to a user
    """

    TYPE = "say"
    MESSAGE = "msg"
    RECORDING = "recording"

    def __init__(self, uuid, msg, recording):
        super().__init__(uuid)

        self.msg = msg
        self.recording = recording

    @classmethod
    def from_json(cls, org, json_obj):
        return cls(json_obj.get(cls.UUID), json_obj.get(cls.MESSAGE), json_obj.get(cls.RECORDING))

    def as_json(self):
        return dict(type=self.TYPE, uuid=self.uuid, msg=self.msg, recording=self.recording)

    def execute(self, run, context, actionset_uuid, event):

        media_url = None
        if self.recording:

            # localize our recording
            recording = run.flow.get_localized_text(self.recording, run.contact)

            # if we have a localized recording, create the url
            if recording:  # pragma: needs cover
                media_url = f"{settings.STORAGE_URL}/{recording}"

        # localize the text for our message, need this either way for logging
        message = run.flow.get_localized_text(self.msg, run.contact)
        (message, errors) = Msg.evaluate_template(message, context)

        msg = run.create_outgoing_ivr(message, media_url, run.connection)

        if msg:
            return [msg]
        else:  # pragma: needs cover
            # no message, possibly failed loop detection
            run.voice_response.say(_("Sorry, an invalid flow has been detected. Good bye."))
            return []


class PlayAction(Action):
    """
    Voice action for reading some text to a user
    """

    TYPE = "play"
    URL = "url"

    def __init__(self, uuid, url):
        super().__init__(uuid)

        self.url = url

    @classmethod
    def from_json(cls, org, json_obj):
        return cls(json_obj.get(cls.UUID), json_obj.get(cls.URL))

    def as_json(self):
        return dict(type=self.TYPE, uuid=self.uuid, url=self.url)

    def execute(self, run, context, actionset_uuid, event):
        (recording_url, errors) = Msg.evaluate_template(self.url, context)
        msg = run.create_outgoing_ivr(_("Played contact recording"), recording_url, run.connection)

        if msg:
            return [msg]
        else:  # pragma: needs cover
            # no message, possibly failed loop detection
            run.voice_response.say(_("Sorry, an invalid flow has been detected. Good bye."))
            return []


class ReplyAction(Action):
    """
    Simple action for sending back a message
    """

    TYPE = "reply"
    MESSAGE = "msg"
    MSG_TYPE = None
    MEDIA = "media"
    SEND_ALL = "send_all"
    QUICK_REPLIES = "quick_replies"

    def __init__(self, uuid, msg=None, media=None, quick_replies=None, send_all=False):
        super().__init__(uuid)

        self.msg = msg
        self.media = media if media else {}
        self.send_all = send_all
        self.quick_replies = quick_replies if quick_replies else []

    @classmethod
    def from_json(cls, org, json_obj):
        # assert we have some kind of message in this reply
        msg = json_obj.get(cls.MESSAGE)
        if isinstance(msg, dict):
            if not msg:
                raise FlowException("Invalid reply action, empty message dict")

            if not any([v for v in msg.values()]):
                raise FlowException("Invalid reply action, missing at least one message")
        elif not msg:
            raise FlowException("Invalid reply action, no message")

        return cls(
            json_obj.get(cls.UUID),
            msg=json_obj.get(cls.MESSAGE),
            media=json_obj.get(cls.MEDIA, None),
            quick_replies=json_obj.get(cls.QUICK_REPLIES),
            send_all=json_obj.get(cls.SEND_ALL, False),
        )

    def as_json(self):
        return dict(
            type=self.TYPE,
            uuid=self.uuid,
            msg=self.msg,
            media=self.media,
            quick_replies=self.quick_replies,
            send_all=self.send_all,
        )

    @staticmethod
    def get_translated_quick_replies(metadata, run):
        """
        Gets the appropriate metadata translation for the given contact
        """
        language_metadata = []
        for item in metadata:
            text = run.flow.get_localized_text(text_translations=item, contact=run.contact)
            language_metadata.append(text)

        return language_metadata

    def execute(self, run, context, actionset_uuid, msg):
        replies = []

        if self.msg or self.media:
            user = get_flow_user(run.org)

            text = ""
            if self.msg:
                text = run.flow.get_localized_text(self.msg, run.contact)

            quick_replies = []
            if self.quick_replies:
                quick_replies = ReplyAction.get_translated_quick_replies(self.quick_replies, run)

            attachments = None
            if self.media:
                # localize our media attachment
                media_type, media_url = run.flow.get_localized_text(self.media, run.contact).split(":", 1)

                # if we have a localized media, create the url
                if media_url and len(media_type.split("/")) > 1:
                    abs_url = f"{settings.STORAGE_URL}/{media_url}"
                    attachments = [f"{media_type}:{abs_url}"]
                else:
                    attachments = [f"{media_type}:{media_url}"]

            if msg and msg.id:
                replies = msg.reply(
                    text,
                    user,
                    trigger_send=False,
                    expressions_context=context,
                    connection=run.connection,
                    msg_type=self.MSG_TYPE,
                    quick_replies=quick_replies,
                    attachments=attachments,
                    send_all=self.send_all,
                    sent_on=None,
                )
            else:
                # if our run has been responded to or any of our parent runs have
                # been responded to consider us interactive with high priority
                high_priority = run.get_session_responded()
                replies = run.contact.send(
                    text,
                    user,
                    trigger_send=False,
                    expressions_context=context,
                    connection=run.connection,
                    msg_type=self.MSG_TYPE,
                    attachments=attachments,
                    quick_replies=quick_replies,
                    sent_on=None,
                    all_urns=self.send_all,
                    high_priority=high_priority,
                )
        return replies


class VariableContactAction(Action):
    """
    Base action that resolves variables into contacts. Used for actions that take
    SendAction, TriggerAction, etc
    """

    CONTACTS = "contacts"
    GROUPS = "groups"
    VARIABLES = "variables"
    PHONE = "phone"
    PATH = "path"
    SCHEME = "scheme"
    URNS = "urns"
    NAME = "name"
    ID = "id"

    def __init__(self, uuid, groups, contacts, variables):
        super().__init__(uuid)

        self.groups = groups
        self.contacts = contacts
        self.variables = variables

    @classmethod
    def parse_groups(cls, org, json_obj):
        # we actually instantiate our contacts here
        groups = []
        for group_data in json_obj.get(VariableContactAction.GROUPS):
            group_uuid = group_data.get(VariableContactAction.UUID, None)
            group_name = group_data.get(VariableContactAction.NAME)

            # flows from when true deletion was allowed need this
            if not group_name:
                group_name = "Missing"

            group = ContactGroup.get_or_create(org, org.get_user(), group_name, uuid=group_uuid)
            groups.append(group)

        return groups

    @classmethod
    def parse_contacts(cls, org, json_obj):
        contacts = []
        for contact in json_obj.get(VariableContactAction.CONTACTS):
            name = contact.get(VariableContactAction.NAME, None)
            phone = contact.get(VariableContactAction.PHONE, None)
            contact_uuid = contact.get(VariableContactAction.UUID, None)

            urns = []
            for urn in contact.get(VariableContactAction.URNS, []):
                scheme = urn.get(VariableContactAction.SCHEME)
                path = urn.get(VariableContactAction.PATH)

                if scheme and path:
                    urns.append(URN.from_parts(scheme, path))

            if phone:  # pragma: needs cover
                urns.append(URN.from_tel(phone))

            contact = Contact.objects.filter(uuid=contact_uuid, org=org).first()

            if not contact:
                contact = Contact.get_or_create_by_urns(org, org.created_by, name=None, urns=urns)

                # if they don't have a name use the one in our action
                if name and not contact.name:  # pragma: needs cover
                    contact.name = name
                    contact.save(update_fields=["name"], handle_update=True)

            if contact:
                contacts.append(contact)

        return contacts

    @classmethod
    def parse_variables(cls, org, json_obj):
        variables = []
        if VariableContactAction.VARIABLES in json_obj:
            variables = list(_.get(VariableContactAction.ID) for _ in json_obj.get(VariableContactAction.VARIABLES))
        return variables

    def build_groups_and_contacts(self, run, msg):
        expressions_context = run.flow.build_expressions_context(run.contact, msg, run=run)
        contacts = list(self.contacts)
        groups = list(self.groups)

        # see if we've got groups or contacts
        for variable in self.variables:
            # this is a marker for a new contact
            if variable == "@new_contact":
                contacts.append(Contact.get_or_create_by_urns(run.org, get_flow_user(run.org), name=None, urns=()))

            # other type of variable, perform our substitution
            else:
                (variable, errors) = Msg.evaluate_template(variable, expressions_context, org=run.flow.org)

                # Check for possible contact uuid and use its contact
                contact_variable_by_uuid = Contact.objects.filter(uuid=variable, org=run.flow.org).first()
                if contact_variable_by_uuid:
                    contacts.append(contact_variable_by_uuid)
                    continue

                variable_group = ContactGroup.get_user_group(run.flow.org, name=variable)
                if variable_group:  # pragma: needs cover
                    groups.append(variable_group)
                else:
                    country = run.flow.org.get_country_code()
                    (number, valid) = URN.normalize_number(variable, country)
                    if number and valid:
                        contact, contact_urn = Contact.get_or_create(
                            run.org, URN.from_tel(number), user=get_flow_user(run.org)
                        )
                        contacts.append(contact)

        return groups, contacts


class TriggerFlowAction(VariableContactAction):
    """
    Action that starts a set of contacts down another flow
    """

    TYPE = "trigger-flow"

    def __init__(self, uuid, flow, groups, contacts, variables):
        super().__init__(uuid, groups, contacts, variables)

        self.flow = flow

    @classmethod
    def from_json(cls, org, json_obj):
        flow_json = json_obj.get("flow")
        flow_uuid = flow_json.get("uuid")
        flow = Flow.objects.filter(org=org, is_active=True, is_archived=False, uuid=flow_uuid).first()

        # it is possible our flow got deleted
        if not flow:
            return None

        groups = VariableContactAction.parse_groups(org, json_obj)
        contacts = VariableContactAction.parse_contacts(org, json_obj)
        variables = VariableContactAction.parse_variables(org, json_obj)

        return cls(json_obj.get(cls.UUID), flow, groups, contacts, variables)

    def as_json(self):
        contact_ids = [dict(uuid=_.uuid, name=_.name) for _ in self.contacts]
        group_ids = [dict(uuid=_.uuid, name=_.name) for _ in self.groups]
        variables = [dict(id=_) for _ in self.variables]

        return dict(
            type=self.TYPE,
            uuid=self.uuid,
            flow=dict(uuid=self.flow.uuid, name=self.flow.name),
            contacts=contact_ids,
            groups=group_ids,
            variables=variables,
        )

    def execute(self, run, context, actionset_uuid, msg):
        if self.flow:
            (groups, contacts) = self.build_groups_and_contacts(run, msg)
            # start our contacts down the flow
            # our extra will be our flow variables in our message context
            extra = context.get("extra", dict())
            child_runs = self.flow.start(
                groups, contacts, restart_participants=True, started_flows=[run.flow.pk], extra=extra, parent_run=run
            )

            # build up all the msgs that where sent by our flow
            msgs = []
            for run in child_runs:
                msgs += run.start_msgs

            return msgs
        else:  # pragma: no cover
            return []


class SetLanguageAction(Action):
    """
    Action that sets the language for a contact
    """

    TYPE = "lang"
    LANG = "lang"
    NAME = "name"

    def __init__(self, uuid, lang, name):
        super().__init__(uuid)

        self.lang = lang
        self.name = name

    @classmethod
    def from_json(cls, org, json_obj):
        return cls(json_obj.get(cls.UUID), json_obj.get(cls.LANG), json_obj.get(cls.NAME))

    def as_json(self):
        return dict(type=self.TYPE, uuid=self.uuid, lang=self.lang, name=self.name)

    def execute(self, run, context, actionset_uuid, msg):
        old_value = run.contact.language

        if len(self.lang) != 3:
            new_lang = None
        else:
            new_lang = self.lang

        if old_value != new_lang:
            run.contact.language = new_lang
            run.contact.save(update_fields=["language"], handle_update=True)

        return []


class StartFlowAction(Action):
    """
    Action that starts the contact into another flow
    """

    TYPE = "flow"
    FLOW = "flow"
    NAME = "name"

    def __init__(self, uuid, flow):
        super().__init__(uuid)

        self.flow = flow

    @classmethod
    def from_json(cls, org, json_obj):
        flow_obj = json_obj.get(cls.FLOW)
        flow_uuid = flow_obj.get("uuid")

        flow = Flow.objects.filter(org=org, is_active=True, is_archived=False, uuid=flow_uuid).first()

        # it is possible our flow got deleted
        if not flow:
            return None
        else:
            return cls(json_obj.get(cls.UUID), flow)

    def as_json(self):
        return dict(type=self.TYPE, uuid=self.uuid, flow=dict(uuid=self.flow.uuid, name=self.flow.name))

    def execute(self, run, context, actionset_uuid, msg, started_flows):
        msgs = []

        # our extra will be our flow variables in our message context
        extra = context.get("extra", dict())

        # if they are both flow runs, just redirect the call
        if run.flow.flow_type == Flow.TYPE_VOICE and self.flow.flow_type == Flow.TYPE_VOICE:
            new_run = self.flow.start(
                [], [run.contact], started_flows=started_flows, restart_participants=True, extra=extra, parent_run=run
            )[0]
            url = "https://%s%s" % (
                new_run.org.get_brand_domain(),
                reverse("ivr.ivrcall_handle", args=[new_run.connection.pk]),
            )
            run.voice_response.redirect(url)
        else:
            child_runs = self.flow.start(
                [], [run.contact], started_flows=started_flows, restart_participants=True, extra=extra, parent_run=run
            )
            for run in child_runs:
                for msg in run.start_msgs:
                    msg.from_other_run = True
                    msgs.append(msg)

        return msgs


class SaveToContactAction(Action):
    """
    Action to save a variable substitution to a field on a contact
    """

    TYPE = "save"
    FIELD = "field"
    LABEL = "label"
    VALUE = "value"

    def __init__(self, uuid, label, field, value):
        super().__init__(uuid)

        self.label = label
        self.field = field
        self.value = value

    @classmethod
    def get_label(cls, org, field, label=None):

        # make sure this field exists
        if field == "name":
            label = "Contact Name"
        elif field == "first_name":
            label = "First Name"
        elif field == "tel_e164":
            label = "Phone Number"
        elif field in ContactURN.CONTEXT_KEYS_TO_SCHEME.keys():
            label = str(ContactURN.CONTEXT_KEYS_TO_LABEL[field])
        else:
            contact_field = ContactField.user_fields.filter(org=org, key=field).first()

            if not contact_field:
                contact_field = ContactField.get_or_create(org, get_flow_user(org), field, label)

            label = contact_field.label

        return label

    @classmethod
    def from_json(cls, org, json_obj):
        # they are creating a new field
        label = json_obj.get(cls.LABEL)
        field = json_obj.get(cls.FIELD)
        value = json_obj.get(cls.VALUE)

        if label and label.startswith("[_NEW_]"):
            label = label[7:]

        # create our contact field if necessary
        if not field:
            field = ContactField.make_key(label)

        # look up our label
        label = cls.get_label(org, field, label)

        return cls(json_obj.get(cls.UUID), label, field, value)

    def as_json(self):
        return dict(type=self.TYPE, uuid=self.uuid, label=self.label, field=self.field, value=self.value)

    def execute(self, run, context, actionset_uuid, msg):
        # evaluate our value
        contact = run.contact
        user = get_flow_user(run.org)
        (value, errors) = Msg.evaluate_template(self.value, context, org=run.flow.org)

        value = value.strip()

        if self.field == "name":
            new_value = value[:128]
            contact.name = new_value
            contact.modified_by = user
            contact.save(update_fields=("name", "modified_by", "modified_on"), handle_update=True)

        elif self.field == "first_name":
            new_value = value[:128]
            contact.set_first_name(new_value)
            contact.modified_by = user
            contact.save(update_fields=("name", "modified_by", "modified_on"), handle_update=True)

        elif self.field in ContactURN.CONTEXT_KEYS_TO_SCHEME.keys():
            new_value = value[:128]

            # add in our new urn number
            scheme = ContactURN.CONTEXT_KEYS_TO_SCHEME[self.field]

            # trim off '@' for twitter handles
            if self.field == "twitter":  # pragma: needs cover
                if len(new_value) > 0:
                    if new_value[0] == "@":
                        new_value = new_value[1:]

            # only valid urns get added, sorry
            new_urn = None
            if new_value:
                new_urn = URN.normalize(URN.from_parts(scheme, new_value))
                if not URN.validate(new_urn, contact.org.get_country_code()):  # pragma: no cover
                    new_urn = False

            if new_urn:
                urns = [str(urn) for urn in contact.urns.all()]
                urns += [new_urn]
                contact.update_urns(user, urns)

        else:
            new_value = value[: Value.MAX_VALUE_LEN]
            contact.set_field(user, self.field, new_value)

        return []


class SetChannelAction(Action):
    """
    Action which sets the preferred channel to use for this Contact. If the contact has no URNs that match
    the Channel being set then this is a no-op.
    """

    TYPE = "channel"
    CHANNEL = "channel"
    NAME = "name"

    def __init__(self, uuid, channel):
        super().__init__(uuid)

        self.channel = channel

    @classmethod
    def from_json(cls, org, json_obj):
        channel_uuid = json_obj.get(SetChannelAction.CHANNEL)

        if channel_uuid:
            channel = Channel.objects.filter(org=org, is_active=True, uuid=channel_uuid).first()
        else:  # pragma: needs cover
            channel = None
        return cls(json_obj.get(cls.UUID), channel)

    def as_json(self):
        channel_uuid = self.channel.uuid if self.channel else None
        channel_name = (
            "%s: %s" % (self.channel.get_channel_type_display(), self.channel.get_address_display())
            if self.channel
            else None
        )
        return dict(type=self.TYPE, uuid=self.uuid, channel=channel_uuid, name=channel_name)

    def execute(self, run, context, actionset_uuid, msg):
        # if we found the channel to set
        if self.channel:
            run.contact.set_preferred_channel(self.channel)
            return []
        else:
            return []


class SendAction(VariableContactAction):
    """
    Action which sends a message to a specified set of contacts and groups.
    """

    TYPE = "send"
    MESSAGE = "msg"
    MEDIA = "media"

    def __init__(self, uuid, msg, groups, contacts, variables, media=None):
        super().__init__(uuid, groups, contacts, variables)

        self.msg = msg
        self.media = media if media else {}

    @classmethod
    def from_json(cls, org, json_obj):
        groups = VariableContactAction.parse_groups(org, json_obj)
        contacts = VariableContactAction.parse_contacts(org, json_obj)
        variables = VariableContactAction.parse_variables(org, json_obj)

        return cls(
            json_obj.get(cls.UUID),
            json_obj.get(cls.MESSAGE),
            groups,
            contacts,
            variables,
            json_obj.get(cls.MEDIA, None),
        )

    def as_json(self):
        contact_ids = [dict(uuid=_.uuid) for _ in self.contacts]
        group_ids = [dict(uuid=_.uuid, name=_.name) for _ in self.groups]
        variables = [dict(id=_) for _ in self.variables]

        return dict(
            type=self.TYPE,
            uuid=self.uuid,
            msg=self.msg,
            contacts=contact_ids,
            groups=group_ids,
            variables=variables,
            media=self.media,
        )

    def execute(self, run, context, actionset_uuid, msg):
        if self.msg or self.media:
            flow = run.flow
            (groups, contacts) = self.build_groups_and_contacts(run, msg)

            # no-op if neither text nor media are defined in the flow base language
            if not (self.msg.get(flow.base_language) or self.media.get(flow.base_language)):
                return list()

            broadcast = Broadcast.create(
                flow.org,
                flow.modified_by,
                self.msg,
                groups=groups,
                contacts=contacts,
                media=self.media,
                base_language=flow.base_language,
            )
            broadcast.send(expressions_context=context)

        return []


class Rule(object):
    def __init__(self, uuid, category, destination, destination_type, test, label=None):
        self.uuid = uuid
        self.category = category
        self.destination = destination
        self.destination_type = destination_type
        self.test = test
        self.label = label

    def get_category_name(self, flow_lang, contact_lang=None):
        if not self.category:  # pragma: needs cover
            if isinstance(self.test, BetweenTest):
                return "%s-%s" % (self.test.min, self.test.max)

        # return the category name for the flow language version
        if isinstance(self.category, dict):
            category = None
            if contact_lang:
                category = self.category.get(contact_lang)

            if not category and flow_lang:
                category = self.category.get(flow_lang)

            if not category:  # pragma: needs cover
                category = list(self.category.values())[0]

            return category

        return self.category  # pragma: needs cover

    def matches(self, run, sms, context, text):
        return self.test.evaluate(run, sms, context, text)

    def as_json(self):
        return dict(
            uuid=self.uuid,
            category=self.category,
            destination=self.destination,
            destination_type=self.destination_type,
            test=self.test.as_json(),
            label=self.label,
        )

    @classmethod
    def from_json_array(cls, org, json):
        rules = []
        for rule in json:
            category = rule.get("category", None)

            if isinstance(category, dict):
                # prune all of our translations to 36
                for k, v in category.items():
                    if isinstance(v, str):
                        category[k] = v[:36]
            elif category:
                category = category[:36]

            destination = rule.get("destination", None)
            destination_type = None

            # determine our destination type, if its not set its an action set
            if destination:
                destination_type = rule.get("destination_type", Flow.NODE_TYPE_ACTIONSET)

            rules.append(
                Rule(
                    rule.get("uuid"),
                    category,
                    destination,
                    destination_type,
                    Test.from_json(org, rule["test"]),
                    rule.get("label"),
                )
            )

        return rules


class Test(object):
    TYPE = "type"
    __test_mapping = None

    @classmethod
    def from_json(cls, org, json_dict):
        if not cls.__test_mapping:
            cls.__test_mapping = {
                AirtimeStatusTest.TYPE: AirtimeStatusTest,
                AndTest.TYPE: AndTest,
                BetweenTest.TYPE: BetweenTest,
                ContainsAnyTest.TYPE: ContainsAnyTest,
                ContainsOnlyPhraseTest.TYPE: ContainsOnlyPhraseTest,
                ContainsPhraseTest.TYPE: ContainsPhraseTest,
                ContainsTest.TYPE: ContainsTest,
                DateAfterTest.TYPE: DateAfterTest,
                DateBeforeTest.TYPE: DateBeforeTest,
                DateEqualTest.TYPE: DateEqualTest,
                EqTest.TYPE: EqTest,
                FalseTest.TYPE: FalseTest,
                GtTest.TYPE: GtTest,
                GteTest.TYPE: GteTest,
                DateTest.TYPE: DateTest,
                HasDistrictTest.TYPE: HasDistrictTest,
                HasEmailTest.TYPE: HasEmailTest,
                HasStateTest.TYPE: HasStateTest,
                HasWardTest.TYPE: HasWardTest,
                InGroupTest.TYPE: InGroupTest,
                LtTest.TYPE: LtTest,
                LteTest.TYPE: LteTest,
                NotEmptyTest.TYPE: NotEmptyTest,
                NumberTest.TYPE: NumberTest,
                OrTest.TYPE: OrTest,
                PhoneTest.TYPE: PhoneTest,
                PhotoTest.TYPE: PhotoTest,
                RegexTest.TYPE: RegexTest,
                StartsWithTest.TYPE: StartsWithTest,
                SubflowTest.TYPE: SubflowTest,
                TimeoutTest.TYPE: TimeoutTest,
                TrueTest.TYPE: TrueTest,
                WebhookStatusTest.TYPE: WebhookStatusTest,
            }

        type = json_dict.get(cls.TYPE, None)
        if not type:  # pragma: no cover
            raise FlowException("Test definition missing 'type' field: %s", json_dict)

        if type not in cls.__test_mapping:  # pragma: no cover
            raise FlowException("Unknown type: '%s' in definition: %s" % (type, json_dict))

        return cls.__test_mapping[type].from_json(org, json_dict)

    @classmethod
    def from_json_array(cls, org, json):
        tests = []
        for inner in json:
            tests.append(Test.from_json(org, inner))

        return tests

    def evaluate(self, run, sms, context, text):  # pragma: no cover
        """
        Where the work happens, subclasses need to be able to evalute their Test
        according to their definition given the passed in message. Tests do not have
        side effects.
        """
        raise FlowException(
            "Subclasses must implement evaluate, returning a tuple containing 1 or 0 and the value tested"
        )


class PhotoTest(Test):
    """
    Test for whether a response contains a photo
    """

    TYPE = "image"

    def __init__(self):
        pass

    @classmethod
    def from_json(cls, org, json):
        return cls()

    def as_json(self):  # pragma: needs cover
        return dict(type=self.TYPE)

    def evaluate(self, run, sms, context, text):
        image_url = None
        image = None
        text_split = []
        org = run.flow.org
        has_attachment = 1 if sms.attachments and len(sms.attachments) > 0 else 0

        if has_attachment:
            text_split = sms.attachments[0].split(":", 1)
            image = text_split[1]
            is_image = 1 if "image" in text_split[0] or "mp4" in text_split[0] else 0
        else:
            is_image = 0

        if is_image and not run.contact.is_test:
            if settings.DEFAULT_FILE_STORAGE == "storages.backends.s3boto3.S3Boto3Storage":
                media_path = image
                image = Org.get_temporary_file_from_url(media_url=image)
                image_path = image.file.name
                thumbnail_path = media_path
            else:
                media_path = image.split("media", 1)[1]
                image_path = "%s%s" % (settings.MEDIA_ROOT, media_path)
                media_path = media_path.replace("/", "", 1)
                thumbnail_path = image_path

            if text_split and "image" in text_split[0]:
                media_thumbnail = get_thumbnail(thumbnail_path, "50x50", crop="center", quality=99, format="PNG")
                media_thumbnail_path = media_thumbnail.url
            else:
                media_thumbnail_path = None

            try:
                img = Image.open(image_path)
                exif_data = img._getexif()
            except Exception:
                exif_data = {}

            exif = {ExifTags.TAGS[k]: v for k, v in exif_data.items() if k in ExifTags.TAGS} if exif_data else {}

            try:
                exif = json.dumps(exif)
            except Exception:
                exif = None

            file_name = media_path.split("/", -1)[-1]
            image_args = dict(
                org=org,
                flow=run.flow,
                contact=run.contact,
                path=media_path,
                exif=exif,
                path_thumbnail=media_thumbnail_path,
                name=file_name,
            )
            flow_image = FlowImage.objects.create(**image_args)
            image_url = flow_image.get_url()
        elif is_image:
            text_split = sms.attachments[0].split(":", 1)
            image_url = text_split[1]

        return is_image, image_url


class WebhookStatusTest(Test):
    """
    {op: 'webhook', status: 'success' }
    """

    TYPE = "webhook_status"
    STATUS = "status"

    STATUS_SUCCESS = "success"
    STATUS_FAILURE = "failure"

    def __init__(self, status):
        self.status = status

    @classmethod
    def from_json(cls, org, json):
        return WebhookStatusTest(json.get("status"))

    def as_json(self):  # pragma: needs cover
        return dict(type=WebhookStatusTest.TYPE, status=self.status)

    def evaluate(self, run, sms, context, text):
        # we treat any 20* return code as successful
        success = 200 <= int(text) < 300

        if success and self.status == WebhookStatusTest.STATUS_SUCCESS:
            return 1, text
        elif not success and self.status == WebhookStatusTest.STATUS_FAILURE:
            return 1, text
        else:
            return 0, None


class AirtimeStatusTest(Test):
    """
    {op: 'airtime_status'}
    """

    TYPE = "airtime_status"
    EXIT = "exit_status"

    STATUS_SUCCESS = "success"
    STATUS_FAILED = "failed"

    STATUS_MAP = {STATUS_SUCCESS: AirtimeTransfer.STATUS_SUCCESS, STATUS_FAILED: AirtimeTransfer.STATUS_FAILED}

    def __init__(self, exit_status):
        self.exit_status = exit_status

    @classmethod
    def from_json(cls, org, json):
        return AirtimeStatusTest(json.get("exit_status"))

    def as_json(self):  # pragma: needs cover
        return dict(type=AirtimeStatusTest.TYPE, exit_status=self.exit_status)

    def evaluate(self, run, sms, context, text):
        status = text
        if status and AirtimeStatusTest.STATUS_MAP[self.exit_status] == status:
            return 1, status
        return 0, None


class InGroupTest(Test):
    """
    { op: "in_group" }
    """

    TYPE = "in_group"
    NAME = "name"
    UUID = "uuid"
    TEST = "test"

    def __init__(self, group):
        self.group = group

    @classmethod
    def from_json(cls, org, json):
        group = json.get(InGroupTest.TEST)
        name = group.get(InGroupTest.NAME)
        uuid = group.get(InGroupTest.UUID)
        return InGroupTest(ContactGroup.get_or_create(org, org.created_by, name, uuid=uuid))

    def as_json(self):
        group = ContactGroup.get_or_create(
            self.group.org, self.group.org.created_by, self.group.name, uuid=self.group.uuid
        )
        return dict(type=InGroupTest.TYPE, test=dict(name=group.name, uuid=group.uuid))

    def evaluate(self, run, sms, context, text):
        if run.contact.user_groups.filter(id=self.group.id).first():
            return 1, self.group.name
        return 0, None


class SubflowTest(Test):
    """
    { op: "subflow" }
    """

    TYPE = "subflow"
    EXIT = "exit_type"

    TYPE_COMPLETED = "completed"
    TYPE_EXPIRED = "expired"

    def __init__(self, exit_type):
        self.exit_type = exit_type

    @classmethod
    def from_json(cls, org, json):
        return SubflowTest(json.get(SubflowTest.EXIT))

    def as_json(self):  # pragma: needs cover
        return dict(type=SubflowTest.TYPE, exit_type=self.exit_type)

    def evaluate(self, run, sms, context, text):
        if self.exit_type == text:
            return 1, self.exit_type
        return 0, None


class TimeoutTest(Test):
    """
    { op: "timeout", minutes: 60 }
    """

    TYPE = "timeout"
    MINUTES = "minutes"

    def __init__(self, minutes):
        self.minutes = minutes

    @classmethod
    def from_json(cls, org, json):
        return TimeoutTest(float(json.get(TimeoutTest.MINUTES)))

    def as_json(self):  # pragma: no cover
        return {"type": TimeoutTest.TYPE, TimeoutTest.MINUTES: self.minutes}

    def evaluate(self, run, sms, context, text):  # pragma: no cover
        pass


class TrueTest(Test):
    """
    { op: "true" }
    """

    TYPE = "true"

    def __init__(self):
        pass

    @classmethod
    def from_json(cls, org, json):
        return TrueTest()

    def as_json(self):
        return dict(type=TrueTest.TYPE)

    def evaluate(self, run, sms, context, text):
        return 1, text


class FalseTest(Test):
    """
    { op: "false" }
    """

    TYPE = "false"

    def __init__(self):
        pass

    @classmethod
    def from_json(cls, org, json):
        return FalseTest()

    def as_json(self):
        return dict(type=FalseTest.TYPE)

    def evaluate(self, run, sms, context, text):
        return 0, None


class AndTest(Test):
    """
    { op: "and",  "tests": [ ... ] }
    """

    TESTS = "tests"
    TYPE = "and"

    def __init__(self, tests):
        self.tests = tests

    @classmethod
    def from_json(cls, org, json):
        return AndTest(Test.from_json_array(org, json[cls.TESTS]))

    def as_json(self):
        return dict(type=AndTest.TYPE, tests=[_.as_json() for _ in self.tests])

    def evaluate(self, run, sms, context, text):  # pragma: needs cover
        matches = []
        for test in self.tests:
            (result, value) = test.evaluate(run, sms, context, text)
            if result:
                matches.append(value)
            else:
                return 0, None

        # all came out true, we are true
        return 1, " ".join(matches)


class OrTest(Test):
    """
    { op: "or",  "tests": [ ... ] }
    """

    TESTS = "tests"
    TYPE = "or"

    def __init__(self, tests):
        self.tests = tests

    @classmethod
    def from_json(cls, org, json):
        return OrTest(Test.from_json_array(org, json[cls.TESTS]))

    def as_json(self):
        return dict(type=OrTest.TYPE, tests=[_.as_json() for _ in self.tests])

    def evaluate(self, run, sms, context, text):  # pragma: needs cover
        for test in self.tests:
            (result, value) = test.evaluate(run, sms, context, text)
            if result:
                return result, value

        return 0, None


class NotEmptyTest(Test):
    """
    { op: "not_empty" }
    """

    TYPE = "not_empty"

    def __init__(self):  # pragma: needs cover
        pass

    @classmethod
    def from_json(cls, org, json):  # pragma: needs cover
        return NotEmptyTest()

    def as_json(self):  # pragma: needs cover
        return dict(type=NotEmptyTest.TYPE)

    def evaluate(self, run, sms, context, text):  # pragma: needs cover
        if text and len(text.strip()):
            return 1, text.strip()
        return 0, None


class ContainsTest(Test):
    """
    { op: "contains", "test": "red" }
    """

    TEST = "test"
    TYPE = "contains"

    def __init__(self, test):
        self.test = test

    @classmethod
    def from_json(cls, org, json):
        return cls(json[cls.TEST])

    def as_json(self):
        json = dict(type=ContainsTest.TYPE, test=self.test)
        return json

    def test_in_words(self, test, words, raw_words):
        matches = []
        for index, word in enumerate(words):
            if word == test:
                matches.append(index)
                continue

        return matches

    def evaluate(self, run, sms, context, text):
        # substitute any variables
        test = run.flow.get_localized_text(self.test, run.contact)
        test, errors = Msg.evaluate_template(test, context, org=run.flow.org)

        # tokenize our test
        tests = tokenize(test.lower())

        # tokenize our sms
        words = tokenize(text.lower())
        raw_words = tokenize(text)

        tests = [elt for elt in tests if elt != ""]
        words = [elt for elt in words if elt != ""]
        raw_words = [elt for elt in raw_words if elt != ""]

        # run through each of our tests
        matches = set()
        matched_tests = 0
        for test in tests:
            match = self.test_in_words(test, words, raw_words)
            if match:
                matched_tests += 1
                matches.update(match)

        # we are a match only if every test matches
        if matched_tests == len(tests):
            matches = sorted(list(matches))
            matched_words = " ".join([raw_words[idx] for idx in matches])
            return len(tests), matched_words
        else:
            return 0, None


class HasEmailTest(Test):
    """
    { op: "has_email" }
    """

    TYPE = "has_email"

    def __init__(self):
        pass

    @classmethod
    def from_json(cls, org, json):
        return cls()

    def as_json(self):
        return dict(type=self.TYPE)

    def evaluate(self, run, sms, context, text):
        # split on whitespace
        words = text.split()
        for word in words:
            word = word.strip(",.;:|()[]\"'<>?&*/\\")
            if is_valid_address(word):
                return 1, word

        return 0, None


class ContainsAnyTest(ContainsTest):
    """
    { op: "contains_any", "test": "red" }
    """

    TEST = "test"
    TYPE = "contains_any"

    def as_json(self):
        return dict(type=ContainsAnyTest.TYPE, test=self.test)

    def evaluate(self, run, sms, context, text):
        # substitute any variables
        test = run.flow.get_localized_text(self.test, run.contact)
        test, errors = Msg.evaluate_template(test, context, org=run.flow.org)

        # tokenize our test
        tests = tokenize(test.lower())

        # tokenize our sms
        words = tokenize(text.lower())
        raw_words = tokenize(text)

        tests = [elt for elt in tests if elt != ""]
        words = [elt for elt in words if elt != ""]
        raw_words = [elt for elt in raw_words if elt != ""]

        # run through each of our tests
        matches = set()
        for test in tests:
            match = self.test_in_words(test, words, raw_words)
            if match:
                matches.update(match)

        # we are a match if at least one test matches
        if matches:
            matches = sorted(list(matches))
            matched_words = " ".join([raw_words[idx] for idx in matches])
            return 1, matched_words
        else:
            return 0, None


class ContainsOnlyPhraseTest(ContainsTest):
    """
    { op: "contains_only_phrase", "test": "red" }
    """

    TEST = "test"
    TYPE = "contains_only_phrase"

    def as_json(self):
        return dict(type=ContainsOnlyPhraseTest.TYPE, test=self.test)

    def evaluate(self, run, sms, context, text):
        # substitute any variables
        test = run.flow.get_localized_text(self.test, run.contact)
        test, errors = Msg.evaluate_template(test, context, org=run.flow.org)

        # tokenize our test
        tests = tokenize(test.lower())

        # tokenize our sms
        words = tokenize(text.lower())
        raw_words = tokenize(text)

        # they are the same? then we matched
        if tests == words:
            return 1, " ".join(raw_words)
        else:
            return 0, None


class ContainsPhraseTest(ContainsTest):
    """
    { op: "contains_phrase", "test": "red" }
    """

    TEST = "test"
    TYPE = "contains_phrase"

    def as_json(self):
        return dict(type=ContainsPhraseTest.TYPE, test=self.test)

    def evaluate(self, run, sms, context, text):
        # substitute any variables
        test = run.flow.get_localized_text(self.test, run.contact)
        test, errors = Msg.evaluate_template(test, context, org=run.flow.org)

        # tokenize our test
        tests = tokenize(test.lower())
        if not tests:
            return True, ""

        # tokenize our sms
        words = tokenize(text.lower())
        raw_words = tokenize(text)

        # look for the phrase
        test_idx = 0
        matches = []
        for i in range(len(words)):
            if tests[test_idx] == words[i]:
                matches.append(raw_words[i])
                test_idx += 1
                if test_idx == len(tests):
                    break
            else:
                matches = []
                test_idx = 0

        # we found the phrase
        if test_idx == len(tests):
            matched_words = " ".join(matches)
            return 1, matched_words
        else:
            return 0, None


class StartsWithTest(Test):
    """
    { op: "starts", "test": "red" }
    """

    TEST = "test"
    TYPE = "starts"

    def __init__(self, test):
        self.test = test

    @classmethod
    def from_json(cls, org, json):
        return cls(json[cls.TEST])

    def as_json(self):  # pragma: needs cover
        return dict(type=StartsWithTest.TYPE, test=self.test)

    def evaluate(self, run, sms, context, text):
        # substitute any variables in our test
        test = run.flow.get_localized_text(self.test, run.contact)
        test, errors = Msg.evaluate_template(test, context, org=run.flow.org)

        # strip leading and trailing whitespace
        text = text.strip()

        # see whether we start with our test
        if text.lower().find(test.lower()) == 0:
            return 1, text[: len(test)]
        else:
            return 0, None


class HasStateTest(Test):
    TYPE = "state"

    def __init__(self):
        pass

    @classmethod
    def from_json(cls, org, json):
        return cls()

    def as_json(self):
        return dict(type=self.TYPE)

    def evaluate(self, run, sms, context, text):
        org = run.flow.org

        # if they removed their country since adding the rule
        if not org.country:
            return 0, None

        state = org.parse_location(text, AdminBoundary.LEVEL_STATE)
        if state:
            return 1, state[0]

        return 0, None


class HasDistrictTest(Test):
    TYPE = "district"
    TEST = "test"

    def __init__(self, state=None):
        self.state = state

    @classmethod
    def from_json(cls, org, json):
        return cls(json[cls.TEST])

    def as_json(self):
        return dict(type=self.TYPE, test=self.state)

    def evaluate(self, run, sms, context, text):

        # if they removed their country since adding the rule
        org = run.flow.org
        if not org.country:
            return 0, None

        # evaluate our district in case it has a replacement variable
        state, errors = Msg.evaluate_template(self.state, context, org=run.flow.org)

        parent = org.parse_location(state, AdminBoundary.LEVEL_STATE)
        if parent:
            district = org.parse_location(text, AdminBoundary.LEVEL_DISTRICT, parent[0])
            if district:
                return 1, district[0]
        district = org.parse_location(text, AdminBoundary.LEVEL_DISTRICT)

        # parse location when state contraint is not provided or available
        if (errors or not state) and len(district) == 1:
            return 1, district[0]

        return 0, None


class HasWardTest(Test):
    TYPE = "ward"
    STATE = "state"
    DISTRICT = "district"

    def __init__(self, state=None, district=None):
        self.state = state
        self.district = district

    @classmethod
    def from_json(cls, org, json):
        return cls(json[cls.STATE], json[cls.DISTRICT])

    def as_json(self):
        return dict(type=self.TYPE, state=self.state, district=self.district)

    def evaluate(self, run, sms, context, text):
        # if they removed their country since adding the rule
        org = run.flow.org
        if not org.country:  # pragma: needs cover
            return 0, None
        district = None

        # evaluate our district in case it has a replacement variable
        district_name, missing_district = Msg.evaluate_template(self.district, context, org=run.flow.org)
        state_name, missing_state = Msg.evaluate_template(self.state, context, org=run.flow.org)
        if (district_name and state_name) and (len(missing_district) == 0 and len(missing_state) == 0):
            state = org.parse_location(state_name, AdminBoundary.LEVEL_STATE)
            if state:
                district = org.parse_location(district_name, AdminBoundary.LEVEL_DISTRICT, state[0])
                if district:
                    ward = org.parse_location(text, AdminBoundary.LEVEL_WARD, district[0])
                    if ward:
                        return 1, ward[0]

        # parse location when district contraint is not provided or available
        ward = org.parse_location(text, AdminBoundary.LEVEL_WARD)
        if len(ward) == 1 and district is None:
            return 1, ward[0]

        return 0, None


class DateTest(Test):
    """
    Base class for those tests that check relative dates
    """

    TEST = None
    TYPE = "date"

    def __init__(self, test=None):
        self.test = test

    @classmethod
    def from_json(cls, org, json):
        if cls.TEST:
            return cls(json[cls.TEST])
        else:
            return cls()

    def as_json(self):
        if self.test:
            return dict(type=self.TYPE, test=self.test)
        else:
            return dict(type=self.TYPE)

    def evaluate_date_test(self, date_message, date_test):
        return date_message is not None

    def evaluate(self, run, sms, context, text):
        org = run.flow.org
        day_first = org.get_dayfirst()
        tz = org.timezone

        test, errors = Msg.evaluate_template(self.test, context, org=org)
        if not errors:
            date_message = str_to_datetime(text, tz=tz, dayfirst=day_first)
            date_test = str_to_datetime(test, tz=tz, dayfirst=day_first)

            if self.evaluate_date_test(date_message, date_test):
                return 1, date_message.astimezone(tz)

        return 0, None


class DateEqualTest(DateTest):
    TEST = "test"
    TYPE = "date_equal"

    def evaluate_date_test(self, date_message, date_test):
        return date_message and date_test and date_message.date() == date_test.date()


class DateAfterTest(DateTest):
    TEST = "test"
    TYPE = "date_after"

    def evaluate_date_test(self, date_message, date_test):
        return date_message and date_test and date_message >= date_test


class DateBeforeTest(DateTest):
    TEST = "test"
    TYPE = "date_before"

    def evaluate_date_test(self, date_message, date_test):
        return date_message and date_test and date_message <= date_test


class NumericTest(Test):
    """
    Base class for those tests that do numeric tests.
    """

    TEST = "test"
    TYPE = ""

    @classmethod
    def convert_to_decimal(cls, word):
        try:
            return (word, Decimal(word))
        except Exception as e:
            # does this start with a number?  just use that part if so
            match = regex.match(r"^[$£€]?([\d,][\d,\.]*([\.,]\d+)?)\D*$", word, regex.UNICODE | regex.V0)

            if match:
                return (match.group(1), Decimal(match.group(1)))
            else:
                raise e

    # test every word in the message against our test
    def evaluate(self, run, sms, context, text):
        text = text.replace(",", "")
        for word in regex.split(r"\s+", text, flags=regex.UNICODE | regex.V0):
            try:
                (word, decimal) = NumericTest.convert_to_decimal(word)
                if self.evaluate_numeric_test(run, context, decimal):
                    return 1, decimal
            except Exception:  # pragma: needs cover
                pass
        return 0, None


class BetweenTest(NumericTest):
    """
    Test whether we are between two numbers (inclusive)
    """

    MIN = "min"
    MAX = "max"
    TYPE = "between"

    def __init__(self, min_val, max_val):
        self.min = min_val
        self.max = max_val

    @classmethod
    def from_json(cls, org, json):
        return cls(json[cls.MIN], json[cls.MAX])

    def as_json(self):
        return dict(type=self.TYPE, min=self.min, max=self.max)

    def evaluate_numeric_test(self, run, context, decimal_value):
        min_val, min_errors = Msg.evaluate_template(self.min, context, org=run.flow.org)
        max_val, max_errors = Msg.evaluate_template(self.max, context, org=run.flow.org)

        if not min_errors and not max_errors:
            try:
                return Decimal(min_val) <= decimal_value <= Decimal(max_val)
            except Exception:  # pragma: needs cover
                pass

        return False  # pragma: needs cover


class NumberTest(NumericTest):
    """
    Tests that there is any number in the string.
    """

    TYPE = "number"

    def __init__(self):
        pass

    @classmethod
    def from_json(cls, org, json):
        return cls()

    def as_json(self):  # pragma: needs cover
        return dict(type=self.TYPE)

    def evaluate_numeric_test(self, run, context, decimal_value):
        return True


class SimpleNumericTest(NumericTest):
    """
    Base class for those tests that do a numeric test with a single value
    """

    TEST = "test"
    TYPE = ""

    def __init__(self, test):
        self.test = test

    @classmethod
    def from_json(cls, org, json):
        return cls(json[cls.TEST])

    def as_json(self):
        return dict(type=self.TYPE, test=self.test)

    def evaluate_numeric_test(self, message_numeric, test_numeric):  # pragma: no cover
        raise FlowException("Evaluate numeric test needs to be defined by subclass")

    # test every word in the message against our test
    def evaluate(self, run, sms, context, text):
        test, errors = Msg.evaluate_template(str(self.test), context, org=run.flow.org)

        text = text.replace(",", "")
        for word in regex.split(r"\s+", text, flags=regex.UNICODE | regex.V0):
            try:
                (word, decimal) = NumericTest.convert_to_decimal(word)
                if self.evaluate_numeric_test(decimal, Decimal(test)):
                    return 1, decimal
            except Exception:
                pass
        return 0, None


class GtTest(SimpleNumericTest):
    TEST = "test"
    TYPE = "gt"

    def evaluate_numeric_test(self, message_numeric, test_numeric):
        return message_numeric > test_numeric


class GteTest(SimpleNumericTest):
    TEST = "test"
    TYPE = "gte"

    def evaluate_numeric_test(self, message_numeric, test_numeric):
        return message_numeric >= test_numeric


class LtTest(SimpleNumericTest):
    TEST = "test"
    TYPE = "lt"

    def evaluate_numeric_test(self, message_numeric, test_numeric):
        return message_numeric < test_numeric


class LteTest(SimpleNumericTest):
    TEST = "test"
    TYPE = "lte"

    def evaluate_numeric_test(self, message_numeric, test_numeric):  # pragma: needs cover
        return message_numeric <= test_numeric


class EqTest(SimpleNumericTest):
    TEST = "test"
    TYPE = "eq"

    def evaluate_numeric_test(self, message_numeric, test_numeric):
        return message_numeric == test_numeric


class PhoneTest(Test):
    """
    Test for whether a response contains a phone number
    """

    TYPE = "phone"

    def __init__(self):
        pass

    @classmethod
    def from_json(cls, org, json):
        return cls()

    def as_json(self):  # pragma: needs cover
        return dict(type=self.TYPE)

    def evaluate(self, run, sms, context, text):
        org = run.flow.org

        # try to find a phone number in the text we have been sent
        country_code = org.get_country_code()
        if not country_code:  # pragma: needs cover
            country_code = "US"

        number = None
        matches = phonenumbers.PhoneNumberMatcher(text, country_code)

        # try it as an international number if we failed
        if not matches.has_next():  # pragma: needs cover
            matches = phonenumbers.PhoneNumberMatcher("+" + text, country_code)

        for match in matches:
            number = phonenumbers.format_number(match.number, phonenumbers.PhoneNumberFormat.E164)

        return number, number


class RegexTest(Test):  # pragma: needs cover
    """
    Test for whether a response matches a regular expression
    """

    TEST = "test"
    TYPE = "regex"

    def __init__(self, test):
        self.test = test

    @classmethod
    def from_json(cls, org, json):
        return cls(json[cls.TEST])

    def as_json(self):
        return dict(type=self.TYPE, test=self.test)

    def evaluate(self, run, sms, context, text):
        try:
            test = run.flow.get_localized_text(self.test, run.contact)

            # check whether we match
            rexp = regex.compile(test, regex.UNICODE | regex.IGNORECASE | regex.MULTILINE | regex.V0)
            match = rexp.search(text)

            # if so, $0 will be what we return
            if match:
                return_match = match.group(0)

                # build up a dictionary that contains indexed group matches
                group_dict = {}
                for idx in range(rexp.groups + 1):
                    group_dict[str(idx)] = match.group(idx)

                # set it on run@extra
                run.update_fields(group_dict)

                # return all matched values
                return True, return_match

        except Exception as e:
            logger.error(f"Unable to evaluate RegexTest: {str(e)}", exc_info=True)

        return False, None<|MERGE_RESOLUTION|>--- conflicted
+++ resolved
@@ -5,33 +5,20 @@
 import zipfile
 
 from array import array
-<<<<<<< HEAD
-from collections import OrderedDict, defaultdict
-from datetime import date, timedelta
-from decimal import Decimal
+from collections import defaultdict
+from datetime import timedelta
 from enum import Enum
 from io import BytesIO
 from urllib.parse import urlparse
-from urllib.request import urlopen
-from uuid import uuid4
-=======
-from collections import defaultdict
-from datetime import timedelta
-from enum import Enum
 from typing import Dict
->>>>>>> e341e9e1
 
 import iso8601
-import phonenumbers
 import regex
 import boto3
 from django.db.models.functions import TruncDate
 from django_redis import get_redis_connection
 from packaging.version import Version
-from PIL import Image, ExifTags
-from sorl.thumbnail import get_thumbnail
 from smartmin.models import SmartModel
-from temba_expressions.utils import tokenize
 from xlsxlite.writer import XLSXBook
 
 from django.conf import settings
@@ -59,19 +46,13 @@
 from temba.links.models import Link
 from temba.classifiers.models import Classifier
 from temba.globals.models import Global
-<<<<<<< HEAD
-=======
 from temba.msgs.models import Attachment, Label, Msg
 from temba.orgs.models import Org
->>>>>>> e341e9e1
 from temba.templates.models import Template
 from temba.tickets.models import Ticketer
 from temba.utils import analytics, chunk_list, json, on_transaction_commit
-<<<<<<< HEAD
-from temba.utils.dates import str_to_datetime, datetime_to_str
-from temba.utils.email import is_valid_address, send_template_email
-=======
->>>>>>> e341e9e1
+from temba.utils.dates import datetime_to_str
+from temba.utils.email import send_template_email
 from temba.utils.export import BaseExportAssetStore, BaseExportTask
 from temba.utils.models import (
     JSONAsTextField,
@@ -162,30 +143,6 @@
 
 
 class Flow(TembaModel):
-<<<<<<< HEAD
-    UUID = "uuid"
-    ENTRY = "entry"
-    RULE_SETS = "rule_sets"
-    ACTION_SETS = "action_sets"
-    RULES = "rules"
-    CONFIG = "config"
-    ACTIONS = "actions"
-    DESTINATION = "destination"
-    EXIT_UUID = "exit_uuid"
-    LABEL = "label"
-    WEBHOOK_URL = "webhook"
-    WEBHOOK_ACTION = "webhook_action"
-    FINISHED_KEY = "finished_key"
-    RULESET_TYPE = "ruleset_type"
-    OPERAND = "operand"
-
-    LANGUAGE = "language"
-    BASE_LANGUAGE = "base_language"
-    SAVED_BY = "saved_by"
-    VERSION = "version"
-
-=======
->>>>>>> e341e9e1
     CONTACT_CREATION = "contact_creation"
     CONTACT_PER_RUN = "run"
     CONTACT_PER_LOGIN = "login"
@@ -231,47 +188,7 @@
 
     GOFLOW_TYPES = {TYPE_MESSAGE: "messaging", TYPE_VOICE: "voice", TYPE_SURVEY: "messaging_offline"}
 
-<<<<<<< HEAD
-    NODE_TYPE_RULESET = "R"
-    NODE_TYPE_ACTIONSET = "A"
-
-    ENTRY_TYPES = ((NODE_TYPE_RULESET, "Rules"), (NODE_TYPE_ACTIONSET, "Actions"))
-
-    VERSIONS = [
-        "1",
-        "2",
-        "3",
-        "4",
-        "5",
-        "6",
-        "7",
-        "8",
-        "9",
-        "10",
-        "10.1",
-        "10.2",
-        "10.3",
-        "10.4",
-        "11.0",
-        "11.1",
-        "11.2",
-        "11.3",
-        "11.4",
-        "11.5",
-        "11.6",
-        "11.7",
-        "11.8",
-        "11.9",
-        "11.10",
-        "11.11",
-        "11.12",
-    ]
-
-    FINAL_LEGACY_VERSION = VERSIONS[-1]
-    GOFLOW_VERSION = "13.0.0"
-=======
     FINAL_LEGACY_VERSION = legacy.VERSIONS[-1]
->>>>>>> e341e9e1
     INITIAL_GOFLOW_VERSION = "13.0.0"  # initial version of flow spec to use new engine
     CURRENT_SPEC_VERSION = "13.1.0"  # current flow spec version
 
@@ -564,142 +481,6 @@
         return copy
 
     @classmethod
-<<<<<<< HEAD
-    def get_node(cls, flow, uuid, destination_type):
-
-        if not uuid or not destination_type:
-            return None
-
-        if destination_type == Flow.NODE_TYPE_RULESET:
-            node = RuleSet.get(flow, uuid)
-        else:
-            node = ActionSet.get(flow, uuid)
-
-        if node:
-            node.flow = flow
-        return node
-
-    @classmethod
-    def handle_call(cls, call, text=None, saved_media_url=None, hangup=False, resume=False):
-        run = (
-            FlowRun.objects.filter(connection=call, is_active=True)
-            .select_related("org")
-            .order_by("-created_on")
-            .first()
-        )
-
-        # what we will send back
-        voice_response = call.channel.generate_ivr_response()
-
-        if run is None:  # pragma: no cover
-            voice_response.hangup()
-            return voice_response
-
-        flow = run.flow
-
-        # make sure we have the latest version
-        flow.ensure_current_version()
-
-        run.voice_response = voice_response
-
-        # create a message to hold our inbound message
-        from temba.msgs.models import IVR
-
-        if text or saved_media_url:
-
-            # we don't have text for media, so lets use the media value there too
-            if saved_media_url and ":" in saved_media_url:
-                text = saved_media_url.partition(":")[2]
-
-            msg = Msg.create_incoming(
-                call.channel,
-                str(call.contact_urn),
-                text,
-                status=PENDING,
-                msg_type=IVR,
-                attachments=[saved_media_url] if saved_media_url else None,
-                connection=run.connection,
-            )
-        else:
-            msg = Msg(org=call.org, contact=call.contact, text="", id=0)
-
-        # find out where we last left off
-        last_step = run.path[-1] if run.path else None
-
-        # if we are just starting the flow, create our first step
-        if not last_step:
-            # lookup our entry node
-            destination = ActionSet.objects.filter(flow=run.flow, uuid=flow.entry_uuid).first()
-            if not destination:
-                destination = RuleSet.objects.filter(flow=run.flow, uuid=flow.entry_uuid).first()
-
-            # and add our first step for our run
-            if destination:
-                flow.add_step(run, destination, [])
-        else:
-            destination = Flow.get_node(run.flow, last_step[FlowRun.PATH_NODE_UUID], Flow.NODE_TYPE_RULESET)
-
-        if not destination:  # pragma: no cover
-            voice_response.hangup()
-            run.set_completed(exit_uuid=None)
-            return voice_response
-
-        # go and actually handle wherever we are in the flow
-        (handled, msgs) = Flow.handle_destination(
-            destination, run, msg, user_input=text is not None, resume_parent_run=resume
-        )
-
-        # if we stopped needing user input (likely), then wrap our response accordingly
-        voice_response = Flow.wrap_voice_response_with_input(call, run, voice_response)
-
-        # if we handled it, mark it so
-        if handled and msg.id:
-            from temba.msgs import legacy
-
-            legacy.mark_handled(msg)
-
-        # if we didn't handle it, this is a good time to hangup
-        if not handled or hangup:
-            voice_response.hangup()
-            run.set_completed(exit_uuid=None)
-
-        return voice_response
-
-    @classmethod
-    def wrap_voice_response_with_input(cls, call, run, voice_response):
-        """ Finds where we are in the flow and wraps our voice_response with whatever comes next """
-        last_step = run.path[-1]
-        destination = Flow.get_node(run.flow, last_step[FlowRun.PATH_NODE_UUID], Flow.NODE_TYPE_RULESET)
-
-        if isinstance(destination, RuleSet):
-            response = call.channel.generate_ivr_response()
-            callback = "https://%s%s" % (run.org.get_brand_domain(), reverse("ivr.ivrcall_handle", args=[call.pk]))
-            gather = destination.get_voice_input(response, action=callback)
-
-            # recordings have to be tacked on last
-            if destination.ruleset_type == RuleSet.TYPE_WAIT_RECORDING:
-                voice_response.record(action=callback)
-
-            elif destination.ruleset_type == RuleSet.TYPE_SUBFLOW:
-                voice_response.redirect(url=callback)
-
-            elif gather and hasattr(gather, "document"):  # voicexml case
-                gather.join(voice_response)
-
-                voice_response = response
-
-            elif gather:  # TwiML case
-                # nest all of our previous verbs in our gather
-                for verb in voice_response.verbs:
-                    gather.append(verb)
-
-                voice_response = response
-
-                # append a redirect at the end in case the user sends #
-                voice_response.redirect(url=callback + "?empty=1")
-
-        return voice_response
-=======
     def export_translation(cls, org, flows, language, exclude_args):
         flow_ids = [f.id for f in flows]
         return mailroom.get_client().po_export(org.id, flow_ids, language=language, exclude_arguments=exclude_args)
@@ -709,7 +490,6 @@
         flow_ids = [f.id for f in flows]
         response = mailroom.get_client().po_import(org.id, flow_ids, language=language, po_data=po_data)
         return {d["uuid"]: d for d in response["flows"]}
->>>>>>> e341e9e1
 
     @classmethod
     def get_unique_name(cls, org, base_name, ignore=None):
@@ -733,7 +513,6 @@
         return name
 
     @classmethod
-<<<<<<< HEAD
     def find_and_handle(
         cls,
         msg,
@@ -980,12 +759,8 @@
         return dict(handled=True, destination=destination, msgs=msgs_out)
 
     @classmethod
-    def apply_action_label(cls, user, flows, label, add):  # pragma: needs cover
-        return label.toggle_label(flows, add)
-=======
     def apply_action_label(cls, user, flows, label):
         label.toggle_label(flows, add=True)
->>>>>>> e341e9e1
 
     @classmethod
     def apply_action_unlabel(cls, user, flows, label):
@@ -1011,25 +786,6 @@
                 flow.restore()
             except FlowException:  # pragma: no cover
                 pass
-<<<<<<< HEAD
-        return changed
-
-    @classmethod
-    def get_versions_before(cls, version_number):  # pragma: no cover
-        # older flows had numeric versions, lets make sure we are dealing with strings
-        version_number = Version(f"{version_number}")
-        return [v for v in Flow.VERSIONS if Version(v) < version_number]
-
-    @classmethod
-    def get_versions_after(cls, version_number):
-        # older flows had numeric versions, lets make sure we are dealing with strings
-        version_number = Version(f"{version_number}")
-        return [v for v in Flow.VERSIONS if Version(v) > version_number]
-
-    def as_select2(self):
-        return dict(id=self.uuid, text=self.name)
-=======
->>>>>>> e341e9e1
 
     def get_trigger_params(self):
         flow_json = self.as_json()
@@ -1180,7 +936,7 @@
 
         # save a new revision but we can't validate it just yet because we're in a transaction and mailroom
         # won't see any new database objects
-<<<<<<< HEAD
+        self.save_revision(user, cloned_definition)
         self.save_revision(user, cloned_definition, validate=False)
 
     def import_legacy_definition(self, flow_json, uuid_map):
@@ -1363,9 +1119,6 @@
 
         # now update with our remapped values
         self.update(flow_json)
-=======
-        self.save_revision(user, cloned_definition)
->>>>>>> e341e9e1
 
     def archive(self):
         self.is_archived = True
@@ -2206,7 +1959,6 @@
         return f"FlowRun[uuid={self.uuid}, flow={self.flow.uuid}]"
 
 
-<<<<<<< HEAD
 class RuleSet(models.Model):
     TYPE_WAIT_MESSAGE = "wait_message"
 
@@ -2307,8 +2059,6 @@
 
     value_type = models.CharField(
         max_length=1,
-        choices=Value.TYPE_CHOICES,
-        default=Value.TYPE_TEXT,
         help_text="The type of value this ruleset saves",
     )
 
@@ -2329,41 +2079,6 @@
     created_on = models.DateTimeField(auto_now_add=True, help_text=_("When this ruleset was originally created"))
     modified_on = models.DateTimeField(auto_now=True, help_text=_("When this ruleset was last modified"))
 
-    def get_value_type(self):
-        """
-        Determines the value type that this ruleset will generate.
-        """
-        # we keep track of specialized rule types we see
-        value_type = None
-
-        for rule in self.get_rules():
-            if isinstance(rule.test, legacy.TrueTest):
-                continue
-
-            rule_type = None
-
-            if isinstance(rule.test, legacy.NumericTest):
-                rule_type = Value.TYPE_NUMBER
-
-            elif isinstance(rule.test, legacy.DateTest):
-                rule_type = Value.TYPE_DATETIME
-
-            elif isinstance(rule.test, legacy.HasStateTest):
-                rule_type = Value.TYPE_STATE
-
-            elif isinstance(rule.test, legacy.HasDistrictTest):
-                rule_type = Value.TYPE_DISTRICT
-
-            elif isinstance(rule.test, legacy.HasWardTest):
-                rule_type = Value.TYPE_WARD
-
-            # this either isn't one of our value types or we have more than one type in this ruleset
-            if not rule_type or (value_type and rule_type != value_type):
-                return Value.TYPE_TEXT
-
-            value_type = rule_type
-
-        return value_type if value_type else Value.TYPE_TEXT
 
     def get_voice_input(self, voice_response, action=None):
 
@@ -2610,8 +2325,6 @@
         return "ActionSet: %s" % (self.uuid,)
 
 
-=======
->>>>>>> e341e9e1
 class FlowRevision(SmartModel):
     """
     JSON definitions for previous flow revisions
@@ -2708,82 +2421,7 @@
             for rule in ruleset["rules"]:
                 validate_localization(rule["category"])
 
-<<<<<<< HEAD
-    @classmethod
-    def migrate_export(cls, org, exported_json, same_site, version, legacy=False):
-        # use legacy migrations to get export to final legacy version
-        if version < Version(Flow.FINAL_LEGACY_VERSION):
-            from temba.flows.legacy import exports
-
-            exported_json = exports.migrate(org, exported_json, same_site, version)
-
-        if legacy:
-            return exported_json
-
-        # use mailroom to get export to current spec version
-        migrated_flows = []
-        for flow_def in exported_json[Org.EXPORT_FLOWS]:
-            migrated_flow = mailroom.get_client().flow_migrate(flow_def)
-            if version <= Version(Flow.FINAL_LEGACY_VERSION):
-                migrated_flow = cls.migrate_issues(migrated_flow)
-            migrated_flows.append(migrated_flow)
-
-        exported_json[Org.EXPORT_FLOWS] = migrated_flows
-
-        return exported_json
-
-    @classmethod
-    def migrate_issues(cls, flow_definition):
-        # hotfix to be able import legacy flows with correct timeout
-        for item in flow_definition.get("nodes", []):
-            timeout = item.get("router", {}).get("wait", {}).get("timeout")
-            if timeout is not None and timeout.get("seconds"):
-                timeout_seconds = timeout["seconds"]
-                timeout_seconds //= 60
-                timeout["seconds"] = timeout_seconds or 10
-                item["router"]["wait"]["timeout"].update(timeout)
-
-            for action in item.get("actions", []):
-                if action.get("type") == "send_email":
-                    for idx, attachment in enumerate(action.get("attachments", [])):
-                        [content_type, url] = str(attachment).split(":", 1)
-                        url = str(url).replace(
-                            "https://attachments", f"https://{settings.AWS_BUCKET_DOMAIN}/attachments"
-                        )
-                        action["attachments"][idx] = f"{content_type}:{url}"
-                elif action.get("type") == "call_giftcard":
-                    action["giftcard_type"] = "GIFTCARD_ASSIGNING"
-
-        return flow_definition
-
-    @classmethod
-    def migrate_definition(cls, json_flow, flow, to_version=Flow.CURRENT_SPEC_VERSION):
-        from temba.flows.legacy import migrations
-
-        # migrate any legacy versions forward
-        if Flow.VERSION in json_flow:
-            versions = legacy.get_versions_after(json_flow[Flow.VERSION])
-            for version in versions:
-                version_slug = version.replace(".", "_")
-                migrate_fn = getattr(migrations, "migrate_to_version_%s" % version_slug, None)
-
-                if migrate_fn:
-                    json_flow = migrate_fn(json_flow, flow)
-                    json_flow[Flow.VERSION] = version
-
-                if version == to_version:
-                    break
-
-        # migrate using goflow for anything newer
-        if Version(to_version) >= Version(Flow.INITIAL_GOFLOW_VERSION):
-            json_flow = mailroom.get_client().flow_migrate(json_flow, to_version)
-
-        return json_flow
-
-    def get_definition_json(self, to_version=Flow.CURRENT_SPEC_VERSION):
-=======
     def get_migrated_definition(self, to_version: str = Flow.CURRENT_SPEC_VERSION) -> Dict:
->>>>>>> e341e9e1
         definition = self.definition
 
         # if it's previous to version 6, wrap the definition to
@@ -3361,12 +2999,6 @@
 
         # secondly get runs from database
         runs = FlowRun.objects.filter(flow__in=flows).order_by("modified_on")
-<<<<<<< HEAD
-        if last_modified_on:
-            runs = runs.filter(modified_on__gt=last_modified_on)
-
-=======
->>>>>>> e341e9e1
         if responded_only:
             runs = runs.filter(responded=True)
         run_ids = array(str("l"), runs.values_list("id", flat=True))
@@ -3488,7 +3120,7 @@
             msg_text = msg.get("text", "")
             msg_created_on = iso8601.parse_date(event["created_on"])
             msg_channel = msg.get("channel")
-<<<<<<< HEAD
+            msg_attachments = [attachment.url for attachment in Attachment.parse_all(msg.get("attachments", []))]
             msg_uuid = msg.get("uuid", None)
 
             if (msg_uuid is not None) and (msg_uuid in getattr(self, "seen_msgs", [])):
@@ -3498,9 +3130,6 @@
                     self.seen_msgs.add(msg_uuid)
                 except AttributeError:
                     self.seen_msgs = {msg_uuid}
-=======
-            msg_attachments = [attachment.url for attachment in Attachment.parse_all(msg.get("attachments", []))]
->>>>>>> e341e9e1
 
             if "urn" in msg:
                 msg_urn = URN.format(msg["urn"], formatted=False)
@@ -3567,36 +3196,12 @@
     Container for managing our flow images download requests
     """
 
-<<<<<<< HEAD
     analytics_key = "flowimages_download"
     email_subject = "Your download file from %s is ready"
     email_template = "flowimages/email/flowimages_download"
-=======
-    STATUS_CHOICES = (
-        (STATUS_PENDING, _("Pending")),
-        (STATUS_STARTING, _("Starting")),
-        (STATUS_COMPLETE, _("Complete")),
-        (STATUS_FAILED, _("Failed")),
-    )
-
-    TYPE_MANUAL = "M"
-    TYPE_API = "A"
-    TYPE_API_ZAPIER = "Z"
-    TYPE_FLOW_ACTION = "F"
-    TYPE_TRIGGER = "T"
-
-    TYPE_CHOICES = (
-        (TYPE_MANUAL, "Manual"),
-        (TYPE_API, "API"),
-        (TYPE_API_ZAPIER, "Zapier"),
-        (TYPE_FLOW_ACTION, "Flow Action"),
-        (TYPE_TRIGGER, "Trigger"),
-    )
->>>>>>> e341e9e1
 
     files = models.TextField(help_text=_("Array as text of the files ID to download in a zip file"))
 
-<<<<<<< HEAD
     file_path = models.CharField(null=True, help_text=_("Path to downloadable file"), max_length=255)
     file_downloaded = models.NullBooleanField(default=False, help_text=_("If the file was downloaded"))
     cleaned = models.NullBooleanField(default=False, help_text=_("If the file was removed after downloaded"))
@@ -3605,19 +3210,6 @@
     def create(cls, org, user, files):
         dict_files = json.dumps(dict(files=files))
         return cls.objects.create(org=org, created_by=user, modified_by=user, files=dict_files)
-=======
-    # the org the flow belongs to
-    org = models.ForeignKey(Org, on_delete=models.PROTECT, related_name="flow_starts")
-
-    # the flow that should be started
-    flow = models.ForeignKey(Flow, on_delete=models.PROTECT, related_name="starts")
-
-    # the type of start
-    start_type = models.CharField(max_length=1, choices=TYPE_CHOICES)
-
-    # the groups that should be considered for start in this flow
-    groups = models.ManyToManyField(ContactGroup)
->>>>>>> e341e9e1
 
     def write_export(self):
         files = json.loads(self.files)
@@ -3929,17 +3521,37 @@
     STATUS_FAILED = "F"
 
     STATUS_CHOICES = (
-        (STATUS_PENDING, "Pending"),
-        (STATUS_STARTING, "Starting"),
-        (STATUS_COMPLETE, "Complete"),
-        (STATUS_FAILED, "Failed"),
+        (STATUS_PENDING, _("Pending")),
+        (STATUS_STARTING, _("Starting")),
+        (STATUS_COMPLETE, _("Complete")),
+        (STATUS_FAILED, _("Failed")),
+    )
+
+    TYPE_MANUAL = "M"
+    TYPE_API = "A"
+    TYPE_API_ZAPIER = "Z"
+    TYPE_FLOW_ACTION = "F"
+    TYPE_TRIGGER = "T"
+
+    TYPE_CHOICES = (
+        (TYPE_MANUAL, "Manual"),
+        (TYPE_API, "API"),
+        (TYPE_API_ZAPIER, "Zapier"),
+        (TYPE_FLOW_ACTION, "Flow Action"),
+        (TYPE_TRIGGER, "Trigger"),
     )
 
     # the uuid of this start
     uuid = models.UUIDField(unique=True, default=uuid4)
 
+    # the org the flow belongs to
+    org = models.ForeignKey(Org, on_delete=models.PROTECT, related_name="flow_starts")
+
     # the flow that should be started
     flow = models.ForeignKey(Flow, on_delete=models.PROTECT, related_name="starts")
+
+    # the type of start
+    start_type = models.CharField(max_length=1, choices=TYPE_CHOICES)
 
     # the groups that should be considered for start in this flow
     groups = models.ManyToManyField(ContactGroup)
@@ -4214,2181 +3826,4 @@
             flow_user.groups.add(Group.objects.get(name="Service Users"))
             __flow_users[username] = flow_user
 
-    return flow_user
-
-
-class Action(object):
-    """
-    Base class for actions that can be added to an action set and executed during a flow run
-    """
-
-    TYPE = "type"
-    UUID = "uuid"
-
-    __action_mapping = None
-
-    def __init__(self, uuid):
-        self.uuid = uuid if uuid else str(uuid4())
-
-    @classmethod
-    def from_json(cls, org, json_obj):
-        if not cls.__action_mapping:
-            cls.__action_mapping = {
-                ReplyAction.TYPE: ReplyAction,
-                SendAction.TYPE: SendAction,
-                AddToGroupAction.TYPE: AddToGroupAction,
-                DeleteFromGroupAction.TYPE: DeleteFromGroupAction,
-                AddLabelAction.TYPE: AddLabelAction,
-                EmailAction.TYPE: EmailAction,
-                SaveToContactAction.TYPE: SaveToContactAction,
-                SetLanguageAction.TYPE: SetLanguageAction,
-                SetChannelAction.TYPE: SetChannelAction,
-                StartFlowAction.TYPE: StartFlowAction,
-                SayAction.TYPE: SayAction,
-                PlayAction.TYPE: PlayAction,
-                TriggerFlowAction.TYPE: TriggerFlowAction,
-            }
-
-        action_type = json_obj.get(cls.TYPE)
-        if not action_type:  # pragma: no cover
-            raise FlowException("Action definition missing 'type' attribute: %s" % json_obj)
-
-        if action_type not in cls.__action_mapping:  # pragma: no cover
-            raise FlowException("Unknown action type '%s' in definition: '%s'" % (action_type, json_obj))
-
-        return cls.__action_mapping[action_type].from_json(org, json_obj)
-
-    @classmethod
-    def from_json_array(cls, org, json_arr):
-        actions = []
-        for inner in json_arr:
-            action = Action.from_json(org, inner)
-            if action:
-                actions.append(action)
-        return actions
-
-
-class EmailAction(Action):
-    """
-    Sends an email to someone
-    """
-
-    TYPE = "email"
-    EMAILS = "emails"
-    SUBJECT = "subject"
-    MESSAGE = "msg"
-
-    def __init__(self, uuid, emails, subject, message):
-        super().__init__(uuid)
-
-        if not emails:
-            raise FlowException("Email actions require at least one recipient")
-
-        self.emails = emails
-        self.subject = subject
-        self.message = message
-
-    @classmethod
-    def from_json(cls, org, json_obj):
-        emails = json_obj.get(EmailAction.EMAILS)
-        message = json_obj.get(EmailAction.MESSAGE)
-        subject = json_obj.get(EmailAction.SUBJECT)
-        return cls(json_obj.get(cls.UUID), emails, subject, message)
-
-    def as_json(self):
-        return dict(type=self.TYPE, uuid=self.uuid, emails=self.emails, subject=self.subject, msg=self.message)
-
-    def execute(self, run, context, actionset_uuid, msg):
-        from .tasks import send_email_action_task
-
-        # build our message from our flow variables
-        (message, errors) = Msg.evaluate_template(self.message, context, org=run.flow.org)
-        (subject, errors) = Msg.evaluate_template(self.subject, context, org=run.flow.org)
-
-        # make sure the subject is single line; replace '\t\n\r\f\v' to ' '
-        subject = regex.sub(r"\s+", " ", subject, regex.V0)
-
-        valid_addresses = []
-        invalid_addresses = []
-        for email in self.emails:
-            if email.startswith("@"):
-                # a valid email will contain @ so this is very likely to generate evaluation errors
-                (address, errors) = Msg.evaluate_template(email, context, org=run.flow.org)
-            else:
-                address = email
-
-            address = address.strip()
-
-            if is_valid_address(address):
-                valid_addresses.append(address)
-            else:
-                invalid_addresses.append(address)
-
-        if valid_addresses:
-            on_transaction_commit(
-                lambda: send_email_action_task.delay(run.flow.org.id, valid_addresses, subject, message)
-            )
-        return []
-
-
-class AddToGroupAction(Action):
-    """
-    Adds the user to a group
-    """
-
-    TYPE = "add_group"
-    GROUP = "group"
-    GROUPS = "groups"
-
-    def __init__(self, uuid, groups):
-        super().__init__(uuid)
-
-        self.groups = groups
-
-    @classmethod
-    def from_json(cls, org, json_obj):
-        return cls(json_obj.get(cls.UUID), cls.get_groups(org, json_obj))
-
-    @classmethod
-    def get_groups(cls, org, json_obj):
-
-        # for backwards compatibility
-        group_data = json_obj.get(AddToGroupAction.GROUP, None)
-        if not group_data:
-            group_data = json_obj.get(AddToGroupAction.GROUPS)
-        else:
-            group_data = [group_data]
-
-        groups = []
-
-        for g in group_data:
-            if isinstance(g, dict):
-                group_uuid = g.get("uuid", None)
-                group_name = g.get("name")
-
-                group = ContactGroup.get_or_create(org, org.created_by, group_name, uuid=group_uuid)
-                groups.append(group)
-            else:
-                if g and g[0] == "@":
-                    groups.append(g)
-                else:  # pragma: needs cover
-                    group = ContactGroup.get_user_group(org, g)
-                    if group:
-                        groups.append(group)
-                    else:
-                        groups.append(ContactGroup.create_static(org, org.get_user(), g))
-        return groups
-
-    def as_json(self):
-        groups = []
-        for g in self.groups:
-            if isinstance(g, ContactGroup):
-                groups.append(dict(uuid=g.uuid, name=g.name))
-            else:
-                groups.append(g)
-
-        return dict(type=self.get_type(), uuid=self.uuid, groups=groups)
-
-    def get_type(self):
-        return AddToGroupAction.TYPE
-
-    def execute(self, run, context, actionset_uuid, msg):
-        contact = run.contact
-        add = AddToGroupAction.TYPE == self.get_type()
-        user = get_flow_user(run.org)
-
-        if contact:
-            for group in self.groups:
-                if not isinstance(group, ContactGroup):
-                    (value, errors) = Msg.evaluate_template(group, context, org=run.flow.org)
-                    group = None
-
-                    if not errors:
-                        group = ContactGroup.get_user_group(contact.org, value)
-
-                if group:
-                    # TODO should become a failure (because it should be impossible) and not just a simulator error
-                    if group.is_dynamic:
-                        # report to sentry
-                        logger.error(
-                            "Attempt to add/remove contacts on dynamic group '%s' [%d] "
-                            "in flow '%s' [%d] for org '%s' [%d]"
-                            % (group.name, group.pk, run.flow.name, run.flow.pk, run.org.name, run.org.pk)
-                        )
-                        continue  # pragma: can't cover
-
-                    group.org = run.org
-                    group.update_contacts(user, [contact], add)
-
-        return []
-
-
-class DeleteFromGroupAction(AddToGroupAction):
-    """
-    Removes the user from a group
-    """
-
-    TYPE = "del_group"
-
-    def get_type(self):
-        return DeleteFromGroupAction.TYPE
-
-    def as_json(self):
-        groups = []
-        for g in self.groups:
-            if isinstance(g, ContactGroup):
-                groups.append(dict(uuid=g.uuid, name=g.name))
-            else:
-                groups.append(g)
-
-        return dict(type=self.get_type(), uuid=self.uuid, groups=groups)
-
-    @classmethod
-    def from_json(cls, org, json_obj):
-        return cls(json_obj.get(cls.UUID), cls.get_groups(org, json_obj))
-
-    def execute(self, run, context, actionset, msg):
-        if len(self.groups) == 0:
-            contact = run.contact
-            user = get_flow_user(run.org)
-            if contact:
-                # remove from all active and inactive user-defined, static groups
-                for group in ContactGroup.user_groups.filter(
-                    org=contact.org, group_type=ContactGroup.TYPE_USER_DEFINED, query__isnull=True
-                ):
-                    group.update_contacts(user, [contact], False)
-            return []
-        return AddToGroupAction.execute(self, run, context, actionset, msg)
-
-
-class AddLabelAction(Action):
-    """
-    Add a label to the incoming message
-    """
-
-    TYPE = "add_label"
-    LABELS = "labels"
-
-    def __init__(self, uuid, labels):
-        super().__init__(uuid)
-
-        self.labels = labels
-
-    @classmethod
-    def from_json(cls, org, json_obj):
-        labels_data = json_obj.get(cls.LABELS)
-
-        labels = []
-        for label_data in labels_data:
-            if isinstance(label_data, dict):
-                label_uuid = label_data.get("uuid", None)
-                label_name = label_data.get("name")
-
-                if label_uuid and Label.label_objects.filter(org=org, uuid=label_uuid).first():
-                    label = Label.label_objects.filter(org=org, uuid=label_uuid).first()
-                    if label:
-                        labels.append(label)
-                else:  # pragma: needs cover
-                    labels.append(Label.get_or_create(org, org.get_user(), label_name))
-
-            elif isinstance(label_data, str):
-                if label_data and label_data[0] == "@":
-                    # label name is a variable substitution
-                    labels.append(label_data)
-                else:  # pragma: needs cover
-                    labels.append(Label.get_or_create(org, org.get_user(), label_data))
-            else:  # pragma: needs cover
-                raise ValueError("Label data must be a dict or string")
-
-        return cls(json_obj.get(cls.UUID), labels)
-
-    def as_json(self):
-        labels = []
-        for action_label in self.labels:
-            if isinstance(action_label, Label):
-                labels.append(dict(uuid=action_label.uuid, name=action_label.name))
-            else:
-                labels.append(action_label)
-
-        return dict(type=self.get_type(), uuid=self.uuid, labels=labels)
-
-    def get_type(self):
-        return AddLabelAction.TYPE
-
-    def execute(self, run, context, actionset_uuid, msg):
-        for label in self.labels:
-            if not isinstance(label, Label):
-                contact = run.contact
-                (value, errors) = Msg.evaluate_template(label, context, org=run.flow.org)
-
-                if not errors:
-                    label = Label.label_objects.filter(org=contact.org, name__iexact=value.strip()).first()
-                else:  # pragma: needs cover
-                    label = None
-
-            if label and msg and msg.pk:
-                label.toggle_label([msg], True)
-
-        return []
-
-
-class SayAction(Action):
-    """
-    Voice action for reading some text to a user
-    """
-
-    TYPE = "say"
-    MESSAGE = "msg"
-    RECORDING = "recording"
-
-    def __init__(self, uuid, msg, recording):
-        super().__init__(uuid)
-
-        self.msg = msg
-        self.recording = recording
-
-    @classmethod
-    def from_json(cls, org, json_obj):
-        return cls(json_obj.get(cls.UUID), json_obj.get(cls.MESSAGE), json_obj.get(cls.RECORDING))
-
-    def as_json(self):
-        return dict(type=self.TYPE, uuid=self.uuid, msg=self.msg, recording=self.recording)
-
-    def execute(self, run, context, actionset_uuid, event):
-
-        media_url = None
-        if self.recording:
-
-            # localize our recording
-            recording = run.flow.get_localized_text(self.recording, run.contact)
-
-            # if we have a localized recording, create the url
-            if recording:  # pragma: needs cover
-                media_url = f"{settings.STORAGE_URL}/{recording}"
-
-        # localize the text for our message, need this either way for logging
-        message = run.flow.get_localized_text(self.msg, run.contact)
-        (message, errors) = Msg.evaluate_template(message, context)
-
-        msg = run.create_outgoing_ivr(message, media_url, run.connection)
-
-        if msg:
-            return [msg]
-        else:  # pragma: needs cover
-            # no message, possibly failed loop detection
-            run.voice_response.say(_("Sorry, an invalid flow has been detected. Good bye."))
-            return []
-
-
-class PlayAction(Action):
-    """
-    Voice action for reading some text to a user
-    """
-
-    TYPE = "play"
-    URL = "url"
-
-    def __init__(self, uuid, url):
-        super().__init__(uuid)
-
-        self.url = url
-
-    @classmethod
-    def from_json(cls, org, json_obj):
-        return cls(json_obj.get(cls.UUID), json_obj.get(cls.URL))
-
-    def as_json(self):
-        return dict(type=self.TYPE, uuid=self.uuid, url=self.url)
-
-    def execute(self, run, context, actionset_uuid, event):
-        (recording_url, errors) = Msg.evaluate_template(self.url, context)
-        msg = run.create_outgoing_ivr(_("Played contact recording"), recording_url, run.connection)
-
-        if msg:
-            return [msg]
-        else:  # pragma: needs cover
-            # no message, possibly failed loop detection
-            run.voice_response.say(_("Sorry, an invalid flow has been detected. Good bye."))
-            return []
-
-
-class ReplyAction(Action):
-    """
-    Simple action for sending back a message
-    """
-
-    TYPE = "reply"
-    MESSAGE = "msg"
-    MSG_TYPE = None
-    MEDIA = "media"
-    SEND_ALL = "send_all"
-    QUICK_REPLIES = "quick_replies"
-
-    def __init__(self, uuid, msg=None, media=None, quick_replies=None, send_all=False):
-        super().__init__(uuid)
-
-        self.msg = msg
-        self.media = media if media else {}
-        self.send_all = send_all
-        self.quick_replies = quick_replies if quick_replies else []
-
-    @classmethod
-    def from_json(cls, org, json_obj):
-        # assert we have some kind of message in this reply
-        msg = json_obj.get(cls.MESSAGE)
-        if isinstance(msg, dict):
-            if not msg:
-                raise FlowException("Invalid reply action, empty message dict")
-
-            if not any([v for v in msg.values()]):
-                raise FlowException("Invalid reply action, missing at least one message")
-        elif not msg:
-            raise FlowException("Invalid reply action, no message")
-
-        return cls(
-            json_obj.get(cls.UUID),
-            msg=json_obj.get(cls.MESSAGE),
-            media=json_obj.get(cls.MEDIA, None),
-            quick_replies=json_obj.get(cls.QUICK_REPLIES),
-            send_all=json_obj.get(cls.SEND_ALL, False),
-        )
-
-    def as_json(self):
-        return dict(
-            type=self.TYPE,
-            uuid=self.uuid,
-            msg=self.msg,
-            media=self.media,
-            quick_replies=self.quick_replies,
-            send_all=self.send_all,
-        )
-
-    @staticmethod
-    def get_translated_quick_replies(metadata, run):
-        """
-        Gets the appropriate metadata translation for the given contact
-        """
-        language_metadata = []
-        for item in metadata:
-            text = run.flow.get_localized_text(text_translations=item, contact=run.contact)
-            language_metadata.append(text)
-
-        return language_metadata
-
-    def execute(self, run, context, actionset_uuid, msg):
-        replies = []
-
-        if self.msg or self.media:
-            user = get_flow_user(run.org)
-
-            text = ""
-            if self.msg:
-                text = run.flow.get_localized_text(self.msg, run.contact)
-
-            quick_replies = []
-            if self.quick_replies:
-                quick_replies = ReplyAction.get_translated_quick_replies(self.quick_replies, run)
-
-            attachments = None
-            if self.media:
-                # localize our media attachment
-                media_type, media_url = run.flow.get_localized_text(self.media, run.contact).split(":", 1)
-
-                # if we have a localized media, create the url
-                if media_url and len(media_type.split("/")) > 1:
-                    abs_url = f"{settings.STORAGE_URL}/{media_url}"
-                    attachments = [f"{media_type}:{abs_url}"]
-                else:
-                    attachments = [f"{media_type}:{media_url}"]
-
-            if msg and msg.id:
-                replies = msg.reply(
-                    text,
-                    user,
-                    trigger_send=False,
-                    expressions_context=context,
-                    connection=run.connection,
-                    msg_type=self.MSG_TYPE,
-                    quick_replies=quick_replies,
-                    attachments=attachments,
-                    send_all=self.send_all,
-                    sent_on=None,
-                )
-            else:
-                # if our run has been responded to or any of our parent runs have
-                # been responded to consider us interactive with high priority
-                high_priority = run.get_session_responded()
-                replies = run.contact.send(
-                    text,
-                    user,
-                    trigger_send=False,
-                    expressions_context=context,
-                    connection=run.connection,
-                    msg_type=self.MSG_TYPE,
-                    attachments=attachments,
-                    quick_replies=quick_replies,
-                    sent_on=None,
-                    all_urns=self.send_all,
-                    high_priority=high_priority,
-                )
-        return replies
-
-
-class VariableContactAction(Action):
-    """
-    Base action that resolves variables into contacts. Used for actions that take
-    SendAction, TriggerAction, etc
-    """
-
-    CONTACTS = "contacts"
-    GROUPS = "groups"
-    VARIABLES = "variables"
-    PHONE = "phone"
-    PATH = "path"
-    SCHEME = "scheme"
-    URNS = "urns"
-    NAME = "name"
-    ID = "id"
-
-    def __init__(self, uuid, groups, contacts, variables):
-        super().__init__(uuid)
-
-        self.groups = groups
-        self.contacts = contacts
-        self.variables = variables
-
-    @classmethod
-    def parse_groups(cls, org, json_obj):
-        # we actually instantiate our contacts here
-        groups = []
-        for group_data in json_obj.get(VariableContactAction.GROUPS):
-            group_uuid = group_data.get(VariableContactAction.UUID, None)
-            group_name = group_data.get(VariableContactAction.NAME)
-
-            # flows from when true deletion was allowed need this
-            if not group_name:
-                group_name = "Missing"
-
-            group = ContactGroup.get_or_create(org, org.get_user(), group_name, uuid=group_uuid)
-            groups.append(group)
-
-        return groups
-
-    @classmethod
-    def parse_contacts(cls, org, json_obj):
-        contacts = []
-        for contact in json_obj.get(VariableContactAction.CONTACTS):
-            name = contact.get(VariableContactAction.NAME, None)
-            phone = contact.get(VariableContactAction.PHONE, None)
-            contact_uuid = contact.get(VariableContactAction.UUID, None)
-
-            urns = []
-            for urn in contact.get(VariableContactAction.URNS, []):
-                scheme = urn.get(VariableContactAction.SCHEME)
-                path = urn.get(VariableContactAction.PATH)
-
-                if scheme and path:
-                    urns.append(URN.from_parts(scheme, path))
-
-            if phone:  # pragma: needs cover
-                urns.append(URN.from_tel(phone))
-
-            contact = Contact.objects.filter(uuid=contact_uuid, org=org).first()
-
-            if not contact:
-                contact = Contact.get_or_create_by_urns(org, org.created_by, name=None, urns=urns)
-
-                # if they don't have a name use the one in our action
-                if name and not contact.name:  # pragma: needs cover
-                    contact.name = name
-                    contact.save(update_fields=["name"], handle_update=True)
-
-            if contact:
-                contacts.append(contact)
-
-        return contacts
-
-    @classmethod
-    def parse_variables(cls, org, json_obj):
-        variables = []
-        if VariableContactAction.VARIABLES in json_obj:
-            variables = list(_.get(VariableContactAction.ID) for _ in json_obj.get(VariableContactAction.VARIABLES))
-        return variables
-
-    def build_groups_and_contacts(self, run, msg):
-        expressions_context = run.flow.build_expressions_context(run.contact, msg, run=run)
-        contacts = list(self.contacts)
-        groups = list(self.groups)
-
-        # see if we've got groups or contacts
-        for variable in self.variables:
-            # this is a marker for a new contact
-            if variable == "@new_contact":
-                contacts.append(Contact.get_or_create_by_urns(run.org, get_flow_user(run.org), name=None, urns=()))
-
-            # other type of variable, perform our substitution
-            else:
-                (variable, errors) = Msg.evaluate_template(variable, expressions_context, org=run.flow.org)
-
-                # Check for possible contact uuid and use its contact
-                contact_variable_by_uuid = Contact.objects.filter(uuid=variable, org=run.flow.org).first()
-                if contact_variable_by_uuid:
-                    contacts.append(contact_variable_by_uuid)
-                    continue
-
-                variable_group = ContactGroup.get_user_group(run.flow.org, name=variable)
-                if variable_group:  # pragma: needs cover
-                    groups.append(variable_group)
-                else:
-                    country = run.flow.org.get_country_code()
-                    (number, valid) = URN.normalize_number(variable, country)
-                    if number and valid:
-                        contact, contact_urn = Contact.get_or_create(
-                            run.org, URN.from_tel(number), user=get_flow_user(run.org)
-                        )
-                        contacts.append(contact)
-
-        return groups, contacts
-
-
-class TriggerFlowAction(VariableContactAction):
-    """
-    Action that starts a set of contacts down another flow
-    """
-
-    TYPE = "trigger-flow"
-
-    def __init__(self, uuid, flow, groups, contacts, variables):
-        super().__init__(uuid, groups, contacts, variables)
-
-        self.flow = flow
-
-    @classmethod
-    def from_json(cls, org, json_obj):
-        flow_json = json_obj.get("flow")
-        flow_uuid = flow_json.get("uuid")
-        flow = Flow.objects.filter(org=org, is_active=True, is_archived=False, uuid=flow_uuid).first()
-
-        # it is possible our flow got deleted
-        if not flow:
-            return None
-
-        groups = VariableContactAction.parse_groups(org, json_obj)
-        contacts = VariableContactAction.parse_contacts(org, json_obj)
-        variables = VariableContactAction.parse_variables(org, json_obj)
-
-        return cls(json_obj.get(cls.UUID), flow, groups, contacts, variables)
-
-    def as_json(self):
-        contact_ids = [dict(uuid=_.uuid, name=_.name) for _ in self.contacts]
-        group_ids = [dict(uuid=_.uuid, name=_.name) for _ in self.groups]
-        variables = [dict(id=_) for _ in self.variables]
-
-        return dict(
-            type=self.TYPE,
-            uuid=self.uuid,
-            flow=dict(uuid=self.flow.uuid, name=self.flow.name),
-            contacts=contact_ids,
-            groups=group_ids,
-            variables=variables,
-        )
-
-    def execute(self, run, context, actionset_uuid, msg):
-        if self.flow:
-            (groups, contacts) = self.build_groups_and_contacts(run, msg)
-            # start our contacts down the flow
-            # our extra will be our flow variables in our message context
-            extra = context.get("extra", dict())
-            child_runs = self.flow.start(
-                groups, contacts, restart_participants=True, started_flows=[run.flow.pk], extra=extra, parent_run=run
-            )
-
-            # build up all the msgs that where sent by our flow
-            msgs = []
-            for run in child_runs:
-                msgs += run.start_msgs
-
-            return msgs
-        else:  # pragma: no cover
-            return []
-
-
-class SetLanguageAction(Action):
-    """
-    Action that sets the language for a contact
-    """
-
-    TYPE = "lang"
-    LANG = "lang"
-    NAME = "name"
-
-    def __init__(self, uuid, lang, name):
-        super().__init__(uuid)
-
-        self.lang = lang
-        self.name = name
-
-    @classmethod
-    def from_json(cls, org, json_obj):
-        return cls(json_obj.get(cls.UUID), json_obj.get(cls.LANG), json_obj.get(cls.NAME))
-
-    def as_json(self):
-        return dict(type=self.TYPE, uuid=self.uuid, lang=self.lang, name=self.name)
-
-    def execute(self, run, context, actionset_uuid, msg):
-        old_value = run.contact.language
-
-        if len(self.lang) != 3:
-            new_lang = None
-        else:
-            new_lang = self.lang
-
-        if old_value != new_lang:
-            run.contact.language = new_lang
-            run.contact.save(update_fields=["language"], handle_update=True)
-
-        return []
-
-
-class StartFlowAction(Action):
-    """
-    Action that starts the contact into another flow
-    """
-
-    TYPE = "flow"
-    FLOW = "flow"
-    NAME = "name"
-
-    def __init__(self, uuid, flow):
-        super().__init__(uuid)
-
-        self.flow = flow
-
-    @classmethod
-    def from_json(cls, org, json_obj):
-        flow_obj = json_obj.get(cls.FLOW)
-        flow_uuid = flow_obj.get("uuid")
-
-        flow = Flow.objects.filter(org=org, is_active=True, is_archived=False, uuid=flow_uuid).first()
-
-        # it is possible our flow got deleted
-        if not flow:
-            return None
-        else:
-            return cls(json_obj.get(cls.UUID), flow)
-
-    def as_json(self):
-        return dict(type=self.TYPE, uuid=self.uuid, flow=dict(uuid=self.flow.uuid, name=self.flow.name))
-
-    def execute(self, run, context, actionset_uuid, msg, started_flows):
-        msgs = []
-
-        # our extra will be our flow variables in our message context
-        extra = context.get("extra", dict())
-
-        # if they are both flow runs, just redirect the call
-        if run.flow.flow_type == Flow.TYPE_VOICE and self.flow.flow_type == Flow.TYPE_VOICE:
-            new_run = self.flow.start(
-                [], [run.contact], started_flows=started_flows, restart_participants=True, extra=extra, parent_run=run
-            )[0]
-            url = "https://%s%s" % (
-                new_run.org.get_brand_domain(),
-                reverse("ivr.ivrcall_handle", args=[new_run.connection.pk]),
-            )
-            run.voice_response.redirect(url)
-        else:
-            child_runs = self.flow.start(
-                [], [run.contact], started_flows=started_flows, restart_participants=True, extra=extra, parent_run=run
-            )
-            for run in child_runs:
-                for msg in run.start_msgs:
-                    msg.from_other_run = True
-                    msgs.append(msg)
-
-        return msgs
-
-
-class SaveToContactAction(Action):
-    """
-    Action to save a variable substitution to a field on a contact
-    """
-
-    TYPE = "save"
-    FIELD = "field"
-    LABEL = "label"
-    VALUE = "value"
-
-    def __init__(self, uuid, label, field, value):
-        super().__init__(uuid)
-
-        self.label = label
-        self.field = field
-        self.value = value
-
-    @classmethod
-    def get_label(cls, org, field, label=None):
-
-        # make sure this field exists
-        if field == "name":
-            label = "Contact Name"
-        elif field == "first_name":
-            label = "First Name"
-        elif field == "tel_e164":
-            label = "Phone Number"
-        elif field in ContactURN.CONTEXT_KEYS_TO_SCHEME.keys():
-            label = str(ContactURN.CONTEXT_KEYS_TO_LABEL[field])
-        else:
-            contact_field = ContactField.user_fields.filter(org=org, key=field).first()
-
-            if not contact_field:
-                contact_field = ContactField.get_or_create(org, get_flow_user(org), field, label)
-
-            label = contact_field.label
-
-        return label
-
-    @classmethod
-    def from_json(cls, org, json_obj):
-        # they are creating a new field
-        label = json_obj.get(cls.LABEL)
-        field = json_obj.get(cls.FIELD)
-        value = json_obj.get(cls.VALUE)
-
-        if label and label.startswith("[_NEW_]"):
-            label = label[7:]
-
-        # create our contact field if necessary
-        if not field:
-            field = ContactField.make_key(label)
-
-        # look up our label
-        label = cls.get_label(org, field, label)
-
-        return cls(json_obj.get(cls.UUID), label, field, value)
-
-    def as_json(self):
-        return dict(type=self.TYPE, uuid=self.uuid, label=self.label, field=self.field, value=self.value)
-
-    def execute(self, run, context, actionset_uuid, msg):
-        # evaluate our value
-        contact = run.contact
-        user = get_flow_user(run.org)
-        (value, errors) = Msg.evaluate_template(self.value, context, org=run.flow.org)
-
-        value = value.strip()
-
-        if self.field == "name":
-            new_value = value[:128]
-            contact.name = new_value
-            contact.modified_by = user
-            contact.save(update_fields=("name", "modified_by", "modified_on"), handle_update=True)
-
-        elif self.field == "first_name":
-            new_value = value[:128]
-            contact.set_first_name(new_value)
-            contact.modified_by = user
-            contact.save(update_fields=("name", "modified_by", "modified_on"), handle_update=True)
-
-        elif self.field in ContactURN.CONTEXT_KEYS_TO_SCHEME.keys():
-            new_value = value[:128]
-
-            # add in our new urn number
-            scheme = ContactURN.CONTEXT_KEYS_TO_SCHEME[self.field]
-
-            # trim off '@' for twitter handles
-            if self.field == "twitter":  # pragma: needs cover
-                if len(new_value) > 0:
-                    if new_value[0] == "@":
-                        new_value = new_value[1:]
-
-            # only valid urns get added, sorry
-            new_urn = None
-            if new_value:
-                new_urn = URN.normalize(URN.from_parts(scheme, new_value))
-                if not URN.validate(new_urn, contact.org.get_country_code()):  # pragma: no cover
-                    new_urn = False
-
-            if new_urn:
-                urns = [str(urn) for urn in contact.urns.all()]
-                urns += [new_urn]
-                contact.update_urns(user, urns)
-
-        else:
-            new_value = value[: Value.MAX_VALUE_LEN]
-            contact.set_field(user, self.field, new_value)
-
-        return []
-
-
-class SetChannelAction(Action):
-    """
-    Action which sets the preferred channel to use for this Contact. If the contact has no URNs that match
-    the Channel being set then this is a no-op.
-    """
-
-    TYPE = "channel"
-    CHANNEL = "channel"
-    NAME = "name"
-
-    def __init__(self, uuid, channel):
-        super().__init__(uuid)
-
-        self.channel = channel
-
-    @classmethod
-    def from_json(cls, org, json_obj):
-        channel_uuid = json_obj.get(SetChannelAction.CHANNEL)
-
-        if channel_uuid:
-            channel = Channel.objects.filter(org=org, is_active=True, uuid=channel_uuid).first()
-        else:  # pragma: needs cover
-            channel = None
-        return cls(json_obj.get(cls.UUID), channel)
-
-    def as_json(self):
-        channel_uuid = self.channel.uuid if self.channel else None
-        channel_name = (
-            "%s: %s" % (self.channel.get_channel_type_display(), self.channel.get_address_display())
-            if self.channel
-            else None
-        )
-        return dict(type=self.TYPE, uuid=self.uuid, channel=channel_uuid, name=channel_name)
-
-    def execute(self, run, context, actionset_uuid, msg):
-        # if we found the channel to set
-        if self.channel:
-            run.contact.set_preferred_channel(self.channel)
-            return []
-        else:
-            return []
-
-
-class SendAction(VariableContactAction):
-    """
-    Action which sends a message to a specified set of contacts and groups.
-    """
-
-    TYPE = "send"
-    MESSAGE = "msg"
-    MEDIA = "media"
-
-    def __init__(self, uuid, msg, groups, contacts, variables, media=None):
-        super().__init__(uuid, groups, contacts, variables)
-
-        self.msg = msg
-        self.media = media if media else {}
-
-    @classmethod
-    def from_json(cls, org, json_obj):
-        groups = VariableContactAction.parse_groups(org, json_obj)
-        contacts = VariableContactAction.parse_contacts(org, json_obj)
-        variables = VariableContactAction.parse_variables(org, json_obj)
-
-        return cls(
-            json_obj.get(cls.UUID),
-            json_obj.get(cls.MESSAGE),
-            groups,
-            contacts,
-            variables,
-            json_obj.get(cls.MEDIA, None),
-        )
-
-    def as_json(self):
-        contact_ids = [dict(uuid=_.uuid) for _ in self.contacts]
-        group_ids = [dict(uuid=_.uuid, name=_.name) for _ in self.groups]
-        variables = [dict(id=_) for _ in self.variables]
-
-        return dict(
-            type=self.TYPE,
-            uuid=self.uuid,
-            msg=self.msg,
-            contacts=contact_ids,
-            groups=group_ids,
-            variables=variables,
-            media=self.media,
-        )
-
-    def execute(self, run, context, actionset_uuid, msg):
-        if self.msg or self.media:
-            flow = run.flow
-            (groups, contacts) = self.build_groups_and_contacts(run, msg)
-
-            # no-op if neither text nor media are defined in the flow base language
-            if not (self.msg.get(flow.base_language) or self.media.get(flow.base_language)):
-                return list()
-
-            broadcast = Broadcast.create(
-                flow.org,
-                flow.modified_by,
-                self.msg,
-                groups=groups,
-                contacts=contacts,
-                media=self.media,
-                base_language=flow.base_language,
-            )
-            broadcast.send(expressions_context=context)
-
-        return []
-
-
-class Rule(object):
-    def __init__(self, uuid, category, destination, destination_type, test, label=None):
-        self.uuid = uuid
-        self.category = category
-        self.destination = destination
-        self.destination_type = destination_type
-        self.test = test
-        self.label = label
-
-    def get_category_name(self, flow_lang, contact_lang=None):
-        if not self.category:  # pragma: needs cover
-            if isinstance(self.test, BetweenTest):
-                return "%s-%s" % (self.test.min, self.test.max)
-
-        # return the category name for the flow language version
-        if isinstance(self.category, dict):
-            category = None
-            if contact_lang:
-                category = self.category.get(contact_lang)
-
-            if not category and flow_lang:
-                category = self.category.get(flow_lang)
-
-            if not category:  # pragma: needs cover
-                category = list(self.category.values())[0]
-
-            return category
-
-        return self.category  # pragma: needs cover
-
-    def matches(self, run, sms, context, text):
-        return self.test.evaluate(run, sms, context, text)
-
-    def as_json(self):
-        return dict(
-            uuid=self.uuid,
-            category=self.category,
-            destination=self.destination,
-            destination_type=self.destination_type,
-            test=self.test.as_json(),
-            label=self.label,
-        )
-
-    @classmethod
-    def from_json_array(cls, org, json):
-        rules = []
-        for rule in json:
-            category = rule.get("category", None)
-
-            if isinstance(category, dict):
-                # prune all of our translations to 36
-                for k, v in category.items():
-                    if isinstance(v, str):
-                        category[k] = v[:36]
-            elif category:
-                category = category[:36]
-
-            destination = rule.get("destination", None)
-            destination_type = None
-
-            # determine our destination type, if its not set its an action set
-            if destination:
-                destination_type = rule.get("destination_type", Flow.NODE_TYPE_ACTIONSET)
-
-            rules.append(
-                Rule(
-                    rule.get("uuid"),
-                    category,
-                    destination,
-                    destination_type,
-                    Test.from_json(org, rule["test"]),
-                    rule.get("label"),
-                )
-            )
-
-        return rules
-
-
-class Test(object):
-    TYPE = "type"
-    __test_mapping = None
-
-    @classmethod
-    def from_json(cls, org, json_dict):
-        if not cls.__test_mapping:
-            cls.__test_mapping = {
-                AirtimeStatusTest.TYPE: AirtimeStatusTest,
-                AndTest.TYPE: AndTest,
-                BetweenTest.TYPE: BetweenTest,
-                ContainsAnyTest.TYPE: ContainsAnyTest,
-                ContainsOnlyPhraseTest.TYPE: ContainsOnlyPhraseTest,
-                ContainsPhraseTest.TYPE: ContainsPhraseTest,
-                ContainsTest.TYPE: ContainsTest,
-                DateAfterTest.TYPE: DateAfterTest,
-                DateBeforeTest.TYPE: DateBeforeTest,
-                DateEqualTest.TYPE: DateEqualTest,
-                EqTest.TYPE: EqTest,
-                FalseTest.TYPE: FalseTest,
-                GtTest.TYPE: GtTest,
-                GteTest.TYPE: GteTest,
-                DateTest.TYPE: DateTest,
-                HasDistrictTest.TYPE: HasDistrictTest,
-                HasEmailTest.TYPE: HasEmailTest,
-                HasStateTest.TYPE: HasStateTest,
-                HasWardTest.TYPE: HasWardTest,
-                InGroupTest.TYPE: InGroupTest,
-                LtTest.TYPE: LtTest,
-                LteTest.TYPE: LteTest,
-                NotEmptyTest.TYPE: NotEmptyTest,
-                NumberTest.TYPE: NumberTest,
-                OrTest.TYPE: OrTest,
-                PhoneTest.TYPE: PhoneTest,
-                PhotoTest.TYPE: PhotoTest,
-                RegexTest.TYPE: RegexTest,
-                StartsWithTest.TYPE: StartsWithTest,
-                SubflowTest.TYPE: SubflowTest,
-                TimeoutTest.TYPE: TimeoutTest,
-                TrueTest.TYPE: TrueTest,
-                WebhookStatusTest.TYPE: WebhookStatusTest,
-            }
-
-        type = json_dict.get(cls.TYPE, None)
-        if not type:  # pragma: no cover
-            raise FlowException("Test definition missing 'type' field: %s", json_dict)
-
-        if type not in cls.__test_mapping:  # pragma: no cover
-            raise FlowException("Unknown type: '%s' in definition: %s" % (type, json_dict))
-
-        return cls.__test_mapping[type].from_json(org, json_dict)
-
-    @classmethod
-    def from_json_array(cls, org, json):
-        tests = []
-        for inner in json:
-            tests.append(Test.from_json(org, inner))
-
-        return tests
-
-    def evaluate(self, run, sms, context, text):  # pragma: no cover
-        """
-        Where the work happens, subclasses need to be able to evalute their Test
-        according to their definition given the passed in message. Tests do not have
-        side effects.
-        """
-        raise FlowException(
-            "Subclasses must implement evaluate, returning a tuple containing 1 or 0 and the value tested"
-        )
-
-
-class PhotoTest(Test):
-    """
-    Test for whether a response contains a photo
-    """
-
-    TYPE = "image"
-
-    def __init__(self):
-        pass
-
-    @classmethod
-    def from_json(cls, org, json):
-        return cls()
-
-    def as_json(self):  # pragma: needs cover
-        return dict(type=self.TYPE)
-
-    def evaluate(self, run, sms, context, text):
-        image_url = None
-        image = None
-        text_split = []
-        org = run.flow.org
-        has_attachment = 1 if sms.attachments and len(sms.attachments) > 0 else 0
-
-        if has_attachment:
-            text_split = sms.attachments[0].split(":", 1)
-            image = text_split[1]
-            is_image = 1 if "image" in text_split[0] or "mp4" in text_split[0] else 0
-        else:
-            is_image = 0
-
-        if is_image and not run.contact.is_test:
-            if settings.DEFAULT_FILE_STORAGE == "storages.backends.s3boto3.S3Boto3Storage":
-                media_path = image
-                image = Org.get_temporary_file_from_url(media_url=image)
-                image_path = image.file.name
-                thumbnail_path = media_path
-            else:
-                media_path = image.split("media", 1)[1]
-                image_path = "%s%s" % (settings.MEDIA_ROOT, media_path)
-                media_path = media_path.replace("/", "", 1)
-                thumbnail_path = image_path
-
-            if text_split and "image" in text_split[0]:
-                media_thumbnail = get_thumbnail(thumbnail_path, "50x50", crop="center", quality=99, format="PNG")
-                media_thumbnail_path = media_thumbnail.url
-            else:
-                media_thumbnail_path = None
-
-            try:
-                img = Image.open(image_path)
-                exif_data = img._getexif()
-            except Exception:
-                exif_data = {}
-
-            exif = {ExifTags.TAGS[k]: v for k, v in exif_data.items() if k in ExifTags.TAGS} if exif_data else {}
-
-            try:
-                exif = json.dumps(exif)
-            except Exception:
-                exif = None
-
-            file_name = media_path.split("/", -1)[-1]
-            image_args = dict(
-                org=org,
-                flow=run.flow,
-                contact=run.contact,
-                path=media_path,
-                exif=exif,
-                path_thumbnail=media_thumbnail_path,
-                name=file_name,
-            )
-            flow_image = FlowImage.objects.create(**image_args)
-            image_url = flow_image.get_url()
-        elif is_image:
-            text_split = sms.attachments[0].split(":", 1)
-            image_url = text_split[1]
-
-        return is_image, image_url
-
-
-class WebhookStatusTest(Test):
-    """
-    {op: 'webhook', status: 'success' }
-    """
-
-    TYPE = "webhook_status"
-    STATUS = "status"
-
-    STATUS_SUCCESS = "success"
-    STATUS_FAILURE = "failure"
-
-    def __init__(self, status):
-        self.status = status
-
-    @classmethod
-    def from_json(cls, org, json):
-        return WebhookStatusTest(json.get("status"))
-
-    def as_json(self):  # pragma: needs cover
-        return dict(type=WebhookStatusTest.TYPE, status=self.status)
-
-    def evaluate(self, run, sms, context, text):
-        # we treat any 20* return code as successful
-        success = 200 <= int(text) < 300
-
-        if success and self.status == WebhookStatusTest.STATUS_SUCCESS:
-            return 1, text
-        elif not success and self.status == WebhookStatusTest.STATUS_FAILURE:
-            return 1, text
-        else:
-            return 0, None
-
-
-class AirtimeStatusTest(Test):
-    """
-    {op: 'airtime_status'}
-    """
-
-    TYPE = "airtime_status"
-    EXIT = "exit_status"
-
-    STATUS_SUCCESS = "success"
-    STATUS_FAILED = "failed"
-
-    STATUS_MAP = {STATUS_SUCCESS: AirtimeTransfer.STATUS_SUCCESS, STATUS_FAILED: AirtimeTransfer.STATUS_FAILED}
-
-    def __init__(self, exit_status):
-        self.exit_status = exit_status
-
-    @classmethod
-    def from_json(cls, org, json):
-        return AirtimeStatusTest(json.get("exit_status"))
-
-    def as_json(self):  # pragma: needs cover
-        return dict(type=AirtimeStatusTest.TYPE, exit_status=self.exit_status)
-
-    def evaluate(self, run, sms, context, text):
-        status = text
-        if status and AirtimeStatusTest.STATUS_MAP[self.exit_status] == status:
-            return 1, status
-        return 0, None
-
-
-class InGroupTest(Test):
-    """
-    { op: "in_group" }
-    """
-
-    TYPE = "in_group"
-    NAME = "name"
-    UUID = "uuid"
-    TEST = "test"
-
-    def __init__(self, group):
-        self.group = group
-
-    @classmethod
-    def from_json(cls, org, json):
-        group = json.get(InGroupTest.TEST)
-        name = group.get(InGroupTest.NAME)
-        uuid = group.get(InGroupTest.UUID)
-        return InGroupTest(ContactGroup.get_or_create(org, org.created_by, name, uuid=uuid))
-
-    def as_json(self):
-        group = ContactGroup.get_or_create(
-            self.group.org, self.group.org.created_by, self.group.name, uuid=self.group.uuid
-        )
-        return dict(type=InGroupTest.TYPE, test=dict(name=group.name, uuid=group.uuid))
-
-    def evaluate(self, run, sms, context, text):
-        if run.contact.user_groups.filter(id=self.group.id).first():
-            return 1, self.group.name
-        return 0, None
-
-
-class SubflowTest(Test):
-    """
-    { op: "subflow" }
-    """
-
-    TYPE = "subflow"
-    EXIT = "exit_type"
-
-    TYPE_COMPLETED = "completed"
-    TYPE_EXPIRED = "expired"
-
-    def __init__(self, exit_type):
-        self.exit_type = exit_type
-
-    @classmethod
-    def from_json(cls, org, json):
-        return SubflowTest(json.get(SubflowTest.EXIT))
-
-    def as_json(self):  # pragma: needs cover
-        return dict(type=SubflowTest.TYPE, exit_type=self.exit_type)
-
-    def evaluate(self, run, sms, context, text):
-        if self.exit_type == text:
-            return 1, self.exit_type
-        return 0, None
-
-
-class TimeoutTest(Test):
-    """
-    { op: "timeout", minutes: 60 }
-    """
-
-    TYPE = "timeout"
-    MINUTES = "minutes"
-
-    def __init__(self, minutes):
-        self.minutes = minutes
-
-    @classmethod
-    def from_json(cls, org, json):
-        return TimeoutTest(float(json.get(TimeoutTest.MINUTES)))
-
-    def as_json(self):  # pragma: no cover
-        return {"type": TimeoutTest.TYPE, TimeoutTest.MINUTES: self.minutes}
-
-    def evaluate(self, run, sms, context, text):  # pragma: no cover
-        pass
-
-
-class TrueTest(Test):
-    """
-    { op: "true" }
-    """
-
-    TYPE = "true"
-
-    def __init__(self):
-        pass
-
-    @classmethod
-    def from_json(cls, org, json):
-        return TrueTest()
-
-    def as_json(self):
-        return dict(type=TrueTest.TYPE)
-
-    def evaluate(self, run, sms, context, text):
-        return 1, text
-
-
-class FalseTest(Test):
-    """
-    { op: "false" }
-    """
-
-    TYPE = "false"
-
-    def __init__(self):
-        pass
-
-    @classmethod
-    def from_json(cls, org, json):
-        return FalseTest()
-
-    def as_json(self):
-        return dict(type=FalseTest.TYPE)
-
-    def evaluate(self, run, sms, context, text):
-        return 0, None
-
-
-class AndTest(Test):
-    """
-    { op: "and",  "tests": [ ... ] }
-    """
-
-    TESTS = "tests"
-    TYPE = "and"
-
-    def __init__(self, tests):
-        self.tests = tests
-
-    @classmethod
-    def from_json(cls, org, json):
-        return AndTest(Test.from_json_array(org, json[cls.TESTS]))
-
-    def as_json(self):
-        return dict(type=AndTest.TYPE, tests=[_.as_json() for _ in self.tests])
-
-    def evaluate(self, run, sms, context, text):  # pragma: needs cover
-        matches = []
-        for test in self.tests:
-            (result, value) = test.evaluate(run, sms, context, text)
-            if result:
-                matches.append(value)
-            else:
-                return 0, None
-
-        # all came out true, we are true
-        return 1, " ".join(matches)
-
-
-class OrTest(Test):
-    """
-    { op: "or",  "tests": [ ... ] }
-    """
-
-    TESTS = "tests"
-    TYPE = "or"
-
-    def __init__(self, tests):
-        self.tests = tests
-
-    @classmethod
-    def from_json(cls, org, json):
-        return OrTest(Test.from_json_array(org, json[cls.TESTS]))
-
-    def as_json(self):
-        return dict(type=OrTest.TYPE, tests=[_.as_json() for _ in self.tests])
-
-    def evaluate(self, run, sms, context, text):  # pragma: needs cover
-        for test in self.tests:
-            (result, value) = test.evaluate(run, sms, context, text)
-            if result:
-                return result, value
-
-        return 0, None
-
-
-class NotEmptyTest(Test):
-    """
-    { op: "not_empty" }
-    """
-
-    TYPE = "not_empty"
-
-    def __init__(self):  # pragma: needs cover
-        pass
-
-    @classmethod
-    def from_json(cls, org, json):  # pragma: needs cover
-        return NotEmptyTest()
-
-    def as_json(self):  # pragma: needs cover
-        return dict(type=NotEmptyTest.TYPE)
-
-    def evaluate(self, run, sms, context, text):  # pragma: needs cover
-        if text and len(text.strip()):
-            return 1, text.strip()
-        return 0, None
-
-
-class ContainsTest(Test):
-    """
-    { op: "contains", "test": "red" }
-    """
-
-    TEST = "test"
-    TYPE = "contains"
-
-    def __init__(self, test):
-        self.test = test
-
-    @classmethod
-    def from_json(cls, org, json):
-        return cls(json[cls.TEST])
-
-    def as_json(self):
-        json = dict(type=ContainsTest.TYPE, test=self.test)
-        return json
-
-    def test_in_words(self, test, words, raw_words):
-        matches = []
-        for index, word in enumerate(words):
-            if word == test:
-                matches.append(index)
-                continue
-
-        return matches
-
-    def evaluate(self, run, sms, context, text):
-        # substitute any variables
-        test = run.flow.get_localized_text(self.test, run.contact)
-        test, errors = Msg.evaluate_template(test, context, org=run.flow.org)
-
-        # tokenize our test
-        tests = tokenize(test.lower())
-
-        # tokenize our sms
-        words = tokenize(text.lower())
-        raw_words = tokenize(text)
-
-        tests = [elt for elt in tests if elt != ""]
-        words = [elt for elt in words if elt != ""]
-        raw_words = [elt for elt in raw_words if elt != ""]
-
-        # run through each of our tests
-        matches = set()
-        matched_tests = 0
-        for test in tests:
-            match = self.test_in_words(test, words, raw_words)
-            if match:
-                matched_tests += 1
-                matches.update(match)
-
-        # we are a match only if every test matches
-        if matched_tests == len(tests):
-            matches = sorted(list(matches))
-            matched_words = " ".join([raw_words[idx] for idx in matches])
-            return len(tests), matched_words
-        else:
-            return 0, None
-
-
-class HasEmailTest(Test):
-    """
-    { op: "has_email" }
-    """
-
-    TYPE = "has_email"
-
-    def __init__(self):
-        pass
-
-    @classmethod
-    def from_json(cls, org, json):
-        return cls()
-
-    def as_json(self):
-        return dict(type=self.TYPE)
-
-    def evaluate(self, run, sms, context, text):
-        # split on whitespace
-        words = text.split()
-        for word in words:
-            word = word.strip(",.;:|()[]\"'<>?&*/\\")
-            if is_valid_address(word):
-                return 1, word
-
-        return 0, None
-
-
-class ContainsAnyTest(ContainsTest):
-    """
-    { op: "contains_any", "test": "red" }
-    """
-
-    TEST = "test"
-    TYPE = "contains_any"
-
-    def as_json(self):
-        return dict(type=ContainsAnyTest.TYPE, test=self.test)
-
-    def evaluate(self, run, sms, context, text):
-        # substitute any variables
-        test = run.flow.get_localized_text(self.test, run.contact)
-        test, errors = Msg.evaluate_template(test, context, org=run.flow.org)
-
-        # tokenize our test
-        tests = tokenize(test.lower())
-
-        # tokenize our sms
-        words = tokenize(text.lower())
-        raw_words = tokenize(text)
-
-        tests = [elt for elt in tests if elt != ""]
-        words = [elt for elt in words if elt != ""]
-        raw_words = [elt for elt in raw_words if elt != ""]
-
-        # run through each of our tests
-        matches = set()
-        for test in tests:
-            match = self.test_in_words(test, words, raw_words)
-            if match:
-                matches.update(match)
-
-        # we are a match if at least one test matches
-        if matches:
-            matches = sorted(list(matches))
-            matched_words = " ".join([raw_words[idx] for idx in matches])
-            return 1, matched_words
-        else:
-            return 0, None
-
-
-class ContainsOnlyPhraseTest(ContainsTest):
-    """
-    { op: "contains_only_phrase", "test": "red" }
-    """
-
-    TEST = "test"
-    TYPE = "contains_only_phrase"
-
-    def as_json(self):
-        return dict(type=ContainsOnlyPhraseTest.TYPE, test=self.test)
-
-    def evaluate(self, run, sms, context, text):
-        # substitute any variables
-        test = run.flow.get_localized_text(self.test, run.contact)
-        test, errors = Msg.evaluate_template(test, context, org=run.flow.org)
-
-        # tokenize our test
-        tests = tokenize(test.lower())
-
-        # tokenize our sms
-        words = tokenize(text.lower())
-        raw_words = tokenize(text)
-
-        # they are the same? then we matched
-        if tests == words:
-            return 1, " ".join(raw_words)
-        else:
-            return 0, None
-
-
-class ContainsPhraseTest(ContainsTest):
-    """
-    { op: "contains_phrase", "test": "red" }
-    """
-
-    TEST = "test"
-    TYPE = "contains_phrase"
-
-    def as_json(self):
-        return dict(type=ContainsPhraseTest.TYPE, test=self.test)
-
-    def evaluate(self, run, sms, context, text):
-        # substitute any variables
-        test = run.flow.get_localized_text(self.test, run.contact)
-        test, errors = Msg.evaluate_template(test, context, org=run.flow.org)
-
-        # tokenize our test
-        tests = tokenize(test.lower())
-        if not tests:
-            return True, ""
-
-        # tokenize our sms
-        words = tokenize(text.lower())
-        raw_words = tokenize(text)
-
-        # look for the phrase
-        test_idx = 0
-        matches = []
-        for i in range(len(words)):
-            if tests[test_idx] == words[i]:
-                matches.append(raw_words[i])
-                test_idx += 1
-                if test_idx == len(tests):
-                    break
-            else:
-                matches = []
-                test_idx = 0
-
-        # we found the phrase
-        if test_idx == len(tests):
-            matched_words = " ".join(matches)
-            return 1, matched_words
-        else:
-            return 0, None
-
-
-class StartsWithTest(Test):
-    """
-    { op: "starts", "test": "red" }
-    """
-
-    TEST = "test"
-    TYPE = "starts"
-
-    def __init__(self, test):
-        self.test = test
-
-    @classmethod
-    def from_json(cls, org, json):
-        return cls(json[cls.TEST])
-
-    def as_json(self):  # pragma: needs cover
-        return dict(type=StartsWithTest.TYPE, test=self.test)
-
-    def evaluate(self, run, sms, context, text):
-        # substitute any variables in our test
-        test = run.flow.get_localized_text(self.test, run.contact)
-        test, errors = Msg.evaluate_template(test, context, org=run.flow.org)
-
-        # strip leading and trailing whitespace
-        text = text.strip()
-
-        # see whether we start with our test
-        if text.lower().find(test.lower()) == 0:
-            return 1, text[: len(test)]
-        else:
-            return 0, None
-
-
-class HasStateTest(Test):
-    TYPE = "state"
-
-    def __init__(self):
-        pass
-
-    @classmethod
-    def from_json(cls, org, json):
-        return cls()
-
-    def as_json(self):
-        return dict(type=self.TYPE)
-
-    def evaluate(self, run, sms, context, text):
-        org = run.flow.org
-
-        # if they removed their country since adding the rule
-        if not org.country:
-            return 0, None
-
-        state = org.parse_location(text, AdminBoundary.LEVEL_STATE)
-        if state:
-            return 1, state[0]
-
-        return 0, None
-
-
-class HasDistrictTest(Test):
-    TYPE = "district"
-    TEST = "test"
-
-    def __init__(self, state=None):
-        self.state = state
-
-    @classmethod
-    def from_json(cls, org, json):
-        return cls(json[cls.TEST])
-
-    def as_json(self):
-        return dict(type=self.TYPE, test=self.state)
-
-    def evaluate(self, run, sms, context, text):
-
-        # if they removed their country since adding the rule
-        org = run.flow.org
-        if not org.country:
-            return 0, None
-
-        # evaluate our district in case it has a replacement variable
-        state, errors = Msg.evaluate_template(self.state, context, org=run.flow.org)
-
-        parent = org.parse_location(state, AdminBoundary.LEVEL_STATE)
-        if parent:
-            district = org.parse_location(text, AdminBoundary.LEVEL_DISTRICT, parent[0])
-            if district:
-                return 1, district[0]
-        district = org.parse_location(text, AdminBoundary.LEVEL_DISTRICT)
-
-        # parse location when state contraint is not provided or available
-        if (errors or not state) and len(district) == 1:
-            return 1, district[0]
-
-        return 0, None
-
-
-class HasWardTest(Test):
-    TYPE = "ward"
-    STATE = "state"
-    DISTRICT = "district"
-
-    def __init__(self, state=None, district=None):
-        self.state = state
-        self.district = district
-
-    @classmethod
-    def from_json(cls, org, json):
-        return cls(json[cls.STATE], json[cls.DISTRICT])
-
-    def as_json(self):
-        return dict(type=self.TYPE, state=self.state, district=self.district)
-
-    def evaluate(self, run, sms, context, text):
-        # if they removed their country since adding the rule
-        org = run.flow.org
-        if not org.country:  # pragma: needs cover
-            return 0, None
-        district = None
-
-        # evaluate our district in case it has a replacement variable
-        district_name, missing_district = Msg.evaluate_template(self.district, context, org=run.flow.org)
-        state_name, missing_state = Msg.evaluate_template(self.state, context, org=run.flow.org)
-        if (district_name and state_name) and (len(missing_district) == 0 and len(missing_state) == 0):
-            state = org.parse_location(state_name, AdminBoundary.LEVEL_STATE)
-            if state:
-                district = org.parse_location(district_name, AdminBoundary.LEVEL_DISTRICT, state[0])
-                if district:
-                    ward = org.parse_location(text, AdminBoundary.LEVEL_WARD, district[0])
-                    if ward:
-                        return 1, ward[0]
-
-        # parse location when district contraint is not provided or available
-        ward = org.parse_location(text, AdminBoundary.LEVEL_WARD)
-        if len(ward) == 1 and district is None:
-            return 1, ward[0]
-
-        return 0, None
-
-
-class DateTest(Test):
-    """
-    Base class for those tests that check relative dates
-    """
-
-    TEST = None
-    TYPE = "date"
-
-    def __init__(self, test=None):
-        self.test = test
-
-    @classmethod
-    def from_json(cls, org, json):
-        if cls.TEST:
-            return cls(json[cls.TEST])
-        else:
-            return cls()
-
-    def as_json(self):
-        if self.test:
-            return dict(type=self.TYPE, test=self.test)
-        else:
-            return dict(type=self.TYPE)
-
-    def evaluate_date_test(self, date_message, date_test):
-        return date_message is not None
-
-    def evaluate(self, run, sms, context, text):
-        org = run.flow.org
-        day_first = org.get_dayfirst()
-        tz = org.timezone
-
-        test, errors = Msg.evaluate_template(self.test, context, org=org)
-        if not errors:
-            date_message = str_to_datetime(text, tz=tz, dayfirst=day_first)
-            date_test = str_to_datetime(test, tz=tz, dayfirst=day_first)
-
-            if self.evaluate_date_test(date_message, date_test):
-                return 1, date_message.astimezone(tz)
-
-        return 0, None
-
-
-class DateEqualTest(DateTest):
-    TEST = "test"
-    TYPE = "date_equal"
-
-    def evaluate_date_test(self, date_message, date_test):
-        return date_message and date_test and date_message.date() == date_test.date()
-
-
-class DateAfterTest(DateTest):
-    TEST = "test"
-    TYPE = "date_after"
-
-    def evaluate_date_test(self, date_message, date_test):
-        return date_message and date_test and date_message >= date_test
-
-
-class DateBeforeTest(DateTest):
-    TEST = "test"
-    TYPE = "date_before"
-
-    def evaluate_date_test(self, date_message, date_test):
-        return date_message and date_test and date_message <= date_test
-
-
-class NumericTest(Test):
-    """
-    Base class for those tests that do numeric tests.
-    """
-
-    TEST = "test"
-    TYPE = ""
-
-    @classmethod
-    def convert_to_decimal(cls, word):
-        try:
-            return (word, Decimal(word))
-        except Exception as e:
-            # does this start with a number?  just use that part if so
-            match = regex.match(r"^[$£€]?([\d,][\d,\.]*([\.,]\d+)?)\D*$", word, regex.UNICODE | regex.V0)
-
-            if match:
-                return (match.group(1), Decimal(match.group(1)))
-            else:
-                raise e
-
-    # test every word in the message against our test
-    def evaluate(self, run, sms, context, text):
-        text = text.replace(",", "")
-        for word in regex.split(r"\s+", text, flags=regex.UNICODE | regex.V0):
-            try:
-                (word, decimal) = NumericTest.convert_to_decimal(word)
-                if self.evaluate_numeric_test(run, context, decimal):
-                    return 1, decimal
-            except Exception:  # pragma: needs cover
-                pass
-        return 0, None
-
-
-class BetweenTest(NumericTest):
-    """
-    Test whether we are between two numbers (inclusive)
-    """
-
-    MIN = "min"
-    MAX = "max"
-    TYPE = "between"
-
-    def __init__(self, min_val, max_val):
-        self.min = min_val
-        self.max = max_val
-
-    @classmethod
-    def from_json(cls, org, json):
-        return cls(json[cls.MIN], json[cls.MAX])
-
-    def as_json(self):
-        return dict(type=self.TYPE, min=self.min, max=self.max)
-
-    def evaluate_numeric_test(self, run, context, decimal_value):
-        min_val, min_errors = Msg.evaluate_template(self.min, context, org=run.flow.org)
-        max_val, max_errors = Msg.evaluate_template(self.max, context, org=run.flow.org)
-
-        if not min_errors and not max_errors:
-            try:
-                return Decimal(min_val) <= decimal_value <= Decimal(max_val)
-            except Exception:  # pragma: needs cover
-                pass
-
-        return False  # pragma: needs cover
-
-
-class NumberTest(NumericTest):
-    """
-    Tests that there is any number in the string.
-    """
-
-    TYPE = "number"
-
-    def __init__(self):
-        pass
-
-    @classmethod
-    def from_json(cls, org, json):
-        return cls()
-
-    def as_json(self):  # pragma: needs cover
-        return dict(type=self.TYPE)
-
-    def evaluate_numeric_test(self, run, context, decimal_value):
-        return True
-
-
-class SimpleNumericTest(NumericTest):
-    """
-    Base class for those tests that do a numeric test with a single value
-    """
-
-    TEST = "test"
-    TYPE = ""
-
-    def __init__(self, test):
-        self.test = test
-
-    @classmethod
-    def from_json(cls, org, json):
-        return cls(json[cls.TEST])
-
-    def as_json(self):
-        return dict(type=self.TYPE, test=self.test)
-
-    def evaluate_numeric_test(self, message_numeric, test_numeric):  # pragma: no cover
-        raise FlowException("Evaluate numeric test needs to be defined by subclass")
-
-    # test every word in the message against our test
-    def evaluate(self, run, sms, context, text):
-        test, errors = Msg.evaluate_template(str(self.test), context, org=run.flow.org)
-
-        text = text.replace(",", "")
-        for word in regex.split(r"\s+", text, flags=regex.UNICODE | regex.V0):
-            try:
-                (word, decimal) = NumericTest.convert_to_decimal(word)
-                if self.evaluate_numeric_test(decimal, Decimal(test)):
-                    return 1, decimal
-            except Exception:
-                pass
-        return 0, None
-
-
-class GtTest(SimpleNumericTest):
-    TEST = "test"
-    TYPE = "gt"
-
-    def evaluate_numeric_test(self, message_numeric, test_numeric):
-        return message_numeric > test_numeric
-
-
-class GteTest(SimpleNumericTest):
-    TEST = "test"
-    TYPE = "gte"
-
-    def evaluate_numeric_test(self, message_numeric, test_numeric):
-        return message_numeric >= test_numeric
-
-
-class LtTest(SimpleNumericTest):
-    TEST = "test"
-    TYPE = "lt"
-
-    def evaluate_numeric_test(self, message_numeric, test_numeric):
-        return message_numeric < test_numeric
-
-
-class LteTest(SimpleNumericTest):
-    TEST = "test"
-    TYPE = "lte"
-
-    def evaluate_numeric_test(self, message_numeric, test_numeric):  # pragma: needs cover
-        return message_numeric <= test_numeric
-
-
-class EqTest(SimpleNumericTest):
-    TEST = "test"
-    TYPE = "eq"
-
-    def evaluate_numeric_test(self, message_numeric, test_numeric):
-        return message_numeric == test_numeric
-
-
-class PhoneTest(Test):
-    """
-    Test for whether a response contains a phone number
-    """
-
-    TYPE = "phone"
-
-    def __init__(self):
-        pass
-
-    @classmethod
-    def from_json(cls, org, json):
-        return cls()
-
-    def as_json(self):  # pragma: needs cover
-        return dict(type=self.TYPE)
-
-    def evaluate(self, run, sms, context, text):
-        org = run.flow.org
-
-        # try to find a phone number in the text we have been sent
-        country_code = org.get_country_code()
-        if not country_code:  # pragma: needs cover
-            country_code = "US"
-
-        number = None
-        matches = phonenumbers.PhoneNumberMatcher(text, country_code)
-
-        # try it as an international number if we failed
-        if not matches.has_next():  # pragma: needs cover
-            matches = phonenumbers.PhoneNumberMatcher("+" + text, country_code)
-
-        for match in matches:
-            number = phonenumbers.format_number(match.number, phonenumbers.PhoneNumberFormat.E164)
-
-        return number, number
-
-
-class RegexTest(Test):  # pragma: needs cover
-    """
-    Test for whether a response matches a regular expression
-    """
-
-    TEST = "test"
-    TYPE = "regex"
-
-    def __init__(self, test):
-        self.test = test
-
-    @classmethod
-    def from_json(cls, org, json):
-        return cls(json[cls.TEST])
-
-    def as_json(self):
-        return dict(type=self.TYPE, test=self.test)
-
-    def evaluate(self, run, sms, context, text):
-        try:
-            test = run.flow.get_localized_text(self.test, run.contact)
-
-            # check whether we match
-            rexp = regex.compile(test, regex.UNICODE | regex.IGNORECASE | regex.MULTILINE | regex.V0)
-            match = rexp.search(text)
-
-            # if so, $0 will be what we return
-            if match:
-                return_match = match.group(0)
-
-                # build up a dictionary that contains indexed group matches
-                group_dict = {}
-                for idx in range(rexp.groups + 1):
-                    group_dict[str(idx)] = match.group(idx)
-
-                # set it on run@extra
-                run.update_fields(group_dict)
-
-                # return all matched values
-                return True, return_match
-
-        except Exception as e:
-            logger.error(f"Unable to evaluate RegexTest: {str(e)}", exc_info=True)
-
-        return False, None+    return flow_user