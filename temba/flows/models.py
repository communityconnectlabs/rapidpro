# -*- coding: utf-8 -*-
from __future__ import print_function, unicode_literals

import iso8601
import json
import logging
import numbers
import operator
import phonenumbers
import regex
import six
import time
import urllib2
import uuid

from collections import OrderedDict, defaultdict
from datetime import timedelta
from decimal import Decimal
from django.conf import settings
from django.core.cache import cache
from django.core.files.storage import default_storage
from django.core.files.temp import NamedTemporaryFile
from django.core.urlresolvers import reverse
from django.contrib.auth.models import User, Group
from django.db import models, connection as db_connection
from django.db.models import Q, Count, QuerySet, Sum
from django.utils import timezone
from django.utils.translation import ugettext_lazy as _, ungettext_lazy as _n
from django.utils.html import escape
from django_redis import get_redis_connection
from enum import Enum
from smartmin.models import SmartModel
from temba.airtime.models import AirtimeTransfer
from temba.assets.models import register_asset_store
from temba.contacts.models import Contact, ContactGroup, ContactField, ContactURN, URN, TEL_SCHEME, NEW_CONTACT_VARIABLE
from temba.channels.models import Channel, ChannelSession
from temba.locations.models import AdminBoundary
from temba.msgs.models import Broadcast, Msg, FLOW, INBOX, INCOMING, QUEUED, FAILED, INITIALIZING, HANDLED, Label
from temba.msgs.models import PENDING, DELIVERED, USSD as MSG_TYPE_USSD, OUTGOING, UnreachableException
from temba.orgs.models import Org, Language, UNREAD_FLOW_MSGS, CURRENT_EXPORT_VERSION
from temba.utils import get_datetime_format, str_to_datetime, datetime_to_str, analytics, json_date_to_datetime
from temba.utils import chunk_list, on_transaction_commit, goflow, slugify_with
from temba.utils.email import is_valid_address
from temba.utils.export import BaseExportTask, BaseExportAssetStore
from temba.utils.models import SquashableModel, TembaModel, ChunkIterator, generate_uuid
from temba.utils.profiler import SegmentProfiler
from temba.utils.queues import push_task
from temba.values.models import Value
from temba_expressions.utils import tokenize
from uuid import uuid4

logger = logging.getLogger(__name__)

FLOW_DEFAULT_EXPIRES_AFTER = 60 * 12
START_FLOW_BATCH_SIZE = 500


class Event:
    TYPE_MSG_RECEIVED = 'msg_received'
    TYPE_SEND_MSG = 'send_msg'


class FlowException(Exception):
    def __init__(self, *args, **kwargs):
        super(FlowException, self).__init__(*args, **kwargs)


FLOW_LOCK_TTL = 60  # 1 minute
FLOW_LOCK_KEY = 'org:%d:lock:flow:%d:%s'

FLOW_PROP_CACHE_KEY = 'org:%d:cache:flow:%d:%s'
FLOW_PROP_CACHE_TTL = 24 * 60 * 60 * 7  # 1 week

UNREAD_FLOW_RESPONSES = 'unread_flow_responses'


class FlowLock(Enum):
    """
    Locks that are flow specific
    """
    participation = 1
    definition = 3


class FlowPropsCache(Enum):
    """
    Properties of a flow that we cache
    """
    terminal_nodes = 1
    category_nodes = 2


def edit_distance(s1, s2):  # pragma: no cover
    """
    Compute the Damerau-Levenshtein distance between two given
    strings (s1 and s2)
    """
    # if first letters are different, infinite distance
    if s1 and s2 and s1[0] != s2[0]:
        return 100

    d = {}
    lenstr1 = len(s1)
    lenstr2 = len(s2)

    for i in xrange(-1, lenstr1 + 1):
        d[(i, -1)] = i + 1
    for j in xrange(-1, lenstr2 + 1):
        d[(-1, j)] = j + 1

    for i in xrange(0, lenstr1):
        for j in xrange(0, lenstr2):
            if s1[i] == s2[j]:
                cost = 0
            else:
                cost = 1
            d[(i, j)] = min(
                d[(i - 1, j)] + 1,  # deletion
                d[(i, j - 1)] + 1,  # insertion
                d[(i - 1, j - 1)] + cost,  # substitution
            )
            if i > 1 and j > 1 and s1[i] == s2[j - 1] and s1[i - 1] == s2[j]:
                d[(i, j)] = min(d[(i, j)], d[i - 2, j - 2] + cost)  # transposition

    return d[lenstr1 - 1, lenstr2 - 1]


@six.python_2_unicode_compatible
class FlowSession(models.Model):
    STATUS_WAITING = 'W'
    STATUS_COMPLETED = 'C'
    STATUS_INTERRUPTED = 'I'
    STATUS_EXPIRED = 'X'
    STATUS_ERRORED = 'E'

    STATUS_CHOICES = ((STATUS_WAITING, "Waiting"),
                      (STATUS_COMPLETED, "Completed"),
                      (STATUS_INTERRUPTED, "Interrupted"),
                      (STATUS_EXPIRED, "Expired"),
                      (STATUS_ERRORED, "Errored"))

    GOFLOW_STATUSES = {'waiting': STATUS_WAITING, 'completed': STATUS_COMPLETED, 'errored': STATUS_ERRORED}

    org = models.ForeignKey(Org, help_text="The organization this session belongs to")

    contact = models.ForeignKey('contacts.Contact', help_text="The contact that this session is with")

    status = models.CharField(max_length=1, choices=STATUS_CHOICES, null=True, help_text="The status of this session")

    connection = models.OneToOneField('channels.ChannelSession', null=True, related_name='session',
                                      help_text=_("The channel connection used for flow sessions over IVR or USSD"))

    output = models.TextField(null=True)

    @classmethod
    def create(cls, contact, connection):
        return cls.objects.create(org=contact.org, contact=contact, connection=connection)

    @classmethod
    def get_waiting(cls, contact):
        return cls.objects.filter(contact=contact, status=cls.STATUS_WAITING).first()

    @classmethod
    def interrupt_waiting(cls, contacts):
        cls.objects.filter(contact__in=contacts, status=cls.STATUS_WAITING).update(status=cls.STATUS_INTERRUPTED)

    @classmethod
    def bulk_start(cls, contacts, flow, broadcasts=None, msg_in=None, extra=None):
        """
        Starts a contact in the given flow
        """
        cls.interrupt_waiting(contacts)

        Contact.bulk_cache_initialize(flow.org, contacts)

        client = goflow.get_client()

        asset_timestamp = int(time.time() * 1000000)

        runs = []
        for contact in contacts:
            # build request to flow server
            request = client.request_builder(asset_timestamp) \
                .asset_urls(flow.org)\
                .set_environment(flow.org)\
                .set_contact(contact)

            # if we're testing we need to include all assets with the request
            if settings.TESTING:
                for f in flow.org.flows.filter(is_active=True):
                    request = request.include_flow(f)
                for channel in flow.org.channels.filter(is_active=True):
                    request = request.include_channel(channel)
                request = request.include_groups(flow.org).include_labels(flow.org)

            # only include message if it's a real message
            if msg_in and msg_in.created_on:
                request = request.msg_received(msg_in)
            if extra:
                request = request.set_extra(extra)

            try:
                output = request.start(flow)
            except goflow.FlowServerException:
                continue

            status = cls.GOFLOW_STATUSES[output.session['status']]

            # create our session
            session = cls.objects.create(org=contact.org, contact=contact, status=status,
                                         output=json.dumps(output.session))

            contact_runs = session.sync_runs(output, msg_in, broadcasts)
            runs.append(contact_runs[0])

        return runs

    def resume(self, msg_in=None, expired_child_run=None):
        """
        Resumes an existing flow session
        """
        current_output = self.as_json()

        # find the run that was waiting for input
        waiting_run = None
        for run in current_output['runs']:
            if run['status'] == 'waiting':
                waiting_run = run
                break

        client = goflow.get_client()

        # build request to flow server
        asset_timestamp = int(time.time() * 1000000)
        request = client.request_builder(asset_timestamp).asset_urls(self.org)

        if settings.TESTING:
            for f in self.org.flows.filter(is_active=True):
                request = request.include_flow(f)
            for channel in self.org.channels.filter(is_active=True):
                request = request.include_channel(channel)
            request = request.include_groups(self.org).include_labels(self.org)

        # only include message if it's a real message
        if msg_in and msg_in.created_on:
            request = request.msg_received(msg_in)
        if expired_child_run:
            request = request.run_expired(expired_child_run)

        # TODO determine if contact or environment has changed
        request = request.set_contact(self.contact)
        request = request.set_environment(self.org)

        try:
            output = request.resume(self.as_json())

            # update our output
            self.output = json.dumps(output.session)
            self.status = self.GOFLOW_STATUSES[output.session['status']]
            self.modified_on = timezone.now()
            self.save(update_fields=('output', 'status'))

            # update our session
            self.sync_runs(output, msg_in, (), waiting_run)

        except goflow.FlowServerException:
            # something has gone wrong so this session is over
            self.status = self.STATUS_ERRORED
            self.save(update_fields=('status',))

            self.runs.update(is_active=False, exited_on=timezone.now(), exit_type=FlowRun.EXIT_TYPE_COMPLETED)

        return True, []

    def sync_runs(self, output, msg_in, broadcasts, prev_waiting_run=None):
        """
        Update our runs with the session output
        """
        # make a map of steps to runs
        step_to_run = {}
        for run in output.session['runs']:
            for step in run['path']:
                step_to_run[step['uuid']] = run['uuid']

        run_receiving_input = prev_waiting_run or output.session['runs'][0]

        # update each of our runs
        runs = []
        msgs_to_send = []
        first_run = None
        for run in output.session['runs']:
            run_log = [event for event in output.log if step_to_run[event.step_uuid] == run['uuid']]

            wait = output.session['wait'] if run['status'] == "waiting" else None

            # currently outgoing messages are only have response_to set if sent from same run
            run_input = msg_in if run['uuid'] == run_receiving_input['uuid'] else None

            run, msgs = FlowRun.create_or_update_from_goflow(self, self.contact, run, run_log, wait, run_input, broadcasts)
            runs.append(run)
            msgs_to_send += msgs

            if not first_run:
                first_run = run

        # if we're no longer active and we're in a simulation, create an action log to show we've left the flow
        if self.contact.is_test and not self.status == self.STATUS_WAITING:
            ActionLog.create(first_run, '%s has exited this flow' % self.contact.get_display(self.org, short=True))

        # trigger message sending
        if msgs_to_send:
            msgs_to_send = sorted(msgs_to_send, key=lambda m: m.created_on)
            self.org.trigger_send(msgs_to_send)

        return runs

    def get_root_flow(self):
        """
        Returns the root flow for this session, this looks at all our runs until
        we find one which has no parent, then returns that flow
        """
        output = self.as_json()
        for run in output['runs']:
            if run.get('parent_uuid', None) is None:
                return Flow.objects.filter(org=self.org, is_active=True, uuid=run['flow_uuid']).first()

        return None

    def as_json(self):
        return json.loads(self.output) if self.output else None

    def is_goflow(self):
        return self.output is not None

    def __str__(self):  # pragma: no cover
        return six.text_type(self.contact)


@six.python_2_unicode_compatible
class Flow(TembaModel):
    UUID = 'uuid'
    ENTRY = 'entry'
    RULE_SETS = 'rule_sets'
    ACTION_SETS = 'action_sets'
    RULES = 'rules'
    CONFIG = 'config'
    ACTIONS = 'actions'
    DESTINATION = 'destination'
    LABEL = 'label'
    WEBHOOK_URL = 'webhook'
    WEBHOOK_ACTION = 'webhook_action'
    FINISHED_KEY = 'finished_key'
    RULESET_TYPE = 'ruleset_type'
    OPERAND = 'operand'
    METADATA = 'metadata'

    BASE_LANGUAGE = 'base_language'
    SAVED_BY = 'saved_by'
    VERSION = 'version'

    CONTACT_CREATION = 'contact_creation'
    CONTACT_PER_RUN = 'run'
    CONTACT_PER_LOGIN = 'login'

    SAVED_ON = 'saved_on'
    NAME = 'name'
    REVISION = 'revision'
    FLOW_TYPE = 'flow_type'
    ID = 'id'
    EXPIRES = 'expires'

    X = 'x'
    Y = 'y'

    FLOW = 'F'
    MESSAGE = 'M'
    VOICE = 'V'
    SURVEY = 'S'
    USSD = 'U'

    RULES_ENTRY = 'R'
    ACTIONS_ENTRY = 'A'

    FLOW_TYPES = ((FLOW, _("Message flow")),
                  (MESSAGE, _("Single Message Flow")),
                  (VOICE, _("Phone call flow")),
                  (SURVEY, _("Android Survey")),
                  (USSD, _("USSD flow")))

    ENTRY_TYPES = ((RULES_ENTRY, "Rules"),
                   (ACTIONS_ENTRY, "Actions"))

    START_MSG_FLOW_BATCH = 'start_msg_flow_batch'

    FEATURE_FLAG_ALL = 0x7FFFFFFFFFFFFFFF
    FEATURE_FLAG_GOFLOW = None  # set after ruleset types are loaded etc

    name = models.CharField(max_length=64,
                            help_text=_("The name for this flow"))

    labels = models.ManyToManyField('FlowLabel', related_name='flows', verbose_name=_("Labels"), blank=True,
                                    help_text=_("Any labels on this flow"))

    org = models.ForeignKey(Org, related_name='flows')

    entry_uuid = models.CharField(null=True, max_length=36, unique=True)

    entry_type = models.CharField(max_length=1, null=True, choices=ENTRY_TYPES,
                                  help_text=_("The type of node this flow starts with"))

    is_archived = models.BooleanField(default=False,
                                      help_text=_("Whether this flow is archived"))

    flow_type = models.CharField(max_length=1, choices=FLOW_TYPES, default=FLOW,
                                 help_text=_("The type of this flow"))

    metadata = models.TextField(null=True, blank=True,
                                help_text=_("Any extra metadata attached to this flow, strictly used by the user interface."))

    expires_after_minutes = models.IntegerField(default=FLOW_DEFAULT_EXPIRES_AFTER,
                                                help_text=_("Minutes of inactivity that will cause expiration from flow"))

    ignore_triggers = models.BooleanField(default=False,
                                          help_text=_("Ignore keyword triggers while in this flow"))

    saved_on = models.DateTimeField(auto_now_add=True,
                                    help_text=_("When this item was saved"))

    saved_by = models.ForeignKey(User, related_name="flow_saves",
                                 help_text=_("The user which last saved this flow"))

    base_language = models.CharField(max_length=4, null=True, blank=True,
                                     help_text=_('The primary language for editing this flow'),
                                     default='base')

    version_number = models.IntegerField(default=CURRENT_EXPORT_VERSION,
                                         help_text=_("The flow version this definition is in"))

    feature_flag = models.BigIntegerField(default=FEATURE_FLAG_ALL,
                                          help_text=_('Which features are used in this flow'))

    @classmethod
    def create(cls, org, user, name, flow_type=FLOW, expires_after_minutes=FLOW_DEFAULT_EXPIRES_AFTER, base_language=None):
        flow = Flow.objects.create(org=org, name=name, flow_type=flow_type,
                                   expires_after_minutes=expires_after_minutes, base_language=base_language,
                                   saved_by=user, created_by=user, modified_by=user)

        analytics.track(user.username, 'nyaruka.flow_created', dict(name=name))
        return flow

    @classmethod
    def create_single_message(cls, org, user, message, base_language):
        """
        Creates a special 'single message' flow
        """
        name = 'Single Message (%s)' % six.text_type(uuid4())
        flow = Flow.create(org, user, name, flow_type=Flow.MESSAGE)
        flow.update_single_message_flow(message, base_language)
        return flow

    @classmethod
    def label_to_slug(cls, label):
        return regex.sub(r'[^a-z0-9]+', '_', label.lower(), regex.V0)

    @classmethod
    def create_join_group(cls, org, user, group, response=None, start_flow=None):
        """
        Creates a special 'join group' flow
        """
        base_language = org.primary_language.iso_code if org.primary_language else 'base'

        name = Flow.get_unique_name(org, 'Join %s' % group.name)
        flow = Flow.create(org, user, name, base_language=base_language)

        uuid = six.text_type(uuid4())
        actions = [dict(type='add_group', group=dict(uuid=group.uuid, name=group.name)),
                   dict(type='save', field='name', label='Contact Name', value='@(PROPER(REMOVE_FIRST_WORD(step.value)))')]

        if response:
            actions += [dict(type='reply', msg={base_language: response})]

        if start_flow:
            actions += [dict(type='flow', flow=dict(uuid=start_flow.uuid, name=start_flow.name))]

        action_sets = [dict(x=100, y=0, uuid=uuid, actions=actions)]
        flow.update(dict(entry=uuid, base_language=base_language,
                         rule_sets=[], action_sets=action_sets))

        return flow

    @classmethod
    def import_flows(cls, exported_json, org, user, same_site=False):
        """
        Import flows from our flow export file
        """
        created_flows = []
        flow_uuid_map = dict()

        # create all the flow containers first
        for flow_spec in exported_json['flows']:

            FlowRevision.validate_flow_definition(flow_spec)

            flow_type = flow_spec.get('flow_type', Flow.FLOW)
            name = flow_spec['metadata']['name'][:64].strip()

            flow = None

            # Don't create our campaign message flows, we'll do that later
            # this check is only needed up to version 3 of exports
            if flow_type != Flow.MESSAGE:
                # check if we can find that flow by id first
                if same_site:
                    flow = Flow.objects.filter(org=org, is_active=True, uuid=flow_spec['metadata']['uuid']).first()
                    if flow:  # pragma: needs cover
                        expires_minutes = flow_spec['metadata'].get('expires', FLOW_DEFAULT_EXPIRES_AFTER)
                        if flow_type == Flow.VOICE:
                            expires_minutes = min([expires_minutes, 15])

                        flow.expires_after_minutes = expires_minutes
                        flow.name = Flow.get_unique_name(org, name, ignore=flow)
                        flow.save(update_fields=['name', 'expires_after_minutes'])

                # if it's not of our world, let's try by name
                if not flow:
                    flow = Flow.objects.filter(org=org, is_active=True, name=name).first()

                # if there isn't one already, create a new flow
                if not flow:
                    expires_minutes = flow_spec['metadata'].get('expires', FLOW_DEFAULT_EXPIRES_AFTER)
                    if flow_type == Flow.VOICE:
                        expires_minutes = min([expires_minutes, 15])

                    flow = Flow.create(org, user, Flow.get_unique_name(org, name), flow_type=flow_type,
                                       expires_after_minutes=expires_minutes)

                created_flows.append(dict(flow=flow, flow_spec=flow_spec))

                if 'uuid' in flow_spec['metadata']:
                    flow_uuid_map[flow_spec['metadata']['uuid']] = flow.uuid

        # now let's update our flow definitions with any referenced flows
        def remap_flow(element):
            # first map our id accordingly
            if element['uuid'] in flow_uuid_map:
                element['uuid'] = flow_uuid_map[element['uuid']]

            existing_flow = Flow.objects.filter(uuid=element['uuid'], org=org, is_active=True).first()
            if not existing_flow:
                existing_flow = Flow.objects.filter(org=org, name=element['name'], is_active=True).first()
                if existing_flow:
                    element['uuid'] = existing_flow.uuid

        for created in created_flows:
            for ruleset in created['flow_spec'][Flow.RULE_SETS]:
                if ruleset['ruleset_type'] == RuleSet.TYPE_SUBFLOW:
                    remap_flow(ruleset['config']['flow'])

            for actionset in created['flow_spec'][Flow.ACTION_SETS]:
                for action in actionset['actions']:
                    if action['type'] in ['flow', 'trigger-flow']:
                        remap_flow(action['flow'])
            remap_flow(created['flow_spec']['metadata'])
            created['flow'].import_definition(created['flow_spec'])

        # remap our flow ids according to how they were resolved
        if 'campaigns' in exported_json:
            for campaign in exported_json['campaigns']:
                for event in campaign['events']:
                    if 'flow' in event:
                        flow_uuid = event['flow']['uuid']
                        if flow_uuid in flow_uuid_map:
                            event['flow']['uuid'] = flow_uuid_map[flow_uuid]

        if 'triggers' in exported_json:
            for trigger in exported_json['triggers']:
                if 'flow' in trigger:
                    flow_uuid = trigger['flow']['uuid']
                    if flow_uuid in flow_uuid_map:
                        trigger['flow']['uuid'] = flow_uuid_map[flow_uuid]

        return exported_json

    @classmethod
    def copy(cls, flow, user):
        copy = Flow.create(flow.org, user, "Copy of %s" % flow.name[:55], flow_type=flow.flow_type)

        # grab the json of our original
        flow_json = flow.as_json()

        copy.import_definition(flow_json)

        # copy our expiration as well
        copy.expires_after_minutes = flow.expires_after_minutes
        copy.save()

        return copy

    @classmethod
    def get_node(cls, flow, uuid, destination_type):

        if not uuid or not destination_type:
            return None

        if destination_type == FlowStep.TYPE_RULE_SET:
            return RuleSet.get(flow, uuid)
        else:
            return ActionSet.get(flow, uuid)

    @classmethod
    def handle_call(cls, call, text=None, saved_media_url=None, hangup=False, resume=False):
        run = FlowRun.objects.filter(connection=call, is_active=True).order_by('-created_on').first()

        # what we will send back
        voice_response = call.channel.generate_ivr_response()

        if run is None:  # pragma: no cover
            voice_response.hangup()
            return voice_response

        flow = run.flow

        # make sure we have the latest version
        flow.ensure_current_version()

        run.voice_response = voice_response

        # make sure our test contact is handled by simulation
        if call.contact.is_test:
            Contact.set_simulation(True)

        # create a message to hold our inbound message
        from temba.msgs.models import IVR
        if text or saved_media_url:

            # we don't have text for media, so lets use the media value there too
            if saved_media_url and ':' in saved_media_url:
                text = saved_media_url.partition(':')[2]

            msg = Msg.create_incoming(call.channel, six.text_type(call.contact_urn),
                                      text, status=PENDING, msg_type=IVR,
                                      attachments=[saved_media_url] if saved_media_url else None,
                                      connection=run.connection)
        else:
            msg = Msg(org=call.org, contact=call.contact, text='', id=0)

        # find out where we last left off
        step = run.steps.all().order_by('-arrived_on').first()

        # if we are just starting the flow, create our first step
        if not step:
            # lookup our entry node
            destination = ActionSet.objects.filter(flow=run.flow, uuid=flow.entry_uuid).first()
            if not destination:
                destination = RuleSet.objects.filter(flow=run.flow, uuid=flow.entry_uuid).first()

            # and add our first step for our run
            if destination:
                step = flow.add_step(run, destination, [])

        # go and actually handle wherever we are in the flow
        destination = Flow.get_node(run.flow, step.step_uuid, step.step_type)
        (handled, msgs) = Flow.handle_destination(destination, step, run, msg, user_input=text is not None, resume_parent_run=resume)

        # if we stopped needing user input (likely), then wrap our response accordingly
        voice_response = Flow.wrap_voice_response_with_input(call, run, voice_response)

        # if we handled it, increment our unread count
        if handled:

            if not call.contact.is_test:
                run.flow.increment_unread_responses()

            if msg.id:
                Msg.mark_handled(msg)

        # if we didn't handle it, this is a good time to hangup
        if not handled or hangup:
            voice_response.hangup()
            run.set_completed(final_step=step)

        return voice_response

    @classmethod
    def wrap_voice_response_with_input(cls, call, run, voice_response):
        """ Finds where we are in the flow and wraps our voice_response with whatever comes next """
        step = run.steps.all().order_by('-pk').first()
        destination = Flow.get_node(run.flow, step.step_uuid, step.step_type)
        if isinstance(destination, RuleSet):
            response = call.channel.generate_ivr_response()
            callback = 'https://%s%s' % (settings.TEMBA_HOST, reverse('ivr.ivrcall_handle', args=[call.pk]))
            gather = destination.get_voice_input(response, action=callback)

            # recordings have to be tacked on last
            if destination.ruleset_type == RuleSet.TYPE_WAIT_RECORDING:
                voice_response.record(action=callback)

            elif destination.ruleset_type == RuleSet.TYPE_SUBFLOW:
                voice_response.redirect(url=callback)

            elif gather and hasattr(gather, 'document'):  # voicexml case
                gather.join(voice_response)

                voice_response = response

            elif gather:  # TwiML case
                # nest all of our previous verbs in our gather
                for verb in voice_response.verbs:
                    gather.append(verb)

                voice_response = response

                # append a redirect at the end in case the user sends #
                voice_response.redirect(url=callback + "?empty=1")

        return voice_response

    @classmethod
    def get_unique_name(cls, org, base_name, ignore=None):
        """
        Generates a unique flow name based on the given base name
        """
        name = base_name[:64].strip()

        count = 2
        while True:
            flows = Flow.objects.filter(name=name, org=org, is_active=True)
            if ignore:  # pragma: needs cover
                flows = flows.exclude(pk=ignore.pk)

            if not flows.exists():
                break

            name = '%s %d' % (base_name[:59].strip(), count)
            count += 1

        return name

    @classmethod
    def should_close_connection(cls, run, current_destination, next_destination):
        if run.flow.flow_type == Flow.USSD:
            # this might be our last node that sends msg
            if not next_destination:
                return True
            else:
                if next_destination.is_messaging:
                    return False
                else:
                    return Flow.should_close_connection_graph(next_destination)
        else:
            return False

    @classmethod
    def should_close_connection_graph(cls, start_node):
        # modified DFS that is looking for nodes with messaging capabilities
        if start_node.get_step_type() == FlowStep.TYPE_RULE_SET:
            # keep rules only that have destination
            rules = [rule for rule in start_node.get_rules() if rule.destination]
            if not rules:
                return True
            else:
                for rule in rules:
                    next_node = Flow.get_node(start_node.flow, rule.destination, rule.destination_type)
                    if next_node.is_messaging:
                        return False
                    else:
                        if Flow.should_close_connection_graph(next_node):
                            continue
                        else:
                            return False
                return True
        elif start_node.get_step_type() == FlowStep.TYPE_ACTION_SET:
            if start_node.destination:
                next_node = Flow.get_node(start_node.flow, start_node.destination, start_node.destination_type)
                if next_node.is_messaging:
                    return False
                else:
                    return Flow.should_close_connection_graph(next_node)
            else:
                return True

    @classmethod
    def find_and_handle(cls, msg, started_flows=None, voice_response=None,
                        triggered_start=False, resume_parent_run=False,
                        resume_after_timeout=False, user_input=True, trigger_send=True, continue_parent=True):

        if started_flows is None:
            started_flows = []

        # resume via goflow if this run using the new engine
        session = FlowSession.get_waiting(contact=msg.contact)
        if session:
            return session.resume(msg_in=msg)

        steps = FlowStep.get_active_steps_for_contact(msg.contact, step_type=FlowStep.TYPE_RULE_SET)
        for step in steps:
            flow = step.run.flow
            flow.ensure_current_version()
            destination = Flow.get_node(flow, step.step_uuid, step.step_type)

            # this node doesn't exist anymore, mark it as left so they leave the flow
            if not destination:  # pragma: no cover
                step.run.set_completed(final_step=step)
                Msg.mark_handled(msg)
                return True, []

            (handled, msgs) = Flow.handle_destination(destination, step, step.run, msg, started_flows,
                                                      user_input=user_input, triggered_start=triggered_start,
                                                      resume_parent_run=resume_parent_run,
                                                      resume_after_timeout=resume_after_timeout, trigger_send=trigger_send,
                                                      continue_parent=continue_parent)

            if handled:
                # increment our unread count if this isn't the simulator
                if not msg.contact.is_test:
                    flow.increment_unread_responses()

                return True, msgs

        return False, []

    @classmethod
    def handle_destination(cls, destination, step, run, msg,
                           started_flows=None, is_test_contact=False, user_input=False,
                           triggered_start=False, trigger_send=True, resume_parent_run=False, resume_after_timeout=False, continue_parent=True):

        if started_flows is None:
            started_flows = []

        def add_to_path(path, uuid):
            if uuid in path:
                path.append(uuid)
                raise FlowException("Flow cycle detected at runtime: %s" % path)
            path.append(uuid)

        start_time = time.time()
        path = []
        msgs = []

        # lookup our next destination
        handled = False

        while destination:
            result = {"handled": False}

            if destination.get_step_type() == FlowStep.TYPE_RULE_SET:
                should_pause = False

                # check if we need to stop
                if destination.is_pause():
                    should_pause = True

                if (user_input or resume_after_timeout) or not should_pause:
                    result = Flow.handle_ruleset(destination, step, run, msg, started_flows, resume_parent_run,
                                                 resume_after_timeout)
                    add_to_path(path, destination.uuid)

                    # add any messages generated by this ruleset (ussd and subflow)
                    msgs += result.get('msgs', [])

                    # USSD check for session end
                    if not result.get('interrupted') and \
                            Flow.should_close_connection(run, destination, result.get('destination')):

                        end_message = Msg.create_outgoing(msg.org, get_flow_user(msg.org), msg.contact, '',
                                                          channel=msg.channel, priority=Msg.PRIORITY_HIGH,
                                                          connection=msg.connection, response_to=msg if msg.id else None)

                        end_message.connection.mark_ending()
                        msgs.append(end_message)
                        ActionLog.create(run, _("USSD Session was marked to end"))

                # USSD ruleset has extra functionality to send out messages.
                elif destination.is_ussd():
                    result = Flow.handle_ussd_ruleset_action(destination, step, run, msg)

                    msgs += result.get('msgs', [])

                # if we used this input, then mark our user input as used
                if should_pause:
                    user_input = False

                    # once we handle user input, reset our path
                    path = []

            elif destination.get_step_type() == FlowStep.TYPE_ACTION_SET:
                result = Flow.handle_actionset(destination, step, run, msg, started_flows, is_test_contact)
                add_to_path(path, destination.uuid)

                # USSD check for session end
                if Flow.should_close_connection(run, destination, result.get('destination')):
                    for msg in result['msgs']:
                        msg.connection.mark_ending()
                        ActionLog.create(run, _("USSD Session was marked to end"))

                # add any generated messages to be sent at once
                msgs += result.get('msgs', [])

            # if this is a triggered start, we only consider user input on the first step, so clear it now
            if triggered_start:
                user_input = False

            # pull out our current state from the result
            step = result.get('step')

            # lookup our next destination
            destination = result.get('destination', None)

            # if any one of our destinations handled us, consider it handled
            if result.get('handled', False):
                handled = True

            resume_parent_run = False
            resume_after_timeout = False

        # if we have a parent to continue, do so
        if getattr(run, 'continue_parent', False) and continue_parent:
            msgs += FlowRun.continue_parent_flow_run(run, trigger_send=False, continue_parent=True)

        if handled:
            analytics.gauge('temba.flow_execution', time.time() - start_time)

        # send any messages generated
        if msgs and trigger_send:
            msgs.sort(key=lambda message: message.created_on)
            Msg.objects.filter(id__in=[m.id for m in msgs]).exclude(status__in=[DELIVERED, FAILED]).update(status=PENDING)
            run.flow.org.trigger_send(msgs)

        return handled, msgs

    @classmethod
    def handle_actionset(cls, actionset, step, run, msg, started_flows, is_test_contact=False):

        # not found, escape out, but we still handled this message, user is now out of the flow
        if not actionset:  # pragma: no cover
            run.set_completed(final_step=step)
            return dict(handled=True, destination=None, destination_type=None)

        # actually execute all the actions in our actionset
        msgs = actionset.execute_actions(run, msg, started_flows)

        for msg in msgs:
            step.add_message(msg)

        # and onto the destination
        destination = Flow.get_node(actionset.flow, actionset.destination, actionset.destination_type)
        if destination:
            step = run.flow.add_step(run, destination, previous_step=step)
        else:
            run.set_completed(final_step=step)
            step = None

        return dict(handled=True, destination=destination, step=step, msgs=msgs)

    @classmethod
    def handle_ruleset(cls, ruleset, step, run, msg, started_flows, resume_parent_run=False, resume_after_timeout=False):
        msgs = []

        if ruleset.is_ussd() and run.connection_interrupted:
            rule, value = ruleset.find_interrupt_rule(step, run, msg)
            if not rule:
                run.set_interrupted(final_step=step)
                return dict(handled=True, destination=None, destination_type=None, interrupted=True)
        else:
            if ruleset.ruleset_type == RuleSet.TYPE_SUBFLOW:
                if not resume_parent_run:
                    flow_uuid = json.loads(ruleset.config).get('flow').get('uuid')
                    flow = Flow.objects.filter(org=run.org, uuid=flow_uuid).first()
                    message_context = run.flow.build_expressions_context(run.contact, msg)

                    # our extra will be the current flow variables
                    extra = message_context.get('extra', {})
                    extra['flow'] = message_context.get('flow', {})

                    if msg.id > 0:
                        step.add_message(msg)
                        run.update_expiration(timezone.now())

                    if flow:
                        child_runs = flow.start([], [run.contact], started_flows=started_flows,
                                                restart_participants=True, extra=extra,
                                                parent_run=run, interrupt=False)
                        if child_runs:
                            child_run = child_runs[0]
                            msgs += child_run.start_msgs
                            continue_parent = getattr(child_run, 'continue_parent', False)
                        else:  # pragma: no cover
                            continue_parent = False

                        if continue_parent:
                            started_flows.remove(flow.id)
                        else:
                            return dict(handled=True, destination=None, destination_type=None, msgs=msgs)

            # find a matching rule
            rule, value = ruleset.find_matching_rule(step, run, msg, resume_after_timeout=resume_after_timeout)

        flow = ruleset.flow

        # add the message to our step
        if msg.id > 0:
            step.add_message(msg)
            run.update_expiration(timezone.now())

        if ruleset.ruleset_type in RuleSet.TYPE_MEDIA and msg.attachments:
            # store the media path as the value
            value = msg.attachments[0].split(':', 1)[1]

        step.save_rule_match(rule, value)
        ruleset.save_run_value(run, rule, value)

        # output the new value if in the simulator
        if run.contact.is_test:
            if run.connection_interrupted:  # pragma: no cover
                ActionLog.create(run, _("@flow.%s has been interrupted") % (Flow.label_to_slug(ruleset.label)))
            else:
                ActionLog.create(run, _("Saved '%s' as @flow.%s") % (value, Flow.label_to_slug(ruleset.label)))

        # no destination for our rule?  we are done, though we did handle this message, user is now out of the flow
        if not rule.destination:
            if run.connection_interrupted:
                # run was interrupted and interrupt state not handled (not connected)
                run.set_interrupted(final_step=step)
                return dict(handled=True, destination=None, destination_type=None, interrupted=True, msgs=msgs)
            else:
                run.set_completed(final_step=step)
                return dict(handled=True, destination=None, destination_type=None, msgs=msgs)

        # Create the step for our destination
        destination = Flow.get_node(flow, rule.destination, rule.destination_type)
        if destination:
            step = flow.add_step(run, destination, rule=rule.uuid, category=rule.category, previous_step=step)

        return dict(handled=True, destination=destination, step=step, msgs=msgs)

    @classmethod
    def handle_ussd_ruleset_action(cls, ruleset, step, run, msg):
        action = UssdAction.from_ruleset(ruleset, run)
        context = run.flow.build_expressions_context(run.contact, msg)
        msgs = action.execute(run, context, ruleset.uuid, msg)

        for msg in msgs:
            step.add_message(msg)

        return dict(handled=True, destination=None, step=step, msgs=msgs)

    @classmethod
    def apply_action_label(cls, user, flows, label, add):  # pragma: needs cover
        return label.toggle_label(flows, add)

    @classmethod
    def apply_action_archive(cls, user, flows):
        changed = []

        for flow in flows:

            # don't archive flows that belong to campaigns
            from temba.campaigns.models import CampaignEvent
            if not CampaignEvent.objects.filter(flow=flow, campaign__org=user.get_org()).exists():
                flow.archive()
                changed.append(flow.pk)

        return changed

    @classmethod
    def apply_action_restore(cls, user, flows):
        changed = []
        for flow in flows:
            try:
                flow.restore()
                changed.append(flow.pk)
            except FlowException:  # pragma: no cover
                pass
        return changed

    def build_flow_context(self, contact, contact_context=None):
        """
        Get a flow context built on the last run for the contact in the given flow
        """
        date_format = get_datetime_format(self.org.get_dayfirst())[1]

        # wrapper around our value dict, lets us do a nice representation of both @flow.foo and @flow.foo.text
        def value_wrapper(val):
            return dict(__default__=six.text_type(val['rule_value']),
                        text=val['text'],
                        time=datetime_to_str(val['time'], format=date_format, tz=self.org.timezone),
                        category=self.get_localized_text(val['category'], contact),
                        value=six.text_type(val['rule_value']))

        flow_context = {}
        values = []
        if contact:
            results = self.get_results(contact, only_last_run=True)
            if results and results[0]:
                for value in results[0]['values']:
                    field = Flow.label_to_slug(value['label'])
                    flow_context[field] = value_wrapper(value)
                    values.append("%s: %s" % (value['label'], value['rule_value']))

            flow_context['__default__'] = "\n".join(values)

            # if we don't have a contact context, build one
            if not contact_context:
                flow_context['contact'] = contact.build_expressions_context()

        return flow_context

    def as_select2(self):
        return dict(id=self.uuid, text=self.name)

    def release(self):
        """
        Releases this flow, marking it inactive. We remove all flow runs, steps and values in a background process.
        We keep FlowRevisions and FlowStarts however.
        """
        from .tasks import delete_flow_results_task

        self.is_active = False
        self.save()

        # release any campaign events that depend on this flow
        from temba.campaigns.models import CampaignEvent
        for event in CampaignEvent.objects.filter(flow=self, is_active=True):
            event.release()

        # release any triggers that depend on this flow
        from temba.triggers.models import Trigger
        for trigger in Trigger.objects.filter(flow=self, is_active=True):
            trigger.release()

        # delete our results in the background
        on_transaction_commit(lambda: delete_flow_results_task.delay(self.id))

    def delete_results(self):
        """
        Removes all flow runs, values and steps for a flow.
        """

        # any outstanding active runs should interrupted
        FlowRun.bulk_exit(self.runs.filter(is_active=True), FlowRun.EXIT_TYPE_INTERRUPTED)

        # grab the ids of all our runs
        run_ids = self.runs.all().values_list('id', flat=True)

        # in chunks of 1000, remove any values or flowsteps associated with these runs
        # we keep Runs around for auditing purposes
        for chunk in chunk_list(run_ids, 1000):
            Value.objects.filter(run__in=chunk).delete()
            FlowStep.objects.filter(run__in=chunk).delete()

        # clear all our cached stats
        self.clear_props_cache()

    def clear_props_cache(self):
        r = get_redis_connection()
        keys = [self.get_props_cache_key(c) for c in FlowPropsCache.__members__.values()]
        r.delete(*keys)

    def get_props_cache_key(self, kind):
        return FLOW_PROP_CACHE_KEY % (self.org_id, self.pk, kind.name)

    def lock_on(self, lock, qualifier=None, lock_ttl=None):
        """
        Creates the requested type of flow-level lock
        """
        r = get_redis_connection()
        lock_key = FLOW_LOCK_KEY % (self.org_id, self.pk, lock.name)
        if qualifier:  # pragma: needs cover
            lock_key += (":%s" % qualifier)

        if not lock_ttl:
            lock_ttl = FLOW_LOCK_TTL

        return r.lock(lock_key, lock_ttl)

    def get_node_counts(self, simulation):
        """
        Gets the number of contacts at each node in the flow. For simulator mode this manual counts steps by test
        contacts as these are not pre-calculated.
        """
        if not simulation:
            return FlowNodeCount.get_totals(self)

        # count steps in active runs where contact hasn't left that node
        steps = FlowStep.objects.filter(run__is_active=True, run__flow=self, left_on=None, run__contact__is_test=True)
        totals = steps.values_list('step_uuid').annotate(count=Count('run_id'))
        return {t[0]: t[1] for t in totals if t[1]}

    def get_segment_counts(self, simulation, include_incomplete=False):
        """
        Gets the number of contacts to have taken each flow segment. For simulator mode this manual counts steps by test
        contacts as these are not pre-calculated.
        """
        if not simulation:
            return FlowPathCount.get_totals(self, include_incomplete)

        steps = FlowStep.objects.filter(run__flow=self, run__contact__is_test=True)

        if not include_incomplete:
            steps = steps.exclude(next_uuid=None)

        visited_actions = steps.values('step_uuid', 'next_uuid').filter(step_type='A').annotate(count=Count('run_id'))
        visited_rules = steps.values('rule_uuid', 'next_uuid').filter(step_type='R').annotate(count=Count('run_id'))

        visits = {}
        for step in visited_actions:
            if step['next_uuid'] and step['count']:
                visits['%s:%s' % (step['step_uuid'], step['next_uuid'])] = step['count']

        for step in visited_rules:
            if step['next_uuid'] and step['count']:
                visits['%s:%s' % (step['rule_uuid'], step['next_uuid'])] = step['count']

        return visits

    def get_activity(self, simulation=False):
        """
        Get the activity summary for a flow as a tuple of the number of active runs
        at each step and a map of the previous visits
        """
        return self.get_node_counts(simulation), self.get_segment_counts(simulation)

    def get_base_text(self, language_dict, default=''):
        if not isinstance(language_dict, dict):  # pragma: no cover
            return language_dict

        if self.base_language:
            return language_dict.get(self.base_language, default)

        return default  # pragma: no cover

    def get_localized_text(self, text_translations, contact=None, default_text=''):
        """
        Given a language dict and a preferred language, return the best possible text match
        :param text_translations: The text in all supported languages, or string (which will just return immediately)
        :param contact: the contact we are interacting with
        :param default_text: What to use if all else fails
        :return: the localized text
        """
        org_languages = {l.iso_code for l in self.org.languages.all()}

        # We return according to the following precedence:
        #   1) Contact's language (if it's a valid org language)
        #   2) Org Primary Language
        #   3) Flow Base Language
        #   4) Default Text
        preferred_languages = []

        if contact and contact.language and contact.language in org_languages:
            preferred_languages.append(contact.language)

        if self.org.primary_language:
            preferred_languages.append(self.org.primary_language.iso_code)

        preferred_languages.append(self.base_language)

        return Language.get_localized_text(text_translations, preferred_languages, default_text)

    def import_definition(self, flow_json):
        """
        Allows setting the definition for a flow from another definition.  All uuid's will be
        remmaped accordingly.
        """
        # uuid mappings
        uuid_map = dict()

        def copy_recording(url, path):
            if not url:
                return None

            try:  # pragma: needs cover
                url = "https://%s/%s" % (settings.AWS_BUCKET_DOMAIN, url)
                temp = NamedTemporaryFile(delete=True)
                temp.write(urllib2.urlopen(url).read())
                temp.flush()
                return default_storage.save(path, temp)
            except Exception:  # pragma: needs cover
                # its okay if its no longer there, we'll remove the recording
                return None

        def remap_uuid(json, attribute):
            if attribute in json and json[attribute]:
                uuid = json[attribute]
                new_uuid = uuid_map.get(uuid, None)
                if not new_uuid:
                    new_uuid = str(uuid4())
                    uuid_map[uuid] = new_uuid

                json[attribute] = new_uuid

        remap_uuid(flow_json, 'entry')
        for actionset in flow_json[Flow.ACTION_SETS]:
            remap_uuid(actionset, 'uuid')
            remap_uuid(actionset, 'destination')

            # for all of our recordings, pull them down and remap
            for action in actionset['actions']:
                if 'recording' in action:
                    # if its a localized
                    if isinstance(action['recording'], dict):
                        for lang, url in six.iteritems(action['recording']):
                            path = copy_recording(url, 'recordings/%d/%d/steps/%s.wav' % (self.org.pk, self.pk, action['uuid']))
                            action['recording'][lang] = path
                    else:
                        path = copy_recording(action['recording'], 'recordings/%d/%d/steps/%s.wav' % (self.org.pk, self.pk, action['uuid']))
                        action['recording'] = path

        for ruleset in flow_json[Flow.RULE_SETS]:
            remap_uuid(ruleset, 'uuid')
            for rule in ruleset.get('rules', []):
                remap_uuid(rule, 'uuid')
                remap_uuid(rule, 'destination')

        # now update with our remapped values
        self.update(flow_json)
        return self

    def set_metadata_json(self, metadata):
        self.metadata = json.dumps(metadata)

    def get_metadata_json(self):
        metadata = {}
        if self.metadata:
            metadata = json.loads(self.metadata)
        return metadata

    def archive(self):
        self.is_archived = True
        self.save(update_fields=['is_archived'])

        from .tasks import interrupt_flow_runs_task
        interrupt_flow_runs_task.delay(self.id)

        # archive our triggers as well
        from temba.triggers.models import Trigger
        Trigger.objects.filter(flow=self).update(is_archived=True)

    def restore(self):
        if self.flow_type == Flow.VOICE:  # pragma: needs cover
            if not self.org.supports_ivr():
                raise FlowException("%s requires a Twilio number")

        self.is_archived = False
        self.save(update_fields=['is_archived'])

    def update_single_message_flow(self, translations, base_language):
        if base_language not in translations:  # pragma: no cover
            raise ValueError("Must include translation for base language")

        self.flow_type = Flow.MESSAGE
        self.base_language = base_language
        self.save(update_fields=('name', 'flow_type', 'base_language'))

        uuid = str(uuid4())
        action_sets = [dict(x=100, y=0, uuid=uuid, actions=[dict(type='reply', msg=translations)])]
        self.update(dict(entry=uuid, rule_sets=[], action_sets=action_sets, base_language=base_language))

    def get_steps(self):
        return FlowStep.objects.filter(run__flow=self)

    def get_run_stats(self):
        totals_by_exit = FlowRunCount.get_totals(self)
        total_runs = sum(totals_by_exit.values())

        return {
            'total': total_runs,
            'active': totals_by_exit[FlowRun.STATE_ACTIVE],
            'completed': totals_by_exit[FlowRun.EXIT_TYPE_COMPLETED],
            'expired': totals_by_exit[FlowRun.EXIT_TYPE_EXPIRED],
            'interrupted': totals_by_exit[FlowRun.EXIT_TYPE_INTERRUPTED],
            'completion': int(totals_by_exit[FlowRun.EXIT_TYPE_COMPLETED] * 100 / total_runs) if total_runs else 0
        }

    def get_and_clear_unread_responses(self):
        """
        Gets the number of new responses since the last clearing for this flow.
        """
        r = get_redis_connection()

        # get the number of new responses
        new_responses = r.hget(UNREAD_FLOW_RESPONSES, self.id)

        # then clear them
        r.hdel(UNREAD_FLOW_RESPONSES, self.id)

        return 0 if new_responses is None else int(new_responses)

    def increment_unread_responses(self):
        """
        Increments the number of new responses for this flow.
        """
        r = get_redis_connection()
        r.hincrby(UNREAD_FLOW_RESPONSES, self.id, 1)

        # increment our global count as well
        self.org.increment_unread_msg_count(UNREAD_FLOW_MSGS)

    def get_columns(self):
        node_order = []
        for ruleset in RuleSet.objects.filter(flow=self).exclude(label=None).order_by('y', 'pk'):
            if ruleset.uuid:
                node_order.append(ruleset)

        return node_order

    def build_ruleset_caches(self, ruleset_list=None):
        rulesets = dict()
        rule_categories = dict()

        if ruleset_list is None:
            ruleset_list = RuleSet.objects.filter(flow=self).exclude(label=None).order_by('pk').select_related('flow', 'flow__org')

        for ruleset in ruleset_list:
            rulesets[ruleset.uuid] = ruleset
            for rule in ruleset.get_rules():
                rule_categories[rule.uuid] = rule.category

        return (rulesets, rule_categories)

    def build_expressions_context(self, contact, msg):
        contact_context = contact.build_expressions_context() if contact else dict()

        # our default value
        channel_context = None

        # add our message context
        if msg:
            message_context = msg.build_expressions_context(contact_context=contact_context)

            # some fake channel deets for simulation
            if msg.contact.is_test:
                channel_context = Channel.SIMULATOR_CONTEXT
            elif msg.channel:
                channel_context = msg.channel.build_expressions_context()
        elif contact:
            message_context = dict(__default__='', contact=contact_context)
        else:
            message_context = dict(__default__='')

        # If we still don't know our channel and have a contact, derive the right channel to use
        if not channel_context and contact:
            _contact, contact_urn = Msg.resolve_recipient(self.org, self.created_by, contact, None)

            # only populate channel if this contact can actually be reached (ie, has a URN)
            if contact_urn:
                channel = contact.org.get_send_channel(contact_urn=contact_urn)
                if channel:
                    channel_context = channel.build_expressions_context()

        run = self.runs.filter(contact=contact).order_by('-created_on').first()
        run_context = run.field_dict() if run else {}

        # our current flow context
        flow_context = self.build_flow_context(contact, contact_context)

        context = dict(flow=flow_context, channel=channel_context, step=message_context, extra=run_context)

        # if we have parent or child contexts, add them in too
        if run:
            if run.parent:
                context['parent'] = run.parent.flow.build_flow_context(run.parent.contact)

            # see if we spawned any children and add them too
            child_run = FlowRun.objects.filter(parent=run).order_by('-created_on').first()
            if child_run:
                context['child'] = child_run.flow.build_flow_context(child_run.contact)

        if contact:
            context['contact'] = contact_context

        return context

    def get_results(self, contact=None, filter_ruleset=None, only_last_run=True, run=None):
        if filter_ruleset:  # pragma: needs cover
            ruleset_list = [filter_ruleset]
        elif run and hasattr(run.flow, 'ruleset_prefetch'):
            ruleset_list = run.flow.ruleset_prefetch
        else:
            ruleset_list = None

        (rulesets, rule_categories) = self.build_ruleset_caches(ruleset_list)

        # for each of the contacts that participated
        results = []

        if run:
            runs = [run]
            flow_steps = [s for s in run.steps.all() if s.rule_uuid]
        else:
            runs = self.runs.all().select_related('contact')

            # hide simulation test contact
            runs = runs.filter(contact__is_test=Contact.get_simulation())

            if contact:
                runs = runs.filter(contact=contact)

            runs = runs.order_by('contact', '-created_on')

            # or possibly only the last run
            if only_last_run:
                runs = runs.distinct('contact')

            flow_steps = FlowStep.objects.filter(step_uuid__in=rulesets.keys()).exclude(rule_uuid=None)

            # filter our steps to only the runs we care about
            flow_steps = flow_steps.filter(run__pk__in=[r.pk for r in runs])

            # and the ruleset we care about
            if filter_ruleset:  # pragma: needs cover
                flow_steps = flow_steps.filter(step_uuid=filter_ruleset.uuid)

            flow_steps = flow_steps.order_by('arrived_on', 'pk')
            flow_steps = flow_steps.select_related('run').prefetch_related('messages', 'broadcasts')

        steps_cache = {}
        for step in flow_steps:

            step_dict = dict(left_on=step.left_on,
                             arrived_on=step.arrived_on,
                             rule_uuid=step.rule_uuid,
                             rule_category=step.rule_category,
                             rule_decimal_value=step.rule_decimal_value,
                             rule_value=step.rule_value,
                             text=step.get_text(),
                             step_uuid=step.step_uuid)

            step_run = step.run.id

            if step_run in steps_cache.keys():
                steps_cache[step_run].append(step_dict)

            else:
                steps_cache[step_run] = [step_dict]

        for run in runs:
            first_seen = None
            last_seen = None
            values = []

            if run.id in steps_cache:
                run_steps = steps_cache[run.id]
            else:
                run_steps = []

            for rule_step in run_steps:
                ruleset = rulesets.get(rule_step['step_uuid'])
                if not first_seen:
                    first_seen = rule_step['left_on']
                last_seen = rule_step['arrived_on']

                if ruleset:
                    time = rule_step['left_on'] if rule_step['left_on'] else rule_step['arrived_on']

                    label = ruleset.label
                    category = rule_categories.get(rule_step['rule_uuid'], None)

                    # if this category no longer exists, use the category label at the time
                    if not category:  # pragma: needs cover
                        category = rule_step['rule_category']

                    value = rule_step['rule_decimal_value'] if rule_step['rule_decimal_value'] is not None else rule_step['rule_value']

                    values.append(dict(node=rule_step['step_uuid'],
                                       label=label,
                                       category=category,
                                       text=rule_step['text'],
                                       value=value,
                                       rule_value=rule_step['rule_value'],
                                       time=time))

            results.append(dict(contact=run.contact, values=values, first_seen=first_seen, last_seen=last_seen, run=run.pk))

        # sort so most recent is first
        now = timezone.now()
        results = sorted(results, reverse=True, key=lambda result: result['first_seen'] if result['first_seen'] else now)
        return results

    def async_start(self, user, groups, contacts, restart_participants=False, include_active=True):
        """
        Causes us to schedule a flow to start in a background thread.
        """
        from .tasks import start_flow_task

        # create a flow start object
        flow_start = FlowStart.objects.create(flow=self,
                                              restart_participants=restart_participants,
                                              include_active=include_active,
                                              created_by=user, modified_by=user)

        contact_ids = [c.id for c in contacts]
        flow_start.contacts.add(*contact_ids)

        group_ids = [g.id for g in groups]
        flow_start.groups.add(*group_ids)

        on_transaction_commit(lambda: start_flow_task.delay(flow_start.pk))

    def start(self, groups, contacts, restart_participants=False, started_flows=None,
              start_msg=None, extra=None, flow_start=None, parent_run=None, interrupt=True, connection=None, include_active=True):
        """
        Starts a flow for the passed in groups and contacts.
        """
        # build up querysets of our groups for memory efficiency
        if isinstance(groups, QuerySet):  # pragma: no cover
            group_qs = groups
        else:
            group_qs = ContactGroup.all_groups.filter(id__in=[g.id for g in groups])

        # build up querysets of our contacts for memory efficiency
        if isinstance(contacts, QuerySet):  # pragma: no cover
            contact_qs = contacts
        else:
            contact_qs = Contact.objects.filter(id__in=[c.id for c in contacts])

        self.ensure_current_version()

        if started_flows is None:
            started_flows = []

        # prevents infinite loops
        if self.pk in started_flows:  # pragma: needs cover
            return []

        # add this flow to our list of started flows
        started_flows.append(self.pk)

        if not self.entry_uuid:  # pragma: needs cover
            return []

        if start_msg and start_msg.id:
            start_msg.msg_type = FLOW
            start_msg.save(update_fields=['msg_type'])

        all_contact_ids = Contact.all().filter(Q(all_groups__in=group_qs) | Q(pk__in=contact_qs))
        all_contact_ids = all_contact_ids.only('is_test').order_by('pk').values_list('pk', flat=True).distinct('pk')
        if not restart_participants:
            # exclude anybody who has already participated in the flow
            already_started = set(self.runs.all().values_list('contact_id', flat=True))
            all_contact_ids = [contact_id for contact_id in all_contact_ids if contact_id not in already_started]

        if not include_active:
            # exclude anybody who has an active flow run
            already_active = set(FlowRun.objects.filter(is_active=True, org=self.org).values_list('contact_id', flat=True))
            all_contact_ids = [contact_id for contact_id in all_contact_ids if contact_id not in already_active]

        # if we have a parent run, find any parents/grandparents that are active, we'll keep these active
        ancestor_ids = []
        ancestor = parent_run
        while ancestor:
            # we don't consider it an ancestor if it's not current in our start list
            if ancestor.contact.id not in all_contact_ids:
                break
            ancestor_ids.append(ancestor.id)
            ancestor = ancestor.parent

        # for the contacts that will be started, exit any existing flow runs
        active_runs = FlowRun.objects.filter(is_active=True, contact__pk__in=all_contact_ids).exclude(id__in=ancestor_ids)
        FlowRun.bulk_exit(active_runs, FlowRun.EXIT_TYPE_INTERRUPTED)

        # if we are interrupting parent flow runs, mark them as completed
        if ancestor_ids and interrupt:
            ancestor_runs = FlowRun.objects.filter(id__in=ancestor_ids)
            FlowRun.bulk_exit(ancestor_runs, FlowRun.EXIT_TYPE_COMPLETED)

        contact_count = len(all_contact_ids)

        # update our total flow count on our flow start so we can keep track of when it is finished
        if flow_start:
            flow_start.contact_count = contact_count
            flow_start.save(update_fields=['contact_count'])

        # if there are no contacts to start this flow, then update our status and exit this flow
        if contact_count == 0:
            if flow_start:
                flow_start.update_status()
            return []

        # single contact starting from a trigger? increment our unread count
        if start_msg and contact_count == 1:
            if Contact.objects.filter(pk=all_contact_ids[0], org=self.org, is_test=False).first():
                self.increment_unread_responses()

        if self.flow_type == Flow.VOICE:
            return self.start_call_flow(all_contact_ids, start_msg=start_msg,
                                        extra=extra, flow_start=flow_start, parent_run=parent_run)

        elif self.flow_type == Flow.USSD:
            return self.start_ussd_flow(all_contact_ids, start_msg=start_msg,
                                        extra=extra, flow_start=flow_start, parent_run=parent_run, connection=connection)
        else:
            return self.start_msg_flow(all_contact_ids,
                                       started_flows=started_flows, start_msg=start_msg,
                                       extra=extra, flow_start=flow_start, parent_run=parent_run)

    def start_ussd_flow(self, all_contact_ids, start_msg=None, extra=None, flow_start=None, parent_run=None, connection=None):
        from temba.ussd.models import USSDSession

        runs = []
        msgs = []

        channel = self.org.get_ussd_channel()

        if not channel or Channel.ROLE_USSD not in channel.role:
            return runs

        for contact_id in all_contact_ids:

            run = FlowRun.create(self, contact_id, start=flow_start, parent=parent_run)
            if extra:  # pragma: needs cover
                run.update_fields(extra)

            if run.contact.is_test:  # pragma: no cover
                ActionLog.create(run, '%s has entered the "%s" flow' % (run.contact.get_display(self.org, short=True), run.flow.name))

            # [USSD PUSH] we have to create an outgoing connection for the recipient
            if not connection:
                contact = Contact.objects.filter(pk=contact_id, org=self.org).first()
                contact_urn = contact.get_urn(TEL_SCHEME)
                channel = self.org.get_ussd_channel(contact_urn=contact_urn)

                connection = USSDSession.objects.create(channel=channel, contact=contact, contact_urn=contact_urn,
                                                        org=self.org, direction=USSDSession.USSD_PUSH,
                                                        started_on=timezone.now(), status=USSDSession.INITIATED)

            run.session = connection.get_session()
            run.connection = connection
            run.save(update_fields=['session', 'connection'])

            # if we were started by other connection, save that off
            if parent_run and parent_run.connection:  # pragma: needs cover
                connection.parent = parent_run.connection
                connection.save()
            else:
                entry_rule = RuleSet.objects.filter(uuid=self.entry_uuid).first()

                step = self.add_step(run, entry_rule, is_start=True, arrived_on=timezone.now())
                if entry_rule.is_ussd():
                    handled, step_msgs = Flow.handle_destination(entry_rule, step, run, start_msg, trigger_send=False, continue_parent=False)

                    # add these messages as ones that are ready to send
                    for msg in step_msgs:
                        msgs.append(msg)

            run.start_msgs = [start_msg]

            runs.append(run)

        # trigger our messages to be sent
        if msgs and not parent_run:
            # then send them off
            msgs.sort(key=lambda message: (message.contact_id, message.created_on))
            Msg.objects.filter(id__in=[m.id for m in msgs]).update(status=PENDING)

            # trigger a sync
            self.org.trigger_send(msgs)

        if flow_start:  # pragma: needs cover
            flow_start.update_status()

        return runs

    def start_call_flow(self, all_contact_ids, start_msg=None, extra=None, flow_start=None, parent_run=None):
        from temba.ivr.models import IVRCall
        runs = []
        channel = self.org.get_call_channel()

        if not channel or Channel.ROLE_CALL not in channel.role:  # pragma: needs cover
            return runs

        for contact_id in all_contact_ids:
            contact = Contact.objects.filter(pk=contact_id, org=channel.org).first()
            contact_urn = contact.get_urn(TEL_SCHEME)
            channel = self.org.get_call_channel(contact_urn=contact_urn)

            # can't reach this contact, move on
            if not contact or not contact_urn or not channel:  # pragma: no cover
                continue

            run = FlowRun.create(self, contact_id, start=flow_start, parent=parent_run)
            if extra:  # pragma: needs cover
                run.update_fields(extra)

            # create our call objects
            if parent_run and parent_run.connection:
                call = parent_run.connection
                session = parent_run.session
            else:
                call = IVRCall.create_outgoing(channel, contact, contact_urn, self.created_by)
                session = FlowSession.create(contact, connection=call)

            # save away our created call
            run.session = session
            run.connection = call
            run.save(update_fields=['connection'])

            if not parent_run or not parent_run.connection:
                # trigger the call to start (in the background)
                IVRCall.objects.get(id=call.id).start_call()

            # no start msgs in call flows but we want the variable there
            run.start_msgs = []

            runs.append(run)

        if flow_start:  # pragma: needs cover
            flow_start.update_status()

        return runs

    def start_msg_flow(self, all_contact_ids, started_flows=None, start_msg=None, extra=None,
                       flow_start=None, parent_run=None):

        start_msg_id = start_msg.id if start_msg else None
        flow_start_id = flow_start.id if flow_start else None

        if started_flows is None:
            started_flows = []

        # create the broadcast for this flow
        send_actions = self.get_entry_send_actions()

        # for each send action, we need to create a broadcast, we'll group our created messages under these
        broadcasts = []
        for send_action in send_actions:
            # check that we either have text or media, available for the base language
            if (send_action.msg and send_action.msg.get(self.base_language)) or (send_action.media and send_action.media.get(self.base_language)):
                broadcast = Broadcast.create(self.org, self.created_by, send_action.msg, [],
                                             media=send_action.media,
                                             base_language=self.base_language,
                                             send_all=send_action.send_all, action_uuid=send_action.uuid)
                broadcast.update_contacts(all_contact_ids)

                # manually set our broadcast status to QUEUED, our sub processes will send things off for us
                broadcast.status = QUEUED
                broadcast.save(update_fields=['status'])

                # add it to the list of broadcasts in this flow start
                broadcasts.append(broadcast)

        # if there are fewer contacts than our batch size, do it immediately
        if len(all_contact_ids) < START_FLOW_BATCH_SIZE:
            return self.start_msg_flow_batch(all_contact_ids, broadcasts=broadcasts, started_flows=started_flows,
                                             start_msg=start_msg, extra=extra, flow_start=flow_start,
                                             parent_run=parent_run)

        # otherwise, create batches instead
        else:
            # for all our contacts, build up start sms batches
            task_context = dict(contacts=[], flow=self.pk, flow_start=flow_start_id,
                                started_flows=started_flows, broadcasts=[b.id for b in broadcasts], start_msg=start_msg_id, extra=extra)

            batch_contacts = task_context['contacts']
            for contact_id in all_contact_ids:
                batch_contacts.append(contact_id)

                if len(batch_contacts) >= START_FLOW_BATCH_SIZE:
                    print("Starting flow '%s' for batch of %d contacts" % (self.name, len(task_context['contacts'])))
                    push_task(self.org, 'flows', Flow.START_MSG_FLOW_BATCH, task_context)
                    batch_contacts = []
                    task_context['contacts'] = batch_contacts

            if batch_contacts:
                print("Starting flow '%s' for batch of %d contacts" % (self.name, len(task_context['contacts'])))
                push_task(self.org, 'flows', Flow.START_MSG_FLOW_BATCH, task_context)

            return []

    def start_msg_flow_batch(self, batch_contact_ids, broadcasts, started_flows, start_msg=None,
                             extra=None, flow_start=None, parent_run=None):

        from temba.tests import TembaTestRunner

        if settings.FLOW_SERVER_URL and self.is_runnable_in_goflow() and not (start_msg and not start_msg.contact_urn):
            # try to start the session against our flow server
            contacts = Contact.objects.filter(id__in=batch_contact_ids).order_by('id')

            TembaTestRunner.NEW_ENGINE_RUNS += 1

            runs = FlowSession.bulk_start(contacts, self, broadcasts, start_msg, extra)
            if flow_start:
                flow_start.runs.add(*runs)
                flow_start.update_status()
            return runs
        else:
            TembaTestRunner.LEGACY_ENGINE_RUNS += 1

        simulation = False
        if len(batch_contact_ids) == 1:
            if Contact.objects.filter(pk=batch_contact_ids[0], org=self.org, is_test=True).first():
                simulation = True

        # these fields are the initial state for our flow run
        run_fields = None
        if extra:
            # we keep 1024 values in @extra for new flow runs because we might be passing the state
            (normalized_fields, count) = FlowRun.normalize_fields(extra, 1024)
            run_fields = json.dumps(normalized_fields)

        # create all our flow runs for this set of contacts at once
        batch = []
        now = timezone.now()

        for contact_id in batch_contact_ids:
            run = FlowRun.create(self, contact_id, fields=run_fields, start=flow_start, created_on=now,
                                 parent=parent_run, db_insert=False)
            batch.append(run)
        FlowRun.objects.bulk_create(batch)

        # build a map of contact to flow run
        run_map = dict()
        for run in FlowRun.objects.filter(contact__in=batch_contact_ids, flow=self, created_on=now):
            run_map[run.contact_id] = run
            if run.contact.is_test:
                ActionLog.create(run, '%s has entered the "%s" flow' % (run.contact.get_display(self.org, short=True), run.flow.name))

        # update our expiration date on our runs, we do this by calculating it on one run then updating all others
        run.update_expiration(timezone.now())
        FlowRun.objects.filter(contact__in=batch_contact_ids, created_on=now).update(expires_on=run.expires_on,
                                                                                     modified_on=timezone.now())

        # if we have some broadcasts to optimize for
        message_map = dict()
        if broadcasts:
            # create our message context
            message_context_base = self.build_expressions_context(None, start_msg)
            if extra:
                message_context_base['extra'] = extra

            # and add each contact and message to each broadcast
            for broadcast in broadcasts:
                # create our message context
                message_context = dict()
                message_context.update(message_context_base)

                # provide the broadcast with a partial recipient list
                partial_recipients = list(), Contact.objects.filter(org=self.org, pk__in=batch_contact_ids)

                # create the sms messages
                created_on = timezone.now()
                broadcast.send(message_context=message_context, trigger_send=False,
                               response_to=start_msg, status=INITIALIZING, msg_type=FLOW,
                               created_on=created_on, partial_recipients=partial_recipients, run_map=run_map)

                # map all the messages we just created back to our contact
                for msg in Msg.objects.filter(broadcast=broadcast, created_on=created_on):
                    if msg.contact_id not in message_map:
                        message_map[msg.contact_id] = [msg]
                    else:  # pragma: needs cover
                        message_map[msg.contact_id].append(msg)

        # now execute our actual flow steps
        (entry_actions, entry_rules) = (None, None)
        if self.entry_type == Flow.ACTIONS_ENTRY:
            entry_actions = ActionSet.objects.filter(uuid=self.entry_uuid).first()

        elif self.entry_type == Flow.RULES_ENTRY:
            entry_rules = RuleSet.objects.filter(uuid=self.entry_uuid).first()

        runs = []
        msgs = []
        optimize_sending_action = len(broadcasts) > 0

        for contact_id in batch_contact_ids:
            # each contact maintains its own list of started flows
            started_flows_by_contact = list(started_flows)

            run = run_map[contact_id]
            run_msgs = message_map.get(contact_id, [])
            arrived_on = timezone.now()

            try:
                if entry_actions:
                    run_msgs += entry_actions.execute_actions(run, start_msg, started_flows_by_contact,
                                                              skip_leading_reply_actions=not optimize_sending_action)

                    step = self.add_step(run, entry_actions, run_msgs, is_start=True, arrived_on=arrived_on)

                    # and onto the destination
                    if entry_actions.destination:
                        destination = Flow.get_node(entry_actions.flow,
                                                    entry_actions.destination,
                                                    entry_actions.destination_type)

                        next_step = self.add_step(run, destination, previous_step=step)

                        msg = Msg(org=self.org, contact_id=contact_id, text='', id=0)
                        handled, step_msgs = Flow.handle_destination(destination, next_step, run, msg, started_flows_by_contact,
                                                                     is_test_contact=simulation, trigger_send=False, continue_parent=False)
                        run_msgs += step_msgs

                    else:
                        run.set_completed(final_step=step)

                elif entry_rules:
                    step = self.add_step(run, entry_rules, run_msgs, is_start=True, arrived_on=arrived_on)

                    # if we have a start message, go and handle the rule
                    if start_msg:
                        Flow.find_and_handle(start_msg, started_flows_by_contact, triggered_start=True)

                    # if we didn't get an incoming message, see if we need to evaluate it passively
                    elif not entry_rules.is_pause():
                        # create an empty placeholder message
                        msg = Msg(org=self.org, contact_id=contact_id, text='', id=0)
                        handled, step_msgs = Flow.handle_destination(entry_rules, step, run, msg, started_flows_by_contact, trigger_send=False, continue_parent=False)
                        run_msgs += step_msgs

                if start_msg:
                    step.add_message(start_msg)

                # set the msgs that were sent by this run so that any caller can deal with them
                run.start_msgs = run_msgs
                runs.append(run)

                # add these messages as ones that are ready to send
                for msg in run_msgs:
                    msgs.append(msg)

            except Exception:
                logger.error('Failed starting flow %d for contact %d' % (self.id, contact_id), exc_info=1, extra={'stack': True})

                # mark this flow as interrupted
                run.set_interrupted()

                # mark our messages as failed
                Msg.objects.filter(id__in=[m.id for m in run_msgs]).update(status=FAILED)

                # remove our msgs from our parent's concerns
                run.start_msgs = []

        # trigger our messages to be sent
        if msgs and not parent_run:
            # then send them off
            msgs.sort(key=lambda message: (message.contact_id, message.created_on))
            Msg.objects.filter(id__in=[m.id for m in msgs]).exclude(status__in=[DELIVERED, FAILED]).update(status=PENDING)

            # trigger a sync
            self.org.trigger_send(msgs)

        # if we have a flow start, check whether we are complete
        if flow_start:
            flow_start.update_status()

        return runs

    def add_step(self, run, node,
                 msgs=None, rule=None, category=None, is_start=False, previous_step=None, arrived_on=None):
        if msgs is None:
            msgs = []

        if not arrived_on:
            arrived_on = timezone.now()

        if previous_step:
            previous_step.left_on = arrived_on
            previous_step.next_uuid = node.uuid
            previous_step.save(update_fields=('left_on', 'next_uuid'))

            if not previous_step.contact.is_test:
                FlowPathRecentMessage.record_step(previous_step)

        # update our timeouts
        timeout = node.get_timeout() if isinstance(node, RuleSet) else None
        run.update_timeout(arrived_on, timeout)

        if not is_start:
            # mark any other states for this contact as evaluated, contacts can only be in one place at time
            self.get_steps().filter(run=run, left_on=None).update(left_on=arrived_on, next_uuid=node.uuid,
                                                                  rule_uuid=rule, rule_category=category)

        # then add our new step and associate it with our message
        step = FlowStep.objects.create(run=run, contact=run.contact, step_type=node.get_step_type(),
                                       step_uuid=node.uuid, arrived_on=arrived_on)

        # for each message, associate it with this step and set the label on it
        for msg in msgs:
            step.add_message(msg)

        return step

    def get_entry_send_actions(self):
        """
        Returns all the entry actions (the first actions in a flow) that are reply actions. This is used
        for grouping all our outgoing messages into a single Broadcast.
        """
        if not self.entry_uuid or self.entry_type != Flow.ACTIONS_ENTRY:
            return []

        # get our entry actions
        entry_actions = ActionSet.objects.filter(uuid=self.entry_uuid).first()
        send_actions = []

        if entry_actions:
            actions = entry_actions.get_actions()

            for action in actions:
                # if this isn't a reply action, bail, they might be modifying the contact
                if not isinstance(action, ReplyAction):
                    break

                send_actions.append(action)

        return send_actions

    def get_dependencies(self, flow_map=None):
        from temba.contacts.models import ContactGroup

        # need to make sure we have the latest version to inspect dependencies
        self.ensure_current_version()

        dependencies = set()

        # find all the flows we reference, note this won't include archived flows
        for action_set in self.action_sets.all():
            for action in action_set.get_actions():
                if hasattr(action, 'flow'):
                    dependencies.add(action.flow)
                if hasattr(action, 'groups'):
                    for group in action.groups:
                        if isinstance(group, ContactGroup):
                            dependencies.add(group)

        for ruleset in self.rule_sets.all():
            if ruleset.ruleset_type == RuleSet.TYPE_SUBFLOW:
                flow_uuid = ruleset.config_json()['flow']['uuid']
                flow = flow_map.get(flow_uuid) if flow_map else Flow.objects.filter(uuid=flow_uuid).first()
                if flow:
                    dependencies.add(flow)

        return dependencies

    def as_json(self, expand_contacts=False):
        """
        Returns the JSON definition for this flow.

          expand_contacts:
            Add names for contacts and groups that are just ids. This is useful for human readable
            situations such as the flow editor.

        """
        flow = dict()

        if self.entry_uuid:
            flow[Flow.ENTRY] = self.entry_uuid
        else:
            flow[Flow.ENTRY] = None

        actionsets = []
        for actionset in ActionSet.objects.filter(flow=self).order_by('pk'):
            actionsets.append(actionset.as_json())

        def lookup_action_contacts(action, contacts, groups):

            if 'contact' in action:  # pragma: needs cover
                contacts.append(action['contact']['uuid'])

            if 'contacts' in action:
                for contact in action['contacts']:
                    contacts.append(contact['uuid'])

            if 'group' in action:  # pragma: needs cover
                g = action['group']
                if isinstance(g, dict):
                    if 'uuid' in g:
                        groups.append(g['uuid'])

            if 'groups' in action:
                for group in action['groups']:
                    if isinstance(group, dict):
                        if 'uuid' in group:
                            groups.append(group['uuid'])

        def replace_action_contacts(action, contacts, groups):

            if 'contact' in action:  # pragma: needs cover
                contact = contacts.get(action['contact']['uuid'], None)
                if contact:
                    action['contact'] = contact.as_json()

            if 'contacts' in action:
                expanded_contacts = []
                for contact in action['contacts']:
                    contact = contacts.get(contact['uuid'], None)
                    if contact:
                        expanded_contacts.append(contact.as_json())

                action['contacts'] = expanded_contacts

            if 'group' in action:  # pragma: needs cover
                # variable substitution
                group = action['group']
                if isinstance(group, dict):
                    if 'uuid' in group:
                        group = groups.get(group['uuid'], None)
                        if group:
                            action['group'] = dict(uuid=group.uuid, name=group.name)

            if 'groups' in action:
                expanded_groups = []
                for group in action['groups']:

                    # variable substitution
                    if not isinstance(group, dict):
                        expanded_groups.append(group)
                    else:
                        group_instance = groups.get(group['uuid'], None)
                        if group_instance:
                            expanded_groups.append(dict(uuid=group_instance.uuid, name=group_instance.name))
                        else:
                            expanded_groups.append(group)

                action['groups'] = expanded_groups

        if expand_contacts:
            groups = []
            contacts = []

            for actionset in actionsets:
                for action in actionset['actions']:
                    lookup_action_contacts(action, contacts, groups)

            # load them all
            contacts = dict((_.uuid, _) for _ in Contact.all().filter(org=self.org, uuid__in=contacts))
            groups = dict((_.uuid, _) for _ in ContactGroup.user_groups.filter(org=self.org, uuid__in=groups))

            # and replace them
            for actionset in actionsets:
                for action in actionset['actions']:
                    replace_action_contacts(action, contacts, groups)

        flow[Flow.ACTION_SETS] = actionsets

        # add in our rulesets
        rulesets = []
        for ruleset in RuleSet.objects.filter(flow=self).order_by('pk'):
            rulesets.append(ruleset.as_json())
        flow[Flow.RULE_SETS] = rulesets

        # required flow running details
        flow[Flow.BASE_LANGUAGE] = self.base_language
        flow[Flow.FLOW_TYPE] = self.flow_type
        flow[Flow.VERSION] = CURRENT_EXPORT_VERSION
        flow[Flow.METADATA] = self.get_metadata()
        return flow

    def get_metadata(self):

        metadata = dict()
        if self.metadata:
            metadata = json.loads(self.metadata)

        revision = self.revisions.all().order_by('-revision').first()

        last_saved = self.saved_on
        if self.saved_by == get_flow_user(self.org):
            last_saved = self.modified_on

        metadata[Flow.NAME] = self.name
        metadata[Flow.SAVED_ON] = datetime_to_str(last_saved)
        metadata[Flow.REVISION] = revision.revision if revision else 1
        metadata[Flow.UUID] = self.uuid
        metadata[Flow.EXPIRES] = self.expires_after_minutes

        return metadata

    @classmethod
    def detect_invalid_cycles(cls, json_dict):
        """
        Checks for invalid cycles in our flow
        :param json_dict: our flow definition
        :return: invalid cycle path as list of uuids if found, otherwise empty list
        """

        # Adapted from a blog post by Guido:
        # http://neopythonic.blogspot.com/2009/01/detecting-cycles-in-directed-graph.html

        # Maintain path as a a depth-first path in the implicit tree;
        # path is represented as an OrderedDict of {node: [child,...]} pairs.

        nodes = list()
        node_map = {}

        for ruleset in json_dict.get(Flow.RULE_SETS, []):
            nodes.append(ruleset.get('uuid'))
            node_map[ruleset.get('uuid')] = ruleset

        for actionset in json_dict.get(Flow.ACTION_SETS, []):
            nodes.append(actionset.get('uuid'))
            node_map[actionset.get('uuid')] = actionset

        def get_destinations(uuid):
            node = node_map.get(uuid)

            if not node:  # pragma: needs cover
                return []

            rules = node.get('rules', [])
            destinations = []
            if rules:

                if node.get('ruleset_type', None) in RuleSet.TYPE_WAIT:
                    return []

                for rule in rules:
                    if rule.get('destination'):
                        destinations.append(rule.get('destination'))

            elif node.get('destination'):
                destinations.append(node.get('destination'))
            return destinations

        while nodes:
            root = nodes.pop()
            path = OrderedDict({root: get_destinations(root)})
            while path:
                # children at the fringe of the tree
                children = path[next(reversed(path))]
                while children:
                    child = children.pop()

                    # found a loop
                    if child in path:
                        pathlist = list(path)
                        return pathlist[pathlist.index(child):] + [child]

                    # new path
                    if child in nodes:
                        path[child] = get_destinations(child)
                        nodes.remove(child)
                        break
                else:
                    # no more children; pop back up a level
                    path.popitem()
        return None

    def is_runnable_in_goflow(self):
        """
        Returns true if this flow only uses features supported by GoFlow
        """
        for flow in self.org.resolve_dependencies([self], [], False):
            if flow.flow_type not in (Flow.MESSAGE, Flow.FLOW):
                print("[GOFLOW] won't run flow due to unsupported type: %s" % flow.flow_type)
                return False

            features = flag_to_features(flow.feature_flag)
            unsupported = [f for f in features if f not in GOFLOW_FEATURES]
            if unsupported:
                print("[GOFLOW] won't run flow due to unsupported features: %s" % ', '.join(unsupported))
                return False

        return True

    @classmethod
    def calculate_feature_flag(cls, action_types, ruleset_types, tests):
        features = []

        for action_type in action_types:
            features.append('A:' + action_type)
        for ruleset_type in ruleset_types:
            features.append('R:' + ruleset_type)
        for test_type in tests:
            features.append('T:' + test_type)

        return features_to_flag(features)

    def ensure_current_version(self):
        """
        Makes sure the flow is at the current version. If it isn't it will
        migrate the definition forward updating the flow accordingly.
        """
        if self.version_number < CURRENT_EXPORT_VERSION:
            with self.lock_on(FlowLock.definition):
                revision = self.revisions.all().order_by('-revision').all().first()
                if revision:
                    json_flow = revision.get_definition_json()
                else:  # pragma: needs cover
                    json_flow = self.as_json()

                self.update(json_flow, user=get_flow_user(self.org))
                self.refresh_from_db()

    def update(self, json_dict, user=None, force=False):
        """
        Updates a definition for a flow.
        """

        def get_step_type(dest, rulesets, actionsets):
            if dest:
                if rulesets.get(dest, None):
                    return FlowStep.TYPE_RULE_SET
                if actionsets.get(dest, None):
                    return FlowStep.TYPE_ACTION_SET
            return None

        cycle = Flow.detect_invalid_cycles(json_dict)
        if cycle:
            raise FlowException("Found invalid cycle: %s" % cycle)

        try:
            flow_user = get_flow_user(self.org)
            # check whether the flow has changed since this flow was last saved
            if user and not force:
                saved_on = json_dict.get(Flow.METADATA).get(Flow.SAVED_ON, None)
                org = user.get_org()

                # check our last save if we aren't the system flow user
                if user != flow_user:
                    migrated = self.saved_by == flow_user
                    last_save = self.saved_on

                    # use modified on if it was a migration
                    if migrated:
                        last_save = self.modified_on

                    if not saved_on or str_to_datetime(saved_on, org.timezone) < last_save:
                        saver = ""

                        if self.saved_by.first_name:  # pragma: needs cover
                            saver += "%s " % self.saved_by.first_name
                        if self.saved_by.last_name:  # pragma: needs cover
                            saver += "%s" % self.saved_by.last_name

                        if not saver:
                            saver = self.saved_by.username

                        saver = saver.strip()

                        return dict(status="unsaved", description="Flow NOT Saved", saved_on=datetime_to_str(last_save), saved_by=saver)

            top_y = 0
            top_uuid = None

            # load all existing objects into dicts by uuid
            existing_actionsets = dict()
            for actionset in self.action_sets.all():
                existing_actionsets[actionset.uuid] = actionset

            existing_rulesets = dict()
            for ruleset in self.rule_sets.all():
                existing_rulesets[ruleset.uuid] = ruleset

            # set of uuids which we've seen, we use this set to remove objects no longer used in this flow
            seen = set()
            destinations = set()

            # our steps in our current update submission
            current_actionsets = {}
            current_rulesets = {}

            # parse our actions
            for actionset in json_dict.get(Flow.ACTION_SETS, []):

                uuid = actionset.get(Flow.UUID)

                # validate our actions, normalizing them as JSON after reading them
                actions = [_.as_json() for _ in Action.from_json_array(self.org, actionset.get(Flow.ACTIONS))]

                if actions:
                    current_actionsets[uuid] = actions

            for ruleset in json_dict.get(Flow.RULE_SETS, []):
                uuid = ruleset.get(Flow.UUID)
                current_rulesets[uuid] = ruleset
                seen.add(uuid)

            # create all our rule sets
            for ruleset in json_dict.get(Flow.RULE_SETS, []):

                uuid = ruleset.get(Flow.UUID)
                rules = ruleset.get(Flow.RULES)
                label = ruleset.get(Flow.LABEL, None)
                operand = ruleset.get(Flow.OPERAND, None)
                finished_key = ruleset.get(Flow.FINISHED_KEY)
                ruleset_type = ruleset.get(Flow.RULESET_TYPE)
                config = ruleset.get(Flow.CONFIG)

                if not config:
                    config = dict()

                # cap our lengths
                if label:
                    label = label[:64]

                if operand:
                    operand = operand[:128]

                (x, y) = (ruleset.get(Flow.X), ruleset.get(Flow.Y))

                if not top_uuid or y < top_y:
                    top_y = y
                    top_uuid = uuid

                # parse our rules, this will materialize any necessary dependencies
                parsed_rules = []
                rule_objects = Rule.from_json_array(self.org, rules)
                for r in rule_objects:
                    parsed_rules.append(r.as_json())
                rules = parsed_rules

                for rule in rules:
                    if 'destination' in rule:
                        # if the destination was excluded for not having any actions
                        # remove the connection for our rule too
                        if rule['destination'] not in current_actionsets and rule['destination'] not in seen:
                            rule['destination'] = None
                        else:
                            destination_uuid = rule.get('destination', None)
                            destinations.add(destination_uuid)

                            # determine what kind of destination we are pointing to
                            rule['destination_type'] = get_step_type(destination_uuid,
                                                                     current_rulesets, current_actionsets)

                            # print "Setting destination [%s] type to: %s" % (destination_uuid, rule['destination_type'])

                existing = existing_rulesets.get(uuid, None)

                if existing:
                    existing.label = ruleset.get(Flow.LABEL, None)
                    existing.set_rules_dict(rules)
                    existing.operand = operand
                    existing.label = label
                    existing.finished_key = finished_key
                    existing.ruleset_type = ruleset_type
                    existing.set_config(config)
                    (existing.x, existing.y) = (x, y)
                    existing.save()
                else:

                    existing = RuleSet.objects.create(flow=self,
                                                      uuid=uuid,
                                                      label=label,
                                                      rules=json.dumps(rules),
                                                      finished_key=finished_key,
                                                      ruleset_type=ruleset_type,
                                                      operand=operand,
                                                      config=json.dumps(config),
                                                      x=x, y=y)

                existing_rulesets[uuid] = existing

                # update our value type based on our new rules
                existing.value_type = existing.get_value_type()
                RuleSet.objects.filter(pk=existing.pk).update(value_type=existing.value_type)

            # now work through our action sets
            for actionset in json_dict.get(Flow.ACTION_SETS, []):
                uuid = actionset.get(Flow.UUID)

                # skip actionsets without any actions. This happens when there are no valid
                # actions in an actionset such as when deleted groups or flows are the only actions
                if uuid not in current_actionsets:
                    continue

                actions = current_actionsets[uuid]
                seen.add(uuid)

                (x, y) = (actionset.get(Flow.X), actionset.get(Flow.Y))

                if not top_uuid or y < top_y:
                    top_y = y
                    top_uuid = uuid

                existing = existing_actionsets.get(uuid, None)

                # lookup our destination
                destination_uuid = actionset.get('destination')
                destination_type = get_step_type(destination_uuid, current_rulesets, current_actionsets)

                if destination_uuid:
                    if not destination_type:
                        destination_uuid = None

                # only create actionsets if there are actions
                if actions:
                    if existing:
                        # print "Updating %s to point to %s" % (unicode(actions), destination_uuid)
                        existing.destination = destination_uuid
                        existing.destination_type = destination_type
                        existing.set_actions_dict(actions)
                        (existing.x, existing.y) = (x, y)
                        existing.save()
                    else:
                        existing = ActionSet.objects.create(flow=self,
                                                            uuid=uuid,
                                                            destination=destination_uuid,
                                                            destination_type=destination_type,
                                                            actions=json.dumps(actions),
                                                            x=x, y=y)

                        existing_actionsets[uuid] = existing

            action_types = set()
            ruleset_types = set()
            tests = set()

            # now work through all our objects once more, making sure all uuids map appropriately
            for existing in existing_actionsets.values():
                if existing.uuid not in seen:
                    del existing_actionsets[existing.uuid]
                    existing.delete()
                else:
                    for action in existing.get_actions():
                        action_types.add(action.TYPE)

            for existing in existing_rulesets.values():
                if existing.uuid not in seen:
                    # clean up any values on this ruleset
                    Value.objects.filter(ruleset=existing, org=self.org).delete()

                    del existing_rulesets[existing.uuid]
                    existing.delete()

                else:
                    ruleset_types.add(existing.ruleset_type)
                    for rule in existing.get_rules():
                        tests.add(rule.test.TYPE)

            self.feature_flag = Flow.calculate_feature_flag(action_types, ruleset_types, tests)

            # make sure all destinations are present though
            for destination in destinations:
                if destination not in existing_rulesets and destination not in existing_actionsets:  # pragma: needs cover
                    raise FlowException("Invalid destination: '%s', no matching actionset or ruleset" % destination)

            entry = json_dict.get('entry', None)

            # check if we are pointing to a destination that is no longer valid
            if entry not in existing_rulesets and entry not in existing_actionsets:
                entry = None

            if not entry and top_uuid:
                entry = top_uuid

            # set our entry
            if entry in existing_actionsets:
                self.entry_uuid = entry
                self.entry_type = Flow.ACTIONS_ENTRY
            elif entry in existing_rulesets:
                self.entry_uuid = entry
                self.entry_type = Flow.RULES_ENTRY
            else:
                self.entry_uuid = None
                self.entry_type = None

            # if we have a base language, set that
            self.base_language = json_dict.get('base_language', None)

            # set our metadata
            self.metadata = None
            if Flow.METADATA in json_dict:
                self.metadata = json.dumps(json_dict[Flow.METADATA])

            if user:
                self.saved_by = user

            # if it's our migration user, don't update saved on
            if user and user != flow_user:
                self.saved_on = timezone.now()

            self.version_number = CURRENT_EXPORT_VERSION
            self.save()

            # clear property cache
            self.clear_props_cache()

            # create a version of our flow for posterity
            if user is None:
                user = self.created_by

            # last version
            revision = 1
            last_revision = self.revisions.order_by('-revision').first()
            if last_revision:
                revision = last_revision.revision + 1

            # create a new version
            self.revisions.create(definition=json.dumps(json_dict),
                                  created_by=user,
                                  modified_by=user,
                                  spec_version=CURRENT_EXPORT_VERSION,
                                  revision=revision)

            return dict(status="success", description="Flow Saved",
                        saved_on=datetime_to_str(self.saved_on), revision=revision)

        except Exception as e:
            # note that badness happened
            import logging
            logger = logging.getLogger(__name__)
            logger.exception(six.text_type(e))
            import traceback
            traceback.print_exc(e)
            raise e

    def __str__(self):
        return self.name

    class Meta:
        ordering = ('-modified_on',)


class FlowRun(models.Model):
    STATE_ACTIVE = 'A'

    EXIT_TYPE_COMPLETED = 'C'
    EXIT_TYPE_INTERRUPTED = 'I'
    EXIT_TYPE_EXPIRED = 'E'
    EXIT_TYPE_CHOICES = ((EXIT_TYPE_COMPLETED, _("Completed")),
                         (EXIT_TYPE_INTERRUPTED, _("Interrupted")),
                         (EXIT_TYPE_EXPIRED, _("Expired")))

    INVALID_EXTRA_KEY_CHARS = regex.compile(r'[^a-zA-Z0-9_]')

    uuid = models.UUIDField(unique=True, default=uuid.uuid4)

    output = models.TextField(null=True)

    org = models.ForeignKey(Org, related_name='runs', db_index=False)

    flow = models.ForeignKey(Flow, related_name='runs')

    contact = models.ForeignKey(Contact, related_name='runs')

    session = models.ForeignKey(FlowSession, related_name='runs', null=True,
                                help_text=_("The session that handled this flow run, only for voice flows"))

    connection = models.ForeignKey('channels.ChannelSession', related_name='runs', null=True, blank=True,
                                   help_text=_("The session that handled this flow run, only for voice flows"))

    is_active = models.BooleanField(default=True,
                                    help_text=_("Whether this flow run is currently active"))

    fields = models.TextField(blank=True, null=True,
                              help_text=_("A JSON representation of any custom flow values the user has saved away"))

    created_on = models.DateTimeField(default=timezone.now,
                                      help_text=_("When this flow run was created"))

    modified_on = models.DateTimeField(auto_now=True,
                                       help_text=_("When this flow run was last updated"))

    exited_on = models.DateTimeField(null=True,
                                     help_text=_("When the contact exited this flow run"))

    exit_type = models.CharField(null=True, max_length=1, choices=EXIT_TYPE_CHOICES,
                                 help_text=_("Why the contact exited this flow run"))

    expires_on = models.DateTimeField(null=True,
                                      help_text=_("When this flow run will expire"))

    timeout_on = models.DateTimeField(null=True,
                                      help_text=_("When this flow will next time out (if any)"))

    responded = models.BooleanField(default=False, help_text='Whether contact has responded in this run')

    start = models.ForeignKey('flows.FlowStart', null=True, blank=True, related_name='runs',
                              help_text=_("The FlowStart objects that started this run"))

    submitted_by = models.ForeignKey(settings.AUTH_USER_MODEL, null=True,
                                     help_text="The user which submitted this flow run")

    parent = models.ForeignKey('flows.FlowRun', null=True, help_text=_("The parent run that triggered us"))

    @classmethod
    def create_or_update_from_goflow(cls, session, contact, run_output, run_log, wait, msg_in, broadcasts=()):
        """
        Creates or updates a flow run from the given output returned from goflow
        """
        uuid = run_output['uuid']
        path = run_output['path']
        is_active = run_output['status'] in ('active', 'waiting')
        is_error = run_output['status'] == 'errored'
        created_on = iso8601.parse_date(run_output['created_on'])
        exited_on = iso8601.parse_date(run_output['exited_on']) if run_output['exited_on'] else None
        expires_on = iso8601.parse_date(run_output['expires_on']) if run_output['expires_on'] else None
        timeout_on = iso8601.parse_date(wait['timeout_on']) if wait and wait.get('timeout_on') else None

        # does this run already exist?
        existing = cls.objects.filter(org=contact.org, contact=contact, uuid=uuid).select_related('flow').first()

        if not is_active:
            exit_type = cls.EXIT_TYPE_INTERRUPTED if is_error else cls.EXIT_TYPE_COMPLETED
        else:
            exit_type = None

        if existing:
            prev_path = json.loads(existing.output)['path'] if existing.output else []

            existing.output = json.dumps(run_output)
            existing.expires_on = expires_on
            existing.timeout_on = timeout_on
            existing.modified_on = timezone.now()
            existing.exited_on = exited_on
            existing.exit_type = exit_type
            existing.is_active = is_active
            existing.save(update_fields=('output', 'expires_on', 'modified_on', 'exited_on', 'exit_type', 'is_active'))
            run = existing

            msgs_to_send, msgs_out_by_step = run.apply_events(run_log, msg_in, broadcasts)

        else:
            prev_path = []

            # use our now for created_on/modified_on as this needs to be as close as possible to database time for API
            # run syncing to work
            now = timezone.now()

            flow = Flow.objects.get(org=contact.org, uuid=run_output['flow_uuid'])

            parent_uuid = run_output.get('parent_uuid')
            parent = cls.objects.get(org=contact.org, uuid=parent_uuid) if parent_uuid else None

            run = cls.objects.create(org=contact.org, uuid=uuid,
                                     flow=flow, contact=contact,
                                     parent=parent,
                                     output=json.dumps(run_output),
                                     session=session,
                                     is_active=is_active,
                                     exited_on=exited_on, exit_type=exit_type,
                                     expires_on=expires_on, timeout_on=timeout_on,
                                     created_on=now, modified_on=now)

            # old simulation needs an action log showing we entered the flow
            if contact.is_test:
                log_text = '%s has entered the "%s" flow' % (contact.get_display(contact.org, short=True), flow.name)
                ActionLog.create(run, log_text, created_on=created_on)

            msgs_to_send, msgs_out_by_step = run.apply_events(run_log, msg_in, broadcasts)

            # old flow engine appends a list of start messages on run creation
            start_msgs = []
            if msg_in:
                start_msgs.append(msg_in)
            for msgs in six.itervalues(msgs_out_by_step):
                start_msgs.extend(msgs)
            run.start_msgs = start_msgs

        # generate set of ruleset UUIDs to help us resolve node types
        ruleset_uuids = {r.uuid for r in run.flow.rule_sets.all()}

        # only steps that need updated are new ones and the previous last one if it exists
        path_to_update = path[len(prev_path) - 1:] if prev_path else path

        # create flow steps for these path steps
        for p, path_item in enumerate(path_to_update):
            next_item = path_to_update[p + 1] if p < len(path_to_update) - 1 else None

            step_type = FlowStep.TYPE_RULE_SET if path_item['node_uuid'] in ruleset_uuids else FlowStep.TYPE_ACTION_SET
            step_messages = msgs_out_by_step[path_item['uuid']]

            if p == 0:
                step_messages.append(msg_in)

            FlowStep.create_or_update_from_goflow(run, path_item, next_item, step_type, step_messages)

        return run, msgs_to_send

    def apply_events(self, run_log, msg_in=None, broadcasts=()):
        msgs_to_send = []
        msgs_by_step = defaultdict(list)

        for entry in run_log:
            if entry.event['type'] == Event.TYPE_SEND_MSG:
                msg = self.apply_send_msg(entry.event, msg_in)
                if msg:
                    # filter our broadcasts by action uuid that generated us
                    action_uuid = entry.action_uuid
                    if action_uuid and broadcasts:
                        for broadcast in [b for b in broadcasts if six.text_type(b.action_uuid) == action_uuid]:
                            broadcast.msgs.add(msg)

                    msgs_to_send.append(msg)
                    msgs_by_step[entry.step_uuid].append(msg)
            else:
                apply_func = getattr(self, 'apply_%s' % entry.event['type'], None)
                if apply_func:
                    apply_func(entry.event, msg_in)

        return msgs_to_send, msgs_by_step

    def apply_send_msg(self, event, msg):
        """
        A message being sent to a contact (not necessarily this contact)
        """
        urn = event.get('urn')
        contact_uuid = event.get('contact_uuid')
        if contact_uuid:
            if self.contact.uuid == contact_uuid:
                contact = self.contact
            else:
                contact = Contact.objects.get(uuid=contact_uuid, org=self.org)

        # use our urn if we have one specified in the event
        recipient = urn or contact

        user = get_flow_user(self.org)

        # convert attachment URLs to absolute URLs
        attachments = []
        for attachment in event.get('attachments', []):
            media_type, media_url = attachment.split(':', 1)
            attachments.append("%s:https://%s/%s" % (media_type, settings.AWS_BUCKET_DOMAIN, media_url))
        try:
            return Msg.create_outgoing(self.org, user, recipient,
                                       text=event['text'],
                                       attachments=attachments,
                                       channel=msg.channel if msg else None,
                                       created_on=iso8601.parse_date(event['created_on']),
                                       response_to=msg if msg and msg.id else None)

        except UnreachableException:
            return None

    def apply_update_contact(self, event, msg):
        """
        Name or language being updated
        """
        update_fields = []

        if event['field_name'].lower() == "language":
            self.contact.language = event['value']
            update_fields.append('language')
        elif event['field_name'] == "name":
            self.contact.name = event['value']
            update_fields.append("name")
        else:
            raise Exception("Unknown field to update contact: %s" % event['field_name'])

        self.contact.save(update_fields=update_fields)

    def apply_save_contact_field(self, event, msg):
        """
        Properties of this contact being updated
        """
        user = get_flow_user(self.org)
        field = ContactField.objects.get(org=self.org, uuid=event['field_uuid'])
        self.contact.set_field(user, field.key, event['value'])

    def apply_save_flow_result(self, event, msg):
        if self.contact.is_test:
            ActionLog.create(self, "Saved '%s' as @flow.%s" % (event['value'], slugify_with(event['result_name'])),
                             created_on=iso8601.parse_date(event['created_on']))

    def apply_add_to_group(self, event, msg):
        """
        This contact being added to one or more groups
        """
        user = get_flow_user(self.org)
        for group_uuid in event['group_uuids']:
            group = ContactGroup.get_user_groups(self.org).filter(uuid=group_uuid).first()
            if group and not self.contact.is_stopped:
                group.update_contacts(user, [self.contact], add=True)

                if self.contact.is_test:
                    ActionLog.info(self, _("Added %s to %s") % (self.contact.name, group.name))

    def apply_remove_from_group(self, event, msg):
        """
        This contact being removed from one or more groups
        """
        user = get_flow_user(self.org)
        for group_uuid in event['group_uuids']:
            group = ContactGroup.get_user_groups(self.org).filter(uuid=group_uuid).first()
            if group and not self.contact.is_stopped:
                group.update_contacts(user, [self.contact], add=False)

                if self.contact.is_test:
                    ActionLog.info(self, _("Removed %s from %s") % (self.contact.name, group.name))

    def apply_send_email(self, event, msg):
        """
        Email being sent out
        """
        pass
        # send_raw_email([event['email']], event['subject'], event['body'])

    @classmethod
    def create(cls, flow, contact_id, start=None, session=None, connection=None, fields=None,
               created_on=None, db_insert=True, submitted_by=None, parent=None):

        args = dict(org=flow.org, flow=flow, contact_id=contact_id, start=start,
                    session=session, connection=connection, fields=fields, submitted_by=submitted_by, parent=parent)

        if created_on:
            args['created_on'] = created_on

        if db_insert:
            return FlowRun.objects.create(**args)
        else:
            return FlowRun(**args)

    @property
    def connection_interrupted(self):
        return self.connection and self.connection.status == ChannelSession.INTERRUPTED

    @classmethod
    def normalize_field_key(cls, key):
        return FlowRun.INVALID_EXTRA_KEY_CHARS.sub('_', key)[:255]

    @classmethod
    def normalize_fields(cls, fields, max_values=256, count=-1):
        """
        Turns an arbitrary dictionary into a dictionary containing only string keys and values
        """
        if isinstance(fields, six.string_types):
            return fields[:Value.MAX_VALUE_LEN], count + 1

        elif isinstance(fields, numbers.Number):
            return fields, count + 1

        elif isinstance(fields, dict):
            count += 1
            field_dict = OrderedDict()
            for (k, v) in fields.items():
                (field_dict[FlowRun.normalize_field_key(k)], count) = FlowRun.normalize_fields(v, max_values, count)

                if count >= max_values:
                    break

            return field_dict, count

        elif isinstance(fields, list):
            count += 1
            list_dict = OrderedDict()
            for (i, v) in enumerate(fields):
                (list_dict[str(i)], count) = FlowRun.normalize_fields(v, max_values, count)

                if count >= max_values:  # pragma: needs cover
                    break

            return list_dict, count

        else:
            return six.text_type(fields), count + 1

    @classmethod
    def bulk_exit(cls, runs, exit_type):
        """
        Exits (expires, interrupts) runs in bulk
        """
        # when expiring phone calls, we want to issue hangups
        connection_runs = runs.exclude(connection=None)
        for run in connection_runs:
            connection = run.connection.get()

            # have our session close itself
            if exit_type == FlowRun.EXIT_TYPE_EXPIRED:
                connection.close()

        run_ids = list(runs.values_list('id', flat=True))

        from .tasks import continue_parent_flows

        # batch this for 1,000 runs at a time so we don't grab locks for too long
        for id_batch in chunk_list(run_ids, 1000):
            now = timezone.now()

            # mark all steps in these runs as having been left
            FlowStep.objects.filter(run__id__in=id_batch, left_on=None).update(left_on=now)

            runs = FlowRun.objects.filter(id__in=id_batch)
            runs.update(is_active=False, exited_on=now, exit_type=exit_type, modified_on=now)

            # continue the parent flows to continue async
            on_transaction_commit(lambda: continue_parent_flows.delay(id_batch))

    def get_last_msg(self, direction=INCOMING):
        """
        Returns the last incoming msg on this run
        :param direction: the direction of the messge to fetch, default INCOMING
        """
        return Msg.objects.filter(steps__run=self, direction=direction).order_by('-created_on').first()

    @classmethod
    def continue_parent_flow_runs(cls, runs):
        """
        Hands flow control back to our parent run if we have one
        """
        runs = runs.filter(parent__flow__is_active=True, parent__flow__is_archived=False)
        for run in runs:
            cls.continue_parent_flow_run(run)

    @classmethod
    def continue_parent_flow_run(cls, run, trigger_send=True, continue_parent=True):
        msgs = []

        steps = run.parent.steps.filter(left_on=None, step_type=FlowStep.TYPE_RULE_SET)
        step = steps.select_related('run', 'run__flow', 'run__contact', 'run__flow__org').first()

        if step:
            # if our child was interrupted, so shall we be
            if run.exit_type == FlowRun.EXIT_TYPE_INTERRUPTED and run.contact.id == step.run.contact.id:
                FlowRun.bulk_exit(FlowRun.objects.filter(id=step.run.id), FlowRun.EXIT_TYPE_INTERRUPTED)
                return

            # resume via goflow if this run is using the new engine
            if run.parent.session and run.parent.session.is_goflow():
                session = FlowSession.objects.get(id=run.parent.session.id)
                return session.resume(expired_child_run=run)

            ruleset = RuleSet.objects.filter(uuid=step.step_uuid, ruleset_type=RuleSet.TYPE_SUBFLOW,
                                             flow__org=step.run.org).first()
            if ruleset:
                # use the last incoming message on this step
                msg = step.messages.filter(direction=INCOMING).order_by('-created_on').first()

                # if we are routing back to the parent before a msg was sent, we need a placeholder
                if not msg:
                    msg = Msg()
                    msg.text = ''
                    msg.org = run.org
                    msg.contact = run.contact

                # finally, trigger our parent flow
                (handled, msgs) = Flow.find_and_handle(msg, user_input=False, started_flows=[run.flow, run.parent.flow],
                                                       resume_parent_run=True, trigger_send=trigger_send, continue_parent=continue_parent)

        return msgs

    def is_ivr(self):
        """
        If this run is over an IVR connection
        """
        return self.connection and self.connection.is_ivr()

    def keep_active_on_exit(self):
        """
        If our run should be completed when we leave the last node
        """
        # we let parent runs over ivr get closed by the provider
        return self.is_ivr() and not self.parent and not self.connection.is_done()

    def resume_after_timeout(self, expired_timeout):
        """
        Resumes a flow that is at a ruleset that has timed out
        """
        last_step = FlowStep.get_active_steps_for_contact(self.contact).first()

        # this timeout is invalid, clear it
        if not last_step or last_step.run != self:
            self.timeout_on = None
            self.save(update_fields=('timeout_on', 'modified_on'))
            return

        node = last_step.get_step()

        # only continue if we are at a ruleset with a timeout
        if isinstance(node, RuleSet) and timezone.now() > self.timeout_on > last_step.arrived_on:
            timeout = node.get_timeout()

            # if our current node doesn't have a timeout, but our timeout is still right, then the ruleset
            # has changed out from under us and no longer has a timeout, clear our run's timeout_on
            if not timeout and abs(expired_timeout - self.timeout_on) < timedelta(milliseconds=1):
                self.timeout_on = None
                self.save(update_fields=('timeout_on', 'modified_on'))

            # this is a valid timeout, deal with it
            else:
                # get the last outgoing msg for this contact
                msg = self.get_last_msg(OUTGOING)

                # check that our last outgoing msg was sent and our timeout is in the past, otherwise reschedule
                if msg and (not msg.sent_on or timezone.now() < msg.sent_on + timedelta(minutes=timeout) - timedelta(seconds=5)):
                    self.update_timeout(msg.sent_on if msg.sent_on else timezone.now(), timeout)

                # look good, lets resume this run
                else:
                    msg = self.get_last_msg(INCOMING)
                    if not msg:
                        msg = Msg()
                        msg.text = ''
                        msg.org = self.org
                        msg.contact = self.contact
                    Flow.find_and_handle(msg, resume_after_timeout=True)

    def release(self):
        """
        Permanently deletes this flow run
        """
        # remove each of our steps. we do this one at a time
        # so we can decrement the activity properly
        for step in self.steps.all():
            step.release()

        # lastly delete ourselves
        self.delete()

        # clear analytics results cache
        for ruleset in self.flow.rule_sets.all():
            Value.invalidate_cache(ruleset=ruleset)

        # clear any recent messages
        self.recent_messages.all().delete()

    def set_completed(self, final_step=None, completed_on=None):
        """
        Mark a run as complete
        """
        if self.contact.is_test:
            ActionLog.create(self, _('%s has exited this flow') % self.contact.get_display(self.flow.org, short=True))

        now = timezone.now()

        if not completed_on:
            completed_on = now

        # mark that we left this step
        if final_step:
            final_step.left_on = completed_on
            final_step.save(update_fields=['left_on'])

        # mark this flow as inactive
        if not self.keep_active_on_exit():
            self.exit_type = FlowRun.EXIT_TYPE_COMPLETED
            self.exited_on = completed_on
            self.is_active = False
            self.save(update_fields=('exit_type', 'exited_on', 'modified_on', 'is_active'))

        if hasattr(self, 'voice_response') and self.parent and self.parent.is_active:
            callback = 'https://%s%s' % (settings.TEMBA_HOST, reverse('ivr.ivrcall_handle', args=[self.connection.pk]))
            self.voice_response.redirect(url=callback + '?resume=1')
        else:
            # if we have a parent to continue
            if self.parent:
                # mark it for continuation
                self.continue_parent = True

    def set_interrupted(self, final_step=None):
        """
        Mark run as interrupted
        """
        if self.contact.is_test:  # pragma: needs cover
            ActionLog.create(self, _('%s has interrupted this flow') % self.contact.get_display(self.flow.org, short=True))

        now = timezone.now()

        if final_step:
            final_step.left_on = now
            final_step.save(update_fields=['left_on'])

        # mark this flow as inactive
        self.exit_type = FlowRun.EXIT_TYPE_INTERRUPTED
        self.exited_on = now
        self.is_active = False
        self.save(update_fields=('exit_type', 'exited_on', 'modified_on', 'is_active'))

    def update_timeout(self, now, minutes):
        """
        Updates our timeout for our run, either clearing it or setting it appropriately
        """
        if not minutes and self.timeout_on:
            self.timeout_on = None
            self.save(update_fields=['timeout_on', 'modified_on'])
        elif minutes:
            self.timeout_on = now + timedelta(minutes=minutes)
            self.save(update_fields=['timeout_on', 'modified_on'])

    def update_expiration(self, point_in_time=None):
        """
        Set our expiration according to the flow settings
        """
        if self.flow.expires_after_minutes:
            now = timezone.now()
            if not point_in_time:
                point_in_time = now
            self.expires_on = point_in_time + timedelta(minutes=self.flow.expires_after_minutes)

            # save our updated fields
            self.save(update_fields=['expires_on', 'modified_on'])

            # if it's in the past, just expire us now
            if self.expires_on < now:
                self.expire()

        # parent should always have a later expiration than the children
        if self.parent:
            self.parent.update_expiration(self.expires_on)

    def expire(self):
        self.bulk_exit(FlowRun.objects.filter(id=self.id), FlowRun.EXIT_TYPE_EXPIRED)

    @classmethod
    def exit_all_for_contacts(cls, contacts, exit_type):
        contact_runs = cls.objects.filter(is_active=True, contact__in=contacts)
        cls.bulk_exit(contact_runs, exit_type)

    def update_fields(self, field_map, max_values=256):
        # validate our field
        (field_map, count) = FlowRun.normalize_fields(field_map, max_values)

        if not self.fields:
            self.fields = json.dumps(field_map)
        else:
            existing_map = json.loads(self.fields, object_pairs_hook=OrderedDict)
            existing_map.update(field_map)
            self.fields = json.dumps(existing_map)

        self.save(update_fields=['fields'])

    def field_dict(self):
        return json.loads(self.fields, object_pairs_hook=OrderedDict) if self.fields else {}

    def is_completed(self):
        return self.exit_type == FlowRun.EXIT_TYPE_COMPLETED

    def is_interrupted(self):
        return self.exit_type == FlowRun.EXIT_TYPE_INTERRUPTED

    def create_outgoing_ivr(self, text, recording_url, connection, response_to=None):

        # create a Msg object to track what happened
        from temba.msgs.models import DELIVERED, IVR

        attachments = None
        if recording_url:
            attachments = ['%s/x-wav:%s' % (Msg.MEDIA_AUDIO, recording_url)]

        msg = Msg.create_outgoing(self.flow.org, self.flow.created_by, self.contact, text, channel=self.connection.channel,
                                  response_to=response_to, attachments=attachments,
                                  status=DELIVERED, msg_type=IVR, connection=connection)

        # play a recording or read some text
        if msg:
            if recording_url:
                self.voice_response.play(url=recording_url)
            else:
                self.voice_response.say(text)

        return msg


@six.python_2_unicode_compatible
class FlowStep(models.Model):
    """
    A contact's visit to a node in a flow (rule set or action set)
    """
    TYPE_RULE_SET = 'R'
    TYPE_ACTION_SET = 'A'
    STEP_TYPE_CHOICES = ((TYPE_RULE_SET, "RuleSet"),
                         (TYPE_ACTION_SET, "ActionSet"))

    run = models.ForeignKey(FlowRun, related_name='steps')

    contact = models.ForeignKey(Contact, related_name='flow_steps')

    step_type = models.CharField(max_length=1, choices=STEP_TYPE_CHOICES, help_text=_("What type of node was visited"))

    step_uuid = models.CharField(max_length=36, db_index=True,
                                 help_text=_("The UUID of the ActionSet or RuleSet for this step"))

    rule_uuid = models.CharField(max_length=36, null=True,
                                 help_text=_("For uuid of the rule that matched on this ruleset, null on ActionSets"))

    rule_category = models.CharField(max_length=36, null=True,
                                     help_text=_("The category label that matched on this ruleset, null on ActionSets"))

    rule_value = models.TextField(null=True,
                                  help_text=_("The value that was matched in our category for this ruleset, null on ActionSets"))

    rule_decimal_value = models.DecimalField(max_digits=36, decimal_places=8, null=True,
                                             help_text=_("The decimal value that was matched in our category for this ruleset, null on ActionSets or if a non numeric rule was matched"))

    next_uuid = models.CharField(max_length=36, null=True,
                                 help_text=_("The uuid of the next step type we took"))

    arrived_on = models.DateTimeField(help_text=_("When the user arrived at this step in the flow"))

    left_on = models.DateTimeField(null=True, db_index=True,
                                   help_text=_("When the user left this step in the flow"))

    messages = models.ManyToManyField(Msg, related_name='steps',
                                      help_text=_("Any messages that are associated with this step (either sent or received)"))

    broadcasts = models.ManyToManyField(Broadcast, related_name='steps',
                                        help_text=_("Any broadcasts that are associated with this step (only sent)"))

    @classmethod
    def create_or_update_from_goflow(cls, run, path_step, next_path_step, step_type, step_messages):
        """
        Creates or updates a flow step for the given path step returned from goflow
        """
        arrived_on = iso8601.parse_date(path_step['arrived_on'])
        left_on = iso8601.parse_date(path_step['left_on']) if 'left_on' in path_step else None
        node_uuid = path_step['node_uuid']
        rule_uuid = path_step.get('exit_uuid') if step_type == FlowStep.TYPE_RULE_SET else None
        next_uuid = next_path_step['node_uuid'] if next_path_step else None

        # look through our events for flow results to save as ruleset results
        category = None
        value = None
        decimal_value = None
        for event in path_step.get('events', []):
            if event['type'] == 'save_flow_result' and event['category']:
                category = event['category']
                value = event['value']
                try:
                    decimal_value = Decimal(event['value'])
                except Exception:
                    pass
                break

        if step_type == cls.TYPE_RULE_SET:
            ruleset = RuleSet.objects.filter(flow=run.flow, uuid=node_uuid).first()
            if ruleset:
                rule = None
                for r in ruleset.get_rules():
                    if r.uuid == rule_uuid:
                        rule = r
                        break
                if rule and category:
                    rule.category = category
                    ruleset.save_run_value(run, rule, value)

        # are we completing an existing step?
        existing = cls.objects.filter(run=run, arrived_on=arrived_on, step_uuid=node_uuid).first()

        if existing:
            existing.left_on = left_on
            existing.rule_uuid = rule_uuid
            existing.rule_category = category
            existing.rule_value = value
            existing.rule_decimal_value = decimal_value
            existing.next_uuid = next_uuid
            existing.save(update_fields=('left_on', 'rule_uuid', 'next_uuid', 'rule_category', 'rule_value', 'rule_decimal_value'))
            step = existing
        else:
            step = cls.objects.create(step_uuid=node_uuid,
                                      step_type=step_type,
                                      run=run,
                                      contact=run.contact,
                                      arrived_on=arrived_on,
                                      left_on=left_on,
                                      next_uuid=next_uuid,
                                      rule_category=category,
                                      rule_value=value,
                                      rule_decimal_value=decimal_value,
                                      rule_uuid=rule_uuid)

        for msg in step_messages:
            step.add_message(msg)

        if next_uuid and not run.contact.is_test:
            FlowPathRecentMessage.record_step(step)

        return step

    @classmethod
    def from_json(cls, json_obj, flow, run, previous_rule=None):

        node = json_obj['node']
        arrived_on = json_date_to_datetime(json_obj['arrived_on'])

        # find the previous step
        prev_step = FlowStep.objects.filter(run=run).order_by('-left_on').first()

        # generate the messages for this step
        msgs = []
        if node.is_ruleset():
            incoming = None
            if node.is_pause():
                # if a msg was sent to this ruleset, create it
                if json_obj['rule']:

                    media = None
                    if 'media' in json_obj['rule']:
                        media = json_obj['rule']['media']
                        (media_type, url) = media.split(':', 1)

                        # store the non-typed url in the value and text
                        json_obj['rule']['value'] = url
                        json_obj['rule']['text'] = url

                    # if we received a message
                    incoming = Msg.create_incoming(org=run.org, contact=run.contact, text=json_obj['rule']['text'],
                                                   attachments=[media] if media else None,
                                                   msg_type=FLOW, status=HANDLED, date=arrived_on,
                                                   channel=None, urn=None)
            else:  # pragma: needs cover
                incoming = Msg.objects.filter(org=run.org, direction=INCOMING, steps__run=run).order_by('-pk').first()

            if incoming:
                msgs.append(incoming)
        else:
            actions = Action.from_json_array(flow.org, json_obj['actions'])

            last_incoming = Msg.objects.filter(org=run.org, direction=INCOMING, steps__run=run).order_by('-pk').first()

            for action in actions:
                context = flow.build_expressions_context(run.contact, last_incoming)
                msgs += action.execute(run, context, node.uuid, msg=last_incoming, offline_on=arrived_on)

        step = flow.add_step(run, node, msgs=msgs, previous_step=prev_step, arrived_on=arrived_on, rule=previous_rule)

        # if a rule was picked on this ruleset
        if node.is_ruleset() and json_obj['rule']:
            rule_uuid = json_obj['rule']['uuid']
            rule_value = json_obj['rule']['value']
            rule_category = json_obj['rule']['category']

            # update the value if we have an existing ruleset
            ruleset = RuleSet.objects.filter(flow=flow, uuid=node.uuid).first()
            if ruleset:
                rule = None
                for r in ruleset.get_rules():
                    if r.uuid == rule_uuid:
                        rule = r
                        break

                if not rule:
                    # the user updated the rules try to match the new rules
                    msg = Msg(org=run.org, contact=run.contact, text=json_obj['rule']['text'], id=0)
                    rule, value = ruleset.find_matching_rule(step, run, msg)

                    if not rule:
                        raise ValueError("No such rule with UUID %s" % rule_uuid)

                    rule_uuid = rule.uuid
                    rule_category = rule.category
                    rule_value = value

                rule.category = rule_category
                ruleset.save_run_value(run, rule, rule_value)

            # update our step with our rule details
            step.rule_uuid = rule_uuid
            step.rule_category = rule_category
            step.rule_value = rule_value

            try:
                step.rule_decimal_value = Decimal(json_obj['rule']['value'])
            except Exception:
                pass

            step.save(update_fields=('rule_uuid', 'rule_category', 'rule_value', 'rule_decimal_value'))

        return step

    @classmethod
    def get_active_steps_for_contact(cls, contact, step_type=None):

        steps = FlowStep.objects.filter(run__is_active=True, run__flow__is_active=True, run__contact=contact,
                                        left_on=None)

        # don't consider voice steps, those are interactive
        steps = steps.exclude(run__flow__flow_type=Flow.VOICE)

        # real contacts don't deal with archived flows
        if not contact.is_test:
            steps = steps.filter(run__flow__is_archived=False)

        if step_type:
            steps = steps.filter(step_type=step_type)

        steps = steps.order_by('-pk')

        # optimize lookups
        return steps.select_related('run', 'run__flow', 'run__contact', 'run__flow__org', 'run__connection')

    def release(self):
        self.delete()

    def save_rule_match(self, rule, value):
        self.rule_category = rule.category
        self.rule_uuid = rule.uuid

        if value is None:
            value = ''
        self.rule_value = six.text_type(value)[:Msg.MAX_TEXT_LEN]

        if isinstance(value, Decimal):
            self.rule_decimal_value = value

        self.save(update_fields=['rule_category', 'rule_uuid', 'rule_value', 'rule_decimal_value'])

    def get_text(self, run=None):
        """
        Returns a single text value for this step. Since steps can have multiple outgoing messages, this isn't very
        useful but needed for backwards compatibility in API v1.
        """
        msg = self.messages.all().first()
        if msg:
            return msg.text

        # It's possible that messages have been purged but we still have broadcasts. Broadcast isn't implicitly ordered
        # like Msg is so .all().first() would cause an extra db hit even if all() has been prefetched.
        broadcasts = list(self.broadcasts.all())
        if broadcasts:  # pragma: needs cover
            run = run or self.run
            return broadcasts[0].get_translated_text(run.contact, org=run.org)

        return None

    def add_message(self, msg):
        # no-op for no msg or mock msgs
        if not msg or not msg.id:
            return

        self.messages.add(msg)

        # if this msg is part of a broadcast, save that on our flowstep so we can later purge the msg
        if msg.broadcast:
            self.broadcasts.add(msg.broadcast)

        # incoming non-IVR messages won't have a type yet so update that
        if not msg.msg_type or msg.msg_type == INBOX:
            msg.msg_type = FLOW
            msg.save(update_fields=['msg_type'])

        # if message is from contact, mark run as responded
        if not self.run.responded and msg.direction == INCOMING:
            # update our local run's responded state and it's expiration
            self.run.responded = True

            # and make sure the db is up to date
            FlowRun.objects.filter(id=self.run.id, responded=False).update(responded=True)

    def get_step(self):
        """
        Returns either the RuleSet or ActionSet associated with this FlowStep
        """
        if self.step_type == FlowStep.TYPE_RULE_SET:
            return RuleSet.objects.filter(uuid=self.step_uuid).first()
        else:  # pragma: needs cover
            return ActionSet.objects.filter(uuid=self.step_uuid).first()

    def __str__(self):
        return "%s - %s:%s" % (self.run.contact, self.step_type, self.step_uuid)


@six.python_2_unicode_compatible
class RuleSet(models.Model):
    TYPE_WAIT_MESSAGE = 'wait_message'

    # Ussd
    TYPE_WAIT_USSD_MENU = 'wait_menu'
    TYPE_WAIT_USSD = 'wait_ussd'

    # Calls
    TYPE_WAIT_RECORDING = 'wait_recording'
    TYPE_WAIT_DIGIT = 'wait_digit'
    TYPE_WAIT_DIGITS = 'wait_digits'

    # Surveys
    TYPE_WAIT_PHOTO = 'wait_photo'
    TYPE_WAIT_VIDEO = 'wait_video'
    TYPE_WAIT_AUDIO = 'wait_audio'
    TYPE_WAIT_GPS = 'wait_gps'

    TYPE_AIRTIME = 'airtime'
    TYPE_WEBHOOK = 'webhook'
    TYPE_RESTHOOK = 'resthook'
    TYPE_FLOW_FIELD = 'flow_field'
    TYPE_FORM_FIELD = 'form_field'
    TYPE_CONTACT_FIELD = 'contact_field'
    TYPE_EXPRESSION = 'expression'
    TYPE_RANDOM = 'random'
    TYPE_SUBFLOW = 'subflow'

    CONFIG_WEBHOOK = 'webhook'
    CONFIG_WEBHOOK_ACTION = 'webhook_action'
    CONFIG_WEBHOOK_HEADERS = 'webhook_headers'
    CONFIG_RESTHOOK = 'resthook'

    TYPE_MEDIA = (TYPE_WAIT_PHOTO, TYPE_WAIT_GPS, TYPE_WAIT_VIDEO, TYPE_WAIT_AUDIO, TYPE_WAIT_RECORDING)

    TYPE_WAIT = (TYPE_WAIT_MESSAGE, TYPE_WAIT_RECORDING, TYPE_WAIT_DIGIT, TYPE_WAIT_DIGITS, TYPE_WAIT_USSD_MENU,
                 TYPE_WAIT_USSD, TYPE_WAIT_PHOTO, TYPE_WAIT_VIDEO, TYPE_WAIT_AUDIO, TYPE_WAIT_GPS)

    TYPE_USSD = (TYPE_WAIT_USSD_MENU, TYPE_WAIT_USSD)

    TYPE_CHOICES = ((TYPE_WAIT_MESSAGE, "Wait for message"),
                    (TYPE_WAIT_USSD_MENU, "Wait for USSD menu"),
                    (TYPE_WAIT_USSD, "Wait for USSD message"),
                    (TYPE_WAIT_RECORDING, "Wait for recording"),
                    (TYPE_WAIT_DIGIT, "Wait for digit"),
                    (TYPE_WAIT_DIGITS, "Wait for digits"),
                    (TYPE_SUBFLOW, "Subflow"),
                    (TYPE_WEBHOOK, "Webhook"),
                    (TYPE_RESTHOOK, "Resthook"),
                    (TYPE_AIRTIME, "Transfer Airtime"),
                    (TYPE_FORM_FIELD, "Split by message form"),
                    (TYPE_CONTACT_FIELD, "Split on contact field"),
                    (TYPE_EXPRESSION, "Split by expression"),
                    (TYPE_RANDOM, "Split Randomly"))

    uuid = models.CharField(max_length=36, unique=True)

    flow = models.ForeignKey(Flow, related_name='rule_sets')

    label = models.CharField(max_length=64, null=True, blank=True,
                             help_text=_("The label for this field"))

    operand = models.CharField(max_length=128, null=True, blank=True,
                               help_text=_("The value that rules will be run against, if None defaults to @step.value"))

    webhook_url = models.URLField(null=True, blank=True, max_length=255,
                                  help_text=_("The URL that will be called with the user's response before we run our rules"))

    webhook_action = models.CharField(null=True, blank=True, max_length=8, default='POST',
                                      help_text=_('How the webhook should be executed'))

    rules = models.TextField(help_text=_("The JSON encoded actions for this action set"))

    finished_key = models.CharField(max_length=1, null=True, blank=True,
                                    help_text="During IVR, this is the key to indicate we are done waiting")

    value_type = models.CharField(max_length=1, choices=Value.TYPE_CHOICES, default=Value.TYPE_TEXT,
                                  help_text="The type of value this ruleset saves")

    ruleset_type = models.CharField(max_length=16, choices=TYPE_CHOICES, null=True,
                                    help_text="The type of ruleset")

    response_type = models.CharField(max_length=1, help_text="The type of response that is being saved")

    config = models.TextField(null=True, verbose_name=_("Ruleset Configuration"),
                              help_text=_("RuleSet type specific configuration"))

    x = models.IntegerField()
    y = models.IntegerField()

    created_on = models.DateTimeField(auto_now_add=True, help_text=_("When this ruleset was originally created"))
    modified_on = models.DateTimeField(auto_now=True, help_text=_("When this ruleset was last modified"))

    @classmethod
    def get(cls, flow, uuid):
        return RuleSet.objects.filter(flow=flow, uuid=uuid).select_related('flow', 'flow__org').first()

    @property
    def context_key(self):
        return Flow.label_to_slug(self.label)

    @property
    def is_messaging(self):
        return self.ruleset_type in (self.TYPE_USSD + (self.TYPE_WAIT_MESSAGE,))

    @classmethod
    def contains_step(cls, text):  # pragma: needs cover

        # remove any padding
        if text:
            text = text.strip()

        # match @step.value or @(step.value)
        return text and text[0] == '@' and 'step' in text

    def config_json(self):
        if not self.config:  # pragma: needs cover
            return dict()
        else:
            return json.loads(self.config)

    def set_config(self, config):
        self.config = json.dumps(config)

    def build_uuid_to_category_map(self):
        flow_language = self.flow.base_language

        uuid_to_category = dict()
        ordered_categories = []
        unique_categories = set()

        for rule in self.get_rules():
            label = rule.get_category_name(flow_language) if rule.category else six.text_type(_("Valid"))

            # ignore "Other" labels
            if label == "Other":
                continue

            # we only want to represent each unique label once
            if not label.lower() in unique_categories:
                unique_categories.add(label.lower())
                ordered_categories.append(dict(label=label, count=0))

            uuid_to_category[rule.uuid] = label

            # this takes care of results that were categorized with different rules that may not exist anymore
            for value in Value.objects.filter(ruleset=self, category=label).order_by('rule_uuid').distinct('rule_uuid'):
                uuid_to_category[value.rule_uuid] = label

        return ordered_categories, uuid_to_category

    def get_value_type(self):
        """
        Determines the value type that this ruleset will generate.
        """
        rules = self.get_rules()

        # we keep track of specialized rule types we see
        dec_rules = 0
        dt_rules = 0
        rule_count = 0

        for rule in self.get_rules():
            if not isinstance(rule, TrueTest):
                rule_count += 1

            if isinstance(rule, NumericTest):  # pragma: needs cover
                dec_rules += 1
            elif isinstance(rule, DateTest):  # pragma: needs cover
                dt_rules += 1

        # no real rules? this is open ended, return
        if rule_count == 0:  # pragma: needs cover
            return Value.TYPE_TEXT

        # if we are all of one type (excluding other) then we are that type
        if dec_rules == len(rules) - 1:
            return Value.TYPE_DECIMAL
        elif dt_rules == len(rules) - 1:  # pragma: needs cover
            return Value.TYPE_DATETIME
        else:
            return Value.TYPE_TEXT

    def get_voice_input(self, voice_response, action=None):

        # recordings aren't wrapped input they get tacked on at the end
        if self.ruleset_type in [RuleSet.TYPE_WAIT_RECORDING, RuleSet.TYPE_SUBFLOW]:
            return voice_response
        elif self.ruleset_type == RuleSet.TYPE_WAIT_DIGITS:
            return voice_response.gather(finishOnKey=self.finished_key, timeout=120, action=action)
        else:
            # otherwise we assume it's single digit entry
            return voice_response.gather(numDigits=1, timeout=120, action=action)

    def is_pause(self):
        return self.ruleset_type in RuleSet.TYPE_WAIT

    def is_ussd(self):
        return self.ruleset_type in RuleSet.TYPE_USSD

    def get_timeout(self):
        for rule in self.get_rules():
            if isinstance(rule.test, TimeoutTest):
                return rule.test.minutes

        return None

    def find_matching_rule(self, step, run, msg, resume_after_timeout=False):
        orig_text = None
        if msg:
            orig_text = msg.text

        context = run.flow.build_expressions_context(run.contact, msg)

        if resume_after_timeout:
            for rule in self.get_rules():
                if isinstance(rule.test, TimeoutTest):
                    (result, value) = rule.matches(run, msg, context, orig_text)
                    if result > 0:
                        rule.category = run.flow.get_base_text(rule.category)
                        return rule, value

        elif self.ruleset_type in [RuleSet.TYPE_WEBHOOK, RuleSet.TYPE_RESTHOOK]:
            header = {}

            # figure out which URLs will be called
            if self.ruleset_type == RuleSet.TYPE_WEBHOOK:
                resthook = None
                urls = [self.config_json()[RuleSet.CONFIG_WEBHOOK]]
                action = self.config_json()[RuleSet.CONFIG_WEBHOOK_ACTION]

                if RuleSet.CONFIG_WEBHOOK_HEADERS in self.config_json():
                    headers = self.config_json()[RuleSet.CONFIG_WEBHOOK_HEADERS]
                    for item in headers:
                        header[item.get('name')] = item.get('value')

            elif self.ruleset_type == RuleSet.TYPE_RESTHOOK:
                from temba.api.models import Resthook

                # look up the rest hook
                resthook_slug = self.config_json()[RuleSet.CONFIG_RESTHOOK]
                resthook = Resthook.get_or_create(run.org, resthook_slug, run.flow.created_by)
                urls = resthook.get_subscriber_urls()

                # no urls? use None, as our empty case
                if not urls:
                    urls = [None]

                action = 'POST'

            # by default we are a failure (there are no resthooks for example)
            status_code = None
            body = ""

            for url in urls:
                from temba.api.models import WebHookEvent

                (value, errors) = Msg.substitute_variables(url, context, org=run.flow.org, url_encode=True)

                result = WebHookEvent.trigger_flow_event(run, value, self, msg, action, resthook=resthook,
                                                         header=header)

                # we haven't recorded any status yet, do so
                if not status_code:
                    status_code = result.status_code
                    body = result.body

                # our subscriber is no longer interested, remove this URL as a subscriber
                if result.status_code == 410:
                    resthook.remove_subscriber(url, run.flow.created_by)

                # if this is a success and we haven't ever succeeded, set our code and body
                elif 200 <= result.status_code < 300 and not (200 <= status_code < 300):  # pragma: needs cover
                    status_code = result.status_code
                    body = result.body

                # this was an empty URL, treat it as success regardless
                if url is None:
                    status_code = 200
                    body = _("No subscribers to this event")

            # default to a status code of 418 if we made no calls
            if not status_code:  # pragma: needs cover
                status_code = 418

            # find our matching rule, we pass in the status from our calls
            for rule in self.get_rules():
                (result, value) = rule.matches(run, msg, context, str(status_code))
                if result > 0:
                    rule.category = run.flow.get_base_text(rule.category)
                    return rule, body

        else:
            # if it's a form field, construct an expression accordingly
            if self.ruleset_type == RuleSet.TYPE_FORM_FIELD:
                config = self.config_json()
                delim = config.get('field_delimiter', ' ')
                self.operand = '@(FIELD(%s, %d, "%s"))' % (self.operand[1:], config.get('field_index', 0) + 1, delim)

            # if we have a custom operand, figure that out
            text = None
            if self.operand:
                (text, errors) = Msg.substitute_variables(self.operand, context, org=run.flow.org)
            elif msg:
                text = msg.text

            if self.ruleset_type == RuleSet.TYPE_AIRTIME:

                # flow simulation will always simulate a suceessful airtime transfer
                # without saving the object in the DB
                if run.contact.is_test:
                    from temba.flows.models import ActionLog
                    log_txt = "Simulate Complete airtime transfer"
                    ActionLog.create(run, log_txt, safe=True)

                    airtime = AirtimeTransfer(status=AirtimeTransfer.SUCCESS)
                else:
                    airtime = AirtimeTransfer.trigger_airtime_event(self.flow.org, self, run.contact, msg)

                # rebuild our context again, the webhook may have populated something
                context = run.flow.build_expressions_context(run.contact, msg)

                # airtime test evaluate against the status of the airtime
                text = airtime.status

            try:
                rules = self.get_rules()
                for rule in rules:
                    (result, value) = rule.matches(run, msg, context, text)
                    if result > 0:
                        # treat category as the base category
                        rule.category = run.flow.get_base_text(rule.category)
                        return rule, value
            finally:
                if msg:
                    msg.text = orig_text

        return None, None

    def find_interrupt_rule(self, step, run, msg):
        rules = self.get_rules()
        for rule in rules:
            result, value = rule.matches(run, msg, {}, "")

            if result and value == "interrupted_status":
                return rule, value
        return None, None

    def save_run_value(self, run, rule, value):
        value = six.text_type(value)[:Value.MAX_VALUE_LEN]
        location_value = None
        dec_value = None
        dt_value = None
        media_value = None

        if isinstance(value, AdminBoundary):  # pragma: needs cover
            location_value = value
        else:
            dt_value = run.flow.org.parse_date(value)
            dec_value = run.flow.org.parse_decimal(value)

        # if its a media value, only store the path as the value
        if ':' in value:
            (media_type, media_path) = value.split(':', 1)
            if media_type in Msg.MEDIA_TYPES:  # pragma: needs cover
                media_value = value
                value = media_path

        # delete any existing values for this ruleset, run and contact, we only store the latest
        Value.objects.filter(contact=run.contact, run=run, ruleset=self).delete()

        Value.objects.create(contact=run.contact, run=run, ruleset=self, category=rule.category, rule_uuid=rule.uuid,
                             string_value=value, decimal_value=dec_value, datetime_value=dt_value,
                             location_value=location_value, media_value=media_value, org=run.flow.org)

        # invalidate any cache on this ruleset
        Value.invalidate_cache(ruleset=self)

    def get_step_type(self):
        return FlowStep.TYPE_RULE_SET

    def get_rules_dict(self):
        return json.loads(self.rules)

    def get_rules(self):
        return Rule.from_json_array(self.flow.org, json.loads(self.rules))

    def get_rule_uuids(self):  # pragma: needs cover
        return [rule['uuid'] for rule in json.loads(self.rules)]

    def set_rules_dict(self, json_dict):
        self.rules = json.dumps(json_dict)

    def set_rules(self, rules):
        rules_dict = []
        for rule in rules:
            rules_dict.append(rule.as_json())
        self.set_rules_dict(rules_dict)

    def as_json(self):
        ruleset_def = dict(uuid=self.uuid, x=self.x, y=self.y, label=self.label, rules=self.get_rules_dict(),
                           finished_key=self.finished_key, ruleset_type=self.ruleset_type, response_type=self.response_type,
                           operand=self.operand, config=self.config_json())

        # if we are pre-version 10, include our webhook and webhook_action in our dict
        if self.flow.version_number < 10:
            ruleset_def['webhook'] = self.webhook_url
            ruleset_def['webhook_action'] = self.webhook_action

        return ruleset_def

    def __str__(self):
        if self.label:
            return "RuleSet: %s - %s" % (self.uuid, self.label)
        else:
            return "RuleSet: %s" % (self.uuid,)


@six.python_2_unicode_compatible
class ActionSet(models.Model):
    uuid = models.CharField(max_length=36, unique=True)
    flow = models.ForeignKey(Flow, related_name='action_sets')

    destination = models.CharField(max_length=36, null=True)
    destination_type = models.CharField(max_length=1, choices=FlowStep.STEP_TYPE_CHOICES, null=True)

    actions = models.TextField(help_text=_("The JSON encoded actions for this action set"))

    x = models.IntegerField()
    y = models.IntegerField()

    created_on = models.DateTimeField(auto_now_add=True, help_text=_("When this action was originally created"))
    modified_on = models.DateTimeField(auto_now=True, help_text=_("When this action was last modified"))

    @classmethod
    def get(cls, flow, uuid):
        return ActionSet.objects.filter(flow=flow, uuid=uuid).select_related('flow', 'flow__org').first()

    @property
    def is_messaging(self):
        actions = self.get_actions()
        for action in actions:
            if isinstance(action, (EndUssdAction, ReplyAction, SendAction)):
                return True
        return False

    def get_step_type(self):
        return FlowStep.TYPE_ACTION_SET

    def execute_actions(self, run, msg, started_flows, skip_leading_reply_actions=True):
        actions = self.get_actions()
        msgs = []

        context = run.flow.build_expressions_context(run.contact, msg)

        seen_other_action = False
        for a, action in enumerate(actions):
            if not isinstance(action, ReplyAction):
                seen_other_action = True

            # to optimize large flow starts, leading reply actions are handled as a single broadcast so don't repeat
            # them here
            if not skip_leading_reply_actions and isinstance(action, ReplyAction) and not seen_other_action:
                continue

            if isinstance(action, StartFlowAction):
                if action.flow.pk in started_flows:
                    pass
                else:
                    msgs += action.execute(run, context, self.uuid, msg, started_flows)

                    # reload our contact and reassign it to our run, it may have been changed deep down in our child flow
                    run.contact = Contact.objects.get(pk=run.contact.pk)

            else:
                msgs += action.execute(run, context, self.uuid, msg)

                # actions modify the run.contact, update the msg contact in case they did so
                if msg:
                    msg.contact = run.contact

            # if there are more actions, rebuild the parts of the context that may have changed
            if a < len(actions) - 1:
                context['contact'] = run.contact.build_expressions_context()
                context['extra'] = run.field_dict()

        return msgs

    def get_actions_dict(self):
        return json.loads(self.actions)

    def get_actions(self):
        return Action.from_json_array(self.flow.org, json.loads(self.actions))

    def set_actions_dict(self, json_dict):
        self.actions = json.dumps(json_dict)

    def as_json(self):
        return dict(uuid=self.uuid, x=self.x, y=self.y, destination=self.destination, actions=self.get_actions_dict())

    def __str__(self):  # pragma: no cover
        return "ActionSet: %s" % (self.uuid,)


class FlowRevision(SmartModel):
    """
    JSON definitions for previous flow revisions
    """
    flow = models.ForeignKey(Flow, related_name='revisions')

    definition = models.TextField(help_text=_("The JSON flow definition"))

    spec_version = models.IntegerField(default=CURRENT_EXPORT_VERSION,
                                       help_text=_("The flow version this definition is in"))

    revision = models.IntegerField(null=True, help_text=_("Revision number for this definition"))

    @classmethod
    def validate_flow_definition(cls, flow_spec):

        non_localized_error = _('Malformed flow, encountered non-localized definition')

        # should always have a base_language
        if 'base_language' not in flow_spec or not flow_spec['base_language']:
            raise ValueError(non_localized_error)

        # language should match values in definition
        base_language = flow_spec['base_language']

        def validate_localization(lang_dict):

            # must be a dict
            if not isinstance(lang_dict, dict):
                raise ValueError(non_localized_error)

            # and contain the base_language
            if base_language not in lang_dict:  # pragma: needs cover
                raise ValueError(non_localized_error)

        for actionset in flow_spec['action_sets']:
            for action in actionset['actions']:
                if 'msg' in action and action['type'] != 'email':
                    validate_localization(action['msg'])

        for ruleset in flow_spec['rule_sets']:
            for rule in ruleset['rules']:
                validate_localization(rule['category'])

    @classmethod
    def migrate_export(cls, org, exported_json, same_site, version, to_version=None):
        if not to_version:
            to_version = CURRENT_EXPORT_VERSION

        from temba.flows import flow_migrations
        while version < to_version and version < CURRENT_EXPORT_VERSION:

            migrate_fn = getattr(flow_migrations, 'migrate_export_to_version_%d' % (version + 1), None)
            if migrate_fn:
                exported_json = migrate_fn(exported_json, org, same_site)
            else:
                flows = []
                for json_flow in exported_json.get('flows', []):
                    migrate_fn = getattr(flow_migrations, 'migrate_to_version_%d' % (version + 1), None)
                    if migrate_fn:
                        json_flow = migrate_fn(json_flow, None)
                    flows.append(json_flow)
                exported_json['flows'] = flows
            version += 1

        return exported_json

    @classmethod
    def migrate_definition(cls, json_flow, flow, version, to_version=None):
        if not to_version:
            to_version = CURRENT_EXPORT_VERSION
        from temba.flows import flow_migrations
        while version < to_version and version < CURRENT_EXPORT_VERSION:
            migrate_fn = getattr(flow_migrations, 'migrate_to_version_%d' % (version + 1), None)
            if migrate_fn:
                json_flow = migrate_fn(json_flow, flow)
            version += 1

        return json_flow

    def get_definition_json(self):

        definition = json.loads(self.definition)

        # if it's previous to version 6, wrap the definition to
        # mirror our exports for those versions
        if self.spec_version <= 6:
            definition = dict(definition=definition, flow_type=self.flow.flow_type,
                              expires=self.flow.expires_after_minutes, id=self.flow.pk,
                              revision=self.revision, uuid=self.flow.uuid)

        # migrate our definition if necessary
        if self.spec_version < CURRENT_EXPORT_VERSION:
            definition = FlowRevision.migrate_definition(definition, self.flow, self.spec_version)
        return definition

    def as_json(self, include_definition=False):

        name = self.created_by.get_full_name()
        return dict(user=dict(email=self.created_by.email, name=name),
                    created_on=datetime_to_str(self.created_on),
                    id=self.pk,
                    version=self.spec_version,
                    revision=self.revision)


@six.python_2_unicode_compatible
class FlowPathCount(SquashableModel):
    """
    Maintains hourly counts of flow paths
    """
    SQUASH_OVER = ('flow_id', 'from_uuid', 'to_uuid', 'period')

    flow = models.ForeignKey(Flow, related_name='activity', help_text=_("The flow where the activity occurred"))
    from_uuid = models.UUIDField(help_text=_("Which flow node they came from"))
    to_uuid = models.UUIDField(null=True, help_text=_("Which flow node they went to"))
    period = models.DateTimeField(help_text=_("When the activity occured with hourly precision"))
    count = models.IntegerField(default=0)

    @classmethod
    def get_squash_query(cls, distinct_set):
        if distinct_set.to_uuid:
            sql = """
            WITH removed as (
                DELETE FROM %(table)s WHERE "flow_id" = %%s AND "from_uuid" = %%s AND "to_uuid" = %%s AND "period" = date_trunc('hour', %%s) RETURNING "count"
            )
            INSERT INTO %(table)s("flow_id", "from_uuid", "to_uuid", "period", "count", "is_squashed")
            VALUES (%%s, %%s, %%s, date_trunc('hour', %%s), GREATEST(0, (SELECT SUM("count") FROM removed)), TRUE);
            """ % {'table': cls._meta.db_table}

            params = (distinct_set.flow_id, distinct_set.from_uuid, distinct_set.to_uuid, distinct_set.period) * 2
        else:
            sql = """
            WITH removed as (
                DELETE FROM %(table)s WHERE "flow_id" = %%s AND "from_uuid" = %%s AND "to_uuid" IS NULL AND "period" = date_trunc('hour', %%s) RETURNING "count"
            )
            INSERT INTO %(table)s("flow_id", "from_uuid", "to_uuid", "period", "count", "is_squashed")
            VALUES (%%s, %%s, NULL, date_trunc('hour', %%s), GREATEST(0, (SELECT SUM("count") FROM removed)), TRUE);
            """ % {'table': cls._meta.db_table}

            params = (distinct_set.flow_id, distinct_set.from_uuid, distinct_set.period) * 2

        return sql, params

    @classmethod
    def get_totals(cls, flow, include_incomplete=False):
        counts = cls.objects.filter(flow=flow)
        if not include_incomplete:
            counts = counts.exclude(to_uuid=None)

        totals = list(counts.values_list('from_uuid', 'to_uuid').annotate(replies=Sum('count')))
        return {'%s:%s' % (t[0], t[1]): t[2] for t in totals}

    def __str__(self):  # pragma: no cover
        return "FlowPathCount(%d) %s:%s %s count: %d" % (self.flow_id, self.from_uuid, self.to_uuid, self.period, self.count)

    class Meta:
        index_together = ['flow', 'from_uuid', 'to_uuid', 'period']


class FlowPathRecentMessage(models.Model):
    """
    Maintains recent messages for a flow path segment. Doesn't store references to actual steps or messages as these
    might be purged.
    """
    PRUNE_TO = 5
    LAST_PRUNED_KEY = 'last_recentmessage_pruned'

    id = models.BigAutoField(auto_created=True, primary_key=True, verbose_name='ID')

    from_uuid = models.UUIDField(help_text=_("Which flow node they came from"))
    to_uuid = models.UUIDField(help_text=_("Which flow node they went to"))
    run = models.ForeignKey(FlowRun, related_name='recent_messages')
    text = models.TextField(help_text=_("The message text"))
    created_on = models.DateTimeField(help_text=_("When the message arrived"))

    @classmethod
    def record_step(cls, step):
        from_uuid = step.rule_uuid or step.step_uuid
        to_uuid = step.next_uuid

        objs = []
        for msg in step.messages.all():
            objs.append(cls(from_uuid=from_uuid, to_uuid=to_uuid,
                            run=step.run, text=msg.text, created_on=msg.created_on))
        cls.objects.bulk_create(objs)

    @classmethod
    def get_recent(cls, from_uuids, to_uuids, limit=PRUNE_TO):
        """
        Gets the recent messages for the given flow segments
        """
        recent = cls.objects.filter(from_uuid__in=from_uuids, to_uuid__in=to_uuids).order_by('-created_on')
        if limit:
            recent = recent[:limit]

        return recent

    @classmethod
    def prune(cls):
        """
        Removes old steps leaving only PRUNE_TO most recent for each segment
        """
        last_id = cache.get(cls.LAST_PRUNED_KEY, -1)

        newest = cls.objects.order_by('-id').values('id').first()
        newest_id = newest['id'] if newest else -1

        sql = """
            DELETE FROM %(table)s WHERE id IN (
              SELECT id FROM (
                  SELECT
                    r.id,
                    dense_rank() OVER (PARTITION BY from_uuid, to_uuid ORDER BY created_on DESC) AS pos
                  FROM %(table)s r
                  WHERE (from_uuid, to_uuid) IN (
                    -- get the unique segments added to since last prune
                    SELECT DISTINCT from_uuid, to_uuid FROM %(table)s WHERE id > %(last_id)d
                  )
              ) s WHERE s.pos > %(limit)d
            )""" % {'table': cls._meta.db_table, 'last_id': last_id, 'limit': cls.PRUNE_TO}

        cursor = db_connection.cursor()
        cursor.execute(sql)

        cache.set(cls.LAST_PRUNED_KEY, newest_id)

        return cursor.rowcount  # number of deleted entries


class FlowNodeCount(SquashableModel):
    """
    Maintains counts of unique contacts at each flow node.
    """
    SQUASH_OVER = ('node_uuid',)

    flow = models.ForeignKey(Flow)
    node_uuid = models.UUIDField(db_index=True)
    count = models.IntegerField(default=0)

    @classmethod
    def get_squash_query(cls, distinct_set):
        sql = """
        WITH removed as (
            DELETE FROM %(table)s WHERE "node_uuid" = %%s RETURNING "count"
        )
        INSERT INTO %(table)s("flow_id", "node_uuid", "count", "is_squashed")
        VALUES (%%s, %%s, GREATEST(0, (SELECT SUM("count") FROM removed)), TRUE);
        """ % {'table': cls._meta.db_table}

        return sql, (distinct_set.node_uuid, distinct_set.flow_id, distinct_set.node_uuid)

    @classmethod
    def get_totals(cls, flow):
        totals = list(cls.objects.filter(flow=flow).values_list('node_uuid').annotate(replies=Sum('count')))
        return {six.text_type(t[0]): t[1] for t in totals if t[1]}


@six.python_2_unicode_compatible
class FlowRunCount(SquashableModel):
    """
    Maintains counts of different states of exit types of flow runs on a flow. These are calculated
    via triggers on the database.
    """
    SQUASH_OVER = ('flow_id', 'exit_type')

    flow = models.ForeignKey(Flow, related_name='counts')
    exit_type = models.CharField(null=True, max_length=1, choices=FlowRun.EXIT_TYPE_CHOICES)
    count = models.IntegerField(default=0)

    @classmethod
    def get_squash_query(cls, distinct_set):
        if distinct_set.exit_type:
            sql = """
            WITH removed as (
                DELETE FROM %(table)s WHERE "flow_id" = %%s AND "exit_type" = %%s RETURNING "count"
            )
            INSERT INTO %(table)s("flow_id", "exit_type", "count", "is_squashed")
            VALUES (%%s, %%s, GREATEST(0, (SELECT SUM("count") FROM removed)), TRUE);
            """ % {'table': cls._meta.db_table}

            params = (distinct_set.flow_id, distinct_set.exit_type) * 2
        else:
            sql = """
            WITH removed as (
                DELETE FROM %(table)s WHERE "flow_id" = %%s AND "exit_type" IS NULL RETURNING "count"
            )
            INSERT INTO %(table)s("flow_id", "exit_type", "count", "is_squashed")
            VALUES (%%s, NULL, GREATEST(0, (SELECT SUM("count") FROM removed)), TRUE);
            """ % {'table': cls._meta.db_table}

            params = (distinct_set.flow_id,) * 2

        return sql, params

    @classmethod
    def get_totals(cls, flow):
        totals = list(cls.objects.filter(flow=flow).values_list('exit_type').annotate(replies=Sum('count')))
        totals = {t[0]: t[1] for t in totals}

        # for convenience, ensure dict contains all possible states
        all_states = (None, FlowRun.EXIT_TYPE_COMPLETED, FlowRun.EXIT_TYPE_EXPIRED, FlowRun.EXIT_TYPE_INTERRUPTED)
        totals = {s: totals.get(s, 0) for s in all_states}

        # we record active runs as exit_type=None but replace with actual constant for clarity
        totals[FlowRun.STATE_ACTIVE] = totals[None]
        del totals[None]

        return totals

    def __str__(self):  # pragma: needs cover
        return "RunCount[%d:%s:%d]" % (self.flow_id, self.exit_type, self.count)

    class Meta:
        index_together = ('flow', 'exit_type')


class ExportFlowResultsTask(BaseExportTask):
    """
    Container for managing our export requests
    """
    analytics_key = 'flowresult_export'
    email_subject = "Your results export is ready"
    email_template = 'flows/email/flow_export_download'

    INCLUDE_RUNS = 'include_runs'
    INCLUDE_MSGS = 'include_msgs'
    CONTACT_FIELDS = 'contact_fields'
    RESPONDED_ONLY = 'responded_only'
    EXTRA_URNS = 'extra_urns'

    flows = models.ManyToManyField(Flow, related_name='exports', help_text=_("The flows to export"))

    config = models.TextField(null=True,
                              help_text=_("Any configuration options for this flow export"))

    @classmethod
    def create(cls, org, user, flows, contact_fields, responded_only, include_runs, include_msgs, extra_urns):
        config = {ExportFlowResultsTask.INCLUDE_RUNS: include_runs,
                  ExportFlowResultsTask.INCLUDE_MSGS: include_msgs,
                  ExportFlowResultsTask.CONTACT_FIELDS: [c.id for c in contact_fields],
                  ExportFlowResultsTask.RESPONDED_ONLY: responded_only,
                  ExportFlowResultsTask.EXTRA_URNS: extra_urns}

        export = cls.objects.create(org=org, created_by=user, modified_by=user, config=json.dumps(config))
        for flow in flows:
            export.flows.add(flow)

        return export

    def get_email_context(self, branding):
        context = super(ExportFlowResultsTask, self).get_email_context(branding)
        context['flows'] = self.flows.all()
        return context

    def write_export(self):
        from openpyxl import Workbook
        book = Workbook(write_only=True)

        config = json.loads(self.config) if self.config else dict()
        include_runs = config.get(ExportFlowResultsTask.INCLUDE_RUNS, False)
        include_msgs = config.get(ExportFlowResultsTask.INCLUDE_MSGS, False)
        responded_only = config.get(ExportFlowResultsTask.RESPONDED_ONLY, True)
        contact_field_ids = config.get(ExportFlowResultsTask.CONTACT_FIELDS, [])
        extra_urns = config.get(ExportFlowResultsTask.EXTRA_URNS, [])
        broadcast_only_flow = False

        contact_fields = []
        for cf_id in contact_field_ids:
            cf = ContactField.objects.filter(id=cf_id, org=self.org, is_active=True).first()
            if cf:
                contact_fields.append(cf)

        # merge the columns for all of our flows
        show_submitted_by = False
        columns = []
        flows = self.flows.all()
        with SegmentProfiler("get columns"):
            for flow in flows:
                columns += flow.get_columns()

                if flow.flow_type == Flow.SURVEY:
                    show_submitted_by = True

        org = None
        if flows:
            org = flows[0].org

        extra_urn_columns = []
        if not org.is_anon:
            for extra_urn in extra_urns:
                label = ContactURN.EXPORT_FIELDS.get(extra_urn, dict()).get('label', '')
                extra_urn_columns.append(dict(label=label, scheme=extra_urn))

        # create a mapping of column id to index
        column_map = dict()
        for col in range(len(columns)):
            column_map[columns[col].uuid] = 6 + len(extra_urn_columns) + len(contact_fields) + col * 3

        # build a cache of rule uuid to category name, we want to use the most recent name the user set
        # if possible and back down to the cached rule_category only when necessary
        category_map = dict()

        with SegmentProfiler("rule uuid to category to name"):
            for ruleset in RuleSet.objects.filter(flow__in=flows).select_related('flow'):
                for rule in ruleset.get_rules():
                    category_map[rule.uuid] = rule.get_category_name(ruleset.flow.base_language)

        runs = FlowRun.objects.filter(flow__in=flows)

        if responded_only:
            runs = runs.filter(responded=True)

        # count of unique flow runs
        with SegmentProfiler("# of runs"):
            all_runs_count = runs.count()

        # count of unique contacts
        with SegmentProfiler("# of contacts"):
            contacts_count = runs.distinct('contact').count()

        # grab the ids for all our steps so we don't have to ever calculate them again
        with SegmentProfiler("calculate step ids"):
<<<<<<< HEAD
            all_steps = FlowStep.objects.filter(run__flow__in=flows) \
                .order_by('contact', 'run', 'arrived_on', 'pk') \
                .values('id')
=======
            node_uuids = list(RuleSet.objects.filter(flow__in=flows).values_list('uuid', flat=True))
            node_uuids += list(ActionSet.objects.filter(flow__in=flows).values_list('uuid', flat=True))

            all_steps = FlowStep.objects.filter(step_uuid__in=node_uuids)\
                                        .order_by('contact', 'run', 'arrived_on', 'pk')\
                                        .values('id')
>>>>>>> 5bd94d54

            if responded_only:
                all_steps = all_steps.filter(run__in=runs)
            else:
                broadcast_only_flow = not all_steps.exclude(step_type=FlowStep.TYPE_ACTION_SET).exists()

            step_ids = [s['id'] for s in all_steps]

        # build our sheets
        run_sheets = []
        total_run_sheet_count = 0

        # the full sheets we need for runs
        if include_runs:
            for i in range(all_runs_count / self.MAX_EXCEL_ROWS + 1):
                total_run_sheet_count += 1
                name = "Runs" if (i + 1) <= 1 else "Runs (%d)" % (i + 1)
                book.create_sheet(name)
                run_sheets.append(name)

        total_merged_run_sheet_count = 0

        # the full sheets we need for contacts
        for i in range(contacts_count / self.MAX_EXCEL_ROWS + 1):
            total_merged_run_sheet_count += 1
            name = "Contacts" if (i + 1) <= 1 else "Contacts (%d)" % (i + 1)
            book.create_sheet(name)
            run_sheets.append(name)

        sheet_row = []
        # then populate their header columns
        for (sheet_num, sheet_name) in enumerate(run_sheets):
            sheet = book[sheet_name]

            # build up our header row
            sheet_row = []
            col_widths = []

            if show_submitted_by:
                sheet_row.append("Surveyor")
                col_widths.append(self.WIDTH_MEDIUM)

            sheet_row.append("Contact UUID")
            col_widths.append(self.WIDTH_MEDIUM)

            if org.is_anon:
                sheet_row.append("ID")
                col_widths.append(self.WIDTH_SMALL)
            else:
                sheet_row.append("URN")
                col_widths.append(self.WIDTH_SMALL)

            for extra_urn in extra_urn_columns:
                sheet_row.append(extra_urn['label'])
                col_widths.append(self.WIDTH_SMALL)

            sheet_row.append("Name")
            col_widths.append(self.WIDTH_MEDIUM)

            sheet_row.append("Groups")
            col_widths.append(self.WIDTH_MEDIUM)

            # add our contact fields
            for cf in contact_fields:
                sheet_row.append(cf.label)
                col_widths.append(self.WIDTH_MEDIUM)

            sheet_row.append("First Seen")
            col_widths.append(self.WIDTH_MEDIUM)

            sheet_row.append("Last Seen")
            col_widths.append(self.WIDTH_MEDIUM)

            for col in range(len(columns)):
                ruleset = columns[col]

                sheet_row.append("%s (Category) - %s" % (six.text_type(ruleset.label), six.text_type(ruleset.flow.name)))
                col_widths.append(self.WIDTH_SMALL)
                sheet_row.append("%s (Value) - %s" % (six.text_type(ruleset.label), six.text_type(ruleset.flow.name)))
                col_widths.append(self.WIDTH_SMALL)
                sheet_row.append("%s (Text) - %s" % (six.text_type(ruleset.label), six.text_type(ruleset.flow.name)))
                col_widths.append(self.WIDTH_SMALL)

            self.set_sheet_column_widths(sheet, col_widths)
            self.append_row(sheet, sheet_row)

        run_row = 1
        merged_row = 1
        msg_row = 1

        sheet_columns_number = len(sheet_row)

        runs_sheet_row = [None] * sheet_columns_number
        merged_sheet_row = [None] * sheet_columns_number

        latest = None
        earliest = None
        merged_latest = None
        merged_earliest = None

        last_run = 0
        last_contact = None

        # index of sheets that we are currently writing to
        run_sheet_index = 0
        merged_run_sheet_index = total_run_sheet_count
        msg_sheet_index = 0

        # get our initial runs and merged runs to write to
        runs = book[run_sheets[run_sheet_index]]
        merged_runs = book[run_sheets[merged_run_sheet_index]]
        msgs = None

        processed_steps = 0
        total_steps = len(step_ids)
        start = time.time()
        flow_names = ", ".join([f['name'] for f in self.flows.values('name')])

        urn_display_cache = defaultdict(dict)

        seen_msgs = set()

        def get_contact_urn_display(contact, scheme=None):
            """
            Gets the possibly cached URN display (e.g. formatted phone number) for the given contact
            """

            scheme_key = '__default__' if scheme is None else scheme

            urn_display = urn_display_cache.get(contact.pk, dict()).get(scheme_key, None)
            if urn_display:
                return urn_display
            urn_display = contact.get_urn_display(org=org, scheme=scheme, formatted=False)
            urn_display_cache[contact.pk][scheme_key] = urn_display
            return urn_display

        for run_step in ChunkIterator(FlowStep, step_ids,
                                      order_by=['contact', 'run', 'arrived_on', 'pk'],
                                      select_related=['run', 'contact'],
                                      prefetch_related=['messages__contact_urn',
                                                        'messages__channel',
                                                        'broadcasts',
                                                        'contact__all_groups'],
                                      contact_fields=contact_fields):

            processed_steps += 1
            if processed_steps % 10000 == 0:  # pragma: needs cover
                print("Export of %s - %d%% complete in %0.2fs" %
                      (flow_names, processed_steps * 100 / total_steps, time.time() - start))

            # skip over test contacts
            if run_step.contact.is_test:  # pragma: needs cover
                continue

            contact_urn_display = get_contact_urn_display(run_step.contact)
            contact_uuid = run_step.contact.uuid
            contact_name = self.prepare_value(run_step.contact.name)

            # if this is a rule step, write out the value collected
            if run_step.step_type == FlowStep.TYPE_RULE_SET or broadcast_only_flow:

                # a new contact
                if last_contact != run_step.contact.pk:
                    merged_earliest = run_step.arrived_on
                    merged_latest = None
                    if merged_sheet_row != [None] * sheet_columns_number:
                        self.append_row(merged_runs, merged_sheet_row)
                    merged_sheet_row = [None] * sheet_columns_number
                    merged_row += 1

                    if merged_row > self.MAX_EXCEL_ROWS:  # pragma: needs cover
                        # get the next sheet to use for Contacts
                        merged_row = 1
                        merged_run_sheet_index += 1
                        merged_runs = book[run_sheets[merged_run_sheet_index]]

                # a new run
                if last_run != run_step.run.pk:
                    earliest = run_step.arrived_on
                    latest = None

                    if include_runs:

                        if runs_sheet_row != [None] * sheet_columns_number:
                            self.append_row(runs, runs_sheet_row)
                        runs_sheet_row = [None] * sheet_columns_number
                        run_row += 1

                        if run_row > self.MAX_EXCEL_ROWS:  # pragma: needs cover
                            # get the next sheet to use for Runs
                            run_row = 1
                            run_sheet_index += 1
                            runs = book[run_sheets[run_sheet_index]]

                    # build up our group names
                    group_names = []
                    for group in run_step.contact.all_groups.all():
                        if group.group_type == ContactGroup.TYPE_USER_DEFINED:
                            group_names.append(group.name)

                    group_names.sort()
                    groups = ", ".join(group_names)

                    padding = 0
                    if show_submitted_by:
                        submitted_by = ''

                        # use the login as the submission user
                        if run_step.run.submitted_by:
                            submitted_by = run_step.run.submitted_by.username

                        if include_runs:
                            runs_sheet_row[0] = submitted_by
                        merged_sheet_row[0] = submitted_by
                        padding = 1

                    if include_runs:
                        runs_sheet_row[padding + 0] = contact_uuid
                        if org.is_anon:
                            runs_sheet_row[padding + 1] = run_step.contact.id
                        else:
                            runs_sheet_row[padding + 1] = contact_urn_display

                    merged_sheet_row[padding + 0] = contact_uuid
                    if org.is_anon:
                        merged_sheet_row[padding + 1] = run_step.contact.id
                    else:
                        merged_sheet_row[padding + 1] = contact_urn_display

                    extra_urn_padding = 0

                    for extra_urn_column in extra_urn_columns:
                        urn_value = get_contact_urn_display(run_step.contact, extra_urn_column['scheme'])

                        merged_sheet_row[padding + 2 + extra_urn_padding] = urn_value
                        if include_runs:
                            runs_sheet_row[padding + 2 + extra_urn_padding] = urn_value
                        extra_urn_padding += 1

                    if include_runs:
                        runs_sheet_row[padding + extra_urn_padding + 2] = contact_name
                        runs_sheet_row[padding + extra_urn_padding + 3] = groups

                    merged_sheet_row[padding + extra_urn_padding + 2] = contact_name
                    merged_sheet_row[padding + extra_urn_padding + 3] = groups

                    cf_padding = 0

                    # write our contact fields if any
                    for cf in contact_fields:
                        field_value = Contact.get_field_display_for_value(cf, run_step.contact.get_field(cf.key.lower()), org)
                        if field_value is None:
                            field_value = ''

                        field_value = six.text_type(field_value)

                        merged_sheet_row[padding + 4 + extra_urn_padding + cf_padding] = field_value
                        if include_runs:
                            runs_sheet_row[padding + 4 + extra_urn_padding + cf_padding] = field_value

                        cf_padding += 1

                if not latest or latest < run_step.arrived_on:
                    latest = run_step.arrived_on

                if not merged_latest or merged_latest < run_step.arrived_on:
                    merged_latest = run_step.arrived_on

                if include_runs:
                    runs_sheet_row[padding + 4 + extra_urn_padding + cf_padding] = earliest
                    runs_sheet_row[padding + 5 + extra_urn_padding + cf_padding] = latest

                merged_sheet_row[padding + 4 + extra_urn_padding + cf_padding] = merged_earliest
                merged_sheet_row[padding + 5 + extra_urn_padding + cf_padding] = merged_latest

                # write the step data
                col = column_map.get(run_step.step_uuid, 0) + padding
                if col:
                    category = category_map.get(run_step.rule_uuid, None)
                    if category:
                        if include_runs:
                            runs_sheet_row[col] = category
                        merged_sheet_row[col] = category
                    elif run_step.rule_category:  # pragma: needs cover
                        if include_runs:
                            runs_sheet_row[col] = run_step.rule_category
                        merged_sheet_row[col] = run_step.rule_category

                    value = run_step.rule_value
                    if value:
                        value = self.prepare_value(value)
                        if include_runs:
                            runs_sheet_row[col + 1] = value
                        merged_sheet_row[col + 1] = value

                    text = run_step.get_text()
                    if text:
                        text = self.prepare_value(text)
                        if include_runs:
                            runs_sheet_row[col + 2] = text
                        merged_sheet_row[col + 2] = text

                last_run = run_step.run.pk
                last_contact = run_step.contact.pk

            # write out any message associated with this step
            if include_msgs:
                step_msgs = list(run_step.messages.all())
                step_msgs = sorted(step_msgs, key=lambda msg: msg.created_on)
                for msg in step_msgs:
                    msg_row += 1

                    if msg.pk not in seen_msgs:
                        if msg_row > self.MAX_EXCEL_ROWS or not msgs:
                            msg_row = 2

                            name = "Messages" if (msg_sheet_index + 1) <= 1 else "Messages (%d)" % (msg_sheet_index + 1)
                            msgs = book.create_sheet(name)
                            if org.is_anon:
                                headers = ["Contact UUID", "ID", "Name", "Date", "Direction", "Message", "Channel"]
                            else:
                                headers = ["Contact UUID", "URN", "Name", "Date", "Direction", "Message", "Channel"]

                            col_widths = [self.WIDTH_MEDIUM, self.WIDTH_SMALL, self.WIDTH_MEDIUM, self.WIDTH_MEDIUM,
                                          self.WIDTH_SMALL, self.WIDTH_LARGE, self.WIDTH_MEDIUM]
                            msg_sheet_index += 1

                            self.set_sheet_column_widths(msgs, col_widths)
                            self.append_row(msgs, headers)

                        urn_display = msg.contact_urn.get_display(org=org, formatted=False) if msg.contact_urn else ''

                        self.append_row(msgs, [
                            run_step.contact.uuid,
                            run_step.contact.id if org.is_anon else urn_display,
                            contact_name,
                            msg.created_on,
                            "IN" if msg.direction == INCOMING else "OUT",
                            msg.text,
                            msg.channel.name if msg.channel else ''
                        ])

                        seen_msgs.add(msg.pk)

        if runs_sheet_row != [None] * sheet_columns_number:
            self.append_row(runs, runs_sheet_row)

        if merged_sheet_row != [None] * sheet_columns_number:
            self.append_row(merged_runs, merged_sheet_row)

        temp = NamedTemporaryFile(delete=True)
        book.save(temp)
        temp.flush()
        return temp, 'xlsx'


@register_asset_store
class ResultsExportAssetStore(BaseExportAssetStore):
    model = ExportFlowResultsTask
    key = 'results_export'
    directory = 'results_exports'
    permission = 'flows.flow_export_results'
    extensions = ('xlsx',)


@six.python_2_unicode_compatible
class ActionLog(models.Model):
    """
    Log of an event that occurred whilst executing a flow in the simulator
    """
    LEVEL_INFO = 'I'
    LEVEL_WARN = 'W'
    LEVEL_ERROR = 'E'
    LEVEL_CHOICES = ((LEVEL_INFO, _("Info")), (LEVEL_WARN, _("Warning")), (LEVEL_ERROR, _("Error")))

    run = models.ForeignKey(FlowRun, related_name='logs')

    text = models.TextField(help_text=_("Log event text"))

    level = models.CharField(max_length=1, choices=LEVEL_CHOICES, default=LEVEL_INFO, help_text=_("Log event level"))

    created_on = models.DateTimeField(help_text=_("When this log event occurred"))

    @classmethod
    def create(cls, run, text, level=LEVEL_INFO, safe=False, created_on=None):
        if not safe:
            text = escape(text)

        text = text.replace('\n', "<br/>")

        if not created_on:
            created_on = timezone.now()

        try:
            return ActionLog.objects.create(run=run, text=text, level=level, created_on=created_on)
        except Exception:  # pragma: no cover
            return None  # it's possible our test run can be deleted out from under us

    @classmethod
    def info(cls, run, text, safe=False):
        return cls.create(run, text, cls.LEVEL_INFO, safe)

    @classmethod
    def warn(cls, run, text, safe=False):
        return cls.create(run, text, cls.LEVEL_WARN, safe)

    @classmethod
    def error(cls, run, text, safe=False):
        return cls.create(run, text, cls.LEVEL_ERROR, safe)

    def as_json(self):
        return dict(id=self.id,
                    direction="O",
                    level=self.level,
                    text=self.text,
                    created_on=self.created_on.strftime('%x %X'),
                    model="log")

    def simulator_json(self):
        return self.as_json()

    def __str__(self):  # pragma: needs cover
        return self.text


@six.python_2_unicode_compatible
class FlowStart(SmartModel):
    STATUS_PENDING = 'P'
    STATUS_STARTING = 'S'
    STATUS_COMPLETE = 'C'
    STATUS_FAILED = 'F'

    STATUS_CHOICES = ((STATUS_PENDING, "Pending"),
                      (STATUS_STARTING, "Starting"),
                      (STATUS_COMPLETE, "Complete"),
                      (STATUS_FAILED, "Failed"))

    uuid = models.UUIDField(unique=True, default=uuid4)

    flow = models.ForeignKey(Flow, related_name='starts', help_text=_("The flow that is being started"))

    groups = models.ManyToManyField(ContactGroup, help_text=_("Groups that will start the flow"))

    contacts = models.ManyToManyField(Contact, help_text=_("Contacts that will start the flow"))

    restart_participants = models.BooleanField(default=True,
                                               help_text=_("Whether to restart any participants already in this flow"))

    include_active = models.BooleanField(default=True,
                                         help_text=_("Include contacts currently active in flows"))

    contact_count = models.IntegerField(default=0,
                                        help_text=_("How many unique contacts were started down the flow"))

    status = models.CharField(max_length=1, default=STATUS_PENDING, choices=STATUS_CHOICES,
                              help_text=_("The status of this flow start"))

    extra = models.TextField(null=True,
                             help_text=_("Any extra parameters to pass to the flow start (json)"))

    @classmethod
    def create(cls, flow, user, groups=None, contacts=None, restart_participants=True, extra=None, include_active=True):
        if contacts is None:  # pragma: needs cover
            contacts = []

        if groups is None:  # pragma: needs cover
            groups = []

        start = FlowStart.objects.create(flow=flow,
                                         restart_participants=restart_participants,
                                         include_active=include_active,
                                         extra=json.dumps(extra) if extra else None,
                                         created_by=user, modified_by=user)

        for contact in contacts:
            start.contacts.add(contact)

        for group in groups:
            start.groups.add(group)

        return start

    def async_start(self):
        from temba.flows.tasks import start_flow_task
        on_transaction_commit(lambda: start_flow_task.delay(self.id))

    def start(self):
        self.status = FlowStart.STATUS_STARTING
        self.save(update_fields=['status'])

        try:
            groups = [g for g in self.groups.all()]
            contacts = [c for c in self.contacts.all().only('is_test')]

            # load up our extra if any
            extra = json.loads(self.extra) if self.extra else None

            return self.flow.start(groups, contacts, flow_start=self, extra=extra,
                                   restart_participants=self.restart_participants, include_active=self.include_active)

        except Exception as e:  # pragma: no cover
            import traceback
            traceback.print_exc(e)

            self.status = FlowStart.STATUS_FAILED
            self.save(update_fields=['status'])
            raise e

    def update_status(self):
        # only update our status to complete if we have started as many runs as our total contact count
        if self.runs.count() == self.contact_count:
            self.status = FlowStart.STATUS_COMPLETE
            self.save(update_fields=['status'])

    def __str__(self):  # pragma: no cover
        return "FlowStart %d (Flow %d)" % (self.id, self.flow_id)


@six.python_2_unicode_compatible
class FlowLabel(models.Model):
    org = models.ForeignKey(Org)

    uuid = models.CharField(max_length=36, unique=True, db_index=True, default=generate_uuid,
                            verbose_name=_("Unique Identifier"), help_text=_("The unique identifier for this label"))
    name = models.CharField(max_length=64, verbose_name=_("Name"),
                            help_text=_("The name of this flow label"))
    parent = models.ForeignKey('FlowLabel', verbose_name=_("Parent"), null=True, related_name="children")

    def get_flows_count(self):
        """
        Returns the count of flows tagged with this label or one of its children
        """
        return self.get_flows().count()

    def get_flows(self):
        return Flow.objects.filter(Q(labels=self) | Q(labels__parent=self)).filter(is_active=True, is_archived=False).distinct()

    @classmethod
    def create_unique(cls, base, org, parent=None):

        base = base.strip()

        # truncate if necessary
        if len(base) > 32:
            base = base[:32]

        # find the next available label by appending numbers
        count = 2
        while FlowLabel.objects.filter(name=base, org=org, parent=parent):
            # make room for the number
            if len(base) >= 32:
                base = base[:30]
            last = str(count - 1)
            if base.endswith(last):
                base = base[:-len(last)]
            base = "%s %d" % (base.strip(), count)
            count += 1

        return FlowLabel.objects.create(name=base, org=org, parent=parent)

    def toggle_label(self, flows, add):
        changed = []

        for flow in flows:
            # if we are adding the flow label and this flow doesnt have it, add it
            if add:
                if not flow.labels.filter(pk=self.pk):
                    flow.labels.add(self)
                    changed.append(flow.pk)

            # otherwise, remove it if not already present
            else:
                if flow.labels.filter(pk=self.pk):
                    flow.labels.remove(self)
                    changed.append(flow.pk)

        return changed

    def __str__(self):
        if self.parent:
            return "%s > %s" % (self.parent, self.name)
        return self.name

    class Meta:
        unique_together = ('name', 'parent', 'org')


__flow_users = None


def clear_flow_users():
    global __flow_users
    __flow_users = None


def get_flow_user(org):
    global __flow_users
    if not __flow_users:
        __flow_users = {}

    branding = org.get_branding()
    username = '%s_flow' % branding['slug']
    flow_user = __flow_users.get(username)

    # not cached, let's look it up
    if not flow_user:
        email = branding['support_email']
        flow_user = User.objects.filter(username=username).first()
        if flow_user:  # pragma: needs cover
            __flow_users[username] = flow_user
        else:
            # doesn't exist for this brand, create it
            flow_user = User.objects.create_user(username, email, first_name='System Update')
            flow_user.groups.add(Group.objects.get(name='Service Users'))
            __flow_users[username] = flow_user

    return flow_user


class Action(object):
    """
    Base class for actions that can be added to an action set and executed during a flow run
    """
    TYPE = 'type'
    __action_mapping = None

    @classmethod
    def get_action_mappings(cls):
        if not cls.__action_mapping:
            cls.__action_mapping = {
                ReplyAction.TYPE: ReplyAction,
                SendAction.TYPE: SendAction,
                AddToGroupAction.TYPE: AddToGroupAction,
                DeleteFromGroupAction.TYPE: DeleteFromGroupAction,
                AddLabelAction.TYPE: AddLabelAction,
                EmailAction.TYPE: EmailAction,
                WebhookAction.TYPE: WebhookAction,
                SaveToContactAction.TYPE: SaveToContactAction,
                SetLanguageAction.TYPE: SetLanguageAction,
                SetChannelAction.TYPE: SetChannelAction,
                StartFlowAction.TYPE: StartFlowAction,
                SayAction.TYPE: SayAction,
                PlayAction.TYPE: PlayAction,
                TriggerFlowAction.TYPE: TriggerFlowAction,
                EndUssdAction.TYPE: EndUssdAction,
            }
        return cls.__action_mapping

    @classmethod
    def from_json(cls, org, json_obj):
        cls.get_action_mappings()
        action_type = json_obj.get(cls.TYPE)
        if not action_type:  # pragma: no cover
            raise FlowException("Action definition missing 'type' attribute: %s" % json_obj)

        if action_type not in cls.__action_mapping:  # pragma: no cover
            raise FlowException("Unknown action type '%s' in definition: '%s'" % (action_type, json_obj))

        return cls.__action_mapping[action_type].from_json(org, json_obj)

    @classmethod
    def from_json_array(cls, org, json_arr):
        actions = []
        for inner in json_arr:
            action = Action.from_json(org, inner)
            if action:
                actions.append(action)
        return actions


class EmailAction(Action):
    """
    Sends an email to someone
    """
    TYPE = 'email'
    EMAILS = 'emails'
    SUBJECT = 'subject'
    MESSAGE = 'msg'

    def __init__(self, emails, subject, message):
        if not emails:
            raise FlowException("Email actions require at least one recipient")

        self.emails = emails
        self.subject = subject
        self.message = message

    @classmethod
    def from_json(cls, org, json_obj):
        emails = json_obj.get(EmailAction.EMAILS)
        message = json_obj.get(EmailAction.MESSAGE)
        subject = json_obj.get(EmailAction.SUBJECT)
        return EmailAction(emails, subject, message)

    def as_json(self):
        return dict(type=EmailAction.TYPE, emails=self.emails, subject=self.subject, msg=self.message)

    def execute(self, run, context, actionset_uuid, msg, offline_on=None):
        from .tasks import send_email_action_task

        # build our message from our flow variables
        (message, errors) = Msg.substitute_variables(self.message, context, org=run.flow.org)
        (subject, errors) = Msg.substitute_variables(self.subject, context, org=run.flow.org)

        # make sure the subject is single line; replace '\t\n\r\f\v' to ' '
        subject = regex.sub('\s+', ' ', subject, regex.V0)

        valid_addresses = []
        invalid_addresses = []
        for email in self.emails:
            if email.startswith('@'):
                # a valid email will contain @ so this is very likely to generate evaluation errors
                (address, errors) = Msg.substitute_variables(email, context, org=run.flow.org)
            else:
                address = email

            address = address.strip()

            if is_valid_address(address):
                valid_addresses.append(address)
            else:
                invalid_addresses.append(address)

        if not run.contact.is_test:
            if valid_addresses:
                on_transaction_commit(lambda: send_email_action_task.delay(run.flow.org.id, valid_addresses, subject, message))
        else:
            if valid_addresses:
                valid_addresses = ['"%s"' % elt for elt in valid_addresses]
                ActionLog.info(run, _("\"%s\" would be sent to %s") % (message, ", ".join(valid_addresses)))
            if invalid_addresses:
                invalid_addresses = ['"%s"' % elt for elt in invalid_addresses]
                ActionLog.warn(run, _("Some email address appear to be invalid: %s") % ", ".join(invalid_addresses))
        return []


class WebhookAction(Action):
    """
    Forwards the steps in this flow to the webhook (if any)
    """
    TYPE = 'api'
    ACTION = 'action'

    def __init__(self, webhook, action='POST', webhook_headers=None):
        self.webhook = webhook
        self.action = action
        self.webhook_headers = webhook_headers

    @classmethod
    def from_json(cls, org, json_obj):
        return WebhookAction(json_obj.get('webhook', org.get_webhook_url()), json_obj.get('action', 'POST'),
                             json_obj.get('webhook_headers', []))

    def as_json(self):
        return dict(type=WebhookAction.TYPE, webhook=self.webhook, action=self.action,
                    webhook_headers=self.webhook_headers)

    def execute(self, run, context, actionset_uuid, msg, offline_on=None):
        from temba.api.models import WebHookEvent

        (value, errors) = Msg.substitute_variables(self.webhook, context, org=run.flow.org, url_encode=True)

        if errors:
            ActionLog.warn(run, _("URL appears to contain errors: %s") % ", ".join(errors))

        headers = {}
        if self.webhook_headers:
            for item in self.webhook_headers:
                headers[item.get('name')] = item.get('value')

        WebHookEvent.trigger_flow_event(run, value, actionset_uuid, msg, self.action, header=headers)
        return []


class AddToGroupAction(Action):
    """
    Adds the user to a group
    """
    TYPE = 'add_group'
    GROUP = 'group'
    GROUPS = 'groups'
    UUID = 'uuid'
    NAME = 'name'

    def __init__(self, groups):
        self.groups = groups

    @classmethod
    def from_json(cls, org, json_obj):
        return AddToGroupAction(AddToGroupAction.get_groups(org, json_obj))

    @classmethod
    def get_groups(cls, org, json_obj):

        # for backwards compatibility
        group_data = json_obj.get(AddToGroupAction.GROUP, None)
        if not group_data:
            group_data = json_obj.get(AddToGroupAction.GROUPS)
        else:
            group_data = [group_data]

        groups = []

        for g in group_data:
            if isinstance(g, dict):
                group_uuid = g.get(AddToGroupAction.UUID, None)
                group_name = g.get(AddToGroupAction.NAME)

                group = ContactGroup.get_or_create(org, org.created_by, group_name, group_uuid)
                groups.append(group)
            else:
                if g and g[0] == '@':
                    groups.append(g)
                else:  # pragma: needs cover
                    group = ContactGroup.get_user_group(org, g)
                    if group:
                        groups.append(group)
                    else:
                        groups.append(ContactGroup.create_static(org, org.get_user(), g))
        return groups

    def as_json(self):
        groups = []
        for g in self.groups:
            if isinstance(g, ContactGroup):
                groups.append(dict(uuid=g.uuid, name=g.name))
            else:
                groups.append(g)

        return dict(type=self.get_type(), groups=groups)

    def get_type(self):
        return AddToGroupAction.TYPE

    def execute(self, run, context, actionset_uuid, msg, offline_on=None):
        contact = run.contact
        add = AddToGroupAction.TYPE == self.get_type()
        user = get_flow_user(run.org)

        if contact and not (contact.is_stopped or contact.is_blocked):
            for group in self.groups:
                if not isinstance(group, ContactGroup):
                    (value, errors) = Msg.substitute_variables(group, context, org=run.flow.org)
                    group = None

                    if not errors:
                        group = ContactGroup.get_user_group(contact.org, value)
                        if not group:

                            try:
                                group = ContactGroup.create_static(contact.org, user, name=value)
                                if run.contact.is_test:  # pragma: needs cover
                                    ActionLog.info(run, _("Group '%s' created") % value)
                            except ValueError:  # pragma: needs cover
                                ActionLog.error(run, _("Unable to create group with name '%s'") % value)
                    else:  # pragma: needs cover
                        ActionLog.error(run, _("Group name could not be evaluated: %s") % ', '.join(errors))

                if group:
                    # TODO should become a failure (because it should be impossible) and not just a simulator error
                    if group.is_dynamic:
                        # report to sentry
                        logger.error("Attempt to add/remove contacts on dynamic group '%s' [%d] "
                                     "in flow '%s' [%d] for org '%s' [%d]"
                                     % (group.name, group.pk, run.flow.name, run.flow.pk, run.org.name, run.org.pk))
                        if run.contact.is_test:
                            if add:
                                ActionLog.error(run, _("%s is a dynamic group which we can't add contacts to") % group.name)
                            else:  # pragma: needs cover
                                ActionLog.error(run, _("%s is a dynamic group which we can't remove contacts from") % group.name)
                        continue

                    group.update_contacts(user, [contact], add)
                    if run.contact.is_test:
                        if add:
                            ActionLog.info(run, _("Added %s to %s") % (run.contact.name, group.name))
                        else:
                            ActionLog.info(run, _("Removed %s from %s") % (run.contact.name, group.name))
        return []


class DeleteFromGroupAction(AddToGroupAction):
    """
    Removes the user from a group
    """
    TYPE = 'del_group'

    def get_type(self):
        return DeleteFromGroupAction.TYPE

    def as_json(self):
        groups = []
        for g in self.groups:
            if isinstance(g, ContactGroup):
                groups.append(dict(uuid=g.uuid, name=g.name))
            else:
                groups.append(g)

        return dict(type=self.get_type(), groups=groups)

    @classmethod
    def from_json(cls, org, json_obj):
        return DeleteFromGroupAction(DeleteFromGroupAction.get_groups(org, json_obj))

    def execute(self, run, context, actionset, msg, offline_on=None):
        if len(self.groups) == 0:
            contact = run.contact
            user = get_flow_user(run.org)
            if contact:
                # remove from all active and inactive user-defined, static groups
                for group in ContactGroup.user_groups.filter(org=contact.org,
                                                             group_type=ContactGroup.TYPE_USER_DEFINED,
                                                             query__isnull=True):
                    group.update_contacts(user, [contact], False)
                    if run.contact.is_test:  # pragma: needs cover
                        ActionLog.info(run, _("Removed %s from %s") % (run.contact.name, group.name))
            return []
        return AddToGroupAction.execute(self, run, context, actionset, msg, offline_on)


class AddLabelAction(Action):
    """
    Add a label to the incoming message
    """
    TYPE = 'add_label'
    LABELS = 'labels'
    UUID = 'uuid'
    NAME = 'name'

    def __init__(self, labels):
        self.labels = labels

    @classmethod
    def from_json(cls, org, json_obj):
        labels_data = json_obj.get(AddLabelAction.LABELS)

        labels = []
        for label_data in labels_data:
            if isinstance(label_data, dict):
                label_uuid = label_data.get(AddLabelAction.UUID, None)
                label_name = label_data.get(AddLabelAction.NAME)

                if label_uuid and Label.label_objects.filter(org=org, uuid=label_uuid).first():
                    label = Label.label_objects.filter(org=org, uuid=label_uuid).first()
                    if label:
                        labels.append(label)
                else:
                    labels.append(Label.get_or_create(org, org.get_user(), label_name))

            elif isinstance(label_data, six.string_types):
                if label_data and label_data[0] == '@':
                    # label name is a variable substitution
                    labels.append(label_data)
                else:  # pragma: needs cover
                    labels.append(Label.get_or_create(org, org.get_user(), label_data))
            else:  # pragma: needs cover
                raise ValueError("Label data must be a dict or string")

        return AddLabelAction(labels)

    def as_json(self):
        labels = []
        for action_label in self.labels:
            if isinstance(action_label, Label):
                labels.append(dict(uuid=action_label.uuid, name=action_label.name))
            else:
                labels.append(action_label)

        return dict(type=self.get_type(), labels=labels)

    def get_type(self):
        return AddLabelAction.TYPE

    def execute(self, run, context, actionset_uuid, msg, offline_on=None):
        for label in self.labels:
            if not isinstance(label, Label):
                contact = run.contact
                (value, errors) = Msg.substitute_variables(label, context, org=run.flow.org)

                if not errors:
                    try:
                        label = Label.get_or_create(contact.org, contact.org.get_user(), value)
                        if run.contact.is_test:  # pragma: needs cover
                            ActionLog.info(run, _("Label '%s' created") % label.name)
                    except ValueError:  # pragma: needs cover
                        ActionLog.error(run, _("Unable to create label with name '%s'") % label.name)
                else:  # pragma: needs cover
                    label = None
                    ActionLog.error(run, _("Label name could not be evaluated: %s") % ', '.join(errors))

            if label and msg and msg.pk:
                if run.contact.is_test:  # pragma: needs cover
                    # don't really add labels to simulator messages
                    ActionLog.info(run, _("Added %s label to msg '%s'") % (label.name, msg.text))
                else:
                    label.toggle_label([msg], True)
        return []


class SayAction(Action):
    """
    Voice action for reading some text to a user
    """
    TYPE = 'say'
    MESSAGE = 'msg'
    UUID = 'uuid'
    RECORDING = 'recording'

    def __init__(self, uuid, msg, recording):
        self.uuid = uuid
        self.msg = msg
        self.recording = recording

    @classmethod
    def from_json(cls, org, json_obj):
        return SayAction(json_obj.get(SayAction.UUID),
                         json_obj.get(SayAction.MESSAGE),
                         json_obj.get(SayAction.RECORDING))

    def as_json(self):
        return dict(type=SayAction.TYPE, msg=self.msg,
                    uuid=self.uuid, recording=self.recording)

    def execute(self, run, context, actionset_uuid, event, offline_on=None):

        media_url = None
        if self.recording:

            # localize our recording
            recording = run.flow.get_localized_text(self.recording, run.contact)

            # if we have a localized recording, create the url
            if recording:  # pragma: needs cover
                media_url = "https://%s/%s" % (settings.AWS_BUCKET_DOMAIN, recording)

        # localize the text for our message, need this either way for logging
        message = run.flow.get_localized_text(self.msg, run.contact)
        (message, errors) = Msg.substitute_variables(message, context)

        msg = run.create_outgoing_ivr(message, media_url, run.connection)

        if msg:
            if run.contact.is_test:
                if media_url:  # pragma: needs cover
                    ActionLog.create(run, _('Played recorded message for "%s"') % message)
                else:
                    ActionLog.create(run, _('Read message "%s"') % message)
            return [msg]
        else:  # pragma: needs cover
            # no message, possibly failed loop detection
            run.voice_response.say(_("Sorry, an invalid flow has been detected. Good bye."))
            return []


class PlayAction(Action):
    """
    Voice action for reading some text to a user
    """
    TYPE = 'play'
    URL = 'url'
    UUID = 'uuid'

    def __init__(self, uuid, url):
        self.uuid = uuid
        self.url = url

    @classmethod
    def from_json(cls, org, json_obj):
        return PlayAction(json_obj.get(PlayAction.UUID), json_obj.get(PlayAction.URL))

    def as_json(self):
        return dict(type=PlayAction.TYPE, url=self.url, uuid=self.uuid)

    def execute(self, run, context, actionset_uuid, event, offline_on=None):
        (media, errors) = Msg.substitute_variables(self.url, context)
        msg = run.create_outgoing_ivr(_('Played contact recording'), media, run.connection)

        if msg:
            if run.contact.is_test:  # pragma: needs cover
                log_txt = _('Played recording at "%s"') % msg.media
                ActionLog.create(run, log_txt)
            return [msg]
        else:  # pragma: needs cover
            # no message, possibly failed loop detection
            run.voice_response.say(_("Sorry, an invalid flow has been detected. Good bye."))
            return []


class ReplyAction(Action):
    """
    Simple action for sending back a message
    """
    TYPE = 'reply'
    UUID = 'uuid'
    MESSAGE = 'msg'
    MSG_TYPE = None
    MEDIA = 'media'
    SEND_ALL = 'send_all'

    def __init__(self, uuid=None, msg=None, media=None, send_all=False):
        self.uuid = uuid
        self.msg = msg
        self.media = media if media else {}
        self.send_all = send_all

        if not uuid:
            self.uuid = six.text_type(uuid4())

    @classmethod
    def from_json(cls, org, json_obj):
        # assert we have some kind of message in this reply
        msg = json_obj.get(cls.MESSAGE)
        if isinstance(msg, dict):
            if not msg:
                raise FlowException("Invalid reply action, empty message dict")

            if not any([v for v in msg.values()]):
                raise FlowException("Invalid reply action, missing at least one message")
        elif not msg:
            raise FlowException("Invalid reply action, no message")

        return cls(uuid=json_obj.get(cls.UUID), msg=json_obj.get(cls.MESSAGE), media=json_obj.get(cls.MEDIA, None),
                   send_all=json_obj.get(cls.SEND_ALL, False))

    def as_json(self):
        return dict(uuid=self.uuid, type=self.TYPE, msg=self.msg, media=self.media, send_all=self.send_all)

    def execute(self, run, context, actionset_uuid, msg, offline_on=None):
        replies = []
        if self.msg or self.media:
            user = get_flow_user(run.org)

            text = ''
            if self.msg:
                text = run.flow.get_localized_text(self.msg, run.contact)

            attachments = None
            if self.media:
                # localize our media attachment
                media_type, media_url = run.flow.get_localized_text(self.media, run.contact).split(':', 1)

                # if we have a localized media, create the url
                if media_url:
                    attachments = ["%s:https://%s/%s" % (media_type, settings.AWS_BUCKET_DOMAIN, media_url)]

            if offline_on:
                context = None
                created_on = offline_on
            else:
                created_on = None

            if msg:
                replies = msg.reply(text, user, trigger_send=False, message_context=context,
                                    connection=run.connection, msg_type=self.MSG_TYPE, attachments=attachments,
                                    send_all=self.send_all, created_on=created_on)
            else:
                replies = run.contact.send(text, user, trigger_send=False, message_context=context,
                                           connection=run.connection, msg_type=self.MSG_TYPE, attachments=attachments,
                                           created_on=created_on, all_urns=self.send_all)
        return replies


class EndUssdAction(ReplyAction):
    """
    Reply action that ends a USSD session gracefully with a message
    """
    TYPE = 'end_ussd'
    MSG_TYPE = MSG_TYPE_USSD


class UssdAction(ReplyAction):
    """
    USSD action to send outgoing USSD messages
    Created from a USSD ruleset
    It builds localised text with localised USSD menu support
    """
    TYPE = 'ussd'
    UUID = 'uuid'
    MESSAGE = 'ussd_message'
    TYPE_WAIT_USSD_MENU = 'wait_menu'
    TYPE_WAIT_USSD = 'wait_ussd'
    MSG_TYPE = MSG_TYPE_USSD

    def __init__(self, uuid=None, msg=None, base_language=None, languages=None, primary_language=None):
        super(UssdAction, self).__init__(uuid, msg)
        self.languages = languages
        if msg and base_language and primary_language:
            self.base_language = base_language if base_language in msg else primary_language
        else:
            self.base_language = None

    @classmethod
    def from_ruleset(cls, ruleset, run):
        if ruleset and hasattr(ruleset, 'config') and isinstance(ruleset.config, six.string_types):
            # initial message, menu obj
            obj = json.loads(ruleset.config)
            rules = json.loads(ruleset.rules)
            msg = obj.get(cls.MESSAGE, '')
            uuid = obj.get(cls.UUID, six.text_type(uuid4()))
            org = run.flow.org

            # define languages
            base_language = run.flow.base_language
            org_languages = {l.iso_code for l in org.languages.all()}
            primary_language = getattr(getattr(org, 'primary_language', None), 'iso_code', None)

            # initialize UssdAction
            ussd_action = cls(uuid=uuid, msg=msg, base_language=base_language, languages=org_languages,
                              primary_language=primary_language)

            ussd_action.substitute_missing_languages()

            if ruleset.ruleset_type == cls.TYPE_WAIT_USSD_MENU:
                ussd_action.add_menu_to_msg(rules)

            return ussd_action
        else:
            return cls()

    def substitute_missing_languages(self):
        # if there is a translation missing fill it with the base language
        for language in self.languages:
            if language not in self.msg:
                self.msg[language] = self.msg.get(self.base_language)

    def get_menu_label(self, label, language):
        if language not in label:
            return str(label.get(self.base_language))
        else:
            return str(label[language])

    def add_menu_to_msg(self, rules):
        # start with a new line
        self.msg = {language: localised_msg + '\n' for language, localised_msg in six.iteritems(self.msg)}

        # add menu to the msg
        for rule in rules:
            if rule.get('label'):  # filter "other" and "interrupted"
                self.msg = {language: localised_msg + ": ".join(
                    (str(rule['test']['test']), self.get_menu_label(rule['label'], language),)) + '\n' for language, localised_msg in six.iteritems(self.msg)}


class VariableContactAction(Action):
    """
    Base action that resolves variables into contacts. Used for actions that take
    SendAction, TriggerAction, etc
    """
    CONTACTS = 'contacts'
    GROUPS = 'groups'
    VARIABLES = 'variables'
    PHONE = 'phone'
    NAME = 'name'
    UUID = 'uuid'
    ID = 'id'

    def __init__(self, groups, contacts, variables):
        self.groups = groups
        self.contacts = contacts
        self.variables = variables

    @classmethod
    def parse_groups(cls, org, json_obj):
        # we actually instantiate our contacts here
        groups = []
        for group_data in json_obj.get(VariableContactAction.GROUPS):
            group_uuid = group_data.get(VariableContactAction.UUID, None)
            group_name = group_data.get(VariableContactAction.NAME)

            # flows from when true deletion was allowed need this
            if not group_name:
                group_name = 'Missing'

            group = ContactGroup.get_or_create(org, org.get_user(), group_name, group_uuid)
            groups.append(group)

        return groups

    @classmethod
    def parse_contacts(cls, org, json_obj):
        contacts = []
        for contact in json_obj.get(VariableContactAction.CONTACTS):
            name = contact.get(VariableContactAction.NAME, None)
            phone = contact.get(VariableContactAction.PHONE, None)
            contact_uuid = contact.get(VariableContactAction.UUID, None)

            contact = Contact.objects.filter(uuid=contact_uuid, org=org).first()
            if not contact and phone:  # pragma: needs cover
                contact = Contact.get_or_create(org, org.created_by, name=None, urns=[(TEL_SCHEME, phone)])

                # if they dont have a name use the one in our action
                if name and not contact.name:  # pragma: needs cover
                    contact.name = name
                    contact.save(update_fields=['name'])

            if contact:
                contacts.append(contact)

        return contacts

    @classmethod
    def parse_variables(cls, org, json_obj):
        variables = []
        if VariableContactAction.VARIABLES in json_obj:
            variables = list(_.get(VariableContactAction.ID) for _ in json_obj.get(VariableContactAction.VARIABLES))
        return variables

    def build_groups_and_contacts(self, run, msg):
        message_context = run.flow.build_expressions_context(run.contact, msg)
        contacts = list(self.contacts)
        groups = list(self.groups)

        # see if we've got groups or contacts
        for variable in self.variables:
            # this is a marker for a new contact
            if variable == NEW_CONTACT_VARIABLE:
                # if this is a test contact, stuff a fake contact in for logging purposes
                if run.contact.is_test:  # pragma: needs cover
                    contacts.append(Contact(pk=-1))

                # otherwise, really create the contact
                else:
                    contacts.append(Contact.get_or_create(run.org, get_flow_user(run.org), name=None, urns=()))

            # other type of variable, perform our substitution
            else:
                (variable, errors) = Msg.substitute_variables(variable, message_context, org=run.flow.org)

                # Check for possible contact uuid and use its contact
                contact_variable_by_uuid = Contact.objects.filter(uuid=variable, org=run.flow.org).first()
                if contact_variable_by_uuid:
                    contacts.append(contact_variable_by_uuid)
                    continue

                variable_group = ContactGroup.get_user_group(run.flow.org, name=variable)
                if variable_group:  # pragma: needs cover
                    groups.append(variable_group)
                else:
                    country = run.flow.org.get_country_code()
                    (number, valid) = URN.normalize_number(variable, country)
                    if number and valid:
                        contact = Contact.get_or_create(run.org, get_flow_user(run.org), urns=[URN.from_tel(number)])
                        contacts.append(contact)

        return groups, contacts


class TriggerFlowAction(VariableContactAction):
    """
    Action that starts a set of contacts down another flow
    """
    TYPE = 'trigger-flow'

    def __init__(self, flow, groups, contacts, variables):
        self.flow = flow
        super(TriggerFlowAction, self).__init__(groups, contacts, variables)

    @classmethod
    def from_json(cls, org, json_obj):
        flow_json = json_obj.get('flow')
        uuid = flow_json.get('uuid')
        flow = Flow.objects.filter(org=org, is_active=True,
                                   is_archived=False, uuid=uuid).first()

        # it is possible our flow got deleted
        if not flow:
            return None

        groups = VariableContactAction.parse_groups(org, json_obj)
        contacts = VariableContactAction.parse_contacts(org, json_obj)
        variables = VariableContactAction.parse_variables(org, json_obj)

        return TriggerFlowAction(flow, groups, contacts, variables)

    def as_json(self):
        contact_ids = [dict(uuid=_.uuid, name=_.name) for _ in self.contacts]
        group_ids = [dict(uuid=_.uuid, name=_.name) for _ in self.groups]
        variables = [dict(id=_) for _ in self.variables]
        return dict(type=TriggerFlowAction.TYPE, flow=dict(uuid=self.flow.uuid, name=self.flow.name),
                    contacts=contact_ids, groups=group_ids, variables=variables)

    def execute(self, run, context, actionset_uuid, msg, offline_on=None):
        if self.flow:
            (groups, contacts) = self.build_groups_and_contacts(run, msg)
            # start our contacts down the flow
            if not run.contact.is_test:
                # our extra will be our flow variables in our message context
                extra = context.get('extra', dict())
                child_runs = self.flow.start(groups, contacts, restart_participants=True, started_flows=[run.flow.pk],
                                             extra=extra, parent_run=run)

                # build up all the msgs that where sent by our flow
                msgs = []
                for run in child_runs:
                    msgs += run.start_msgs

                return msgs
            else:  # pragma: needs cover
                unique_contacts = set()
                for contact in contacts:
                    unique_contacts.add(contact.pk)

                for group in groups:
                    for contact in group.contacts.all():
                        unique_contacts.add(contact.pk)

                self.logger(run, self.flow, len(unique_contacts))

            return []  # pragma: needs cover
        else:  # pragma: no cover
            return []

    def logger(self, run, flow, contact_count):  # pragma: needs cover
        log_txt = _("Added %d contact(s) to '%s' flow") % (contact_count, flow.name)
        log = ActionLog.create(run, log_txt)
        return log


class SetLanguageAction(Action):
    """
    Action that sets the language for a contact
    """
    TYPE = 'lang'
    LANG = 'lang'
    NAME = 'name'

    def __init__(self, lang, name):
        self.lang = lang
        self.name = name

    @classmethod
    def from_json(cls, org, json_obj):
        return SetLanguageAction(json_obj.get(cls.LANG), json_obj.get(cls.NAME))

    def as_json(self):
        return dict(type=SetLanguageAction.TYPE, lang=self.lang, name=self.name)

    def execute(self, run, context, actionset_uuid, msg, offline_on=None):

        if len(self.lang) != 3:
            run.contact.language = None
        else:
            run.contact.language = self.lang

        run.contact.save(update_fields=['language'])
        self.logger(run)
        return []

    def logger(self, run):  # pragma: needs cover
        # only log for test contact
        if not run.contact.is_test:
            return False

        log_txt = _("Setting language to %s") % self.name
        log = ActionLog.create(run, log_txt)
        return log


class StartFlowAction(Action):
    """
    Action that starts the contact into another flow
    """
    TYPE = 'flow'
    FLOW = 'flow'
    NAME = 'name'
    UUID = 'uuid'

    def __init__(self, flow):
        self.flow = flow

    @classmethod
    def from_json(cls, org, json_obj):
        flow_obj = json_obj.get(cls.FLOW)
        flow_uuid = flow_obj.get(cls.UUID)

        flow = Flow.objects.filter(org=org, is_active=True, is_archived=False, uuid=flow_uuid).first()

        # it is possible our flow got deleted
        if not flow:
            return None
        else:
            return StartFlowAction(flow)

    def as_json(self):
        return dict(type=StartFlowAction.TYPE, flow=dict(uuid=self.flow.uuid, name=self.flow.name))

    def execute(self, run, context, actionset_uuid, msg, started_flows, offline_on=None):
        msgs = []

        # our extra will be our flow variables in our message context
        extra = context.get('extra', dict())

        # if they are both flow runs, just redirect the call
        if run.flow.flow_type == Flow.VOICE and self.flow.flow_type == Flow.VOICE:
            new_run = self.flow.start([], [run.contact], started_flows=started_flows,
                                      restart_participants=True, extra=extra, parent_run=run)[0]
            url = "https://%s%s" % (settings.TEMBA_HOST, reverse('ivr.ivrcall_handle', args=[new_run.connection.pk]))
            run.voice_response.redirect(url)
        else:
            child_runs = self.flow.start([], [run.contact], started_flows=started_flows, restart_participants=True,
                                         extra=extra, parent_run=run)
            for run in child_runs:
                msgs += run.start_msgs

        self.logger(run)
        return msgs

    def logger(self, run):  # pragma: needs cover
        # only log for test contact
        if not run.contact.is_test:
            return False

        log_txt = _("Starting other flow %s") % self.flow.name

        log = ActionLog.create(run, log_txt)

        return log


class SaveToContactAction(Action):
    """
    Action to save a variable substitution to a field on a contact
    """
    TYPE = 'save'
    FIELD = 'field'
    LABEL = 'label'
    VALUE = 'value'

    def __init__(self, label, field, value):
        self.label = label
        self.field = field
        self.value = value

    @classmethod
    def get_label(cls, org, field, label=None):

        # make sure this field exists
        if field == 'name':
            label = 'Contact Name'
        elif field == 'first_name':
            label = 'First Name'
        elif field == 'tel_e164':
            label = 'Phone Number'
        elif field in ContactURN.CONTEXT_KEYS_TO_SCHEME.keys():
            label = six.text_type(ContactURN.CONTEXT_KEYS_TO_LABEL[field])
        else:
            contact_field = ContactField.objects.filter(org=org, key=field).first()
            if contact_field:
                label = contact_field.label
            else:
                ContactField.get_or_create(org, get_flow_user(org), field, label)

        return label

    @classmethod
    def from_json(cls, org, json_obj):
        # they are creating a new field
        label = json_obj.get(cls.LABEL)
        field = json_obj.get(cls.FIELD)
        value = json_obj.get(cls.VALUE)

        if label and label.startswith('[_NEW_]'):
            label = label[7:]

        # create our contact field if necessary
        if not field:
            field = ContactField.make_key(label)

        # look up our label
        label = cls.get_label(org, field, label)

        return SaveToContactAction(label, field, value)

    def as_json(self):
        return dict(type=SaveToContactAction.TYPE, label=self.label, field=self.field, value=self.value)

    def execute(self, run, context, actionset_uuid, msg, offline_on=None):
        # evaluate our value
        contact = run.contact
        user = get_flow_user(run.org)
        (value, errors) = Msg.substitute_variables(self.value, context, org=run.flow.org)

        if contact.is_test and errors:  # pragma: needs cover
            ActionLog.warn(run, _("Expression contained errors: %s") % ', '.join(errors))

        value = value.strip()

        if self.field == 'name':
            new_value = value[:128]
            contact.name = new_value
            contact.modified_by = user
            contact.save(update_fields=('name', 'modified_by', 'modified_on'))
            self.logger(run, new_value)

        elif self.field == 'first_name':
            new_value = value[:128]
            contact.set_first_name(new_value)
            contact.modified_by = user
            contact.save(update_fields=('name', 'modified_by', 'modified_on'))
            self.logger(run, new_value)

        elif self.field in ContactURN.CONTEXT_KEYS_TO_SCHEME.keys():
            new_value = value[:128]

            # add in our new urn number
            scheme = ContactURN.CONTEXT_KEYS_TO_SCHEME[self.field]

            # trim off '@' for twitter handles
            if self.field == 'twitter':  # pragma: needs cover
                if len(new_value) > 0:
                    if new_value[0] == '@':
                        new_value = new_value[1:]

            # only valid urns get added, sorry
            new_urn = None
            if new_value:
                new_urn = URN.normalize(URN.from_parts(scheme, new_value))
                if not URN.validate(new_urn, contact.org.get_country_code()):
                    new_urn = False
                    if contact.is_test:
                        ActionLog.warn(run, _('Contact not updated, invalid connection for contact (%s:%s)' % (scheme, new_value)))
            else:
                if contact.is_test:
                    ActionLog.warn(run, _('Contact not updated, missing connection for contact'))

            if new_urn:
                urns = [six.text_type(urn) for urn in contact.urns.all()]
                urns += [new_urn]

                # don't really update URNs on test contacts
                if contact.is_test:
                    ActionLog.info(run, _("Added %s as @contact.%s - skipped in simulator" % (new_value, scheme)))
                else:
                    contact.update_urns(user, urns)

        else:
            new_value = value[:Value.MAX_VALUE_LEN]
            contact.set_field(user, self.field, new_value)
            self.logger(run, new_value)

        return []

    def logger(self, run, new_value):  # pragma: needs cover
        # only log for test contact
        if not run.contact.is_test:
            return False

        label = SaveToContactAction.get_label(run.flow.org, self.field, self.label)
        log_txt = _("Updated %s to '%s'") % (label, new_value)

        log = ActionLog.create(run, log_txt)

        return log


class SetChannelAction(Action):
    """
    Action which sets the preferred channel to use for this Contact. If the contact has no URNs that match
    the Channel being set then this is a no-op.
    """
    TYPE = 'channel'
    CHANNEL = 'channel'
    NAME = 'name'

    def __init__(self, channel):
        self.channel = channel
        super(Action, self).__init__()

    @classmethod
    def from_json(cls, org, json_obj):
        channel_uuid = json_obj.get(SetChannelAction.CHANNEL)

        if channel_uuid:
            channel = Channel.objects.filter(org=org, is_active=True, uuid=channel_uuid).first()
        else:  # pragma: needs cover
            channel = None
        return SetChannelAction(channel)

    def as_json(self):
        channel_uuid = self.channel.uuid if self.channel else None
        channel_name = "%s: %s" % (self.channel.get_channel_type_display(), self.channel.get_address_display()) if self.channel else None
        return dict(type=SetChannelAction.TYPE, channel=channel_uuid, name=channel_name)

    def execute(self, run, context, actionset_uuid, msg, offline_on=None):
        # if we found the channel to set
        if self.channel:

            # don't set preferred channel for test contacts
            if not run.contact.is_test:
                run.contact.set_preferred_channel(self.channel)

            self.log(run, _("Updated preferred channel to %s") % self.channel.name)
            return []
        else:
            self.log(run, _("Channel not found, no action taken"))
            return []

    def log(self, run, text):  # pragma: no cover
        if run.contact.is_test:
            ActionLog.create(run, text)


class SendAction(VariableContactAction):
    """
    Action which sends a message to a specified set of contacts and groups.
    """
    TYPE = 'send'
    MESSAGE = 'msg'
    MEDIA = 'media'

    def __init__(self, msg, groups, contacts, variables, media=None):
        self.msg = msg
        self.media = media if media else {}
        super(SendAction, self).__init__(groups, contacts, variables)

    @classmethod
    def from_json(cls, org, json_obj):
        groups = VariableContactAction.parse_groups(org, json_obj)
        contacts = VariableContactAction.parse_contacts(org, json_obj)
        variables = VariableContactAction.parse_variables(org, json_obj)

        return SendAction(json_obj.get(SendAction.MESSAGE), groups, contacts, variables,
                          json_obj.get(SendAction.MEDIA, None))

    def as_json(self):
        contact_ids = [dict(uuid=_.uuid) for _ in self.contacts]
        group_ids = [dict(uuid=_.uuid, name=_.name) for _ in self.groups]
        variables = [dict(id=_) for _ in self.variables]
        return dict(type=SendAction.TYPE, msg=self.msg, contacts=contact_ids, groups=group_ids, variables=variables,
                    media=self.media)

    def execute(self, run, context, actionset_uuid, msg, offline_on=None):
        if self.msg or self.media:
            flow = run.flow
            (groups, contacts) = self.build_groups_and_contacts(run, msg)

            # create our broadcast and send it
            if not run.contact.is_test:
                # no-op if neither text nor media are defined in the flow base language
                if not (self.msg.get(flow.base_language) or self.media.get(flow.base_language)):
                    return list()

                recipients = groups + contacts

                broadcast = Broadcast.create(flow.org, flow.modified_by, self.msg, recipients,
                                             media=self.media, base_language=flow.base_language)
                broadcast.send(trigger_send=False, message_context=context)
                return list(broadcast.get_messages())

            else:
                unique_contacts = set()
                for contact in contacts:
                    unique_contacts.add(contact.pk)

                for group in groups:
                    for contact in group.contacts.all():
                        unique_contacts.add(contact.pk)

                # contact refers to each contact this message is being sent to so evaluate without it for logging
                del context['contact']

                text = run.flow.get_localized_text(self.msg, run.contact)
                (message, errors) = Msg.substitute_variables(text, context, org=run.flow.org, partial_vars=True)

                self.logger(run, message, len(unique_contacts))

            return []
        else:  # pragma: no cover
            return []

    def logger(self, run, text, contact_count):
        log_txt = _n("Sending '%(msg)s' to %(count)d contact",
                     "Sending '%(msg)s' to %(count)d contacts",
                     contact_count) % dict(msg=text, count=contact_count)
        log = ActionLog.create(run, log_txt)
        return log


class Rule(object):
    def __init__(self, uuid, category, destination, destination_type, test, label=None):
        self.uuid = uuid
        self.category = category
        self.destination = destination
        self.destination_type = destination_type
        self.test = test
        self.label = label

    def get_category_name(self, flow_lang):
        if not self.category:  # pragma: needs cover
            if isinstance(self.test, BetweenTest):
                return "%s-%s" % (self.test.min, self.test.max)

        # return the category name for the flow language version
        if isinstance(self.category, dict):
            if flow_lang:
                return self.category[flow_lang]
            else:  # pragma: needs cover
                return self.category.values()[0]

        return self.category  # pragma: needs cover

    def matches(self, run, sms, context, text):
        return self.test.evaluate(run, sms, context, text)

    def as_json(self):
        return dict(uuid=self.uuid,
                    category=self.category,
                    destination=self.destination,
                    destination_type=self.destination_type,
                    test=self.test.as_json(),
                    label=self.label)

    @classmethod
    def from_json_array(cls, org, json):
        rules = []
        for rule in json:
            category = rule.get('category', None)

            if isinstance(category, dict):
                # prune all of our translations to 36
                for k, v in category.items():
                    if isinstance(v, six.string_types):
                        category[k] = v[:36]
            elif category:
                category = category[:36]

            destination = rule.get('destination', None)
            destination_type = None

            # determine our destination type, if its not set its an action set
            if destination:
                destination_type = rule.get('destination_type', FlowStep.TYPE_ACTION_SET)

            rules.append(Rule(rule.get('uuid'),
                              category,
                              destination,
                              destination_type,
                              Test.from_json(org, rule['test']),
                              rule.get('label')))

        return rules


class Test(object):
    TYPE = 'type'
    __test_mapping = None

    @classmethod
    def from_json(cls, org, json_dict):
        if not cls.__test_mapping:
            cls.__test_mapping = {
                AirtimeStatusTest.TYPE: AirtimeStatusTest,
                AndTest.TYPE: AndTest,
                BetweenTest.TYPE: BetweenTest,
                ContainsAnyTest.TYPE: ContainsAnyTest,
                ContainsOnlyPhraseTest.TYPE: ContainsOnlyPhraseTest,
                ContainsPhraseTest.TYPE: ContainsPhraseTest,
                ContainsTest.TYPE: ContainsTest,
                DateAfterTest.TYPE: DateAfterTest,
                DateBeforeTest.TYPE: DateBeforeTest,
                DateEqualTest.TYPE: DateEqualTest,
                EqTest.TYPE: EqTest,
                FalseTest.TYPE: FalseTest,
                GtTest.TYPE: GtTest,
                GteTest.TYPE: GteTest,
                HasDateTest.TYPE: HasDateTest,
                HasDistrictTest.TYPE: HasDistrictTest,
                HasEmailTest.TYPE: HasEmailTest,
                HasStateTest.TYPE: HasStateTest,
                HasWardTest.TYPE: HasWardTest,
                InGroupTest.TYPE: InGroupTest,
                InterruptTest.TYPE: InterruptTest,
                LtTest.TYPE: LtTest,
                LteTest.TYPE: LteTest,
                NotEmptyTest.TYPE: NotEmptyTest,
                NumberTest.TYPE: NumberTest,
                OrTest.TYPE: OrTest,
                PhoneTest.TYPE: PhoneTest,
                RegexTest.TYPE: RegexTest,
                StartsWithTest.TYPE: StartsWithTest,
                SubflowTest.TYPE: SubflowTest,
                TimeoutTest.TYPE: TimeoutTest,
                TrueTest.TYPE: TrueTest,
                WebhookStatusTest.TYPE: WebhookStatusTest,
            }

        type = json_dict.get(cls.TYPE, None)
        if not type:  # pragma: no cover
            raise FlowException("Test definition missing 'type' field: %s", json_dict)

        if type not in cls.__test_mapping:  # pragma: no cover
            raise FlowException("Unknown type: '%s' in definition: %s" % (type, json_dict))

        return cls.__test_mapping[type].from_json(org, json_dict)

    @classmethod
    def from_json_array(cls, org, json):
        tests = []
        for inner in json:
            tests.append(Test.from_json(org, inner))

        return tests

    def evaluate(self, run, sms, context, text):  # pragma: no cover
        """
        Where the work happens, subclasses need to be able to evalute their Test
        according to their definition given the passed in message. Tests do not have
        side effects.
        """
        raise FlowException("Subclasses must implement evaluate, returning a tuple containing 1 or 0 and the value tested")


class WebhookStatusTest(Test):
    """
    {op: 'webhook', status: 'success' }
    """
    TYPE = 'webhook_status'
    STATUS = 'status'

    STATUS_SUCCESS = 'success'
    STATUS_FAILURE = 'failure'

    def __init__(self, status):
        self.status = status

    @classmethod
    def from_json(cls, org, json):
        return WebhookStatusTest(json.get('status'))

    def as_json(self):  # pragma: needs cover
        return dict(type=WebhookStatusTest.TYPE, status=self.status)

    def evaluate(self, run, sms, context, text):
        # we treat any 20* return code as successful
        success = 200 <= int(text) < 300

        if success and self.status == WebhookStatusTest.STATUS_SUCCESS:
            return 1, text
        elif not success and self.status == WebhookStatusTest.STATUS_FAILURE:
            return 1, text
        else:
            return 0, None


class AirtimeStatusTest(Test):
    """
    {op: 'airtime_status'}
    """
    TYPE = 'airtime_status'
    EXIT = 'exit_status'

    STATUS_SUCCESS = 'success'
    STATUS_FAILED = 'failed'

    STATUS_MAP = {STATUS_SUCCESS: AirtimeTransfer.SUCCESS,
                  STATUS_FAILED: AirtimeTransfer.FAILED}

    def __init__(self, exit_status):
        self.exit_status = exit_status

    @classmethod
    def from_json(cls, org, json):
        return AirtimeStatusTest(json.get('exit_status'))

    def as_json(self):  # pragma: needs cover
        return dict(type=AirtimeStatusTest.TYPE, exit_status=self.exit_status)

    def evaluate(self, run, sms, context, text):
        status = text
        if status and AirtimeStatusTest.STATUS_MAP[self.exit_status] == status:
            return 1, status
        return 0, None


class InGroupTest(Test):
    """
    { op: "in_group" }
    """
    TYPE = 'in_group'
    NAME = 'name'
    UUID = 'uuid'
    TEST = 'test'

    def __init__(self, group):
        self.group = group

    @classmethod
    def from_json(cls, org, json):
        group = json.get(InGroupTest.TEST)
        name = group.get(InGroupTest.NAME)
        uuid = group.get(InGroupTest.UUID)
        return InGroupTest(ContactGroup.get_or_create(org, org.created_by, name, uuid))

    def as_json(self):
        group = ContactGroup.get_or_create(self.group.org, self.group.org.created_by, self.group.name, self.group.uuid)
        return dict(type=InGroupTest.TYPE, test=dict(name=group.name, uuid=group.uuid))

    def evaluate(self, run, sms, context, text):
        if run.contact.user_groups.filter(id=self.group.id).first():
            return 1, self.group.name
        return 0, None


class SubflowTest(Test):
    """
    { op: "subflow" }
    """
    TYPE = 'subflow'
    EXIT = 'exit_type'

    TYPE_COMPLETED = 'completed'
    TYPE_EXPIRED = 'expired'

    EXIT_MAP = {TYPE_COMPLETED: FlowRun.EXIT_TYPE_COMPLETED,
                TYPE_EXPIRED: FlowRun.EXIT_TYPE_EXPIRED}

    def __init__(self, exit_type):
        self.exit_type = exit_type

    @classmethod
    def from_json(cls, org, json):
        return SubflowTest(json.get(SubflowTest.EXIT))

    def as_json(self):  # pragma: needs cover
        return dict(type=SubflowTest.TYPE, exit_type=self.exit_type)

    def evaluate(self, run, sms, context, text):
        # lookup the subflow run
        subflow_run = FlowRun.objects.filter(parent=run).order_by('-created_on').first()

        if subflow_run and SubflowTest.EXIT_MAP[self.exit_type] == subflow_run.exit_type:
            return 1, text
        return 0, None


class TimeoutTest(Test):
    """
    { op: "timeout", minutes: 60 }
    """
    TYPE = 'timeout'
    MINUTES = 'minutes'

    def __init__(self, minutes):
        self.minutes = minutes

    @classmethod
    def from_json(cls, org, json):
        return TimeoutTest(int(json.get(TimeoutTest.MINUTES)))

    def as_json(self):  # pragma: needs cover
        return {'type': TimeoutTest.TYPE, TimeoutTest.MINUTES: self.minutes}

    def evaluate(self, run, sms, context, text):
        if run.timeout_on < timezone.now():
            return 1, None
        else:  # pragma: needs cover
            return 0, None


class TrueTest(Test):
    """
    { op: "true" }
    """
    TYPE = 'true'

    def __init__(self):
        pass

    @classmethod
    def from_json(cls, org, json):
        return TrueTest()

    def as_json(self):
        return dict(type=TrueTest.TYPE)

    def evaluate(self, run, sms, context, text):
        return 1, text


class FalseTest(Test):
    """
    { op: "false" }
    """
    TYPE = 'false'

    def __init__(self):
        pass

    @classmethod
    def from_json(cls, org, json):
        return FalseTest()

    def as_json(self):
        return dict(type=FalseTest.TYPE)

    def evaluate(self, run, sms, context, text):
        return 0, None


class AndTest(Test):
    """
    { op: "and",  "tests": [ ... ] }
    """
    TESTS = 'tests'
    TYPE = 'and'

    def __init__(self, tests):
        self.tests = tests

    @classmethod
    def from_json(cls, org, json):
        return AndTest(Test.from_json_array(org, json[cls.TESTS]))

    def as_json(self):
        return dict(type=AndTest.TYPE, tests=[_.as_json() for _ in self.tests])

    def evaluate(self, run, sms, context, text):  # pragma: needs cover
        matches = []
        for test in self.tests:
            (result, value) = test.evaluate(run, sms, context, text)
            if result:
                matches.append(value)
            else:
                return 0, None

        # all came out true, we are true
        return 1, " ".join(matches)


class OrTest(Test):
    """
    { op: "or",  "tests": [ ... ] }
    """
    TESTS = 'tests'
    TYPE = 'or'

    def __init__(self, tests):
        self.tests = tests

    @classmethod
    def from_json(cls, org, json):
        return OrTest(Test.from_json_array(org, json[cls.TESTS]))

    def as_json(self):
        return dict(type=OrTest.TYPE, tests=[_.as_json() for _ in self.tests])

    def evaluate(self, run, sms, context, text):  # pragma: needs cover
        for test in self.tests:
            (result, value) = test.evaluate(run, sms, context, text)
            if result:
                return result, value

        return 0, None


class NotEmptyTest(Test):
    """
    { op: "not_empty" }
    """

    TYPE = 'not_empty'

    def __init__(self):  # pragma: needs cover
        pass

    @classmethod
    def from_json(cls, org, json):  # pragma: needs cover
        return NotEmptyTest()

    def as_json(self):  # pragma: needs cover
        return dict(type=NotEmptyTest.TYPE)

    def evaluate(self, run, sms, context, text):  # pragma: needs cover
        if text and len(text.strip()):
            return 1, text
        return 0, None


class ContainsTest(Test):
    """
    { op: "contains", "test": "red" }
    """
    TEST = 'test'
    TYPE = 'contains'

    def __init__(self, test):
        self.test = test

    @classmethod
    def from_json(cls, org, json):
        return cls(json[cls.TEST])

    def as_json(self):
        json = dict(type=ContainsTest.TYPE, test=self.test)
        return json

    def test_in_words(self, test, words, raw_words):
        matches = []
        for index, word in enumerate(words):
            if word == test:
                matches.append(index)
                continue

            # words are over 4 characters and start with the same letter
            if len(word) > 4 and len(test) > 4 and word[0] == test[0]:
                # edit distance of 1 or less is a match
                if edit_distance(word, test) <= 1:
                    matches.append(index)

        return matches

    def evaluate(self, run, sms, context, text):
        # substitute any variables
        test = run.flow.get_localized_text(self.test, run.contact)
        test, errors = Msg.substitute_variables(test, context, org=run.flow.org)

        # tokenize our test
        tests = tokenize(test.lower())

        # tokenize our sms
        words = tokenize(text.lower())
        raw_words = tokenize(text)

        tests = [elt for elt in tests if elt != '']
        words = [elt for elt in words if elt != '']
        raw_words = [elt for elt in raw_words if elt != '']

        # run through each of our tests
        matches = set()
        matched_tests = 0
        for test in tests:
            match = self.test_in_words(test, words, raw_words)
            if match:
                matched_tests += 1
                matches.update(match)

        # we are a match only if every test matches
        if matched_tests == len(tests):
            matches = sorted(list(matches))
            matched_words = " ".join([raw_words[idx] for idx in matches])
            return len(tests), matched_words
        else:
            return 0, None


class HasEmailTest(Test):
    """
    { op: "has_email" }
    """
    TYPE = 'has_email'

    def __init__(self):
        pass

    @classmethod
    def from_json(cls, org, json):
        return cls()

    def as_json(self):
        return dict(type=self.TYPE)

    def evaluate(self, run, sms, context, text):
        # split on whitespace
        words = text.split()
        for word in words:
            if is_valid_address(word):
                return 1, word

        return 0, None


class ContainsAnyTest(ContainsTest):
    """
    { op: "contains_any", "test": "red" }
    """
    TEST = 'test'
    TYPE = 'contains_any'

    def as_json(self):
        return dict(type=ContainsAnyTest.TYPE, test=self.test)

    def evaluate(self, run, sms, context, text):
        # substitute any variables
        test = run.flow.get_localized_text(self.test, run.contact)
        test, errors = Msg.substitute_variables(test, context, org=run.flow.org)

        # tokenize our test
        tests = tokenize(test.lower())

        # tokenize our sms
        words = tokenize(text.lower())
        raw_words = tokenize(text)

        tests = [elt for elt in tests if elt != '']
        words = [elt for elt in words if elt != '']
        raw_words = [elt for elt in raw_words if elt != '']

        # run through each of our tests
        matches = set()
        for test in tests:
            match = self.test_in_words(test, words, raw_words)
            if match:
                matches.update(match)

        # we are a match if at least one test matches
        if matches:
            matches = sorted(list(matches))
            matched_words = " ".join([raw_words[idx] for idx in matches])
            return 1, matched_words
        else:
            return 0, None


class ContainsOnlyPhraseTest(ContainsTest):
    """
    { op: "contains_only_phrase", "test": "red" }
    """
    TEST = 'test'
    TYPE = 'contains_only_phrase'

    def as_json(self):
        return dict(type=ContainsOnlyPhraseTest.TYPE, test=self.test)

    def evaluate(self, run, sms, context, text):
        # substitute any variables
        test = run.flow.get_localized_text(self.test, run.contact)
        test, errors = Msg.substitute_variables(test, context, org=run.flow.org)

        # tokenize our test
        tests = tokenize(test.lower())

        # tokenize our sms
        words = tokenize(text.lower())
        raw_words = tokenize(text)

        # they are the same? then we matched
        if tests == words:
            return 1, " ".join(raw_words)
        else:
            return 0, None


class ContainsPhraseTest(ContainsTest):
    """
    { op: "contains_phrase", "test": "red" }
    """
    TEST = 'test'
    TYPE = 'contains_phrase'

    def as_json(self):
        return dict(type=ContainsPhraseTest.TYPE, test=self.test)

    def evaluate(self, run, sms, context, text):
        # substitute any variables
        test = run.flow.get_localized_text(self.test, run.contact)
        test, errors = Msg.substitute_variables(test, context, org=run.flow.org)

        # tokenize our test
        tests = tokenize(test.lower())

        # tokenize our sms
        words = tokenize(text.lower())
        raw_words = tokenize(text)

        # look for the phrase
        test_idx = 0
        matches = []
        for i in range(len(words)):
            if tests[test_idx] == words[i]:
                matches.append(raw_words[i])
                test_idx += 1
                if test_idx == len(tests):
                    break
            else:
                matches = []
                test_idx = 0

        # we found the phrase
        if test_idx == len(tests):
            matched_words = " ".join(matches)
            return 1, matched_words
        else:
            return 0, None


class StartsWithTest(Test):
    """
    { op: "starts", "test": "red" }
    """
    TEST = 'test'
    TYPE = 'starts'

    def __init__(self, test):
        self.test = test

    @classmethod
    def from_json(cls, org, json):
        return cls(json[cls.TEST])

    def as_json(self):  # pragma: needs cover
        return dict(type=StartsWithTest.TYPE, test=self.test)

    def evaluate(self, run, sms, context, text):
        # substitute any variables in our test
        test = run.flow.get_localized_text(self.test, run.contact)
        test, errors = Msg.substitute_variables(test, context, org=run.flow.org)

        # strip leading and trailing whitespace
        text = text.strip()

        # see whether we start with our test
        if text.lower().find(test.lower()) == 0:
            return 1, text[:len(test)]
        else:
            return 0, None


class HasStateTest(Test):
    TYPE = 'state'

    def __init__(self):
        pass

    @classmethod
    def from_json(cls, org, json):
        return cls()

    def as_json(self):
        return dict(type=self.TYPE)

    def evaluate(self, run, sms, context, text):
        org = run.flow.org

        # if they removed their country since adding the rule
        if not org.country:
            return 0, None

        state = org.parse_location(text, AdminBoundary.LEVEL_STATE)
        if state:
            return 1, state[0]

        return 0, None


class HasDistrictTest(Test):
    TYPE = 'district'
    TEST = 'test'

    def __init__(self, state=None):
        self.state = state

    @classmethod
    def from_json(cls, org, json):
        return cls(json[cls.TEST])

    def as_json(self):
        return dict(type=self.TYPE, test=self.state)

    def evaluate(self, run, sms, context, text):

        # if they removed their country since adding the rule
        org = run.flow.org
        if not org.country:
            return 0, None

        # evaluate our district in case it has a replacement variable
        state, errors = Msg.substitute_variables(self.state, context, org=run.flow.org)

        parent = org.parse_location(state, AdminBoundary.LEVEL_STATE)
        if parent:
            district = org.parse_location(text, AdminBoundary.LEVEL_DISTRICT, parent[0])
            if district:
                return 1, district[0]
        district = org.parse_location(text, AdminBoundary.LEVEL_DISTRICT)

        # parse location when state contraint is not provided or available
        if (errors or not state) and len(district) == 1:
            return 1, district[0]

        return 0, None


class HasWardTest(Test):
    TYPE = 'ward'
    STATE = 'state'
    DISTRICT = 'district'

    def __init__(self, state=None, district=None):
        self.state = state
        self.district = district

    @classmethod
    def from_json(cls, org, json):
        return cls(json[cls.STATE], json[cls.DISTRICT])

    def as_json(self):
        return dict(type=self.TYPE, state=self.state, district=self.district)

    def evaluate(self, run, sms, context, text):
        # if they removed their country since adding the rule
        org = run.flow.org
        if not org.country:  # pragma: needs cover
            return 0, None
        district = None

        # evaluate our district in case it has a replacement variable
        district_name, missing_district = Msg.substitute_variables(self.district, context, org=run.flow.org)
        state_name, missing_state = Msg.substitute_variables(self.state, context, org=run.flow.org)
        if (district_name and state_name) and (len(missing_district) == 0 and len(missing_state) == 0):
            state = org.parse_location(state_name, AdminBoundary.LEVEL_STATE)
            if state:
                district = org.parse_location(district_name, AdminBoundary.LEVEL_DISTRICT, state[0])
                if district:
                    ward = org.parse_location(text, AdminBoundary.LEVEL_WARD, district[0])
                    if ward:
                        return 1, ward[0]

        # parse location when district contraint is not provided or available
        ward = org.parse_location(text, AdminBoundary.LEVEL_WARD)
        if len(ward) == 1 and district is None:
            return 1, ward[0]

        return 0, None


class HasDateTest(Test):
    TYPE = 'date'

    def __init__(self):
        pass

    @classmethod
    def from_json(cls, org, json):
        return cls()

    def as_json(self):  # pragma: needs cover
        return dict(type=self.TYPE)

    def evaluate_date_test(self, message_date):
        return True

    def evaluate(self, run, sms, context, text):
        text = text.replace(' ', "-")
        org = run.flow.org
        dayfirst = org.get_dayfirst()
        tz = org.timezone

        (date_format, time_format) = get_datetime_format(dayfirst)

        date = str_to_datetime(text, tz=tz, dayfirst=org.get_dayfirst())
        if date is not None and self.evaluate_date_test(date):
            return 1, datetime_to_str(date, tz=tz, format=time_format, ms=False)

        return 0, None  # pragma: needs cover


class DateTest(Test):
    """
    Base class for those tests that check relative dates
    """
    TEST = 'test'
    TYPE = 'date'

    def __init__(self, test):
        self.test = test

    @classmethod
    def from_json(cls, org, json):
        return cls(json[cls.TEST])

    def as_json(self):  # pragma: needs cover
        return dict(type=self.TYPE, test=self.test)

    def evaluate_date_test(self, date_message, date_test):  # pragma: needs cover
        raise FlowException("Evaluate date test needs to be defined by subclass.")

    def evaluate(self, run, sms, context, text):  # pragma: needs cover
        org = run.flow.org
        dayfirst = org.get_dayfirst()
        tz = org.timezone
        test, errors = Msg.substitute_variables(self.test, context, org=org)

        text = text.replace(' ', "-")
        if not errors:
            date_message = str_to_datetime(text, tz=tz, dayfirst=dayfirst)
            date_test = str_to_datetime(test, tz=tz, dayfirst=dayfirst)

            (date_format, time_format) = get_datetime_format(dayfirst)

            if date_message is not None and date_test is not None and self.evaluate_date_test(date_message, date_test):
                return 1, datetime_to_str(date_message, tz=tz, format=time_format, ms=False)

        return 0, None


class DateEqualTest(DateTest):
    TEST = 'test'
    TYPE = 'date_equal'

    def evaluate_date_test(self, date_message, date_test):  # pragma: needs cover
        return date_message.date() == date_test.date()


class DateAfterTest(DateTest):
    TEST = 'test'
    TYPE = 'date_after'

    def evaluate_date_test(self, date_message, date_test):  # pragma: needs cover
        return date_message >= date_test


class DateBeforeTest(DateTest):
    TEST = 'test'
    TYPE = 'date_before'

    def evaluate_date_test(self, date_message, date_test):  # pragma: needs cover
        return date_message <= date_test


class NumericTest(Test):
    """
    Base class for those tests that do numeric tests.
    """
    TEST = 'test'
    TYPE = ''

    @classmethod
    def convert_to_decimal(cls, word):
        # common substitutions
        original_word = word
        word = word.replace('l', '1').replace('o', '0').replace('O', '0')

        try:
            return (word, Decimal(word))
        except Exception as e:
            # we only try this hard if we haven't already substituted characters
            if original_word == word:
                # does this start with a number?  just use that part if so
                match = regex.match(r"^(\d+).*$", word, regex.UNICODE | regex.V0)
                if match:  # pragma: needs cover
                    return (match.group(1), Decimal(match.group(1)))
                else:
                    raise e
            else:  # pragma: needs cover
                raise e

    # test every word in the message against our test
    def evaluate(self, run, sms, context, text):
        text = text.replace(',', '')
        for word in regex.split(r"\s+", text, flags=regex.UNICODE | regex.V0):
            try:
                (word, decimal) = NumericTest.convert_to_decimal(word)
                if self.evaluate_numeric_test(run, context, decimal):
                    return 1, decimal
            except Exception:  # pragma: needs cover
                pass
        return 0, None


class BetweenTest(NumericTest):
    """
    Test whether we are between two numbers (inclusive)
    """
    MIN = 'min'
    MAX = 'max'
    TYPE = 'between'

    def __init__(self, min_val, max_val):
        self.min = min_val
        self.max = max_val

    @classmethod
    def from_json(cls, org, json):
        return cls(json[cls.MIN], json[cls.MAX])

    def as_json(self):
        return dict(type=self.TYPE, min=self.min, max=self.max)

    def evaluate_numeric_test(self, run, context, decimal_value):
        min_val, min_errors = Msg.substitute_variables(self.min, context, org=run.flow.org)
        max_val, max_errors = Msg.substitute_variables(self.max, context, org=run.flow.org)

        if not min_errors and not max_errors:
            try:
                return Decimal(min_val) <= decimal_value <= Decimal(max_val)
            except Exception:  # pragma: needs cover
                pass

        return False  # pragma: needs cover


class NumberTest(NumericTest):
    """
    Tests that there is any number in the string.
    """
    TYPE = 'number'

    def __init__(self):
        pass

    @classmethod
    def from_json(cls, org, json):
        return cls()

    def as_json(self):  # pragma: needs cover
        return dict(type=self.TYPE)

    def evaluate_numeric_test(self, run, context, decimal_value):
        return True


class SimpleNumericTest(Test):
    """
    Base class for those tests that do a numeric test with a single value
    """
    TEST = 'test'
    TYPE = ''

    def __init__(self, test):
        self.test = test

    @classmethod
    def from_json(cls, org, json):
        return cls(json[cls.TEST])

    def as_json(self):
        return dict(type=self.TYPE, test=self.test)

    def evaluate_numeric_test(self, message_numeric, test_numeric):  # pragma: no cover
        raise FlowException("Evaluate numeric test needs to be defined by subclass")

    # test every word in the message against our test
    def evaluate(self, run, sms, context, text):
        test, errors = Msg.substitute_variables(str(self.test), context, org=run.flow.org)

        text = text.replace(',', '')
        for word in regex.split(r"\s+", text, flags=regex.UNICODE | regex.V0):
            try:
                (word, decimal) = NumericTest.convert_to_decimal(word)
                if self.evaluate_numeric_test(decimal, Decimal(test)):
                    return 1, decimal
            except Exception:
                pass
        return 0, None


class GtTest(SimpleNumericTest):
    TEST = 'test'
    TYPE = 'gt'

    def evaluate_numeric_test(self, message_numeric, test_numeric):
        return message_numeric > test_numeric


class GteTest(SimpleNumericTest):
    TEST = 'test'
    TYPE = 'gte'

    def evaluate_numeric_test(self, message_numeric, test_numeric):
        return message_numeric >= test_numeric


class LtTest(SimpleNumericTest):
    TEST = 'test'
    TYPE = 'lt'

    def evaluate_numeric_test(self, message_numeric, test_numeric):
        return message_numeric < test_numeric


class LteTest(SimpleNumericTest):
    TEST = 'test'
    TYPE = 'lte'

    def evaluate_numeric_test(self, message_numeric, test_numeric):  # pragma: needs cover
        return message_numeric <= test_numeric


class EqTest(SimpleNumericTest):
    TEST = 'test'
    TYPE = 'eq'

    def evaluate_numeric_test(self, message_numeric, test_numeric):
        return message_numeric == test_numeric


class PhoneTest(Test):
    """
    Test for whether a response contains a phone number
    """
    TYPE = 'phone'

    def __init__(self):
        pass

    @classmethod
    def from_json(cls, org, json):
        return cls()

    def as_json(self):  # pragma: needs cover
        return dict(type=self.TYPE)

    def evaluate(self, run, sms, context, text):
        org = run.flow.org

        # try to find a phone number in the text we have been sent
        country_code = org.get_country_code()
        if not country_code:  # pragma: needs cover
            country_code = 'US'

        number = None
        matches = phonenumbers.PhoneNumberMatcher(text, country_code)

        # try it as an international number if we failed
        if not matches.has_next():  # pragma: needs cover
            matches = phonenumbers.PhoneNumberMatcher('+' + text, country_code)

        for match in matches:
            number = phonenumbers.format_number(match.number, phonenumbers.PhoneNumberFormat.E164)

        return number, number


class RegexTest(Test):  # pragma: needs cover
    """
    Test for whether a response matches a regular expression
    """
    TEST = 'test'
    TYPE = 'regex'

    def __init__(self, test):
        self.test = test

    @classmethod
    def from_json(cls, org, json):
        return cls(json[cls.TEST])

    def as_json(self):
        return dict(type=self.TYPE, test=self.test)

    def evaluate(self, run, sms, context, text):
        try:
            test = run.flow.get_localized_text(self.test, run.contact)

            # check whether we match
            rexp = regex.compile(test, regex.UNICODE | regex.IGNORECASE | regex.MULTILINE | regex.V0)
            match = rexp.search(text)

            # if so, $0 will be what we return
            if match:
                return_match = match.group(0)

                # build up a dictionary that contains indexed group matches
                group_dict = {}
                for idx in range(rexp.groups + 1):
                    group_dict[str(idx)] = match.group(idx)

                # set it on run@extra
                run.update_fields(group_dict)

                # return all matched values
                return True, return_match

        except Exception:
            import traceback
            traceback.print_exc()

        return False, None


class InterruptTest(Test):
    """
    Test if it's an interrupt status message
    """
    TYPE = "interrupted_status"

    def __init__(self):
        pass

    @classmethod
    def from_json(cls, org, json):
        return cls()

    def as_json(self):
        return dict(type=self.TYPE)

    def evaluate(self, run, msg, context, text):
        return (True, self.TYPE) if run.connection and run.connection.status == ChannelSession.INTERRUPTED else (False, None)


# Possible flow features as tuples of class, type-code, and whether it is goflow supported. Excludes the most basic
# test types (and/or/true/false) to keep the number under 64.
FLOW_FEATURES = [
    ('A', ReplyAction.TYPE, True),
    ('A', SendAction.TYPE, False),               # https://github.com/nyaruka/goflow/issues/67
    ('A', AddToGroupAction.TYPE, True),
    ('A', DeleteFromGroupAction.TYPE, True),
    ('A', AddLabelAction.TYPE, True),
    ('A', EmailAction.TYPE, True),
    ('A', WebhookAction.TYPE, False),            # https://github.com/nyaruka/goflow/issues/70
    ('A', SaveToContactAction.TYPE, True),
    ('A', SetLanguageAction.TYPE, True),
    ('A', SetChannelAction.TYPE, True),
    ('A', StartFlowAction.TYPE, True),
    ('A', SayAction.TYPE, False),
    ('A', PlayAction.TYPE, False),
    ('A', TriggerFlowAction.TYPE, False),
    ('A', EndUssdAction.TYPE, False),
    ('R', RuleSet.TYPE_WAIT_MESSAGE, True),
    ('R', RuleSet.TYPE_WAIT_USSD_MENU, False),
    ('R', RuleSet.TYPE_WAIT_USSD, False),
    ('R', RuleSet.TYPE_WAIT_RECORDING, False),
    ('R', RuleSet.TYPE_WAIT_DIGIT, False),
    ('R', RuleSet.TYPE_WAIT_DIGITS, False),
    ('R', RuleSet.TYPE_WEBHOOK, True),
    ('R', RuleSet.TYPE_RESTHOOK, False),
    ('R', RuleSet.TYPE_AIRTIME, False),
    ('R', RuleSet.TYPE_FLOW_FIELD, True),
    ('R', RuleSet.TYPE_FORM_FIELD, True),
    ('R', RuleSet.TYPE_CONTACT_FIELD, True),
    ('R', RuleSet.TYPE_EXPRESSION, True),
    ('R', RuleSet.TYPE_SUBFLOW, True),
    ('R', RuleSet.TYPE_RANDOM, True),
    ('T', AirtimeStatusTest.TYPE, False),
    ('T', BetweenTest.TYPE, True),
    ('T', ContainsAnyTest.TYPE, True),
    ('T', ContainsOnlyPhraseTest.TYPE, True),
    ('T', ContainsPhraseTest.TYPE, True),
    ('T', ContainsTest.TYPE, True),
    ('T', DateAfterTest.TYPE, True),
    ('T', DateBeforeTest.TYPE, True),
    ('T', DateEqualTest.TYPE, True),
    ('T', EqTest.TYPE, True),
    ('T', GtTest.TYPE, True),
    ('T', GteTest.TYPE, True),
    ('T', HasDateTest.TYPE, True),
    ('T', HasDistrictTest.TYPE, False),          # https://github.com/nyaruka/goflow/issues/71
    ('T', HasEmailTest.TYPE, True),
    ('T', HasStateTest.TYPE, False),             # https://github.com/nyaruka/goflow/issues/71
    ('T', HasWardTest.TYPE, False),              # https://github.com/nyaruka/goflow/issues/71
    ('T', InGroupTest.TYPE, True),
    ('T', InterruptTest.TYPE, False),
    ('T', LtTest.TYPE, True),
    ('T', LteTest.TYPE, True),
    ('T', NotEmptyTest.TYPE, True),
    ('T', NumberTest.TYPE, True),
    ('T', PhoneTest.TYPE, True),
    ('T', RegexTest.TYPE, False),                # https://github.com/nyaruka/goflow/issues/69
    ('T', StartsWithTest.TYPE, True),
    ('T', SubflowTest.TYPE, True),
    ('T', TimeoutTest.TYPE, True),
    ('T', WebhookStatusTest.TYPE, True),
]

ALL_FEATURES = ['%s:%s' % (f[0], f[1]) for f in FLOW_FEATURES]
GOFLOW_FEATURES = ['%s:%s' % (f[0], f[1]) for f in FLOW_FEATURES if f[2]]


def features_to_flag(features):
    feature_bits = {feat: (1 << f) for f, feat in enumerate(ALL_FEATURES)}
    return reduce(operator.or_, [feature_bits.get(feat, 0) for feat in features], 0)


def flag_to_features(flag):
    return [feat for f, feat in enumerate(ALL_FEATURES) if flag & (1 << f)]


Flow.FEATURE_FLAG_GOFLOW = features_to_flag(GOFLOW_FEATURES)<|MERGE_RESOLUTION|>--- conflicted
+++ resolved
@@ -4557,18 +4557,12 @@
 
         # grab the ids for all our steps so we don't have to ever calculate them again
         with SegmentProfiler("calculate step ids"):
-<<<<<<< HEAD
-            all_steps = FlowStep.objects.filter(run__flow__in=flows) \
-                .order_by('contact', 'run', 'arrived_on', 'pk') \
-                .values('id')
-=======
             node_uuids = list(RuleSet.objects.filter(flow__in=flows).values_list('uuid', flat=True))
             node_uuids += list(ActionSet.objects.filter(flow__in=flows).values_list('uuid', flat=True))
 
             all_steps = FlowStep.objects.filter(step_uuid__in=node_uuids)\
                                         .order_by('contact', 'run', 'arrived_on', 'pk')\
                                         .values('id')
->>>>>>> 5bd94d54
 
             if responded_only:
                 all_steps = all_steps.filter(run__in=runs)
