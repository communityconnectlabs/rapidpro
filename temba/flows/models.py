--- conflicted
+++ resolved
@@ -5459,16 +5459,12 @@
                     urns.append(URN.from_parts(scheme, path))
 
             contact = Contact.objects.filter(uuid=contact_uuid, org=org).first()
-<<<<<<< HEAD
-            if not contact and (phone or urns):  # pragma: needs cover
+
+            if not contact and (phone or urn):
                 if phone:
-                    contact = Contact.get_or_create(org, org.created_by, name=None, urns=[URN.from_parts(TEL_SCHEME, phone)])
+                    contact = Contact.get_or_create_by_urns(org, org.created_by, name=None, urns=[URN.from_tel(phone)])
                 elif urns:
-                    contact = Contact.get_or_create(org, org.created_by, name=None, urns=urns)
-=======
-            if not contact and phone:  # pragma: needs cover
-                contact = Contact.get_or_create_by_urns(org, org.created_by, name=None, urns=[(TEL_SCHEME, phone)])
->>>>>>> 0befa47e
+                    contact = Contact.get_or_create_by_urns(org, org.created_by, name=None, urns=urns)
 
                 # if they dont have a name use the one in our action
                 if name and not contact.name:  # pragma: needs cover
