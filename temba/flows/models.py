--- conflicted
+++ resolved
@@ -10,10 +10,7 @@
 from io import BytesIO
 from urllib.parse import urlparse
 from typing import Dict
-<<<<<<< HEAD
-=======
 from urllib.request import urlopen
->>>>>>> 904ab07c
 
 import iso8601
 import regex
@@ -932,7 +929,6 @@
     def migrate_definition(cls, flow_def, flow, to_version=None):
         if not to_version:
             to_version = cls.CURRENT_SPEC_VERSION
-<<<<<<< HEAD
 
         if "version" in flow_def:
             flow_def = legacy.migrate_definition(flow_def, flow=flow)
@@ -983,58 +979,6 @@
             for g in globals_to_create:
                 Global.get_or_create(self.org, self.modified_by, g, name="", value="")
 
-=======
-
-        if "version" in flow_def:
-            flow_def = legacy.migrate_definition(flow_def, flow=flow)
-
-        if "metadata" not in flow_def:
-            flow_def["metadata"] = {}
-
-        # ensure definition has a valid expiration
-        expires = flow_def["metadata"].get("expires", 0)
-        if expires <= 0 or expires > (30 * 24 * 60):
-            flow_def["metadata"]["expires"] = Flow.DEFAULT_EXPIRES_AFTER
-
-        # migrate using goflow for anything newer
-        if Version(to_version) >= Version(Flow.INITIAL_GOFLOW_VERSION):
-            flow_def = mailroom.get_client().flow_migrate(flow_def, to_version)
-
-        return flow_def
-
-    @classmethod
-    def migrate_export(cls, org, exported_json, same_site, version):
-        # use legacy migrations to get export to final legacy version
-        if version < Version(Flow.FINAL_LEGACY_VERSION):
-            from temba.flows.legacy import exports
-
-            exported_json = exports.migrate(org, exported_json, same_site, version)
-
-        migrated_flows = []
-        for flow_def in exported_json[Org.EXPORT_FLOWS]:
-            migrated_def = Flow.migrate_definition(flow_def, flow=None)
-            migrated_flows.append(migrated_def)
-
-        exported_json[Org.EXPORT_FLOWS] = migrated_flows
-
-        return exported_json
-
-    def update_dependencies(self, dependencies):
-        # build a lookup of types to identifier lists
-        identifiers = defaultdict(list)
-        for dep in dependencies:
-            identifier = dep.get("uuid", dep.get("key"))
-            identifiers[dep["type"]].append(identifier)
-
-        # globals aren't included in exports so they're created here too if they don't exist, with blank values
-        if identifiers["global"]:
-            org_globals = set(self.org.globals.filter(is_active=True).values_list("key", flat=True))
-
-            globals_to_create = set(identifiers["global"]).difference(org_globals)
-            for g in globals_to_create:
-                Global.get_or_create(self.org, self.modified_by, g, name="", value="")
-
->>>>>>> 904ab07c
         # find all the dependencies in the database
         dep_objs = {
             "channel": self.org.channels.filter(is_active=True, uuid__in=identifiers["channel"]),
