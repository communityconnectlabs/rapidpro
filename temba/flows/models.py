--- conflicted
+++ resolved
@@ -3747,9 +3747,6 @@
         index_together = ['flow', 'from_uuid', 'to_uuid', 'period']
 
 
-<<<<<<< HEAD
-@six.python_2_unicode_compatible
-=======
 class FlowPathRecentStep(models.Model):
     """
     Maintains recent messages for a flow path segment
@@ -3824,7 +3821,7 @@
         return cursor.rowcount  # number of deleted entries
 
 
->>>>>>> a75a1d2a
+@six.python_2_unicode_compatible
 class FlowRunCount(models.Model):
     """
     Maintains counts of different states of exit types of flow runs on a flow. These are calculated
