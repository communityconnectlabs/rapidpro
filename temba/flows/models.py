# -*- coding: utf-8 -*-
from __future__ import print_function, unicode_literals

import json
import logging
import numbers
import phonenumbers
import regex
import six
import time
import urllib2

from collections import OrderedDict, defaultdict
from datetime import timedelta
from decimal import Decimal
from django.conf import settings
from django.core.cache import cache
from django.core.files.storage import default_storage
from django.core.files.temp import NamedTemporaryFile
from django.core.urlresolvers import reverse
from django.contrib.auth.models import User, Group
from django.db import models, connection as db_connection
from django.db.models import Q, Count, QuerySet, Sum
from django.utils import timezone
from django.utils.translation import ugettext_lazy as _, ungettext_lazy as _n
from django.utils.html import escape
from django_redis import get_redis_connection
from enum import Enum
from six.moves import range
from smartmin.models import SmartModel
from temba.airtime.models import AirtimeTransfer
from temba.assets.models import register_asset_store
from temba.contacts.models import Contact, ContactGroup, ContactField, ContactURN, URN, TEL_SCHEME, NEW_CONTACT_VARIABLE
from temba.channels.models import Channel, ChannelSession
from temba.locations.models import AdminBoundary
from temba.msgs.models import Broadcast, Msg, FLOW, INBOX, INCOMING, QUEUED, FAILED, INITIALIZING, HANDLED, Label
from temba.msgs.models import PENDING, DELIVERED, USSD as MSG_TYPE_USSD, OUTGOING
from temba.orgs.models import Org, Language, UNREAD_FLOW_MSGS, CURRENT_EXPORT_VERSION
from temba.utils import get_datetime_format, str_to_datetime, datetime_to_str, analytics, json_date_to_datetime
from temba.utils import chunk_list, on_transaction_commit
from temba.utils.email import is_valid_address
from temba.utils.export import BaseExportTask, BaseExportAssetStore
from temba.utils.expressions import ContactFieldCollector
from temba.utils.models import SquashableModel, TembaModel, ChunkIterator, generate_uuid
from temba.utils.profiler import SegmentProfiler
from temba.utils.queues import push_task
from temba.values.models import Value
from temba_expressions.utils import tokenize
from uuid import uuid4


logger = logging.getLogger(__name__)

FLOW_DEFAULT_EXPIRES_AFTER = 60 * 12
START_FLOW_BATCH_SIZE = 500


class FlowException(Exception):
    def __init__(self, *args, **kwargs):
        super(FlowException, self).__init__(*args, **kwargs)


FLOW_LOCK_TTL = 60  # 1 minute
FLOW_LOCK_KEY = 'org:%d:lock:flow:%d:%s'

FLOW_PROP_CACHE_KEY = 'org:%d:cache:flow:%d:%s'
FLOW_PROP_CACHE_TTL = 24 * 60 * 60 * 7  # 1 week

UNREAD_FLOW_RESPONSES = 'unread_flow_responses'


class FlowLock(Enum):
    """
    Locks that are flow specific
    """
    participation = 1
    definition = 3


class FlowPropsCache(Enum):
    """
    Properties of a flow that we cache
    """
    terminal_nodes = 1
    category_nodes = 2


def edit_distance(s1, s2):  # pragma: no cover
    """
    Compute the Damerau-Levenshtein distance between two given
    strings (s1 and s2)
    """
    # if first letters are different, infinite distance
    if s1 and s2 and s1[0] != s2[0]:
        return 100

    d = {}
    lenstr1 = len(s1)
    lenstr2 = len(s2)

    for i in range(-1, lenstr1 + 1):
        d[(i, -1)] = i + 1
    for j in range(-1, lenstr2 + 1):
        d[(-1, j)] = j + 1

    for i in range(0, lenstr1):
        for j in range(0, lenstr2):
            if s1[i] == s2[j]:
                cost = 0
            else:
                cost = 1
            d[(i, j)] = min(
                d[(i - 1, j)] + 1,  # deletion
                d[(i, j - 1)] + 1,  # insertion
                d[(i - 1, j - 1)] + cost,  # substitution
            )
            if i > 1 and j > 1 and s1[i] == s2[j - 1] and s1[i - 1] == s2[j]:
                d[(i, j)] = min(d[(i, j)], d[i - 2, j - 2] + cost)  # transposition

    return d[lenstr1 - 1, lenstr2 - 1]


@six.python_2_unicode_compatible
class FlowSession(models.Model):
    org = models.ForeignKey(Org, help_text="The organization this session belongs to")

    contact = models.ForeignKey('contacts.Contact', help_text="The contact that this session is with")

    connection = models.OneToOneField('channels.ChannelSession', null=True, related_name='session',
                                      help_text=_("The channel connection used for flow sessions over IVR or USSD"))

    @classmethod
    def create(cls, contact, connection):
        return cls.objects.create(org=contact.org, contact=contact, connection=connection)

    def __str__(self):  # pragma: no cover
        return six.text_type(self.contact)


@six.python_2_unicode_compatible
class Flow(TembaModel):
    UUID = 'uuid'
    ENTRY = 'entry'
    RULE_SETS = 'rule_sets'
    ACTION_SETS = 'action_sets'
    RULES = 'rules'
    CONFIG = 'config'
    ACTIONS = 'actions'
    DESTINATION = 'destination'
    LABEL = 'label'
    WEBHOOK_URL = 'webhook'
    WEBHOOK_ACTION = 'webhook_action'
    FINISHED_KEY = 'finished_key'
    RULESET_TYPE = 'ruleset_type'
    OPERAND = 'operand'
    METADATA = 'metadata'

    BASE_LANGUAGE = 'base_language'
    SAVED_BY = 'saved_by'
    VERSION = 'version'

    CONTACT_CREATION = 'contact_creation'
    CONTACT_PER_RUN = 'run'
    CONTACT_PER_LOGIN = 'login'

    SAVED_ON = 'saved_on'
    NAME = 'name'
    REVISION = 'revision'
    FLOW_TYPE = 'flow_type'
    ID = 'id'
    EXPIRES = 'expires'

    X = 'x'
    Y = 'y'

    FLOW = 'F'
    MESSAGE = 'M'
    VOICE = 'V'
    SURVEY = 'S'
    USSD = 'U'

    RULES_ENTRY = 'R'
    ACTIONS_ENTRY = 'A'

    FLOW_TYPES = ((FLOW, _("Message flow")),
                  (MESSAGE, _("Single Message Flow")),
                  (VOICE, _("Phone call flow")),
                  (SURVEY, _("Android Survey")),
                  (USSD, _("USSD flow")))

    ENTRY_TYPES = ((RULES_ENTRY, "Rules"),
                   (ACTIONS_ENTRY, "Actions"))

    START_MSG_FLOW_BATCH = 'start_msg_flow_batch'

    VERSIONS = [
        "1", "2", "3", "4", "5", "6", "7", "8", "9", "10", "10.1", "10.2"
    ]

    name = models.CharField(max_length=64,
                            help_text=_("The name for this flow"))

    labels = models.ManyToManyField('FlowLabel', related_name='flows', verbose_name=_("Labels"), blank=True,
                                    help_text=_("Any labels on this flow"))

    org = models.ForeignKey(Org, related_name='flows')

    entry_uuid = models.CharField(null=True, max_length=36, unique=True)

    entry_type = models.CharField(max_length=1, null=True, choices=ENTRY_TYPES,
                                  help_text=_("The type of node this flow starts with"))

    is_archived = models.BooleanField(default=False,
                                      help_text=_("Whether this flow is archived"))

    flow_type = models.CharField(max_length=1, choices=FLOW_TYPES, default=FLOW,
                                 help_text=_("The type of this flow"))

    metadata = models.TextField(null=True, blank=True,
                                help_text=_("Any extra metadata attached to this flow, strictly used by the user interface."))

    expires_after_minutes = models.IntegerField(default=FLOW_DEFAULT_EXPIRES_AFTER,
                                                help_text=_("Minutes of inactivity that will cause expiration from flow"))

    ignore_triggers = models.BooleanField(default=False,
                                          help_text=_("Ignore keyword triggers while in this flow"))

    saved_on = models.DateTimeField(auto_now_add=True,
                                    help_text=_("When this item was saved"))

    saved_by = models.ForeignKey(User, related_name="flow_saves",
                                 help_text=_("The user which last saved this flow"))

    base_language = models.CharField(max_length=4, null=True, blank=True,
                                     help_text=_('The primary language for editing this flow'),
                                     default='base')

    version_number = models.CharField(default=CURRENT_EXPORT_VERSION, max_length=8,
                                      help_text=_("The flow version this definition is in"))

    flow_dependencies = models.ManyToManyField('Flow', related_name='dependent_flows', verbose_name=("Flow Dependencies"), blank=True,
                                               help_text=_("Any flows this flow uses"))

    group_dependencies = models.ManyToManyField(ContactGroup, related_name='dependent_flows', verbose_name=_("Group Dependencies"), blank=True,
                                                help_text=_("Any groups this flow uses"))

    field_dependencies = models.ManyToManyField(ContactField, related_name='dependent_flows', verbose_name=_(''), blank=True,
                                                help_text=('Any fields this flow depends on'))

    @classmethod
    def create(cls, org, user, name, flow_type=FLOW, expires_after_minutes=FLOW_DEFAULT_EXPIRES_AFTER, base_language=None):
        flow = Flow.objects.create(org=org, name=name, flow_type=flow_type,
                                   expires_after_minutes=expires_after_minutes, base_language=base_language,
                                   saved_by=user, created_by=user, modified_by=user)

        analytics.track(user.username, 'nyaruka.flow_created', dict(name=name))
        return flow

    @classmethod
    def create_single_message(cls, org, user, message, base_language):
        """
        Creates a special 'single message' flow
        """
        name = 'Single Message (%s)' % six.text_type(uuid4())
        flow = Flow.create(org, user, name, flow_type=Flow.MESSAGE)
        flow.update_single_message_flow(message, base_language)
        return flow

    @classmethod
    def label_to_slug(cls, label):
        return regex.sub(r'[^a-z0-9]+', '_', label.lower(), regex.V0)

    @classmethod
    def create_join_group(cls, org, user, group, response=None, start_flow=None):
        """
        Creates a special 'join group' flow
        """
        base_language = org.primary_language.iso_code if org.primary_language else 'base'

        name = Flow.get_unique_name(org, 'Join %s' % group.name)
        flow = Flow.create(org, user, name, base_language=base_language)

        uuid = six.text_type(uuid4())
        actions = [dict(type='add_group', group=dict(uuid=group.uuid, name=group.name)),
                   dict(type='save', field='name', label='Contact Name', value='@(PROPER(REMOVE_FIRST_WORD(step.value)))')]

        if response:
            actions += [dict(type='reply', msg={base_language: response})]

        if start_flow:
            actions += [dict(type='flow', flow=dict(uuid=start_flow.uuid, name=start_flow.name))]

        action_sets = [dict(x=100, y=0, uuid=uuid, actions=actions)]
        flow.update(dict(entry=uuid, base_language=base_language,
                         rule_sets=[], action_sets=action_sets))

        return flow

    @classmethod
    def is_before_version(cls, to_check, version):
        version_str = six.text_type(to_check)
        version = six.text_type(version)
        for ver in Flow.VERSIONS:
            if ver == version_str and version != ver:
                return True
            elif version == ver:
                return False
        return False

    @classmethod
    def import_flows(cls, exported_json, org, user, same_site=False):
        """
        Import flows from our flow export file
        """
        created_flows = []
        flow_uuid_map = dict()

        # create all the flow containers first
        for flow_spec in exported_json['flows']:

            FlowRevision.validate_flow_definition(flow_spec)

            flow_type = flow_spec.get('flow_type', Flow.FLOW)
            name = flow_spec['metadata']['name'][:64].strip()

            flow = None

            # Don't create our campaign message flows, we'll do that later
            # this check is only needed up to version 3 of exports
            if flow_type != Flow.MESSAGE:
                # check if we can find that flow by id first
                if same_site:
                    flow = Flow.objects.filter(org=org, is_active=True, uuid=flow_spec['metadata']['uuid']).first()
                    if flow:  # pragma: needs cover
                        expires_minutes = flow_spec['metadata'].get('expires', FLOW_DEFAULT_EXPIRES_AFTER)
                        if flow_type == Flow.VOICE:
                            expires_minutes = min([expires_minutes, 15])

                        flow.expires_after_minutes = expires_minutes
                        flow.name = Flow.get_unique_name(org, name, ignore=flow)
                        flow.save(update_fields=['name', 'expires_after_minutes'])

                # if it's not of our world, let's try by name
                if not flow:
                    flow = Flow.objects.filter(org=org, is_active=True, name=name).first()

                # if there isn't one already, create a new flow
                if not flow:
                    expires_minutes = flow_spec['metadata'].get('expires', FLOW_DEFAULT_EXPIRES_AFTER)
                    if flow_type == Flow.VOICE:
                        expires_minutes = min([expires_minutes, 15])

                    flow = Flow.create(org, user, Flow.get_unique_name(org, name), flow_type=flow_type,
                                       expires_after_minutes=expires_minutes)

                created_flows.append(dict(flow=flow, flow_spec=flow_spec))

                if 'uuid' in flow_spec['metadata']:
                    flow_uuid_map[flow_spec['metadata']['uuid']] = flow.uuid

        # now let's update our flow definitions with any referenced flows
        def remap_flow(element):
            # first map our id accordingly
            if element['uuid'] in flow_uuid_map:
                element['uuid'] = flow_uuid_map[element['uuid']]

            existing_flow = Flow.objects.filter(uuid=element['uuid'], org=org, is_active=True).first()
            if not existing_flow:
                existing_flow = Flow.objects.filter(org=org, name=element['name'], is_active=True).first()
                if existing_flow:
                    element['uuid'] = existing_flow.uuid

        for created in created_flows:
            for ruleset in created['flow_spec'][Flow.RULE_SETS]:
                if ruleset['ruleset_type'] == RuleSet.TYPE_SUBFLOW:
                    remap_flow(ruleset['config']['flow'])

            for actionset in created['flow_spec'][Flow.ACTION_SETS]:
                for action in actionset['actions']:
                    if action['type'] in ['flow', 'trigger-flow']:
                        remap_flow(action['flow'])
            remap_flow(created['flow_spec']['metadata'])
            created['flow'].import_definition(created['flow_spec'])

        # remap our flow ids according to how they were resolved
        if 'campaigns' in exported_json:
            for campaign in exported_json['campaigns']:
                for event in campaign['events']:
                    if 'flow' in event:
                        flow_uuid = event['flow']['uuid']
                        if flow_uuid in flow_uuid_map:
                            event['flow']['uuid'] = flow_uuid_map[flow_uuid]

        if 'triggers' in exported_json:
            for trigger in exported_json['triggers']:
                if 'flow' in trigger:
                    flow_uuid = trigger['flow']['uuid']
                    if flow_uuid in flow_uuid_map:
                        trigger['flow']['uuid'] = flow_uuid_map[flow_uuid]

        return exported_json

    @classmethod
    def copy(cls, flow, user):
        copy = Flow.create(flow.org, user, "Copy of %s" % flow.name[:55], flow_type=flow.flow_type)

        # grab the json of our original
        flow_json = flow.as_json()

        copy.import_definition(flow_json)

        # copy our expiration as well
        copy.expires_after_minutes = flow.expires_after_minutes
        copy.save()

        return copy

    @classmethod
    def get_node(cls, flow, uuid, destination_type):

        if not uuid or not destination_type:
            return None

        if destination_type == FlowStep.TYPE_RULE_SET:
            return RuleSet.get(flow, uuid)
        else:
            return ActionSet.get(flow, uuid)

    @classmethod
    def handle_call(cls, call, text=None, saved_media_url=None, hangup=False, resume=False):
        run = FlowRun.objects.filter(connection=call, is_active=True).order_by('-created_on').first()

        # what we will send back
        voice_response = call.channel.generate_ivr_response()

        if run is None:  # pragma: no cover
            voice_response.hangup()
            return voice_response

        flow = run.flow

        # make sure we have the latest version
        flow.ensure_current_version()

        run.voice_response = voice_response

        # make sure our test contact is handled by simulation
        if call.contact.is_test:
            Contact.set_simulation(True)

        # create a message to hold our inbound message
        from temba.msgs.models import IVR
        if text or saved_media_url:

            # we don't have text for media, so lets use the media value there too
            if saved_media_url and ':' in saved_media_url:
                text = saved_media_url.partition(':')[2]

            msg = Msg.create_incoming(call.channel, six.text_type(call.contact_urn),
                                      text, status=PENDING, msg_type=IVR,
                                      attachments=[saved_media_url] if saved_media_url else None,
                                      connection=run.connection)
        else:
            msg = Msg(org=call.org, contact=call.contact, text='', id=0)

        # find out where we last left off
        step = run.steps.all().order_by('-arrived_on').first()

        # if we are just starting the flow, create our first step
        if not step:
            # lookup our entry node
            destination = ActionSet.objects.filter(flow=run.flow, uuid=flow.entry_uuid).first()
            if not destination:
                destination = RuleSet.objects.filter(flow=run.flow, uuid=flow.entry_uuid).first()

            # and add our first step for our run
            if destination:
                step = flow.add_step(run, destination, [])

        # go and actually handle wherever we are in the flow
        destination = Flow.get_node(run.flow, step.step_uuid, step.step_type)
        (handled, msgs) = Flow.handle_destination(destination, step, run, msg, user_input=text is not None, resume_parent_run=resume)

        # if we stopped needing user input (likely), then wrap our response accordingly
        voice_response = Flow.wrap_voice_response_with_input(call, run, voice_response)

        # if we handled it, increment our unread count
        if handled:

            if not call.contact.is_test:
                run.flow.increment_unread_responses()

            if msg.id:
                Msg.mark_handled(msg)

        # if we didn't handle it, this is a good time to hangup
        if not handled or hangup:
            voice_response.hangup()
            run.set_completed(final_step=step)

        return voice_response

    @classmethod
    def wrap_voice_response_with_input(cls, call, run, voice_response):
        """ Finds where we are in the flow and wraps our voice_response with whatever comes next """
        step = run.steps.all().order_by('-pk').first()
        destination = Flow.get_node(run.flow, step.step_uuid, step.step_type)
        if isinstance(destination, RuleSet):
            response = call.channel.generate_ivr_response()
            callback = 'https://%s%s' % (settings.TEMBA_HOST, reverse('ivr.ivrcall_handle', args=[call.pk]))
            gather = destination.get_voice_input(response, action=callback)

            # recordings have to be tacked on last
            if destination.ruleset_type == RuleSet.TYPE_WAIT_RECORDING:
                voice_response.record(action=callback)

            elif destination.ruleset_type == RuleSet.TYPE_SUBFLOW:
                voice_response.redirect(url=callback)

            elif gather and hasattr(gather, 'document'):  # voicexml case
                gather.join(voice_response)

                voice_response = response

            elif gather:  # TwiML case
                # nest all of our previous verbs in our gather
                for verb in voice_response.verbs:
                    gather.append(verb)

                voice_response = response

                # append a redirect at the end in case the user sends #
                voice_response.redirect(url=callback + "?empty=1")

        return voice_response

    @classmethod
    def get_unique_name(cls, org, base_name, ignore=None):
        """
        Generates a unique flow name based on the given base name
        """
        name = base_name[:64].strip()

        count = 2
        while True:
            flows = Flow.objects.filter(name=name, org=org, is_active=True)
            if ignore:  # pragma: needs cover
                flows = flows.exclude(pk=ignore.pk)

            if not flows.exists():
                break

            name = '%s %d' % (base_name[:59].strip(), count)
            count += 1

        return name

    @classmethod
    def should_close_connection(cls, run, current_destination, next_destination):
        if run.flow.flow_type == Flow.USSD:
            # this might be our last node that sends msg
            if not next_destination:
                return True
            else:
                if next_destination.is_messaging:
                    return False
                else:
                    return Flow.should_close_connection_graph(next_destination)
        else:
            return False

    @classmethod
    def should_close_connection_graph(cls, start_node):
        # modified DFS that is looking for nodes with messaging capabilities
        if start_node.get_step_type() == FlowStep.TYPE_RULE_SET:
            # keep rules only that have destination
            rules = [rule for rule in start_node.get_rules() if rule.destination]
            if not rules:
                return True
            else:
                for rule in rules:
                    next_node = Flow.get_node(start_node.flow, rule.destination, rule.destination_type)
                    if next_node.is_messaging:
                        return False
                    else:
                        if Flow.should_close_connection_graph(next_node):
                            continue
                        else:
                            return False
                return True
        elif start_node.get_step_type() == FlowStep.TYPE_ACTION_SET:
            if start_node.destination:
                next_node = Flow.get_node(start_node.flow, start_node.destination, start_node.destination_type)
                if next_node.is_messaging:
                    return False
                else:
                    return Flow.should_close_connection_graph(next_node)
            else:
                return True

    @classmethod
    def find_and_handle(cls, msg, started_flows=None, voice_response=None,
                        triggered_start=False, resume_parent_run=False,
                        resume_after_timeout=False, user_input=True, trigger_send=True, continue_parent=True):

        if started_flows is None:
            started_flows = []

        steps = FlowStep.get_active_steps_for_contact(msg.contact, step_type=FlowStep.TYPE_RULE_SET)
        for step in steps:
            flow = step.run.flow
            flow.ensure_current_version()
            destination = Flow.get_node(flow, step.step_uuid, step.step_type)

            # this node doesn't exist anymore, mark it as left so they leave the flow
            if not destination:  # pragma: no cover
                step.run.set_completed(final_step=step)
                Msg.mark_handled(msg)
                return True, []

            (handled, msgs) = Flow.handle_destination(destination, step, step.run, msg, started_flows,
                                                      user_input=user_input, triggered_start=triggered_start,
                                                      resume_parent_run=resume_parent_run,
                                                      resume_after_timeout=resume_after_timeout, trigger_send=trigger_send,
                                                      continue_parent=continue_parent)

            if handled:
                # increment our unread count if this isn't the simulator
                if not msg.contact.is_test:
                    flow.increment_unread_responses()

                return True, msgs

        return False, []

    @classmethod
    def handle_destination(cls, destination, step, run, msg,
                           started_flows=None, is_test_contact=False, user_input=False,
                           triggered_start=False, trigger_send=True, resume_parent_run=False, resume_after_timeout=False, continue_parent=True):

        if started_flows is None:
            started_flows = []

        def add_to_path(path, uuid):
            if uuid in path:
                path.append(uuid)
                raise FlowException("Flow cycle detected at runtime: %s" % path)
            path.append(uuid)

        start_time = time.time()
        path = []
        msgs = []

        # lookup our next destination
        handled = False

        while destination:
            result = {"handled": False}

            if destination.get_step_type() == FlowStep.TYPE_RULE_SET:
                should_pause = False

                # check if we need to stop
                if destination.is_pause():
                    should_pause = True

                if (user_input or resume_after_timeout) or not should_pause:
                    result = Flow.handle_ruleset(destination, step, run, msg, started_flows, resume_parent_run,
                                                 resume_after_timeout)
                    add_to_path(path, destination.uuid)

                    # add any messages generated by this ruleset (ussd and subflow)
                    msgs += result.get('msgs', [])

                    # USSD check for session end
                    if not result.get('interrupted') and \
                            Flow.should_close_connection(run, destination, result.get('destination')):

                        end_message = Msg.create_outgoing(msg.org, get_flow_user(msg.org), msg.contact, '',
                                                          channel=msg.channel,
                                                          connection=msg.connection, response_to=msg if msg.id else None)

                        end_message.connection.mark_ending()
                        msgs.append(end_message)
                        ActionLog.create(run, _("USSD Session was marked to end"))

                # USSD ruleset has extra functionality to send out messages.
                elif destination.is_ussd():
                    result = Flow.handle_ussd_ruleset_action(destination, step, run, msg)

                    msgs += result.get('msgs', [])

                # if we used this input, then mark our user input as used
                if should_pause:
                    user_input = False

                    # once we handle user input, reset our path
                    path = []

            elif destination.get_step_type() == FlowStep.TYPE_ACTION_SET:
                result = Flow.handle_actionset(destination, step, run, msg, started_flows, is_test_contact)
                add_to_path(path, destination.uuid)

                # USSD check for session end
                if Flow.should_close_connection(run, destination, result.get('destination')):
                    for msg in result['msgs']:
                        msg.connection.mark_ending()
                        ActionLog.create(run, _("USSD Session was marked to end"))

                # add any generated messages to be sent at once
                msgs += result.get('msgs', [])

            # if this is a triggered start, we only consider user input on the first step, so clear it now
            if triggered_start:
                user_input = False

            # pull out our current state from the result
            step = result.get('step')

            # lookup our next destination
            destination = result.get('destination', None)

            # if any one of our destinations handled us, consider it handled
            if result.get('handled', False):
                handled = True

            resume_parent_run = False
            resume_after_timeout = False

        # if we have a parent to continue, do so
        if getattr(run, 'continue_parent', False) and continue_parent:
            msgs += FlowRun.continue_parent_flow_run(run, trigger_send=False, continue_parent=True)

        if handled:
            analytics.gauge('temba.flow_execution', time.time() - start_time)

        # send any messages generated
        if msgs and trigger_send:
            msgs.sort(key=lambda message: message.created_on)
            Msg.objects.filter(id__in=[m.id for m in msgs]).exclude(status=DELIVERED).update(status=PENDING)
            run.flow.org.trigger_send(msgs)

        return handled, msgs

    @classmethod
    def handle_actionset(cls, actionset, step, run, msg, started_flows, is_test_contact=False):

        # not found, escape out, but we still handled this message, user is now out of the flow
        if not actionset:  # pragma: no cover
            run.set_completed(final_step=step)
            return dict(handled=True, destination=None, destination_type=None)

        # actually execute all the actions in our actionset
        msgs = actionset.execute_actions(run, msg, started_flows)

        for msg in msgs:
            step.add_message(msg)

        # and onto the destination
        destination = Flow.get_node(actionset.flow, actionset.destination, actionset.destination_type)
        if destination:
            step = run.flow.add_step(run, destination, previous_step=step)
        else:
            run.set_completed(final_step=step)
            step = None

        return dict(handled=True, destination=destination, step=step, msgs=msgs)

    @classmethod
    def handle_ruleset(cls, ruleset, step, run, msg, started_flows, resume_parent_run=False, resume_after_timeout=False):
        msgs = []

        if ruleset.is_ussd() and run.connection_interrupted:
            rule, value = ruleset.find_interrupt_rule(step, run, msg)
            if not rule:
                run.set_interrupted(final_step=step)
                return dict(handled=True, destination=None, destination_type=None, interrupted=True)
        else:
            if ruleset.ruleset_type == RuleSet.TYPE_SUBFLOW:
                if not resume_parent_run:
                    flow_uuid = json.loads(ruleset.config).get('flow').get('uuid')
                    flow = Flow.objects.filter(org=run.org, uuid=flow_uuid).first()
                    message_context = run.flow.build_expressions_context(run.contact, msg)

                    # our extra will be the current flow variables
                    extra = message_context.get('extra', {})
                    extra['flow'] = message_context.get('flow', {})

                    if msg.id > 0:
                        step.add_message(msg)
                        run.update_expiration(timezone.now())

                    if flow:
                        child_runs = flow.start([], [run.contact], started_flows=started_flows,
                                                restart_participants=True, extra=extra,
                                                parent_run=run, interrupt=False)
                        if child_runs:
                            child_run = child_runs[0]
                            msgs += child_run.start_msgs
                            continue_parent = getattr(child_run, 'continue_parent', False)
                        else:  # pragma: no cover
                            continue_parent = False

                        if continue_parent:
                            started_flows.remove(flow.id)
                        else:
                            return dict(handled=True, destination=None, destination_type=None, msgs=msgs)

            # find a matching rule
            rule, value = ruleset.find_matching_rule(step, run, msg, resume_after_timeout=resume_after_timeout)

        flow = ruleset.flow

        # add the message to our step
        if msg.id > 0:
            step.add_message(msg)
            run.update_expiration(timezone.now())

        if ruleset.ruleset_type in RuleSet.TYPE_MEDIA and msg.attachments:
            # store the media path as the value
            value = msg.attachments[0].split(':', 1)[1]

        step.save_rule_match(rule, value)
        ruleset.save_run_value(run, rule, value)

        # output the new value if in the simulator
        if run.contact.is_test:
            if run.connection_interrupted:  # pragma: no cover
                ActionLog.create(run, _("@flow.%s has been interrupted") % (Flow.label_to_slug(ruleset.label)))
            else:
                ActionLog.create(run, _("Saved '%s' as @flow.%s") % (value, Flow.label_to_slug(ruleset.label)))

        # no destination for our rule?  we are done, though we did handle this message, user is now out of the flow
        if not rule.destination:
            if run.connection_interrupted:
                # run was interrupted and interrupt state not handled (not connected)
                run.set_interrupted(final_step=step)
                return dict(handled=True, destination=None, destination_type=None, interrupted=True, msgs=msgs)
            else:
                run.set_completed(final_step=step)
                return dict(handled=True, destination=None, destination_type=None, msgs=msgs)

        # Create the step for our destination
        destination = Flow.get_node(flow, rule.destination, rule.destination_type)
        if destination:
            step = flow.add_step(run, destination, rule=rule.uuid, category=rule.category, previous_step=step)

        return dict(handled=True, destination=destination, step=step, msgs=msgs)

    @classmethod
    def handle_ussd_ruleset_action(cls, ruleset, step, run, msg):
        action = UssdAction.from_ruleset(ruleset, run)
        context = run.flow.build_expressions_context(run.contact, msg)
        msgs = action.execute(run, context, ruleset.uuid, msg)

        for msg in msgs:
            step.add_message(msg)

        return dict(handled=True, destination=None, step=step, msgs=msgs)

    @classmethod
    def apply_action_label(cls, user, flows, label, add):  # pragma: needs cover
        return label.toggle_label(flows, add)

    @classmethod
    def apply_action_archive(cls, user, flows):
        changed = []

        for flow in flows:

            # don't archive flows that belong to campaigns
            from temba.campaigns.models import CampaignEvent
            if not CampaignEvent.objects.filter(flow=flow, campaign__org=user.get_org(), campaign__is_archived=False).exists():
                flow.archive()
                changed.append(flow.pk)

        return changed

    @classmethod
    def apply_action_restore(cls, user, flows):
        changed = []
        for flow in flows:
            try:
                flow.restore()
                changed.append(flow.pk)
            except FlowException:  # pragma: no cover
                pass
        return changed

    @classmethod
    def get_versions_after(cls, version_number):
        versions = []
        version_str = six.text_type(version_number)
        for ver in reversed(Flow.VERSIONS):
            if version_str != ver:
                versions.insert(0, ver)
            else:
                break
        return versions

    def get_newer_versions(self):
        """
        Finds all versions that are newer than our current version
        """
        return Flow.get_versions_after(self.version_number)

    def build_flow_context(self, contact, contact_context=None):
        """
        Get a flow context built on the last run for the contact in the given flow
        """
        date_format = get_datetime_format(self.org.get_dayfirst())[1]

        # wrapper around our value dict, lets us do a nice representation of both @flow.foo and @flow.foo.text
        def value_wrapper(val):
            return dict(__default__=six.text_type(val['rule_value']),
                        text=val['text'],
                        time=datetime_to_str(val['time'], format=date_format, tz=self.org.timezone),
                        category=self.get_localized_text(val['category'], contact),
                        value=six.text_type(val['rule_value']))

        flow_context = {}
        values = []
        if contact:
            results = self.get_results(contact, only_last_run=True)
            if results and results[0]:
                for value in results[0]['values']:
                    field = Flow.label_to_slug(value['label'])
                    flow_context[field] = value_wrapper(value)
                    values.append("%s: %s" % (value['label'], value['rule_value']))

            flow_context['__default__'] = "\n".join(values)

            # if we don't have a contact context, build one
            if not contact_context:
                flow_context['contact'] = contact.build_expressions_context()

        return flow_context

    def as_select2(self):
        return dict(id=self.uuid, text=self.name)

    def release(self):
        """
        Releases this flow, marking it inactive. We remove all flow runs, steps and values in a background process.
        We keep FlowRevisions and FlowStarts however.
        """
        from .tasks import delete_flow_results_task

        self.is_active = False
        self.save()

        # release any campaign events that depend on this flow
        from temba.campaigns.models import CampaignEvent
        for event in CampaignEvent.objects.filter(flow=self, is_active=True):
            event.release()

        # release any triggers that depend on this flow
        from temba.triggers.models import Trigger
        for trigger in Trigger.objects.filter(flow=self, is_active=True):
            trigger.release()

        self.group_dependencies.clear()
        self.flow_dependencies.clear()

        # delete our results in the background
        on_transaction_commit(lambda: delete_flow_results_task.delay(self.id))

    def delete_results(self):
        """
        Removes all flow runs, values and steps for a flow.
        """

        # any outstanding active runs should interrupted
        FlowRun.bulk_exit(self.runs.filter(is_active=True), FlowRun.EXIT_TYPE_INTERRUPTED)

        # grab the ids of all our runs
        run_ids = self.runs.all().values_list('id', flat=True)

        # in chunks of 1000, remove any values or flowsteps associated with these runs
        # we keep Runs around for auditing purposes
        for chunk in chunk_list(run_ids, 1000):
            Value.objects.filter(run__in=chunk).delete()
            FlowStep.objects.filter(run__in=chunk).delete()

        # clear all our cached stats
        self.clear_props_cache()

    def clear_props_cache(self):
        r = get_redis_connection()
        keys = [self.get_props_cache_key(c) for c in FlowPropsCache.__members__.values()]
        r.delete(*keys)

    def get_props_cache_key(self, kind):
        return FLOW_PROP_CACHE_KEY % (self.org_id, self.pk, kind.name)

    def lock_on(self, lock, qualifier=None, lock_ttl=None):
        """
        Creates the requested type of flow-level lock
        """
        r = get_redis_connection()
        lock_key = FLOW_LOCK_KEY % (self.org_id, self.pk, lock.name)
        if qualifier:  # pragma: needs cover
            lock_key += (":%s" % qualifier)

        if not lock_ttl:
            lock_ttl = FLOW_LOCK_TTL

        return r.lock(lock_key, lock_ttl)

    def get_node_counts(self, simulation):
        """
        Gets the number of contacts at each node in the flow. For simulator mode this manual counts steps by test
        contacts as these are not pre-calculated.
        """
        if not simulation:
            return FlowNodeCount.get_totals(self)

        # count steps in active runs where contact hasn't left that node
        steps = FlowStep.objects.filter(run__is_active=True, run__flow=self, left_on=None, run__contact__is_test=True)
        totals = steps.values_list('step_uuid').annotate(count=Count('run_id'))
        return {t[0]: t[1] for t in totals if t[1]}

    def get_segment_counts(self, simulation, include_incomplete=False):
        """
        Gets the number of contacts to have taken each flow segment. For simulator mode this manual counts steps by test
        contacts as these are not pre-calculated.
        """
        if not simulation:
            return FlowPathCount.get_totals(self, include_incomplete)

        steps = FlowStep.objects.filter(run__flow=self, run__contact__is_test=True)

        if not include_incomplete:
            steps = steps.exclude(next_uuid=None)

        visited_actions = steps.values('step_uuid', 'next_uuid').filter(step_type='A').annotate(count=Count('run_id'))
        visited_rules = steps.values('rule_uuid', 'next_uuid').filter(step_type='R').annotate(count=Count('run_id'))

        visits = {}
        for step in visited_actions:
            if step['next_uuid'] and step['count']:
                visits['%s:%s' % (step['step_uuid'], step['next_uuid'])] = step['count']

        for step in visited_rules:
            if step['next_uuid'] and step['count']:
                visits['%s:%s' % (step['rule_uuid'], step['next_uuid'])] = step['count']

        return visits

    def get_activity(self, simulation=False):
        """
        Get the activity summary for a flow as a tuple of the number of active runs
        at each step and a map of the previous visits
        """
        return self.get_node_counts(simulation), self.get_segment_counts(simulation)

    def get_base_text(self, language_dict, default=''):
        if not isinstance(language_dict, dict):  # pragma: no cover
            return language_dict

        if self.base_language:
            return language_dict.get(self.base_language, default)

        return default  # pragma: no cover

    def get_localized_text(self, text_translations, contact=None, default_text=''):
        """
        Given a language dict and a preferred language, return the best possible text match
        :param text_translations: The text in all supported languages, or string (which will just return immediately)
        :param contact: the contact we are interacting with
        :param default_text: What to use if all else fails
        :return: the localized text
        """
        org_languages = {l.iso_code for l in self.org.languages.all()}

        # We return according to the following precedence:
        #   1) Contact's language (if it's a valid org language)
        #   2) Org Primary Language
        #   3) Flow Base Language
        #   4) Default Text
        preferred_languages = []

        if contact and contact.language and contact.language in org_languages:
            preferred_languages.append(contact.language)

        if self.org.primary_language:
            preferred_languages.append(self.org.primary_language.iso_code)

        preferred_languages.append(self.base_language)

        return Language.get_localized_text(text_translations, preferred_languages, default_text)

    def import_definition(self, flow_json):
        """
        Allows setting the definition for a flow from another definition.  All uuid's will be
        remmaped accordingly.
        """
        # uuid mappings
        uuid_map = dict()

        def copy_recording(url, path):
            if not url:
                return None

            try:  # pragma: needs cover
                url = "https://%s/%s" % (settings.AWS_BUCKET_DOMAIN, url)
                temp = NamedTemporaryFile(delete=True)
                temp.write(urllib2.urlopen(url).read())
                temp.flush()
                return default_storage.save(path, temp)
            except Exception:  # pragma: needs cover
                # its okay if its no longer there, we'll remove the recording
                return None

        def remap_uuid(json, attribute):
            if attribute in json and json[attribute]:
                uuid = json[attribute]
                new_uuid = uuid_map.get(uuid, None)
                if not new_uuid:
                    new_uuid = str(uuid4())
                    uuid_map[uuid] = new_uuid

                json[attribute] = new_uuid

        remap_uuid(flow_json, 'entry')
        for actionset in flow_json[Flow.ACTION_SETS]:
            remap_uuid(actionset, 'uuid')
            remap_uuid(actionset, 'destination')

            # for all of our recordings, pull them down and remap
            for action in actionset['actions']:
                if 'recording' in action:
                    # if its a localized
                    if isinstance(action['recording'], dict):
                        for lang, url in six.iteritems(action['recording']):
                            path = copy_recording(url, 'recordings/%d/%d/steps/%s.wav' % (self.org.pk, self.pk, action['uuid']))
                            action['recording'][lang] = path
                    else:
                        path = copy_recording(action['recording'], 'recordings/%d/%d/steps/%s.wav' % (self.org.pk, self.pk, action['uuid']))
                        action['recording'] = path

        for ruleset in flow_json[Flow.RULE_SETS]:
            remap_uuid(ruleset, 'uuid')
            for rule in ruleset.get('rules', []):
                remap_uuid(rule, 'uuid')
                remap_uuid(rule, 'destination')

        # now update with our remapped values
        self.update(flow_json)
        return self

    def set_metadata_json(self, metadata):
        self.metadata = json.dumps(metadata)

    def get_metadata_json(self):
        metadata = {}
        if self.metadata:
            metadata = json.loads(self.metadata)
        return metadata

    def archive(self):
        self.is_archived = True
        self.save(update_fields=['is_archived'])

        from .tasks import interrupt_flow_runs_task
        interrupt_flow_runs_task.delay(self.id)

        # archive our triggers as well
        from temba.triggers.models import Trigger
        Trigger.objects.filter(flow=self).update(is_archived=True)

    def restore(self):
        if self.flow_type == Flow.VOICE:  # pragma: needs cover
            if not self.org.supports_ivr():
                raise FlowException("%s requires a Twilio number")

        self.is_archived = False
        self.save(update_fields=['is_archived'])

    def update_single_message_flow(self, translations, base_language):
        if base_language not in translations:  # pragma: no cover
            raise ValueError("Must include translation for base language")

        self.flow_type = Flow.MESSAGE
        self.base_language = base_language
        self.save(update_fields=('name', 'flow_type', 'base_language'))

        uuid = str(uuid4())
        action_sets = [dict(x=100, y=0, uuid=uuid, actions=[dict(type='reply', msg=translations)])]
        self.update(dict(entry=uuid, rule_sets=[], action_sets=action_sets, base_language=base_language))

    def get_steps(self):
        return FlowStep.objects.filter(run__flow=self)

    def get_run_stats(self):
        totals_by_exit = FlowRunCount.get_totals(self)
        total_runs = sum(totals_by_exit.values())

        return {
            'total': total_runs,
            'active': totals_by_exit[FlowRun.STATE_ACTIVE],
            'completed': totals_by_exit[FlowRun.EXIT_TYPE_COMPLETED],
            'expired': totals_by_exit[FlowRun.EXIT_TYPE_EXPIRED],
            'interrupted': totals_by_exit[FlowRun.EXIT_TYPE_INTERRUPTED],
            'completion': int(totals_by_exit[FlowRun.EXIT_TYPE_COMPLETED] * 100 / total_runs) if total_runs else 0
        }

    def get_and_clear_unread_responses(self):
        """
        Gets the number of new responses since the last clearing for this flow.
        """
        r = get_redis_connection()

        # get the number of new responses
        new_responses = r.hget(UNREAD_FLOW_RESPONSES, self.id)

        # then clear them
        r.hdel(UNREAD_FLOW_RESPONSES, self.id)

        return 0 if new_responses is None else int(new_responses)

    def increment_unread_responses(self):
        """
        Increments the number of new responses for this flow.
        """
        r = get_redis_connection()
        r.hincrby(UNREAD_FLOW_RESPONSES, self.id, 1)

        # increment our global count as well
        self.org.increment_unread_msg_count(UNREAD_FLOW_MSGS)

    def get_columns(self):
        node_order = []
        for ruleset in RuleSet.objects.filter(flow=self).exclude(label=None).order_by('y', 'pk'):
            if ruleset.uuid:
                node_order.append(ruleset)

        return node_order

    def build_ruleset_caches(self, ruleset_list=None):
        rulesets = dict()
        rule_categories = dict()

        if ruleset_list is None:
            ruleset_list = RuleSet.objects.filter(flow=self).exclude(label=None).order_by('pk').select_related('flow', 'flow__org')

        for ruleset in ruleset_list:
            rulesets[ruleset.uuid] = ruleset
            for rule in ruleset.get_rules():
                rule_categories[rule.uuid] = rule.category

        return (rulesets, rule_categories)

    def build_expressions_context(self, contact, msg):
        contact_context = contact.build_expressions_context() if contact else dict()

        # our default value
        channel_context = None

        # add our message context
        if msg:
            message_context = msg.build_expressions_context()

            # some fake channel deets for simulation
            if msg.contact.is_test:
                channel_context = Channel.SIMULATOR_CONTEXT
            elif msg.channel:
                channel_context = msg.channel.build_expressions_context()
        else:
            message_context = dict(__default__='')

        # If we still don't know our channel and have a contact, derive the right channel to use
        if not channel_context and contact:
            _contact, contact_urn = Msg.resolve_recipient(self.org, self.created_by, contact, None)

            # only populate channel if this contact can actually be reached (ie, has a URN)
            if contact_urn:
                channel = contact.org.get_send_channel(contact_urn=contact_urn)
                if channel:
                    channel_context = channel.build_expressions_context()

        run = self.runs.filter(contact=contact).order_by('-created_on').first()
        run_context = run.field_dict() if run else {}

        # our current flow context
        flow_context = self.build_flow_context(contact, contact_context)

        context = dict(flow=flow_context, channel=channel_context, step=message_context, extra=run_context)

        # if we have parent or child contexts, add them in too
        if run:
            if run.parent:
                context['parent'] = run.parent.flow.build_flow_context(run.parent.contact)

            # see if we spawned any children and add them too
            child_run = FlowRun.objects.filter(parent=run).order_by('-created_on').first()
            if child_run:
                context['child'] = child_run.flow.build_flow_context(child_run.contact)

        if contact:
            context['contact'] = contact_context

        return context

    def get_results(self, contact=None, filter_ruleset=None, only_last_run=True, run=None):
        if filter_ruleset:  # pragma: needs cover
            ruleset_list = [filter_ruleset]
        elif run and hasattr(run.flow, 'ruleset_prefetch'):
            ruleset_list = run.flow.ruleset_prefetch
        else:
            ruleset_list = None

        (rulesets, rule_categories) = self.build_ruleset_caches(ruleset_list)

        # for each of the contacts that participated
        results = []

        if run:
            runs = [run]
            flow_steps = [s for s in run.steps.all() if s.rule_uuid]
        else:
            runs = self.runs.all().select_related('contact')

            # hide simulation test contact
            runs = runs.filter(contact__is_test=Contact.get_simulation())

            if contact:
                runs = runs.filter(contact=contact)

            runs = runs.order_by('contact', '-created_on')

            # or possibly only the last run
            if only_last_run:
                runs = runs.distinct('contact')

            flow_steps = FlowStep.objects.filter(step_uuid__in=rulesets.keys()).exclude(rule_uuid=None)

            # filter our steps to only the runs we care about
            flow_steps = flow_steps.filter(run__pk__in=[r.pk for r in runs])

            # and the ruleset we care about
            if filter_ruleset:  # pragma: needs cover
                flow_steps = flow_steps.filter(step_uuid=filter_ruleset.uuid)

            flow_steps = flow_steps.order_by('arrived_on', 'pk')
            flow_steps = flow_steps.select_related('run').prefetch_related('messages', 'broadcasts')

        steps_cache = {}
        for step in flow_steps:

            step_dict = dict(left_on=step.left_on,
                             arrived_on=step.arrived_on,
                             rule_uuid=step.rule_uuid,
                             rule_category=step.rule_category,
                             rule_decimal_value=step.rule_decimal_value,
                             rule_value=step.rule_value,
                             text=step.get_text(),
                             step_uuid=step.step_uuid)

            step_run = step.run.id

            if step_run in steps_cache.keys():
                steps_cache[step_run].append(step_dict)

            else:
                steps_cache[step_run] = [step_dict]

        for run in runs:
            first_seen = None
            last_seen = None
            values = []

            if run.id in steps_cache:
                run_steps = steps_cache[run.id]
            else:
                run_steps = []

            for rule_step in run_steps:
                ruleset = rulesets.get(rule_step['step_uuid'])
                if not first_seen:
                    first_seen = rule_step['left_on']
                last_seen = rule_step['arrived_on']

                if ruleset:
                    time = rule_step['left_on'] if rule_step['left_on'] else rule_step['arrived_on']

                    label = ruleset.label
                    category = rule_categories.get(rule_step['rule_uuid'], None)

                    # if this category no longer exists, use the category label at the time
                    if not category:  # pragma: needs cover
                        category = rule_step['rule_category']

                    value = rule_step['rule_decimal_value'] if rule_step['rule_decimal_value'] is not None else rule_step['rule_value']

                    values.append(dict(node=rule_step['step_uuid'],
                                       label=label,
                                       category=category,
                                       text=rule_step['text'],
                                       value=value,
                                       rule_value=rule_step['rule_value'],
                                       time=time))

            results.append(dict(contact=run.contact, values=values, first_seen=first_seen, last_seen=last_seen, run=run.pk))

        # sort so most recent is first
        now = timezone.now()
        results = sorted(results, reverse=True, key=lambda result: result['first_seen'] if result['first_seen'] else now)
        return results

    def async_start(self, user, groups, contacts, restart_participants=False, include_active=True):
        """
        Causes us to schedule a flow to start in a background thread.
        """
        from .tasks import start_flow_task

        # create a flow start object
        flow_start = FlowStart.objects.create(flow=self,
                                              restart_participants=restart_participants,
                                              include_active=include_active,
                                              created_by=user, modified_by=user)

        contact_ids = [c.id for c in contacts]
        flow_start.contacts.add(*contact_ids)

        group_ids = [g.id for g in groups]
        flow_start.groups.add(*group_ids)

        on_transaction_commit(lambda: start_flow_task.delay(flow_start.pk))

    def start(self, groups, contacts, restart_participants=False, started_flows=None,
              start_msg=None, extra=None, flow_start=None, parent_run=None, interrupt=True, connection=None, include_active=True):
        """
        Starts a flow for the passed in groups and contacts.
        """
        # build up querysets of our groups for memory efficiency
        if isinstance(groups, QuerySet):  # pragma: no cover
            group_qs = groups
        else:
            group_qs = ContactGroup.all_groups.filter(id__in=[g.id for g in groups])

        # build up querysets of our contacts for memory efficiency
        if isinstance(contacts, QuerySet):  # pragma: no cover
            contact_qs = contacts
        else:
            contact_qs = Contact.objects.filter(id__in=[c.id for c in contacts])

        self.ensure_current_version()

        if started_flows is None:
            started_flows = []

        # prevents infinite loops
        if self.pk in started_flows:  # pragma: needs cover
            return []

        # add this flow to our list of started flows
        started_flows.append(self.pk)

        if not self.entry_uuid:  # pragma: needs cover
            return []

        if start_msg and start_msg.id:
            start_msg.msg_type = FLOW
            start_msg.save(update_fields=['msg_type'])

        all_contact_ids = Contact.all().filter(Q(all_groups__in=group_qs) | Q(pk__in=contact_qs))
        all_contact_ids = all_contact_ids.only('is_test').order_by('pk').values_list('pk', flat=True).distinct('pk')
        if not restart_participants:
            # exclude anybody who has already participated in the flow
            already_started = set(self.runs.all().values_list('contact_id', flat=True))
            all_contact_ids = [contact_id for contact_id in all_contact_ids if contact_id not in already_started]

        if not include_active:
            # exclude anybody who has an active flow run
            already_active = set(FlowRun.objects.filter(is_active=True, org=self.org).values_list('contact_id', flat=True))
            all_contact_ids = [contact_id for contact_id in all_contact_ids if contact_id not in already_active]

        # if we have a parent run, find any parents/grandparents that are active, we'll keep these active
        ancestor_ids = []
        ancestor = parent_run
        while ancestor:
            # we don't consider it an ancestor if it's not current in our start list
            if ancestor.contact.id not in all_contact_ids:
                break
            ancestor_ids.append(ancestor.id)
            ancestor = ancestor.parent

        # for the contacts that will be started, exit any existing flow runs
        for contact_batch in chunk_list(all_contact_ids, 1000):
            active_runs = FlowRun.objects.filter(is_active=True, contact__pk__in=contact_batch).exclude(id__in=ancestor_ids)
            FlowRun.bulk_exit(active_runs, FlowRun.EXIT_TYPE_INTERRUPTED)

        # if we are interrupting parent flow runs, mark them as completed
        if ancestor_ids and interrupt:
            ancestor_runs = FlowRun.objects.filter(id__in=ancestor_ids)
            FlowRun.bulk_exit(ancestor_runs, FlowRun.EXIT_TYPE_COMPLETED)

        contact_count = len(all_contact_ids)

        # update our total flow count on our flow start so we can keep track of when it is finished
        if flow_start:
            flow_start.contact_count = contact_count
            flow_start.save(update_fields=['contact_count'])

        # if there are no contacts to start this flow, then update our status and exit this flow
        if contact_count == 0:
            if flow_start:
                flow_start.update_status()
            return []

        # single contact starting from a trigger? increment our unread count
        if start_msg and contact_count == 1:
            if Contact.objects.filter(pk=all_contact_ids[0], org=self.org, is_test=False).first():
                self.increment_unread_responses()

        if self.flow_type == Flow.VOICE:
            return self.start_call_flow(all_contact_ids, start_msg=start_msg,
                                        extra=extra, flow_start=flow_start, parent_run=parent_run)

        elif self.flow_type == Flow.USSD:
            return self.start_ussd_flow(all_contact_ids, start_msg=start_msg,
                                        extra=extra, flow_start=flow_start, parent_run=parent_run, connection=connection)
        else:
            return self.start_msg_flow(all_contact_ids,
                                       started_flows=started_flows, start_msg=start_msg,
                                       extra=extra, flow_start=flow_start, parent_run=parent_run)

    def start_ussd_flow(self, all_contact_ids, start_msg=None, extra=None, flow_start=None, parent_run=None, connection=None):
        from temba.ussd.models import USSDSession

        runs = []
        msgs = []

        channel = self.org.get_ussd_channel()

        if not channel or Channel.ROLE_USSD not in channel.role:
            return runs

        for contact_id in all_contact_ids:

            run = FlowRun.create(self, contact_id, start=flow_start, parent=parent_run)
            if extra:  # pragma: needs cover
                run.update_fields(extra)

            if run.contact.is_test:  # pragma: no cover
                ActionLog.create(run, '%s has entered the "%s" flow' % (run.contact.get_display(self.org, short=True), run.flow.name))

            # [USSD PUSH] we have to create an outgoing connection for the recipient
            if not connection:
                contact = Contact.objects.filter(pk=contact_id, org=self.org).first()
                contact_urn = contact.get_urn(TEL_SCHEME)
                channel = self.org.get_ussd_channel(contact_urn=contact_urn)

                connection = USSDSession.objects.create(channel=channel, contact=contact, contact_urn=contact_urn,
                                                        org=self.org, direction=USSDSession.USSD_PUSH,
                                                        started_on=timezone.now(), status=USSDSession.INITIATED)

            run.session = connection.get_session()
            run.connection = connection
            run.save(update_fields=['session', 'connection'])

            # if we were started by other connection, save that off
            if parent_run and parent_run.connection:  # pragma: needs cover
                connection.parent = parent_run.connection
                connection.save()
            else:
                entry_rule = RuleSet.objects.filter(uuid=self.entry_uuid).first()

                step = self.add_step(run, entry_rule, is_start=True, arrived_on=timezone.now())
                if entry_rule.is_ussd():
                    handled, step_msgs = Flow.handle_destination(entry_rule, step, run, start_msg, trigger_send=False, continue_parent=False)

                    # add these messages as ones that are ready to send
                    for msg in step_msgs:
                        msgs.append(msg)

            run.start_msgs = [start_msg]

            runs.append(run)

        # trigger our messages to be sent
        if msgs and not parent_run:
            # then send them off
            msgs.sort(key=lambda message: (message.contact_id, message.created_on))
            Msg.objects.filter(id__in=[m.id for m in msgs]).update(status=PENDING)

            # trigger a sync
            self.org.trigger_send(msgs)

        if flow_start:  # pragma: needs cover
            flow_start.update_status()

        if start_msg:
            Msg.mark_handled(start_msg)

        return runs

    def start_call_flow(self, all_contact_ids, start_msg=None, extra=None, flow_start=None, parent_run=None):
        from temba.ivr.models import IVRCall
        runs = []
        channel = self.org.get_call_channel()

        if not channel or Channel.ROLE_CALL not in channel.role:  # pragma: needs cover
            return runs

        for contact_id in all_contact_ids:
            contact = Contact.objects.filter(pk=contact_id, org=channel.org).first()
            contact_urn = contact.get_urn(TEL_SCHEME)
            channel = self.org.get_call_channel(contact_urn=contact_urn)

            # can't reach this contact, move on
            if not contact or not contact_urn or not channel:  # pragma: no cover
                continue

            run = FlowRun.create(self, contact_id, start=flow_start, parent=parent_run)
            if extra:  # pragma: needs cover
                run.update_fields(extra)

            # create our call objects
            if parent_run and parent_run.connection:
                call = parent_run.connection
                session = parent_run.session
            else:
                call = IVRCall.create_outgoing(channel, contact, contact_urn, self.created_by)
                session = FlowSession.create(contact, connection=call)

            # save away our created call
            run.session = session
            run.connection = call
            run.save(update_fields=['connection'])

            if not parent_run or not parent_run.connection:
                # trigger the call to start (in the background)
                IVRCall.objects.get(id=call.id).start_call()

            # no start msgs in call flows but we want the variable there
            run.start_msgs = []

            runs.append(run)

        if flow_start:  # pragma: needs cover
            flow_start.update_status()

        return runs

    @classmethod
    def get_send_action_metadata(cls, send_action):
        if send_action.quick_replies:
            return json.dumps(dict(quick_replies=send_action.quick_replies))
        else:
            return None

    def start_msg_flow(self, all_contact_ids, started_flows=None, start_msg=None, extra=None,
                       flow_start=None, parent_run=None):

        start_msg_id = start_msg.id if start_msg else None
        flow_start_id = flow_start.id if flow_start else None

        if started_flows is None:
            started_flows = []

        # for each send action, we need to create a broadcast, we'll group our created messages under these
        broadcasts = []

        if len(all_contact_ids) > 1:

            # create the broadcast for this flow
            send_actions = self.get_entry_send_actions()

            for send_action in send_actions:
                # check that we either have text or media, available for the base language
                if (send_action.msg and send_action.msg.get(self.base_language)) or (send_action.media and send_action.media.get(self.base_language)):

                    metadata = Flow.get_send_action_metadata(send_action)

                    broadcast = Broadcast.create(self.org, self.created_by, send_action.msg, [],
                                                 media=send_action.media,
                                                 base_language=self.base_language,
                                                 send_all=send_action.send_all,
                                                 metadata=metadata)
                    broadcast.update_contacts(all_contact_ids)

                    # manually set our broadcast status to QUEUED, our sub processes will send things off for us
                    broadcast.status = QUEUED
                    broadcast.save(update_fields=['status'])

                    # add it to the list of broadcasts in this flow start
                    broadcasts.append(broadcast)

        # if there are fewer contacts than our batch size, do it immediately
        if len(all_contact_ids) < START_FLOW_BATCH_SIZE:
            return self.start_msg_flow_batch(all_contact_ids, broadcasts=broadcasts, started_flows=started_flows,
                                             start_msg=start_msg, extra=extra, flow_start=flow_start,
                                             parent_run=parent_run)

        # otherwise, create batches instead
        else:
            # for all our contacts, build up start sms batches
            task_context = dict(contacts=[], flow=self.pk, flow_start=flow_start_id,
                                started_flows=started_flows, broadcasts=[b.id for b in broadcasts], start_msg=start_msg_id, extra=extra)

            batch_contacts = task_context['contacts']
            for contact_id in all_contact_ids:
                batch_contacts.append(contact_id)

                if len(batch_contacts) >= START_FLOW_BATCH_SIZE:
                    print("Starting flow '%s' for batch of %d contacts" % (self.name, len(task_context['contacts'])))
                    push_task(self.org, 'flows', Flow.START_MSG_FLOW_BATCH, task_context)
                    batch_contacts = []
                    task_context['contacts'] = batch_contacts

            if batch_contacts:
                print("Starting flow '%s' for batch of %d contacts" % (self.name, len(task_context['contacts'])))
                push_task(self.org, 'flows', Flow.START_MSG_FLOW_BATCH, task_context)

            return []

    def start_msg_flow_batch(self, batch_contact_ids, broadcasts, started_flows, start_msg=None,
                             extra=None, flow_start=None, parent_run=None):

        simulation = False
        if len(batch_contact_ids) == 1:
            if Contact.objects.filter(pk=batch_contact_ids[0], org=self.org, is_test=True).first():
                simulation = True

        # these fields are the initial state for our flow run
        run_fields = None
        if extra:
            # we keep more values in @extra for new flow runs because we might be passing the state
            (normalized_fields, count) = FlowRun.normalize_fields(extra, settings.FLOWRUN_FIELDS_SIZE * 4)
            run_fields = json.dumps(normalized_fields)

        # create all our flow runs for this set of contacts at once
        batch = []
        now = timezone.now()

        for contact_id in batch_contact_ids:
            run = FlowRun.create(self, contact_id, fields=run_fields, start=flow_start, created_on=now,
                                 parent=parent_run, db_insert=False, responded=start_msg is not None)
            batch.append(run)
        FlowRun.objects.bulk_create(batch)

        # build a map of contact to flow run
        run_map = dict()
        for run in FlowRun.objects.filter(contact__in=batch_contact_ids, flow=self, created_on=now):
            run_map[run.contact_id] = run
            if run.contact.is_test:
                ActionLog.create(run, '%s has entered the "%s" flow' % (run.contact.get_display(self.org, short=True), run.flow.name))

        # update our expiration date on our runs, we do this by calculating it on one run then updating all others
        run.update_expiration(timezone.now())
        FlowRun.objects.filter(contact__in=batch_contact_ids, created_on=now).update(expires_on=run.expires_on,
                                                                                     modified_on=timezone.now())

        # if we have some broadcasts to optimize for
        message_map = dict()
        if broadcasts:
            # create our expressions context
            expressions_context_base = self.build_expressions_context(None, start_msg)
            if extra:
                expressions_context_base['extra'] = extra

            # and add each contact and message to each broadcast
            for broadcast in broadcasts:
                # provide the broadcast with a partial recipient list
                partial_recipients = list(), Contact.objects.filter(org=self.org, pk__in=batch_contact_ids)

                # create the sms messages
                created_on = timezone.now()
<<<<<<< HEAD
                broadcast.send(message_context=message_context, trigger_send=False,
                               response_to=start_msg, status=INITIALIZING, msg_type=FLOW, metadata=broadcast.metadata,
=======
                broadcast.send(expressions_context=expressions_context_base, trigger_send=False,
                               response_to=start_msg, status=INITIALIZING, msg_type=FLOW,
>>>>>>> 72ba3cc5
                               created_on=created_on, partial_recipients=partial_recipients, run_map=run_map)

                # map all the messages we just created back to our contact
                for msg in Msg.objects.filter(broadcast=broadcast, created_on=created_on):
                    if msg.contact_id not in message_map:
                        message_map[msg.contact_id] = [msg]
                    else:  # pragma: needs cover
                        message_map[msg.contact_id].append(msg)

        # now execute our actual flow steps
        (entry_actions, entry_rules) = (None, None)
        if self.entry_type == Flow.ACTIONS_ENTRY:
            entry_actions = ActionSet.objects.filter(uuid=self.entry_uuid).first()

        elif self.entry_type == Flow.RULES_ENTRY:
            entry_rules = RuleSet.objects.filter(uuid=self.entry_uuid).first()

        runs = []
        msgs = []
        optimize_sending_action = len(broadcasts) > 0

        for contact_id in batch_contact_ids:
            # each contact maintains its own list of started flows
            started_flows_by_contact = list(started_flows)

            run = run_map[contact_id]
            run_msgs = message_map.get(contact_id, [])
            arrived_on = timezone.now()

            try:
                if entry_actions:
                    run_msgs += entry_actions.execute_actions(run, start_msg, started_flows_by_contact,
                                                              skip_leading_reply_actions=not optimize_sending_action)

                    step = self.add_step(run, entry_actions, run_msgs, is_start=True, arrived_on=arrived_on)

                    # and onto the destination
                    if entry_actions.destination:
                        destination = Flow.get_node(entry_actions.flow,
                                                    entry_actions.destination,
                                                    entry_actions.destination_type)

                        next_step = self.add_step(run, destination, previous_step=step)

                        msg = Msg(org=self.org, contact_id=contact_id, text='', id=0)
                        handled, step_msgs = Flow.handle_destination(destination, next_step, run, msg, started_flows_by_contact,
                                                                     is_test_contact=simulation, trigger_send=False, continue_parent=False)
                        run_msgs += step_msgs

                    else:
                        run.set_completed(final_step=step)

                elif entry_rules:
                    step = self.add_step(run, entry_rules, run_msgs, is_start=True, arrived_on=arrived_on)

                    # if we have a start message, go and handle the rule
                    if start_msg:
                        Flow.find_and_handle(start_msg, started_flows_by_contact, triggered_start=True)

                    # if we didn't get an incoming message, see if we need to evaluate it passively
                    elif not entry_rules.is_pause():
                        # create an empty placeholder message
                        msg = Msg(org=self.org, contact_id=contact_id, text='', id=0)
                        handled, step_msgs = Flow.handle_destination(entry_rules, step, run, msg, started_flows_by_contact, trigger_send=False, continue_parent=False)
                        run_msgs += step_msgs

                if start_msg:
                    step.add_message(start_msg)

                # set the msgs that were sent by this run so that any caller can deal with them
                run.start_msgs = run_msgs
                runs.append(run)

                # add these messages as ones that are ready to send
                for msg in run_msgs:
                    msgs.append(msg)

            except Exception:
                logger.error('Failed starting flow %d for contact %d' % (self.id, contact_id), exc_info=1, extra={'stack': True})

                # mark this flow as interrupted
                run.set_interrupted()

                # mark our messages as failed
                Msg.objects.filter(id__in=[m.id for m in run_msgs]).update(status=FAILED)

                # remove our msgs from our parent's concerns
                run.start_msgs = []

        # trigger our messages to be sent
        if msgs and not parent_run:
            # then send them off
            msgs.sort(key=lambda message: (message.contact_id, message.created_on))
            Msg.objects.filter(id__in=[m.id for m in msgs]).update(status=PENDING)

            # trigger a sync
            self.org.trigger_send(msgs)

        # if we have a flow start, check whether we are complete
        if flow_start:
            flow_start.update_status()

        return runs

    def add_step(self, run, node,
                 msgs=None, rule=None, category=None, is_start=False, previous_step=None, arrived_on=None):
        if msgs is None:
            msgs = []

        if not arrived_on:
            arrived_on = timezone.now()

        if previous_step:
            previous_step.left_on = arrived_on
            previous_step.next_uuid = node.uuid
            previous_step.save(update_fields=('left_on', 'next_uuid'))

            if not previous_step.contact.is_test:
                FlowPathRecentMessage.record_step(previous_step)

        # update our timeouts
        timeout = node.get_timeout() if isinstance(node, RuleSet) else None
        run.update_timeout(arrived_on, timeout)

        if not is_start:
            # mark any other states for this contact as evaluated, contacts can only be in one place at time
            self.get_steps().filter(run=run, left_on=None).update(left_on=arrived_on, next_uuid=node.uuid,
                                                                  rule_uuid=rule, rule_category=category)

        # then add our new step and associate it with our message
        step = FlowStep.objects.create(run=run, contact=run.contact, step_type=node.get_step_type(),
                                       step_uuid=node.uuid, arrived_on=arrived_on)

        # for each message, associate it with this step and set the label on it
        for msg in msgs:
            step.add_message(msg)

        return step

    def get_entry_send_actions(self):
        """
        Returns all the entry actions (the first actions in a flow) that are reply actions. This is used
        for grouping all our outgoing messages into a single Broadcast.
        """
        if not self.entry_uuid or self.entry_type != Flow.ACTIONS_ENTRY:
            return []

        # get our entry actions
        entry_actions = ActionSet.objects.filter(uuid=self.entry_uuid).first()
        send_actions = []

        if entry_actions:
            actions = entry_actions.get_actions()

            for action in actions:
                # if this isn't a reply action, bail, they might be modifying the contact
                if not isinstance(action, ReplyAction):
                    break

                send_actions.append(action)

        return send_actions

    def get_dependencies(self, flow_map=None):
        from temba.contacts.models import ContactGroup

        # need to make sure we have the latest version to inspect dependencies
        self.ensure_current_version()

        dependencies = set()

        # find all the flows we reference, note this won't include archived flows
        for action_set in self.action_sets.all():
            for action in action_set.get_actions():
                if hasattr(action, 'flow'):
                    dependencies.add(action.flow)
                if hasattr(action, 'groups'):
                    for group in action.groups:
                        if isinstance(group, ContactGroup):
                            dependencies.add(group)

        for ruleset in self.rule_sets.all():
            if ruleset.ruleset_type == RuleSet.TYPE_SUBFLOW:
                flow_uuid = ruleset.config_json()['flow']['uuid']
                flow = flow_map.get(flow_uuid) if flow_map else Flow.objects.filter(uuid=flow_uuid).first()
                if flow:
                    dependencies.add(flow)

        return dependencies

    def as_json(self, expand_contacts=False):
        """
        Returns the JSON definition for this flow.

          expand_contacts:
            Add names for contacts and groups that are just ids. This is useful for human readable
            situations such as the flow editor.

        """
        flow = dict()

        if self.entry_uuid:
            flow[Flow.ENTRY] = self.entry_uuid
        else:
            flow[Flow.ENTRY] = None

        actionsets = []
        for actionset in ActionSet.objects.filter(flow=self).order_by('pk'):
            actionsets.append(actionset.as_json())

        def lookup_action_contacts(action, contacts, groups):

            if 'contact' in action:  # pragma: needs cover
                contacts.append(action['contact']['uuid'])

            if 'contacts' in action:
                for contact in action['contacts']:
                    contacts.append(contact['uuid'])

            if 'group' in action:  # pragma: needs cover
                g = action['group']
                if isinstance(g, dict):
                    if 'uuid' in g:
                        groups.append(g['uuid'])

            if 'groups' in action:
                for group in action['groups']:
                    if isinstance(group, dict):
                        if 'uuid' in group:
                            groups.append(group['uuid'])

        def replace_action_contacts(action, contacts, groups):

            if 'contact' in action:  # pragma: needs cover
                contact = contacts.get(action['contact']['uuid'], None)
                if contact:
                    action['contact'] = contact.as_json()

            if 'contacts' in action:
                expanded_contacts = []
                for contact in action['contacts']:
                    contact = contacts.get(contact['uuid'], None)
                    if contact:
                        expanded_contacts.append(contact.as_json())

                action['contacts'] = expanded_contacts

            if 'group' in action:  # pragma: needs cover
                # variable substitution
                group = action['group']
                if isinstance(group, dict):
                    if 'uuid' in group:
                        group = groups.get(group['uuid'], None)
                        if group:
                            action['group'] = dict(uuid=group.uuid, name=group.name)

            if 'groups' in action:
                expanded_groups = []
                for group in action['groups']:

                    # variable substitution
                    if not isinstance(group, dict):
                        expanded_groups.append(group)
                    else:
                        group_instance = groups.get(group['uuid'], None)
                        if group_instance:
                            expanded_groups.append(dict(uuid=group_instance.uuid, name=group_instance.name))
                        else:
                            expanded_groups.append(group)

                action['groups'] = expanded_groups

        if expand_contacts:
            groups = []
            contacts = []

            for actionset in actionsets:
                for action in actionset['actions']:
                    lookup_action_contacts(action, contacts, groups)

            # load them all
            contacts = dict((_.uuid, _) for _ in Contact.all().filter(org=self.org, uuid__in=contacts))
            groups = dict((_.uuid, _) for _ in ContactGroup.user_groups.filter(org=self.org, uuid__in=groups))

            # and replace them
            for actionset in actionsets:
                for action in actionset['actions']:
                    replace_action_contacts(action, contacts, groups)

        flow[Flow.ACTION_SETS] = actionsets

        # add in our rulesets
        rulesets = []
        for ruleset in RuleSet.objects.filter(flow=self).order_by('pk'):
            rulesets.append(ruleset.as_json())
        flow[Flow.RULE_SETS] = rulesets

        # required flow running details
        flow[Flow.BASE_LANGUAGE] = self.base_language
        flow[Flow.FLOW_TYPE] = self.flow_type
        flow[Flow.VERSION] = CURRENT_EXPORT_VERSION
        flow[Flow.METADATA] = self.get_metadata()
        return flow

    def get_metadata(self):

        metadata = dict()
        if self.metadata:
            metadata = json.loads(self.metadata)

        revision = self.revisions.all().order_by('-revision').first()

        last_saved = self.saved_on
        if self.saved_by == get_flow_user(self.org):
            last_saved = self.modified_on

        metadata[Flow.NAME] = self.name
        metadata[Flow.SAVED_ON] = datetime_to_str(last_saved)
        metadata[Flow.REVISION] = revision.revision if revision else 1
        metadata[Flow.UUID] = self.uuid
        metadata[Flow.EXPIRES] = self.expires_after_minutes

        return metadata

    @classmethod
    def detect_invalid_cycles(cls, json_dict):
        """
        Checks for invalid cycles in our flow
        :param json_dict: our flow definition
        :return: invalid cycle path as list of uuids if found, otherwise empty list
        """

        # Adapted from a blog post by Guido:
        # http://neopythonic.blogspot.com/2009/01/detecting-cycles-in-directed-graph.html

        # Maintain path as a a depth-first path in the implicit tree;
        # path is represented as an OrderedDict of {node: [child,...]} pairs.

        nodes = list()
        node_map = {}

        for ruleset in json_dict.get(Flow.RULE_SETS, []):
            nodes.append(ruleset.get('uuid'))
            node_map[ruleset.get('uuid')] = ruleset

        for actionset in json_dict.get(Flow.ACTION_SETS, []):
            nodes.append(actionset.get('uuid'))
            node_map[actionset.get('uuid')] = actionset

        def get_destinations(uuid):
            node = node_map.get(uuid)

            if not node:  # pragma: needs cover
                return []

            rules = node.get('rules', [])
            destinations = []
            if rules:

                if node.get('ruleset_type', None) in RuleSet.TYPE_WAIT:
                    return []

                for rule in rules:
                    if rule.get('destination'):
                        destinations.append(rule.get('destination'))

            elif node.get('destination'):
                destinations.append(node.get('destination'))
            return destinations

        while nodes:
            root = nodes.pop()
            path = OrderedDict({root: get_destinations(root)})
            while path:
                # children at the fringe of the tree
                children = path[next(reversed(path))]
                while children:
                    child = children.pop()

                    # found a loop
                    if child in path:
                        pathlist = list(path)
                        return pathlist[pathlist.index(child):] + [child]

                    # new path
                    if child in nodes:
                        path[child] = get_destinations(child)
                        nodes.remove(child)
                        break
                else:
                    # no more children; pop back up a level
                    path.popitem()
        return None

    def ensure_current_version(self):
        """
        Makes sure the flow is at the current version. If it isn't it will
        migrate the definition forward updating the flow accordingly.
        """
        if Flow.is_before_version(self.version_number, CURRENT_EXPORT_VERSION):
            with self.lock_on(FlowLock.definition):
                revision = self.revisions.all().order_by('-revision').all().first()
                if revision:
                    json_flow = revision.get_definition_json()
                else:  # pragma: needs cover
                    json_flow = self.as_json()

                self.update(json_flow, user=get_flow_user(self.org))
                self.refresh_from_db()

    def update(self, json_dict, user=None, force=False):
        """
        Updates a definition for a flow.
        """

        def get_step_type(dest, rulesets, actionsets):
            if dest:
                if rulesets.get(dest, None):
                    return FlowStep.TYPE_RULE_SET
                if actionsets.get(dest, None):
                    return FlowStep.TYPE_ACTION_SET
            return None

        cycle = Flow.detect_invalid_cycles(json_dict)
        if cycle:
            raise FlowException("Found invalid cycle: %s" % cycle)

        try:
            flow_user = get_flow_user(self.org)
            # check whether the flow has changed since this flow was last saved
            if user and not force:
                saved_on = json_dict.get(Flow.METADATA, {}).get(Flow.SAVED_ON, None)
                org = user.get_org()

                # check our last save if we aren't the system flow user
                if user != flow_user:
                    migrated = self.saved_by == flow_user
                    last_save = self.saved_on

                    # use modified on if it was a migration
                    if migrated:
                        last_save = self.modified_on

                    if not saved_on or str_to_datetime(saved_on, org.timezone) < last_save:
                        saver = ""

                        if self.saved_by.first_name:  # pragma: needs cover
                            saver += "%s " % self.saved_by.first_name
                        if self.saved_by.last_name:  # pragma: needs cover
                            saver += "%s" % self.saved_by.last_name

                        if not saver:
                            saver = self.saved_by.username

                        saver = saver.strip()

                        return dict(status="unsaved", description="Flow NOT Saved", saved_on=datetime_to_str(last_save), saved_by=saver)

            top_y = 0
            top_uuid = None

            # load all existing objects into dicts by uuid
            existing_actionsets = dict()
            for actionset in self.action_sets.all():
                existing_actionsets[actionset.uuid] = actionset

            existing_rulesets = dict()
            for ruleset in self.rule_sets.all():
                existing_rulesets[ruleset.uuid] = ruleset

            # set of uuids which we've seen, we use this set to remove objects no longer used in this flow
            seen = set()
            destinations = set()

            # our steps in our current update submission
            current_actionsets = {}
            current_rulesets = {}

            # parse our actions
            for actionset in json_dict.get(Flow.ACTION_SETS, []):

                uuid = actionset.get(Flow.UUID)

                # validate our actions, normalizing them as JSON after reading them
                actions = [_.as_json() for _ in Action.from_json_array(self.org, actionset.get(Flow.ACTIONS))]

                if actions:
                    current_actionsets[uuid] = actions

            for ruleset in json_dict.get(Flow.RULE_SETS, []):
                uuid = ruleset.get(Flow.UUID)
                current_rulesets[uuid] = ruleset
                seen.add(uuid)

            # create all our rule sets
            for ruleset in json_dict.get(Flow.RULE_SETS, []):

                uuid = ruleset.get(Flow.UUID)
                rules = ruleset.get(Flow.RULES)
                label = ruleset.get(Flow.LABEL, None)
                operand = ruleset.get(Flow.OPERAND, None)
                finished_key = ruleset.get(Flow.FINISHED_KEY)
                ruleset_type = ruleset.get(Flow.RULESET_TYPE)
                config = ruleset.get(Flow.CONFIG)

                if not config:
                    config = dict()

                # cap our lengths
                if label:
                    label = label[:64]

                if operand:
                    operand = operand[:128]

                (x, y) = (ruleset.get(Flow.X), ruleset.get(Flow.Y))

                if not top_uuid or y < top_y:
                    top_y = y
                    top_uuid = uuid

                # parse our rules, this will materialize any necessary dependencies
                parsed_rules = []
                rule_objects = Rule.from_json_array(self.org, rules)
                for r in rule_objects:
                    parsed_rules.append(r.as_json())
                rules = parsed_rules

                for rule in rules:
                    if 'destination' in rule:
                        # if the destination was excluded for not having any actions
                        # remove the connection for our rule too
                        if rule['destination'] not in current_actionsets and rule['destination'] not in seen:
                            rule['destination'] = None
                        else:
                            destination_uuid = rule.get('destination', None)
                            destinations.add(destination_uuid)

                            # determine what kind of destination we are pointing to
                            rule['destination_type'] = get_step_type(destination_uuid,
                                                                     current_rulesets, current_actionsets)

                            # print "Setting destination [%s] type to: %s" % (destination_uuid, rule['destination_type'])

                existing = existing_rulesets.get(uuid, None)

                if existing:
                    existing.label = ruleset.get(Flow.LABEL, None)
                    existing.set_rules_dict(rules)
                    existing.operand = operand
                    existing.label = label
                    existing.finished_key = finished_key
                    existing.ruleset_type = ruleset_type
                    existing.set_config(config)
                    (existing.x, existing.y) = (x, y)
                    existing.save()
                else:

                    existing = RuleSet.objects.create(flow=self,
                                                      uuid=uuid,
                                                      label=label,
                                                      rules=json.dumps(rules),
                                                      finished_key=finished_key,
                                                      ruleset_type=ruleset_type,
                                                      operand=operand,
                                                      config=json.dumps(config),
                                                      x=x, y=y)

                existing_rulesets[uuid] = existing

                # update our value type based on our new rules
                existing.value_type = existing.get_value_type()
                RuleSet.objects.filter(pk=existing.pk).update(value_type=existing.value_type)

            # now work through our action sets
            for actionset in json_dict.get(Flow.ACTION_SETS, []):
                uuid = actionset.get(Flow.UUID)

                # skip actionsets without any actions. This happens when there are no valid
                # actions in an actionset such as when deleted groups or flows are the only actions
                if uuid not in current_actionsets:
                    continue

                actions = current_actionsets[uuid]
                seen.add(uuid)

                (x, y) = (actionset.get(Flow.X), actionset.get(Flow.Y))

                if not top_uuid or y < top_y:
                    top_y = y
                    top_uuid = uuid

                existing = existing_actionsets.get(uuid, None)

                # lookup our destination
                destination_uuid = actionset.get('destination')
                destination_type = get_step_type(destination_uuid, current_rulesets, current_actionsets)

                if destination_uuid:
                    if not destination_type:
                        destination_uuid = None

                # only create actionsets if there are actions
                if actions:
                    if existing:
                        # print "Updating %s to point to %s" % (unicode(actions), destination_uuid)
                        existing.destination = destination_uuid
                        existing.destination_type = destination_type
                        existing.set_actions_dict(actions)
                        (existing.x, existing.y) = (x, y)
                        existing.save()
                    else:
                        existing = ActionSet.objects.create(flow=self,
                                                            uuid=uuid,
                                                            destination=destination_uuid,
                                                            destination_type=destination_type,
                                                            actions=json.dumps(actions),
                                                            x=x, y=y)

                        existing_actionsets[uuid] = existing

            # now work through all our objects once more, making sure all uuids map appropriately
            for existing in existing_actionsets.values():
                if existing.uuid not in seen:
                    del existing_actionsets[existing.uuid]
                    existing.delete()

            for existing in existing_rulesets.values():
                if existing.uuid not in seen:
                    # clean up any values on this ruleset
                    Value.objects.filter(ruleset=existing, org=self.org).delete()

                    del existing_rulesets[existing.uuid]
                    existing.delete()

            # make sure all destinations are present though
            for destination in destinations:
                if destination not in existing_rulesets and destination not in existing_actionsets:  # pragma: needs cover
                    raise FlowException("Invalid destination: '%s', no matching actionset or ruleset" % destination)

            entry = json_dict.get('entry', None)

            # check if we are pointing to a destination that is no longer valid
            if entry not in existing_rulesets and entry not in existing_actionsets:
                entry = None

            if not entry and top_uuid:
                entry = top_uuid

            # set our entry
            if entry in existing_actionsets:
                self.entry_uuid = entry
                self.entry_type = Flow.ACTIONS_ENTRY
            elif entry in existing_rulesets:
                self.entry_uuid = entry
                self.entry_type = Flow.RULES_ENTRY
            else:
                self.entry_uuid = None
                self.entry_type = None

            # if we have a base language, set that
            self.base_language = json_dict.get('base_language', None)

            # set our metadata
            self.metadata = None
            if Flow.METADATA in json_dict:
                self.metadata = json.dumps(json_dict[Flow.METADATA])

            if user:
                self.saved_by = user

            # if it's our migration user, don't update saved on
            if user and user != flow_user:
                self.saved_on = timezone.now()

            self.version_number = CURRENT_EXPORT_VERSION
            self.save()

            # clear property cache
            self.clear_props_cache()

            # create a version of our flow for posterity
            if user is None:
                user = self.created_by

            # last version
            revision = 1
            last_revision = self.revisions.order_by('-revision').first()
            if last_revision:
                revision = last_revision.revision + 1

            # create a new version
            self.revisions.create(definition=json.dumps(json_dict),
                                  created_by=user,
                                  modified_by=user,
                                  spec_version=CURRENT_EXPORT_VERSION,
                                  revision=revision)

            self.update_dependencies()

            return dict(status="success", description="Flow Saved",
                        saved_on=datetime_to_str(self.saved_on), revision=revision)

        except Exception as e:
            # note that badness happened
            import logging
            logger = logging.getLogger(__name__)
            logger.exception(six.text_type(e))
            import traceback
            traceback.print_exc(e)
            raise e

    def update_dependencies(self):

        # if we are an older version, induce a system rev which will update our dependencies
        if Flow.is_before_version(self.version_number, CURRENT_EXPORT_VERSION):
            self.ensure_current_version()
            return

        # otherwise, go about updating our dependencies assuming a current flow
        groups = set()
        flows = set()
        collector = ContactFieldCollector()

        # find any references in our actions
        fields = set()
        for actionset in self.action_sets.all():
            for action in actionset.get_actions():
                if action.TYPE in (AddToGroupAction.TYPE, DeleteFromGroupAction.TYPE):
                    # iterate over them so we can type crack to ignore expression strings :(
                    for group in action.groups:
                        if isinstance(group, ContactGroup):
                            groups.add(group)
                        else:
                            # group names can be an expression
                            fields.update(collector.get_contact_fields(group))

                if action.TYPE == TriggerFlowAction.TYPE:
                    flows.add(action.flow)
                    for recipient in action.variables:
                        fields.update(collector.get_contact_fields(recipient))

                if action.TYPE in ('reply', 'send', 'say'):
                    for lang, msg in six.iteritems(action.msg):
                        fields.update(collector.get_contact_fields(msg))

                    if hasattr(action, 'media'):
                        for lang, text in six.iteritems(action.media):
                            fields.update(collector.get_contact_fields(text))

                    if hasattr(action, 'variables'):
                        for recipient in action.variables:
                            fields.update(collector.get_contact_fields(recipient))

                if action.TYPE == 'email':
                    fields.update(collector.get_contact_fields(action.subject))
                    fields.update(collector.get_contact_fields(action.message))

                if action.TYPE == 'save':
                    fields.add(action.field)
                    fields.update(collector.get_contact_fields(action.value))

                # voice recordings
                if action.TYPE == 'play':
                    fields.update(collector.get_contact_fields(action.url))

        # find references in our rulesets
        for ruleset in self.rule_sets.all():
            if ruleset.ruleset_type == RuleSet.TYPE_SUBFLOW:
                flow_uuid = json.loads(ruleset.config).get('flow').get('uuid')
                flow = Flow.objects.filter(org=self.org, uuid=flow_uuid).first()
                if flow:
                    flows.add(flow)
            elif ruleset.ruleset_type == RuleSet.TYPE_WEBHOOK:
                webhook_url = json.loads(ruleset.config).get('webhook')
                fields.update(collector.get_contact_fields(webhook_url))
            else:
                # check our operand for expressions
                fields.update(collector.get_contact_fields(ruleset.operand))

                # check all the rules and their localizations
                rules = ruleset.get_rules()

                for rule in rules:
                    if hasattr(rule.test, 'test'):
                        if type(rule.test.test) == dict:
                            for lang, text in six.iteritems(rule.test.test):
                                fields.update(collector.get_contact_fields(text))
                        # voice rules are not localized
                        elif isinstance(rule.test.test, six.string_types):
                            fields.update(collector.get_contact_fields(rule.test.test))
                    if isinstance(rule.test, InGroupTest):
                        groups.add(rule.test.group)

        if len(fields):
            existing = ContactField.objects.filter(org=self.org, key__in=fields).values_list('key')

            # create any field that doesn't already exist
            for field in fields:
                if ContactField.is_valid_key(field) and field not in existing:
                    # reverse slug to get a reasonable label
                    label = ' '.join([word.capitalize() for word in field.split('_')])
                    ContactField.get_or_create(self.org, self.modified_by, field, label)

        fields = ContactField.objects.filter(org=self.org, key__in=fields)

        self.group_dependencies.clear()
        self.group_dependencies.add(*groups)

        self.flow_dependencies.clear()
        self.flow_dependencies.add(*flows)

        self.field_dependencies.clear()
        self.field_dependencies.add(*fields)

    def __str__(self):
        return self.name

    class Meta:
        ordering = ('-modified_on',)


class FlowRun(models.Model):
    STATE_ACTIVE = 'A'

    EXIT_TYPE_COMPLETED = 'C'
    EXIT_TYPE_INTERRUPTED = 'I'
    EXIT_TYPE_EXPIRED = 'E'
    EXIT_TYPE_CHOICES = ((EXIT_TYPE_COMPLETED, _("Completed")),
                         (EXIT_TYPE_INTERRUPTED, _("Interrupted")),
                         (EXIT_TYPE_EXPIRED, _("Expired")))

    INVALID_EXTRA_KEY_CHARS = regex.compile(r'[^a-zA-Z0-9_]')

    uuid = models.UUIDField(unique=True, default=uuid4)

    org = models.ForeignKey(Org, related_name='runs', db_index=False)

    flow = models.ForeignKey(Flow, related_name='runs')

    contact = models.ForeignKey(Contact, related_name='runs')

    session = models.ForeignKey(FlowSession, related_name='runs', null=True,
                                help_text=_("The session that handled this flow run, only for voice flows"))

    connection = models.ForeignKey('channels.ChannelSession', related_name='runs', null=True, blank=True,
                                   help_text=_("The session that handled this flow run, only for voice flows"))

    is_active = models.BooleanField(default=True,
                                    help_text=_("Whether this flow run is currently active"))

    fields = models.TextField(blank=True, null=True,
                              help_text=_("A JSON representation of any custom flow values the user has saved away"))

    created_on = models.DateTimeField(default=timezone.now,
                                      help_text=_("When this flow run was created"))

    modified_on = models.DateTimeField(auto_now=True,
                                       help_text=_("When this flow run was last updated"))

    exited_on = models.DateTimeField(null=True,
                                     help_text=_("When the contact exited this flow run"))

    exit_type = models.CharField(null=True, max_length=1, choices=EXIT_TYPE_CHOICES,
                                 help_text=_("Why the contact exited this flow run"))

    expires_on = models.DateTimeField(null=True,
                                      help_text=_("When this flow run will expire"))

    timeout_on = models.DateTimeField(null=True,
                                      help_text=_("When this flow will next time out (if any)"))

    responded = models.BooleanField(default=False, help_text='Whether contact has responded in this run')

    start = models.ForeignKey('flows.FlowStart', null=True, blank=True, related_name='runs',
                              help_text=_("The FlowStart objects that started this run"))

    submitted_by = models.ForeignKey(settings.AUTH_USER_MODEL, null=True,
                                     help_text="The user which submitted this flow run")

    parent = models.ForeignKey('flows.FlowRun', null=True, help_text=_("The parent run that triggered us"))

    @classmethod
    def create(cls, flow, contact_id, start=None, session=None, connection=None, fields=None,
               created_on=None, db_insert=True, submitted_by=None, parent=None, responded=False):

        args = dict(org=flow.org, flow=flow, contact_id=contact_id, start=start,
                    session=session, connection=connection, fields=fields, submitted_by=submitted_by, parent=parent, responded=responded)

        if created_on:
            args['created_on'] = created_on

        if db_insert:
            return FlowRun.objects.create(**args)
        else:
            return FlowRun(**args)

    @property
    def connection_interrupted(self):
        return self.connection and self.connection.status == ChannelSession.INTERRUPTED

    @classmethod
    def normalize_field_key(cls, key):
        return FlowRun.INVALID_EXTRA_KEY_CHARS.sub('_', key)[:255]

    @classmethod
    def normalize_fields(cls, fields, max_values=None, count=-1):
        """
        Turns an arbitrary dictionary into a dictionary containing only string keys and values
        """
        if max_values is None:
            max_values = settings.FLOWRUN_FIELDS_SIZE

        if isinstance(fields, six.string_types):
            return fields[:Value.MAX_VALUE_LEN], count + 1

        elif isinstance(fields, numbers.Number):
            return fields, count + 1

        elif isinstance(fields, dict):
            count += 1
            field_dict = OrderedDict()
            for (k, v) in fields.items():
                (field_dict[FlowRun.normalize_field_key(k)], count) = FlowRun.normalize_fields(v, max_values, count)

                if count >= max_values:
                    break

            return field_dict, count

        elif isinstance(fields, list):
            count += 1
            list_dict = OrderedDict()
            for (i, v) in enumerate(fields):
                (list_dict[str(i)], count) = FlowRun.normalize_fields(v, max_values, count)

                if count >= max_values:  # pragma: needs cover
                    break

            return list_dict, count

        else:
            return six.text_type(fields), count + 1

    @classmethod
    def bulk_exit(cls, runs, exit_type):
        """
        Exits (expires, interrupts) runs in bulk
        """
        # when expiring phone calls, we want to issue hangups
        connection_runs = runs.exclude(connection=None)
        for run in connection_runs:
            connection = run.connection.get()

            # have our session close itself
            if exit_type == FlowRun.EXIT_TYPE_EXPIRED:
                connection.close()

        run_ids = list(runs.values_list('id', flat=True))

        from .tasks import continue_parent_flows

        # batch this for 1,000 runs at a time so we don't grab locks for too long
        for id_batch in chunk_list(run_ids, 1000):
            now = timezone.now()

            # mark all steps in these runs as having been left
            FlowStep.objects.filter(run__id__in=id_batch, left_on=None).update(left_on=now)

            runs = FlowRun.objects.filter(id__in=id_batch)
            runs.update(is_active=False, exited_on=now, exit_type=exit_type, modified_on=now)

            # continue the parent flows to continue async
            on_transaction_commit(lambda: continue_parent_flows.delay(id_batch))

    def get_last_msg(self, direction=INCOMING):
        """
        Returns the last incoming msg on this run
        :param direction: the direction of the messge to fetch, default INCOMING
        """
        return Msg.objects.filter(steps__run=self, direction=direction).order_by('-created_on').first()

    @classmethod
    def continue_parent_flow_runs(cls, runs):
        """
        Hands flow control back to our parent run if we have one
        """
        runs = runs.filter(parent__flow__is_active=True, parent__flow__is_archived=False)
        for run in runs:
            cls.continue_parent_flow_run(run)

    @classmethod
    def continue_parent_flow_run(cls, run, trigger_send=True, continue_parent=True):

        # TODO: Remove this in favor of responded on session
        if run.responded and not run.parent.responded:
            run.parent.responded = True
            run.parent.save(update_fields=['responded'])

        msgs = []

        steps = run.parent.steps.filter(left_on=None, step_type=FlowStep.TYPE_RULE_SET)
        step = steps.select_related('run', 'run__flow', 'run__contact', 'run__flow__org').first()

        if step:
            # if our child was interrupted, so shall we be
            if run.exit_type == FlowRun.EXIT_TYPE_INTERRUPTED and run.contact.id == step.run.contact.id:
                FlowRun.bulk_exit(FlowRun.objects.filter(id=step.run.id), FlowRun.EXIT_TYPE_INTERRUPTED)
                return

            ruleset = RuleSet.objects.filter(uuid=step.step_uuid, ruleset_type=RuleSet.TYPE_SUBFLOW,
                                             flow__org=step.run.org).first()
            if ruleset:
                # use the last incoming message on this step
                msg = step.messages.filter(direction=INCOMING).order_by('-created_on').first()

                # if we are routing back to the parent before a msg was sent, we need a placeholder
                if not msg:
                    msg = Msg()
                    msg.text = ''
                    msg.org = run.org
                    msg.contact = run.contact

                # finally, trigger our parent flow
                (handled, msgs) = Flow.find_and_handle(msg, user_input=False, started_flows=[run.flow, run.parent.flow],
                                                       resume_parent_run=True, trigger_send=trigger_send, continue_parent=continue_parent)

        return msgs

    def get_session_responded(self):
        """
        TODO: Replace with Session.responded when it exists
        """
        current_run = self
        while current_run and current_run.contact == self.contact:
            if current_run.responded:
                return True
            current_run = current_run.parent

        return False

    def is_ivr(self):
        """
        If this run is over an IVR connection
        """
        return self.connection and self.connection.is_ivr()

    def keep_active_on_exit(self):
        """
        If our run should be completed when we leave the last node
        """
        # we let parent runs over ivr get closed by the provider
        return self.is_ivr() and not self.parent and not self.connection.is_done()

    def resume_after_timeout(self, expired_timeout):
        """
        Resumes a flow that is at a ruleset that has timed out
        """
        last_step = FlowStep.get_active_steps_for_contact(self.contact).first()

        # this timeout is invalid, clear it
        if not last_step or last_step.run != self:
            self.timeout_on = None
            self.save(update_fields=('timeout_on', 'modified_on'))
            return

        node = last_step.get_step()

        # only continue if we are at a ruleset with a timeout
        if isinstance(node, RuleSet) and timezone.now() > self.timeout_on > last_step.arrived_on:
            timeout = node.get_timeout()

            # if our current node doesn't have a timeout, but our timeout is still right, then the ruleset
            # has changed out from under us and no longer has a timeout, clear our run's timeout_on
            if not timeout and abs(expired_timeout - self.timeout_on) < timedelta(milliseconds=1):
                self.timeout_on = None
                self.save(update_fields=('timeout_on', 'modified_on'))

            # this is a valid timeout, deal with it
            else:
                # get the last outgoing msg for this contact
                msg = self.get_last_msg(OUTGOING)

                # check that our last outgoing msg was sent and our timeout is in the past, otherwise reschedule
                if msg and (not msg.sent_on or timezone.now() < msg.sent_on + timedelta(minutes=timeout) - timedelta(seconds=5)):
                    self.update_timeout(msg.sent_on if msg.sent_on else timezone.now(), timeout)

                # look good, lets resume this run
                else:
                    msg = self.get_last_msg(INCOMING)
                    if not msg:
                        msg = Msg()
                        msg.text = ''
                        msg.org = self.org
                        msg.contact = self.contact
                    Flow.find_and_handle(msg, resume_after_timeout=True)

    def release(self):
        """
        Permanently deletes this flow run
        """
        # remove each of our steps. we do this one at a time
        # so we can decrement the activity properly
        for step in self.steps.all():
            step.release()

        # lastly delete ourselves
        self.delete()

        # clear analytics results cache
        for ruleset in self.flow.rule_sets.all():
            Value.invalidate_cache(ruleset=ruleset)

        # clear any recent messages
        self.recent_messages.all().delete()

    def set_completed(self, final_step=None, completed_on=None):
        """
        Mark a run as complete
        """
        if self.contact.is_test:
            ActionLog.create(self, _('%s has exited this flow') % self.contact.get_display(self.flow.org, short=True))

        now = timezone.now()

        if not completed_on:
            completed_on = now

        # mark that we left this step
        if final_step:
            final_step.left_on = completed_on
            final_step.save(update_fields=['left_on'])

        # mark this flow as inactive
        if not self.keep_active_on_exit():
            self.exit_type = FlowRun.EXIT_TYPE_COMPLETED
            self.exited_on = completed_on
            self.is_active = False
            self.save(update_fields=('exit_type', 'exited_on', 'modified_on', 'is_active'))

        if hasattr(self, 'voice_response') and self.parent and self.parent.is_active:
            callback = 'https://%s%s' % (settings.TEMBA_HOST, reverse('ivr.ivrcall_handle', args=[self.connection.pk]))
            self.voice_response.redirect(url=callback + '?resume=1')
        else:
            # if we have a parent to continue
            if self.parent:
                # mark it for continuation
                self.continue_parent = True

    def set_interrupted(self, final_step=None):
        """
        Mark run as interrupted
        """
        if self.contact.is_test:  # pragma: needs cover
            ActionLog.create(self, _('%s has interrupted this flow') % self.contact.get_display(self.flow.org, short=True))

        now = timezone.now()

        if final_step:
            final_step.left_on = now
            final_step.save(update_fields=['left_on'])

        # mark this flow as inactive
        self.exit_type = FlowRun.EXIT_TYPE_INTERRUPTED
        self.exited_on = now
        self.is_active = False
        self.save(update_fields=('exit_type', 'exited_on', 'modified_on', 'is_active'))

    def update_timeout(self, now, minutes):
        """
        Updates our timeout for our run, either clearing it or setting it appropriately
        """
        if not minutes and self.timeout_on:
            self.timeout_on = None
            self.save(update_fields=['timeout_on', 'modified_on'])
        elif minutes:
            self.timeout_on = now + timedelta(minutes=minutes)
            self.save(update_fields=['timeout_on', 'modified_on'])

    def update_expiration(self, point_in_time=None):
        """
        Set our expiration according to the flow settings
        """
        if self.flow.expires_after_minutes:
            now = timezone.now()
            if not point_in_time:
                point_in_time = now
            self.expires_on = point_in_time + timedelta(minutes=self.flow.expires_after_minutes)

            # save our updated fields
            self.save(update_fields=['expires_on', 'modified_on'])

            # if it's in the past, just expire us now
            if self.expires_on < now:
                self.expire()

        # parent should always have a later expiration than the children
        if self.parent:
            self.parent.update_expiration(self.expires_on)

    def expire(self):
        self.bulk_exit(FlowRun.objects.filter(id=self.id), FlowRun.EXIT_TYPE_EXPIRED)

    @classmethod
    def exit_all_for_contacts(cls, contacts, exit_type):
        contact_runs = cls.objects.filter(is_active=True, contact__in=contacts)
        cls.bulk_exit(contact_runs, exit_type)

    def update_fields(self, field_map):
        # validate our field
        (field_map, count) = FlowRun.normalize_fields(field_map)

        if not self.fields:
            self.fields = json.dumps(field_map)
        else:
            existing_map = json.loads(self.fields, object_pairs_hook=OrderedDict)
            existing_map.update(field_map)
            self.fields = json.dumps(existing_map)

        self.save(update_fields=['fields'])

    def field_dict(self):
        return json.loads(self.fields, object_pairs_hook=OrderedDict) if self.fields else {}

    def is_completed(self):
        return self.exit_type == FlowRun.EXIT_TYPE_COMPLETED

    def is_interrupted(self):
        return self.exit_type == FlowRun.EXIT_TYPE_INTERRUPTED

    def create_outgoing_ivr(self, text, recording_url, connection, response_to=None):

        # create a Msg object to track what happened
        from temba.msgs.models import DELIVERED, IVR

        attachments = None
        if recording_url:
            attachments = ['%s/x-wav:%s' % (Msg.MEDIA_AUDIO, recording_url)]

        msg = Msg.create_outgoing(self.flow.org, self.flow.created_by, self.contact, text, channel=self.connection.channel,
                                  response_to=response_to, attachments=attachments,
                                  status=DELIVERED, msg_type=IVR, connection=connection)

        # play a recording or read some text
        if msg:
            if recording_url:
                self.voice_response.play(url=recording_url)
            else:
                self.voice_response.say(text)

        return msg


@six.python_2_unicode_compatible
class FlowStep(models.Model):
    """
    A contact's visit to a node in a flow (rule set or action set)
    """
    TYPE_RULE_SET = 'R'
    TYPE_ACTION_SET = 'A'
    STEP_TYPE_CHOICES = ((TYPE_RULE_SET, "RuleSet"),
                         (TYPE_ACTION_SET, "ActionSet"))

    run = models.ForeignKey(FlowRun, related_name='steps')

    contact = models.ForeignKey(Contact, related_name='flow_steps')

    step_type = models.CharField(max_length=1, choices=STEP_TYPE_CHOICES, help_text=_("What type of node was visited"))

    step_uuid = models.CharField(max_length=36, db_index=True,
                                 help_text=_("The UUID of the ActionSet or RuleSet for this step"))

    rule_uuid = models.CharField(max_length=36, null=True,
                                 help_text=_("For uuid of the rule that matched on this ruleset, null on ActionSets"))

    rule_category = models.CharField(max_length=36, null=True,
                                     help_text=_("The category label that matched on this ruleset, null on ActionSets"))

    rule_value = models.TextField(null=True,
                                  help_text=_("The value that was matched in our category for this ruleset, null on ActionSets"))

    rule_decimal_value = models.DecimalField(max_digits=36, decimal_places=8, null=True,
                                             help_text=_("The decimal value that was matched in our category for this ruleset, null on ActionSets or if a non numeric rule was matched"))

    next_uuid = models.CharField(max_length=36, null=True,
                                 help_text=_("The uuid of the next step type we took"))

    arrived_on = models.DateTimeField(help_text=_("When the user arrived at this step in the flow"))

    left_on = models.DateTimeField(null=True, db_index=True,
                                   help_text=_("When the user left this step in the flow"))

    messages = models.ManyToManyField(Msg, related_name='steps',
                                      help_text=_("Any messages that are associated with this step (either sent or received)"))

    broadcasts = models.ManyToManyField(Broadcast, related_name='steps',
                                        help_text=_("Any broadcasts that are associated with this step (only sent)"))

    @classmethod
    def from_json(cls, json_obj, flow, run, previous_rule=None):

        node = json_obj['node']
        arrived_on = json_date_to_datetime(json_obj['arrived_on'])

        # find the previous step
        prev_step = FlowStep.objects.filter(run=run).order_by('-left_on').first()

        # generate the messages for this step
        msgs = []
        if node.is_ruleset():
            incoming = None
            if node.is_pause():
                # if a msg was sent to this ruleset, create it
                if json_obj['rule']:

                    media = None
                    if 'media' in json_obj['rule']:

                        media = json_obj['rule']['media']
                        (media_type, url) = media.split(':', 1)

                        # store the non-typed url in the value and text
                        json_obj['rule']['value'] = url
                        json_obj['rule']['text'] = url

                    # if we received a message
                    incoming = Msg.create_incoming(org=run.org, contact=run.contact, text=json_obj['rule']['text'],
                                                   attachments=[media] if media else None,
                                                   msg_type=FLOW, status=HANDLED, date=arrived_on,
                                                   channel=None, urn=None)
            else:  # pragma: needs cover
                incoming = Msg.objects.filter(org=run.org, direction=INCOMING, steps__run=run).order_by('-pk').first()

            if incoming:
                msgs.append(incoming)
        else:
            actions = Action.from_json_array(flow.org, json_obj['actions'])

            last_incoming = Msg.objects.filter(org=run.org, direction=INCOMING, steps__run=run).order_by('-pk').first()

            for action in actions:
                context = flow.build_expressions_context(run.contact, last_incoming)
                msgs += action.execute(run, context, node.uuid, msg=last_incoming, offline_on=arrived_on)

        step = flow.add_step(run, node, msgs=msgs, previous_step=prev_step, arrived_on=arrived_on, rule=previous_rule)

        # if a rule was picked on this ruleset
        if node.is_ruleset() and json_obj['rule']:
            rule_uuid = json_obj['rule']['uuid']
            rule_value = json_obj['rule']['value']
            rule_category = json_obj['rule']['category']

            # update the value if we have an existing ruleset
            ruleset = RuleSet.objects.filter(flow=flow, uuid=node.uuid).first()
            if ruleset:
                rule = None
                for r in ruleset.get_rules():
                    if r.uuid == rule_uuid:
                        rule = r
                        break

                if not rule:
                    # the user updated the rules try to match the new rules
                    msg = Msg(org=run.org, contact=run.contact, text=json_obj['rule']['text'], id=0)
                    rule, value = ruleset.find_matching_rule(step, run, msg)

                    if not rule:
                        raise ValueError("No such rule with UUID %s" % rule_uuid)

                    rule_uuid = rule.uuid
                    rule_category = rule.category
                    rule_value = value

                rule.category = rule_category
                ruleset.save_run_value(run, rule, rule_value)

            # update our step with our rule details
            step.rule_uuid = rule_uuid
            step.rule_category = rule_category
            step.rule_value = rule_value

            try:
                step.rule_decimal_value = Decimal(json_obj['rule']['value'])
            except Exception:
                pass

            step.save(update_fields=('rule_uuid', 'rule_category', 'rule_value', 'rule_decimal_value'))

        return step

    @classmethod
    def get_active_steps_for_contact(cls, contact, step_type=None):

        steps = FlowStep.objects.filter(run__is_active=True, run__flow__is_active=True, run__contact=contact,
                                        left_on=None)

        # don't consider voice steps, those are interactive
        steps = steps.exclude(run__flow__flow_type=Flow.VOICE)

        # real contacts don't deal with archived flows
        if not contact.is_test:
            steps = steps.filter(run__flow__is_archived=False)

        if step_type:
            steps = steps.filter(step_type=step_type)

        steps = steps.order_by('-pk')

        # optimize lookups
        return steps.select_related('run', 'run__flow', 'run__contact', 'run__flow__org', 'run__connection')

    def release(self):
        self.delete()

    def save_rule_match(self, rule, value):
        self.rule_category = rule.category
        self.rule_uuid = rule.uuid

        if value is None:
            value = ''
        self.rule_value = six.text_type(value)[:Msg.MAX_TEXT_LEN]

        if isinstance(value, Decimal):
            self.rule_decimal_value = value

        self.save(update_fields=['rule_category', 'rule_uuid', 'rule_value', 'rule_decimal_value'])

    def get_text(self, run=None):
        """
        Returns a single text value for this step. Since steps can have multiple outgoing messages, this isn't very
        useful but needed for backwards compatibility in API v1.
        """
        msg = self.messages.all().first()
        if msg:
            return msg.text

        # It's possible that messages have been purged but we still have broadcasts. Broadcast isn't implicitly ordered
        # like Msg is so .all().first() would cause an extra db hit even if all() has been prefetched.
        broadcasts = list(self.broadcasts.all())
        if broadcasts:  # pragma: needs cover
            run = run or self.run
            return broadcasts[0].get_translated_text(run.contact, org=run.org)

        return None

    def add_message(self, msg):
        # no-op for no msg or mock msgs
        if not msg or not msg.id:
            return

        self.messages.add(msg)

        # if this msg is part of a broadcast, save that on our flowstep so we can later purge the msg
        if msg.broadcast:
            self.broadcasts.add(msg.broadcast)

        # incoming non-IVR messages won't have a type yet so update that
        if not msg.msg_type or msg.msg_type == INBOX:
            msg.msg_type = FLOW
            msg.save(update_fields=['msg_type'])

        # if message is from contact, mark run as responded
        if not self.run.responded and msg.direction == INCOMING:
            # update our local run's responded state and it's expiration
            self.run.responded = True

            # and make sure the db is up to date
            FlowRun.objects.filter(id=self.run.id, responded=False).update(responded=True)

    def get_step(self):
        """
        Returns either the RuleSet or ActionSet associated with this FlowStep
        """
        if self.step_type == FlowStep.TYPE_RULE_SET:
            return RuleSet.objects.filter(uuid=self.step_uuid).first()
        else:  # pragma: needs cover
            return ActionSet.objects.filter(uuid=self.step_uuid).first()

    def __str__(self):
        return "%s - %s:%s" % (self.run.contact, self.step_type, self.step_uuid)


@six.python_2_unicode_compatible
class RuleSet(models.Model):
    TYPE_WAIT_MESSAGE = 'wait_message'

    # Ussd
    TYPE_WAIT_USSD_MENU = 'wait_menu'
    TYPE_WAIT_USSD = 'wait_ussd'

    # Calls
    TYPE_WAIT_RECORDING = 'wait_recording'
    TYPE_WAIT_DIGIT = 'wait_digit'
    TYPE_WAIT_DIGITS = 'wait_digits'

    # Surveys
    TYPE_WAIT_PHOTO = 'wait_photo'
    TYPE_WAIT_VIDEO = 'wait_video'
    TYPE_WAIT_AUDIO = 'wait_audio'
    TYPE_WAIT_GPS = 'wait_gps'

    TYPE_AIRTIME = 'airtime'
    TYPE_WEBHOOK = 'webhook'
    TYPE_RESTHOOK = 'resthook'
    TYPE_FLOW_FIELD = 'flow_field'
    TYPE_FORM_FIELD = 'form_field'
    TYPE_CONTACT_FIELD = 'contact_field'
    TYPE_EXPRESSION = 'expression'
    TYPE_RANDOM = 'random'
    TYPE_SUBFLOW = 'subflow'

    CONFIG_WEBHOOK = 'webhook'
    CONFIG_WEBHOOK_ACTION = 'webhook_action'
    CONFIG_WEBHOOK_HEADERS = 'webhook_headers'
    CONFIG_RESTHOOK = 'resthook'

    TYPE_MEDIA = (TYPE_WAIT_PHOTO, TYPE_WAIT_GPS, TYPE_WAIT_VIDEO, TYPE_WAIT_AUDIO, TYPE_WAIT_RECORDING)

    TYPE_WAIT = (TYPE_WAIT_MESSAGE, TYPE_WAIT_RECORDING, TYPE_WAIT_DIGIT, TYPE_WAIT_DIGITS, TYPE_WAIT_USSD_MENU,
                 TYPE_WAIT_USSD, TYPE_WAIT_PHOTO, TYPE_WAIT_VIDEO, TYPE_WAIT_AUDIO, TYPE_WAIT_GPS)

    TYPE_USSD = (TYPE_WAIT_USSD_MENU, TYPE_WAIT_USSD)

    TYPE_CHOICES = ((TYPE_WAIT_MESSAGE, "Wait for message"),
                    (TYPE_WAIT_USSD_MENU, "Wait for USSD menu"),
                    (TYPE_WAIT_USSD, "Wait for USSD message"),
                    (TYPE_WAIT_RECORDING, "Wait for recording"),
                    (TYPE_WAIT_DIGIT, "Wait for digit"),
                    (TYPE_WAIT_DIGITS, "Wait for digits"),
                    (TYPE_SUBFLOW, "Subflow"),
                    (TYPE_WEBHOOK, "Webhook"),
                    (TYPE_RESTHOOK, "Resthook"),
                    (TYPE_AIRTIME, "Transfer Airtime"),
                    (TYPE_FORM_FIELD, "Split by message form"),
                    (TYPE_CONTACT_FIELD, "Split on contact field"),
                    (TYPE_EXPRESSION, "Split by expression"),
                    (TYPE_RANDOM, "Split Randomly"))

    uuid = models.CharField(max_length=36, unique=True)

    flow = models.ForeignKey(Flow, related_name='rule_sets')

    label = models.CharField(max_length=64, null=True, blank=True,
                             help_text=_("The label for this field"))

    operand = models.CharField(max_length=128, null=True, blank=True,
                               help_text=_("The value that rules will be run against, if None defaults to @step.value"))

    webhook_url = models.URLField(null=True, blank=True, max_length=255,
                                  help_text=_("The URL that will be called with the user's response before we run our rules"))

    webhook_action = models.CharField(null=True, blank=True, max_length=8, default='POST',
                                      help_text=_('How the webhook should be executed'))

    rules = models.TextField(help_text=_("The JSON encoded actions for this action set"))

    finished_key = models.CharField(max_length=1, null=True, blank=True,
                                    help_text="During IVR, this is the key to indicate we are done waiting")

    value_type = models.CharField(max_length=1, choices=Value.TYPE_CHOICES, default=Value.TYPE_TEXT,
                                  help_text="The type of value this ruleset saves")

    ruleset_type = models.CharField(max_length=16, choices=TYPE_CHOICES, null=True,
                                    help_text="The type of ruleset")

    response_type = models.CharField(max_length=1, help_text="The type of response that is being saved")

    config = models.TextField(null=True, verbose_name=_("Ruleset Configuration"),
                              help_text=_("RuleSet type specific configuration"))

    x = models.IntegerField()
    y = models.IntegerField()

    created_on = models.DateTimeField(auto_now_add=True, help_text=_("When this ruleset was originally created"))
    modified_on = models.DateTimeField(auto_now=True, help_text=_("When this ruleset was last modified"))

    @classmethod
    def get(cls, flow, uuid):
        return RuleSet.objects.filter(flow=flow, uuid=uuid).select_related('flow', 'flow__org').first()

    @property
    def context_key(self):
        return Flow.label_to_slug(self.label)

    @property
    def is_messaging(self):
        return self.ruleset_type in (self.TYPE_USSD + (self.TYPE_WAIT_MESSAGE,))

    @classmethod
    def contains_step(cls, text):  # pragma: needs cover

        # remove any padding
        if text:
            text = text.strip()

        # match @step.value or @(step.value)
        return text and text[0] == '@' and 'step' in text

    def config_json(self):
        if not self.config:  # pragma: needs cover
            return dict()
        else:
            return json.loads(self.config)

    def set_config(self, config):
        self.config = json.dumps(config)

    def build_uuid_to_category_map(self):
        flow_language = self.flow.base_language

        uuid_to_category = dict()
        ordered_categories = []
        unique_categories = set()

        for rule in self.get_rules():
            label = rule.get_category_name(flow_language) if rule.category else six.text_type(_("Valid"))

            # ignore "Other" labels
            if label == "Other":
                continue

            # we only want to represent each unique label once
            if not label.lower() in unique_categories:
                unique_categories.add(label.lower())
                ordered_categories.append(dict(label=label, count=0))

            uuid_to_category[rule.uuid] = label

            # this takes care of results that were categorized with different rules that may not exist anymore
            for value in Value.objects.filter(ruleset=self, category=label).order_by('rule_uuid').distinct('rule_uuid'):
                uuid_to_category[value.rule_uuid] = label

        return ordered_categories, uuid_to_category

    def get_value_type(self):
        """
        Determines the value type that this ruleset will generate.
        """
        # we keep track of specialized rule types we see
        value_type = None

        for rule in self.get_rules():
            if isinstance(rule.test, TrueTest):
                continue

            rule_type = None

            if isinstance(rule.test, NumericTest):
                rule_type = Value.TYPE_DECIMAL

            elif isinstance(rule.test, DateTest):
                rule_type = Value.TYPE_DATETIME

            elif isinstance(rule.test, HasStateTest):
                rule_type = Value.TYPE_STATE

            elif isinstance(rule.test, HasDistrictTest):
                rule_type = Value.TYPE_DISTRICT

            elif isinstance(rule.test, HasWardTest):
                rule_type = Value.TYPE_WARD

            # this either isn't one of our value types or we have more than one type in this ruleset
            if not rule_type or (value_type and rule_type != value_type):
                return Value.TYPE_TEXT

            value_type = rule_type

        return value_type if value_type else Value.TYPE_TEXT

    def get_voice_input(self, voice_response, action=None):

        # recordings aren't wrapped input they get tacked on at the end
        if self.ruleset_type in [RuleSet.TYPE_WAIT_RECORDING, RuleSet.TYPE_SUBFLOW]:
            return voice_response
        elif self.ruleset_type == RuleSet.TYPE_WAIT_DIGITS:
            return voice_response.gather(finishOnKey=self.finished_key, timeout=120, action=action)
        else:
            # otherwise we assume it's single digit entry
            return voice_response.gather(numDigits=1, timeout=120, action=action)

    def is_pause(self):
        return self.ruleset_type in RuleSet.TYPE_WAIT

    def is_ussd(self):
        return self.ruleset_type in RuleSet.TYPE_USSD

    def get_timeout(self):
        for rule in self.get_rules():
            if isinstance(rule.test, TimeoutTest):
                return rule.test.minutes

        return None

    def find_matching_rule(self, step, run, msg, resume_after_timeout=False):
        orig_text = None
        if msg:
            orig_text = msg.text

        context = run.flow.build_expressions_context(run.contact, msg)

        if resume_after_timeout:
            for rule in self.get_rules():
                if isinstance(rule.test, TimeoutTest):
                    (result, value) = rule.matches(run, msg, context, orig_text)
                    if result > 0:
                        rule.category = run.flow.get_base_text(rule.category)
                        return rule, value

        elif self.ruleset_type in [RuleSet.TYPE_WEBHOOK, RuleSet.TYPE_RESTHOOK]:
            header = {}

            # figure out which URLs will be called
            if self.ruleset_type == RuleSet.TYPE_WEBHOOK:
                resthook = None
                urls = [self.config_json()[RuleSet.CONFIG_WEBHOOK]]
                action = self.config_json()[RuleSet.CONFIG_WEBHOOK_ACTION]

                if RuleSet.CONFIG_WEBHOOK_HEADERS in self.config_json():
                    headers = self.config_json()[RuleSet.CONFIG_WEBHOOK_HEADERS]
                    for item in headers:
                        header[item.get('name')] = item.get('value')

            elif self.ruleset_type == RuleSet.TYPE_RESTHOOK:
                from temba.api.models import Resthook

                # look up the rest hook
                resthook_slug = self.config_json()[RuleSet.CONFIG_RESTHOOK]
                resthook = Resthook.get_or_create(run.org, resthook_slug, run.flow.created_by)
                urls = resthook.get_subscriber_urls()

                # no urls? use None, as our empty case
                if not urls:
                    urls = [None]

                action = 'POST'

            # by default we are a failure (there are no resthooks for example)
            status_code = None
            body = ""

            for url in urls:
                from temba.api.models import WebHookEvent

                (value, errors) = Msg.evaluate_template(url, context, org=run.flow.org, url_encode=True)

                result = WebHookEvent.trigger_flow_event(run, value, self, msg, action, resthook=resthook,
                                                         headers=header)

                # we haven't recorded any status yet, do so
                if not status_code:
                    status_code = result.status_code
                    body = result.body

                # our subscriber is no longer interested, remove this URL as a subscriber
                if result.status_code == 410:
                    resthook.remove_subscriber(url, run.flow.created_by)

                # if this is a success and we haven't ever succeeded, set our code and body
                elif 200 <= result.status_code < 300 and not (200 <= status_code < 300):  # pragma: needs cover
                    status_code = result.status_code
                    body = result.body

                # this was an empty URL, treat it as success regardless
                if url is None:
                    status_code = 200
                    body = _("No subscribers to this event")

            # default to a status code of 418 if we made no calls
            if not status_code:  # pragma: needs cover
                status_code = 418

            # find our matching rule, we pass in the status from our calls
            for rule in self.get_rules():
                (result, value) = rule.matches(run, msg, context, str(status_code))
                if result > 0:
                    rule.category = run.flow.get_base_text(rule.category)
                    return rule, body

        else:
            # if it's a form field, construct an expression accordingly
            if self.ruleset_type == RuleSet.TYPE_FORM_FIELD:
                config = self.config_json()
                delim = config.get('field_delimiter', ' ')
                self.operand = '@(FIELD(%s, %d, "%s"))' % (self.operand[1:], config.get('field_index', 0) + 1, delim)

            # if we have a custom operand, figure that out
            text = None
            if self.operand:
                (text, errors) = Msg.evaluate_template(self.operand, context, org=run.flow.org)
            elif msg:
                text = msg.text

            if self.ruleset_type == RuleSet.TYPE_AIRTIME:

                # flow simulation will always simulate a suceessful airtime transfer
                # without saving the object in the DB
                if run.contact.is_test:
                    from temba.flows.models import ActionLog
                    log_txt = "Simulate Complete airtime transfer"
                    ActionLog.create(run, log_txt, safe=True)

                    airtime = AirtimeTransfer(status=AirtimeTransfer.SUCCESS)
                else:
                    airtime = AirtimeTransfer.trigger_airtime_event(self.flow.org, self, run.contact, msg)

                # rebuild our context again, the webhook may have populated something
                context = run.flow.build_expressions_context(run.contact, msg)

                # airtime test evaluate against the status of the airtime
                text = airtime.status

            try:
                rules = self.get_rules()
                for rule in rules:
                    (result, value) = rule.matches(run, msg, context, text)
                    if result > 0:
                        # treat category as the base category
                        rule.category = run.flow.get_base_text(rule.category)
                        return rule, value
            finally:
                if msg:
                    msg.text = orig_text

        return None, None

    def find_interrupt_rule(self, step, run, msg):
        rules = self.get_rules()
        for rule in rules:
            result, value = rule.matches(run, msg, {}, "")

            if result and value == "interrupted_status":
                return rule, value
        return None, None

    def save_run_value(self, run, rule, value):
        value = six.text_type(value)[:Value.MAX_VALUE_LEN]
        location_value = None
        dec_value = None
        dt_value = None
        media_value = None

        if isinstance(value, AdminBoundary):  # pragma: needs cover
            location_value = value
        else:
            dt_value = run.flow.org.parse_date(value)
            dec_value = run.flow.org.parse_decimal(value)

        # if its a media value, only store the path as the value
        if ':' in value:
            (media_type, media_path) = value.split(':', 1)
            if media_type in Msg.MEDIA_TYPES:  # pragma: needs cover
                media_value = value
                value = media_path

        # delete any existing values for this ruleset, run and contact, we only store the latest
        Value.objects.filter(contact=run.contact, run=run, ruleset=self).delete()

        Value.objects.create(contact=run.contact, run=run, ruleset=self, category=rule.category, rule_uuid=rule.uuid,
                             string_value=value, decimal_value=dec_value, datetime_value=dt_value,
                             location_value=location_value, media_value=media_value, org=run.flow.org)

        # invalidate any cache on this ruleset
        Value.invalidate_cache(ruleset=self)

    def get_step_type(self):
        return FlowStep.TYPE_RULE_SET

    def get_rules_dict(self):
        return json.loads(self.rules)

    def get_rules(self):
        return Rule.from_json_array(self.flow.org, json.loads(self.rules))

    def get_rule_uuids(self):  # pragma: needs cover
        return [rule['uuid'] for rule in json.loads(self.rules)]

    def set_rules_dict(self, json_dict):
        self.rules = json.dumps(json_dict)

    def set_rules(self, rules):
        rules_dict = []
        for rule in rules:
            rules_dict.append(rule.as_json())
        self.set_rules_dict(rules_dict)

    def as_json(self):
        return dict(uuid=self.uuid, x=self.x, y=self.y, label=self.label, rules=self.get_rules_dict(),
                    finished_key=self.finished_key, ruleset_type=self.ruleset_type, response_type=self.response_type,
                    operand=self.operand, config=self.config_json())

    def __str__(self):
        if self.label:
            return "RuleSet: %s - %s" % (self.uuid, self.label)
        else:
            return "RuleSet: %s" % (self.uuid,)


@six.python_2_unicode_compatible
class ActionSet(models.Model):
    uuid = models.CharField(max_length=36, unique=True)
    flow = models.ForeignKey(Flow, related_name='action_sets')

    destination = models.CharField(max_length=36, null=True)
    destination_type = models.CharField(max_length=1, choices=FlowStep.STEP_TYPE_CHOICES, null=True)

    actions = models.TextField(help_text=_("The JSON encoded actions for this action set"))

    x = models.IntegerField()
    y = models.IntegerField()

    created_on = models.DateTimeField(auto_now_add=True, help_text=_("When this action was originally created"))
    modified_on = models.DateTimeField(auto_now=True, help_text=_("When this action was last modified"))

    @classmethod
    def get(cls, flow, uuid):
        return ActionSet.objects.filter(flow=flow, uuid=uuid).select_related('flow', 'flow__org').first()

    @property
    def is_messaging(self):
        actions = self.get_actions()
        for action in actions:
            if isinstance(action, (EndUssdAction, ReplyAction, SendAction)):
                return True
        return False

    def get_step_type(self):
        return FlowStep.TYPE_ACTION_SET

    def execute_actions(self, run, msg, started_flows, skip_leading_reply_actions=True):
        actions = self.get_actions()
        msgs = []

        context = run.flow.build_expressions_context(run.contact, msg)

        seen_other_action = False
        for a, action in enumerate(actions):
            if not isinstance(action, ReplyAction):
                seen_other_action = True

            # to optimize large flow starts, leading reply actions are handled as a single broadcast so don't repeat
            # them here
            if not skip_leading_reply_actions and isinstance(action, ReplyAction) and not seen_other_action:
                continue

            if isinstance(action, StartFlowAction):
                if action.flow.pk in started_flows:
                    pass
                else:
                    msgs += action.execute(run, context, self.uuid, msg, started_flows)

                    # reload our contact and reassign it to our run, it may have been changed deep down in our child flow
                    run.contact = Contact.objects.get(pk=run.contact.pk)

            else:
                msgs += action.execute(run, context, self.uuid, msg)

                # actions modify the run.contact, update the msg contact in case they did so
                if msg:
                    msg.contact = run.contact

            # if there are more actions, rebuild the parts of the context that may have changed
            if a < len(actions) - 1:
                context['contact'] = run.contact.build_expressions_context()
                context['extra'] = run.field_dict()

        return msgs

    def get_actions_dict(self):
        return json.loads(self.actions)

    def get_actions(self):
        return Action.from_json_array(self.flow.org, json.loads(self.actions))

    def set_actions_dict(self, json_dict):
        self.actions = json.dumps(json_dict)

    def as_json(self):
        return dict(uuid=self.uuid, x=self.x, y=self.y, destination=self.destination, actions=self.get_actions_dict())

    def __str__(self):  # pragma: no cover
        return "ActionSet: %s" % (self.uuid,)


class FlowRevision(SmartModel):
    """
    JSON definitions for previous flow revisions
    """
    flow = models.ForeignKey(Flow, related_name='revisions')

    definition = models.TextField(help_text=_("The JSON flow definition"))

    spec_version = models.CharField(default=CURRENT_EXPORT_VERSION, max_length=8,
                                    help_text=_("The flow version this definition is in"))

    revision = models.IntegerField(null=True, help_text=_("Revision number for this definition"))

    @classmethod
    def validate_flow_definition(cls, flow_spec):

        non_localized_error = _('Malformed flow, encountered non-localized definition')

        # should always have a base_language
        if 'base_language' not in flow_spec or not flow_spec['base_language']:
            raise ValueError(non_localized_error)

        # language should match values in definition
        base_language = flow_spec['base_language']

        def validate_localization(lang_dict):

            # must be a dict
            if not isinstance(lang_dict, dict):
                raise ValueError(non_localized_error)

            # and contain the base_language
            if base_language not in lang_dict:  # pragma: needs cover
                raise ValueError(non_localized_error)

        for actionset in flow_spec['action_sets']:
            for action in actionset['actions']:
                if 'msg' in action and action['type'] != 'email':
                    validate_localization(action['msg'])

        for ruleset in flow_spec['rule_sets']:
            for rule in ruleset['rules']:
                validate_localization(rule['category'])

    @classmethod
    def migrate_export(cls, org, exported_json, same_site, version, to_version=None):
        from temba.flows import flow_migrations

        if not to_version:
            to_version = CURRENT_EXPORT_VERSION

        for version in Flow.get_versions_after(version):
            version_slug = version.replace(".", "_")
            migrate_fn = getattr(flow_migrations, 'migrate_export_to_version_%s' % version_slug, None)

            if migrate_fn:
                exported_json = migrate_fn(exported_json, org, same_site)
            else:
                flows = []
                for json_flow in exported_json.get('flows', []):
                    migrate_fn = getattr(flow_migrations, 'migrate_to_version_%s' % version_slug, None)

                    if migrate_fn:
                        json_flow = migrate_fn(json_flow, None)
                    flows.append(json_flow)
                exported_json['flows'] = flows

            if version == to_version:
                break

        return exported_json

    @classmethod
    def migrate_definition(cls, json_flow, flow, to_version=None):
        from temba.flows import flow_migrations

        if not to_version:
            to_version = CURRENT_EXPORT_VERSION

        for version in flow.get_newer_versions():
            version_slug = version.replace(".", "_")
            migrate_fn = getattr(flow_migrations, 'migrate_to_version_%s' % version_slug, None)

            if migrate_fn:
                json_flow = migrate_fn(json_flow, flow)

            if version == to_version:
                break

        return json_flow

    def get_definition_json(self):

        definition = json.loads(self.definition)

        # if it's previous to version 6, wrap the definition to
        # mirror our exports for those versions
        if Flow.is_before_version(self.spec_version, "6"):
            definition = dict(definition=definition, flow_type=self.flow.flow_type,
                              expires=self.flow.expires_after_minutes, id=self.flow.pk,
                              revision=self.revision, uuid=self.flow.uuid)

        # migrate our definition if necessary
        if self.spec_version != CURRENT_EXPORT_VERSION:
            definition = FlowRevision.migrate_definition(definition, self.flow)
        return definition

    def as_json(self, include_definition=False):

        name = self.created_by.get_full_name()
        return dict(user=dict(email=self.created_by.email, name=name),
                    created_on=datetime_to_str(self.created_on),
                    id=self.pk,
                    version=self.spec_version,
                    revision=self.revision)


@six.python_2_unicode_compatible
class FlowPathCount(SquashableModel):
    """
    Maintains hourly counts of flow paths
    """
    SQUASH_OVER = ('flow_id', 'from_uuid', 'to_uuid', 'period')

    flow = models.ForeignKey(Flow, related_name='activity', help_text=_("The flow where the activity occurred"))
    from_uuid = models.UUIDField(help_text=_("Which flow node they came from"))
    to_uuid = models.UUIDField(null=True, help_text=_("Which flow node they went to"))
    period = models.DateTimeField(help_text=_("When the activity occured with hourly precision"))
    count = models.IntegerField(default=0)

    @classmethod
    def get_squash_query(cls, distinct_set):
        if distinct_set.to_uuid:
            sql = """
            WITH removed as (
                DELETE FROM %(table)s WHERE "flow_id" = %%s AND "from_uuid" = %%s AND "to_uuid" = %%s AND "period" = date_trunc('hour', %%s) RETURNING "count"
            )
            INSERT INTO %(table)s("flow_id", "from_uuid", "to_uuid", "period", "count", "is_squashed")
            VALUES (%%s, %%s, %%s, date_trunc('hour', %%s), GREATEST(0, (SELECT SUM("count") FROM removed)), TRUE);
            """ % {'table': cls._meta.db_table}

            params = (distinct_set.flow_id, distinct_set.from_uuid, distinct_set.to_uuid, distinct_set.period) * 2
        else:
            sql = """
            WITH removed as (
                DELETE FROM %(table)s WHERE "flow_id" = %%s AND "from_uuid" = %%s AND "to_uuid" IS NULL AND "period" = date_trunc('hour', %%s) RETURNING "count"
            )
            INSERT INTO %(table)s("flow_id", "from_uuid", "to_uuid", "period", "count", "is_squashed")
            VALUES (%%s, %%s, NULL, date_trunc('hour', %%s), GREATEST(0, (SELECT SUM("count") FROM removed)), TRUE);
            """ % {'table': cls._meta.db_table}

            params = (distinct_set.flow_id, distinct_set.from_uuid, distinct_set.period) * 2

        return sql, params

    @classmethod
    def get_totals(cls, flow, include_incomplete=False):
        counts = cls.objects.filter(flow=flow)
        if not include_incomplete:
            counts = counts.exclude(to_uuid=None)

        totals = list(counts.values_list('from_uuid', 'to_uuid').annotate(replies=Sum('count')))
        return {'%s:%s' % (t[0], t[1]): t[2] for t in totals}

    def __str__(self):  # pragma: no cover
        return "FlowPathCount(%d) %s:%s %s count: %d" % (self.flow_id, self.from_uuid, self.to_uuid, self.period, self.count)

    class Meta:
        index_together = ['flow', 'from_uuid', 'to_uuid', 'period']


class FlowPathRecentMessage(models.Model):
    """
    Maintains recent messages for a flow path segment. Doesn't store references to actual steps or messages as these
    might be purged.
    """
    PRUNE_TO = 5
    LAST_PRUNED_KEY = 'last_recentmessage_pruned'

    id = models.BigAutoField(auto_created=True, primary_key=True, verbose_name='ID')

    from_uuid = models.UUIDField(help_text=_("Which flow node they came from"))
    to_uuid = models.UUIDField(help_text=_("Which flow node they went to"))
    run = models.ForeignKey(FlowRun, related_name='recent_messages')
    text = models.TextField(help_text=_("The message text"))
    created_on = models.DateTimeField(help_text=_("When the message arrived"))

    @classmethod
    def record_step(cls, step):
        from_uuid = step.rule_uuid or step.step_uuid
        to_uuid = step.next_uuid

        objs = []
        for msg in step.messages.all():
            objs.append(cls(from_uuid=from_uuid, to_uuid=to_uuid,
                            run=step.run, text=msg.text, created_on=msg.created_on))
        cls.objects.bulk_create(objs)

    @classmethod
    def get_recent(cls, from_uuids, to_uuids, limit=PRUNE_TO):
        """
        Gets the recent messages for the given flow segments
        """
        recent = cls.objects.filter(from_uuid__in=from_uuids, to_uuid__in=to_uuids).order_by('-created_on')
        if limit:
            recent = recent[:limit]

        return recent

    @classmethod
    def prune(cls):
        """
        Removes old steps leaving only PRUNE_TO most recent for each segment
        """
        last_id = cache.get(cls.LAST_PRUNED_KEY, -1)

        newest = cls.objects.order_by('-id').values('id').first()
        newest_id = newest['id'] if newest else -1

        sql = """
            DELETE FROM %(table)s WHERE id IN (
              SELECT id FROM (
                  SELECT
                    r.id,
                    dense_rank() OVER (PARTITION BY from_uuid, to_uuid ORDER BY created_on DESC) AS pos
                  FROM %(table)s r
                  WHERE (from_uuid, to_uuid) IN (
                    -- get the unique segments added to since last prune
                    SELECT DISTINCT from_uuid, to_uuid FROM %(table)s WHERE id > %(last_id)d
                  )
              ) s WHERE s.pos > %(limit)d
            )""" % {'table': cls._meta.db_table, 'last_id': last_id, 'limit': cls.PRUNE_TO}

        cursor = db_connection.cursor()
        cursor.execute(sql)

        cache.set(cls.LAST_PRUNED_KEY, newest_id)

        return cursor.rowcount  # number of deleted entries


class FlowNodeCount(SquashableModel):
    """
    Maintains counts of unique contacts at each flow node.
    """
    SQUASH_OVER = ('node_uuid',)

    flow = models.ForeignKey(Flow)
    node_uuid = models.UUIDField(db_index=True)
    count = models.IntegerField(default=0)

    @classmethod
    def get_squash_query(cls, distinct_set):
        sql = """
        WITH removed as (
            DELETE FROM %(table)s WHERE "node_uuid" = %%s RETURNING "count"
        )
        INSERT INTO %(table)s("flow_id", "node_uuid", "count", "is_squashed")
        VALUES (%%s, %%s, GREATEST(0, (SELECT SUM("count") FROM removed)), TRUE);
        """ % {'table': cls._meta.db_table}

        return sql, (distinct_set.node_uuid, distinct_set.flow_id, distinct_set.node_uuid)

    @classmethod
    def get_totals(cls, flow):
        totals = list(cls.objects.filter(flow=flow).values_list('node_uuid').annotate(replies=Sum('count')))
        return {six.text_type(t[0]): t[1] for t in totals if t[1]}


@six.python_2_unicode_compatible
class FlowRunCount(SquashableModel):
    """
    Maintains counts of different states of exit types of flow runs on a flow. These are calculated
    via triggers on the database.
    """
    SQUASH_OVER = ('flow_id', 'exit_type')

    flow = models.ForeignKey(Flow, related_name='counts')
    exit_type = models.CharField(null=True, max_length=1, choices=FlowRun.EXIT_TYPE_CHOICES)
    count = models.IntegerField(default=0)

    @classmethod
    def get_squash_query(cls, distinct_set):
        if distinct_set.exit_type:
            sql = """
            WITH removed as (
                DELETE FROM %(table)s WHERE "flow_id" = %%s AND "exit_type" = %%s RETURNING "count"
            )
            INSERT INTO %(table)s("flow_id", "exit_type", "count", "is_squashed")
            VALUES (%%s, %%s, GREATEST(0, (SELECT SUM("count") FROM removed)), TRUE);
            """ % {'table': cls._meta.db_table}

            params = (distinct_set.flow_id, distinct_set.exit_type) * 2
        else:
            sql = """
            WITH removed as (
                DELETE FROM %(table)s WHERE "flow_id" = %%s AND "exit_type" IS NULL RETURNING "count"
            )
            INSERT INTO %(table)s("flow_id", "exit_type", "count", "is_squashed")
            VALUES (%%s, NULL, GREATEST(0, (SELECT SUM("count") FROM removed)), TRUE);
            """ % {'table': cls._meta.db_table}

            params = (distinct_set.flow_id,) * 2

        return sql, params

    @classmethod
    def get_totals(cls, flow):
        totals = list(cls.objects.filter(flow=flow).values_list('exit_type').annotate(replies=Sum('count')))
        totals = {t[0]: t[1] for t in totals}

        # for convenience, ensure dict contains all possible states
        all_states = (None, FlowRun.EXIT_TYPE_COMPLETED, FlowRun.EXIT_TYPE_EXPIRED, FlowRun.EXIT_TYPE_INTERRUPTED)
        totals = {s: totals.get(s, 0) for s in all_states}

        # we record active runs as exit_type=None but replace with actual constant for clarity
        totals[FlowRun.STATE_ACTIVE] = totals[None]
        del totals[None]

        return totals

    def __str__(self):  # pragma: needs cover
        return "RunCount[%d:%s:%d]" % (self.flow_id, self.exit_type, self.count)

    class Meta:
        index_together = ('flow', 'exit_type')


class ExportFlowResultsTask(BaseExportTask):
    """
    Container for managing our export requests
    """
    analytics_key = 'flowresult_export'
    email_subject = "Your results export is ready"
    email_template = 'flows/email/flow_export_download'

    INCLUDE_RUNS = 'include_runs'
    INCLUDE_MSGS = 'include_msgs'
    CONTACT_FIELDS = 'contact_fields'
    RESPONDED_ONLY = 'responded_only'
    EXTRA_URNS = 'extra_urns'

    flows = models.ManyToManyField(Flow, related_name='exports', help_text=_("The flows to export"))

    config = models.TextField(null=True,
                              help_text=_("Any configuration options for this flow export"))

    @classmethod
    def create(cls, org, user, flows, contact_fields, responded_only, include_runs, include_msgs, extra_urns):
        config = {ExportFlowResultsTask.INCLUDE_RUNS: include_runs,
                  ExportFlowResultsTask.INCLUDE_MSGS: include_msgs,
                  ExportFlowResultsTask.CONTACT_FIELDS: [c.id for c in contact_fields],
                  ExportFlowResultsTask.RESPONDED_ONLY: responded_only,
                  ExportFlowResultsTask.EXTRA_URNS: extra_urns}

        export = cls.objects.create(org=org, created_by=user, modified_by=user, config=json.dumps(config))
        for flow in flows:
            export.flows.add(flow)

        return export

    def get_email_context(self, branding):
        context = super(ExportFlowResultsTask, self).get_email_context(branding)
        context['flows'] = self.flows.all()
        return context

    def write_export(self):
        from openpyxl import Workbook
        book = Workbook(write_only=True)

        config = json.loads(self.config) if self.config else dict()
        include_runs = config.get(ExportFlowResultsTask.INCLUDE_RUNS, False)
        include_msgs = config.get(ExportFlowResultsTask.INCLUDE_MSGS, False)
        responded_only = config.get(ExportFlowResultsTask.RESPONDED_ONLY, True)
        contact_field_ids = config.get(ExportFlowResultsTask.CONTACT_FIELDS, [])
        extra_urns = config.get(ExportFlowResultsTask.EXTRA_URNS, [])
        broadcast_only_flow = False

        contact_fields = []
        for cf_id in contact_field_ids:
            cf = ContactField.objects.filter(id=cf_id, org=self.org, is_active=True).first()
            if cf:
                contact_fields.append(cf)

        # merge the columns for all of our flows
        show_submitted_by = False
        columns = []
        flows = self.flows.all()
        with SegmentProfiler("get columns"):
            for flow in flows:
                columns += flow.get_columns()

                if flow.flow_type == Flow.SURVEY:
                    show_submitted_by = True

        org = None
        if flows:
            org = flows[0].org

        extra_urn_columns = []
        if not org.is_anon:
            for extra_urn in extra_urns:
                label = ContactURN.EXPORT_FIELDS.get(extra_urn, dict()).get('label', '')
                extra_urn_columns.append(dict(label=label, scheme=extra_urn))

        # create a mapping of column id to index
        column_map = dict()
        for col in range(len(columns)):
            column_map[columns[col].uuid] = 6 + len(extra_urn_columns) + len(contact_fields) + col * 3

        # build a cache of rule uuid to category name, we want to use the most recent name the user set
        # if possible and back down to the cached rule_category only when necessary
        category_map = dict()

        with SegmentProfiler("rule uuid to category to name"):
            for ruleset in RuleSet.objects.filter(flow__in=flows).select_related('flow'):
                for rule in ruleset.get_rules():
                    category_map[rule.uuid] = rule.get_category_name(ruleset.flow.base_language)

        runs = FlowRun.objects.filter(flow__in=flows)

        if responded_only:
            runs = runs.filter(responded=True)

        # count of unique flow runs
        with SegmentProfiler("# of runs"):
            all_runs_count = runs.count()

        # count of unique contacts
        with SegmentProfiler("# of contacts"):
            contacts_count = runs.distinct('contact').count()

        # grab the ids for all our steps so we don't have to ever calculate them again
        with SegmentProfiler("calculate step ids"):
            node_uuids = list(RuleSet.objects.filter(flow__in=flows).values_list('uuid', flat=True))
            node_uuids += list(ActionSet.objects.filter(flow__in=flows).values_list('uuid', flat=True))

            all_steps = FlowStep.objects.filter(step_uuid__in=node_uuids)\
                                        .order_by('contact', 'run', 'arrived_on', 'pk')\
                                        .values('id')

            if responded_only:
                all_steps = all_steps.filter(run__in=runs)
            else:
                broadcast_only_flow = not all_steps.exclude(step_type=FlowStep.TYPE_ACTION_SET).exists()

            step_ids = [s['id'] for s in all_steps]

        # build our sheets
        run_sheets = []
        total_run_sheet_count = 0

        # the full sheets we need for runs
        if include_runs:
            for i in range(all_runs_count / self.MAX_EXCEL_ROWS + 1):
                total_run_sheet_count += 1
                name = "Runs" if (i + 1) <= 1 else "Runs (%d)" % (i + 1)
                book.create_sheet(name)
                run_sheets.append(name)

        total_merged_run_sheet_count = 0

        # the full sheets we need for contacts
        for i in range(contacts_count / self.MAX_EXCEL_ROWS + 1):
            total_merged_run_sheet_count += 1
            name = "Contacts" if (i + 1) <= 1 else "Contacts (%d)" % (i + 1)
            book.create_sheet(name)
            run_sheets.append(name)

        sheet_row = []
        # then populate their header columns
        for (sheet_num, sheet_name) in enumerate(run_sheets):
            sheet = book[sheet_name]

            # build up our header row
            sheet_row = []
            col_widths = []

            if show_submitted_by:
                sheet_row.append("Surveyor")
                col_widths.append(self.WIDTH_MEDIUM)

            sheet_row.append("Contact UUID")
            col_widths.append(self.WIDTH_MEDIUM)

            if org.is_anon:
                sheet_row.append("ID")
                col_widths.append(self.WIDTH_SMALL)
            else:
                sheet_row.append("URN")
                col_widths.append(self.WIDTH_SMALL)

            for extra_urn in extra_urn_columns:
                sheet_row.append(extra_urn['label'])
                col_widths.append(self.WIDTH_SMALL)

            sheet_row.append("Name")
            col_widths.append(self.WIDTH_MEDIUM)

            sheet_row.append("Groups")
            col_widths.append(self.WIDTH_MEDIUM)

            # add our contact fields
            for cf in contact_fields:
                sheet_row.append(cf.label)
                col_widths.append(self.WIDTH_MEDIUM)

            sheet_row.append("First Seen")
            col_widths.append(self.WIDTH_MEDIUM)

            sheet_row.append("Last Seen")
            col_widths.append(self.WIDTH_MEDIUM)

            for col in range(len(columns)):
                ruleset = columns[col]

                sheet_row.append("%s (Category) - %s" % (six.text_type(ruleset.label), six.text_type(ruleset.flow.name)))
                col_widths.append(self.WIDTH_SMALL)
                sheet_row.append("%s (Value) - %s" % (six.text_type(ruleset.label), six.text_type(ruleset.flow.name)))
                col_widths.append(self.WIDTH_SMALL)
                sheet_row.append("%s (Text) - %s" % (six.text_type(ruleset.label), six.text_type(ruleset.flow.name)))
                col_widths.append(self.WIDTH_SMALL)

            self.set_sheet_column_widths(sheet, col_widths)
            self.append_row(sheet, sheet_row)

        run_row = 1
        merged_row = 1
        msg_row = 1

        sheet_columns_number = len(sheet_row)

        runs_sheet_row = [None] * sheet_columns_number
        merged_sheet_row = [None] * sheet_columns_number

        latest = None
        earliest = None
        merged_latest = None
        merged_earliest = None

        last_run = 0
        last_contact = None

        # index of sheets that we are currently writing to
        run_sheet_index = 0
        merged_run_sheet_index = total_run_sheet_count
        msg_sheet_index = 0

        # get our initial runs and merged runs to write to
        runs = book[run_sheets[run_sheet_index]]
        merged_runs = book[run_sheets[merged_run_sheet_index]]
        msgs = None

        processed_steps = 0
        total_steps = len(step_ids)
        start = time.time()
        flow_names = ", ".join([f['name'] for f in self.flows.values('name')])

        urn_display_cache = defaultdict(dict)

        seen_msgs = set()

        def get_contact_urn_display(contact, scheme=None):
            """
            Gets the possibly cached URN display (e.g. formatted phone number) for the given contact
            """

            scheme_key = '__default__' if scheme is None else scheme

            urn_display = urn_display_cache.get(contact.pk, dict()).get(scheme_key, None)
            if urn_display:
                return urn_display
            urn_display = contact.get_urn_display(org=org, scheme=scheme, formatted=False)
            urn_display_cache[contact.pk][scheme_key] = urn_display
            return urn_display

        for run_step in ChunkIterator(FlowStep, step_ids,
                                      order_by=['contact', 'run', 'arrived_on', 'pk'],
                                      select_related=['run', 'contact'],
                                      prefetch_related=['messages__contact_urn',
                                                        'messages__channel',
                                                        'broadcasts',
                                                        'contact__all_groups'],
                                      contact_fields=contact_fields):

            processed_steps += 1
            if processed_steps % 10000 == 0:  # pragma: needs cover
                print("Export of %s - %d%% complete in %0.2fs" %
                      (flow_names, processed_steps * 100 / total_steps, time.time() - start))

            # skip over test contacts
            if run_step.contact.is_test:  # pragma: needs cover
                continue

            contact_urn_display = get_contact_urn_display(run_step.contact)
            contact_uuid = run_step.contact.uuid
            contact_name = self.prepare_value(run_step.contact.name)

            # if this is a rule step, write out the value collected
            if run_step.step_type == FlowStep.TYPE_RULE_SET or broadcast_only_flow:

                # a new contact
                if last_contact != run_step.contact.pk:
                    merged_earliest = run_step.arrived_on
                    merged_latest = None
                    if merged_sheet_row != [None] * sheet_columns_number:
                        self.append_row(merged_runs, merged_sheet_row)
                    merged_sheet_row = [None] * sheet_columns_number
                    merged_row += 1

                    if merged_row > self.MAX_EXCEL_ROWS:  # pragma: needs cover
                        # get the next sheet to use for Contacts
                        merged_row = 1
                        merged_run_sheet_index += 1
                        merged_runs = book[run_sheets[merged_run_sheet_index]]

                # a new run
                if last_run != run_step.run.pk:
                    earliest = run_step.arrived_on
                    latest = None

                    if include_runs:

                        if runs_sheet_row != [None] * sheet_columns_number:
                            self.append_row(runs, runs_sheet_row)
                        runs_sheet_row = [None] * sheet_columns_number
                        run_row += 1

                        if run_row > self.MAX_EXCEL_ROWS:  # pragma: needs cover
                            # get the next sheet to use for Runs
                            run_row = 1
                            run_sheet_index += 1
                            runs = book[run_sheets[run_sheet_index]]

                    # build up our group names
                    group_names = []
                    for group in run_step.contact.all_groups.all():
                        if group.group_type == ContactGroup.TYPE_USER_DEFINED:
                            group_names.append(group.name)

                    group_names.sort()
                    groups = ", ".join(group_names)

                    padding = 0
                    if show_submitted_by:
                        submitted_by = ''

                        # use the login as the submission user
                        if run_step.run.submitted_by:
                            submitted_by = run_step.run.submitted_by.username

                        if include_runs:
                            runs_sheet_row[0] = submitted_by
                        merged_sheet_row[0] = submitted_by
                        padding = 1

                    if include_runs:
                        runs_sheet_row[padding + 0] = contact_uuid
                        if org.is_anon:
                            runs_sheet_row[padding + 1] = run_step.contact.id
                        else:
                            runs_sheet_row[padding + 1] = contact_urn_display

                    merged_sheet_row[padding + 0] = contact_uuid
                    if org.is_anon:
                        merged_sheet_row[padding + 1] = run_step.contact.id
                    else:
                        merged_sheet_row[padding + 1] = contact_urn_display

                    extra_urn_padding = 0

                    for extra_urn_column in extra_urn_columns:
                        urn_value = get_contact_urn_display(run_step.contact, extra_urn_column['scheme'])

                        merged_sheet_row[padding + 2 + extra_urn_padding] = urn_value
                        if include_runs:
                            runs_sheet_row[padding + 2 + extra_urn_padding] = urn_value
                        extra_urn_padding += 1

                    if include_runs:
                        runs_sheet_row[padding + extra_urn_padding + 2] = contact_name
                        runs_sheet_row[padding + extra_urn_padding + 3] = groups

                    merged_sheet_row[padding + extra_urn_padding + 2] = contact_name
                    merged_sheet_row[padding + extra_urn_padding + 3] = groups

                    cf_padding = 0

                    # write our contact fields if any
                    for cf in contact_fields:
                        field_value = Contact.get_field_display_for_value(cf, run_step.contact.get_field(cf.key.lower()), org)
                        if field_value is None:
                            field_value = ''

                        field_value = six.text_type(field_value)

                        merged_sheet_row[padding + 4 + extra_urn_padding + cf_padding] = field_value
                        if include_runs:
                            runs_sheet_row[padding + 4 + extra_urn_padding + cf_padding] = field_value

                        cf_padding += 1

                if not latest or latest < run_step.arrived_on:
                    latest = run_step.arrived_on

                if not merged_latest or merged_latest < run_step.arrived_on:
                    merged_latest = run_step.arrived_on

                if include_runs:
                    runs_sheet_row[padding + 4 + extra_urn_padding + cf_padding] = earliest
                    runs_sheet_row[padding + 5 + extra_urn_padding + cf_padding] = latest

                merged_sheet_row[padding + 4 + extra_urn_padding + cf_padding] = merged_earliest
                merged_sheet_row[padding + 5 + extra_urn_padding + cf_padding] = merged_latest

                # write the step data
                col = column_map.get(run_step.step_uuid, 0) + padding
                if col:
                    category = category_map.get(run_step.rule_uuid, None)
                    if category:
                        if include_runs:
                            runs_sheet_row[col] = category
                        merged_sheet_row[col] = category
                    elif run_step.rule_category:  # pragma: needs cover
                        if include_runs:
                            runs_sheet_row[col] = run_step.rule_category
                        merged_sheet_row[col] = run_step.rule_category

                    value = run_step.rule_value
                    if value:
                        value = self.prepare_value(value)
                        if include_runs:
                            runs_sheet_row[col + 1] = value
                        merged_sheet_row[col + 1] = value

                    text = run_step.get_text()
                    if text:
                        text = self.prepare_value(text)
                        if include_runs:
                            runs_sheet_row[col + 2] = text
                        merged_sheet_row[col + 2] = text

                last_run = run_step.run.pk
                last_contact = run_step.contact.pk

            # write out any message associated with this step
            if include_msgs:
                step_msgs = list(run_step.messages.all())
                step_msgs = sorted(step_msgs, key=lambda msg: msg.created_on)
                for msg in step_msgs:
                    msg_row += 1

                    if msg.pk not in seen_msgs:
                        if msg_row > self.MAX_EXCEL_ROWS or not msgs:
                            msg_row = 2

                            name = "Messages" if (msg_sheet_index + 1) <= 1 else "Messages (%d)" % (msg_sheet_index + 1)
                            msgs = book.create_sheet(name)
                            if org.is_anon:
                                headers = ["Contact UUID", "ID", "Name", "Date", "Direction", "Message", "Channel"]
                            else:
                                headers = ["Contact UUID", "URN", "Name", "Date", "Direction", "Message", "Channel"]

                            col_widths = [self.WIDTH_MEDIUM, self.WIDTH_SMALL, self.WIDTH_MEDIUM, self.WIDTH_MEDIUM,
                                          self.WIDTH_SMALL, self.WIDTH_LARGE, self.WIDTH_MEDIUM]
                            msg_sheet_index += 1

                            self.set_sheet_column_widths(msgs, col_widths)
                            self.append_row(msgs, headers)

                        urn_display = msg.contact_urn.get_display(org=org, formatted=False) if msg.contact_urn else ''

                        self.append_row(msgs, [
                            run_step.contact.uuid,
                            run_step.contact.id if org.is_anon else urn_display,
                            contact_name,
                            msg.created_on,
                            "IN" if msg.direction == INCOMING else "OUT",
                            msg.text,
                            msg.channel.name if msg.channel else ''
                        ])

                        seen_msgs.add(msg.pk)

        if runs_sheet_row != [None] * sheet_columns_number:
            self.append_row(runs, runs_sheet_row)

        if merged_sheet_row != [None] * sheet_columns_number:
            self.append_row(merged_runs, merged_sheet_row)

        temp = NamedTemporaryFile(delete=True)
        book.save(temp)
        temp.flush()
        return temp, 'xlsx'


@register_asset_store
class ResultsExportAssetStore(BaseExportAssetStore):
    model = ExportFlowResultsTask
    key = 'results_export'
    directory = 'results_exports'
    permission = 'flows.flow_export_results'
    extensions = ('xlsx',)


@six.python_2_unicode_compatible
class ActionLog(models.Model):
    """
    Log of an event that occurred whilst executing a flow in the simulator
    """
    LEVEL_INFO = 'I'
    LEVEL_WARN = 'W'
    LEVEL_ERROR = 'E'
    LEVEL_CHOICES = ((LEVEL_INFO, _("Info")), (LEVEL_WARN, _("Warning")), (LEVEL_ERROR, _("Error")))

    run = models.ForeignKey(FlowRun, related_name='logs')

    text = models.TextField(help_text=_("Log event text"))

    level = models.CharField(max_length=1, choices=LEVEL_CHOICES, default=LEVEL_INFO, help_text=_("Log event level"))

    created_on = models.DateTimeField(auto_now_add=True, help_text=_("When this log event occurred"))

    @classmethod
    def create(cls, run, text, level=LEVEL_INFO, safe=False):
        if not safe:
            text = escape(text)

        text = text.replace('\n', "<br/>")

        try:
            return ActionLog.objects.create(run=run, text=text, level=level)
        except Exception:  # pragma: no cover
            return None  # it's possible our test run can be deleted out from under us

    @classmethod
    def info(cls, run, text, safe=False):
        return cls.create(run, text, cls.LEVEL_INFO, safe)

    @classmethod
    def warn(cls, run, text, safe=False):
        return cls.create(run, text, cls.LEVEL_WARN, safe)

    @classmethod
    def error(cls, run, text, safe=False):
        return cls.create(run, text, cls.LEVEL_ERROR, safe)

    def as_json(self):
        return dict(id=self.id,
                    direction="O",
                    level=self.level,
                    text=self.text,
                    created_on=self.created_on.strftime('%x %X'),
                    model="log")

    def simulator_json(self):
        return self.as_json()

    def __str__(self):  # pragma: needs cover
        return self.text


@six.python_2_unicode_compatible
class FlowStart(SmartModel):
    STATUS_PENDING = 'P'
    STATUS_STARTING = 'S'
    STATUS_COMPLETE = 'C'
    STATUS_FAILED = 'F'

    STATUS_CHOICES = ((STATUS_PENDING, "Pending"),
                      (STATUS_STARTING, "Starting"),
                      (STATUS_COMPLETE, "Complete"),
                      (STATUS_FAILED, "Failed"))

    uuid = models.UUIDField(unique=True, default=uuid4)

    flow = models.ForeignKey(Flow, related_name='starts', help_text=_("The flow that is being started"))

    groups = models.ManyToManyField(ContactGroup, help_text=_("Groups that will start the flow"))

    contacts = models.ManyToManyField(Contact, help_text=_("Contacts that will start the flow"))

    restart_participants = models.BooleanField(default=True,
                                               help_text=_("Whether to restart any participants already in this flow"))

    include_active = models.BooleanField(default=True,
                                         help_text=_("Include contacts currently active in flows"))

    contact_count = models.IntegerField(default=0,
                                        help_text=_("How many unique contacts were started down the flow"))

    status = models.CharField(max_length=1, default=STATUS_PENDING, choices=STATUS_CHOICES,
                              help_text=_("The status of this flow start"))

    extra = models.TextField(null=True,
                             help_text=_("Any extra parameters to pass to the flow start (json)"))

    @classmethod
    def create(cls, flow, user, groups=None, contacts=None, restart_participants=True, extra=None, include_active=True):
        if contacts is None:  # pragma: needs cover
            contacts = []

        if groups is None:  # pragma: needs cover
            groups = []

        start = FlowStart.objects.create(flow=flow,
                                         restart_participants=restart_participants,
                                         include_active=include_active,
                                         extra=json.dumps(extra) if extra else None,
                                         created_by=user, modified_by=user)

        for contact in contacts:
            start.contacts.add(contact)

        for group in groups:
            start.groups.add(group)

        return start

    def async_start(self):
        from temba.flows.tasks import start_flow_task
        on_transaction_commit(lambda: start_flow_task.delay(self.id))

    def start(self):
        self.status = FlowStart.STATUS_STARTING
        self.save(update_fields=['status'])

        try:
            groups = [g for g in self.groups.all()]
            contacts = [c for c in self.contacts.all().only('is_test')]

            # load up our extra if any
            extra = json.loads(self.extra) if self.extra else None

            return self.flow.start(groups, contacts, flow_start=self, extra=extra,
                                   restart_participants=self.restart_participants, include_active=self.include_active)

        except Exception as e:  # pragma: no cover
            import traceback
            traceback.print_exc(e)

            self.status = FlowStart.STATUS_FAILED
            self.save(update_fields=['status'])
            raise e

    def update_status(self):
        # only update our status to complete if we have started as many runs as our total contact count
        if self.runs.count() == self.contact_count:
            self.status = FlowStart.STATUS_COMPLETE
            self.save(update_fields=['status'])

    def __str__(self):  # pragma: no cover
        return "FlowStart %d (Flow %d)" % (self.id, self.flow_id)


@six.python_2_unicode_compatible
class FlowLabel(models.Model):
    org = models.ForeignKey(Org)

    uuid = models.CharField(max_length=36, unique=True, db_index=True, default=generate_uuid,
                            verbose_name=_("Unique Identifier"), help_text=_("The unique identifier for this label"))
    name = models.CharField(max_length=64, verbose_name=_("Name"),
                            help_text=_("The name of this flow label"))
    parent = models.ForeignKey('FlowLabel', verbose_name=_("Parent"), null=True, related_name="children")

    def get_flows_count(self):
        """
        Returns the count of flows tagged with this label or one of its children
        """
        return self.get_flows().count()

    def get_flows(self):
        return Flow.objects.filter(Q(labels=self) | Q(labels__parent=self)).filter(is_active=True, is_archived=False).distinct()

    @classmethod
    def create_unique(cls, base, org, parent=None):

        base = base.strip()

        # truncate if necessary
        if len(base) > 32:
            base = base[:32]

        # find the next available label by appending numbers
        count = 2
        while FlowLabel.objects.filter(name=base, org=org, parent=parent):
            # make room for the number
            if len(base) >= 32:
                base = base[:30]
            last = str(count - 1)
            if base.endswith(last):
                base = base[:-len(last)]
            base = "%s %d" % (base.strip(), count)
            count += 1

        return FlowLabel.objects.create(name=base, org=org, parent=parent)

    def toggle_label(self, flows, add):
        changed = []

        for flow in flows:
            # if we are adding the flow label and this flow doesnt have it, add it
            if add:
                if not flow.labels.filter(pk=self.pk):
                    flow.labels.add(self)
                    changed.append(flow.pk)

            # otherwise, remove it if not already present
            else:
                if flow.labels.filter(pk=self.pk):
                    flow.labels.remove(self)
                    changed.append(flow.pk)

        return changed

    def __str__(self):
        if self.parent:
            return "%s > %s" % (self.parent, self.name)
        return self.name

    class Meta:
        unique_together = ('name', 'parent', 'org')


__flow_users = None


def clear_flow_users():
    global __flow_users
    __flow_users = None


def get_flow_user(org):
    global __flow_users
    if not __flow_users:
        __flow_users = {}

    branding = org.get_branding()
    username = '%s_flow' % branding['slug']
    flow_user = __flow_users.get(username)

    # not cached, let's look it up
    if not flow_user:
        email = branding['support_email']
        flow_user = User.objects.filter(username=username).first()
        if flow_user:  # pragma: needs cover
            __flow_users[username] = flow_user
        else:
            # doesn't exist for this brand, create it
            flow_user = User.objects.create_user(username, email, first_name='System Update')
            flow_user.groups.add(Group.objects.get(name='Service Users'))
            __flow_users[username] = flow_user

    return flow_user


class Action(object):
    """
    Base class for actions that can be added to an action set and executed during a flow run
    """
    TYPE = 'type'
    UUID = 'uuid'

    __action_mapping = None

    def __init__(self, uuid):
        self.uuid = uuid if uuid else str(uuid4())

    @classmethod
    def from_json(cls, org, json_obj):
        if not cls.__action_mapping:
            cls.__action_mapping = {
                ReplyAction.TYPE: ReplyAction,
                SendAction.TYPE: SendAction,
                AddToGroupAction.TYPE: AddToGroupAction,
                DeleteFromGroupAction.TYPE: DeleteFromGroupAction,
                AddLabelAction.TYPE: AddLabelAction,
                EmailAction.TYPE: EmailAction,
                WebhookAction.TYPE: WebhookAction,
                SaveToContactAction.TYPE: SaveToContactAction,
                SetLanguageAction.TYPE: SetLanguageAction,
                SetChannelAction.TYPE: SetChannelAction,
                StartFlowAction.TYPE: StartFlowAction,
                SayAction.TYPE: SayAction,
                PlayAction.TYPE: PlayAction,
                TriggerFlowAction.TYPE: TriggerFlowAction,
                EndUssdAction.TYPE: EndUssdAction,
            }

        action_type = json_obj.get(cls.TYPE)
        if not action_type:  # pragma: no cover
            raise FlowException("Action definition missing 'type' attribute: %s" % json_obj)

        if action_type not in cls.__action_mapping:  # pragma: no cover
            raise FlowException("Unknown action type '%s' in definition: '%s'" % (action_type, json_obj))

        return cls.__action_mapping[action_type].from_json(org, json_obj)

    @classmethod
    def from_json_array(cls, org, json_arr):
        actions = []
        for inner in json_arr:
            action = Action.from_json(org, inner)
            if action:
                actions.append(action)
        return actions


class EmailAction(Action):
    """
    Sends an email to someone
    """
    TYPE = 'email'
    EMAILS = 'emails'
    SUBJECT = 'subject'
    MESSAGE = 'msg'

    def __init__(self, uuid, emails, subject, message):
        super(EmailAction, self).__init__(uuid)

        if not emails:
            raise FlowException("Email actions require at least one recipient")

        self.emails = emails
        self.subject = subject
        self.message = message

    @classmethod
    def from_json(cls, org, json_obj):
        emails = json_obj.get(EmailAction.EMAILS)
        message = json_obj.get(EmailAction.MESSAGE)
        subject = json_obj.get(EmailAction.SUBJECT)
        return cls(json_obj.get(cls.UUID), emails, subject, message)

    def as_json(self):
        return dict(type=self.TYPE, uuid=self.uuid, emails=self.emails, subject=self.subject, msg=self.message)

    def execute(self, run, context, actionset_uuid, msg, offline_on=None):
        from .tasks import send_email_action_task

        # build our message from our flow variables
        (message, errors) = Msg.evaluate_template(self.message, context, org=run.flow.org)
        (subject, errors) = Msg.evaluate_template(self.subject, context, org=run.flow.org)

        # make sure the subject is single line; replace '\t\n\r\f\v' to ' '
        subject = regex.sub('\s+', ' ', subject, regex.V0)

        valid_addresses = []
        invalid_addresses = []
        for email in self.emails:
            if email.startswith('@'):
                # a valid email will contain @ so this is very likely to generate evaluation errors
                (address, errors) = Msg.evaluate_template(email, context, org=run.flow.org)
            else:
                address = email

            address = address.strip()

            if is_valid_address(address):
                valid_addresses.append(address)
            else:
                invalid_addresses.append(address)

        if not run.contact.is_test:
            if valid_addresses:
                on_transaction_commit(lambda: send_email_action_task.delay(run.flow.org.id, valid_addresses, subject, message))
        else:
            if valid_addresses:
                valid_addresses = ['"%s"' % elt for elt in valid_addresses]
                ActionLog.info(run, _("\"%s\" would be sent to %s") % (message, ", ".join(valid_addresses)))
            if invalid_addresses:
                invalid_addresses = ['"%s"' % elt for elt in invalid_addresses]
                ActionLog.warn(run, _("Some email address appear to be invalid: %s") % ", ".join(invalid_addresses))
        return []


class WebhookAction(Action):
    """
    Forwards the steps in this flow to the webhook (if any)
    """
    TYPE = 'api'
    ACTION = 'action'

    def __init__(self, uuid, webhook, action='POST', webhook_headers=None):
        super(WebhookAction, self).__init__(uuid)

        self.webhook = webhook
        self.action = action
        self.webhook_headers = webhook_headers

    @classmethod
    def from_json(cls, org, json_obj):
        return cls(json_obj.get(cls.UUID),
                   json_obj.get('webhook', org.get_webhook_url()),
                   json_obj.get('action', 'POST'),
                   json_obj.get('webhook_headers', []))

    def as_json(self):
        return dict(type=self.TYPE, uuid=self.uuid, webhook=self.webhook, action=self.action,
                    webhook_headers=self.webhook_headers)

    def execute(self, run, context, actionset_uuid, msg, offline_on=None):
        from temba.api.models import WebHookEvent

        (value, errors) = Msg.evaluate_template(self.webhook, context, org=run.flow.org, url_encode=True)

        if errors:
            ActionLog.warn(run, _("URL appears to contain errors: %s") % ", ".join(errors))

        headers = {}
        if self.webhook_headers:
            for item in self.webhook_headers:
                headers[item.get('name')] = item.get('value')

        WebHookEvent.trigger_flow_event(run, value, actionset_uuid, msg, self.action, headers=headers)
        return []


class AddToGroupAction(Action):
    """
    Adds the user to a group
    """
    TYPE = 'add_group'
    GROUP = 'group'
    GROUPS = 'groups'

    def __init__(self, uuid, groups):
        super(AddToGroupAction, self).__init__(uuid)

        self.groups = groups

    @classmethod
    def from_json(cls, org, json_obj):
        return cls(json_obj.get(cls.UUID), cls.get_groups(org, json_obj))

    @classmethod
    def get_groups(cls, org, json_obj):

        # for backwards compatibility
        group_data = json_obj.get(AddToGroupAction.GROUP, None)
        if not group_data:
            group_data = json_obj.get(AddToGroupAction.GROUPS)
        else:
            group_data = [group_data]

        groups = []

        for g in group_data:
            if isinstance(g, dict):
                group_uuid = g.get('uuid', None)
                group_name = g.get('name')

                group = ContactGroup.get_or_create(org, org.created_by, group_name, group_uuid)
                groups.append(group)
            else:
                if g and g[0] == '@':
                    groups.append(g)
                else:  # pragma: needs cover
                    group = ContactGroup.get_user_group(org, g)
                    if group:
                        groups.append(group)
                    else:
                        groups.append(ContactGroup.create_static(org, org.get_user(), g))
        return groups

    def as_json(self):
        groups = []
        for g in self.groups:
            if isinstance(g, ContactGroup):
                groups.append(dict(uuid=g.uuid, name=g.name))
            else:
                groups.append(g)

        return dict(type=self.get_type(), uuid=self.uuid, groups=groups)

    def get_type(self):
        return AddToGroupAction.TYPE

    def execute(self, run, context, actionset_uuid, msg, offline_on=None):
        contact = run.contact
        add = AddToGroupAction.TYPE == self.get_type()
        user = get_flow_user(run.org)

        if contact:
            for group in self.groups:
                if not isinstance(group, ContactGroup):
                    (value, errors) = Msg.evaluate_template(group, context, org=run.flow.org)
                    group = None

                    if not errors:
                        group = ContactGroup.get_user_group(contact.org, value)
                        if not group:
                            ActionLog.error(run, _("Unable to find group with name '%s'") % value)

                    else:  # pragma: needs cover
                        ActionLog.error(run, _("Group name could not be evaluated: %s") % ', '.join(errors))

                if group:
                    # TODO should become a failure (because it should be impossible) and not just a simulator error
                    if group.is_dynamic:
                        # report to sentry
                        logger.error("Attempt to add/remove contacts on dynamic group '%s' [%d] "
                                     "in flow '%s' [%d] for org '%s' [%d]"
                                     % (group.name, group.pk, run.flow.name, run.flow.pk, run.org.name, run.org.pk))
                        if run.contact.is_test:
                            if add:
                                ActionLog.error(run, _("%s is a dynamic group which we can't add contacts to") % group.name)
                            else:  # pragma: needs cover
                                ActionLog.error(run, _("%s is a dynamic group which we can't remove contacts from") % group.name)
                        continue

                    group.update_contacts(user, [contact], add)
                    if run.contact.is_test:
                        if add:
                            ActionLog.info(run, _("Added %s to %s") % (run.contact.name, group.name))
                        else:
                            ActionLog.info(run, _("Removed %s from %s") % (run.contact.name, group.name))
        return []


class DeleteFromGroupAction(AddToGroupAction):
    """
    Removes the user from a group
    """
    TYPE = 'del_group'

    def get_type(self):
        return DeleteFromGroupAction.TYPE

    def as_json(self):
        groups = []
        for g in self.groups:
            if isinstance(g, ContactGroup):
                groups.append(dict(uuid=g.uuid, name=g.name))
            else:
                groups.append(g)

        return dict(type=self.get_type(), uuid=self.uuid, groups=groups)

    @classmethod
    def from_json(cls, org, json_obj):
        return cls(json_obj.get(cls.UUID), cls.get_groups(org, json_obj))

    def execute(self, run, context, actionset, msg, offline_on=None):
        if len(self.groups) == 0:
            contact = run.contact
            user = get_flow_user(run.org)
            if contact:
                # remove from all active and inactive user-defined, static groups
                for group in ContactGroup.user_groups.filter(org=contact.org,
                                                             group_type=ContactGroup.TYPE_USER_DEFINED,
                                                             query__isnull=True):
                    group.update_contacts(user, [contact], False)
                    if run.contact.is_test:  # pragma: needs cover
                        ActionLog.info(run, _("Removed %s from %s") % (run.contact.name, group.name))
            return []
        return AddToGroupAction.execute(self, run, context, actionset, msg, offline_on)


class AddLabelAction(Action):
    """
    Add a label to the incoming message
    """
    TYPE = 'add_label'
    LABELS = 'labels'

    def __init__(self, uuid, labels):
        super(AddLabelAction, self).__init__(uuid)

        self.labels = labels

    @classmethod
    def from_json(cls, org, json_obj):
        labels_data = json_obj.get(cls.LABELS)

        labels = []
        for label_data in labels_data:
            if isinstance(label_data, dict):
                label_uuid = label_data.get('uuid', None)
                label_name = label_data.get('name')

                if label_uuid and Label.label_objects.filter(org=org, uuid=label_uuid).first():
                    label = Label.label_objects.filter(org=org, uuid=label_uuid).first()
                    if label:
                        labels.append(label)
                else:
                    labels.append(Label.get_or_create(org, org.get_user(), label_name))

            elif isinstance(label_data, six.string_types):
                if label_data and label_data[0] == '@':
                    # label name is a variable substitution
                    labels.append(label_data)
                else:  # pragma: needs cover
                    labels.append(Label.get_or_create(org, org.get_user(), label_data))
            else:  # pragma: needs cover
                raise ValueError("Label data must be a dict or string")

        return cls(json_obj.get(cls.UUID), labels)

    def as_json(self):
        labels = []
        for action_label in self.labels:
            if isinstance(action_label, Label):
                labels.append(dict(uuid=action_label.uuid, name=action_label.name))
            else:
                labels.append(action_label)

        return dict(type=self.get_type(), uuid=self.uuid, labels=labels)

    def get_type(self):
        return AddLabelAction.TYPE

    def execute(self, run, context, actionset_uuid, msg, offline_on=None):
        for label in self.labels:
            if not isinstance(label, Label):
                contact = run.contact
                (value, errors) = Msg.evaluate_template(label, context, org=run.flow.org)

                if not errors:
                    label = Label.label_objects.filter(org=contact.org, name__iexact=value.strip()).first()
                    if not label:
                        ActionLog.error(run, _("Unable to find label with name '%s'") % value.strip())

                else:  # pragma: needs cover
                    label = None
                    ActionLog.error(run, _("Label name could not be evaluated: %s") % ', '.join(errors))

            if label and msg and msg.pk:
                if run.contact.is_test:  # pragma: needs cover
                    # don't really add labels to simulator messages
                    ActionLog.info(run, _("Added %s label to msg '%s'") % (label.name, msg.text))
                else:
                    label.toggle_label([msg], True)
        return []


class SayAction(Action):
    """
    Voice action for reading some text to a user
    """
    TYPE = 'say'
    MESSAGE = 'msg'
    RECORDING = 'recording'

    def __init__(self, uuid, msg, recording):
        super(SayAction, self).__init__(uuid)

        self.msg = msg
        self.recording = recording

    @classmethod
    def from_json(cls, org, json_obj):
        return cls(json_obj.get(cls.UUID), json_obj.get(cls.MESSAGE), json_obj.get(cls.RECORDING))

    def as_json(self):
        return dict(type=self.TYPE, uuid=self.uuid, msg=self.msg, recording=self.recording)

    def execute(self, run, context, actionset_uuid, event, offline_on=None):

        media_url = None
        if self.recording:

            # localize our recording
            recording = run.flow.get_localized_text(self.recording, run.contact)

            # if we have a localized recording, create the url
            if recording:  # pragma: needs cover
                media_url = "https://%s/%s" % (settings.AWS_BUCKET_DOMAIN, recording)

        # localize the text for our message, need this either way for logging
        message = run.flow.get_localized_text(self.msg, run.contact)
        (message, errors) = Msg.evaluate_template(message, context)

        msg = run.create_outgoing_ivr(message, media_url, run.connection)

        if msg:
            if run.contact.is_test:
                if media_url:  # pragma: needs cover
                    ActionLog.create(run, _('Played recorded message for "%s"') % message)
                else:
                    ActionLog.create(run, _('Read message "%s"') % message)
            return [msg]
        else:  # pragma: needs cover
            # no message, possibly failed loop detection
            run.voice_response.say(_("Sorry, an invalid flow has been detected. Good bye."))
            return []


class PlayAction(Action):
    """
    Voice action for reading some text to a user
    """
    TYPE = 'play'
    URL = 'url'

    def __init__(self, uuid, url):
        super(PlayAction, self).__init__(uuid)

        self.url = url

    @classmethod
    def from_json(cls, org, json_obj):
        return cls(json_obj.get(cls.UUID), json_obj.get(cls.URL))

    def as_json(self):
        return dict(type=self.TYPE, uuid=self.uuid, url=self.url)

    def execute(self, run, context, actionset_uuid, event, offline_on=None):
        (media, errors) = Msg.evaluate_template(self.url, context)
        msg = run.create_outgoing_ivr(_('Played contact recording'), media, run.connection)

        if msg:
            if run.contact.is_test:  # pragma: needs cover
                log_txt = _('Played recording at "%s"') % msg.media
                ActionLog.create(run, log_txt)
            return [msg]
        else:  # pragma: needs cover
            # no message, possibly failed loop detection
            run.voice_response.say(_("Sorry, an invalid flow has been detected. Good bye."))
            return []


class ReplyAction(Action):
    """
    Simple action for sending back a message
    """
    TYPE = 'reply'
    MESSAGE = 'msg'
    MSG_TYPE = None
    MEDIA = 'media'
    SEND_ALL = 'send_all'
    QUICK_REPLIES = 'quick_replies'

<<<<<<< HEAD
    def __init__(self, msg=None, media=None, quick_replies=None, send_all=False):
=======
    def __init__(self, uuid, msg=None, media=None, send_all=False):
        super(ReplyAction, self).__init__(uuid)

>>>>>>> 72ba3cc5
        self.msg = msg
        self.media = media if media else {}
        self.send_all = send_all
        self.quick_replies = quick_replies if quick_replies else []

    @classmethod
    def from_json(cls, org, json_obj):
        # assert we have some kind of message in this reply
        msg = json_obj.get(cls.MESSAGE)
        if isinstance(msg, dict):
            if not msg:
                raise FlowException("Invalid reply action, empty message dict")

            if not any([v for v in msg.values()]):
                raise FlowException("Invalid reply action, missing at least one message")
        elif not msg:
            raise FlowException("Invalid reply action, no message")

<<<<<<< HEAD
        return cls(msg=json_obj.get(cls.MESSAGE), media=json_obj.get(cls.MEDIA, None),
                   quick_replies=json_obj.get(cls.QUICK_REPLIES), send_all=json_obj.get(cls.SEND_ALL, False))

    def as_json(self):
        return dict(type=self.TYPE, msg=self.msg, media=self.media, quick_replies=self.quick_replies,
                    send_all=self.send_all)

    @staticmethod
    def get_translated_metadata(metadata, run):
        """
        Gets the appropriate metadata translation for the given contact
        """
        language_metadata = []
        for item in metadata:
            quick_reply = item.get(run.contact.language) \
                if run.contact.language and run.contact.language in item else item.get(run.flow.base_language)
            language_metadata.append(quick_reply)

        return language_metadata
=======
        return cls(json_obj.get(cls.UUID), msg=json_obj.get(cls.MESSAGE), media=json_obj.get(cls.MEDIA, None),
                   send_all=json_obj.get(cls.SEND_ALL, False))

    def as_json(self):
        return dict(type=self.TYPE, uuid=self.uuid, msg=self.msg, media=self.media, send_all=self.send_all)
>>>>>>> 72ba3cc5

    def execute(self, run, context, actionset_uuid, msg, offline_on=None):
        replies = []

        if self.msg or self.media:
            user = get_flow_user(run.org)

            text = ''
            if self.msg:
                text = run.flow.get_localized_text(self.msg, run.contact)

            quick_replies = ReplyAction.get_translated_metadata(self.quick_replies, run) if self.quick_replies else []

            metadata = json.dumps(dict(quick_replies=quick_replies))

            attachments = None
            if self.media:
                # localize our media attachment
                media_type, media_url = run.flow.get_localized_text(self.media, run.contact).split(':', 1)

                # if we have a localized media, create the url
                if media_url and len(media_type.split('/')) > 1:
                    attachments = ["%s:https://%s/%s" % (media_type, settings.AWS_BUCKET_DOMAIN, media_url)]
                else:
                    attachments = ["%s:%s" % (media_type, media_url)]

            if offline_on:
                context = None
                created_on = offline_on
            else:
                created_on = None

            if msg and msg.id:
<<<<<<< HEAD
                replies = msg.reply(text, user, trigger_send=False, message_context=context,
                                    connection=run.connection, msg_type=self.MSG_TYPE, metadata=metadata,
                                    attachments=attachments, send_all=self.send_all, created_on=created_on)
=======
                replies = msg.reply(text, user, trigger_send=False, expressions_context=context,
                                    connection=run.connection, msg_type=self.MSG_TYPE, attachments=attachments,
                                    send_all=self.send_all, created_on=created_on)
>>>>>>> 72ba3cc5
            else:
                # if our run has been responded to or any of our parent runs have
                # been responded to consider us interactive with high priority
                high_priority = run.get_session_responded()
                replies = run.contact.send(text, user, trigger_send=False, expressions_context=context,
                                           connection=run.connection, msg_type=self.MSG_TYPE, attachments=attachments,
                                           quick_replies=metadata, created_on=created_on, all_urns=self.send_all, high_priority=high_priority)
        return replies


class EndUssdAction(ReplyAction):
    """
    Reply action that ends a USSD session gracefully with a message
    """
    TYPE = 'end_ussd'
    MSG_TYPE = MSG_TYPE_USSD


class UssdAction(ReplyAction):
    """
    USSD action to send outgoing USSD messages
    Created from a USSD ruleset
    It builds localised text with localised USSD menu support
    """
    TYPE = 'ussd'
    MESSAGE = 'ussd_message'
    TYPE_WAIT_USSD_MENU = 'wait_menu'
    TYPE_WAIT_USSD = 'wait_ussd'
    MSG_TYPE = MSG_TYPE_USSD

    def __init__(self, uuid=None, msg=None, base_language=None, languages=None, primary_language=None):
        super(UssdAction, self).__init__(uuid, msg)

        self.languages = languages
        if msg and base_language and primary_language:
            self.base_language = base_language if base_language in msg else primary_language
        else:
            self.base_language = None

    @classmethod
    def from_ruleset(cls, ruleset, run):
        if ruleset and hasattr(ruleset, 'config') and isinstance(ruleset.config, six.string_types):
            # initial message, menu obj
            obj = json.loads(ruleset.config)
            rules = json.loads(ruleset.rules)
            msg = obj.get(cls.MESSAGE, '')
            org = run.flow.org

            # TODO: this will be arbitrary unless UI is changed to maintain consistent uuids
            uuid = obj.get(cls.UUID, six.text_type(uuid4()))

            # define languages
            base_language = run.flow.base_language
            org_languages = {l.iso_code for l in org.languages.all()}
            primary_language = getattr(getattr(org, 'primary_language', None), 'iso_code', None)

            # initialize UssdAction
            ussd_action = cls(uuid=uuid, msg=msg, base_language=base_language, languages=org_languages,
                              primary_language=primary_language)

            ussd_action.substitute_missing_languages()

            if ruleset.ruleset_type == cls.TYPE_WAIT_USSD_MENU:
                ussd_action.add_menu_to_msg(rules)

            return ussd_action
        else:
            return cls()

    def substitute_missing_languages(self):
        # if there is a translation missing fill it with the base language
        for language in self.languages:
            if language not in self.msg:
                self.msg[language] = self.msg.get(self.base_language)

    def get_menu_label(self, label, language):
        if language not in label:
            return str(label.get(self.base_language))
        else:
            return str(label[language])

    def add_menu_to_msg(self, rules):
        # start with a new line
        self.msg = {language: localised_msg + '\n' for language, localised_msg in six.iteritems(self.msg)}

        # add menu to the msg
        for rule in rules:
            if rule.get('label'):  # filter "other" and "interrupted"
                self.msg = {language: localised_msg + ": ".join(
                    (str(rule['test']['test']), self.get_menu_label(rule['label'], language),)) + '\n' for language, localised_msg in six.iteritems(self.msg)}


class VariableContactAction(Action):
    """
    Base action that resolves variables into contacts. Used for actions that take
    SendAction, TriggerAction, etc
    """
    CONTACTS = 'contacts'
    GROUPS = 'groups'
    VARIABLES = 'variables'
    PHONE = 'phone'
    NAME = 'name'
    ID = 'id'

    def __init__(self, uuid, groups, contacts, variables):
        super(VariableContactAction, self).__init__(uuid)

        self.groups = groups
        self.contacts = contacts
        self.variables = variables

    @classmethod
    def parse_groups(cls, org, json_obj):
        # we actually instantiate our contacts here
        groups = []
        for group_data in json_obj.get(VariableContactAction.GROUPS):
            group_uuid = group_data.get(VariableContactAction.UUID, None)
            group_name = group_data.get(VariableContactAction.NAME)

            # flows from when true deletion was allowed need this
            if not group_name:
                group_name = 'Missing'

            group = ContactGroup.get_or_create(org, org.get_user(), group_name, group_uuid)
            groups.append(group)

        return groups

    @classmethod
    def parse_contacts(cls, org, json_obj):
        contacts = []
        for contact in json_obj.get(VariableContactAction.CONTACTS):
            name = contact.get(VariableContactAction.NAME, None)
            phone = contact.get(VariableContactAction.PHONE, None)
            contact_uuid = contact.get(VariableContactAction.UUID, None)

            contact = Contact.objects.filter(uuid=contact_uuid, org=org).first()
            if not contact and phone:  # pragma: needs cover
                contact = Contact.get_or_create(org, org.created_by, name=None, urns=[(TEL_SCHEME, phone)])

                # if they dont have a name use the one in our action
                if name and not contact.name:  # pragma: needs cover
                    contact.name = name
                    contact.save(update_fields=['name'])

            if contact:
                contacts.append(contact)

        return contacts

    @classmethod
    def parse_variables(cls, org, json_obj):
        variables = []
        if VariableContactAction.VARIABLES in json_obj:
            variables = list(_.get(VariableContactAction.ID) for _ in json_obj.get(VariableContactAction.VARIABLES))
        return variables

    def build_groups_and_contacts(self, run, msg):
        expressions_context = run.flow.build_expressions_context(run.contact, msg)
        contacts = list(self.contacts)
        groups = list(self.groups)

        # see if we've got groups or contacts
        for variable in self.variables:
            # this is a marker for a new contact
            if variable == NEW_CONTACT_VARIABLE:
                # if this is a test contact, stuff a fake contact in for logging purposes
                if run.contact.is_test:  # pragma: needs cover
                    contacts.append(Contact(pk=-1))

                # otherwise, really create the contact
                else:
                    contacts.append(Contact.get_or_create(run.org, get_flow_user(run.org), name=None, urns=()))

            # other type of variable, perform our substitution
            else:
                (variable, errors) = Msg.evaluate_template(variable, expressions_context, org=run.flow.org)

                # Check for possible contact uuid and use its contact
                contact_variable_by_uuid = Contact.objects.filter(uuid=variable, org=run.flow.org).first()
                if contact_variable_by_uuid:
                    contacts.append(contact_variable_by_uuid)
                    continue

                variable_group = ContactGroup.get_user_group(run.flow.org, name=variable)
                if variable_group:  # pragma: needs cover
                    groups.append(variable_group)
                else:
                    country = run.flow.org.get_country_code()
                    (number, valid) = URN.normalize_number(variable, country)
                    if number and valid:
                        contact = Contact.get_or_create(run.org, get_flow_user(run.org), urns=[URN.from_tel(number)])
                        contacts.append(contact)

        return groups, contacts


class TriggerFlowAction(VariableContactAction):
    """
    Action that starts a set of contacts down another flow
    """
    TYPE = 'trigger-flow'

    def __init__(self, uuid, flow, groups, contacts, variables):
        super(TriggerFlowAction, self).__init__(uuid, groups, contacts, variables)

        self.flow = flow

    @classmethod
    def from_json(cls, org, json_obj):
        flow_json = json_obj.get('flow')
        flow_uuid = flow_json.get('uuid')
        flow = Flow.objects.filter(org=org, is_active=True, is_archived=False, uuid=flow_uuid).first()

        # it is possible our flow got deleted
        if not flow:
            return None

        groups = VariableContactAction.parse_groups(org, json_obj)
        contacts = VariableContactAction.parse_contacts(org, json_obj)
        variables = VariableContactAction.parse_variables(org, json_obj)

        return cls(json_obj.get(cls.UUID), flow, groups, contacts, variables)

    def as_json(self):
        contact_ids = [dict(uuid=_.uuid, name=_.name) for _ in self.contacts]
        group_ids = [dict(uuid=_.uuid, name=_.name) for _ in self.groups]
        variables = [dict(id=_) for _ in self.variables]

        return dict(type=self.TYPE, uuid=self.uuid, flow=dict(uuid=self.flow.uuid, name=self.flow.name),
                    contacts=contact_ids, groups=group_ids, variables=variables)

    def execute(self, run, context, actionset_uuid, msg, offline_on=None):
        if self.flow:
            (groups, contacts) = self.build_groups_and_contacts(run, msg)
            # start our contacts down the flow
            if not run.contact.is_test:
                # our extra will be our flow variables in our message context
                extra = context.get('extra', dict())
                child_runs = self.flow.start(groups, contacts, restart_participants=True, started_flows=[run.flow.pk],
                                             extra=extra, parent_run=run)

                # build up all the msgs that where sent by our flow
                msgs = []
                for run in child_runs:
                    msgs += run.start_msgs

                return msgs
            else:  # pragma: needs cover
                unique_contacts = set()
                for contact in contacts:
                    unique_contacts.add(contact.pk)

                for group in groups:
                    for contact in group.contacts.all():
                        unique_contacts.add(contact.pk)

                self.logger(run, self.flow, len(unique_contacts))

            return []  # pragma: needs cover
        else:  # pragma: no cover
            return []

    def logger(self, run, flow, contact_count):  # pragma: needs cover
        log_txt = _("Added %d contact(s) to '%s' flow") % (contact_count, flow.name)
        log = ActionLog.create(run, log_txt)
        return log


class SetLanguageAction(Action):
    """
    Action that sets the language for a contact
    """
    TYPE = 'lang'
    LANG = 'lang'
    NAME = 'name'

    def __init__(self, uuid, lang, name):
        super(SetLanguageAction, self).__init__(uuid)

        self.lang = lang
        self.name = name

    @classmethod
    def from_json(cls, org, json_obj):
        return cls(json_obj.get(cls.UUID), json_obj.get(cls.LANG), json_obj.get(cls.NAME))

    def as_json(self):
        return dict(type=self.TYPE, uuid=self.uuid, lang=self.lang, name=self.name)

    def execute(self, run, context, actionset_uuid, msg, offline_on=None):

        if len(self.lang) != 3:
            run.contact.language = None
        else:
            run.contact.language = self.lang

        run.contact.save(update_fields=['language'])
        self.logger(run)
        return []

    def logger(self, run):  # pragma: needs cover
        # only log for test contact
        if not run.contact.is_test:
            return False

        log_txt = _("Setting language to %s") % self.name
        log = ActionLog.create(run, log_txt)
        return log


class StartFlowAction(Action):
    """
    Action that starts the contact into another flow
    """
    TYPE = 'flow'
    FLOW = 'flow'
    NAME = 'name'

    def __init__(self, uuid, flow):
        super(StartFlowAction, self).__init__(uuid)

        self.flow = flow

    @classmethod
    def from_json(cls, org, json_obj):
        flow_obj = json_obj.get(cls.FLOW)
        flow_uuid = flow_obj.get('uuid')

        flow = Flow.objects.filter(org=org, is_active=True, is_archived=False, uuid=flow_uuid).first()

        # it is possible our flow got deleted
        if not flow:
            return None
        else:
            return cls(json_obj.get(cls.UUID), flow)

    def as_json(self):
        return dict(type=self.TYPE, uuid=self.uuid, flow=dict(uuid=self.flow.uuid, name=self.flow.name))

    def execute(self, run, context, actionset_uuid, msg, started_flows, offline_on=None):
        msgs = []

        # our extra will be our flow variables in our message context
        extra = context.get('extra', dict())

        # if they are both flow runs, just redirect the call
        if run.flow.flow_type == Flow.VOICE and self.flow.flow_type == Flow.VOICE:
            new_run = self.flow.start([], [run.contact], started_flows=started_flows,
                                      restart_participants=True, extra=extra, parent_run=run)[0]
            url = "https://%s%s" % (settings.TEMBA_HOST, reverse('ivr.ivrcall_handle', args=[new_run.connection.pk]))
            run.voice_response.redirect(url)
        else:
            child_runs = self.flow.start([], [run.contact], started_flows=started_flows, restart_participants=True,
                                         extra=extra, parent_run=run)
            for run in child_runs:
                msgs += run.start_msgs

        self.logger(run)
        return msgs

    def logger(self, run):  # pragma: needs cover
        # only log for test contact
        if not run.contact.is_test:
            return False

        log_txt = _("Starting other flow %s") % self.flow.name

        log = ActionLog.create(run, log_txt)

        return log


class SaveToContactAction(Action):
    """
    Action to save a variable substitution to a field on a contact
    """
    TYPE = 'save'
    FIELD = 'field'
    LABEL = 'label'
    VALUE = 'value'

    def __init__(self, uuid, label, field, value):
        super(SaveToContactAction, self).__init__(uuid)

        self.label = label
        self.field = field
        self.value = value

    @classmethod
    def get_label(cls, org, field, label=None):

        # make sure this field exists
        if field == 'name':
            label = 'Contact Name'
        elif field == 'first_name':
            label = 'First Name'
        elif field == 'tel_e164':
            label = 'Phone Number'
        elif field in ContactURN.CONTEXT_KEYS_TO_SCHEME.keys():
            label = six.text_type(ContactURN.CONTEXT_KEYS_TO_LABEL[field])
        else:
            contact_field = ContactField.objects.filter(org=org, key=field).first()
            if contact_field:
                label = contact_field.label
            else:
                ContactField.get_or_create(org, get_flow_user(org), field, label)

        return label

    @classmethod
    def from_json(cls, org, json_obj):
        # they are creating a new field
        label = json_obj.get(cls.LABEL)
        field = json_obj.get(cls.FIELD)
        value = json_obj.get(cls.VALUE)

        if label and label.startswith('[_NEW_]'):
            label = label[7:]

        # create our contact field if necessary
        if not field:
            field = ContactField.make_key(label)

        # look up our label
        label = cls.get_label(org, field, label)

        return cls(json_obj.get(cls.UUID), label, field, value)

    def as_json(self):
        return dict(type=self.TYPE, uuid=self.uuid, label=self.label, field=self.field, value=self.value)

    def execute(self, run, context, actionset_uuid, msg, offline_on=None):
        # evaluate our value
        contact = run.contact
        user = get_flow_user(run.org)
        (value, errors) = Msg.evaluate_template(self.value, context, org=run.flow.org)

        if contact.is_test and errors:  # pragma: needs cover
            ActionLog.warn(run, _("Expression contained errors: %s") % ', '.join(errors))

        value = value.strip()

        if self.field == 'name':
            new_value = value[:128]
            contact.name = new_value
            contact.modified_by = user
            contact.save(update_fields=('name', 'modified_by', 'modified_on'))
            self.logger(run, new_value)

        elif self.field == 'first_name':
            new_value = value[:128]
            contact.set_first_name(new_value)
            contact.modified_by = user
            contact.save(update_fields=('name', 'modified_by', 'modified_on'))
            self.logger(run, new_value)

        elif self.field in ContactURN.CONTEXT_KEYS_TO_SCHEME.keys():
            new_value = value[:128]

            # add in our new urn number
            scheme = ContactURN.CONTEXT_KEYS_TO_SCHEME[self.field]

            # trim off '@' for twitter handles
            if self.field == 'twitter':  # pragma: needs cover
                if len(new_value) > 0:
                    if new_value[0] == '@':
                        new_value = new_value[1:]

            # only valid urns get added, sorry
            new_urn = None
            if new_value:
                new_urn = URN.normalize(URN.from_parts(scheme, new_value))
                if not URN.validate(new_urn, contact.org.get_country_code()):
                    new_urn = False
                    if contact.is_test:
                        ActionLog.warn(run, _('Contact not updated, invalid connection for contact (%s:%s)' % (scheme, new_value)))
            else:
                if contact.is_test:
                    ActionLog.warn(run, _('Contact not updated, missing connection for contact'))

            if new_urn:
                urns = [six.text_type(urn) for urn in contact.urns.all()]
                urns += [new_urn]

                # don't really update URNs on test contacts
                if contact.is_test:
                    ActionLog.info(run, _("Added %s as @contact.%s - skipped in simulator" % (new_value, scheme)))
                else:
                    contact.update_urns(user, urns)

        else:
            new_value = value[:Value.MAX_VALUE_LEN]
            contact.set_field(user, self.field, new_value)
            self.logger(run, new_value)

        return []

    def logger(self, run, new_value):  # pragma: needs cover
        # only log for test contact
        if not run.contact.is_test:
            return False

        label = SaveToContactAction.get_label(run.flow.org, self.field, self.label)
        log_txt = _("Updated %s to '%s'") % (label, new_value)

        log = ActionLog.create(run, log_txt)

        return log


class SetChannelAction(Action):
    """
    Action which sets the preferred channel to use for this Contact. If the contact has no URNs that match
    the Channel being set then this is a no-op.
    """
    TYPE = 'channel'
    CHANNEL = 'channel'
    NAME = 'name'

    def __init__(self, uuid, channel):
        super(SetChannelAction, self).__init__(uuid)

        self.channel = channel

    @classmethod
    def from_json(cls, org, json_obj):
        channel_uuid = json_obj.get(SetChannelAction.CHANNEL)

        if channel_uuid:
            channel = Channel.objects.filter(org=org, is_active=True, uuid=channel_uuid).first()
        else:  # pragma: needs cover
            channel = None
        return cls(json_obj.get(cls.UUID), channel)

    def as_json(self):
        channel_uuid = self.channel.uuid if self.channel else None
        channel_name = "%s: %s" % (self.channel.get_channel_type_display(), self.channel.get_address_display()) if self.channel else None
        return dict(type=self.TYPE, uuid=self.uuid, channel=channel_uuid, name=channel_name)

    def execute(self, run, context, actionset_uuid, msg, offline_on=None):
        # if we found the channel to set
        if self.channel:

            # don't set preferred channel for test contacts
            if not run.contact.is_test:
                run.contact.set_preferred_channel(self.channel)

            self.log(run, _("Updated preferred channel to %s") % self.channel.name)
            return []
        else:
            self.log(run, _("Channel not found, no action taken"))
            return []

    def log(self, run, text):  # pragma: no cover
        if run.contact.is_test:
            ActionLog.create(run, text)


class SendAction(VariableContactAction):
    """
    Action which sends a message to a specified set of contacts and groups.
    """
    TYPE = 'send'
    MESSAGE = 'msg'
    MEDIA = 'media'

    def __init__(self, uuid, msg, groups, contacts, variables, media=None):
        super(SendAction, self).__init__(uuid, groups, contacts, variables)

        self.msg = msg
        self.media = media if media else {}

    @classmethod
    def from_json(cls, org, json_obj):
        groups = VariableContactAction.parse_groups(org, json_obj)
        contacts = VariableContactAction.parse_contacts(org, json_obj)
        variables = VariableContactAction.parse_variables(org, json_obj)

        return cls(json_obj.get(cls.UUID), json_obj.get(cls.MESSAGE), groups, contacts, variables,
                   json_obj.get(cls.MEDIA, None))

    def as_json(self):
        contact_ids = [dict(uuid=_.uuid) for _ in self.contacts]
        group_ids = [dict(uuid=_.uuid, name=_.name) for _ in self.groups]
        variables = [dict(id=_) for _ in self.variables]
        return dict(type=self.TYPE, uuid=self.uuid, msg=self.msg,
                    contacts=contact_ids, groups=group_ids, variables=variables,
                    media=self.media)

    def execute(self, run, context, actionset_uuid, msg, offline_on=None):
        if self.msg or self.media:
            flow = run.flow
            (groups, contacts) = self.build_groups_and_contacts(run, msg)

            # create our broadcast and send it
            if not run.contact.is_test:
                # no-op if neither text nor media are defined in the flow base language
                if not (self.msg.get(flow.base_language) or self.media.get(flow.base_language)):
                    return list()

                recipients = groups + contacts

                broadcast = Broadcast.create(flow.org, flow.modified_by, self.msg, recipients,
                                             media=self.media, base_language=flow.base_language)
                broadcast.send(trigger_send=False, expressions_context=context)
                return list(broadcast.get_messages())

            else:
                unique_contacts = set()
                for contact in contacts:
                    unique_contacts.add(contact.pk)

                for group in groups:
                    for contact in group.contacts.all():
                        unique_contacts.add(contact.pk)

                text = run.flow.get_localized_text(self.msg, run.contact)
                (message, errors) = Msg.evaluate_template(text, context, org=run.flow.org, partial_vars=True)

                self.logger(run, message, len(unique_contacts))

            return []
        else:  # pragma: no cover
            return []

    def logger(self, run, text, contact_count):
        log_txt = _n("Sending '%(msg)s' to %(count)d contact",
                     "Sending '%(msg)s' to %(count)d contacts",
                     contact_count) % dict(msg=text, count=contact_count)
        log = ActionLog.create(run, log_txt)
        return log


class Rule(object):

    def __init__(self, uuid, category, destination, destination_type, test, label=None):
        self.uuid = uuid
        self.category = category
        self.destination = destination
        self.destination_type = destination_type
        self.test = test
        self.label = label

    def get_category_name(self, flow_lang):
        if not self.category:  # pragma: needs cover
            if isinstance(self.test, BetweenTest):
                return "%s-%s" % (self.test.min, self.test.max)

        # return the category name for the flow language version
        if isinstance(self.category, dict):
            if flow_lang:
                return self.category[flow_lang]
            else:  # pragma: needs cover
                return self.category.values()[0]

        return self.category  # pragma: needs cover

    def matches(self, run, sms, context, text):
        return self.test.evaluate(run, sms, context, text)

    def as_json(self):
        return dict(uuid=self.uuid,
                    category=self.category,
                    destination=self.destination,
                    destination_type=self.destination_type,
                    test=self.test.as_json(),
                    label=self.label)

    @classmethod
    def from_json_array(cls, org, json):
        rules = []
        for rule in json:
            category = rule.get('category', None)

            if isinstance(category, dict):
                # prune all of our translations to 36
                for k, v in category.items():
                    if isinstance(v, six.string_types):
                        category[k] = v[:36]
            elif category:
                category = category[:36]

            destination = rule.get('destination', None)
            destination_type = None

            # determine our destination type, if its not set its an action set
            if destination:
                destination_type = rule.get('destination_type', FlowStep.TYPE_ACTION_SET)

            rules.append(Rule(rule.get('uuid'),
                              category,
                              destination,
                              destination_type,
                              Test.from_json(org, rule['test']),
                              rule.get('label')))

        return rules


class Test(object):
    TYPE = 'type'
    __test_mapping = None

    @classmethod
    def from_json(cls, org, json_dict):
        if not cls.__test_mapping:
            cls.__test_mapping = {
                AirtimeStatusTest.TYPE: AirtimeStatusTest,
                AndTest.TYPE: AndTest,
                BetweenTest.TYPE: BetweenTest,
                ContainsAnyTest.TYPE: ContainsAnyTest,
                ContainsOnlyPhraseTest.TYPE: ContainsOnlyPhraseTest,
                ContainsPhraseTest.TYPE: ContainsPhraseTest,
                ContainsTest.TYPE: ContainsTest,
                DateAfterTest.TYPE: DateAfterTest,
                DateBeforeTest.TYPE: DateBeforeTest,
                DateEqualTest.TYPE: DateEqualTest,
                EqTest.TYPE: EqTest,
                FalseTest.TYPE: FalseTest,
                GtTest.TYPE: GtTest,
                GteTest.TYPE: GteTest,
                DateTest.TYPE: DateTest,
                HasDistrictTest.TYPE: HasDistrictTest,
                HasEmailTest.TYPE: HasEmailTest,
                HasStateTest.TYPE: HasStateTest,
                HasWardTest.TYPE: HasWardTest,
                InGroupTest.TYPE: InGroupTest,
                InterruptTest.TYPE: InterruptTest,
                LtTest.TYPE: LtTest,
                LteTest.TYPE: LteTest,
                NotEmptyTest.TYPE: NotEmptyTest,
                NumberTest.TYPE: NumberTest,
                OrTest.TYPE: OrTest,
                PhoneTest.TYPE: PhoneTest,
                RegexTest.TYPE: RegexTest,
                StartsWithTest.TYPE: StartsWithTest,
                SubflowTest.TYPE: SubflowTest,
                TimeoutTest.TYPE: TimeoutTest,
                TrueTest.TYPE: TrueTest,
                WebhookStatusTest.TYPE: WebhookStatusTest,
            }

        type = json_dict.get(cls.TYPE, None)
        if not type:  # pragma: no cover
            raise FlowException("Test definition missing 'type' field: %s", json_dict)

        if type not in cls.__test_mapping:  # pragma: no cover
            raise FlowException("Unknown type: '%s' in definition: %s" % (type, json_dict))

        return cls.__test_mapping[type].from_json(org, json_dict)

    @classmethod
    def from_json_array(cls, org, json):
        tests = []
        for inner in json:
            tests.append(Test.from_json(org, inner))

        return tests

    def evaluate(self, run, sms, context, text):  # pragma: no cover
        """
        Where the work happens, subclasses need to be able to evalute their Test
        according to their definition given the passed in message. Tests do not have
        side effects.
        """
        raise FlowException("Subclasses must implement evaluate, returning a tuple containing 1 or 0 and the value tested")


class WebhookStatusTest(Test):
    """
    {op: 'webhook', status: 'success' }
    """
    TYPE = 'webhook_status'
    STATUS = 'status'

    STATUS_SUCCESS = 'success'
    STATUS_FAILURE = 'failure'

    def __init__(self, status):
        self.status = status

    @classmethod
    def from_json(cls, org, json):
        return WebhookStatusTest(json.get('status'))

    def as_json(self):  # pragma: needs cover
        return dict(type=WebhookStatusTest.TYPE, status=self.status)

    def evaluate(self, run, sms, context, text):
        # we treat any 20* return code as successful
        success = 200 <= int(text) < 300

        if success and self.status == WebhookStatusTest.STATUS_SUCCESS:
            return 1, text
        elif not success and self.status == WebhookStatusTest.STATUS_FAILURE:
            return 1, text
        else:
            return 0, None


class AirtimeStatusTest(Test):
    """
    {op: 'airtime_status'}
    """
    TYPE = 'airtime_status'
    EXIT = 'exit_status'

    STATUS_SUCCESS = 'success'
    STATUS_FAILED = 'failed'

    STATUS_MAP = {STATUS_SUCCESS: AirtimeTransfer.SUCCESS,
                  STATUS_FAILED: AirtimeTransfer.FAILED}

    def __init__(self, exit_status):
        self.exit_status = exit_status

    @classmethod
    def from_json(cls, org, json):
        return AirtimeStatusTest(json.get('exit_status'))

    def as_json(self):  # pragma: needs cover
        return dict(type=AirtimeStatusTest.TYPE, exit_status=self.exit_status)

    def evaluate(self, run, sms, context, text):
        status = text
        if status and AirtimeStatusTest.STATUS_MAP[self.exit_status] == status:
            return 1, status
        return 0, None


class InGroupTest(Test):
    """
    { op: "in_group" }
    """
    TYPE = 'in_group'
    NAME = 'name'
    UUID = 'uuid'
    TEST = 'test'

    def __init__(self, group):
        self.group = group

    @classmethod
    def from_json(cls, org, json):
        group = json.get(InGroupTest.TEST)
        name = group.get(InGroupTest.NAME)
        uuid = group.get(InGroupTest.UUID)
        return InGroupTest(ContactGroup.get_or_create(org, org.created_by, name, uuid))

    def as_json(self):
        group = ContactGroup.get_or_create(self.group.org, self.group.org.created_by, self.group.name, self.group.uuid)
        return dict(type=InGroupTest.TYPE, test=dict(name=group.name, uuid=group.uuid))

    def evaluate(self, run, sms, context, text):
        if run.contact.user_groups.filter(id=self.group.id).first():
            return 1, self.group.name
        return 0, None


class SubflowTest(Test):
    """
    { op: "subflow" }
    """
    TYPE = 'subflow'
    EXIT = 'exit_type'

    TYPE_COMPLETED = 'completed'
    TYPE_EXPIRED = 'expired'

    EXIT_MAP = {TYPE_COMPLETED: FlowRun.EXIT_TYPE_COMPLETED,
                TYPE_EXPIRED: FlowRun.EXIT_TYPE_EXPIRED}

    def __init__(self, exit_type):
        self.exit_type = exit_type

    @classmethod
    def from_json(cls, org, json):
        return SubflowTest(json.get(SubflowTest.EXIT))

    def as_json(self):  # pragma: needs cover
        return dict(type=SubflowTest.TYPE, exit_type=self.exit_type)

    def evaluate(self, run, sms, context, text):
        # lookup the subflow run
        subflow_run = FlowRun.objects.filter(parent=run).order_by('-created_on').first()

        if subflow_run and SubflowTest.EXIT_MAP[self.exit_type] == subflow_run.exit_type:
            return 1, text
        return 0, None


class TimeoutTest(Test):
    """
    { op: "timeout", minutes: 60 }
    """
    TYPE = 'timeout'
    MINUTES = 'minutes'

    def __init__(self, minutes):
        self.minutes = minutes

    @classmethod
    def from_json(cls, org, json):
        return TimeoutTest(int(json.get(TimeoutTest.MINUTES)))

    def as_json(self):  # pragma: needs cover
        return {'type': TimeoutTest.TYPE, TimeoutTest.MINUTES: self.minutes}

    def evaluate(self, run, sms, context, text):
        if run.timeout_on < timezone.now():
            return 1, None
        else:  # pragma: needs cover
            return 0, None


class TrueTest(Test):
    """
    { op: "true" }
    """
    TYPE = 'true'

    def __init__(self):
        pass

    @classmethod
    def from_json(cls, org, json):
        return TrueTest()

    def as_json(self):
        return dict(type=TrueTest.TYPE)

    def evaluate(self, run, sms, context, text):
        return 1, text


class FalseTest(Test):
    """
    { op: "false" }
    """
    TYPE = 'false'

    def __init__(self):
        pass

    @classmethod
    def from_json(cls, org, json):
        return FalseTest()

    def as_json(self):
        return dict(type=FalseTest.TYPE)

    def evaluate(self, run, sms, context, text):
        return 0, None


class AndTest(Test):
    """
    { op: "and",  "tests": [ ... ] }
    """
    TESTS = 'tests'
    TYPE = 'and'

    def __init__(self, tests):
        self.tests = tests

    @classmethod
    def from_json(cls, org, json):
        return AndTest(Test.from_json_array(org, json[cls.TESTS]))

    def as_json(self):
        return dict(type=AndTest.TYPE, tests=[_.as_json() for _ in self.tests])

    def evaluate(self, run, sms, context, text):  # pragma: needs cover
        matches = []
        for test in self.tests:
            (result, value) = test.evaluate(run, sms, context, text)
            if result:
                matches.append(value)
            else:
                return 0, None

        # all came out true, we are true
        return 1, " ".join(matches)


class OrTest(Test):
    """
    { op: "or",  "tests": [ ... ] }
    """
    TESTS = 'tests'
    TYPE = 'or'

    def __init__(self, tests):
        self.tests = tests

    @classmethod
    def from_json(cls, org, json):
        return OrTest(Test.from_json_array(org, json[cls.TESTS]))

    def as_json(self):
        return dict(type=OrTest.TYPE, tests=[_.as_json() for _ in self.tests])

    def evaluate(self, run, sms, context, text):  # pragma: needs cover
        for test in self.tests:
            (result, value) = test.evaluate(run, sms, context, text)
            if result:
                return result, value

        return 0, None


class NotEmptyTest(Test):
    """
    { op: "not_empty" }
    """

    TYPE = 'not_empty'

    def __init__(self):  # pragma: needs cover
        pass

    @classmethod
    def from_json(cls, org, json):  # pragma: needs cover
        return NotEmptyTest()

    def as_json(self):  # pragma: needs cover
        return dict(type=NotEmptyTest.TYPE)

    def evaluate(self, run, sms, context, text):  # pragma: needs cover
        if text and len(text.strip()):
            return 1, text.strip()
        return 0, None


class ContainsTest(Test):
    """
    { op: "contains", "test": "red" }
    """
    TEST = 'test'
    TYPE = 'contains'

    def __init__(self, test):
        self.test = test

    @classmethod
    def from_json(cls, org, json):
        return cls(json[cls.TEST])

    def as_json(self):
        json = dict(type=ContainsTest.TYPE, test=self.test)
        return json

    def test_in_words(self, test, words, raw_words):
        matches = []
        for index, word in enumerate(words):
            if word == test:
                matches.append(index)
                continue

            # words are over 4 characters and start with the same letter
            if len(word) > 4 and len(test) > 4 and word[0] == test[0]:
                # edit distance of 1 or less is a match
                if edit_distance(word, test) <= 1:
                    matches.append(index)

        return matches

    def evaluate(self, run, sms, context, text):
        # substitute any variables
        test = run.flow.get_localized_text(self.test, run.contact)
        test, errors = Msg.evaluate_template(test, context, org=run.flow.org)

        # tokenize our test
        tests = tokenize(test.lower())

        # tokenize our sms
        words = tokenize(text.lower())
        raw_words = tokenize(text)

        tests = [elt for elt in tests if elt != '']
        words = [elt for elt in words if elt != '']
        raw_words = [elt for elt in raw_words if elt != '']

        # run through each of our tests
        matches = set()
        matched_tests = 0
        for test in tests:
            match = self.test_in_words(test, words, raw_words)
            if match:
                matched_tests += 1
                matches.update(match)

        # we are a match only if every test matches
        if matched_tests == len(tests):
            matches = sorted(list(matches))
            matched_words = " ".join([raw_words[idx] for idx in matches])
            return len(tests), matched_words
        else:
            return 0, None


class HasEmailTest(Test):
    """
    { op: "has_email" }
    """
    TYPE = 'has_email'

    def __init__(self):
        pass

    @classmethod
    def from_json(cls, org, json):
        return cls()

    def as_json(self):
        return dict(type=self.TYPE)

    def evaluate(self, run, sms, context, text):
        # split on whitespace
        words = text.split()
        for word in words:
            if is_valid_address(word):
                return 1, word

        return 0, None


class ContainsAnyTest(ContainsTest):
    """
    { op: "contains_any", "test": "red" }
    """
    TEST = 'test'
    TYPE = 'contains_any'

    def as_json(self):
        return dict(type=ContainsAnyTest.TYPE, test=self.test)

    def evaluate(self, run, sms, context, text):
        # substitute any variables
        test = run.flow.get_localized_text(self.test, run.contact)
        test, errors = Msg.evaluate_template(test, context, org=run.flow.org)

        # tokenize our test
        tests = tokenize(test.lower())

        # tokenize our sms
        words = tokenize(text.lower())
        raw_words = tokenize(text)

        tests = [elt for elt in tests if elt != '']
        words = [elt for elt in words if elt != '']
        raw_words = [elt for elt in raw_words if elt != '']

        # run through each of our tests
        matches = set()
        for test in tests:
            match = self.test_in_words(test, words, raw_words)
            if match:
                matches.update(match)

        # we are a match if at least one test matches
        if matches:
            matches = sorted(list(matches))
            matched_words = " ".join([raw_words[idx] for idx in matches])
            return 1, matched_words
        else:
            return 0, None


class ContainsOnlyPhraseTest(ContainsTest):
    """
    { op: "contains_only_phrase", "test": "red" }
    """
    TEST = 'test'
    TYPE = 'contains_only_phrase'

    def as_json(self):
        return dict(type=ContainsOnlyPhraseTest.TYPE, test=self.test)

    def evaluate(self, run, sms, context, text):
        # substitute any variables
        test = run.flow.get_localized_text(self.test, run.contact)
        test, errors = Msg.evaluate_template(test, context, org=run.flow.org)

        # tokenize our test
        tests = tokenize(test.lower())

        # tokenize our sms
        words = tokenize(text.lower())
        raw_words = tokenize(text)

        # they are the same? then we matched
        if tests == words:
            return 1, " ".join(raw_words)
        else:
            return 0, None


class ContainsPhraseTest(ContainsTest):
    """
    { op: "contains_phrase", "test": "red" }
    """
    TEST = 'test'
    TYPE = 'contains_phrase'

    def as_json(self):
        return dict(type=ContainsPhraseTest.TYPE, test=self.test)

    def evaluate(self, run, sms, context, text):
        # substitute any variables
        test = run.flow.get_localized_text(self.test, run.contact)
        test, errors = Msg.evaluate_template(test, context, org=run.flow.org)

        # tokenize our test
        tests = tokenize(test.lower())

        # tokenize our sms
        words = tokenize(text.lower())
        raw_words = tokenize(text)

        # look for the phrase
        test_idx = 0
        matches = []
        for i in range(len(words)):
            if tests[test_idx] == words[i]:
                matches.append(raw_words[i])
                test_idx += 1
                if test_idx == len(tests):
                    break
            else:
                matches = []
                test_idx = 0

        # we found the phrase
        if test_idx == len(tests):
            matched_words = " ".join(matches)
            return 1, matched_words
        else:
            return 0, None


class StartsWithTest(Test):
    """
    { op: "starts", "test": "red" }
    """
    TEST = 'test'
    TYPE = 'starts'

    def __init__(self, test):
        self.test = test

    @classmethod
    def from_json(cls, org, json):
        return cls(json[cls.TEST])

    def as_json(self):  # pragma: needs cover
        return dict(type=StartsWithTest.TYPE, test=self.test)

    def evaluate(self, run, sms, context, text):
        # substitute any variables in our test
        test = run.flow.get_localized_text(self.test, run.contact)
        test, errors = Msg.evaluate_template(test, context, org=run.flow.org)

        # strip leading and trailing whitespace
        text = text.strip()

        # see whether we start with our test
        if text.lower().find(test.lower()) == 0:
            return 1, text[:len(test)]
        else:
            return 0, None


class HasStateTest(Test):
    TYPE = 'state'

    def __init__(self):
        pass

    @classmethod
    def from_json(cls, org, json):
        return cls()

    def as_json(self):
        return dict(type=self.TYPE)

    def evaluate(self, run, sms, context, text):
        org = run.flow.org

        # if they removed their country since adding the rule
        if not org.country:
            return 0, None

        state = org.parse_location(text, AdminBoundary.LEVEL_STATE)
        if state:
            return 1, state[0]

        return 0, None


class HasDistrictTest(Test):
    TYPE = 'district'
    TEST = 'test'

    def __init__(self, state=None):
        self.state = state

    @classmethod
    def from_json(cls, org, json):
        return cls(json[cls.TEST])

    def as_json(self):
        return dict(type=self.TYPE, test=self.state)

    def evaluate(self, run, sms, context, text):

        # if they removed their country since adding the rule
        org = run.flow.org
        if not org.country:
            return 0, None

        # evaluate our district in case it has a replacement variable
        state, errors = Msg.evaluate_template(self.state, context, org=run.flow.org)

        parent = org.parse_location(state, AdminBoundary.LEVEL_STATE)
        if parent:
            district = org.parse_location(text, AdminBoundary.LEVEL_DISTRICT, parent[0])
            if district:
                return 1, district[0]
        district = org.parse_location(text, AdminBoundary.LEVEL_DISTRICT)

        # parse location when state contraint is not provided or available
        if (errors or not state) and len(district) == 1:
            return 1, district[0]

        return 0, None


class HasWardTest(Test):
    TYPE = 'ward'
    STATE = 'state'
    DISTRICT = 'district'

    def __init__(self, state=None, district=None):
        self.state = state
        self.district = district

    @classmethod
    def from_json(cls, org, json):
        return cls(json[cls.STATE], json[cls.DISTRICT])

    def as_json(self):
        return dict(type=self.TYPE, state=self.state, district=self.district)

    def evaluate(self, run, sms, context, text):
        # if they removed their country since adding the rule
        org = run.flow.org
        if not org.country:  # pragma: needs cover
            return 0, None
        district = None

        # evaluate our district in case it has a replacement variable
        district_name, missing_district = Msg.evaluate_template(self.district, context, org=run.flow.org)
        state_name, missing_state = Msg.evaluate_template(self.state, context, org=run.flow.org)
        if (district_name and state_name) and (len(missing_district) == 0 and len(missing_state) == 0):
            state = org.parse_location(state_name, AdminBoundary.LEVEL_STATE)
            if state:
                district = org.parse_location(district_name, AdminBoundary.LEVEL_DISTRICT, state[0])
                if district:
                    ward = org.parse_location(text, AdminBoundary.LEVEL_WARD, district[0])
                    if ward:
                        return 1, ward[0]

        # parse location when district contraint is not provided or available
        ward = org.parse_location(text, AdminBoundary.LEVEL_WARD)
        if len(ward) == 1 and district is None:
            return 1, ward[0]

        return 0, None


class DateTest(Test):
    """
    Base class for those tests that check relative dates
    """
    TEST = None
    TYPE = 'date'

    def __init__(self, test=None):
        self.test = test

    @classmethod
    def from_json(cls, org, json):
        if cls.TEST:
            return cls(json[cls.TEST])
        else:
            return cls()

    def as_json(self):
        if self.test:
            return dict(type=self.TYPE, test=self.test)
        else:
            return dict(type=self.TYPE)

    def evaluate_date_test(self, date_message, date_test):
        return date_message is not None

    def evaluate(self, run, sms, context, text):
        org = run.flow.org
        day_first = org.get_dayfirst()
        tz = org.timezone

        text = text.replace(' ', "-")

        test, errors = Msg.evaluate_template(self.test, context, org=org)
        if not errors:
            (date_format, time_format) = get_datetime_format(day_first)

            date_message = str_to_datetime(text, tz=tz, dayfirst=day_first)
            date_test = str_to_datetime(test, tz=tz, dayfirst=day_first)

            if self.evaluate_date_test(date_message, date_test):
                return 1, datetime_to_str(date_message, tz=tz, format=time_format, ms=False)

        return 0, None


class DateEqualTest(DateTest):
    TEST = 'test'
    TYPE = 'date_equal'

    def evaluate_date_test(self, date_message, date_test):
        return date_message and date_test and date_message.date() == date_test.date()


class DateAfterTest(DateTest):
    TEST = 'test'
    TYPE = 'date_after'

    def evaluate_date_test(self, date_message, date_test):
        return date_message and date_test and date_message >= date_test


class DateBeforeTest(DateTest):
    TEST = 'test'
    TYPE = 'date_before'

    def evaluate_date_test(self, date_message, date_test):
        return date_message and date_test and date_message <= date_test


class NumericTest(Test):
    """
    Base class for those tests that do numeric tests.
    """
    TEST = 'test'
    TYPE = ''

    @classmethod
    def convert_to_decimal(cls, word):
        # common substitutions
        original_word = word
        word = word.replace('l', '1').replace('o', '0').replace('O', '0')

        try:
            return (word, Decimal(word))
        except Exception as e:
            # we only try this hard if we haven't already substituted characters
            if original_word == word:
                # does this start with a number?  just use that part if so
                match = regex.match(r"^[$£€]?([\d,][\d,\.]*([\.,]\d+)?)\D*$", word, regex.UNICODE | regex.V0)

                if match:
                    return (match.group(1), Decimal(match.group(1)))
                else:
                    raise e
            else:
                raise e

    # test every word in the message against our test
    def evaluate(self, run, sms, context, text):
        text = text.replace(',', '')
        for word in regex.split(r"\s+", text, flags=regex.UNICODE | regex.V0):
            try:
                (word, decimal) = NumericTest.convert_to_decimal(word)
                if self.evaluate_numeric_test(run, context, decimal):
                    return 1, decimal
            except Exception:  # pragma: needs cover
                pass
        return 0, None


class BetweenTest(NumericTest):
    """
    Test whether we are between two numbers (inclusive)
    """
    MIN = 'min'
    MAX = 'max'
    TYPE = 'between'

    def __init__(self, min_val, max_val):
        self.min = min_val
        self.max = max_val

    @classmethod
    def from_json(cls, org, json):
        return cls(json[cls.MIN], json[cls.MAX])

    def as_json(self):
        return dict(type=self.TYPE, min=self.min, max=self.max)

    def evaluate_numeric_test(self, run, context, decimal_value):
        min_val, min_errors = Msg.evaluate_template(self.min, context, org=run.flow.org)
        max_val, max_errors = Msg.evaluate_template(self.max, context, org=run.flow.org)

        if not min_errors and not max_errors:
            try:
                return Decimal(min_val) <= decimal_value <= Decimal(max_val)
            except Exception:  # pragma: needs cover
                pass

        return False  # pragma: needs cover


class NumberTest(NumericTest):
    """
    Tests that there is any number in the string.
    """
    TYPE = 'number'

    def __init__(self):
        pass

    @classmethod
    def from_json(cls, org, json):
        return cls()

    def as_json(self):  # pragma: needs cover
        return dict(type=self.TYPE)

    def evaluate_numeric_test(self, run, context, decimal_value):
        return True


class SimpleNumericTest(NumericTest):
    """
    Base class for those tests that do a numeric test with a single value
    """
    TEST = 'test'
    TYPE = ''

    def __init__(self, test):
        self.test = test

    @classmethod
    def from_json(cls, org, json):
        return cls(json[cls.TEST])

    def as_json(self):
        return dict(type=self.TYPE, test=self.test)

    def evaluate_numeric_test(self, message_numeric, test_numeric):  # pragma: no cover
        raise FlowException("Evaluate numeric test needs to be defined by subclass")

    # test every word in the message against our test
    def evaluate(self, run, sms, context, text):
        test, errors = Msg.evaluate_template(str(self.test), context, org=run.flow.org)

        text = text.replace(',', '')
        for word in regex.split(r"\s+", text, flags=regex.UNICODE | regex.V0):
            try:
                (word, decimal) = NumericTest.convert_to_decimal(word)
                if self.evaluate_numeric_test(decimal, Decimal(test)):
                    return 1, decimal
            except Exception:
                pass
        return 0, None


class GtTest(SimpleNumericTest):
    TEST = 'test'
    TYPE = 'gt'

    def evaluate_numeric_test(self, message_numeric, test_numeric):
        return message_numeric > test_numeric


class GteTest(SimpleNumericTest):
    TEST = 'test'
    TYPE = 'gte'

    def evaluate_numeric_test(self, message_numeric, test_numeric):
        return message_numeric >= test_numeric


class LtTest(SimpleNumericTest):
    TEST = 'test'
    TYPE = 'lt'

    def evaluate_numeric_test(self, message_numeric, test_numeric):
        return message_numeric < test_numeric


class LteTest(SimpleNumericTest):
    TEST = 'test'
    TYPE = 'lte'

    def evaluate_numeric_test(self, message_numeric, test_numeric):  # pragma: needs cover
        return message_numeric <= test_numeric


class EqTest(SimpleNumericTest):
    TEST = 'test'
    TYPE = 'eq'

    def evaluate_numeric_test(self, message_numeric, test_numeric):
        return message_numeric == test_numeric


class PhoneTest(Test):
    """
    Test for whether a response contains a phone number
    """
    TYPE = 'phone'

    def __init__(self):
        pass

    @classmethod
    def from_json(cls, org, json):
        return cls()

    def as_json(self):  # pragma: needs cover
        return dict(type=self.TYPE)

    def evaluate(self, run, sms, context, text):
        org = run.flow.org

        # try to find a phone number in the text we have been sent
        country_code = org.get_country_code()
        if not country_code:  # pragma: needs cover
            country_code = 'US'

        number = None
        matches = phonenumbers.PhoneNumberMatcher(text, country_code)

        # try it as an international number if we failed
        if not matches.has_next():  # pragma: needs cover
            matches = phonenumbers.PhoneNumberMatcher('+' + text, country_code)

        for match in matches:
            number = phonenumbers.format_number(match.number, phonenumbers.PhoneNumberFormat.E164)

        return number, number


class RegexTest(Test):  # pragma: needs cover
    """
    Test for whether a response matches a regular expression
    """
    TEST = 'test'
    TYPE = 'regex'

    def __init__(self, test):
        self.test = test

    @classmethod
    def from_json(cls, org, json):
        return cls(json[cls.TEST])

    def as_json(self):
        return dict(type=self.TYPE, test=self.test)

    def evaluate(self, run, sms, context, text):
        try:
            test = run.flow.get_localized_text(self.test, run.contact)

            # check whether we match
            rexp = regex.compile(test, regex.UNICODE | regex.IGNORECASE | regex.MULTILINE | regex.V0)
            match = rexp.search(text)

            # if so, $0 will be what we return
            if match:
                return_match = match.group(0)

                # build up a dictionary that contains indexed group matches
                group_dict = {}
                for idx in range(rexp.groups + 1):
                    group_dict[str(idx)] = match.group(idx)

                # set it on run@extra
                run.update_fields(group_dict)

                # return all matched values
                return True, return_match

        except Exception:
            import traceback
            traceback.print_exc()

        return False, None


class InterruptTest(Test):
    """
    Test if it's an interrupt status message
    """
    TYPE = "interrupted_status"

    def __init__(self):
        pass

    @classmethod
    def from_json(cls, org, json):
        return cls()

    def as_json(self):
        return dict(type=self.TYPE)

    def evaluate(self, run, msg, context, text):
        return (True, self.TYPE) if run.connection and run.connection.status == ChannelSession.INTERRUPTED else (False, None)<|MERGE_RESOLUTION|>--- conflicted
+++ resolved
@@ -1768,13 +1768,8 @@
 
                 # create the sms messages
                 created_on = timezone.now()
-<<<<<<< HEAD
-                broadcast.send(message_context=message_context, trigger_send=False,
+                broadcast.send(expressions_context=expressions_context_base, trigger_send=False,
                                response_to=start_msg, status=INITIALIZING, msg_type=FLOW, metadata=broadcast.metadata,
-=======
-                broadcast.send(expressions_context=expressions_context_base, trigger_send=False,
-                               response_to=start_msg, status=INITIALIZING, msg_type=FLOW,
->>>>>>> 72ba3cc5
                                created_on=created_on, partial_recipients=partial_recipients, run_map=run_map)
 
                 # map all the messages we just created back to our contact
@@ -5292,13 +5287,9 @@
     SEND_ALL = 'send_all'
     QUICK_REPLIES = 'quick_replies'
 
-<<<<<<< HEAD
-    def __init__(self, msg=None, media=None, quick_replies=None, send_all=False):
-=======
-    def __init__(self, uuid, msg=None, media=None, send_all=False):
+    def __init__(self, uuid, msg=None, media=None, quick_replies=None, send_all=False):
         super(ReplyAction, self).__init__(uuid)
 
->>>>>>> 72ba3cc5
         self.msg = msg
         self.media = media if media else {}
         self.send_all = send_all
@@ -5317,12 +5308,11 @@
         elif not msg:
             raise FlowException("Invalid reply action, no message")
 
-<<<<<<< HEAD
-        return cls(msg=json_obj.get(cls.MESSAGE), media=json_obj.get(cls.MEDIA, None),
+        return cls(json_obj.get(cls.UUID), msg=json_obj.get(cls.MESSAGE), media=json_obj.get(cls.MEDIA, None),
                    quick_replies=json_obj.get(cls.QUICK_REPLIES), send_all=json_obj.get(cls.SEND_ALL, False))
 
     def as_json(self):
-        return dict(type=self.TYPE, msg=self.msg, media=self.media, quick_replies=self.quick_replies,
+        return dict(type=self.TYPE, uuid=self.uuid, msg=self.msg, media=self.media, quick_replies=self.quick_replies,
                     send_all=self.send_all)
 
     @staticmethod
@@ -5337,13 +5327,6 @@
             language_metadata.append(quick_reply)
 
         return language_metadata
-=======
-        return cls(json_obj.get(cls.UUID), msg=json_obj.get(cls.MESSAGE), media=json_obj.get(cls.MEDIA, None),
-                   send_all=json_obj.get(cls.SEND_ALL, False))
-
-    def as_json(self):
-        return dict(type=self.TYPE, uuid=self.uuid, msg=self.msg, media=self.media, send_all=self.send_all)
->>>>>>> 72ba3cc5
 
     def execute(self, run, context, actionset_uuid, msg, offline_on=None):
         replies = []
@@ -5377,15 +5360,9 @@
                 created_on = None
 
             if msg and msg.id:
-<<<<<<< HEAD
-                replies = msg.reply(text, user, trigger_send=False, message_context=context,
+                replies = msg.reply(text, user, trigger_send=False, expressions_context=context,
                                     connection=run.connection, msg_type=self.MSG_TYPE, metadata=metadata,
                                     attachments=attachments, send_all=self.send_all, created_on=created_on)
-=======
-                replies = msg.reply(text, user, trigger_send=False, expressions_context=context,
-                                    connection=run.connection, msg_type=self.MSG_TYPE, attachments=attachments,
-                                    send_all=self.send_all, created_on=created_on)
->>>>>>> 72ba3cc5
             else:
                 # if our run has been responded to or any of our parent runs have
                 # been responded to consider us interactive with high priority
