import logging
import time
import requests
from array import array
from collections import OrderedDict, defaultdict
from datetime import date, timedelta
from enum import Enum
from urllib.request import urlopen
from uuid import uuid4

import iso8601
import regex
from django_redis import get_redis_connection
from packaging.version import Version
from smartmin.models import SmartModel
from xlsxlite.writer import XLSXBook

from django.conf import settings
from django.contrib.auth.models import Group, User
from django.core.cache import cache
from django.core.files.temp import NamedTemporaryFile
from django.db import connection as db_connection, models, transaction
from django.db.models import Max, Q, Sum
from django.db.models.functions import TruncDate
from django.utils import timezone
from django.utils.translation import ugettext_lazy as _

from temba import mailroom
from temba.assets.models import register_asset_store
from temba.channels.models import Channel, ChannelConnection
<<<<<<< HEAD
from temba.classifiers.models import Classifier
from temba.contacts.models import URN, Contact, ContactField, ContactGroup
from temba.globals.models import Global
from temba.msgs.models import Label, Msg
from temba.orgs.models import Org
from temba.templates.models import Template
=======
from temba.contacts.models import (
    NEW_CONTACT_VARIABLE,
    TEL_SCHEME,
    URN,
    Contact,
    ContactField,
    ContactGroup,
    ContactURN,
)
from temba.locations.models import AdminBoundary
from temba.msgs.models import DELIVERED, FAILED, FLOW, INBOX, INCOMING, OUTGOING, PENDING, Broadcast, Label, Msg
from temba.orgs.models import Language, Org
from temba.links.models import Link
>>>>>>> 9a488a60
from temba.utils import analytics, chunk_list, json, on_transaction_commit
from temba.utils.dates import str_to_datetime
from temba.utils.export import BaseExportAssetStore, BaseExportTask
from temba.utils.models import (
    JSONAsTextField,
    JSONField,
    RequireUpdateFieldsMixin,
    SquashableModel,
    TembaModel,
    generate_uuid,
)
from temba.utils.s3 import public_file_storage
from temba.values.constants import Value

from . import legacy

logger = logging.getLogger(__name__)


class Events(Enum):
    broadcast_created = 1
    contact_channel_changed = 2
    contact_field_changed = 3
    contact_groups_changed = 4
    contact_language_changed = 5
    contact_name_changed = 6
    contact_refreshed = 7
    contact_timezone_changed = 8
    contact_urns_changed = 9
    email_created = 10
    environment_refreshed = 11
    error = 12
    flow_entered = 13
    input_labels_added = 14
    ivr_created = 15
    msg_created = 16
    msg_received = 17
    msg_wait = 18
    run_expired = 19
    run_result_changed = 20
    session_triggered = 21
    wait_timed_out = 22
    webhook_called = 23


class FlowException(Exception):
    pass


class FlowInvalidCycleException(FlowException):
    def __init__(self, node_uuids):
        self.node_uuids = node_uuids


class FlowUserConflictException(FlowException):
    def __init__(self, other_user, last_saved_on):
        self.other_user = other_user
        self.last_saved_on = last_saved_on


class FlowVersionConflictException(FlowException):
    def __init__(self, rejected_version):
        self.rejected_version = rejected_version


FLOW_LOCK_TTL = 60  # 1 minute
FLOW_LOCK_KEY = "org:%d:lock:flow:%d:definition"


class Flow(TembaModel):
    UUID = "uuid"
    ENTRY = "entry"
    RULE_SETS = "rule_sets"
    ACTION_SETS = "action_sets"
    RULES = "rules"
    CONFIG = "config"
    ACTIONS = "actions"
    DESTINATION = "destination"
    EXIT_UUID = "exit_uuid"
    LABEL = "label"
    FINISHED_KEY = "finished_key"
    RULESET_TYPE = "ruleset_type"
    OPERAND = "operand"

    LANGUAGE = "language"
    BASE_LANGUAGE = "base_language"
    SAVED_BY = "saved_by"
    VERSION = "version"

    CONTACT_CREATION = "contact_creation"
    CONTACT_PER_RUN = "run"
    CONTACT_PER_LOGIN = "login"

    FLOW_TYPE = "flow_type"
    ID = "id"

    # items in Flow.metadata
    METADATA = "metadata"
    METADATA_SAVED_ON = "saved_on"
    METADATA_NAME = "name"
    METADATA_REVISION = "revision"
    METADATA_EXPIRES = "expires"
    METADATA_RESULTS = "results"
    METADATA_DEPENDENCIES = "dependencies"
    METADATA_WAITING_EXIT_UUIDS = "waiting_exit_uuids"
    METADATA_PARENT_REFS = "parent_refs"
    METADATA_ISSUES = "issues"

    # items in the response from mailroom flow inspection
    INSPECT_RESULTS = "results"
    INSPECT_DEPENDENCIES = "dependencies"
    INSPECT_WAITING_EXITS = "waiting_exits"
    INSPECT_PARENT_REFS = "parent_refs"
    INSPECT_ISSUES = "issues"

    # items in the flow definition JSON
    DEFINITION_UUID = "uuid"
    DEFINITION_NAME = "name"
    DEFINITION_SPEC_VERSION = "spec_version"
    DEFINITION_TYPE = "type"
    DEFINITION_LANGUAGE = "language"
    DEFINITION_REVISION = "revision"
    DEFINITION_EXPIRE_AFTER_MINUTES = "expire_after_minutes"
    DEFINITION_METADATA = "metadata"
    DEFINITION_NODES = "nodes"
    DEFINITION_UI = "_ui"

    X = "x"
    Y = "y"

    TYPE_MESSAGE = "M"
    TYPE_VOICE = "V"
    TYPE_SURVEY = "S"
    TYPE_USSD = "U"

    FLOW_TYPES = (
        (TYPE_MESSAGE, _("Message flow")),
        (TYPE_VOICE, _("Phone call flow")),
        (TYPE_SURVEY, _("Surveyor flow")),
        (TYPE_USSD, _("USSD flow")),
    )

    GOFLOW_TYPES = {TYPE_MESSAGE: "messaging", TYPE_VOICE: "voice", TYPE_SURVEY: "messaging_offline"}

    NODE_TYPE_RULESET = "R"
    NODE_TYPE_ACTIONSET = "A"

    ENTRY_TYPES = ((NODE_TYPE_RULESET, "Rules"), (NODE_TYPE_ACTIONSET, "Actions"))

    FINAL_LEGACY_VERSION = legacy.VERSIONS[-1]
    INITIAL_GOFLOW_VERSION = "13.0.0"  # initial version of flow spec to use new engine
    CURRENT_SPEC_VERSION = "13.1.0"  # current flow spec version

    DEFAULT_EXPIRES_AFTER = 60 * 12

    name = models.CharField(max_length=64, help_text=_("The name for this flow"))

    labels = models.ManyToManyField(
        "FlowLabel", related_name="flows", verbose_name=_("Labels"), blank=True, help_text=_("Any labels on this flow")
    )

    org = models.ForeignKey(Org, on_delete=models.PROTECT, related_name="flows")

    entry_uuid = models.CharField(null=True, max_length=36, unique=True)

    entry_type = models.CharField(
        max_length=1, null=True, choices=ENTRY_TYPES, help_text=_("The type of node this flow starts with")
    )

    is_archived = models.BooleanField(default=False, help_text=_("Whether this flow is archived"))

    is_system = models.BooleanField(default=False, help_text=_("Whether this is a system created flow"))

    flow_type = models.CharField(
        max_length=1, choices=FLOW_TYPES, default=TYPE_MESSAGE, help_text=_("The type of this flow")
    )

    # additional information about the flow, e.g. possible results
    metadata = JSONAsTextField(null=True, default=dict)

    expires_after_minutes = models.IntegerField(
        default=DEFAULT_EXPIRES_AFTER, help_text=_("Minutes of inactivity that will cause expiration from flow")
    )

    ignore_triggers = models.BooleanField(default=False, help_text=_("Ignore keyword triggers while in this flow"))

    saved_on = models.DateTimeField(auto_now_add=True, help_text=_("When this item was saved"))

    saved_by = models.ForeignKey(
        User, on_delete=models.PROTECT, related_name="flow_saves", help_text=_("The user which last saved this flow")
    )

    base_language = models.CharField(
        max_length=4, null=True, blank=True, help_text=_("The primary language for editing this flow"), default="base"
    )

    version_number = models.CharField(
        default=FINAL_LEGACY_VERSION, max_length=8, help_text=_("The flow version this definition is in")
    )

    channel_dependencies = models.ManyToManyField(Channel, related_name="dependent_flows")

    classifier_dependencies = models.ManyToManyField(Classifier, related_name="dependent_flows")

    field_dependencies = models.ManyToManyField(ContactField, related_name="dependent_flows")

    flow_dependencies = models.ManyToManyField("Flow", related_name="dependent_flows")

    global_dependencies = models.ManyToManyField(Global, related_name="dependent_flows")

    group_dependencies = models.ManyToManyField(ContactGroup, related_name="dependent_flows")

    label_dependencies = models.ManyToManyField(Label, related_name="dependent_flows")

    template_dependencies = models.ManyToManyField(Template, related_name="dependent_flows")

    @classmethod
    def create(
        cls,
        org,
        user,
        name,
        flow_type=TYPE_MESSAGE,
        expires_after_minutes=DEFAULT_EXPIRES_AFTER,
        base_language=None,
        create_revision=False,
        **kwargs,
    ):
        flow = Flow.objects.create(
            org=org,
            name=name,
            flow_type=flow_type,
            expires_after_minutes=expires_after_minutes,
            base_language=base_language,
            saved_by=user,
            created_by=user,
            modified_by=user,
            version_number=Flow.CURRENT_SPEC_VERSION,
            **kwargs,
        )

        if create_revision:
            flow.save_revision(
                user,
                {
                    Flow.DEFINITION_NAME: flow.name,
                    Flow.DEFINITION_UUID: flow.uuid,
                    Flow.DEFINITION_SPEC_VERSION: Flow.CURRENT_SPEC_VERSION,
                    Flow.DEFINITION_LANGUAGE: base_language,
                    Flow.DEFINITION_TYPE: Flow.GOFLOW_TYPES[flow_type],
                    Flow.DEFINITION_NODES: [],
                    Flow.DEFINITION_UI: {},
                },
            )

        analytics.track(user.username, "nyaruka.flow_created", dict(name=name))
        return flow

    @classmethod
    def create_single_message(cls, org, user, message, base_language):
        """
        Creates a special 'single message' flow
        """
        name = "Single Message (%s)" % str(uuid4())
        flow = Flow.create(org, user, name, flow_type=Flow.TYPE_MESSAGE, is_system=True)
        flow.update_single_message_flow(user, message, base_language)
        return flow

    @classmethod
    def label_to_slug(cls, label):
        return regex.sub(r"[^a-z0-9]+", "_", label.lower() if label else "", regex.V0)

    @classmethod
    def create_join_group(cls, org, user, group, response=None, start_flow=None):
        """
        Creates a special 'join group' flow
        """
        base_language = org.primary_language.iso_code if org.primary_language else "base"

        name = Flow.get_unique_name(org, "Join %s" % group.name)
        flow = Flow.create(org, user, name, base_language=base_language)
        flow.version_number = "13.0.0"
        flow.save(update_fields=("version_number",))

        node_uuid = str(uuid4())
        definition = {
            "uuid": flow.uuid,
            "name": flow.name,
            "spec_version": flow.version_number,
            "language": base_language,
            "type": "messaging",
            "localization": {},
            "nodes": [
                {
                    "uuid": node_uuid,
                    "actions": [
                        {
                            "type": "add_contact_groups",
                            "uuid": str(uuid4()),
                            "groups": [{"uuid": group.uuid, "name": group.name}],
                        },
                        {
                            "type": "set_contact_name",
                            "uuid": str(uuid4()),
                            "name": "@(title(remove_first_word(input)))",
                        },
                    ],
                    "exits": [{"uuid": str(uuid4())}],
                }
            ],
            "_ui": {
                "nodes": {node_uuid: {"type": "execute_actions", "position": {"left": 100, "top": 0}}},
                "stickies": {},
            },
        }

        if response:
            definition["nodes"][0]["actions"].append({"type": "send_msg", "uuid": str(uuid4()), "text": response})

        if start_flow:
            definition["nodes"][0]["actions"].append(
                {
                    "type": "enter_flow",
                    "uuid": str(uuid4()),
                    "flow": {"uuid": start_flow.uuid, "name": start_flow.name},
                }
            )

        flow.save_revision(user, definition)
        return flow

    @classmethod
    def get_triggerable_flows(cls, org):
        return Flow.objects.filter(
            org=org,
            is_active=True,
            is_archived=False,
            flow_type__in=(Flow.TYPE_MESSAGE, Flow.TYPE_VOICE),
            is_system=False,
        )

    @classmethod
    def import_flows(cls, org, user, export_json, dependency_mapping, same_site=False):
        """
        Import flows from our flow export file
        """

        from temba.campaigns.models import Campaign
        from temba.triggers.models import Trigger

        version = Version(str(export_json.get("version", "0")))
        created_flows = []
        db_types = {value: key for key, value in Flow.GOFLOW_TYPES.items()}

        # fetch or create all the flow db objects
        for flow_def in export_json[Org.EXPORT_FLOWS]:
            if FlowRevision.is_legacy_definition(flow_def):
                flow_version = Version(flow_def["version"]) if "version" in flow_def else version
                flow_metadata = flow_def[Flow.METADATA]
                flow_type = flow_def.get("flow_type", Flow.TYPE_MESSAGE)
                flow_uuid = flow_metadata["uuid"]
                flow_name = flow_metadata["name"]
                flow_expires = flow_metadata.get(Flow.METADATA_EXPIRES, Flow.DEFAULT_EXPIRES_AFTER)

                FlowRevision.validate_legacy_definition(flow_def)
            else:
                flow_version = Version(flow_def[Flow.DEFINITION_SPEC_VERSION])
                flow_type = db_types[flow_def[Flow.DEFINITION_TYPE]]
                flow_uuid = flow_def[Flow.DEFINITION_UUID]
                flow_name = flow_def[Flow.DEFINITION_NAME]
                flow_expires = flow_def.get(Flow.DEFINITION_EXPIRE_AFTER_MINUTES, Flow.DEFAULT_EXPIRES_AFTER)

            flow = None
            flow_name = flow_name[:64].strip()

            # Exports up to version 3 included campaign message flows, which will have type_type=M. We don't create
            # these here as they'll be created by the campaign event itself.
            if flow_version <= Version("3.0") and flow_type == "M":  # pragma: no cover
                continue

            # M used to mean single message flow and regular flows were F, now all messaging flows are M
            if flow_type == "F":
                flow_type = Flow.TYPE_MESSAGE

            if flow_type == Flow.TYPE_VOICE:
                flow_expires = min([flow_expires, 15])  # voice flow expiration can't be more than 15 minutes

            # check if we can find that flow by UUID first
            if same_site:
                flow = org.flows.filter(is_active=True, uuid=flow_uuid).first()
                if flow:  # pragma: needs cover
                    flow.expires_after_minutes = flow_expires
                    flow.name = Flow.get_unique_name(org, flow_name, ignore=flow)
                    flow.save(update_fields=("name", "expires_after_minutes"))

            # if it's not of our world, let's try by name
            if not flow:
                flow = Flow.objects.filter(org=org, is_active=True, name=flow_name).first()

            # if there isn't one already, create a new flow
            if not flow:
                flow = Flow.create(
                    org,
                    user,
                    Flow.get_unique_name(org, flow_name),
                    flow_type=flow_type,
                    expires_after_minutes=flow_expires,
                )

            # make sure the flow is unarchived
            if flow.is_archived:
                flow.is_archived = False
                flow.save(update_fields=("is_archived",))

            dependency_mapping[flow_uuid] = str(flow.uuid)
            created_flows.append((flow, flow_def))

        # import each definition (includes re-mapping dependency references)
        for flow, definition in created_flows:
            flow.import_definition(user, definition, dependency_mapping)

        # remap flow UUIDs in any campaign events
        for campaign in export_json.get(Org.EXPORT_CAMPAIGNS, []):
            for event in campaign[Campaign.EXPORT_EVENTS]:
                if "flow" in event:
                    flow_uuid = event["flow"]["uuid"]
                    if flow_uuid in dependency_mapping:
                        event["flow"]["uuid"] = dependency_mapping[flow_uuid]

        # remap flow UUIDs in any triggers
        for trigger in export_json.get(Org.EXPORT_TRIGGERS, []):
            if Trigger.EXPORT_FLOW in trigger:
                flow_uuid = trigger[Trigger.EXPORT_FLOW]["uuid"]
                if flow_uuid in dependency_mapping:
                    trigger[Trigger.EXPORT_FLOW]["uuid"] = dependency_mapping[flow_uuid]

        # return the created flows
        return [f[0] for f in created_flows]

    @classmethod
    def copy(cls, flow, user):
        copy = Flow.create(flow.org, user, "Copy of %s" % flow.name[:55], flow_type=flow.flow_type)

        # grab the json of our original
        flow_json = flow.as_json()

        copy.import_definition(user, flow_json, {})

        # copy our expiration as well
        copy.expires_after_minutes = flow.expires_after_minutes
        copy.save()

        return copy

    @classmethod
    def get_unique_name(cls, org, base_name, ignore=None):
        """
        Generates a unique flow name based on the given base name
        """
        name = base_name[:64].strip()

        count = 2
        while True:
            flows = Flow.objects.filter(name=name, org=org, is_active=True)
            if ignore:  # pragma: needs cover
                flows = flows.exclude(pk=ignore.pk)

            if not flows.exists():
                break

            name = "%s %d" % (base_name[:59].strip(), count)
            count += 1

        return name

    @classmethod
    def apply_action_label(cls, user, flows, label, add):  # pragma: needs cover
        return label.toggle_label(flows, add)

    @classmethod
    def apply_action_archive(cls, user, flows):
        changed = []

        for flow in flows:

            # don't archive flows that belong to campaigns
            from temba.campaigns.models import CampaignEvent

            if not CampaignEvent.objects.filter(
                is_active=True, flow=flow, campaign__org=user.get_org(), campaign__is_archived=False
            ).exists():
                flow.archive()
                changed.append(flow.pk)

        return changed

    @classmethod
    def apply_action_restore(cls, user, flows):
        changed = []
        for flow in flows:
            try:
                flow.restore()
                changed.append(flow.pk)
            except FlowException:  # pragma: no cover
                pass
        return changed

    def as_select2(self):
        return dict(id=self.uuid, text=self.name)

    def get_category_counts(self):
        keys = [r["key"] for r in self.metadata["results"]]
        counts = (
            FlowCategoryCount.objects.filter(flow_id=self.id)
            .filter(result_key__in=keys)
            .values("result_key", "category_name")
            .annotate(count=Sum("count"), result_name=Max("result_name"))
        )

        results = {}
        for count in counts:
            key = count["result_key"]
            result = results.get(key, {})
            if "name" not in result:
                if count["category_name"] == "All Responses":
                    continue
                result["key"] = key
                result["name"] = count["result_name"]
                result["categories"] = [dict(name=count["category_name"], count=count["count"])]
                result["total"] = count["count"]
            else:
                result["categories"].append(dict(name=count["category_name"], count=count["count"]))
                result["total"] += count["count"]
            results[count["result_key"]] = result

        for k, v in results.items():
            for cat in results[k]["categories"]:
                if results[k]["total"]:
                    cat["pct"] = float(cat["count"]) / float(results[k]["total"])
                else:
                    cat["pct"] = 0

        # order counts by their place on the flow
        result_list = []
        for key in keys:
            result = results.get(key)
            if result:
                result_list.append(result)

        return dict(counts=result_list)

    def lock(self):
        """
        Locks on this flow to let us make changes to the definition in a thread safe way
        """
        r = get_redis_connection()
        lock_key = FLOW_LOCK_KEY % (self.org_id, self.id)
        return r.lock(lock_key, FLOW_LOCK_TTL)

    def get_node_counts(self):
        """
        Gets the number of contacts at each node in the flow
        """
        return FlowNodeCount.get_totals(self)

    def get_segment_counts(self):
        """
        Gets the number of contacts to have taken each flow segment.
        """
        return FlowPathCount.get_totals(self)

    def get_activity(self):
        """
        Get the activity summary for a flow as a tuple of the number of active runs
        at each step and a map of the previous visits
        """
        return self.get_node_counts(), self.get_segment_counts()

    def is_starting(self):
        """
        Returns whether this flow is already being started by a user
        """
        return (
            self.starts.filter(status__in=(FlowStart.STATUS_STARTING, FlowStart.STATUS_PENDING))
            .exclude(created_by=None)
            .exists()
        )

    def import_definition(self, user, definition, dependency_mapping):
        """
        Allows setting the definition for a flow from another definition. All UUID's will be remapped.
        """
        if FlowRevision.is_legacy_definition(definition):
            self.import_legacy_definition(definition, dependency_mapping)
            return

        flow_info = mailroom.get_client().flow_inspect(self.org.id, definition)
        dependencies = flow_info[Flow.INSPECT_DEPENDENCIES]

        def deps_of_type(type_name):
            return [d for d in dependencies if d["type"] == type_name]

        # ensure any channel dependencies exist
        for ref in deps_of_type("channel"):
            channel = self.org.channels.filter(is_active=True, uuid=ref["uuid"]).first()
            if not channel and ref["name"]:
                name = ref["name"].split(":")[-1].strip()
                channel = self.org.channels.filter(is_active=True, name=name).first()

            dependency_mapping[ref["uuid"]] = str(channel.uuid) if channel else ref["uuid"]

        # ensure any field dependencies exist
        for ref in deps_of_type("field"):
            ContactField.get_or_create(self.org, user, ref["key"], ref["name"])

        # lookup additional flow dependencies by name (i.e. for flows not in the export itself)
        for ref in deps_of_type("flow"):
            if ref["uuid"] not in dependency_mapping:
                flow = self.org.flows.filter(uuid=ref["uuid"], is_active=True).first()
                if not flow and ref["name"]:
                    flow = self.org.flows.filter(name=ref["name"], is_active=True).first()

                dependency_mapping[ref["uuid"]] = str(flow.uuid) if flow else ref["uuid"]

        # lookup/create additional group dependencies (i.e. for flows not in the export itself)
        for ref in deps_of_type("group"):
            if ref["uuid"] not in dependency_mapping:
                group = ContactGroup.get_or_create(self.org, user, ref.get("name"), uuid=ref["uuid"])
                dependency_mapping[ref["uuid"]] = str(group.uuid)

        # ensure any label dependencies exist
        for ref in deps_of_type("label"):
            label = Label.get_or_create(self.org, user, ref["name"])
            dependency_mapping[ref["uuid"]] = str(label.uuid)

        # ensure any template dependencies exist
        for ref in deps_of_type("template"):
            template = self.org.templates.filter(uuid=ref["uuid"]).first()
            if not template and ref["name"]:
                template = self.org.templates.filter(name=ref["name"]).first()

            dependency_mapping[ref["uuid"]] = str(template.uuid) if template else ref["uuid"]

        # clone definition so that all flow elements get new random UUIDs
        cloned_definition = mailroom.get_client().flow_clone(definition, dependency_mapping)
        if "revision" in cloned_definition:
            del cloned_definition["revision"]

        # save a new revision but we can't validate it just yet because we're in a transaction and mailroom
        # won't see any new database objects
        self.save_revision(user, cloned_definition, validate=False)

    def import_legacy_definition(self, flow_json, uuid_map):
        """
        Imports a legacy definition
        """

        def copy_recording(url, path):
            if not url:
                return None

            try:  # pragma: needs cover
                url = f"{settings.STORAGE_URL}/{url}"
                temp = NamedTemporaryFile(delete=True)
                temp.write(urlopen(url).read())
                temp.flush()
                return public_file_storage.save(path, temp)
            except Exception:  # pragma: needs cover
                # its okay if its no longer there, we'll remove the recording
                return None

        def remap_uuid(json, attribute):
            if attribute in json and json[attribute]:
                uuid = json[attribute]
                new_uuid = uuid_map.get(uuid, None)
                if not new_uuid:
                    new_uuid = str(uuid4())
                    uuid_map[uuid] = new_uuid

                json[attribute] = new_uuid

        def remap_label(label):
            # labels can be single string expressions
            if type(label) is dict:
                # we haven't been mapped yet (also, non-uuid labels can't be mapped)
                if ("uuid" not in label or label["uuid"] not in uuid_map) and Label.is_valid_name(label["name"]):
                    label_instance = Label.get_or_create(self.org, self.created_by, label["name"])

                    # map label references that started with a uuid
                    if "uuid" in label:
                        uuid_map[label["uuid"]] = label_instance.uuid

                    label["uuid"] = label_instance.uuid

                # we were already mapped
                elif label["uuid"] in uuid_map:
                    label["uuid"] = uuid_map[label["uuid"]]

        def remap_group(group):
            # groups can be single string expressions
            if type(group) is dict:

                # we haven't been mapped yet (also, non-uuid groups can't be mapped)
                if "uuid" not in group or group["uuid"] not in uuid_map:
                    group_instance = ContactGroup.get_or_create(
                        self.org, self.created_by, group["name"], uuid=group.get("uuid", None)
                    )

                    # map group references that started with a uuid
                    if "uuid" in group:
                        uuid_map[group["uuid"]] = group_instance.uuid

                    group["uuid"] = group_instance.uuid

                # we were already mapped
                elif group["uuid"] in uuid_map:
                    group["uuid"] = uuid_map[group["uuid"]]

        def remap_flow(element):
            # first map our id accordingly
            if element["uuid"] in uuid_map:
                element["uuid"] = uuid_map[element["uuid"]]

            existing_flow = Flow.objects.filter(uuid=element["uuid"], org=self.org, is_active=True).first()
            if not existing_flow:
                existing_flow = Flow.objects.filter(org=self.org, name=element["name"], is_active=True).first()
                if existing_flow:
                    element["uuid"] = existing_flow.uuid  # pragma: needs cover

        remap_uuid(flow_json[Flow.METADATA], "uuid")
        remap_uuid(flow_json, "entry")

        needs_move_entry = False

        for actionset in flow_json[Flow.ACTION_SETS]:
            remap_uuid(actionset, "uuid")
            remap_uuid(actionset, "exit_uuid")
            remap_uuid(actionset, "destination")
            valid_actions = []

            # for all of our recordings, pull them down and remap
            for action in actionset["actions"]:

                for group in action.get("groups", []):
                    remap_group(group)

                for label in action.get("labels", []):
                    remap_label(label)

                if "recording" in action:
                    # if its a localized
                    if isinstance(action["recording"], dict):  # pragma: no cover
                        for lang, url in action["recording"].items():
                            path = copy_recording(
                                url, "recordings/%d/%d/steps/%s.wav" % (self.org.pk, self.pk, action["uuid"])
                            )
                            action["recording"][lang] = path
                    else:
                        path = copy_recording(
                            action["recording"],
                            "recordings/%d/%d/steps/%s.wav" % (self.org.pk, self.pk, action["uuid"]),
                        )
                        action["recording"] = path

                if "channel" in action:
                    channel = None
                    channel_uuid = action.get("channel")
                    channel_name = action.get("name")

                    if channel_uuid is not None:
                        channel = self.org.channels.filter(is_active=True, uuid=channel_uuid).first()

                    if channel is None and channel_name is not None:
                        name = channel_name.split(":")[-1].strip()
                        channel = self.org.channels.filter(is_active=True, name=name).first()

                    if channel is None:
                        continue
                    else:
                        action["channel"] = channel.uuid
                        action["name"] = "%s: %s" % (channel.get_channel_type_display(), channel.get_address_display())

                if action["type"] in ["flow", "trigger-flow"]:
                    remap_flow(action["flow"])

                valid_actions.append(action)

            actionset["actions"] = valid_actions
            if not valid_actions:
                uuid_map[actionset["uuid"]] = actionset.get("destination")
                if actionset["uuid"] == flow_json["entry"]:
                    flow_json["entry"] = actionset.get("destination")
                    needs_move_entry = True

        for actionset in flow_json[Flow.ACTION_SETS]:
            if needs_move_entry and actionset["uuid"] == flow_json.get("entry"):
                actionset["y"] = 0

        for ruleset in flow_json[Flow.RULE_SETS]:
            remap_uuid(ruleset, "uuid")

            if ruleset["ruleset_type"] == RuleSet.TYPE_SUBFLOW:
                remap_flow(ruleset["config"]["flow"])

            elif ruleset["ruleset_type"] == RuleSet.TYPE_SHORTEN_URL:
                link_data = None
                if "links" in flow_json:
                    for link in flow_json["links"]:
                        if link["uuid"] == ruleset["config"][RuleSet.TYPE_SHORTEN_URL]["id"]:
                            link_data = link
                            break

                if link_data:
                    created_link = Link.objects.create(
                        org=self.org,
                        name=link_data["name"],
                        destination=link_data["destination"],
                        created_by=self.org.get_user(),
                        modified_by=self.org.get_user(),
                    )
                    ruleset["config"][RuleSet.TYPE_SHORTEN_URL]["id"] = created_link.uuid

            for rule in ruleset.get(Flow.RULES, []):
                remap_uuid(rule, "uuid")
                remap_uuid(rule, "destination")

                if rule["test"]["type"] == legacy.InGroupTest.TYPE:
                    group = rule["test"]["test"]
                    remap_group(group)

        # now update with our remapped values
        self.update(flow_json)

    def archive(self):
        self.is_archived = True
        self.save(update_fields=["is_archived"])

        # queue mailroom to interrupt sessions where contact is currently in this flow
        mailroom.queue_interrupt(self.org, flow=self)

        # archive our triggers as well
        from temba.triggers.models import Trigger

        Trigger.objects.filter(flow=self).update(is_archived=True)

    def restore(self):
        self.is_archived = False
        self.save(update_fields=["is_archived"])

    def update_single_message_flow(self, user, translations, base_language):
        assert translations and base_language in translations, "must include translation for base language"

        self.base_language = base_language
        self.version_number = "13.0.0"
        self.save(update_fields=("name", "base_language", "version_number"))

        translations = translations.copy()  # don't modify instance being saved on event object

        action_uuid = str(uuid4())
        base_text = translations.pop(base_language)
        localization = {k: {action_uuid: {"text": [v]}} for k, v in translations.items()}

        definition = {
            "uuid": "8ca44c09-791d-453a-9799-a70dd3303306",
            "name": self.name,
            "spec_version": self.version_number,
            "language": base_language,
            "type": "messaging",
            "localization": localization,
            "nodes": [
                {
                    "uuid": str(uuid4()),
                    "actions": [{"uuid": action_uuid, "type": "send_msg", "text": base_text}],
                    "exits": [{"uuid": "0c599307-8222-4386-b43c-e41654f03acf"}],
                }
            ],
        }

        self.save_revision(user, definition)

    def get_run_stats(self):
        totals_by_exit = FlowRunCount.get_totals(self)
        total_runs = sum(totals_by_exit.values())

        return {
            "total": total_runs,
            "active": totals_by_exit[FlowRun.STATE_ACTIVE],
            "completed": totals_by_exit[FlowRun.EXIT_TYPE_COMPLETED],
            "expired": totals_by_exit[FlowRun.EXIT_TYPE_EXPIRED],
            "interrupted": totals_by_exit[FlowRun.EXIT_TYPE_INTERRUPTED],
            "completion": int(totals_by_exit[FlowRun.EXIT_TYPE_COMPLETED] * 100 // total_runs) if total_runs else 0,
        }

    def async_start(self, user, groups, contacts, query=None, restart_participants=False, include_active=True):
        """
        Causes us to schedule a flow to start in a background thread.
        """

        flow_start = FlowStart.objects.create(
            flow=self,
            restart_participants=restart_participants,
            include_active=include_active,
            created_by=user,
            modified_by=user,
            query=query,
        )

        contact_ids = [c.id for c in contacts]
        flow_start.contacts.add(*contact_ids)

        group_ids = [g.id for g in groups]
        flow_start.groups.add(*group_ids)

        on_transaction_commit(lambda: flow_start.async_start())

    def get_export_dependencies(self):
        """
        Get the dependencies of this flow that should be exported with it
        """
        dependencies = set()
        dependencies.update(self.flow_dependencies.all())
        dependencies.update(self.field_dependencies.all())
        dependencies.update(self.group_dependencies.all())
        return dependencies

    def get_dependencies_metadata(self, type_name):
        """
        Get the dependencies of the given type from the flow metadata
        """
        deps = self.metadata.get(Flow.METADATA_DEPENDENCIES, [])
        return [d for d in deps if d["type"] == type_name]

    def is_legacy(self):
        """
        Returns whether this flow still uses a legacy definition
        """
        return Version(self.version_number) < Version(Flow.INITIAL_GOFLOW_VERSION)

    def as_export_ref(self):
        return {Flow.DEFINITION_UUID: str(self.uuid), Flow.DEFINITION_NAME: self.name}

    def as_json(self, expand_contacts=False):
        if self.is_legacy():
            return self.get_legacy_definition(expand_contacts)

        return self.get_definition()

    def get_legacy_definition(self, expand_contacts=False):
        """
        Builds the JSON definition for a legacy flow from its action sets and rule sets.

          expand_contacts:
            Add names for contacts and groups that are just ids. This is useful for human readable
            situations such as the flow editor.

        """

        flow = dict()

        if self.entry_uuid:
            flow[Flow.ENTRY] = self.entry_uuid
        else:
            flow[Flow.ENTRY] = None

        actionsets = []
        for actionset in ActionSet.objects.filter(flow=self).order_by("pk"):
            actionsets.append(actionset.as_json())

        def lookup_action_contacts(action, contacts, groups):

            if "contact" in action:  # pragma: needs cover
                contacts.append(action["contact"]["uuid"])

            if "contacts" in action:
                for contact in action["contacts"]:
                    contacts.append(contact["uuid"])

            if "group" in action:  # pragma: needs cover
                g = action["group"]
                if isinstance(g, dict):
                    if "uuid" in g:
                        groups.append(g["uuid"])

            if "groups" in action:
                for group in action["groups"]:
                    if isinstance(group, dict):
                        if "uuid" in group:
                            groups.append(group["uuid"])

        def replace_action_contacts(action, contacts, groups):

            if "contact" in action:  # pragma: needs cover
                contact = contacts.get(action["contact"]["uuid"], None)
                if contact:
                    action["contact"] = contact.as_json()

            if "contacts" in action:
                expanded_contacts = []
                for contact in action["contacts"]:
                    contact = contacts.get(contact["uuid"], None)
                    if contact:
                        expanded_contacts.append(contact.as_json())

                action["contacts"] = expanded_contacts

            if "group" in action:  # pragma: needs cover
                # variable substitution
                group = action["group"]
                if isinstance(group, dict):
                    if "uuid" in group:
                        group = groups.get(group["uuid"], None)
                        if group:
                            action["group"] = dict(uuid=group.uuid, name=group.name)

            if "groups" in action:
                expanded_groups = []
                for group in action["groups"]:

                    # variable substitution
                    if not isinstance(group, dict):
                        expanded_groups.append(group)
                    else:
                        group_instance = groups.get(group["uuid"], None)
                        if group_instance:
                            expanded_groups.append(dict(uuid=group_instance.uuid, name=group_instance.name))
                        else:
                            expanded_groups.append(group)

                action["groups"] = expanded_groups

        if expand_contacts:
            groups = []
            contacts = []

            for actionset in actionsets:
                for action in actionset["actions"]:
                    lookup_action_contacts(action, contacts, groups)

            # load them all
            contacts = dict((_.uuid, _) for _ in self.org.contacts.filter(uuid__in=contacts))
            groups = dict((_.uuid, _) for _ in ContactGroup.user_groups.filter(org=self.org, uuid__in=groups))

            # and replace them
            for actionset in actionsets:
                for action in actionset["actions"]:
                    replace_action_contacts(action, contacts, groups)

        flow[Flow.ACTION_SETS] = actionsets

        # add in our rulesets
        rulesets = []
        for ruleset in RuleSet.objects.filter(flow=self).order_by("pk"):
            rulesets.append(ruleset.as_json())
        flow[Flow.RULE_SETS] = rulesets

        # required flow running details
        flow[Flow.BASE_LANGUAGE] = self.base_language
        flow[Flow.FLOW_TYPE] = self.flow_type
        flow[Flow.VERSION] = Flow.FINAL_LEGACY_VERSION
        flow[Flow.METADATA] = self.get_legacy_metadata()
        return flow

    def get_legacy_metadata(self):
        exclude_keys = (Flow.METADATA_RESULTS, Flow.METADATA_WAITING_EXIT_UUIDS, Flow.METADATA_PARENT_REFS)
        metadata = {k: v for k, v in self.metadata.items() if k not in exclude_keys}

        revision = self.get_current_revision()

        last_saved = self.saved_on
        if self.saved_by == get_flow_user(self.org):
            last_saved = self.modified_on

        metadata[Flow.UUID] = self.uuid
        metadata[Flow.METADATA_NAME] = self.name
        metadata[Flow.METADATA_SAVED_ON] = json.encode_datetime(last_saved, micros=True)
        metadata[Flow.METADATA_REVISION] = revision.revision if revision else 1
        metadata[Flow.METADATA_EXPIRES] = self.expires_after_minutes

        return metadata

    @classmethod
    def get_metadata(cls, flow_info):
        return {
            Flow.METADATA_RESULTS: flow_info[Flow.INSPECT_RESULTS],
            Flow.METADATA_DEPENDENCIES: flow_info[Flow.INSPECT_DEPENDENCIES],
            Flow.METADATA_WAITING_EXIT_UUIDS: flow_info[Flow.INSPECT_WAITING_EXITS],
            Flow.METADATA_PARENT_REFS: flow_info[Flow.INSPECT_PARENT_REFS],
            Flow.METADATA_ISSUES: flow_info[Flow.INSPECT_ISSUES],
        }

    @classmethod
    def detect_invalid_cycles(cls, json_dict):
        """
        Checks for invalid cycles in our flow
        :param json_dict: our flow definition
        :return: invalid cycle path as list of uuids if found, otherwise empty list
        """

        # Adapted from a blog post by Guido:
        # http://neopythonic.blogspot.com/2009/01/detecting-cycles-in-directed-graph.html

        # Maintain path as a a depth-first path in the implicit tree;
        # path is represented as an OrderedDict of {node: [child,...]} pairs.

        nodes = list()
        node_map = {}

        for ruleset in json_dict.get(Flow.RULE_SETS, []):
            nodes.append(ruleset.get("uuid"))
            node_map[ruleset.get("uuid")] = ruleset

        for actionset in json_dict.get(Flow.ACTION_SETS, []):
            nodes.append(actionset.get("uuid"))
            node_map[actionset.get("uuid")] = actionset

        def get_destinations(uuid):
            node = node_map.get(uuid)

            if not node:  # pragma: needs cover
                return []

            rules = node.get("rules", [])
            destinations = []
            if rules:

                if node.get("ruleset_type", None) in RuleSet.TYPE_WAIT:
                    return []

                for rule in rules:
                    if rule.get("destination"):
                        destinations.append(rule.get("destination"))

            elif node.get("destination"):
                destinations.append(node.get("destination"))
            return destinations

        while nodes:
            root = nodes.pop()
            path = OrderedDict({root: get_destinations(root)})
            while path:
                # children at the fringe of the tree
                children = path[next(reversed(path))]
                while children:
                    child = children.pop()

                    # found a loop
                    if child in path:
                        pathlist = list(path)
                        return pathlist[pathlist.index(child) :] + [child]

                    # new path
                    if child in nodes:
                        path[child] = get_destinations(child)
                        nodes.remove(child)
                        break
                else:
                    # no more children; pop back up a level
                    path.popitem()
        return None

    def ensure_current_version(self):
        """
        Makes sure the flow is at the latest legacy or goflow spec version
        """

        to_version = Flow.FINAL_LEGACY_VERSION if self.is_legacy() else Flow.CURRENT_SPEC_VERSION

        # nothing to do if flow is already at the target version
        if Version(self.version_number) >= Version(to_version):
            return

        with self.lock():
            revision = self.get_current_revision()
            if revision:
                flow_def = revision.get_definition_json(to_version)
            else:  # pragma: needs cover
                flow_def = self.as_json()

            if self.is_legacy():
                self.update(flow_def, user=get_flow_user(self.org))
            else:
                self.save_revision(get_flow_user(self.org), flow_def, validate=False)

            self.refresh_from_db()

    def get_definition(self):
        """
        Returns the current definition of this flow
        """
        rev = self.get_current_revision()

        assert rev, "can't get definition of flow with no revisions"

        # update metadata in definition from database object as it may be out of date
        definition = rev.definition
        definition[Flow.DEFINITION_UUID] = self.uuid
        definition[Flow.DEFINITION_NAME] = self.name
        definition[Flow.DEFINITION_REVISION] = rev.revision
        definition[Flow.DEFINITION_EXPIRE_AFTER_MINUTES] = self.expires_after_minutes
        return definition

    def get_current_revision(self):
        """
        Returns the last saved revision for this flow if any
        """
        return self.revisions.order_by("revision").last()

    def save_revision(self, user, definition, validate=True):
        """
        Saves a new revision for this flow, validation will be done on the definition first
        """
        if Version(definition.get(Flow.DEFINITION_SPEC_VERSION)) < Version(Flow.INITIAL_GOFLOW_VERSION):
            raise FlowVersionConflictException(definition.get(Flow.DEFINITION_SPEC_VERSION))

        current_revision = self.get_current_revision()

        if current_revision:
            # check we aren't walking over someone else
            definition_revision = definition.get(Flow.DEFINITION_REVISION)
            if definition_revision is not None and definition_revision < current_revision.revision:
                raise FlowUserConflictException(self.saved_by, self.saved_on)

            revision = current_revision.revision + 1
        else:
            revision = 1

        # update metadata from database object
        definition[Flow.DEFINITION_UUID] = self.uuid
        definition[Flow.DEFINITION_NAME] = self.name
        definition[Flow.DEFINITION_REVISION] = revision
        definition[Flow.DEFINITION_EXPIRE_AFTER_MINUTES] = self.expires_after_minutes

        # inspect the flow (with optional validation)
        flow_info = mailroom.get_client().flow_inspect(self.org.id, definition)
        dependencies = flow_info[Flow.INSPECT_DEPENDENCIES]

        with transaction.atomic():
            # update our flow fields
            self.base_language = definition.get(Flow.DEFINITION_LANGUAGE, None)
            self.metadata = Flow.get_metadata(flow_info)
            self.saved_by = user
            self.saved_on = timezone.now()
            self.version_number = Flow.CURRENT_SPEC_VERSION
            self.save(update_fields=["metadata", "version_number", "base_language", "saved_by", "saved_on"])

            # create our new revision
            revision = self.revisions.create(
                definition=definition,
                created_by=user,
                modified_by=user,
                spec_version=Flow.CURRENT_SPEC_VERSION,
                revision=revision,
            )

            self.update_dependencies(dependencies)

        return revision

    def update(self, json_dict, user=None, force=False):
        """
        Updates a definition for a flow and returns the new revision
        """

        cycle_node_uuids = Flow.detect_invalid_cycles(json_dict)
        if cycle_node_uuids:
            raise FlowInvalidCycleException(cycle_node_uuids)

        # make sure the flow version hasn't changed out from under us
        if Version(json_dict.get(Flow.VERSION)) != Version(Flow.FINAL_LEGACY_VERSION):
            raise FlowVersionConflictException(json_dict.get(Flow.VERSION))

        flow_user = get_flow_user(self.org)
        # check whether the flow has changed since this flow was last saved
        if user and not force:
            saved_on = json_dict.get(Flow.METADATA, {}).get(Flow.METADATA_SAVED_ON, None)
            org = user.get_org()

            # check our last save if we aren't the system flow user
            if user != flow_user:
                migrated = self.saved_by == flow_user
                last_save = self.saved_on

                # use modified on if it was a migration
                if migrated:
                    last_save = self.modified_on

                if not saved_on or str_to_datetime(saved_on, org.timezone) < last_save:
                    raise FlowUserConflictException(self.saved_by, last_save)

        try:
            # run through all our action sets and validate / instantiate them, we need to do this in a transaction
            # or mailroom won't know about the labels / groups possibly created here
            with transaction.atomic():
                for actionset in json_dict.get(Flow.ACTION_SETS, []):
                    actions = [
                        _.as_json() for _ in legacy.Action.from_json_array(self.org, actionset.get(Flow.ACTIONS))
                    ]
                    actionset[Flow.ACTIONS] = actions

            flow_info = mailroom.get_client().flow_inspect(self.org.id, json_dict)
            dependencies = flow_info[Flow.INSPECT_DEPENDENCIES]

            with transaction.atomic():
                # TODO remove this when we no longer need rulesets or actionsets
                self.update_rulesets_and_actionsets(json_dict)

                # if we have a base language, set that
                self.base_language = json_dict.get("base_language", None)

                # set our metadata
                self.metadata = json_dict.get(Flow.METADATA, {})
                self.metadata[Flow.METADATA_RESULTS] = flow_info[Flow.INSPECT_RESULTS]
                self.metadata[Flow.METADATA_WAITING_EXIT_UUIDS] = flow_info[Flow.INSPECT_WAITING_EXITS]
                self.metadata[Flow.METADATA_PARENT_REFS] = flow_info[Flow.INSPECT_PARENT_REFS]

                if user:
                    self.saved_by = user

                # if it's our migration user, don't update saved on
                if user and user != flow_user:
                    self.saved_on = timezone.now()

                self.version_number = Flow.FINAL_LEGACY_VERSION
                self.save()

                # in case rulesets/actionsets were prefetched, clear those cached values
                # TODO https://code.djangoproject.com/ticket/29625
                self.action_sets._remove_prefetched_objects()
                self.rule_sets._remove_prefetched_objects()

                # create a version of our flow for posterity
                if user is None:
                    user = self.created_by

                # last version
                revision_num = 1
                last_revision = self.get_current_revision()
                if last_revision:
                    revision_num = last_revision.revision + 1

                # create a new version
                revision = self.revisions.create(
                    definition=json_dict,
                    created_by=user,
                    modified_by=user,
                    spec_version=Flow.FINAL_LEGACY_VERSION,
                    revision=revision_num,
                )

                self.update_dependencies(dependencies)

        except Exception as e:
            # user will see an error in the editor but log exception so we know we got something to fix
            logger.error(str(e), exc_info=True)
            raise e

        return revision

    def update_rulesets_and_actionsets(self, json_dict):
        """
        Creates RuleSet and ActionSet database objects as required by the legacy engine
        """

        def get_step_type(dest, rulesets, actionsets):
            if dest:
                if rulesets.get(dest, None):
                    return Flow.NODE_TYPE_RULESET
                if actionsets.get(dest, None):
                    return Flow.NODE_TYPE_ACTIONSET
            return None

        top_y = 0
        top_uuid = None

        # load all existing objects into dicts by uuid
        existing_actionsets = {actionset.uuid: actionset for actionset in self.action_sets.all()}
        existing_rulesets = {ruleset.uuid: ruleset for ruleset in self.rule_sets.all()}

        # set of uuids which we've seen, we use this set to remove objects no longer used in this flow
        seen_rulesets = set()
        seen_actionsets = set()
        destinations = set()

        # our steps in our current update submission
        current_actionsets = {}
        current_rulesets = {}

        # parse our actions
        for actionset in json_dict.get(Flow.ACTION_SETS, []):

            uuid = actionset.get(Flow.UUID)

            # validate our actions, normalizing them as JSON after reading them
            actions = [_.as_json() for _ in legacy.Action.from_json_array(self.org, actionset.get(Flow.ACTIONS))]

            if actions:
                current_actionsets[uuid] = actions

        for ruleset in json_dict.get(Flow.RULE_SETS, []):
            uuid = ruleset.get(Flow.UUID)
            current_rulesets[uuid] = ruleset
            seen_rulesets.add(uuid)

        # create all our rule sets
        for ruleset in json_dict.get(Flow.RULE_SETS, []):

            uuid = ruleset.get(Flow.UUID)
            rules = ruleset.get(Flow.RULES)
            label = ruleset.get(Flow.LABEL, None)
            operand = ruleset.get(Flow.OPERAND, None)
            finished_key = ruleset.get(Flow.FINISHED_KEY)
            ruleset_type = ruleset.get(Flow.RULESET_TYPE)
            config = ruleset.get(Flow.CONFIG)

            if not config:
                config = dict()

            # cap our lengths
            if label:
                label = label[:64]

            if operand:
                operand = operand[:128]

            (x, y) = (ruleset.get(Flow.X), ruleset.get(Flow.Y))

            if not top_uuid or y < top_y:
                top_y = y
                top_uuid = uuid

            # parse our rules, this will materialize any necessary dependencies
            parsed_rules = []
            rule_objects = legacy.Rule.from_json_array(self.org, rules)
            for r in rule_objects:
                parsed_rules.append(r.as_json())
            rules = parsed_rules

            for rule in rules:
                if "destination" in rule:
                    # if the destination was excluded for not having any actions
                    # remove the connection for our rule too
                    if rule["destination"] not in current_actionsets and rule["destination"] not in seen_rulesets:
                        rule["destination"] = None
                    else:
                        destination_uuid = rule.get("destination", None)
                        destinations.add(destination_uuid)

                        # determine what kind of destination we are pointing to
                        rule["destination_type"] = get_step_type(
                            destination_uuid, current_rulesets, current_actionsets
                        )

                        # print "Setting destination [%s] type to: %s" % (destination_uuid, rule['destination_type'])

            existing = existing_rulesets.get(uuid, None)

            if existing:
                existing.label = ruleset.get(Flow.LABEL, None)
                existing.rules = rules
                existing.operand = operand
                existing.label = label
                existing.finished_key = finished_key
                existing.ruleset_type = ruleset_type
                existing.config = config
                (existing.x, existing.y) = (x, y)
                existing.save()
            else:

                existing = RuleSet.objects.create(
                    flow=self,
                    uuid=uuid,
                    label=label,
                    rules=rules,
                    finished_key=finished_key,
                    ruleset_type=ruleset_type,
                    operand=operand,
                    config=config,
                    x=x,
                    y=y,
                )

            existing_rulesets[uuid] = existing

            # update our value type based on our new rules
            existing.value_type = existing.get_value_type()
            RuleSet.objects.filter(pk=existing.pk).update(value_type=existing.value_type)

        # now work through our action sets
        for actionset in json_dict.get(Flow.ACTION_SETS, []):
            uuid = actionset.get(Flow.UUID)
            exit_uuid = actionset.get(Flow.EXIT_UUID)

            # skip actionsets without any actions. This happens when there are no valid
            # actions in an actionset such as when deleted groups or flows are the only actions
            if uuid not in current_actionsets:
                continue

            actions = current_actionsets[uuid]
            seen_actionsets.add(uuid)

            (x, y) = (actionset.get(Flow.X), actionset.get(Flow.Y))

            if not top_uuid or y < top_y:
                top_y = y
                top_uuid = uuid

            existing = existing_actionsets.get(uuid, None)

            # lookup our destination
            destination_uuid = actionset.get("destination")
            destination_type = get_step_type(destination_uuid, current_rulesets, current_actionsets)

            if destination_uuid:
                if not destination_type:
                    destination_uuid = None

            # only create actionsets if there are actions
            if actions:
                if existing:
                    # print "Updating %s to point to %s" % (unicode(actions), destination_uuid)
                    existing.destination = destination_uuid
                    existing.destination_type = destination_type
                    existing.exit_uuid = exit_uuid
                    existing.actions = actions
                    (existing.x, existing.y) = (x, y)
                    existing.save()
                else:
                    existing = ActionSet.objects.create(
                        flow=self,
                        uuid=uuid,
                        destination=destination_uuid,
                        destination_type=destination_type,
                        exit_uuid=exit_uuid,
                        actions=actions,
                        x=x,
                        y=y,
                    )

                    existing_actionsets[uuid] = existing

        existing_actionsets_to_delete = set()
        seen_existing_actionsets = {}

        # now work through all our objects once more, making sure all uuids map appropriately
        for uuid, actionset in existing_actionsets.items():
            if uuid not in seen_actionsets:
                existing_actionsets_to_delete.add(uuid)
            else:
                seen_existing_actionsets[uuid] = actionset

        # delete actionset which are not seen
        ActionSet.objects.filter(uuid__in=existing_actionsets_to_delete).delete()

        existing_actionsets = seen_existing_actionsets

        existing_rulesets_to_delete = set()
        seen_existing_rulesets = {}

        for uuid, ruleset in existing_rulesets.items():
            if uuid not in seen_rulesets:
                existing_rulesets_to_delete.add(uuid)

                # instead of deleting it, make it a phantom ruleset until we do away with values_value
                ruleset.flow = None
                ruleset.uuid = str(uuid4())
                ruleset.save(update_fields=("flow", "uuid"))
            else:
                seen_existing_rulesets[uuid] = ruleset

        existing_rulesets = seen_existing_rulesets

        # make sure all destinations are present though
        for destination in destinations:
            if destination not in existing_rulesets and destination not in existing_actionsets:  # pragma: needs cover
                raise FlowException("Invalid destination: '%s', no matching actionset or ruleset" % destination)

        entry = json_dict.get("entry", None)

        # check if we are pointing to a destination that is no longer valid
        if entry not in existing_rulesets and entry not in existing_actionsets:
            entry = None

        if not entry and top_uuid:
            entry = top_uuid

        # set our entry
        if entry in existing_actionsets:
            self.entry_uuid = entry
            self.entry_type = Flow.NODE_TYPE_ACTIONSET
        elif entry in existing_rulesets:
            self.entry_uuid = entry
            self.entry_type = Flow.NODE_TYPE_RULESET

    def update_dependencies(self, dependencies):
        # build a lookup of types to identifier lists
        identifiers = defaultdict(list)
        for dep in dependencies:
            identifier = dep.get("uuid", dep.get("key"))
            identifiers[dep["type"]].append(identifier)

        # globals aren't included in exports so they're created here too if they don't exist, with blank values
        if identifiers["global"]:
            org_globals = set(self.org.globals.filter(is_active=True).values_list("key", flat=True))

            globals_to_create = set(identifiers["global"]).difference(org_globals)
            for g in globals_to_create:
                Global.get_or_create(self.org, self.modified_by, g, name="", value="")

        # find all the dependencies in the database
        dep_objs = {
            "channel": self.org.channels.filter(is_active=True, uuid__in=identifiers["channel"]),
            "classifier": self.org.classifiers.filter(is_active=True, uuid__in=identifiers["classifier"]),
            "field": ContactField.user_fields.filter(org=self.org, is_active=True, key__in=identifiers["field"]),
            "flow": self.org.flows.filter(is_active=True, uuid__in=identifiers["flow"]),
            "global": self.org.globals.filter(is_active=True, key__in=identifiers["global"]),
            "group": ContactGroup.user_groups.filter(org=self.org, is_active=True, uuid__in=identifiers["group"]),
            "label": Label.label_objects.filter(org=self.org, uuid__in=identifiers["label"]),
            "template": self.org.templates.filter(uuid__in=identifiers["template"]),
        }

        # reset the m2m for each type
        for type_name, objects in dep_objs.items():
            m2m = getattr(self, f"{type_name}_dependencies")
            m2m.clear()
            m2m.add(*objects)

    def release(self):
        """
        Releases this flow, marking it inactive. We interrupt all flow runs in a background process.
        We keep FlowRevisions and FlowStarts however.
        """

        self.is_active = False
        self.save(update_fields=("is_active",))

        # release any campaign events that depend on this flow
        from temba.campaigns.models import CampaignEvent

        for event in CampaignEvent.objects.filter(flow=self, is_active=True):
            event.release()

        # release any triggers that depend on this flow
        for trigger in self.triggers.all():
            trigger.release()

        # release any starts
        for start in self.starts.all():
            start.release()

        self.group_dependencies.clear()
        self.flow_dependencies.clear()
        self.field_dependencies.clear()
        self.channel_dependencies.clear()
        self.label_dependencies.clear()
        self.classifier_dependencies.clear()

        # queue mailroom to interrupt sessions where contact is currently in this flow
        mailroom.queue_interrupt(self.org, flow=self)

    def release_runs(self):
        """
        Exits all flow runs
        """
        # grab the ids of all our runs
        run_ids = self.runs.all().values_list("id", flat=True)

        # clear our association with any related sessions
        self.sessions.all().update(current_flow=None)

        # batch this for 1,000 runs at a time so we don't grab locks for too long
        for id_batch in chunk_list(run_ids, 1000):
            runs = FlowRun.objects.filter(id__in=id_batch)
            for run in runs:
                run.release()

    def __str__(self):
        return self.name

    class Meta:
        ordering = ("-modified_on",)


class FlowSession(models.Model):
    """
    A contact's session with the flow engine
    """

    STATUS_WAITING = "W"
    STATUS_COMPLETED = "C"
    STATUS_INTERRUPTED = "I"
    STATUS_EXPIRED = "X"
    STATUS_FAILED = "F"

    STATUS_CHOICES = (
        (STATUS_WAITING, "Waiting"),
        (STATUS_COMPLETED, "Completed"),
        (STATUS_INTERRUPTED, "Interrupted"),
        (STATUS_EXPIRED, "Expired"),
        (STATUS_FAILED, "Failed"),
    )

    uuid = models.UUIDField(unique=True)

    # the modality of this session
    session_type = models.CharField(max_length=1, choices=Flow.FLOW_TYPES, default=Flow.TYPE_MESSAGE, null=True)

    # the organization this session belongs to
    org = models.ForeignKey(Org, related_name="sessions", on_delete=models.PROTECT)

    # the contact that this session is with
    contact = models.ForeignKey("contacts.Contact", on_delete=models.PROTECT, related_name="sessions")

    # the channel connection used for flow sessions over IVR or USSD"),
    connection = models.OneToOneField(
        "channels.ChannelConnection", on_delete=models.PROTECT, null=True, related_name="session"
    )

    # the status of this session
    status = models.CharField(max_length=1, choices=STATUS_CHOICES, null=True)

    # whether the contact has responded in this session
    responded = models.BooleanField(default=False)

    # the goflow output of this session
    output = JSONAsTextField(null=True, default=dict)

    # when this session was created
    created_on = models.DateTimeField(default=timezone.now)

    # when this session ended
    ended_on = models.DateTimeField(null=True)

    # when this session's wait will time out (if at all)
    timeout_on = models.DateTimeField(null=True)

    # when this session started waiting (if at all)
    wait_started_on = models.DateTimeField(null=True)

    # the flow of the waiting run
    current_flow = models.ForeignKey("flows.Flow", related_name="sessions", null=True, on_delete=models.PROTECT)

    def release(self):
        self.delete()

    def __str__(self):  # pragma: no cover
        return str(self.contact)


class FlowRun(RequireUpdateFieldsMixin, models.Model):
    """
    A single contact's journey through a flow. It records the path taken, results collected, events generated etc.
    """

    STATUS_ACTIVE = "A"
    STATUS_WAITING = "W"
    STATUS_COMPLETED = "C"
    STATUS_INTERRUPTED = "I"
    STATUS_EXPIRED = "X"
    STATUS_FAILED = "F"
    STATUS_CHOICES = (
        (STATUS_ACTIVE, "Active"),
        (STATUS_WAITING, "Waiting"),
        (STATUS_COMPLETED, "Completed"),
        (STATUS_INTERRUPTED, "Interrupted"),
        (STATUS_EXPIRED, "Expired"),
        (STATUS_FAILED, "Failed"),
    )

    STATE_ACTIVE = "A"

    EXIT_TYPE_COMPLETED = "C"
    EXIT_TYPE_INTERRUPTED = "I"
    EXIT_TYPE_EXPIRED = "E"
    EXIT_TYPE_CHOICES = (
        (EXIT_TYPE_COMPLETED, _("Completed")),
        (EXIT_TYPE_INTERRUPTED, _("Interrupted")),
        (EXIT_TYPE_EXPIRED, _("Expired")),
    )

    RESULT_NAME = "name"
    RESULT_NODE_UUID = "node_uuid"
    RESULT_CATEGORY = "category"
    RESULT_CATEGORY_LOCALIZED = "category_localized"
    RESULT_VALUE = "value"
    RESULT_INPUT = "input"
    RESULT_CREATED_ON = "created_on"

    PATH_STEP_UUID = "uuid"
    PATH_NODE_UUID = "node_uuid"
    PATH_ARRIVED_ON = "arrived_on"
    PATH_EXIT_UUID = "exit_uuid"

    EVENT_TYPE = "type"
    EVENT_STEP_UUID = "step_uuid"
    EVENT_CREATED_ON = "created_on"

    DELETE_FOR_ARCHIVE = "A"
    DELETE_FOR_USER = "U"

    DELETE_CHOICES = ((DELETE_FOR_ARCHIVE, _("Archive delete")), (DELETE_FOR_USER, _("User delete")))

    uuid = models.UUIDField(unique=True, default=uuid4)

    org = models.ForeignKey(Org, on_delete=models.PROTECT, related_name="runs", db_index=False)

    flow = models.ForeignKey(Flow, on_delete=models.PROTECT, related_name="runs")

    contact = models.ForeignKey(Contact, on_delete=models.PROTECT, related_name="runs")

    # session this run belongs to (can be null if session has been trimmed)
    session = models.ForeignKey(FlowSession, on_delete=models.PROTECT, related_name="runs", null=True)

    # current status of this run
    status = models.CharField(max_length=1, choices=STATUS_CHOICES)

    # for an IVR session this is the connection to the IVR channel
    connection = models.ForeignKey(
        "channels.ChannelConnection", on_delete=models.PROTECT, related_name="runs", null=True
    )

    # when this run was created
    created_on = models.DateTimeField(default=timezone.now)

    # when this run was last modified
    modified_on = models.DateTimeField(default=timezone.now)

    # when this run ended
    exited_on = models.DateTimeField(null=True)

    # when this run will expire
    expires_on = models.DateTimeField(null=True)

    # next wait timeout in this run (if any)
    timeout_on = models.DateTimeField(null=True)

    # true if the contact has responded in this run
    responded = models.BooleanField(default=False)

    # flow start which started the session this run belongs to
    start = models.ForeignKey("flows.FlowStart", on_delete=models.PROTECT, null=True, related_name="runs")

    # if this run is part of a Surveyor session, the user that submitted it
    submitted_by = models.ForeignKey(settings.AUTH_USER_MODEL, on_delete=models.PROTECT, null=True, db_index=False)

    # parent run that started this run (if any)
    parent = models.ForeignKey("flows.FlowRun", on_delete=models.PROTECT, null=True)

    # UUID of the parent run (if any)
    parent_uuid = models.UUIDField(null=True)

    # results collected in this run keyed by snakified result name
    results = JSONAsTextField(null=True, default=dict)

    # path taken by this run through the flow
    path = JSONAsTextField(null=True, default=list)

    # engine events generated by this run
    events = JSONField(null=True)

    # current node location of this run in the flow
    current_node_uuid = models.UUIDField(null=True)

    # if this run is scheduled for deletion, why
    delete_reason = models.CharField(null=True, max_length=1, choices=DELETE_CHOICES)

    # TODO to be replaced by new status field
    is_active = models.BooleanField(default=True)
    exit_type = models.CharField(null=True, max_length=1, choices=EXIT_TYPE_CHOICES)

    def get_events_of_type(self, event_types):
        """
        Gets all the events of the given type associated with this run
        """
        if not self.events:  # pragma: no cover
            return []

        type_names = [t.name for t in event_types]
        return [e for e in self.events if e[FlowRun.EVENT_TYPE] in type_names]

    def get_msg_events(self):
        """
        Gets all the messages associated with this run
        """
        return self.get_events_of_type((Events.msg_received, Events.msg_created))

    def get_events_by_step(self, msg_only=False):
        """
        Gets a map of step UUIDs to lists of events created at that step
        """
        events = self.get_msg_events() if msg_only else self.events
        events_by_step = defaultdict(list)
        for e in events:
            events_by_step[e[FlowRun.EVENT_STEP_UUID]].append(e)
        return events_by_step

    def get_messages(self):
        """
        Gets all the messages associated with this run
        """
        # need a data migration to go fix some old message events with uuid="None", until then filter them out
        msg_uuids = []
        for e in self.get_msg_events():
            msg_uuid = e["msg"].get("uuid")
            if msg_uuid and msg_uuid != "None":
                msg_uuids.append(msg_uuid)

        return Msg.objects.filter(uuid__in=msg_uuids)

    def release(self, delete_reason=None):
        """
        Permanently deletes this flow run
        """
        with transaction.atomic():
            if delete_reason:
                self.delete_reason = delete_reason
                self.save(update_fields=["delete_reason"])

            # clear any runs that reference us
            FlowRun.objects.filter(parent=self).update(parent=None)

            # and any recent runs
            for recent in FlowPathRecentRun.objects.filter(run=self):
                recent.release()

            if (
                delete_reason == FlowRun.DELETE_FOR_USER
                and self.session is not None
                and self.session.status == FlowSession.STATUS_WAITING
            ):
                mailroom.queue_interrupt(self.org, session=self.session)

            self.delete()

    def update_expiration(self, point_in_time):
        """
        Set our expiration according to the flow settings
        """
        if self.flow.expires_after_minutes:
            self.expires_on = point_in_time + timedelta(minutes=self.flow.expires_after_minutes)
            self.modified_on = timezone.now()

            # save our updated fields
            self.save(update_fields=["expires_on", "modified_on"])

        # parent should always have a later expiration than the children
        if self.parent:
            self.parent.update_expiration(self.expires_on)

    def as_archive_json(self):
        def convert_step(step):
            return {"node": step[FlowRun.PATH_NODE_UUID], "time": step[FlowRun.PATH_ARRIVED_ON]}

        def convert_result(result):
            return {
                "name": result.get(FlowRun.RESULT_NAME),
                "node": result.get(FlowRun.RESULT_NODE_UUID),
                "time": result[FlowRun.RESULT_CREATED_ON],
                "input": result.get(FlowRun.RESULT_INPUT),
                "value": result[FlowRun.RESULT_VALUE],
                "category": result.get(FlowRun.RESULT_CATEGORY),
            }

        return {
            "id": self.id,
            "flow": {"uuid": str(self.flow.uuid), "name": self.flow.name},
            "contact": {"uuid": str(self.contact.uuid), "name": self.contact.name},
            "responded": self.responded,
            "path": [convert_step(s) for s in self.path],
            "values": {k: convert_result(r) for k, r in self.results.items()} if self.results else {},
            "events": self.events,
            "created_on": self.created_on.isoformat(),
            "modified_on": self.modified_on.isoformat(),
            "exited_on": self.exited_on.isoformat() if self.exited_on else None,
            "exit_type": self.exit_type,
            "submitted_by": self.submitted_by.username if self.submitted_by else None,
        }

    def __str__(self):  # pragma: no cover
        return f"FlowRun[uuid={self.uuid}, flow={self.flow.uuid}]"


class RuleSet(models.Model):
    TYPE_WAIT_MESSAGE = "wait_message"

    # Ussd
    TYPE_WAIT_USSD_MENU = "wait_menu"
    TYPE_WAIT_USSD = "wait_ussd"

    # Calls
    TYPE_WAIT_RECORDING = "wait_recording"
    TYPE_WAIT_DIGIT = "wait_digit"
    TYPE_WAIT_DIGITS = "wait_digits"

    # Surveys
    TYPE_WAIT_PHOTO = "wait_photo"
    TYPE_WAIT_VIDEO = "wait_video"
    TYPE_WAIT_AUDIO = "wait_audio"
    TYPE_WAIT_GPS = "wait_gps"

    TYPE_AIRTIME = "airtime"
    TYPE_WEBHOOK = "webhook"
    TYPE_RESTHOOK = "resthook"
    TYPE_LOOKUP = "lookup"
    TYPE_FLOW_FIELD = "flow_field"
    TYPE_FORM_FIELD = "form_field"
    TYPE_CONTACT_FIELD = "contact_field"
    TYPE_EXPRESSION = "expression"
    TYPE_GROUP = "group"
    TYPE_RANDOM = "random"
    TYPE_SUBFLOW = "subflow"
    TYPE_SHORTEN_URL = "shorten_url"

    CONFIG_WEBHOOK = "webhook"
    CONFIG_WEBHOOK_ACTION = "webhook_action"
    CONFIG_WEBHOOK_HEADERS = "webhook_headers"
    CONFIG_RESTHOOK = "resthook"

    TYPE_MEDIA = (TYPE_WAIT_PHOTO, TYPE_WAIT_GPS, TYPE_WAIT_VIDEO, TYPE_WAIT_AUDIO, TYPE_WAIT_RECORDING)

    TYPE_WAIT = (
        TYPE_WAIT_MESSAGE,
        TYPE_WAIT_RECORDING,
        TYPE_WAIT_DIGIT,
        TYPE_WAIT_DIGITS,
        TYPE_WAIT_PHOTO,
        TYPE_WAIT_VIDEO,
        TYPE_WAIT_AUDIO,
        TYPE_WAIT_GPS,
    )

    TYPE_CHOICES = (
        (TYPE_WAIT_MESSAGE, "Wait for message"),
        (TYPE_WAIT_USSD_MENU, "Wait for USSD menu"),
        (TYPE_WAIT_USSD, "Wait for USSD message"),
        (TYPE_WAIT_RECORDING, "Wait for recording"),
        (TYPE_WAIT_DIGIT, "Wait for digit"),
        (TYPE_WAIT_DIGITS, "Wait for digits"),
        (TYPE_SUBFLOW, "Subflow"),
        (TYPE_WEBHOOK, "Webhook"),
        (TYPE_RESTHOOK, "Resthook"),
        (TYPE_LOOKUP, "Lookup"),
        (TYPE_AIRTIME, "Transfer Airtime"),
        (TYPE_FORM_FIELD, "Split by message form"),
        (TYPE_CONTACT_FIELD, "Split on contact field"),
        (TYPE_EXPRESSION, "Split by expression"),
        (TYPE_RANDOM, "Split Randomly"),
        (TYPE_SHORTEN_URL, "Shorten Trackable Link"),
    )

    uuid = models.CharField(max_length=36, unique=True)

    flow = models.ForeignKey(Flow, on_delete=models.PROTECT, related_name="rule_sets", null=True)

    label = models.CharField(max_length=64, null=True, blank=True, help_text=_("The label for this field"))

    operand = models.CharField(
        max_length=128,
        null=True,
        blank=True,
        help_text=_("The value that rules will be run against, if None defaults to @step.value"),
    )

    webhook_url = models.URLField(
        null=True,
        blank=True,
        max_length=255,
        help_text=_("The URL that will be called with the user's response before we run our rules"),
    )

    webhook_action = models.CharField(
        null=True, blank=True, max_length=8, default="POST", help_text=_("How the webhook should be executed")
    )

    rules = JSONAsTextField(help_text=_("The JSON encoded actions for this action set"), default=list)

    finished_key = models.CharField(
        max_length=1, null=True, blank=True, help_text="During IVR, this is the key to indicate we are done waiting"
    )

    value_type = models.CharField(
        max_length=1,
        choices=Value.TYPE_CHOICES,
        default=Value.TYPE_TEXT,
        help_text="The type of value this ruleset saves",
    )

    ruleset_type = models.CharField(max_length=16, choices=TYPE_CHOICES, null=True, help_text="The type of ruleset")

    response_type = models.CharField(max_length=1, help_text="The type of response that is being saved")

    config = JSONAsTextField(
        null=True,
        verbose_name=_("Ruleset Configuration"),
        default=dict,
        help_text=_("RuleSet type specific configuration"),
    )

    x = models.IntegerField()
    y = models.IntegerField()

    created_on = models.DateTimeField(auto_now_add=True, help_text=_("When this ruleset was originally created"))
    modified_on = models.DateTimeField(auto_now=True, help_text=_("When this ruleset was last modified"))

    def get_value_type(self):
        """
        Determines the value type that this ruleset will generate.
        """
        # we keep track of specialized rule types we see
        value_type = None

        for rule in self.get_rules():
            if isinstance(rule.test, legacy.TrueTest):
                continue

            rule_type = None

            if isinstance(rule.test, legacy.NumericTest):
                rule_type = Value.TYPE_NUMBER

            elif isinstance(rule.test, legacy.DateTest):
                rule_type = Value.TYPE_DATETIME

            elif isinstance(rule.test, legacy.HasStateTest):
                rule_type = Value.TYPE_STATE

            elif isinstance(rule.test, legacy.HasDistrictTest):
                rule_type = Value.TYPE_DISTRICT

            elif isinstance(rule.test, legacy.HasWardTest):
                rule_type = Value.TYPE_WARD

            # this either isn't one of our value types or we have more than one type in this ruleset
            if not rule_type or (value_type and rule_type != value_type):
                return Value.TYPE_TEXT

            value_type = rule_type

        return value_type if value_type else Value.TYPE_TEXT

<<<<<<< HEAD
=======
    def get_voice_input(self, voice_response, action=None):

        # recordings aren't wrapped input they get tacked on at the end
        if self.ruleset_type in [RuleSet.TYPE_WAIT_RECORDING, RuleSet.TYPE_SUBFLOW]:
            return voice_response
        elif self.ruleset_type == RuleSet.TYPE_WAIT_DIGITS:
            return voice_response.gather(finish_on_key=self.finished_key, timeout=120, action=action)
        else:
            # otherwise we assume it's single digit entry
            return voice_response.gather(num_digits=1, timeout=120, action=action)

    def is_pause(self):
        return self.ruleset_type in RuleSet.TYPE_WAIT

    def find_matching_rule(self, run, msg):
        orig_text = None
        if msg:
            orig_text = msg.text

        msg.contact = run.contact
        context = run.flow.build_expressions_context(run.contact, msg, run=run)

        if self.ruleset_type in [RuleSet.TYPE_WEBHOOK, RuleSet.TYPE_RESTHOOK]:
            urls = []
            header = {}
            action = "POST"
            resthook = None

            # figure out which URLs will be called
            if self.ruleset_type == RuleSet.TYPE_WEBHOOK:
                resthook = None
                urls = [self.config[RuleSet.CONFIG_WEBHOOK]]
                action = self.config[RuleSet.CONFIG_WEBHOOK_ACTION]

                if RuleSet.CONFIG_WEBHOOK_HEADERS in self.config:
                    headers = self.config[RuleSet.CONFIG_WEBHOOK_HEADERS]
                    for item in headers:
                        header[item.get("name")] = item.get("value")

            elif self.ruleset_type == RuleSet.TYPE_RESTHOOK:
                from temba.api.models import Resthook

                # look up the rest hook
                resthook_slug = self.config[RuleSet.CONFIG_RESTHOOK]
                resthook = Resthook.get_or_create(run.org, resthook_slug, run.flow.created_by)
                urls = resthook.get_subscriber_urls()

                # no urls? use None, as our empty case
                if not urls:
                    urls = [None]

            # track our last successful and failed webhook calls
            last_success, last_failure = None, None

            for url in urls:
                (evaled_url, errors) = Msg.evaluate_template(url, context, org=run.flow.org, url_encode=True)
                result = legacy.call_webhook(run, evaled_url, self, msg, action, resthook=resthook, headers=header)

                # our subscriber is no longer interested, remove this URL as a subscriber
                if resthook and url and result.status_code == 410:
                    resthook.remove_subscriber(url, run.flow.created_by)
                    result.status_code = 200

                if url is None:
                    continue

                as_json = {
                    "input": f"{action} {evaled_url}",
                    "status_code": result.status_code,
                    "body": result.response,
                }

                if 200 <= result.status_code < 300 or result.status_code == 410:
                    last_success = as_json
                else:
                    last_failure = as_json

            # if we have a failed call, use that, if not the last call, if no calls then mock a successful one
            use_call = last_failure or last_success
            if not use_call:
                use_call = {"input": "", "status_code": 200, "body": _("No subscribers to this event")}

            # find our matching rule, we pass in the status from our calls
            for rule in self.get_rules():
                (result, value) = rule.matches(run, msg, context, str(use_call["status_code"]))
                if result > 0:
                    return rule, str(use_call["status_code"]), use_call["input"]

        elif self.ruleset_type == RuleSet.TYPE_SHORTEN_URL:
            url = f"https://firebasedynamiclinks.googleapis.com/v1/shortLinks?key={settings.FDL_API_KEY}"
            headers = {"Content-Type": "application/json"}

            config = self.config[RuleSet.TYPE_SHORTEN_URL]
            item_uuid = config.get("id")
            item = Link.objects.filter(uuid=item_uuid, org=run.flow.org).first()

            if item:
                long_url = "%s?contact=%s" % (item.get_url(), run.contact.uuid)
                data = json.dumps(
                    {"longDynamicLink": "%s/?link=%s" % (settings.FDL_URL, long_url), "suffix": {"option": "SHORT"}}
                )

                response = requests.post(url, data=data, headers=headers, timeout=10)

                for rule in self.get_rules():
                    (result, value) = rule.matches(run, msg, context, str(response.status_code))
                    response_json = response.json()
                    run.update_fields(response_json)
                    if result > 0:
                        short_url = response_json.get("shortLink")
                        return rule, str(response.status_code), short_url

            else:
                return None, None, None

        else:
            # if it's a form field, construct an expression accordingly
            if self.ruleset_type == RuleSet.TYPE_FORM_FIELD:
                delim = self.config.get("field_delimiter", " ")
                self.operand = '@(FIELD(%s, %d, "%s"))' % (
                    self.operand[1:],
                    self.config.get("field_index", 0) + 1,
                    delim,
                )

            # if we have a custom operand, figure that out
            operand = None
            if self.operand:
                (operand, errors) = Msg.evaluate_template(self.operand, context, org=run.flow.org)
            elif msg:
                operand = str(msg)

            if self.ruleset_type == RuleSet.TYPE_AIRTIME:

                airtime = AirtimeTransfer.trigger_airtime_event(self.flow.org, self, run.contact, msg)

                # rebuild our context again, the webhook may have populated something
                context = run.flow.build_expressions_context(run.contact, msg)

                # airtime test evaluate against the status of the airtime
                operand = airtime.status

            elif self.ruleset_type == RuleSet.TYPE_SUBFLOW:
                # lookup the subflow run
                subflow_run = FlowRun.objects.filter(parent=run).order_by("-created_on").first()
                if subflow_run:
                    if subflow_run.exit_type == FlowRun.EXIT_TYPE_COMPLETED:
                        operand = "completed"
                    elif subflow_run.exit_type == FlowRun.EXIT_TYPE_EXPIRED:
                        operand = "expired"

            elif self.ruleset_type == RuleSet.TYPE_GROUP:
                # this won't actually be used by the rules, but will end up in the results
                operand = run.contact.get_display(for_expressions=True) or ""

            try:
                rules = self.get_rules()
                for rule in rules:
                    (result, value) = rule.matches(run, msg, context, operand)
                    if result:
                        # treat category as the base category
                        return rule, value, operand
            finally:
                if msg:
                    msg.text = orig_text

        return None, None, None  # pragma: no cover

    def save_run_value(self, run, rule, raw_value, raw_input, org=None):
        org = org or self.flow.org
        contact_language = run.contact.language if run.contact.language in org.get_language_codes() else None

        run.save_run_result(
            name=self.label,
            node_uuid=self.uuid,
            category=rule.get_category_name(run.flow.base_language),
            category_localized=rule.get_category_name(run.flow.base_language, contact_language),
            raw_value=raw_value,
            raw_input=raw_input,
        )

    def get_step_type(self):
        return Flow.NODE_TYPE_RULESET

    def get_rules_dict(self):
        return self.rules

>>>>>>> 9a488a60
    def get_rules(self):
        return legacy.Rule.from_json_array(self.flow.org, self.rules)

    def as_json(self):
        return dict(
            uuid=self.uuid,
            x=self.x,
            y=self.y,
            label=self.label,
            rules=self.rules,
            finished_key=self.finished_key,
            ruleset_type=self.ruleset_type,
            response_type=self.response_type,
            operand=self.operand,
            config=self.config,
        )

    def __str__(self):  # pragma: no cover
        if self.label:
            return "RuleSet: %s - %s" % (self.uuid, self.label)
        else:
            return "RuleSet: %s" % (self.uuid,)


class ActionSet(models.Model):
    uuid = models.CharField(max_length=36, unique=True)
    flow = models.ForeignKey(Flow, on_delete=models.PROTECT, related_name="action_sets")

    destination = models.CharField(max_length=36, null=True)
    destination_type = models.CharField(max_length=1, null=True)

    exit_uuid = models.CharField(max_length=36, null=True)  # needed for migrating to new engine

    actions = JSONAsTextField(help_text=_("The JSON encoded actions for this action set"), default=dict)

    x = models.IntegerField()
    y = models.IntegerField()

    created_on = models.DateTimeField(auto_now_add=True, help_text=_("When this action was originally created"))
    modified_on = models.DateTimeField(auto_now=True, help_text=_("When this action was last modified"))

    def get_actions(self):
        return legacy.Action.from_json_array(self.flow.org, self.actions)

    def as_json(self):
        return dict(
            uuid=self.uuid,
            x=self.x,
            y=self.y,
            destination=self.destination,
            actions=self.actions,
            exit_uuid=self.exit_uuid,
        )

    def __str__(self):  # pragma: no cover
        return "ActionSet: %s" % (self.uuid,)


class FlowRevision(SmartModel):
    """
    JSON definitions for previous flow revisions
    """

    LAST_TRIM_KEY = "temba:last_flow_revision_trim"

    flow = models.ForeignKey(Flow, on_delete=models.PROTECT, related_name="revisions")

    definition = JSONAsTextField(help_text=_("The JSON flow definition"), default=dict)

    spec_version = models.CharField(
        default=Flow.FINAL_LEGACY_VERSION, max_length=8, help_text=_("The flow version this definition is in")
    )

    revision = models.IntegerField(null=True, help_text=_("Revision number for this definition"))

    @classmethod
    def trim(cls, since):
        """
        For any flow that has a new revision since the passed in date, trim revisions
        :param since: datetime of when to trim
        :return: The number of trimmed revisions
        """
        count = 0

        # find all flows with revisions since the passed in date
        for fr in FlowRevision.objects.filter(created_on__gt=since).distinct("flow_id").only("flow_id"):
            # trim that flow
            count += FlowRevision.trim_for_flow(fr.flow_id)

        return count

    @classmethod
    def trim_for_flow(cls, flow_id):
        """
        Trims the revisions for the passed in flow.

        Our logic is:
         * always keep last 25 revisions
         * for any revision beyond those, collapse to first revision for that day

        :param flow: the id of the flow to trim revisions for
        :return: the number of trimmed revisions
        """
        # find what date cutoff we will use for "25 most recent"
        cutoff = FlowRevision.objects.filter(flow=flow_id).order_by("-created_on")[24:25]

        # fewer than 25 revisions
        if not cutoff:
            return 0

        cutoff = cutoff[0].created_on

        # find the ids of the first revision for each day starting at the cutoff
        keepers = (
            FlowRevision.objects.filter(flow=flow_id, created_on__lt=cutoff)
            .annotate(created_date=TruncDate("created_on"))
            .values("created_date")
            .annotate(max_id=Max("id"))
            .values_list("max_id", flat=True)
        )

        # delete the rest
        return FlowRevision.objects.filter(flow=flow_id, created_on__lt=cutoff).exclude(id__in=keepers).delete()[0]

    @classmethod
    def is_legacy_definition(cls, definition):
        return Flow.DEFINITION_SPEC_VERSION not in definition

    @classmethod
    def validate_legacy_definition(cls, definition):

        if definition[Flow.FLOW_TYPE] not in (Flow.TYPE_MESSAGE, Flow.TYPE_VOICE, Flow.TYPE_SURVEY, "F"):
            raise ValueError(_("Unsupported flow type"))

        non_localized_error = _("Malformed flow, encountered non-localized definition")

        # should always have a base_language
        if Flow.BASE_LANGUAGE not in definition or not definition[Flow.BASE_LANGUAGE]:
            raise ValueError(non_localized_error)

        # language should match values in definition
        base_language = definition[Flow.BASE_LANGUAGE]

        def validate_localization(lang_dict):

            # must be a dict
            if not isinstance(lang_dict, dict):
                raise ValueError(non_localized_error)

            # and contain the base_language
            if base_language not in lang_dict:  # pragma: needs cover
                raise ValueError(non_localized_error)

        for actionset in definition[Flow.ACTION_SETS]:
            for action in actionset["actions"]:
                if "msg" in action and action["type"] != "email":
                    validate_localization(action["msg"])

        for ruleset in definition[Flow.RULE_SETS]:
            for rule in ruleset["rules"]:
                validate_localization(rule["category"])

    @classmethod
    def migrate_export(cls, org, exported_json, same_site, version, legacy=False):
        # use legacy migrations to get export to final legacy version
        if version < Version(Flow.FINAL_LEGACY_VERSION):
            from temba.flows.legacy import exports

            exported_json = exports.migrate(org, exported_json, same_site, version)

        if legacy:
            return exported_json

        # use mailroom to get export to current spec version
        migrated_flows = []
        for flow_def in exported_json[Org.EXPORT_FLOWS]:
            migrated_flows.append(mailroom.get_client().flow_migrate(flow_def))

        exported_json[Org.EXPORT_FLOWS] = migrated_flows

        return exported_json

    @classmethod
    def migrate_definition(cls, json_flow, flow, to_version=Flow.CURRENT_SPEC_VERSION):
        from temba.flows.legacy import migrations

        # migrate any legacy versions forward
        if Flow.VERSION in json_flow:
            versions = legacy.get_versions_after(json_flow[Flow.VERSION])
            for version in versions:
                version_slug = version.replace(".", "_")
                migrate_fn = getattr(migrations, "migrate_to_version_%s" % version_slug, None)

                if migrate_fn:
                    json_flow = migrate_fn(json_flow, flow)
                    json_flow[Flow.VERSION] = version

                if version == to_version:
                    break

        # migrate using goflow for anything newer
        if Version(to_version) >= Version(Flow.INITIAL_GOFLOW_VERSION):
            json_flow = mailroom.get_client().flow_migrate(json_flow, to_version)

        return json_flow

    def get_definition_json(self, to_version=Flow.CURRENT_SPEC_VERSION):
        definition = self.definition

        # if it's previous to version 6, wrap the definition to
        # mirror our exports for those versions
        if Version(self.spec_version) < Version("6"):
            definition = dict(
                definition=self.definition,
                flow_type=self.flow.flow_type,
                expires=self.flow.expires_after_minutes,
                id=self.flow.pk,
                revision=self.revision,
                uuid=self.flow.uuid,
            )

        # make sure old revisions migrate properly
        if Version(self.spec_version) <= Version(Flow.FINAL_LEGACY_VERSION):
            definition[Flow.VERSION] = self.spec_version

        # migrate our definition if necessary
        if self.spec_version != to_version:
            if Flow.METADATA not in definition:
                definition[Flow.METADATA] = {}

            definition[Flow.METADATA][Flow.METADATA_REVISION] = self.revision
            definition = FlowRevision.migrate_definition(definition, self.flow, to_version)

        # update variables from our db into our revision
        flow = self.flow
        definition[Flow.DEFINITION_NAME] = flow.name
        definition[Flow.DEFINITION_UUID] = flow.uuid
        definition[Flow.DEFINITION_REVISION] = self.revision
        definition[Flow.DEFINITION_EXPIRE_AFTER_MINUTES] = flow.expires_after_minutes

        return definition

    def as_json(self):
        name = self.created_by.get_full_name()
        return dict(
            user=dict(email=self.created_by.email, name=name),
            created_on=json.encode_datetime(self.created_on, micros=True),
            id=self.pk,
            version=self.spec_version,
            revision=self.revision,
        )

    def release(self):
        self.delete()


class FlowCategoryCount(SquashableModel):
    """
    Maintains counts for categories across all possible results in a flow
    """

    SQUASH_OVER = ("flow_id", "node_uuid", "result_key", "result_name", "category_name")

    flow = models.ForeignKey(Flow, on_delete=models.PROTECT, related_name="category_counts")

    # the UUID of the node where this result was created
    node_uuid = models.UUIDField(db_index=True)

    # the key and name of the result in the flow
    result_key = models.CharField(max_length=128)
    result_name = models.CharField(max_length=128)

    # the name of the category
    category_name = models.CharField(max_length=128)

    # the number of results with this category
    count = models.IntegerField(default=0)

    @classmethod
    def get_squash_query(cls, distinct_set):
        sql = """
        WITH removed as (
          DELETE FROM %(table)s WHERE "id" IN (
            SELECT "id" FROM %(table)s
              WHERE "flow_id" = %%s AND "node_uuid" = %%s AND "result_key" = %%s AND "result_name" = %%s AND "category_name" = %%s
              LIMIT 10000
          ) RETURNING "count"
        )
        INSERT INTO %(table)s("flow_id", "node_uuid", "result_key", "result_name", "category_name", "count", "is_squashed")
        VALUES (%%s, %%s, %%s, %%s, %%s, GREATEST(0, (SELECT SUM("count") FROM removed)), TRUE);
        """ % {
            "table": cls._meta.db_table
        }

        params = (
            distinct_set.flow_id,
            distinct_set.node_uuid,
            distinct_set.result_key,
            distinct_set.result_name,
            distinct_set.category_name,
        ) * 2
        return sql, params

    def __str__(self):
        return "%s: %s" % (self.category_name, self.count)


class FlowPathCount(SquashableModel):
    """
    Maintains hourly counts of flow paths
    """

    SQUASH_OVER = ("flow_id", "from_uuid", "to_uuid", "period")

    flow = models.ForeignKey(Flow, on_delete=models.PROTECT, related_name="path_counts")

    # the exit UUID of the node this path segment starts with
    from_uuid = models.UUIDField()

    # the UUID of the node this path segment ends with
    to_uuid = models.UUIDField()

    # the hour in which this activity occurred
    period = models.DateTimeField()

    # the number of runs that tooks this path segment in that period
    count = models.IntegerField(default=0)

    @classmethod
    def get_squash_query(cls, distinct_set):
        sql = """
        WITH removed as (
            DELETE FROM %(table)s WHERE "flow_id" = %%s AND "from_uuid" = %%s AND "to_uuid" = %%s AND "period" = date_trunc('hour', %%s) RETURNING "count"
        )
        INSERT INTO %(table)s("flow_id", "from_uuid", "to_uuid", "period", "count", "is_squashed")
        VALUES (%%s, %%s, %%s, date_trunc('hour', %%s), GREATEST(0, (SELECT SUM("count") FROM removed)), TRUE);
        """ % {
            "table": cls._meta.db_table
        }

        params = (distinct_set.flow_id, distinct_set.from_uuid, distinct_set.to_uuid, distinct_set.period) * 2
        return sql, params

    @classmethod
    def get_totals(cls, flow):
        counts = cls.objects.filter(flow=flow)
        totals = list(counts.values_list("from_uuid", "to_uuid").annotate(replies=Sum("count")))
        return {"%s:%s" % (t[0], t[1]): t[2] for t in totals}

    def __str__(self):  # pragma: no cover
        return f"FlowPathCount({self.flow_id}) {self.from_uuid}:{self.to_uuid} {self.period} count: {self.count}"

    class Meta:
        index_together = ["flow", "from_uuid", "to_uuid", "period"]


class FlowPathRecentRun(models.Model):
    """
    Maintains recent runs for a flow path segment
    """

    PRUNE_TO = 5
    LAST_PRUNED_KEY = "last_recentrun_pruned"

    id = models.BigAutoField(auto_created=True, primary_key=True, verbose_name="ID")

    # the node and step UUIDs of the start of the path segment
    from_uuid = models.UUIDField()
    from_step_uuid = models.UUIDField()

    # the node and step UUIDs of the end of the path segment
    to_uuid = models.UUIDField()
    to_step_uuid = models.UUIDField()

    run = models.ForeignKey(FlowRun, on_delete=models.PROTECT, related_name="recent_runs")

    # when the run visited this path segment
    visited_on = models.DateTimeField(default=timezone.now)

    def release(self):
        self.delete()

    @classmethod
    def get_recent(cls, exit_uuids, to_uuid, limit=PRUNE_TO):
        """
        Gets the recent runs for the given flow segments
        """
        recent = (
            cls.objects.filter(from_uuid__in=exit_uuids, to_uuid=to_uuid).select_related("run").order_by("-visited_on")
        )
        if limit:
            recent = recent[:limit]

        results = []
        for r in recent:
            msg_events_by_step = r.run.get_events_by_step(msg_only=True)
            msg_event = None

            # find the last message event in the run before this step
            before_step = False
            for step in reversed(r.run.path):
                step_uuid = step[FlowRun.PATH_STEP_UUID]
                if step_uuid == str(r.from_step_uuid):
                    before_step = True

                if before_step:
                    msg_events = msg_events_by_step[step_uuid]
                    if msg_events:
                        msg_event = msg_events[-1]
                        break

            if msg_event:
                results.append({"run": r.run, "text": msg_event["msg"]["text"], "visited_on": r.visited_on})

        return results

    @classmethod
    def prune(cls):
        """
        Removes old recent run records leaving only PRUNE_TO most recent for each segment
        """
        last_id = cache.get(cls.LAST_PRUNED_KEY, -1)

        newest = cls.objects.order_by("-id").values("id").first()
        newest_id = newest["id"] if newest else -1

        sql = """
            DELETE FROM %(table)s WHERE id IN (
              SELECT id FROM (
                  SELECT
                    r.id,
                    dense_rank() OVER (PARTITION BY from_uuid, to_uuid ORDER BY visited_on DESC) AS pos
                  FROM %(table)s r
                  WHERE (from_uuid, to_uuid) IN (
                    -- get the unique segments added to since last prune
                    SELECT DISTINCT from_uuid, to_uuid FROM %(table)s WHERE id > %(last_id)d
                  )
              ) s WHERE s.pos > %(limit)d
            )""" % {
            "table": cls._meta.db_table,
            "last_id": last_id,
            "limit": cls.PRUNE_TO,
        }

        cursor = db_connection.cursor()
        cursor.execute(sql)

        cache.set(cls.LAST_PRUNED_KEY, newest_id)

        return cursor.rowcount  # number of deleted entries

    def __str__(self):  # pragma: no cover
        return f"run={self.run.uuid} flow={self.run.flow.uuid} segment={self.to_uuid}→{self.from_uuid}"

    class Meta:
        indexes = [models.Index(fields=["from_uuid", "to_uuid", "-visited_on"])]


class FlowNodeCount(SquashableModel):
    """
    Maintains counts of unique contacts at each flow node.
    """

    SQUASH_OVER = ("node_uuid",)

    flow = models.ForeignKey(Flow, on_delete=models.PROTECT, related_name="node_counts")

    # the UUID of the node
    node_uuid = models.UUIDField(db_index=True)

    # the number of contacts/runs currently at that node
    count = models.IntegerField(default=0)

    @classmethod
    def get_squash_query(cls, distinct_set):
        sql = """
        WITH removed as (
            DELETE FROM %(table)s WHERE "node_uuid" = %%s RETURNING "count"
        )
        INSERT INTO %(table)s("flow_id", "node_uuid", "count", "is_squashed")
        VALUES (%%s, %%s, GREATEST(0, (SELECT SUM("count") FROM removed)), TRUE);
        """ % {
            "table": cls._meta.db_table
        }

        return sql, (distinct_set.node_uuid, distinct_set.flow_id, distinct_set.node_uuid)

    @classmethod
    def get_totals(cls, flow):
        totals = list(cls.objects.filter(flow=flow).values_list("node_uuid").annotate(replies=Sum("count")))
        return {str(t[0]): t[1] for t in totals if t[1]}


class FlowRunCount(SquashableModel):
    """
    Maintains counts of different states of exit types of flow runs on a flow. These are calculated
    via triggers on the database.
    """

    SQUASH_OVER = ("flow_id", "exit_type")

    flow = models.ForeignKey(Flow, on_delete=models.PROTECT, related_name="exit_counts")

    # the type of exit
    exit_type = models.CharField(null=True, max_length=1, choices=FlowRun.EXIT_TYPE_CHOICES)

    # the number of runs that exited with that exit type
    count = models.IntegerField(default=0)

    @classmethod
    def get_squash_query(cls, distinct_set):
        if distinct_set.exit_type:
            sql = """
            WITH removed as (
                DELETE FROM %(table)s WHERE "flow_id" = %%s AND "exit_type" = %%s RETURNING "count"
            )
            INSERT INTO %(table)s("flow_id", "exit_type", "count", "is_squashed")
            VALUES (%%s, %%s, GREATEST(0, (SELECT SUM("count") FROM removed)), TRUE);
            """ % {
                "table": cls._meta.db_table
            }

            params = (distinct_set.flow_id, distinct_set.exit_type) * 2
        else:
            sql = """
            WITH removed as (
                DELETE FROM %(table)s WHERE "flow_id" = %%s AND "exit_type" IS NULL RETURNING "count"
            )
            INSERT INTO %(table)s("flow_id", "exit_type", "count", "is_squashed")
            VALUES (%%s, NULL, GREATEST(0, (SELECT SUM("count") FROM removed)), TRUE);
            """ % {
                "table": cls._meta.db_table
            }

            params = (distinct_set.flow_id,) * 2

        return sql, params

    @classmethod
    def get_totals(cls, flow):
        totals = list(cls.objects.filter(flow=flow).values_list("exit_type").annotate(replies=Sum("count")))
        totals = {t[0]: t[1] for t in totals}

        # for convenience, ensure dict contains all possible states
        all_states = (None, FlowRun.EXIT_TYPE_COMPLETED, FlowRun.EXIT_TYPE_EXPIRED, FlowRun.EXIT_TYPE_INTERRUPTED)
        totals = {s: totals.get(s, 0) for s in all_states}

        # we record active runs as exit_type=None but replace with actual constant for clarity
        totals[FlowRun.STATE_ACTIVE] = totals[None]
        del totals[None]

        return totals

    def __str__(self):  # pragma: needs cover
        return "RunCount[%d:%s:%d]" % (self.flow_id, self.exit_type, self.count)

    class Meta:
        index_together = ("flow", "exit_type")


class ExportFlowResultsTask(BaseExportTask):
    """
    Container for managing our export requests
    """

    analytics_key = "flowresult_export"
    email_subject = "Your results export from %s is ready"
    email_template = "flows/email/flow_export_download"

    INCLUDE_MSGS = "include_msgs"
    CONTACT_FIELDS = "contact_fields"
    GROUP_MEMBERSHIPS = "group_memberships"
    RESPONDED_ONLY = "responded_only"
    EXTRA_URNS = "extra_urns"
    FLOWS = "flows"

    MAX_GROUP_MEMBERSHIPS_COLS = 25
    MAX_CONTACT_FIELDS_COLS = 10

    flows = models.ManyToManyField(Flow, related_name="exports", help_text=_("The flows to export"))

    config = JSONAsTextField(null=True, default=dict, help_text=_("Any configuration options for this flow export"))

    @classmethod
    def create(cls, org, user, flows, contact_fields, responded_only, include_msgs, extra_urns, group_memberships):
        config = {
            ExportFlowResultsTask.INCLUDE_MSGS: include_msgs,
            ExportFlowResultsTask.CONTACT_FIELDS: [c.id for c in contact_fields],
            ExportFlowResultsTask.RESPONDED_ONLY: responded_only,
            ExportFlowResultsTask.EXTRA_URNS: extra_urns,
            ExportFlowResultsTask.GROUP_MEMBERSHIPS: [g.id for g in group_memberships],
        }

        export = cls.objects.create(org=org, created_by=user, modified_by=user, config=config)
        for flow in flows:
            export.flows.add(flow)

        return export

    def get_email_context(self, branding):
        context = super().get_email_context(branding)
        context["flows"] = self.flows.all()
        return context

    def _get_runs_columns(self, extra_urn_columns, groups, contact_fields, result_fields, show_submitted_by=False):
        columns = []

        if show_submitted_by:
            columns.append("Submitted By")

        columns.append("Contact UUID")
        columns.append("ID" if self.org.is_anon else "URN")

        for extra_urn in extra_urn_columns:
            columns.append(extra_urn["label"])

        columns.append("Name")

        for gr in groups:
            columns.append("Group:%s" % gr.name)

        for cf in contact_fields:
            columns.append("Field:%s" % cf.label)

        columns.append("Started")
        columns.append("Modified")
        columns.append("Exited")

        for result_field in result_fields:
            field_name, flow_name = result_field["name"], result_field["flow_name"]
            columns.append(f"{field_name} (Category) - {flow_name}")
            columns.append(f"{field_name} (Value) - {flow_name}")
            columns.append(f"{field_name} (Text) - {flow_name}")

        return columns

    def _add_runs_sheet(self, book, columns):
        name = "Runs (%d)" % (book.num_runs_sheets + 1) if book.num_runs_sheets > 0 else "Runs"
        sheet = book.add_sheet(name, index=book.num_runs_sheets)
        book.num_runs_sheets += 1

        self.append_row(sheet, columns)
        return sheet

    def _add_msgs_sheet(self, book):
        name = "Messages (%d)" % (book.num_msgs_sheets + 1) if book.num_msgs_sheets > 0 else "Messages"
        index = book.num_runs_sheets + book.num_msgs_sheets
        sheet = book.add_sheet(name, index)
        book.num_msgs_sheets += 1

        headers = ["Contact UUID", "URN", "Name", "Date", "Direction", "Message", "Channel"]

        self.append_row(sheet, headers)
        return sheet

    def write_export(self):
        config = self.config
        include_msgs = config.get(ExportFlowResultsTask.INCLUDE_MSGS, False)
        responded_only = config.get(ExportFlowResultsTask.RESPONDED_ONLY, True)
        contact_field_ids = config.get(ExportFlowResultsTask.CONTACT_FIELDS, [])
        extra_urns = config.get(ExportFlowResultsTask.EXTRA_URNS, [])
        group_memberships = config.get(ExportFlowResultsTask.GROUP_MEMBERSHIPS, [])

        contact_fields = ContactField.user_fields.active_for_org(org=self.org).filter(id__in=contact_field_ids)

        groups = ContactGroup.user_groups.filter(
            org=self.org, id__in=group_memberships, status=ContactGroup.STATUS_READY, is_active=True
        )

        # get all result saving nodes across all flows being exported
        show_submitted_by = False
        result_fields = []
        flows = list(self.flows.filter(is_active=True))
        for flow in flows:
            for result_field in flow.metadata["results"]:
                if not result_field["name"].startswith("_"):
                    result_field = result_field.copy()
                    result_field["flow_uuid"] = flow.uuid
                    result_field["flow_name"] = flow.name
                    result_fields.append(result_field)

            if flow.flow_type == Flow.TYPE_SURVEY:
                show_submitted_by = True

        extra_urn_columns = []
        if not self.org.is_anon:
            for extra_urn in extra_urns:
                label = f"URN:{extra_urn.capitalize()}"
                extra_urn_columns.append(dict(label=label, scheme=extra_urn))

        runs_columns = self._get_runs_columns(
            extra_urn_columns, groups, contact_fields, result_fields, show_submitted_by=show_submitted_by
        )

        book = XLSXBook()
        book.num_runs_sheets = 0
        book.num_msgs_sheets = 0

        # the current sheets
        book.current_runs_sheet = self._add_runs_sheet(book, runs_columns)
        book.current_msgs_sheet = None

        # for tracking performance
        total_runs_exported = 0
        temp_runs_exported = 0
        start = time.time()

        for batch in self._get_run_batches(flows, responded_only):
            self._write_runs(
                book,
                batch,
                include_msgs,
                extra_urn_columns,
                groups,
                contact_fields,
                show_submitted_by,
                runs_columns,
                result_fields,
            )

            total_runs_exported += len(batch)

            if (total_runs_exported - temp_runs_exported) > ExportFlowResultsTask.LOG_PROGRESS_PER_ROWS:
                mins = (time.time() - start) / 60
                logger.info(
                    f"Results export #{self.id} for org #{self.org.id}: exported {total_runs_exported} in {mins:.1f} mins"
                )

                temp_runs_exported = total_runs_exported

                self.modified_on = timezone.now()
                self.save(update_fields=["modified_on"])

        temp = NamedTemporaryFile(delete=True)
        book.finalize(to_file=temp)
        temp.flush()
        return temp, "xlsx"

    def _get_run_batches(self, flows, responded_only):
        logger.info(f"Results export #{self.id} for org #{self.org.id}: fetching runs from archives to export...")

        # firstly get runs from archives
        from temba.archives.models import Archive

        # get the earliest created date of the flows being exported
        earliest_created_on = None
        for flow in flows:
            if earliest_created_on is None or flow.created_on < earliest_created_on:
                earliest_created_on = flow.created_on

        earliest_day = earliest_created_on.date()
        earliest_month = date(earliest_day.year, earliest_day.month, 1)

        archives = (
            Archive.objects.filter(org=self.org, archive_type=Archive.TYPE_FLOWRUN, record_count__gt=0, rollup=None)
            .filter(
                Q(period=Archive.PERIOD_MONTHLY, start_date__gte=earliest_month)
                | Q(period=Archive.PERIOD_DAILY, start_date__gte=earliest_day)
            )
            .order_by("start_date")
        )

        flow_uuids = {str(flow.uuid) for flow in flows}
        last_modified_on = None

        for archive in archives:
            for record_batch in chunk_list(archive.iter_records(), 1000):
                matching = []
                for record in record_batch:
                    modified_on = iso8601.parse_date(record["modified_on"])
                    if last_modified_on is None or last_modified_on < modified_on:
                        last_modified_on = modified_on

                    if record["flow"]["uuid"] in flow_uuids and (not responded_only or record["responded"]):
                        matching.append(record)
                yield matching

        # secondly get runs from database
        runs = FlowRun.objects.filter(flow__in=flows).order_by("modified_on")
        if last_modified_on:
            runs = runs.filter(modified_on__gt=last_modified_on)
        if responded_only:
            runs = runs.filter(responded=True)
        run_ids = array(str("l"), runs.values_list("id", flat=True))

        logger.info(
            f"Results export #{self.id} for org #{self.org.id}: found {len(run_ids)} runs in database to export"
        )

        for id_batch in chunk_list(run_ids, 1000):
            run_batch = (
                FlowRun.objects.filter(id__in=id_batch).select_related("contact", "flow").order_by("modified_on", "pk")
            )

            # convert this batch of runs to same format as records in our archives
            yield [run.as_archive_json() for run in run_batch]

    def _write_runs(
        self,
        book,
        runs,
        include_msgs,
        extra_urn_columns,
        groups,
        contact_fields,
        show_submitted_by,
        runs_columns,
        result_fields,
    ):
        """
        Writes a batch of run JSON blobs to the export
        """
        # get all the contacts referenced in this batch
        contact_uuids = {r["contact"]["uuid"] for r in runs}
        contacts = Contact.objects.filter(org=self.org, uuid__in=contact_uuids).prefetch_related("all_groups")
        contacts_by_uuid = {str(c.uuid): c for c in contacts}

        for run in runs:
            contact = contacts_by_uuid.get(run["contact"]["uuid"])

            # get this run's results by node name(ruleset label)
            run_values = run["values"]
            if isinstance(run_values, list):
                results_by_key = {key: result for item in run_values for key, result in item.items()}
            else:
                results_by_key = {key: result for key, result in run_values.items()}

            # generate contact info columns
            contact_values = [
                contact.uuid,
                f"{contact.id:010d}" if self.org.is_anon else contact.get_urn_display(org=self.org, formatted=False),
            ]

            for extra_urn_column in extra_urn_columns:
                urn_display = contact.get_urn_display(org=self.org, formatted=False, scheme=extra_urn_column["scheme"])
                contact_values.append(urn_display)

            contact_values.append(self.prepare_value(contact.name))
            contact_groups_ids = [g.id for g in contact.all_groups.all()]
            for gr in groups:
                contact_values.append(gr.id in contact_groups_ids)

            for cf in contact_fields:
                field_value = contact.get_field_display(cf)
                contact_values.append(self.prepare_value(field_value))

            # generate result columns for each ruleset
            result_values = []
            for n, result_field in enumerate(result_fields):
                node_result = {}
                # check the result by ruleset label if the flow is the same
                if result_field["flow_uuid"] == run["flow"]["uuid"]:
                    node_result = results_by_key.get(result_field["key"], {})
                node_category = node_result.get("category", "")
                node_value = node_result.get("value", "")
                node_input = node_result.get("input", "")
                result_values += [node_category, node_value, node_input]

            if book.current_runs_sheet.num_rows >= self.MAX_EXCEL_ROWS:  # pragma: no cover
                book.current_runs_sheet = self._add_runs_sheet(book, runs_columns)

            # build the whole row
            runs_sheet_row = []

            if show_submitted_by:
                runs_sheet_row.append(run.get("submitted_by") or "")

            runs_sheet_row += contact_values
            runs_sheet_row += [
                iso8601.parse_date(run["created_on"]),
                iso8601.parse_date(run["modified_on"]),
                iso8601.parse_date(run["exited_on"]) if run["exited_on"] else None,
            ]
            runs_sheet_row += result_values

            self.append_row(book.current_runs_sheet, runs_sheet_row)

            # write out any message associated with this run
            if include_msgs and not self.org.is_anon:
                self._write_run_messages(book, run, contact)

    def _write_run_messages(self, book, run, contact):
        """
        Writes out any messages associated with the given run
        """
        for event in run["events"] or []:
            if event["type"] == Events.msg_received.name:
                msg_direction = "IN"
            elif event["type"] == Events.msg_created.name:
                msg_direction = "OUT"
            else:  # pragma: no cover
                continue

            msg = event["msg"]
            msg_text = msg.get("text", "")
            msg_created_on = iso8601.parse_date(event["created_on"])
            msg_channel = msg.get("channel")

            if "urn" in msg:
                msg_urn = URN.format(msg["urn"], formatted=False)
            else:
                msg_urn = ""

            if not book.current_msgs_sheet or book.current_msgs_sheet.num_rows >= self.MAX_EXCEL_ROWS:
                book.current_msgs_sheet = self._add_msgs_sheet(book)

            self.append_row(
                book.current_msgs_sheet,
                [
                    str(contact.uuid),
                    msg_urn,
                    self.prepare_value(contact.name),
                    msg_created_on,
                    msg_direction,
                    msg_text,
                    msg_channel["name"] if msg_channel else "",
                ],
            )


@register_asset_store
class ResultsExportAssetStore(BaseExportAssetStore):
    model = ExportFlowResultsTask
    key = "results_export"
    directory = "results_exports"
    permission = "flows.flow_export_results"
    extensions = ("xlsx",)


class FlowStart(models.Model):
    STATUS_PENDING = "P"
    STATUS_STARTING = "S"
    STATUS_COMPLETE = "C"
    STATUS_FAILED = "F"

    STATUS_CHOICES = (
        (STATUS_PENDING, "Pending"),
        (STATUS_STARTING, "Starting"),
        (STATUS_COMPLETE, "Complete"),
        (STATUS_FAILED, "Failed"),
    )

    # the uuid of this start
    uuid = models.UUIDField(unique=True, default=uuid4)

    # the flow that should be started
    flow = models.ForeignKey(Flow, on_delete=models.PROTECT, related_name="starts")

    # the groups that should be considered for start in this flow
    groups = models.ManyToManyField(ContactGroup)

    # the individual contacts that should be considered for start in this flow
    contacts = models.ManyToManyField(Contact)

    # the query (if any) that should be used to select contacts to start
    query = models.TextField(null=True)

    # whether to restart contacts that have already participated in this flow
    restart_participants = models.BooleanField(default=True)

    # whether to start contacts in this flow that are active in other flows
    include_active = models.BooleanField(default=True)

    # the campaign event that started this flow start (if any)
    campaign_event = models.ForeignKey(
        "campaigns.CampaignEvent", null=True, on_delete=models.PROTECT, related_name="flow_starts"
    )

    # any channel connections associated with this flow start
    connections = models.ManyToManyField(ChannelConnection, related_name="starts")

    # the current status of this flow start
    status = models.CharField(max_length=1, default=STATUS_PENDING, choices=STATUS_CHOICES)

    # any extra parameters that should be passed as trigger params for this flow start
    extra = JSONAsTextField(null=True, default=dict)

    # the parent flow's summary if there is one
    parent_summary = JSONField(null=True)

    # who created this flow start
    created_by = models.ForeignKey(
        settings.AUTH_USER_MODEL, null=True, on_delete=models.PROTECT, related_name="%(app_label)s_%(class)s_creations"
    )

    # when this flow start was created
    created_on = models.DateTimeField(default=timezone.now, editable=False)

    # deprecated fields
    is_active = models.BooleanField(default=True, null=True)

    modified_by = models.ForeignKey(settings.AUTH_USER_MODEL, on_delete=models.PROTECT, null=True)

    modified_on = models.DateTimeField(default=timezone.now, editable=False, null=True)

    contact_count = models.IntegerField(default=0, null=True)

    @classmethod
    def create(
        cls,
        flow,
        user,
        groups=None,
        contacts=None,
        restart_participants=True,
        extra=None,
        include_active=True,
        campaign_event=None,
    ):
        if contacts is None:  # pragma: needs cover
            contacts = []

        if groups is None:  # pragma: needs cover
            groups = []

        start = FlowStart.objects.create(
            flow=flow,
            restart_participants=restart_participants,
            include_active=include_active,
            campaign_event=campaign_event,
            extra=extra,
            created_by=user,
            created_on=timezone.now(),
        )

        for contact in contacts:
            start.contacts.add(contact)

        for group in groups:
            start.groups.add(group)

        return start

    def async_start(self):
        mailroom.queue_flow_start(self)

    def release(self):
        with transaction.atomic():
            self.groups.clear()
            self.contacts.clear()
            self.connections.clear()
            FlowRun.objects.filter(start=self).update(start=None)
            FlowStartCount.objects.filter(start=self).delete()
            self.delete()

    def __str__(self):  # pragma: no cover
        return f"FlowStart[id={self.id}, flow={self.flow.uuid}]"


class FlowStartCount(SquashableModel):
    """
    Maintains count of how many runs a FlowStart has created.
    """

    SQUASH_OVER = ("start_id",)

    start = models.ForeignKey(FlowStart, on_delete=models.PROTECT, related_name="counts", db_index=True)
    count = models.IntegerField(default=0)

    @classmethod
    def get_squash_query(cls, distinct_set):
        sql = """
        WITH deleted as (
            DELETE FROM %(table)s WHERE "start_id" = %%s RETURNING "count"
        )
        INSERT INTO %(table)s("start_id", "count", "is_squashed")
        VALUES (%%s, GREATEST(0, (SELECT SUM("count") FROM deleted)), TRUE);
        """ % {
            "table": cls._meta.db_table
        }

        return sql, (distinct_set.start_id,) * 2

    @classmethod
    def get_count(cls, start):
        count = FlowStartCount.objects.filter(start=start).aggregate(count_sum=Sum("count"))["count_sum"]
        return count if count else 0

    @classmethod
    def populate_for_start(cls, start):
        FlowStartCount.objects.filter(start=start).delete()
        return FlowStartCount.objects.create(start=start, count=start.runs.count())

    def __str__(self):  # pragma: needs cover
        return "FlowStartCount[%d:%d]" % (self.start_id, self.count)


class FlowLabel(models.Model):
    """
    A label applied to a flow rather than a message
    """

    org = models.ForeignKey(Org, on_delete=models.PROTECT, related_name="flow_labels")

    uuid = models.CharField(max_length=36, unique=True, db_index=True, default=generate_uuid)

    name = models.CharField(max_length=64, verbose_name=_("Name"), help_text=_("The name of this flow label"))

    parent = models.ForeignKey(
        "FlowLabel", on_delete=models.PROTECT, verbose_name=_("Parent"), null=True, related_name="children"
    )

    @classmethod
    def create(cls, org, base, parent=None):

        base = base.strip()

        # truncate if necessary
        if len(base) > 32:
            base = base[:32]

        # find the next available label by appending numbers
        count = 2
        while FlowLabel.objects.filter(org=org, name=base, parent=parent):
            # make room for the number
            if len(base) >= 32:
                base = base[:30]
            last = str(count - 1)
            if base.endswith(last):
                base = base[: -len(last)]
            base = "%s %d" % (base.strip(), count)
            count += 1

        return FlowLabel.objects.create(org=org, name=base, parent=parent)

    def get_flows_count(self):
        """
        Returns the count of flows tagged with this label or one of its children
        """
        return self.get_flows().count()

    def get_flows(self):
        return (
            Flow.objects.filter(Q(labels=self) | Q(labels__parent=self))
            .filter(is_active=True, is_archived=False)
            .distinct()
        )

    def toggle_label(self, flows, add):
        changed = []

        for flow in flows:
            # if we are adding the flow label and this flow doesnt have it, add it
            if add:
                if not flow.labels.filter(pk=self.pk):
                    flow.labels.add(self)
                    changed.append(flow.pk)

            # otherwise, remove it if not already present
            else:
                if flow.labels.filter(pk=self.pk):
                    flow.labels.remove(self)
                    changed.append(flow.pk)

        return changed

    def __str__(self):
        if self.parent:
            return "%s > %s" % (self.parent, self.name)
        return self.name

    class Meta:
        unique_together = ("name", "parent", "org")


__flow_users = None


def clear_flow_users():
    global __flow_users
    __flow_users = None


def get_flow_user(org):
    global __flow_users
    if not __flow_users:
        __flow_users = {}

    branding = org.get_branding()
    username = "%s_flow" % branding["slug"]
    flow_user = __flow_users.get(username)

    # not cached, let's look it up
    if not flow_user:
        email = branding["support_email"]
        flow_user = User.objects.filter(username=username).first()
        if flow_user:  # pragma: needs cover
            __flow_users[username] = flow_user
        else:
            # doesn't exist for this brand, create it
            flow_user = User.objects.create_user(username, email, first_name="System Update")
            flow_user.groups.add(Group.objects.get(name="Service Users"))
            __flow_users[username] = flow_user

<<<<<<< HEAD
    return flow_user
=======
    return flow_user


class Action(object):
    """
    Base class for actions that can be added to an action set and executed during a flow run
    """

    TYPE = "type"
    UUID = "uuid"

    __action_mapping = None

    def __init__(self, uuid):
        self.uuid = uuid if uuid else str(uuid4())

    @classmethod
    def from_json(cls, org, json_obj):
        if not cls.__action_mapping:
            cls.__action_mapping = {
                ReplyAction.TYPE: ReplyAction,
                SendAction.TYPE: SendAction,
                AddToGroupAction.TYPE: AddToGroupAction,
                DeleteFromGroupAction.TYPE: DeleteFromGroupAction,
                AddLabelAction.TYPE: AddLabelAction,
                EmailAction.TYPE: EmailAction,
                SaveToContactAction.TYPE: SaveToContactAction,
                SetLanguageAction.TYPE: SetLanguageAction,
                SetChannelAction.TYPE: SetChannelAction,
                StartFlowAction.TYPE: StartFlowAction,
                SayAction.TYPE: SayAction,
                PlayAction.TYPE: PlayAction,
                TriggerFlowAction.TYPE: TriggerFlowAction,
            }

        action_type = json_obj.get(cls.TYPE)
        if not action_type:  # pragma: no cover
            raise FlowException("Action definition missing 'type' attribute: %s" % json_obj)

        if action_type not in cls.__action_mapping:  # pragma: no cover
            raise FlowException("Unknown action type '%s' in definition: '%s'" % (action_type, json_obj))

        return cls.__action_mapping[action_type].from_json(org, json_obj)

    @classmethod
    def from_json_array(cls, org, json_arr):
        actions = []
        for inner in json_arr:
            action = Action.from_json(org, inner)
            if action:
                actions.append(action)
        return actions


class EmailAction(Action):
    """
    Sends an email to someone
    """

    TYPE = "email"
    EMAILS = "emails"
    SUBJECT = "subject"
    MESSAGE = "msg"

    def __init__(self, uuid, emails, subject, message):
        super().__init__(uuid)

        if not emails:
            raise FlowException("Email actions require at least one recipient")

        self.emails = emails
        self.subject = subject
        self.message = message

    @classmethod
    def from_json(cls, org, json_obj):
        emails = json_obj.get(EmailAction.EMAILS)
        message = json_obj.get(EmailAction.MESSAGE)
        subject = json_obj.get(EmailAction.SUBJECT)
        return cls(json_obj.get(cls.UUID), emails, subject, message)

    def as_json(self):
        return dict(type=self.TYPE, uuid=self.uuid, emails=self.emails, subject=self.subject, msg=self.message)

    def execute(self, run, context, actionset_uuid, msg):
        from .tasks import send_email_action_task

        # build our message from our flow variables
        (message, errors) = Msg.evaluate_template(self.message, context, org=run.flow.org)
        (subject, errors) = Msg.evaluate_template(self.subject, context, org=run.flow.org)

        # make sure the subject is single line; replace '\t\n\r\f\v' to ' '
        subject = regex.sub(r"\s+", " ", subject, regex.V0)

        valid_addresses = []
        invalid_addresses = []
        for email in self.emails:
            if email.startswith("@"):
                # a valid email will contain @ so this is very likely to generate evaluation errors
                (address, errors) = Msg.evaluate_template(email, context, org=run.flow.org)
            else:
                address = email

            address = address.strip()

            if is_valid_address(address):
                valid_addresses.append(address)
            else:
                invalid_addresses.append(address)

        if valid_addresses:
            on_transaction_commit(
                lambda: send_email_action_task.delay(run.flow.org.id, valid_addresses, subject, message)
            )
        return []


class AddToGroupAction(Action):
    """
    Adds the user to a group
    """

    TYPE = "add_group"
    GROUP = "group"
    GROUPS = "groups"

    def __init__(self, uuid, groups):
        super().__init__(uuid)

        self.groups = groups

    @classmethod
    def from_json(cls, org, json_obj):
        return cls(json_obj.get(cls.UUID), cls.get_groups(org, json_obj))

    @classmethod
    def get_groups(cls, org, json_obj):

        # for backwards compatibility
        group_data = json_obj.get(AddToGroupAction.GROUP, None)
        if not group_data:
            group_data = json_obj.get(AddToGroupAction.GROUPS)
        else:
            group_data = [group_data]

        groups = []

        for g in group_data:
            if isinstance(g, dict):
                group_uuid = g.get("uuid", None)
                group_name = g.get("name")

                group = ContactGroup.get_or_create(org, org.created_by, group_name, uuid=group_uuid)
                groups.append(group)
            else:
                if g and g[0] == "@":
                    groups.append(g)
                else:  # pragma: needs cover
                    group = ContactGroup.get_user_group(org, g)
                    if group:
                        groups.append(group)
                    else:
                        groups.append(ContactGroup.create_static(org, org.get_user(), g))
        return groups

    def as_json(self):
        groups = []
        for g in self.groups:
            if isinstance(g, ContactGroup):
                groups.append(dict(uuid=g.uuid, name=g.name))
            else:
                groups.append(g)

        return dict(type=self.get_type(), uuid=self.uuid, groups=groups)

    def get_type(self):
        return AddToGroupAction.TYPE

    def execute(self, run, context, actionset_uuid, msg):
        contact = run.contact
        add = AddToGroupAction.TYPE == self.get_type()
        user = get_flow_user(run.org)

        if contact:
            for group in self.groups:
                if not isinstance(group, ContactGroup):
                    (value, errors) = Msg.evaluate_template(group, context, org=run.flow.org)
                    group = None

                    if not errors:
                        group = ContactGroup.get_user_group(contact.org, value)

                if group:
                    # TODO should become a failure (because it should be impossible) and not just a simulator error
                    if group.is_dynamic:
                        # report to sentry
                        logger.error(
                            "Attempt to add/remove contacts on dynamic group '%s' [%d] "
                            "in flow '%s' [%d] for org '%s' [%d]"
                            % (group.name, group.pk, run.flow.name, run.flow.pk, run.org.name, run.org.pk)
                        )
                        continue  # pragma: can't cover

                    group.org = run.org
                    group.update_contacts(user, [contact], add)

        return []


class DeleteFromGroupAction(AddToGroupAction):
    """
    Removes the user from a group
    """

    TYPE = "del_group"

    def get_type(self):
        return DeleteFromGroupAction.TYPE

    def as_json(self):
        groups = []
        for g in self.groups:
            if isinstance(g, ContactGroup):
                groups.append(dict(uuid=g.uuid, name=g.name))
            else:
                groups.append(g)

        return dict(type=self.get_type(), uuid=self.uuid, groups=groups)

    @classmethod
    def from_json(cls, org, json_obj):
        return cls(json_obj.get(cls.UUID), cls.get_groups(org, json_obj))

    def execute(self, run, context, actionset, msg):
        if len(self.groups) == 0:
            contact = run.contact
            user = get_flow_user(run.org)
            if contact:
                # remove from all active and inactive user-defined, static groups
                for group in ContactGroup.user_groups.filter(
                    org=contact.org, group_type=ContactGroup.TYPE_USER_DEFINED, query__isnull=True
                ):
                    group.update_contacts(user, [contact], False)
            return []
        return AddToGroupAction.execute(self, run, context, actionset, msg)


class AddLabelAction(Action):
    """
    Add a label to the incoming message
    """

    TYPE = "add_label"
    LABELS = "labels"

    def __init__(self, uuid, labels):
        super().__init__(uuid)

        self.labels = labels

    @classmethod
    def from_json(cls, org, json_obj):
        labels_data = json_obj.get(cls.LABELS)

        labels = []
        for label_data in labels_data:
            if isinstance(label_data, dict):
                label_uuid = label_data.get("uuid", None)
                label_name = label_data.get("name")

                if label_uuid and Label.label_objects.filter(org=org, uuid=label_uuid).first():
                    label = Label.label_objects.filter(org=org, uuid=label_uuid).first()
                    if label:
                        labels.append(label)
                else:  # pragma: needs cover
                    labels.append(Label.get_or_create(org, org.get_user(), label_name))

            elif isinstance(label_data, str):
                if label_data and label_data[0] == "@":
                    # label name is a variable substitution
                    labels.append(label_data)
                else:  # pragma: needs cover
                    labels.append(Label.get_or_create(org, org.get_user(), label_data))
            else:  # pragma: needs cover
                raise ValueError("Label data must be a dict or string")

        return cls(json_obj.get(cls.UUID), labels)

    def as_json(self):
        labels = []
        for action_label in self.labels:
            if isinstance(action_label, Label):
                labels.append(dict(uuid=action_label.uuid, name=action_label.name))
            else:
                labels.append(action_label)

        return dict(type=self.get_type(), uuid=self.uuid, labels=labels)

    def get_type(self):
        return AddLabelAction.TYPE

    def execute(self, run, context, actionset_uuid, msg):
        for label in self.labels:
            if not isinstance(label, Label):
                contact = run.contact
                (value, errors) = Msg.evaluate_template(label, context, org=run.flow.org)

                if not errors:
                    label = Label.label_objects.filter(org=contact.org, name__iexact=value.strip()).first()
                else:  # pragma: needs cover
                    label = None

            if label and msg and msg.pk:
                label.toggle_label([msg], True)

        return []


class SayAction(Action):
    """
    Voice action for reading some text to a user
    """

    TYPE = "say"
    MESSAGE = "msg"
    RECORDING = "recording"

    def __init__(self, uuid, msg, recording):
        super().__init__(uuid)

        self.msg = msg
        self.recording = recording

    @classmethod
    def from_json(cls, org, json_obj):
        return cls(json_obj.get(cls.UUID), json_obj.get(cls.MESSAGE), json_obj.get(cls.RECORDING))

    def as_json(self):
        return dict(type=self.TYPE, uuid=self.uuid, msg=self.msg, recording=self.recording)

    def execute(self, run, context, actionset_uuid, event):

        media_url = None
        if self.recording:

            # localize our recording
            recording = run.flow.get_localized_text(self.recording, run.contact)

            # if we have a localized recording, create the url
            if recording:  # pragma: needs cover
                media_url = f"{settings.STORAGE_URL}/{recording}"

        # localize the text for our message, need this either way for logging
        message = run.flow.get_localized_text(self.msg, run.contact)
        (message, errors) = Msg.evaluate_template(message, context)

        msg = run.create_outgoing_ivr(message, media_url, run.connection)

        if msg:
            return [msg]
        else:  # pragma: needs cover
            # no message, possibly failed loop detection
            run.voice_response.say(_("Sorry, an invalid flow has been detected. Good bye."))
            return []


class PlayAction(Action):
    """
    Voice action for reading some text to a user
    """

    TYPE = "play"
    URL = "url"

    def __init__(self, uuid, url):
        super().__init__(uuid)

        self.url = url

    @classmethod
    def from_json(cls, org, json_obj):
        return cls(json_obj.get(cls.UUID), json_obj.get(cls.URL))

    def as_json(self):
        return dict(type=self.TYPE, uuid=self.uuid, url=self.url)

    def execute(self, run, context, actionset_uuid, event):
        (recording_url, errors) = Msg.evaluate_template(self.url, context)
        msg = run.create_outgoing_ivr(_("Played contact recording"), recording_url, run.connection)

        if msg:
            return [msg]
        else:  # pragma: needs cover
            # no message, possibly failed loop detection
            run.voice_response.say(_("Sorry, an invalid flow has been detected. Good bye."))
            return []


class ReplyAction(Action):
    """
    Simple action for sending back a message
    """

    TYPE = "reply"
    MESSAGE = "msg"
    MSG_TYPE = None
    MEDIA = "media"
    SEND_ALL = "send_all"
    QUICK_REPLIES = "quick_replies"

    def __init__(self, uuid, msg=None, media=None, quick_replies=None, send_all=False):
        super().__init__(uuid)

        self.msg = msg
        self.media = media if media else {}
        self.send_all = send_all
        self.quick_replies = quick_replies if quick_replies else []

    @classmethod
    def from_json(cls, org, json_obj):
        # assert we have some kind of message in this reply
        msg = json_obj.get(cls.MESSAGE)
        if isinstance(msg, dict):
            if not msg:
                raise FlowException("Invalid reply action, empty message dict")

            if not any([v for v in msg.values()]):
                raise FlowException("Invalid reply action, missing at least one message")
        elif not msg:
            raise FlowException("Invalid reply action, no message")

        return cls(
            json_obj.get(cls.UUID),
            msg=json_obj.get(cls.MESSAGE),
            media=json_obj.get(cls.MEDIA, None),
            quick_replies=json_obj.get(cls.QUICK_REPLIES),
            send_all=json_obj.get(cls.SEND_ALL, False),
        )

    def as_json(self):
        return dict(
            type=self.TYPE,
            uuid=self.uuid,
            msg=self.msg,
            media=self.media,
            quick_replies=self.quick_replies,
            send_all=self.send_all,
        )

    @staticmethod
    def get_translated_quick_replies(metadata, run):
        """
        Gets the appropriate metadata translation for the given contact
        """
        language_metadata = []
        for item in metadata:
            text = run.flow.get_localized_text(text_translations=item, contact=run.contact)
            language_metadata.append(text)

        return language_metadata

    def execute(self, run, context, actionset_uuid, msg):
        replies = []

        if self.msg or self.media:
            user = get_flow_user(run.org)

            text = ""
            if self.msg:
                text = run.flow.get_localized_text(self.msg, run.contact)

            quick_replies = []
            if self.quick_replies:
                quick_replies = ReplyAction.get_translated_quick_replies(self.quick_replies, run)

            attachments = None
            if self.media:
                # localize our media attachment
                media_type, media_url = run.flow.get_localized_text(self.media, run.contact).split(":", 1)

                # if we have a localized media, create the url
                if media_url and len(media_type.split("/")) > 1:
                    abs_url = f"{settings.STORAGE_URL}/{media_url}"
                    attachments = [f"{media_type}:{abs_url}"]
                else:
                    attachments = [f"{media_type}:{media_url}"]

            if msg and msg.id:
                replies = msg.reply(
                    text,
                    user,
                    trigger_send=False,
                    expressions_context=context,
                    connection=run.connection,
                    msg_type=self.MSG_TYPE,
                    quick_replies=quick_replies,
                    attachments=attachments,
                    send_all=self.send_all,
                    sent_on=None,
                )
            else:
                # if our run has been responded to or any of our parent runs have
                # been responded to consider us interactive with high priority
                high_priority = run.get_session_responded()
                replies = run.contact.send(
                    text,
                    user,
                    trigger_send=False,
                    expressions_context=context,
                    connection=run.connection,
                    msg_type=self.MSG_TYPE,
                    attachments=attachments,
                    quick_replies=quick_replies,
                    sent_on=None,
                    all_urns=self.send_all,
                    high_priority=high_priority,
                )
        return replies


class VariableContactAction(Action):
    """
    Base action that resolves variables into contacts. Used for actions that take
    SendAction, TriggerAction, etc
    """

    CONTACTS = "contacts"
    GROUPS = "groups"
    VARIABLES = "variables"
    PHONE = "phone"
    PATH = "path"
    SCHEME = "scheme"
    URNS = "urns"
    NAME = "name"
    ID = "id"

    def __init__(self, uuid, groups, contacts, variables):
        super().__init__(uuid)

        self.groups = groups
        self.contacts = contacts
        self.variables = variables

    @classmethod
    def parse_groups(cls, org, json_obj):
        # we actually instantiate our contacts here
        groups = []
        for group_data in json_obj.get(VariableContactAction.GROUPS):
            group_uuid = group_data.get(VariableContactAction.UUID, None)
            group_name = group_data.get(VariableContactAction.NAME)

            # flows from when true deletion was allowed need this
            if not group_name:
                group_name = "Missing"

            group = ContactGroup.get_or_create(org, org.get_user(), group_name, uuid=group_uuid)
            groups.append(group)

        return groups

    @classmethod
    def parse_contacts(cls, org, json_obj):
        contacts = []
        for contact in json_obj.get(VariableContactAction.CONTACTS):
            name = contact.get(VariableContactAction.NAME, None)
            phone = contact.get(VariableContactAction.PHONE, None)
            contact_uuid = contact.get(VariableContactAction.UUID, None)

            urns = []
            for urn in contact.get(VariableContactAction.URNS, []):
                scheme = urn.get(VariableContactAction.SCHEME)
                path = urn.get(VariableContactAction.PATH)

                if scheme and path:
                    urns.append(URN.from_parts(scheme, path))

            if phone:  # pragma: needs cover
                urns.append(URN.from_tel(phone))

            contact = Contact.objects.filter(uuid=contact_uuid, org=org).first()

            if not contact:
                contact = Contact.get_or_create_by_urns(org, org.created_by, name=None, urns=urns)

                # if they don't have a name use the one in our action
                if name and not contact.name:  # pragma: needs cover
                    contact.name = name
                    contact.save(update_fields=["name"], handle_update=True)

            if contact:
                contacts.append(contact)

        return contacts

    @classmethod
    def parse_variables(cls, org, json_obj):
        variables = []
        if VariableContactAction.VARIABLES in json_obj:
            variables = list(_.get(VariableContactAction.ID) for _ in json_obj.get(VariableContactAction.VARIABLES))
        return variables

    def build_groups_and_contacts(self, run, msg):
        expressions_context = run.flow.build_expressions_context(run.contact, msg, run=run)
        contacts = list(self.contacts)
        groups = list(self.groups)

        # see if we've got groups or contacts
        for variable in self.variables:
            # this is a marker for a new contact
            if variable == NEW_CONTACT_VARIABLE:
                contacts.append(Contact.get_or_create_by_urns(run.org, get_flow_user(run.org), name=None, urns=()))

            # other type of variable, perform our substitution
            else:
                (variable, errors) = Msg.evaluate_template(variable, expressions_context, org=run.flow.org)

                # Check for possible contact uuid and use its contact
                contact_variable_by_uuid = Contact.objects.filter(uuid=variable, org=run.flow.org).first()
                if contact_variable_by_uuid:
                    contacts.append(contact_variable_by_uuid)
                    continue

                variable_group = ContactGroup.get_user_group(run.flow.org, name=variable)
                if variable_group:  # pragma: needs cover
                    groups.append(variable_group)
                else:
                    country = run.flow.org.get_country_code()
                    (number, valid) = URN.normalize_number(variable, country)
                    if number and valid:
                        contact, contact_urn = Contact.get_or_create(
                            run.org, URN.from_tel(number), user=get_flow_user(run.org)
                        )
                        contacts.append(contact)

        return groups, contacts


class TriggerFlowAction(VariableContactAction):
    """
    Action that starts a set of contacts down another flow
    """

    TYPE = "trigger-flow"

    def __init__(self, uuid, flow, groups, contacts, variables):
        super().__init__(uuid, groups, contacts, variables)

        self.flow = flow

    @classmethod
    def from_json(cls, org, json_obj):
        flow_json = json_obj.get("flow")
        flow_uuid = flow_json.get("uuid")
        flow = Flow.objects.filter(org=org, is_active=True, is_archived=False, uuid=flow_uuid).first()

        # it is possible our flow got deleted
        if not flow:
            return None

        groups = VariableContactAction.parse_groups(org, json_obj)
        contacts = VariableContactAction.parse_contacts(org, json_obj)
        variables = VariableContactAction.parse_variables(org, json_obj)

        return cls(json_obj.get(cls.UUID), flow, groups, contacts, variables)

    def as_json(self):
        contact_ids = [dict(uuid=_.uuid, name=_.name) for _ in self.contacts]
        group_ids = [dict(uuid=_.uuid, name=_.name) for _ in self.groups]
        variables = [dict(id=_) for _ in self.variables]

        return dict(
            type=self.TYPE,
            uuid=self.uuid,
            flow=dict(uuid=self.flow.uuid, name=self.flow.name),
            contacts=contact_ids,
            groups=group_ids,
            variables=variables,
        )

    def execute(self, run, context, actionset_uuid, msg):
        if self.flow:
            (groups, contacts) = self.build_groups_and_contacts(run, msg)
            # start our contacts down the flow
            # our extra will be our flow variables in our message context
            extra = context.get("extra", dict())
            child_runs = self.flow.start(
                groups, contacts, restart_participants=True, started_flows=[run.flow.pk], extra=extra, parent_run=run
            )

            # build up all the msgs that where sent by our flow
            msgs = []
            for run in child_runs:
                msgs += run.start_msgs

            return msgs
        else:  # pragma: no cover
            return []


class SetLanguageAction(Action):
    """
    Action that sets the language for a contact
    """

    TYPE = "lang"
    LANG = "lang"
    NAME = "name"

    def __init__(self, uuid, lang, name):
        super().__init__(uuid)

        self.lang = lang
        self.name = name

    @classmethod
    def from_json(cls, org, json_obj):
        return cls(json_obj.get(cls.UUID), json_obj.get(cls.LANG), json_obj.get(cls.NAME))

    def as_json(self):
        return dict(type=self.TYPE, uuid=self.uuid, lang=self.lang, name=self.name)

    def execute(self, run, context, actionset_uuid, msg):
        old_value = run.contact.language

        if len(self.lang) != 3:
            new_lang = None
        else:
            new_lang = self.lang

        if old_value != new_lang:
            run.contact.language = new_lang
            run.contact.save(update_fields=["language"], handle_update=True)

        return []


class StartFlowAction(Action):
    """
    Action that starts the contact into another flow
    """

    TYPE = "flow"
    FLOW = "flow"
    NAME = "name"

    def __init__(self, uuid, flow):
        super().__init__(uuid)

        self.flow = flow

    @classmethod
    def from_json(cls, org, json_obj):
        flow_obj = json_obj.get(cls.FLOW)
        flow_uuid = flow_obj.get("uuid")

        flow = Flow.objects.filter(org=org, is_active=True, is_archived=False, uuid=flow_uuid).first()

        # it is possible our flow got deleted
        if not flow:
            return None
        else:
            return cls(json_obj.get(cls.UUID), flow)

    def as_json(self):
        return dict(type=self.TYPE, uuid=self.uuid, flow=dict(uuid=self.flow.uuid, name=self.flow.name))

    def execute(self, run, context, actionset_uuid, msg, started_flows):
        msgs = []

        # our extra will be our flow variables in our message context
        extra = context.get("extra", dict())

        # if they are both flow runs, just redirect the call
        if run.flow.flow_type == Flow.TYPE_VOICE and self.flow.flow_type == Flow.TYPE_VOICE:
            new_run = self.flow.start(
                [], [run.contact], started_flows=started_flows, restart_participants=True, extra=extra, parent_run=run
            )[0]
            url = "https://%s%s" % (
                new_run.org.get_brand_domain(),
                reverse("ivr.ivrcall_handle", args=[new_run.connection.pk]),
            )
            run.voice_response.redirect(url)
        else:
            child_runs = self.flow.start(
                [], [run.contact], started_flows=started_flows, restart_participants=True, extra=extra, parent_run=run
            )
            for run in child_runs:
                for msg in run.start_msgs:
                    msg.from_other_run = True
                    msgs.append(msg)

        return msgs


class SaveToContactAction(Action):
    """
    Action to save a variable substitution to a field on a contact
    """

    TYPE = "save"
    FIELD = "field"
    LABEL = "label"
    VALUE = "value"

    def __init__(self, uuid, label, field, value):
        super().__init__(uuid)

        self.label = label
        self.field = field
        self.value = value

    @classmethod
    def get_label(cls, org, field, label=None):

        # make sure this field exists
        if field == "name":
            label = "Contact Name"
        elif field == "first_name":
            label = "First Name"
        elif field == "tel_e164":
            label = "Phone Number"
        elif field in ContactURN.CONTEXT_KEYS_TO_SCHEME.keys():
            label = str(ContactURN.CONTEXT_KEYS_TO_LABEL[field])
        else:
            contact_field = ContactField.user_fields.filter(org=org, key=field).first()

            if not contact_field:
                contact_field = ContactField.get_or_create(org, get_flow_user(org), field, label)

            label = contact_field.label

        return label

    @classmethod
    def from_json(cls, org, json_obj):
        # they are creating a new field
        label = json_obj.get(cls.LABEL)
        field = json_obj.get(cls.FIELD)
        value = json_obj.get(cls.VALUE)

        if label and label.startswith("[_NEW_]"):
            label = label[7:]

        # create our contact field if necessary
        if not field:
            field = ContactField.make_key(label)

        # look up our label
        label = cls.get_label(org, field, label)

        return cls(json_obj.get(cls.UUID), label, field, value)

    def as_json(self):
        return dict(type=self.TYPE, uuid=self.uuid, label=self.label, field=self.field, value=self.value)

    def execute(self, run, context, actionset_uuid, msg):
        # evaluate our value
        contact = run.contact
        user = get_flow_user(run.org)
        (value, errors) = Msg.evaluate_template(self.value, context, org=run.flow.org)

        value = value.strip()

        if self.field == "name":
            new_value = value[:128]
            contact.name = new_value
            contact.modified_by = user
            contact.save(update_fields=("name", "modified_by", "modified_on"), handle_update=True)

        elif self.field == "first_name":
            new_value = value[:128]
            contact.set_first_name(new_value)
            contact.modified_by = user
            contact.save(update_fields=("name", "modified_by", "modified_on"), handle_update=True)

        elif self.field in ContactURN.CONTEXT_KEYS_TO_SCHEME.keys():
            new_value = value[:128]

            # add in our new urn number
            scheme = ContactURN.CONTEXT_KEYS_TO_SCHEME[self.field]

            # trim off '@' for twitter handles
            if self.field == "twitter":  # pragma: needs cover
                if len(new_value) > 0:
                    if new_value[0] == "@":
                        new_value = new_value[1:]

            # only valid urns get added, sorry
            new_urn = None
            if new_value:
                new_urn = URN.normalize(URN.from_parts(scheme, new_value))
                if not URN.validate(new_urn, contact.org.get_country_code()):  # pragma: no cover
                    new_urn = False

            if new_urn:
                urns = [str(urn) for urn in contact.urns.all()]
                urns += [new_urn]
                contact.update_urns(user, urns)

        else:
            new_value = value[: Value.MAX_VALUE_LEN]
            contact.set_field(user, self.field, new_value)

        return []


class SetChannelAction(Action):
    """
    Action which sets the preferred channel to use for this Contact. If the contact has no URNs that match
    the Channel being set then this is a no-op.
    """

    TYPE = "channel"
    CHANNEL = "channel"
    NAME = "name"

    def __init__(self, uuid, channel):
        super().__init__(uuid)

        self.channel = channel

    @classmethod
    def from_json(cls, org, json_obj):
        channel_uuid = json_obj.get(SetChannelAction.CHANNEL)

        if channel_uuid:
            channel = Channel.objects.filter(org=org, is_active=True, uuid=channel_uuid).first()
        else:  # pragma: needs cover
            channel = None
        return cls(json_obj.get(cls.UUID), channel)

    def as_json(self):
        channel_uuid = self.channel.uuid if self.channel else None
        channel_name = (
            "%s: %s" % (self.channel.get_channel_type_display(), self.channel.get_address_display())
            if self.channel
            else None
        )
        return dict(type=self.TYPE, uuid=self.uuid, channel=channel_uuid, name=channel_name)

    def execute(self, run, context, actionset_uuid, msg):
        # if we found the channel to set
        if self.channel:
            run.contact.set_preferred_channel(self.channel)
            return []
        else:
            return []


class SendAction(VariableContactAction):
    """
    Action which sends a message to a specified set of contacts and groups.
    """

    TYPE = "send"
    MESSAGE = "msg"
    MEDIA = "media"

    def __init__(self, uuid, msg, groups, contacts, variables, media=None):
        super().__init__(uuid, groups, contacts, variables)

        self.msg = msg
        self.media = media if media else {}

    @classmethod
    def from_json(cls, org, json_obj):
        groups = VariableContactAction.parse_groups(org, json_obj)
        contacts = VariableContactAction.parse_contacts(org, json_obj)
        variables = VariableContactAction.parse_variables(org, json_obj)

        return cls(
            json_obj.get(cls.UUID),
            json_obj.get(cls.MESSAGE),
            groups,
            contacts,
            variables,
            json_obj.get(cls.MEDIA, None),
        )

    def as_json(self):
        contact_ids = [dict(uuid=_.uuid) for _ in self.contacts]
        group_ids = [dict(uuid=_.uuid, name=_.name) for _ in self.groups]
        variables = [dict(id=_) for _ in self.variables]

        return dict(
            type=self.TYPE,
            uuid=self.uuid,
            msg=self.msg,
            contacts=contact_ids,
            groups=group_ids,
            variables=variables,
            media=self.media,
        )

    def execute(self, run, context, actionset_uuid, msg):
        if self.msg or self.media:
            flow = run.flow
            (groups, contacts) = self.build_groups_and_contacts(run, msg)

            # no-op if neither text nor media are defined in the flow base language
            if not (self.msg.get(flow.base_language) or self.media.get(flow.base_language)):
                return list()

            broadcast = Broadcast.create(
                flow.org,
                flow.modified_by,
                self.msg,
                groups=groups,
                contacts=contacts,
                media=self.media,
                base_language=flow.base_language,
            )
            broadcast.send(expressions_context=context)

        return []


class Rule(object):
    def __init__(self, uuid, category, destination, destination_type, test, label=None):
        self.uuid = uuid
        self.category = category
        self.destination = destination
        self.destination_type = destination_type
        self.test = test
        self.label = label

    def get_category_name(self, flow_lang, contact_lang=None):
        if not self.category:  # pragma: needs cover
            if isinstance(self.test, BetweenTest):
                return "%s-%s" % (self.test.min, self.test.max)

        # return the category name for the flow language version
        if isinstance(self.category, dict):
            category = None
            if contact_lang:
                category = self.category.get(contact_lang)

            if not category and flow_lang:
                category = self.category.get(flow_lang)

            if not category:  # pragma: needs cover
                category = list(self.category.values())[0]

            return category

        return self.category  # pragma: needs cover

    def matches(self, run, sms, context, text):
        return self.test.evaluate(run, sms, context, text)

    def as_json(self):
        return dict(
            uuid=self.uuid,
            category=self.category,
            destination=self.destination,
            destination_type=self.destination_type,
            test=self.test.as_json(),
            label=self.label,
        )

    @classmethod
    def from_json_array(cls, org, json):
        rules = []
        for rule in json:
            category = rule.get("category", None)

            if isinstance(category, dict):
                # prune all of our translations to 36
                for k, v in category.items():
                    if isinstance(v, str):
                        category[k] = v[:36]
            elif category:
                category = category[:36]

            destination = rule.get("destination", None)
            destination_type = None

            # determine our destination type, if its not set its an action set
            if destination:
                destination_type = rule.get("destination_type", Flow.NODE_TYPE_ACTIONSET)

            rules.append(
                Rule(
                    rule.get("uuid"),
                    category,
                    destination,
                    destination_type,
                    Test.from_json(org, rule["test"]),
                    rule.get("label"),
                )
            )

        return rules


class Test(object):
    TYPE = "type"
    __test_mapping = None

    @classmethod
    def from_json(cls, org, json_dict):
        if not cls.__test_mapping:
            cls.__test_mapping = {
                AirtimeStatusTest.TYPE: AirtimeStatusTest,
                AndTest.TYPE: AndTest,
                BetweenTest.TYPE: BetweenTest,
                ContainsAnyTest.TYPE: ContainsAnyTest,
                ContainsOnlyPhraseTest.TYPE: ContainsOnlyPhraseTest,
                ContainsPhraseTest.TYPE: ContainsPhraseTest,
                ContainsTest.TYPE: ContainsTest,
                DateAfterTest.TYPE: DateAfterTest,
                DateBeforeTest.TYPE: DateBeforeTest,
                DateEqualTest.TYPE: DateEqualTest,
                EqTest.TYPE: EqTest,
                FalseTest.TYPE: FalseTest,
                GtTest.TYPE: GtTest,
                GteTest.TYPE: GteTest,
                DateTest.TYPE: DateTest,
                HasDistrictTest.TYPE: HasDistrictTest,
                HasEmailTest.TYPE: HasEmailTest,
                HasStateTest.TYPE: HasStateTest,
                HasWardTest.TYPE: HasWardTest,
                InGroupTest.TYPE: InGroupTest,
                LtTest.TYPE: LtTest,
                LteTest.TYPE: LteTest,
                NotEmptyTest.TYPE: NotEmptyTest,
                NumberTest.TYPE: NumberTest,
                OrTest.TYPE: OrTest,
                PhoneTest.TYPE: PhoneTest,
                RegexTest.TYPE: RegexTest,
                StartsWithTest.TYPE: StartsWithTest,
                SubflowTest.TYPE: SubflowTest,
                TimeoutTest.TYPE: TimeoutTest,
                TrueTest.TYPE: TrueTest,
                WebhookStatusTest.TYPE: WebhookStatusTest,
            }

        type = json_dict.get(cls.TYPE, None)
        if not type:  # pragma: no cover
            raise FlowException("Test definition missing 'type' field: %s", json_dict)

        if type not in cls.__test_mapping:  # pragma: no cover
            raise FlowException("Unknown type: '%s' in definition: %s" % (type, json_dict))

        return cls.__test_mapping[type].from_json(org, json_dict)

    @classmethod
    def from_json_array(cls, org, json):
        tests = []
        for inner in json:
            tests.append(Test.from_json(org, inner))

        return tests

    def evaluate(self, run, sms, context, text):  # pragma: no cover
        """
        Where the work happens, subclasses need to be able to evalute their Test
        according to their definition given the passed in message. Tests do not have
        side effects.
        """
        raise FlowException(
            "Subclasses must implement evaluate, returning a tuple containing 1 or 0 and the value tested"
        )


class WebhookStatusTest(Test):
    """
    {op: 'webhook', status: 'success' }
    """

    TYPE = "webhook_status"
    STATUS = "status"

    STATUS_SUCCESS = "success"
    STATUS_FAILURE = "failure"

    def __init__(self, status):
        self.status = status

    @classmethod
    def from_json(cls, org, json):
        return WebhookStatusTest(json.get("status"))

    def as_json(self):  # pragma: needs cover
        return dict(type=WebhookStatusTest.TYPE, status=self.status)

    def evaluate(self, run, sms, context, text):
        # we treat any 20* return code as successful
        success = 200 <= int(text) < 300

        if success and self.status == WebhookStatusTest.STATUS_SUCCESS:
            return 1, text
        elif not success and self.status == WebhookStatusTest.STATUS_FAILURE:
            return 1, text
        else:
            return 0, None


class AirtimeStatusTest(Test):
    """
    {op: 'airtime_status'}
    """

    TYPE = "airtime_status"
    EXIT = "exit_status"

    STATUS_SUCCESS = "success"
    STATUS_FAILED = "failed"

    STATUS_MAP = {STATUS_SUCCESS: AirtimeTransfer.SUCCESS, STATUS_FAILED: AirtimeTransfer.FAILED}

    def __init__(self, exit_status):
        self.exit_status = exit_status

    @classmethod
    def from_json(cls, org, json):
        return AirtimeStatusTest(json.get("exit_status"))

    def as_json(self):  # pragma: needs cover
        return dict(type=AirtimeStatusTest.TYPE, exit_status=self.exit_status)

    def evaluate(self, run, sms, context, text):
        status = text
        if status and AirtimeStatusTest.STATUS_MAP[self.exit_status] == status:
            return 1, status
        return 0, None


class InGroupTest(Test):
    """
    { op: "in_group" }
    """

    TYPE = "in_group"
    NAME = "name"
    UUID = "uuid"
    TEST = "test"

    def __init__(self, group):
        self.group = group

    @classmethod
    def from_json(cls, org, json):
        group = json.get(InGroupTest.TEST)
        name = group.get(InGroupTest.NAME)
        uuid = group.get(InGroupTest.UUID)
        return InGroupTest(ContactGroup.get_or_create(org, org.created_by, name, uuid=uuid))

    def as_json(self):
        group = ContactGroup.get_or_create(
            self.group.org, self.group.org.created_by, self.group.name, uuid=self.group.uuid
        )
        return dict(type=InGroupTest.TYPE, test=dict(name=group.name, uuid=group.uuid))

    def evaluate(self, run, sms, context, text):
        if run.contact.user_groups.filter(id=self.group.id).first():
            return 1, self.group.name
        return 0, None


class SubflowTest(Test):
    """
    { op: "subflow" }
    """

    TYPE = "subflow"
    EXIT = "exit_type"

    TYPE_COMPLETED = "completed"
    TYPE_EXPIRED = "expired"

    def __init__(self, exit_type):
        self.exit_type = exit_type

    @classmethod
    def from_json(cls, org, json):
        return SubflowTest(json.get(SubflowTest.EXIT))

    def as_json(self):  # pragma: needs cover
        return dict(type=SubflowTest.TYPE, exit_type=self.exit_type)

    def evaluate(self, run, sms, context, text):
        if self.exit_type == text:
            return 1, self.exit_type
        return 0, None


class TimeoutTest(Test):
    """
    { op: "timeout", minutes: 60 }
    """

    TYPE = "timeout"
    MINUTES = "minutes"

    def __init__(self, minutes):
        self.minutes = minutes

    @classmethod
    def from_json(cls, org, json):
        return TimeoutTest(float(json.get(TimeoutTest.MINUTES)))

    def as_json(self):  # pragma: no cover
        return {"type": TimeoutTest.TYPE, TimeoutTest.MINUTES: self.minutes}

    def evaluate(self, run, sms, context, text):  # pragma: no cover
        pass


class TrueTest(Test):
    """
    { op: "true" }
    """

    TYPE = "true"

    def __init__(self):
        pass

    @classmethod
    def from_json(cls, org, json):
        return TrueTest()

    def as_json(self):
        return dict(type=TrueTest.TYPE)

    def evaluate(self, run, sms, context, text):
        return 1, text


class FalseTest(Test):
    """
    { op: "false" }
    """

    TYPE = "false"

    def __init__(self):
        pass

    @classmethod
    def from_json(cls, org, json):
        return FalseTest()

    def as_json(self):
        return dict(type=FalseTest.TYPE)

    def evaluate(self, run, sms, context, text):
        return 0, None


class AndTest(Test):
    """
    { op: "and",  "tests": [ ... ] }
    """

    TESTS = "tests"
    TYPE = "and"

    def __init__(self, tests):
        self.tests = tests

    @classmethod
    def from_json(cls, org, json):
        return AndTest(Test.from_json_array(org, json[cls.TESTS]))

    def as_json(self):
        return dict(type=AndTest.TYPE, tests=[_.as_json() for _ in self.tests])

    def evaluate(self, run, sms, context, text):  # pragma: needs cover
        matches = []
        for test in self.tests:
            (result, value) = test.evaluate(run, sms, context, text)
            if result:
                matches.append(value)
            else:
                return 0, None

        # all came out true, we are true
        return 1, " ".join(matches)


class OrTest(Test):
    """
    { op: "or",  "tests": [ ... ] }
    """

    TESTS = "tests"
    TYPE = "or"

    def __init__(self, tests):
        self.tests = tests

    @classmethod
    def from_json(cls, org, json):
        return OrTest(Test.from_json_array(org, json[cls.TESTS]))

    def as_json(self):
        return dict(type=OrTest.TYPE, tests=[_.as_json() for _ in self.tests])

    def evaluate(self, run, sms, context, text):  # pragma: needs cover
        for test in self.tests:
            (result, value) = test.evaluate(run, sms, context, text)
            if result:
                return result, value

        return 0, None


class NotEmptyTest(Test):
    """
    { op: "not_empty" }
    """

    TYPE = "not_empty"

    def __init__(self):  # pragma: needs cover
        pass

    @classmethod
    def from_json(cls, org, json):  # pragma: needs cover
        return NotEmptyTest()

    def as_json(self):  # pragma: needs cover
        return dict(type=NotEmptyTest.TYPE)

    def evaluate(self, run, sms, context, text):  # pragma: needs cover
        if text and len(text.strip()):
            return 1, text.strip()
        return 0, None


class ContainsTest(Test):
    """
    { op: "contains", "test": "red" }
    """

    TEST = "test"
    TYPE = "contains"

    def __init__(self, test):
        self.test = test

    @classmethod
    def from_json(cls, org, json):
        return cls(json[cls.TEST])

    def as_json(self):
        json = dict(type=ContainsTest.TYPE, test=self.test)
        return json

    def test_in_words(self, test, words, raw_words):
        matches = []
        for index, word in enumerate(words):
            if word == test:
                matches.append(index)
                continue

        return matches

    def evaluate(self, run, sms, context, text):
        # substitute any variables
        test = run.flow.get_localized_text(self.test, run.contact)
        test, errors = Msg.evaluate_template(test, context, org=run.flow.org)

        # tokenize our test
        tests = tokenize(test.lower())

        # tokenize our sms
        words = tokenize(text.lower())
        raw_words = tokenize(text)

        tests = [elt for elt in tests if elt != ""]
        words = [elt for elt in words if elt != ""]
        raw_words = [elt for elt in raw_words if elt != ""]

        # run through each of our tests
        matches = set()
        matched_tests = 0
        for test in tests:
            match = self.test_in_words(test, words, raw_words)
            if match:
                matched_tests += 1
                matches.update(match)

        # we are a match only if every test matches
        if matched_tests == len(tests):
            matches = sorted(list(matches))
            matched_words = " ".join([raw_words[idx] for idx in matches])
            return len(tests), matched_words
        else:
            return 0, None


class HasEmailTest(Test):
    """
    { op: "has_email" }
    """

    TYPE = "has_email"

    def __init__(self):
        pass

    @classmethod
    def from_json(cls, org, json):
        return cls()

    def as_json(self):
        return dict(type=self.TYPE)

    def evaluate(self, run, sms, context, text):
        # split on whitespace
        words = text.split()
        for word in words:
            word = word.strip(",.;:|()[]\"'<>?&*/\\")
            if is_valid_address(word):
                return 1, word

        return 0, None


class ContainsAnyTest(ContainsTest):
    """
    { op: "contains_any", "test": "red" }
    """

    TEST = "test"
    TYPE = "contains_any"

    def as_json(self):
        return dict(type=ContainsAnyTest.TYPE, test=self.test)

    def evaluate(self, run, sms, context, text):
        # substitute any variables
        test = run.flow.get_localized_text(self.test, run.contact)
        test, errors = Msg.evaluate_template(test, context, org=run.flow.org)

        # tokenize our test
        tests = tokenize(test.lower())

        # tokenize our sms
        words = tokenize(text.lower())
        raw_words = tokenize(text)

        tests = [elt for elt in tests if elt != ""]
        words = [elt for elt in words if elt != ""]
        raw_words = [elt for elt in raw_words if elt != ""]

        # run through each of our tests
        matches = set()
        for test in tests:
            match = self.test_in_words(test, words, raw_words)
            if match:
                matches.update(match)

        # we are a match if at least one test matches
        if matches:
            matches = sorted(list(matches))
            matched_words = " ".join([raw_words[idx] for idx in matches])
            return 1, matched_words
        else:
            return 0, None


class ContainsOnlyPhraseTest(ContainsTest):
    """
    { op: "contains_only_phrase", "test": "red" }
    """

    TEST = "test"
    TYPE = "contains_only_phrase"

    def as_json(self):
        return dict(type=ContainsOnlyPhraseTest.TYPE, test=self.test)

    def evaluate(self, run, sms, context, text):
        # substitute any variables
        test = run.flow.get_localized_text(self.test, run.contact)
        test, errors = Msg.evaluate_template(test, context, org=run.flow.org)

        # tokenize our test
        tests = tokenize(test.lower())

        # tokenize our sms
        words = tokenize(text.lower())
        raw_words = tokenize(text)

        # they are the same? then we matched
        if tests == words:
            return 1, " ".join(raw_words)
        else:
            return 0, None


class ContainsPhraseTest(ContainsTest):
    """
    { op: "contains_phrase", "test": "red" }
    """

    TEST = "test"
    TYPE = "contains_phrase"

    def as_json(self):
        return dict(type=ContainsPhraseTest.TYPE, test=self.test)

    def evaluate(self, run, sms, context, text):
        # substitute any variables
        test = run.flow.get_localized_text(self.test, run.contact)
        test, errors = Msg.evaluate_template(test, context, org=run.flow.org)

        # tokenize our test
        tests = tokenize(test.lower())
        if not tests:
            return True, ""

        # tokenize our sms
        words = tokenize(text.lower())
        raw_words = tokenize(text)

        # look for the phrase
        test_idx = 0
        matches = []
        for i in range(len(words)):
            if tests[test_idx] == words[i]:
                matches.append(raw_words[i])
                test_idx += 1
                if test_idx == len(tests):
                    break
            else:
                matches = []
                test_idx = 0

        # we found the phrase
        if test_idx == len(tests):
            matched_words = " ".join(matches)
            return 1, matched_words
        else:
            return 0, None


class StartsWithTest(Test):
    """
    { op: "starts", "test": "red" }
    """

    TEST = "test"
    TYPE = "starts"

    def __init__(self, test):
        self.test = test

    @classmethod
    def from_json(cls, org, json):
        return cls(json[cls.TEST])

    def as_json(self):  # pragma: needs cover
        return dict(type=StartsWithTest.TYPE, test=self.test)

    def evaluate(self, run, sms, context, text):
        # substitute any variables in our test
        test = run.flow.get_localized_text(self.test, run.contact)
        test, errors = Msg.evaluate_template(test, context, org=run.flow.org)

        # strip leading and trailing whitespace
        text = text.strip()

        # see whether we start with our test
        if text.lower().find(test.lower()) == 0:
            return 1, text[: len(test)]
        else:
            return 0, None


class HasStateTest(Test):
    TYPE = "state"

    def __init__(self):
        pass

    @classmethod
    def from_json(cls, org, json):
        return cls()

    def as_json(self):
        return dict(type=self.TYPE)

    def evaluate(self, run, sms, context, text):
        org = run.flow.org

        # if they removed their country since adding the rule
        if not org.country:
            return 0, None

        state = org.parse_location(text, AdminBoundary.LEVEL_STATE)
        if state:
            return 1, state[0]

        return 0, None


class HasDistrictTest(Test):
    TYPE = "district"
    TEST = "test"

    def __init__(self, state=None):
        self.state = state

    @classmethod
    def from_json(cls, org, json):
        return cls(json[cls.TEST])

    def as_json(self):
        return dict(type=self.TYPE, test=self.state)

    def evaluate(self, run, sms, context, text):

        # if they removed their country since adding the rule
        org = run.flow.org
        if not org.country:
            return 0, None

        # evaluate our district in case it has a replacement variable
        state, errors = Msg.evaluate_template(self.state, context, org=run.flow.org)

        parent = org.parse_location(state, AdminBoundary.LEVEL_STATE)
        if parent:
            district = org.parse_location(text, AdminBoundary.LEVEL_DISTRICT, parent[0])
            if district:
                return 1, district[0]
        district = org.parse_location(text, AdminBoundary.LEVEL_DISTRICT)

        # parse location when state contraint is not provided or available
        if (errors or not state) and len(district) == 1:
            return 1, district[0]

        return 0, None


class HasWardTest(Test):
    TYPE = "ward"
    STATE = "state"
    DISTRICT = "district"

    def __init__(self, state=None, district=None):
        self.state = state
        self.district = district

    @classmethod
    def from_json(cls, org, json):
        return cls(json[cls.STATE], json[cls.DISTRICT])

    def as_json(self):
        return dict(type=self.TYPE, state=self.state, district=self.district)

    def evaluate(self, run, sms, context, text):
        # if they removed their country since adding the rule
        org = run.flow.org
        if not org.country:  # pragma: needs cover
            return 0, None
        district = None

        # evaluate our district in case it has a replacement variable
        district_name, missing_district = Msg.evaluate_template(self.district, context, org=run.flow.org)
        state_name, missing_state = Msg.evaluate_template(self.state, context, org=run.flow.org)
        if (district_name and state_name) and (len(missing_district) == 0 and len(missing_state) == 0):
            state = org.parse_location(state_name, AdminBoundary.LEVEL_STATE)
            if state:
                district = org.parse_location(district_name, AdminBoundary.LEVEL_DISTRICT, state[0])
                if district:
                    ward = org.parse_location(text, AdminBoundary.LEVEL_WARD, district[0])
                    if ward:
                        return 1, ward[0]

        # parse location when district contraint is not provided or available
        ward = org.parse_location(text, AdminBoundary.LEVEL_WARD)
        if len(ward) == 1 and district is None:
            return 1, ward[0]

        return 0, None


class DateTest(Test):
    """
    Base class for those tests that check relative dates
    """

    TEST = None
    TYPE = "date"

    def __init__(self, test=None):
        self.test = test

    @classmethod
    def from_json(cls, org, json):
        if cls.TEST:
            return cls(json[cls.TEST])
        else:
            return cls()

    def as_json(self):
        if self.test:
            return dict(type=self.TYPE, test=self.test)
        else:
            return dict(type=self.TYPE)

    def evaluate_date_test(self, date_message, date_test):
        return date_message is not None

    def evaluate(self, run, sms, context, text):
        org = run.flow.org
        day_first = org.get_dayfirst()
        tz = org.timezone

        test, errors = Msg.evaluate_template(self.test, context, org=org)
        if not errors:
            date_message = str_to_datetime(text, tz=tz, dayfirst=day_first)
            date_test = str_to_datetime(test, tz=tz, dayfirst=day_first)

            if self.evaluate_date_test(date_message, date_test):
                return 1, date_message.astimezone(tz)

        return 0, None


class DateEqualTest(DateTest):
    TEST = "test"
    TYPE = "date_equal"

    def evaluate_date_test(self, date_message, date_test):
        return date_message and date_test and date_message.date() == date_test.date()


class DateAfterTest(DateTest):
    TEST = "test"
    TYPE = "date_after"

    def evaluate_date_test(self, date_message, date_test):
        return date_message and date_test and date_message >= date_test


class DateBeforeTest(DateTest):
    TEST = "test"
    TYPE = "date_before"

    def evaluate_date_test(self, date_message, date_test):
        return date_message and date_test and date_message <= date_test


class NumericTest(Test):
    """
    Base class for those tests that do numeric tests.
    """

    TEST = "test"
    TYPE = ""

    @classmethod
    def convert_to_decimal(cls, word):
        try:
            return (word, Decimal(word))
        except Exception as e:
            # does this start with a number?  just use that part if so
            match = regex.match(r"^[$£€]?([\d,][\d,\.]*([\.,]\d+)?)\D*$", word, regex.UNICODE | regex.V0)

            if match:
                return (match.group(1), Decimal(match.group(1)))
            else:
                raise e

    # test every word in the message against our test
    def evaluate(self, run, sms, context, text):
        text = text.replace(",", "")
        for word in regex.split(r"\s+", text, flags=regex.UNICODE | regex.V0):
            try:
                (word, decimal) = NumericTest.convert_to_decimal(word)
                if self.evaluate_numeric_test(run, context, decimal):
                    return 1, decimal
            except Exception:  # pragma: needs cover
                pass
        return 0, None


class BetweenTest(NumericTest):
    """
    Test whether we are between two numbers (inclusive)
    """

    MIN = "min"
    MAX = "max"
    TYPE = "between"

    def __init__(self, min_val, max_val):
        self.min = min_val
        self.max = max_val

    @classmethod
    def from_json(cls, org, json):
        return cls(json[cls.MIN], json[cls.MAX])

    def as_json(self):
        return dict(type=self.TYPE, min=self.min, max=self.max)

    def evaluate_numeric_test(self, run, context, decimal_value):
        min_val, min_errors = Msg.evaluate_template(self.min, context, org=run.flow.org)
        max_val, max_errors = Msg.evaluate_template(self.max, context, org=run.flow.org)

        if not min_errors and not max_errors:
            try:
                return Decimal(min_val) <= decimal_value <= Decimal(max_val)
            except Exception:  # pragma: needs cover
                pass

        return False  # pragma: needs cover


class NumberTest(NumericTest):
    """
    Tests that there is any number in the string.
    """

    TYPE = "number"

    def __init__(self):
        pass

    @classmethod
    def from_json(cls, org, json):
        return cls()

    def as_json(self):  # pragma: needs cover
        return dict(type=self.TYPE)

    def evaluate_numeric_test(self, run, context, decimal_value):
        return True


class SimpleNumericTest(NumericTest):
    """
    Base class for those tests that do a numeric test with a single value
    """

    TEST = "test"
    TYPE = ""

    def __init__(self, test):
        self.test = test

    @classmethod
    def from_json(cls, org, json):
        return cls(json[cls.TEST])

    def as_json(self):
        return dict(type=self.TYPE, test=self.test)

    def evaluate_numeric_test(self, message_numeric, test_numeric):  # pragma: no cover
        raise FlowException("Evaluate numeric test needs to be defined by subclass")

    # test every word in the message against our test
    def evaluate(self, run, sms, context, text):
        test, errors = Msg.evaluate_template(str(self.test), context, org=run.flow.org)

        text = text.replace(",", "")
        for word in regex.split(r"\s+", text, flags=regex.UNICODE | regex.V0):
            try:
                (word, decimal) = NumericTest.convert_to_decimal(word)
                if self.evaluate_numeric_test(decimal, Decimal(test)):
                    return 1, decimal
            except Exception:
                pass
        return 0, None


class GtTest(SimpleNumericTest):
    TEST = "test"
    TYPE = "gt"

    def evaluate_numeric_test(self, message_numeric, test_numeric):
        return message_numeric > test_numeric


class GteTest(SimpleNumericTest):
    TEST = "test"
    TYPE = "gte"

    def evaluate_numeric_test(self, message_numeric, test_numeric):
        return message_numeric >= test_numeric


class LtTest(SimpleNumericTest):
    TEST = "test"
    TYPE = "lt"

    def evaluate_numeric_test(self, message_numeric, test_numeric):
        return message_numeric < test_numeric


class LteTest(SimpleNumericTest):
    TEST = "test"
    TYPE = "lte"

    def evaluate_numeric_test(self, message_numeric, test_numeric):  # pragma: needs cover
        return message_numeric <= test_numeric


class EqTest(SimpleNumericTest):
    TEST = "test"
    TYPE = "eq"

    def evaluate_numeric_test(self, message_numeric, test_numeric):
        return message_numeric == test_numeric


class PhoneTest(Test):
    """
    Test for whether a response contains a phone number
    """

    TYPE = "phone"

    def __init__(self):
        pass

    @classmethod
    def from_json(cls, org, json):
        return cls()

    def as_json(self):  # pragma: needs cover
        return dict(type=self.TYPE)

    def evaluate(self, run, sms, context, text):
        org = run.flow.org

        # try to find a phone number in the text we have been sent
        country_code = org.get_country_code()
        if not country_code:  # pragma: needs cover
            country_code = "US"

        number = None
        matches = phonenumbers.PhoneNumberMatcher(text, country_code)

        # try it as an international number if we failed
        if not matches.has_next():  # pragma: needs cover
            matches = phonenumbers.PhoneNumberMatcher("+" + text, country_code)

        for match in matches:
            number = phonenumbers.format_number(match.number, phonenumbers.PhoneNumberFormat.E164)

        return number, number


class RegexTest(Test):  # pragma: needs cover
    """
    Test for whether a response matches a regular expression
    """

    TEST = "test"
    TYPE = "regex"

    def __init__(self, test):
        self.test = test

    @classmethod
    def from_json(cls, org, json):
        return cls(json[cls.TEST])

    def as_json(self):
        return dict(type=self.TYPE, test=self.test)

    def evaluate(self, run, sms, context, text):
        try:
            test = run.flow.get_localized_text(self.test, run.contact)

            # check whether we match
            rexp = regex.compile(test, regex.UNICODE | regex.IGNORECASE | regex.MULTILINE | regex.V0)
            match = rexp.search(text)

            # if so, $0 will be what we return
            if match:
                return_match = match.group(0)

                # build up a dictionary that contains indexed group matches
                group_dict = {}
                for idx in range(rexp.groups + 1):
                    group_dict[str(idx)] = match.group(idx)

                # set it on run@extra
                run.update_fields(group_dict)

                # return all matched values
                return True, return_match

        except Exception as e:
            logger.error(f"Unable to evaluate RegexTest: {str(e)}", exc_info=True)

        return False, None
>>>>>>> 9a488a60
<|MERGE_RESOLUTION|>--- conflicted
+++ resolved
@@ -1,18 +1,22 @@
 import logging
+import numbers
 import time
 import requests
 from array import array
 from collections import OrderedDict, defaultdict
-from datetime import date, timedelta
+from datetime import date, datetime, timedelta
+from decimal import Decimal
 from enum import Enum
 from urllib.request import urlopen
 from uuid import uuid4
 
 import iso8601
+import phonenumbers
 import regex
 from django_redis import get_redis_connection
 from packaging.version import Version
 from smartmin.models import SmartModel
+from temba_expressions.utils import tokenize
 from xlsxlite.writer import XLSXBook
 
 from django.conf import settings
@@ -20,24 +24,18 @@
 from django.core.cache import cache
 from django.core.files.temp import NamedTemporaryFile
 from django.db import connection as db_connection, models, transaction
-from django.db.models import Max, Q, Sum
-from django.db.models.functions import TruncDate
+from django.db.models import Max, Q, QuerySet, Sum
+from django.urls import reverse
 from django.utils import timezone
 from django.utils.translation import ugettext_lazy as _
 
+from celery import current_app
+
 from temba import mailroom
+from temba.airtime.models import AirtimeTransfer
 from temba.assets.models import register_asset_store
 from temba.channels.models import Channel, ChannelConnection
-<<<<<<< HEAD
-from temba.classifiers.models import Classifier
-from temba.contacts.models import URN, Contact, ContactField, ContactGroup
-from temba.globals.models import Global
-from temba.msgs.models import Label, Msg
-from temba.orgs.models import Org
-from temba.templates.models import Template
-=======
 from temba.contacts.models import (
-    NEW_CONTACT_VARIABLE,
     TEL_SCHEME,
     URN,
     Contact,
@@ -49,9 +47,15 @@
 from temba.msgs.models import DELIVERED, FAILED, FLOW, INBOX, INCOMING, OUTGOING, PENDING, Broadcast, Label, Msg
 from temba.orgs.models import Language, Org
 from temba.links.models import Link
->>>>>>> 9a488a60
+from temba.classifiers.models import Classifier
+from temba.contacts.models import URN, Contact, ContactField, ContactGroup
+from temba.globals.models import Global
+from temba.msgs.models import Label, Msg
+from temba.orgs.models import Org
+from temba.templates.models import Template
 from temba.utils import analytics, chunk_list, json, on_transaction_commit
 from temba.utils.dates import str_to_datetime
+from temba.utils.email import is_valid_address
 from temba.utils.export import BaseExportAssetStore, BaseExportTask
 from temba.utils.models import (
     JSONAsTextField,
@@ -67,6 +71,9 @@
 from . import legacy
 
 logger = logging.getLogger(__name__)
+
+FLOW_DEFAULT_EXPIRES_AFTER = 60 * 12
+START_FLOW_BATCH_SIZE = 500
 
 
 class Events(Enum):
@@ -116,7 +123,32 @@
 
 
 FLOW_LOCK_TTL = 60  # 1 minute
-FLOW_LOCK_KEY = "org:%d:lock:flow:%d:definition"
+FLOW_LOCK_KEY = "org:%d:lock:flow:%d:%s"
+
+FLOW_PROP_CACHE_KEY = "org:%d:cache:flow:%d:%s"
+FLOW_PROP_CACHE_TTL = 24 * 60 * 60 * 7  # 1 week
+
+UNREAD_FLOW_RESPONSES = "unread_flow_responses"
+
+FLOW_BATCH = "flow_batch"
+
+
+class FlowLock(Enum):
+    """
+    Locks that are flow specific
+    """
+
+    participation = 1
+    definition = 3
+
+
+class FlowPropsCache(Enum):
+    """
+    Properties of a flow that we cache
+    """
+
+    terminal_nodes = 1
+    category_nodes = 2
 
 
 class Flow(TembaModel):
@@ -130,6 +162,8 @@
     DESTINATION = "destination"
     EXIT_UUID = "exit_uuid"
     LABEL = "label"
+    WEBHOOK_URL = "webhook"
+    WEBHOOK_ACTION = "webhook_action"
     FINISHED_KEY = "finished_key"
     RULESET_TYPE = "ruleset_type"
     OPERAND = "operand"
@@ -199,7 +233,38 @@
 
     ENTRY_TYPES = ((NODE_TYPE_RULESET, "Rules"), (NODE_TYPE_ACTIONSET, "Actions"))
 
-    FINAL_LEGACY_VERSION = legacy.VERSIONS[-1]
+    VERSIONS = [
+        "1",
+        "2",
+        "3",
+        "4",
+        "5",
+        "6",
+        "7",
+        "8",
+        "9",
+        "10",
+        "10.1",
+        "10.2",
+        "10.3",
+        "10.4",
+        "11.0",
+        "11.1",
+        "11.2",
+        "11.3",
+        "11.4",
+        "11.5",
+        "11.6",
+        "11.7",
+        "11.8",
+        "11.9",
+        "11.10",
+        "11.11",
+        "11.12",
+    ]
+
+    FINAL_LEGACY_VERSION = VERSIONS[-1]
+    GOFLOW_VERSION = "13.0.0"
     INITIAL_GOFLOW_VERSION = "13.0.0"  # initial version of flow spec to use new engine
     CURRENT_SPEC_VERSION = "13.1.0"  # current flow spec version
 
@@ -382,6 +447,13 @@
         return flow
 
     @classmethod
+    def is_before_version(cls, to_check, version):
+        if str(to_check) not in Flow.VERSIONS:
+            return False
+
+        return Version(str(to_check)) < Version(str(version))
+
+    @classmethod
     def get_triggerable_flows(cls, org):
         return Flow.objects.filter(
             org=org,
@@ -505,6 +577,142 @@
         return copy
 
     @classmethod
+    def get_node(cls, flow, uuid, destination_type):
+
+        if not uuid or not destination_type:
+            return None
+
+        if destination_type == Flow.NODE_TYPE_RULESET:
+            node = RuleSet.get(flow, uuid)
+        else:
+            node = ActionSet.get(flow, uuid)
+
+        if node:
+            node.flow = flow
+        return node
+
+    @classmethod
+    def handle_call(cls, call, text=None, saved_media_url=None, hangup=False, resume=False):
+        run = (
+            FlowRun.objects.filter(connection=call, is_active=True)
+            .select_related("org")
+            .order_by("-created_on")
+            .first()
+        )
+
+        # what we will send back
+        voice_response = call.channel.generate_ivr_response()
+
+        if run is None:  # pragma: no cover
+            voice_response.hangup()
+            return voice_response
+
+        flow = run.flow
+
+        # make sure we have the latest version
+        flow.ensure_current_version()
+
+        run.voice_response = voice_response
+
+        # create a message to hold our inbound message
+        from temba.msgs.models import IVR
+
+        if text or saved_media_url:
+
+            # we don't have text for media, so lets use the media value there too
+            if saved_media_url and ":" in saved_media_url:
+                text = saved_media_url.partition(":")[2]
+
+            msg = Msg.create_incoming(
+                call.channel,
+                str(call.contact_urn),
+                text,
+                status=PENDING,
+                msg_type=IVR,
+                attachments=[saved_media_url] if saved_media_url else None,
+                connection=run.connection,
+            )
+        else:
+            msg = Msg(org=call.org, contact=call.contact, text="", id=0)
+
+        # find out where we last left off
+        last_step = run.path[-1] if run.path else None
+
+        # if we are just starting the flow, create our first step
+        if not last_step:
+            # lookup our entry node
+            destination = ActionSet.objects.filter(flow=run.flow, uuid=flow.entry_uuid).first()
+            if not destination:
+                destination = RuleSet.objects.filter(flow=run.flow, uuid=flow.entry_uuid).first()
+
+            # and add our first step for our run
+            if destination:
+                flow.add_step(run, destination, [])
+        else:
+            destination = Flow.get_node(run.flow, last_step[FlowRun.PATH_NODE_UUID], Flow.NODE_TYPE_RULESET)
+
+        if not destination:  # pragma: no cover
+            voice_response.hangup()
+            run.set_completed(exit_uuid=None)
+            return voice_response
+
+        # go and actually handle wherever we are in the flow
+        (handled, msgs) = Flow.handle_destination(
+            destination, run, msg, user_input=text is not None, resume_parent_run=resume
+        )
+
+        # if we stopped needing user input (likely), then wrap our response accordingly
+        voice_response = Flow.wrap_voice_response_with_input(call, run, voice_response)
+
+        # if we handled it, mark it so
+        if handled and msg.id:
+            from temba.msgs import legacy
+
+            legacy.mark_handled(msg)
+
+        # if we didn't handle it, this is a good time to hangup
+        if not handled or hangup:
+            voice_response.hangup()
+            run.set_completed(exit_uuid=None)
+
+        return voice_response
+
+    @classmethod
+    def wrap_voice_response_with_input(cls, call, run, voice_response):
+        """ Finds where we are in the flow and wraps our voice_response with whatever comes next """
+        last_step = run.path[-1]
+        destination = Flow.get_node(run.flow, last_step[FlowRun.PATH_NODE_UUID], Flow.NODE_TYPE_RULESET)
+
+        if isinstance(destination, RuleSet):
+            response = call.channel.generate_ivr_response()
+            callback = "https://%s%s" % (run.org.get_brand_domain(), reverse("ivr.ivrcall_handle", args=[call.pk]))
+            gather = destination.get_voice_input(response, action=callback)
+
+            # recordings have to be tacked on last
+            if destination.ruleset_type == RuleSet.TYPE_WAIT_RECORDING:
+                voice_response.record(action=callback)
+
+            elif destination.ruleset_type == RuleSet.TYPE_SUBFLOW:
+                voice_response.redirect(url=callback)
+
+            elif gather and hasattr(gather, "document"):  # voicexml case
+                gather.join(voice_response)
+
+                voice_response = response
+
+            elif gather:  # TwiML case
+                # nest all of our previous verbs in our gather
+                for verb in voice_response.verbs:
+                    gather.append(verb)
+
+                voice_response = response
+
+                # append a redirect at the end in case the user sends #
+                voice_response.redirect(url=callback + "?empty=1")
+
+        return voice_response
+
+    @classmethod
     def get_unique_name(cls, org, base_name, ignore=None):
         """
         Generates a unique flow name based on the given base name
@@ -524,6 +732,252 @@
             count += 1
 
         return name
+
+    @classmethod
+    def find_and_handle(
+        cls,
+        msg,
+        started_flows=None,
+        voice_response=None,
+        triggered_start=False,
+        resume_parent_run=False,
+        user_input=True,
+        trigger_send=True,
+        continue_parent=True,
+    ):
+
+        if started_flows is None:
+            started_flows = []
+
+        for run in FlowRun.get_active_for_contact(msg.contact):
+            flow = run.flow
+            flow.ensure_current_version()
+
+            # it's possible Flow.start is in the process of creating a run for this contact, in which case
+            # record this message has handled so it doesn't start any new flows
+            if not run.path:
+                if run.created_on > timezone.now() - timedelta(minutes=10):
+                    return True, []
+                else:
+                    return False, []
+
+            last_step = run.path[-1]
+            destination = Flow.get_node(flow, last_step[FlowRun.PATH_NODE_UUID], Flow.NODE_TYPE_RULESET)
+
+            # this node doesn't exist anymore, mark it as left so they leave the flow
+            if not destination:  # pragma: no cover
+                run.set_completed(exit_uuid=None)
+                return True, []
+
+            (handled, msgs) = Flow.handle_destination(
+                destination,
+                run,
+                msg,
+                started_flows,
+                user_input=user_input,
+                triggered_start=triggered_start,
+                resume_parent_run=resume_parent_run,
+                trigger_send=trigger_send,
+                continue_parent=continue_parent,
+            )
+
+            if handled:
+                analytics.gauge("temba.run_resumes")
+                return True, msgs
+
+        return False, []
+
+    @classmethod
+    def handle_destination(
+        cls,
+        destination,
+        run,
+        msg,
+        started_flows=None,
+        user_input=False,
+        triggered_start=False,
+        trigger_send=True,
+        resume_parent_run=False,
+        continue_parent=True,
+    ):
+
+        if started_flows is None:
+            started_flows = []
+
+        def add_to_path(path, uuid):
+            if uuid in path:
+                path.append(uuid)
+                raise FlowException("Flow cycle detected at runtime: %s" % path)
+            path.append(uuid)
+
+        start_time = time.time()
+        path = []
+        msgs = []
+
+        # lookup our next destination
+        handled = False
+
+        while destination:
+            result = {"handled": False}
+
+            if destination.get_step_type() == Flow.NODE_TYPE_RULESET:
+                should_pause = False
+
+                # check if we need to stop
+                if destination.is_pause():
+                    should_pause = True
+
+                if user_input or not should_pause:
+                    result = Flow.handle_ruleset(destination, run, msg, started_flows, resume_parent_run)
+                    add_to_path(path, destination.uuid)
+
+                    # add any messages generated by this ruleset
+                    msgs += result.get("msgs", [])
+
+                # if we used this input, then mark our user input as used
+                if should_pause:
+                    user_input = False
+
+                    # once we handle user input, reset our path
+                    path = []
+
+            elif destination.get_step_type() == Flow.NODE_TYPE_ACTIONSET:
+                result = Flow.handle_actionset(destination, run, msg, started_flows)
+                add_to_path(path, destination.uuid)
+
+                # add any generated messages to be sent at once
+                msgs += result.get("msgs", [])
+
+            # if this is a triggered start, we only consider user input on the first step, so clear it now
+            if triggered_start:
+                user_input = False
+
+            # lookup our next destination
+            destination = result.get("destination", None)
+
+            # if any one of our destinations handled us, consider it handled
+            if result.get("handled", False):
+                handled = True
+
+            resume_parent_run = False
+
+        # if we have a parent to continue, do so
+        if getattr(run, "continue_parent", False) and continue_parent:
+            msgs += FlowRun.continue_parent_flow_run(run, trigger_send=False, continue_parent=True)
+
+        if handled:
+            analytics.gauge("temba.flow_execution", time.time() - start_time)
+
+        # send any messages generated
+        if msgs and trigger_send:
+            msgs.sort(key=lambda message: message.created_on)
+            Msg.objects.filter(id__in=[m.id for m in msgs]).exclude(status=DELIVERED).update(status=PENDING)
+            run.flow.org.trigger_send(msgs)
+
+        return handled, msgs
+
+    @classmethod
+    def handle_actionset(cls, actionset, run, msg, started_flows):
+
+        # not found, escape out, but we still handled this message, user is now out of the flow
+        if not actionset:  # pragma: no cover
+            run.set_completed(exit_uuid=None)
+            return dict(handled=True, destination=None, destination_type=None)
+
+        # actually execute all the actions in our actionset
+        msgs = actionset.execute_actions(run, msg, started_flows)
+        run.add_messages([m for m in msgs if not getattr(m, "from_other_run", False)])
+
+        # and onto the destination
+        destination = Flow.get_node(actionset.flow, actionset.destination, actionset.destination_type)
+        if destination:
+            run.flow.add_step(run, destination, exit_uuid=actionset.exit_uuid)
+        else:
+            run.set_completed(exit_uuid=actionset.exit_uuid)
+
+        return dict(handled=True, destination=destination, msgs=msgs)
+
+    @classmethod
+    def handle_ruleset(cls, ruleset, run, msg_in, started_flows, resume_parent_run=False):
+        msgs_out = []
+        result_input = str(msg_in)
+
+        if ruleset.ruleset_type == RuleSet.TYPE_SUBFLOW:
+            if not resume_parent_run:
+                flow_uuid = ruleset.config.get("flow").get("uuid")
+                flow = Flow.objects.filter(org=run.org, uuid=flow_uuid).first()
+                flow.org = run.org
+                message_context = run.flow.build_expressions_context(run.contact, msg_in, run=run)
+
+                # our extra will be the current flow variables
+                extra = message_context.get("extra", {})
+                extra["flow"] = message_context.get("flow", {})
+
+                if msg_in.id:
+                    run.add_messages([msg_in])
+                    run.update_expiration(timezone.now())
+
+                if flow:
+                    child_runs = flow.start(
+                        [],
+                        [run.contact],
+                        started_flows=started_flows,
+                        restart_participants=True,
+                        extra=extra,
+                        parent_run=run,
+                        interrupt=False,
+                    )
+
+                    child_run = child_runs[0] if child_runs else None
+
+                    if child_run:
+                        msgs_out += child_run.start_msgs
+                        continue_parent = getattr(child_run, "continue_parent", False)
+                    else:  # pragma: no cover
+                        continue_parent = False
+
+                    # it's possible that one of our children interrupted us with a start flow action
+                    run.refresh_from_db(fields=("is_active",))
+                    if continue_parent and run.is_active:
+                        started_flows.remove(flow.id)
+
+                        run.child_context = child_run.build_expressions_context(contact_context=str(run.contact.uuid))
+                        run.save(update_fields=("child_context",))
+                    else:
+                        return dict(handled=True, destination=None, destination_type=None, msgs=msgs_out)
+
+            else:
+                child_run = FlowRun.objects.filter(parent=run, contact=run.contact).order_by("created_on").last()
+                run.child_context = child_run.build_expressions_context(contact_context=str(run.contact.uuid))
+                run.save(update_fields=("child_context",))
+
+        # find a matching rule
+        result_rule, result_value, result_input = ruleset.find_matching_rule(run, msg_in)
+
+        flow = ruleset.flow
+
+        # add the message to our step
+        if msg_in.id:
+            run.add_messages([msg_in])
+            run.update_expiration(timezone.now())
+
+        if ruleset.ruleset_type in RuleSet.TYPE_MEDIA and msg_in.attachments:
+            # store the media path as the value
+            result_value = msg_in.attachments[0].split(":", 1)[1]
+
+        ruleset.save_run_value(run, result_rule, result_value, result_input, org=flow.org)
+
+        # no destination for our rule?  we are done, though we did handle this message, user is now out of the flow
+        if not result_rule.destination:
+            run.set_completed(exit_uuid=result_rule.uuid)
+            return dict(handled=True, destination=None, destination_type=None, msgs=msgs_out)
+
+        # Create the step for our destination
+        destination = Flow.get_node(flow, result_rule.destination, result_rule.destination_type)
+        if destination:
+            flow.add_step(run, destination, exit_uuid=result_rule.uuid)
+
+        return dict(handled=True, destination=destination, msgs=msgs_out)
 
     @classmethod
     def apply_action_label(cls, user, flows, label, add):  # pragma: needs cover
@@ -557,8 +1011,49 @@
                 pass
         return changed
 
+    @classmethod
+    def get_versions_before(cls, version_number):  # pragma: no cover
+        # older flows had numeric versions, lets make sure we are dealing with strings
+        version_number = Version(f"{version_number}")
+        return [v for v in Flow.VERSIONS if Version(v) < version_number]
+
+    @classmethod
+    def get_versions_after(cls, version_number):
+        # older flows had numeric versions, lets make sure we are dealing with strings
+        version_number = Version(f"{version_number}")
+        return [v for v in Flow.VERSIONS if Version(v) > version_number]
+
     def as_select2(self):
         return dict(id=self.uuid, text=self.name)
+
+    def release(self):
+        """
+        Releases this flow, marking it inactive. We interrupt all flow runs in a background process.
+        We keep FlowRevisions and FlowStarts however.
+        """
+        from .tasks import interrupt_flow_runs_task
+
+        self.is_active = False
+        self.save()
+
+        # release any campaign events that depend on this flow
+        from temba.campaigns.models import CampaignEvent
+
+        for event in CampaignEvent.objects.filter(flow=self, is_active=True):
+            event.release()
+
+        # release any triggers that depend on this flow
+        for trigger in self.triggers.all():
+            trigger.release()
+
+        self.group_dependencies.clear()
+        self.flow_dependencies.clear()
+        self.field_dependencies.clear()
+        self.channel_dependencies.clear()
+        self.label_dependencies.clear()
+
+        # interrupt our runs in the background
+        on_transaction_commit(lambda: interrupt_flow_runs_task.delay(self.id))
 
     def get_category_counts(self):
         keys = [r["key"] for r in self.metadata["results"]]
@@ -2189,8 +2684,6 @@
 
         return value_type if value_type else Value.TYPE_TEXT
 
-<<<<<<< HEAD
-=======
     def get_voice_input(self, voice_response, action=None):
 
         # recordings aren't wrapped input they get tacked on at the end
@@ -2378,7 +2871,6 @@
     def get_rules_dict(self):
         return self.rules
 
->>>>>>> 9a488a60
     def get_rules(self):
         return legacy.Rule.from_json_array(self.flow.org, self.rules)
 
@@ -3573,9 +4065,6 @@
             flow_user.groups.add(Group.objects.get(name="Service Users"))
             __flow_users[username] = flow_user
 
-<<<<<<< HEAD
-    return flow_user
-=======
     return flow_user
 
 
@@ -4785,7 +5274,7 @@
     STATUS_SUCCESS = "success"
     STATUS_FAILED = "failed"
 
-    STATUS_MAP = {STATUS_SUCCESS: AirtimeTransfer.SUCCESS, STATUS_FAILED: AirtimeTransfer.FAILED}
+    STATUS_MAP = {STATUS_SUCCESS: AirtimeTransfer.STATUS_SUCCESS, STATUS_FAILED: AirtimeTransfer.STATUS_FAILED}
 
     def __init__(self, exit_status):
         self.exit_status = exit_status
@@ -5671,5 +6160,4 @@
         except Exception as e:
             logger.error(f"Unable to evaluate RegexTest: {str(e)}", exc_info=True)
 
-        return False, None
->>>>>>> 9a488a60
+        return False, None