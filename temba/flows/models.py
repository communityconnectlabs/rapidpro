import itertools
import os
import logging
import time
import zipfile

from array import array
from collections import defaultdict
<<<<<<< HEAD
from datetime import timedelta
from io import BytesIO
from urllib.parse import urlparse
from typing import Dict
from urllib.request import urlopen
=======
from datetime import datetime
>>>>>>> 9145c8b3

import iso8601
import pytz
import regex
import boto3

from django_redis import get_redis_connection
from packaging.version import Version
from smartmin.models import SmartModel
from xlsxlite.writer import XLSXBook

from django.conf import settings
from django.contrib.auth.models import Group, User
from django.contrib.postgres.fields import ArrayField
from django.core.files.temp import NamedTemporaryFile
<<<<<<< HEAD
from django.db import connection as db_connection, models, transaction
from django.db.models import Max, Q, Sum, Count
=======
from django.db import models, transaction
from django.db.models import Max, Q, Sum
>>>>>>> 9145c8b3
from django.db.models.functions import TruncDate
from django.dispatch import receiver
from django.urls import reverse
from django.utils import timezone
from django.utils.translation import gettext_lazy as _

from temba import mailroom
from temba.assets.models import register_asset_store
from temba.channels.models import Channel, ChannelConnection
from temba.links.models import LinkContacts
from temba.classifiers.models import Classifier
from temba.contacts.models import Contact, ContactField, ContactGroup
from temba.globals.models import Global
from temba.msgs.models import Label
from temba.orgs.models import Org
from temba.templates.models import Template
from temba.tickets.models import Ticketer, Topic
from temba.utils import analytics, chunk_list, json, on_transaction_commit, s3
from temba.utils.dates import datetime_to_str
from temba.utils.email import send_template_email
from temba.utils.export import BaseExportAssetStore, BaseExportTask
from temba.utils.models import (
    JSONAsTextField,
    JSONField,
    RequireUpdateFieldsMixin,
    SquashableModel,
    TembaModel,
    generate_uuid,
)
from temba.utils.uuid import uuid4, is_valid_uuid

from . import legacy

logger = logging.getLogger(__name__)

FLOW_DEFAULT_EXPIRES_AFTER = 60 * 12
START_FLOW_BATCH_SIZE = 500


class FlowException(Exception):
    pass


class FlowUserConflictException(FlowException):
    def __init__(self, other_user, last_saved_on):
        self.other_user = other_user
        self.last_saved_on = last_saved_on


class FlowVersionConflictException(FlowException):
    def __init__(self, rejected_version):
        self.rejected_version = rejected_version


FLOW_LOCK_TTL = 60  # 1 minute
FLOW_LOCK_KEY = "org:%d:lock:flow:%d:definition"


class Flow(TembaModel):

    CONTACT_CREATION = "contact_creation"
    CONTACT_PER_RUN = "run"
    CONTACT_PER_LOGIN = "login"

    # items in metadata
    METADATA_RESULTS = "results"
    METADATA_DEPENDENCIES = "dependencies"
    METADATA_WAITING_EXIT_UUIDS = "waiting_exit_uuids"
    METADATA_PARENT_REFS = "parent_refs"
    METADATA_IVR_RETRY = "ivr_retry"

    # items in the response from mailroom flow inspection
    INSPECT_RESULTS = "results"
    INSPECT_DEPENDENCIES = "dependencies"
    INSPECT_WAITING_EXITS = "waiting_exits"
    INSPECT_PARENT_REFS = "parent_refs"
    INSPECT_ISSUES = "issues"

    # items in the flow definition JSON
    DEFINITION_UUID = "uuid"
    DEFINITION_NAME = "name"
    DEFINITION_SPEC_VERSION = "spec_version"
    DEFINITION_TYPE = "type"
    DEFINITION_LANGUAGE = "language"
    DEFINITION_REVISION = "revision"
    DEFINITION_EXPIRE_AFTER_MINUTES = "expire_after_minutes"
    DEFINITION_METADATA = "metadata"
    DEFINITION_NODES = "nodes"
    DEFINITION_UI = "_ui"

    TYPE_MESSAGE = "M"
    TYPE_BACKGROUND = "B"
    TYPE_SURVEY = "S"
    TYPE_VOICE = "V"
    TYPE_USSD = "U"

    TYPE_CHOICES = (
        (TYPE_MESSAGE, _("Messaging")),
        (TYPE_VOICE, _("Phone Call")),
        (TYPE_BACKGROUND, _("Background")),
        (TYPE_SURVEY, _("Surveyor")),
    )

    GOFLOW_TYPES = {
        TYPE_MESSAGE: "messaging",
        TYPE_BACKGROUND: "messaging_background",
        TYPE_SURVEY: "messaging_offline",
        TYPE_VOICE: "voice",
    }

    FINAL_LEGACY_VERSION = legacy.VERSIONS[-1]
    INITIAL_GOFLOW_VERSION = "13.0.0"  # initial version of flow spec to use new engine
    CURRENT_SPEC_VERSION = "13.1.0"  # current flow spec version

    EXPIRES_CHOICES = {
        TYPE_MESSAGE: (
            (5, _("After 5 minutes")),
            (10, _("After 10 minutes")),
            (15, _("After 15 minutes")),
            (30, _("After 30 minutes")),
            (60, _("After 1 hour")),
            (60 * 3, _("After 3 hours")),
            (60 * 6, _("After 6 hours")),
            (60 * 12, _("After 12 hours")),
            (60 * 18, _("After 18 hours")),
            (60 * 24, _("After 1 day")),
            (60 * 24 * 2, _("After 2 days")),
            (60 * 24 * 3, _("After 3 days")),
            (60 * 24 * 7, _("After 1 week")),
            (60 * 24 * 14, _("After 2 weeks")),
            (60 * 24 * 30, _("After 30 days")),
        ),
        TYPE_VOICE: (
            (1, _("After 1 minute")),
            (2, _("After 2 minutes")),
            (3, _("After 3 minutes")),
            (4, _("After 4 minutes")),
            (5, _("After 5 minutes")),
            (10, _("After 10 minutes")),
            (15, _("After 15 minutes")),
        ),
    }
    EXPIRES_DEFAULTS = {
        TYPE_MESSAGE: 60 * 24 * 7,  # 1 week
        TYPE_VOICE: 5,  # 5 minutes
        TYPE_BACKGROUND: 0,
        TYPE_SURVEY: 0,
    }

    name = models.CharField(max_length=64, help_text=_("The name for this flow"))

    labels = models.ManyToManyField("FlowLabel", related_name="flows")

    org = models.ForeignKey(Org, on_delete=models.PROTECT, related_name="flows")

    is_archived = models.BooleanField(default=False)
    is_system = models.BooleanField(default=False)  # e.g. a campaign message event, not user created

    flow_type = models.CharField(max_length=1, choices=TYPE_CHOICES, default=TYPE_MESSAGE)

    # additional information about the flow, e.g. possible results
    metadata = JSONAsTextField(null=True, default=dict)

    expires_after_minutes = models.IntegerField(
        default=EXPIRES_DEFAULTS[TYPE_MESSAGE],
        help_text=_("Minutes of inactivity that will cause expiration from flow"),
    )

    ignore_triggers = models.BooleanField(default=False, help_text=_("Ignore keyword triggers while in this flow"))

    saved_on = models.DateTimeField(auto_now_add=True)
    saved_by = models.ForeignKey(User, on_delete=models.PROTECT, related_name="flow_saves")

    base_language = models.CharField(
        max_length=4,
        null=True,
        blank=True,
        help_text=_("The authoring language, additional languages can be added later"),
        default="base",
    )

    version_number = models.CharField(default=FINAL_LEGACY_VERSION, max_length=8)

    has_issues = models.BooleanField(default=False)

    # dependencies on other assets
    channel_dependencies = models.ManyToManyField(Channel, related_name="dependent_flows")
    classifier_dependencies = models.ManyToManyField(Classifier, related_name="dependent_flows")
    field_dependencies = models.ManyToManyField(ContactField, related_name="dependent_flows")
    flow_dependencies = models.ManyToManyField("Flow", related_name="dependent_flows")
    global_dependencies = models.ManyToManyField(Global, related_name="dependent_flows")
    group_dependencies = models.ManyToManyField(ContactGroup, related_name="dependent_flows")
    label_dependencies = models.ManyToManyField(Label, related_name="dependent_flows")
    template_dependencies = models.ManyToManyField(Template, related_name="dependent_flows")
    ticketer_dependencies = models.ManyToManyField(Ticketer, related_name="dependent_flows")
    topic_dependencies = models.ManyToManyField(Topic, related_name="dependent_topics")
    user_dependencies = models.ManyToManyField(User, related_name="dependent_users")

    @classmethod
    def create(
        cls,
        org,
        user,
        name,
        flow_type=TYPE_MESSAGE,
        expires_after_minutes=0,
        base_language="base",
        create_revision=False,
        **kwargs,
    ):
        assert not expires_after_minutes or cls.is_valid_expires(flow_type, expires_after_minutes)

        flow = cls.objects.create(
            org=org,
            name=name,
            flow_type=flow_type,
            expires_after_minutes=expires_after_minutes or cls.EXPIRES_DEFAULTS[flow_type],
            base_language=base_language,
            saved_by=user,
            created_by=user,
            modified_by=user,
            version_number=Flow.CURRENT_SPEC_VERSION,
            **kwargs,
        )

        if create_revision:
            flow.save_revision(
                user,
                {
                    Flow.DEFINITION_NAME: flow.name,
                    Flow.DEFINITION_UUID: flow.uuid,
                    Flow.DEFINITION_SPEC_VERSION: Flow.CURRENT_SPEC_VERSION,
                    Flow.DEFINITION_LANGUAGE: base_language,
                    Flow.DEFINITION_TYPE: Flow.GOFLOW_TYPES[flow_type],
                    Flow.DEFINITION_NODES: [],
                    Flow.DEFINITION_UI: {},
                },
            )

        analytics.track(user, "temba.flow_created", dict(name=name, uuid=flow.uuid))
        return flow

    @classmethod
    def create_single_message(cls, org, user, message, base_language):
        """
        Creates a special 'single message' flow
        """
        name = "Single Message (%s)" % str(uuid4())
        flow = Flow.create(org, user, name, flow_type=Flow.TYPE_BACKGROUND, is_system=True)
        flow.update_single_message_flow(user, message, base_language)
        return flow

    @property
    def engine_type(self):
        return Flow.GOFLOW_TYPES.get(self.flow_type, "")

    @classmethod
    def label_to_slug(cls, label):
        return regex.sub(r"[^a-z0-9]+", "_", label.lower() if label else "", regex.V0)

    @classmethod
    def create_join_group(cls, org, user, group, response=None, start_flow=None):
        """
        Creates a special 'join group' flow
        """
        base_language = org.flow_languages[0] if org.flow_languages else "base"

        name = Flow.get_unique_name(org, "Join %s" % group.name)
        flow = Flow.create(org, user, name, base_language=base_language)
        flow.version_number = "13.0.0"
        flow.save(update_fields=("version_number",))

        node_uuid = str(uuid4())
        definition = {
            "uuid": flow.uuid,
            "name": flow.name,
            "spec_version": flow.version_number,
            "language": base_language,
            "type": "messaging",
            "localization": {},
            "nodes": [
                {
                    "uuid": node_uuid,
                    "actions": [
                        {
                            "type": "add_contact_groups",
                            "uuid": str(uuid4()),
                            "groups": [{"uuid": group.uuid, "name": group.name}],
                        },
                        {
                            "type": "set_contact_name",
                            "uuid": str(uuid4()),
                            "name": "@(title(remove_first_word(input)))",
                        },
                    ],
                    "exits": [{"uuid": str(uuid4())}],
                }
            ],
            "_ui": {
                "nodes": {node_uuid: {"type": "execute_actions", "position": {"left": 100, "top": 0}}},
                "stickies": {},
            },
        }

        if response:
            definition["nodes"][0]["actions"].append({"type": "send_msg", "uuid": str(uuid4()), "text": response})

        if start_flow:
            definition["nodes"][0]["actions"].append(
                {
                    "type": "enter_flow",
                    "uuid": str(uuid4()),
                    "flow": {"uuid": start_flow.uuid, "name": start_flow.name},
                }
            )

        flow.save_revision(user, definition)
        return flow

    @classmethod
    def import_flows(cls, org, user, export_json, dependency_mapping, same_site=False):
        """
        Import flows from our flow export file
        """

        created_flows = []
        db_types = {value: key for key, value in Flow.GOFLOW_TYPES.items()}

        # fetch or create all the flow db objects
        for flow_def in export_json["flows"]:
            flow_version = Version(flow_def[Flow.DEFINITION_SPEC_VERSION])
            flow_type = db_types[flow_def[Flow.DEFINITION_TYPE]]
            flow_uuid = flow_def[Flow.DEFINITION_UUID]
            flow_name = flow_def[Flow.DEFINITION_NAME]
            flow_expires = flow_def.get(Flow.DEFINITION_EXPIRE_AFTER_MINUTES, 0)

            flow = None
            flow_name = flow_name[:64].strip()

            # ensure expires is valid for the flow type
            if not cls.is_valid_expires(flow_type, flow_expires):
                flow_expires = cls.EXPIRES_DEFAULTS[flow_type]

            # check if we can find that flow by UUID first
            if same_site:
                flow = org.flows.filter(is_active=True, uuid=flow_uuid).first()

            # if it's not of our world, let's try by name
            if not flow:
                flow = org.flows.filter(is_active=True, name=flow_name).first()

            if flow:
                flow.name = Flow.get_unique_name(org, flow_name, ignore=flow)
                flow.version_number = flow_version
                flow.expires_after_minutes = flow_expires
                flow.save(update_fields=("name", "expires_after_minutes"))
            else:
                flow = Flow.create(
                    org,
                    user,
                    Flow.get_unique_name(org, flow_name),
                    flow_type=flow_type,
                    expires_after_minutes=flow_expires,
                )

            # make sure the flow is unarchived
            if flow.is_archived:
                flow.restore(user)

            dependency_mapping[flow_uuid] = str(flow.uuid)
            created_flows.append((flow, flow_def))

        # import each definition (includes re-mapping dependency references)
        for flow, definition in created_flows:
            flow.import_definition(user, definition, dependency_mapping)

        # remap flow UUIDs in any campaign events
        for campaign in export_json.get("campaigns", []):
            for event in campaign["events"]:
                if "flow" in event:
                    flow_uuid = event["flow"]["uuid"]
                    if flow_uuid in dependency_mapping:
                        event["flow"]["uuid"] = dependency_mapping[flow_uuid]

        # remap flow UUIDs in any triggers
        for trigger in export_json.get("triggers", []):
            if "flow" in trigger:
                flow_uuid = trigger["flow"]["uuid"]
                if flow_uuid in dependency_mapping:
                    trigger["flow"]["uuid"] = dependency_mapping[flow_uuid]

        # return the created flows
        return [f[0] for f in created_flows]

    @classmethod
    def is_valid_expires(cls, flow_type: str, expires: int) -> bool:
        valid_expires = {c[0] for c in cls.EXPIRES_CHOICES.get(flow_type, ())}
        return not valid_expires or expires in valid_expires

    @classmethod
    def copy(cls, flow, user):
        copy = Flow.create(flow.org, user, "Copy of %s" % flow.name[:55], flow_type=flow.flow_type)

        # grab the json of our original
        flow_json = flow.get_definition()

        copy.import_definition(user, flow_json, {})

        # copy our expiration as well
        copy.expires_after_minutes = flow.expires_after_minutes
        copy.save()

        return copy

    @classmethod
    def export_translation(cls, org, flows, language):
        flow_ids = [f.id for f in flows]
        return mailroom.get_client().po_export(org.id, flow_ids, language=language)

    @classmethod
    def import_translation(cls, org, flows, language, po_data):
        flow_ids = [f.id for f in flows]
        response = mailroom.get_client().po_import(org.id, flow_ids, language=language, po_data=po_data)
        return {d["uuid"]: d for d in response["flows"]}

    @classmethod
    def get_unique_name(cls, org, base_name, ignore=None):
        """
        Generates a unique flow name based on the given base name
        """
        name = base_name[:64].strip()

        count = 2
        while True:
            flows = Flow.objects.filter(name=name, org=org, is_active=True)
            if ignore:  # pragma: needs cover
                flows = flows.exclude(pk=ignore.pk)

            if not flows.exists():
                break

            name = "%s %d" % (base_name[:59].strip(), count)
            count += 1

        return name

    @classmethod
    def apply_action_label(cls, user, flows, label):
        label.toggle_label(flows, add=True)

    @classmethod
    def apply_action_unlabel(cls, user, flows, label):
        label.toggle_label(flows, add=False)

    @classmethod
    def apply_action_archive(cls, user, flows):
        from temba.campaigns.models import CampaignEvent

        for flow in flows:
            # don't archive flows that belong to campaigns
            has_events = CampaignEvent.objects.filter(
                is_active=True, flow=flow, campaign__org=user.get_org(), campaign__is_archived=False
            ).exists()

            if not has_events:
                flow.archive(user)

    @classmethod
    def apply_action_restore(cls, user, flows):
        for flow in flows:
            try:
                flow.restore(user)
            except FlowException:  # pragma: no cover
                pass

    def get_attrs(self):
        icon = (
            "message-square"
            if self.flow_type == Flow.TYPE_MESSAGE
            else "phone"
            if self.flow_type == Flow.TYPE_VOICE
            else "flow"
        )

        return {"icon": icon, "type": self.flow_type}

    def get_trigger_params(self):
        flow_json = self.get_definition()
        rule = r"@trigger.params.([a-zA-Z0-9_]+)"
        matches = regex.finditer(rule, json.dumps(flow_json), regex.MULTILINE | regex.IGNORECASE)
        params = [match.group() for match in matches]
        return list(set(params))

    def get_category_counts(self):
        keys = [r["key"] for r in self.metadata["results"]]
        counts = (
            FlowCategoryCount.objects.filter(flow_id=self.id)
            .filter(result_key__in=keys)
            .values("result_key", "category_name")
            .annotate(count=Sum("count"), result_name=Max("result_name"))
        )

        results = {}
        for count in counts:
            key = count["result_key"]
            result = results.get(key, {})
            if "name" not in result:
                if count["category_name"] == "All Responses":
                    continue
                result["key"] = key
                result["name"] = count["result_name"]
                result["categories"] = [dict(name=count["category_name"], count=count["count"])]
                result["total"] = count["count"]
            else:
                result["categories"].append(dict(name=count["category_name"], count=count["count"]))
                result["total"] += count["count"]
            results[count["result_key"]] = result

        for k, v in results.items():
            for cat in results[k]["categories"]:
                if results[k]["total"]:
                    cat["pct"] = float(cat["count"]) / float(results[k]["total"])
                else:
                    cat["pct"] = 0

        # order counts by their place on the flow
        result_list = []
        for key in keys:
            result = results.get(key)
            if result:
                result_list.append(result)

        return dict(counts=result_list)

    def lock(self):
        """
        Locks on this flow to let us make changes to the definition in a thread safe way
        """
        r = get_redis_connection()
        lock_key = FLOW_LOCK_KEY % (self.org_id, self.id)
        return r.lock(lock_key, FLOW_LOCK_TTL)

    def get_node_counts(self):
        """
        Gets the number of contacts at each node in the flow
        """
        return FlowNodeCount.get_totals(self)

    def get_segment_counts(self):
        """
        Gets the number of contacts to have taken each flow segment.
        """
        return FlowPathCount.get_totals(self)

    def get_images_count(self):
        return self.flow_images.filter(is_active=True).count()

    def get_activity(self):
        """
        Get the activity summary for a flow as a tuple of the number of active runs
        at each step and a map of the previous visits
        """
        return self.get_node_counts(), self.get_segment_counts()

    def is_starting(self):
        """
        Returns whether this flow is already being started by a user
        """
        return (
            self.starts.filter(status__in=(FlowStart.STATUS_STARTING, FlowStart.STATUS_PENDING))
            .exclude(created_by=None)
            .exists()
        )

    def import_definition(self, user, definition, dependency_mapping):
        """
        Allows setting the definition for a flow from another definition. All UUID's will be remapped.
        """

        definition = Flow.migrate_definition(definition, flow=None)

        flow_info = mailroom.get_client().flow_inspect(self.org.id, definition)
        dependencies = flow_info[Flow.INSPECT_DEPENDENCIES]

        def deps_of_type(type_name):
            return [d for d in dependencies if d["type"] == type_name]

        # ensure all field dependencies exist
        for ref in deps_of_type("field"):
            ContactField.get_or_create(self.org, user, ref["key"], ref["name"])

        # ensure all group dependencies exist
        for ref in deps_of_type("group"):
            if ref["uuid"] not in dependency_mapping:
                group = ContactGroup.get_or_create(self.org, user, ref.get("name"), uuid=ref["uuid"])
                dependency_mapping[ref["uuid"]] = str(group.uuid)

        # ensure any label dependencies exist
        for ref in deps_of_type("label"):
            label = Label.get_or_create(self.org, user, ref["name"])
            dependency_mapping[ref["uuid"]] = str(label.uuid)

        # ensure any topic dependencies exist
        for ref in deps_of_type("topic"):
            topic = Topic.get_or_create(self.org, user, ref["name"])
            dependency_mapping[ref["uuid"]] = str(topic.uuid)

        # for dependencies we can't create, look for them by UUID (this is a clone in same workspace)
        # or name (this is an import from other workspace)
        dep_types = {
            "channel": self.org.channels.filter(is_active=True),
            "classifier": self.org.classifiers.filter(is_active=True),
            "flow": self.org.flows.filter(is_active=True),
            "template": self.org.templates.all(),
            "ticketer": self.org.ticketers.filter(is_active=True),
        }
        for dep_type, org_objs in dep_types.items():
            for ref in deps_of_type(dep_type):
                if ref["uuid"] in dependency_mapping:
                    continue

                obj = org_objs.filter(uuid=ref["uuid"]).first()
                if not obj and ref["name"]:
                    name = ref["name"]

                    # migrated legacy flows may have name as <type>: <name>
                    if dep_type == "channel" and ":" in name:
                        name = name.split(":")[-1].strip()

                    obj = org_objs.filter(name=name).first()

                dependency_mapping[ref["uuid"]] = str(obj.uuid) if obj else ref["uuid"]

        # clone definition so that all flow elements get new random UUIDs
        cloned_definition = mailroom.get_client().flow_clone(definition, dependency_mapping)
        if "revision" in cloned_definition:
            del cloned_definition["revision"]

        # save a new revision but we can't validate it just yet because we're in a transaction and mailroom
        # won't see any new database objects
        self.save_revision(user, cloned_definition)

    def archive(self, user):
        self.is_archived = True
        self.modified_by = user
        self.save(update_fields=("is_archived", "modified_by", "modified_on"))

        # queue mailroom to interrupt sessions where contact is currently in this flow
        mailroom.queue_interrupt(self.org, flow=self)

        # archive our triggers as well
        for trigger in self.triggers.all():
            trigger.archive(user)

    def restore(self, user):
        self.is_archived = False
        self.modified_by = user
        self.save(update_fields=("is_archived", "modified_by", "modified_on"))

    def update_single_message_flow(self, user, translations, base_language):
        assert translations and base_language in translations, "must include translation for base language"

        self.base_language = base_language
        self.version_number = "13.0.0"
        self.save(update_fields=("name", "base_language", "version_number"))

        translations = translations.copy()  # don't modify instance being saved on event object

        action_uuid = str(uuid4())
        base_text = translations.pop(base_language)
        localization = {k: {action_uuid: {"text": [v]}} for k, v in translations.items()}

        definition = {
            "uuid": "8ca44c09-791d-453a-9799-a70dd3303306",
            "name": self.name,
            "spec_version": self.version_number,
            "language": base_language,
            "type": "messaging_background",
            "localization": localization,
            "nodes": [
                {
                    "uuid": str(uuid4()),
                    "actions": [{"uuid": action_uuid, "type": "send_msg", "text": base_text}],
                    "exits": [{"uuid": "0c599307-8222-4386-b43c-e41654f03acf"}],
                }
            ],
        }

        self.save_revision(user, definition)

    def get_run_stats(self):
        totals_by_exit = FlowRunCount.get_totals(self)
        total_runs = sum(totals_by_exit.values())
        completed = totals_by_exit.get(FlowRun.EXIT_TYPE_COMPLETED, 0)

        return {
            "total": total_runs,
            "active": totals_by_exit.get(None, 0),
            "completed": completed,
            "expired": totals_by_exit.get(FlowRun.EXIT_TYPE_EXPIRED, 0),
            "interrupted": totals_by_exit.get(FlowRun.EXIT_TYPE_INTERRUPTED, 0),
            "failed": totals_by_exit.get(FlowRun.EXIT_TYPE_FAILED, 0),
            "completion": int(completed * 100 // total_runs) if total_runs else 0,
        }

<<<<<<< HEAD
    def async_start(
        self, user, groups, contacts, query=None, restart_participants=False, include_active=True, params=None
    ):
=======
    def get_recent_contacts(self, exit_uuid: str, dest_uuid: str) -> list:
        r = get_redis_connection()
        key = f"recent_contacts:{exit_uuid}:{dest_uuid}"

        # fetch members of the sorted set from redis and save as tuples of (contact_id, operand, time)
        contact_ids = set()
        raw = []
        for member, score in r.zrange(key, start=0, end=-1, desc=True, withscores=True):
            rand, contact_id, operand = member.decode().split("|", maxsplit=2)
            contact_ids.add(int(contact_id))
            raw.append((int(contact_id), operand, datetime.utcfromtimestamp(score).replace(tzinfo=pytz.UTC)))

        # lookup all the referenced contacts
        contacts_by_id = {c.id: c for c in self.org.contacts.filter(id__in=contact_ids, is_active=True)}

        # if contact still exists, include in results
        recent = []
        for r in raw:
            contact = contacts_by_id.get(r[0])
            if contact:
                recent.append(
                    {
                        "contact": {"uuid": str(contact.uuid), "name": contact.get_display(org=self.org)},
                        "operand": r[1],
                        "time": r[2].isoformat(),
                    }
                )

        return recent

    def async_start(self, user, groups, contacts, query=None, restart_participants=False, include_active=True):
>>>>>>> 9145c8b3
        """
        Causes us to schedule a flow to start in a background thread.
        """

        assert not self.org.is_flagged and not self.org.is_suspended, "flagged and suspended orgs can't start flows"

        flow_start = FlowStart.objects.create(
            org=self.org,
            flow=self,
            start_type=FlowStart.TYPE_MANUAL,
            restart_participants=restart_participants,
            include_active=include_active,
            created_by=user,
            query=query,
            extra=params,
        )

        contact_ids = [c.id for c in contacts]
        flow_start.contacts.add(*contact_ids)

        group_ids = [g.id for g in groups]
        flow_start.groups.add(*group_ids)
        flow_start.async_start()

    def get_export_dependencies(self):
        """
        Get the dependencies of this flow that should be exported with it
        """
        dependencies = set()
        dependencies.update(self.flow_dependencies.all())
        dependencies.update(self.field_dependencies.all())
        dependencies.update(self.group_dependencies.all())
        return dependencies

    def get_dependencies_metadata(self, type_name):
        """
        Get the dependencies of the given type from the flow metadata
        """
        deps = self.metadata.get(Flow.METADATA_DEPENDENCIES, [])
        return [d for d in deps if d["type"] == type_name]

    def is_legacy(self) -> bool:
        """
        Returns whether this flow still uses a legacy definition
        """
        return Version(self.version_number) < Version(Flow.INITIAL_GOFLOW_VERSION)

    def as_export_ref(self) -> dict:
        return {Flow.DEFINITION_UUID: str(self.uuid), Flow.DEFINITION_NAME: self.name}

    @classmethod
    def get_metadata(cls, flow_info) -> dict:
        return {
            Flow.METADATA_RESULTS: flow_info[Flow.INSPECT_RESULTS],
            Flow.METADATA_DEPENDENCIES: flow_info[Flow.INSPECT_DEPENDENCIES],
            Flow.METADATA_WAITING_EXIT_UUIDS: flow_info[Flow.INSPECT_WAITING_EXITS],
            Flow.METADATA_PARENT_REFS: flow_info[Flow.INSPECT_PARENT_REFS],
        }

    def ensure_current_version(self):
        """
        Makes sure the flow is at the latest spec version
        """

        # nothing to do if flow is already at the target version
        if Version(self.version_number) >= Version(Flow.CURRENT_SPEC_VERSION):
            return

        with self.lock():
            revision = self.get_current_revision()
            flow_def = revision.get_migrated_definition()

            self.save_revision(user=None, definition=flow_def)
            self.refresh_from_db()

    def get_definition(self) -> dict:
        """
        Returns the current definition of this flow
        """
        rev = self.get_current_revision()

        assert rev, "can't get definition of flow with no revisions"

        # update metadata in definition from database object as it may be out of date
        definition = rev.definition

        if self.is_legacy():
            if "metadata" not in definition:
                definition["metadata"] = {}
            definition["metadata"]["uuid"] = self.uuid
            definition["metadata"]["name"] = self.name
            definition["metadata"]["revision"] = rev.revision
            definition["metadata"]["expires"] = self.expires_after_minutes
        else:
            definition[Flow.DEFINITION_UUID] = self.uuid
            definition[Flow.DEFINITION_NAME] = self.name
            definition[Flow.DEFINITION_REVISION] = rev.revision
            definition[Flow.DEFINITION_EXPIRE_AFTER_MINUTES] = self.expires_after_minutes
        return definition

    def get_current_revision(self):
        """
        Returns the last saved revision for this flow if any
        """
        return self.revisions.order_by("revision").last()

    def save_revision(self, user, definition) -> tuple:
        """
        Saves a new revision for this flow, validation will be done on the definition first
        """
        if Version(definition.get(Flow.DEFINITION_SPEC_VERSION)) < Version(Flow.INITIAL_GOFLOW_VERSION):
            raise FlowVersionConflictException(definition.get(Flow.DEFINITION_SPEC_VERSION))

        current_revision = self.get_current_revision()

        if current_revision:
            # check we aren't walking over someone else
            definition_revision = definition.get(Flow.DEFINITION_REVISION)
            if definition_revision is not None and definition_revision < current_revision.revision:
                raise FlowUserConflictException(self.saved_by, self.saved_on)

            revision = current_revision.revision + 1
        else:
            revision = 1

        # update metadata from database object
        definition[Flow.DEFINITION_UUID] = self.uuid
        definition[Flow.DEFINITION_NAME] = self.name
        definition[Flow.DEFINITION_REVISION] = revision
        definition[Flow.DEFINITION_EXPIRE_AFTER_MINUTES] = self.expires_after_minutes

        # inspect the flow (with optional validation)
        flow_info = mailroom.get_client().flow_inspect(self.org.id, definition)
        dependencies = flow_info[Flow.INSPECT_DEPENDENCIES]
        issues = flow_info[Flow.INSPECT_ISSUES]

        if user is None:
            is_system_rev = True
            user = get_flow_user(self.org)
        else:
            is_system_rev = False

        with transaction.atomic():
            new_metadata = Flow.get_metadata(flow_info)

            # IVR retry is the only value in metadata that doesn't come from flow inspection
            if self.metadata and Flow.METADATA_IVR_RETRY in self.metadata:
                new_metadata[Flow.METADATA_IVR_RETRY] = self.metadata[Flow.METADATA_IVR_RETRY]

            # update our flow fields
            self.base_language = definition.get(Flow.DEFINITION_LANGUAGE, None)
            self.version_number = Flow.CURRENT_SPEC_VERSION
            self.has_issues = len(issues) > 0
            self.metadata = new_metadata
            self.modified_by = user
            self.modified_on = timezone.now()
            fields = ["base_language", "version_number", "has_issues", "metadata", "modified_by", "modified_on"]

            if not is_system_rev:
                self.saved_by = user
                self.saved_on = timezone.now()
                fields += ["saved_by", "saved_on"]

            self.save(update_fields=fields)

            # create our new revision
            revision = self.revisions.create(
                definition=definition,
                created_by=user,
                modified_by=user,
                spec_version=Flow.CURRENT_SPEC_VERSION,
                revision=revision,
            )

            self.update_dependencies(dependencies)

        return revision, issues

    @classmethod
    def migrate_definition(cls, flow_def, flow, to_version=None):
        if not to_version:
            to_version = cls.CURRENT_SPEC_VERSION

        if "version" in flow_def:
            flow_def = legacy.migrate_definition(flow_def, flow=flow)

        # migrate using goflow for anything newer
        if Version(to_version) >= Version(Flow.INITIAL_GOFLOW_VERSION):
            flow_def = mailroom.get_client().flow_migrate(flow_def, to_version)

        return flow_def

    @classmethod
    def migrate_export(cls, org, exported_json, same_site, version):
        # use legacy migrations to get export to final legacy version
        if version < Version(Flow.FINAL_LEGACY_VERSION):
            from temba.flows.legacy import exports

            exported_json = exports.migrate(org, exported_json, same_site, version)

        migrated_flows = []
        for flow_def in exported_json["flows"]:
            migrated_def = Flow.migrate_definition(flow_def, flow=None)
            migrated_flows.append(migrated_def)

        exported_json["flows"] = migrated_flows

        return exported_json

    def update_dependencies(self, dependencies):
        # build a lookup of types to identifier lists
        identifiers = defaultdict(list)
        for dep in dependencies:
            identifier = dep.get("uuid", dep.get("key"))
            identifiers[dep["type"]].append(identifier)

        # globals aren't included in exports so they're created here too if they don't exist, with blank values
        if identifiers["global"]:
            org_globals = set(self.org.globals.filter(is_active=True).values_list("key", flat=True))

            globals_to_create = set(identifiers["global"]).difference(org_globals)
            for g in globals_to_create:
                Global.get_or_create(self.org, self.modified_by, g, name="", value="")

        # find all the dependencies in the database
        dep_objs = {
            "channel": self.org.channels.filter(is_active=True, uuid__in=identifiers["channel"]),
            "classifier": self.org.classifiers.filter(is_active=True, uuid__in=identifiers["classifier"]),
            "field": ContactField.user_fields.filter(org=self.org, is_active=True, key__in=identifiers["field"]),
            "flow": self.org.flows.filter(is_active=True, uuid__in=identifiers["flow"]),
            "global": self.org.globals.filter(is_active=True, key__in=identifiers["global"]),
            "group": ContactGroup.user_groups.filter(org=self.org, is_active=True, uuid__in=identifiers["group"]),
            "label": Label.label_objects.filter(org=self.org, uuid__in=identifiers["label"]),
            "template": self.org.templates.filter(uuid__in=identifiers["template"]),
            "ticketer": self.org.ticketers.filter(is_active=True, uuid__in=identifiers["ticketer"]),
            "topic": self.org.ticketers.filter(is_active=True, uuid__in=identifiers["topic"]),
            "user": self.org.get_users().filter(is_active=True, email__in=identifiers["user"]),
        }

        # reset the m2m for each type
        for type_name, objects in dep_objs.items():
            m2m = getattr(self, f"{type_name}_dependencies")
            m2m.clear()
            m2m.add(*objects)

    def release(self, user, *, interrupt_sessions: bool = True):
        """
        Releases this flow, marking it inactive. We interrupt all flow runs in a background process.
        We keep FlowRevisions and FlowStarts however.
        """

        self.is_active = False
        self.modified_by = user
        self.save(update_fields=("is_active", "modified_by", "modified_on"))

        # release any campaign events that depend on this flow
        from temba.campaigns.models import CampaignEvent

        for event in CampaignEvent.objects.filter(flow=self, is_active=True):
            event.release(user)

        # release any triggers that depend on this flow
        for trigger in self.triggers.all():
            trigger.release(user)

        # release any starts
        for start in self.starts.all():
            start.release()

        self.channel_dependencies.clear()
        self.classifier_dependencies.clear()
        self.field_dependencies.clear()
        self.flow_dependencies.clear()
        self.global_dependencies.clear()
        self.group_dependencies.clear()
        self.label_dependencies.clear()
        self.template_dependencies.clear()
        self.ticketer_dependencies.clear()
        self.topic_dependencies.clear()
        self.user_dependencies.clear()

        # queue mailroom to interrupt sessions where contact is currently in this flow
        if interrupt_sessions:
            mailroom.queue_interrupt(self.org, flow=self)

    def delete(self):
        """
        Does actual deletion of this flow's data
        """

        assert not self.is_active, "can't delete flow which hasn't been released"

        # clear our association with any related sessions
        self.sessions.all().update(current_flow=None)

        # grab the ids of all our runs
        run_ids = self.runs.all().values_list("id", flat=True)

        # batch this for 1,000 runs at a time so we don't grab locks for too long
        for id_batch in chunk_list(run_ids, 1000):
            runs = FlowRun.objects.filter(id__in=id_batch)
            for run in runs:
                run.delete()

        for rev in self.revisions.all():
            rev.release()

        for trigger in self.triggers.all():
            trigger.delete()

        self.category_counts.all().delete()
        self.path_counts.all().delete()
        self.node_counts.all().delete()
        self.exit_counts.all().delete()
        self.labels.clear()

        from temba.reports.models import CollectedFlowResultsData

        CollectedFlowResultsData.objects.filter(flow=self).delete()

        super().delete()

    def update_related_flows(self):
        dependent_flows = self.dependent_flows.all()

        def flow_dependency_filter(dependency):
            if dependency.get("type") == "flow":
                return dependency.get("uuid") == self.uuid
            return False

        def flow_node_filter(node):
            flow_types = ("enter_flow", "start_session")
            if "actions" in node and len(node["actions"]) > 0 and node["actions"][0]["type"] in flow_types:
                return node["actions"][0]["flow"]["uuid"] == self.uuid
            return False

        def general_flow_update(flow):
            dependencies = filter(flow_dependency_filter, flow.metadata.get("dependencies", []))
            for dependency in dependencies:
                dependency.update({"name": self.name})
            flow.save()

        def next_flow_update(flow):
            flow_revision = flow.revisions.order_by("revision").last()
            nodes = filter(flow_node_filter, flow_revision.definition.get("nodes", []))
            for node in nodes:
                action = node["actions"][0]
                action.update({"flow": {"uuid": self.uuid, "name": self.name}})
            flow_revision.save()

        for flow in dependent_flows:
            self.update = next_flow_update(flow)
            general_flow_update(flow)

    def __str__(self):
        return self.name

    class Meta:
        ordering = ("-modified_on",)
        verbose_name = _("Flow")
        verbose_name_plural = _("Flows")


class FlowImage(models.Model):
    uuid = models.UUIDField(unique=True, default=uuid4)
    org = models.ForeignKey(Org, related_name="flow_images", db_index=False, on_delete=models.CASCADE)
    flow = models.ForeignKey(Flow, related_name="flow_images", on_delete=models.CASCADE)
    contact = models.ForeignKey(Contact, related_name="flow_images", on_delete=models.CASCADE)
    name = models.CharField(help_text="Image name", max_length=255)
    path = models.CharField(help_text="Image URL", max_length=255)
    path_thumbnail = models.CharField(help_text="Image thumbnail URL", max_length=255, null=True)
    exif = models.TextField(blank=True, null=True, help_text=_("A JSON representation the exif"))
    created_on = models.DateTimeField(
        default=timezone.now, editable=False, blank=True, help_text="When this item was originally created"
    )
    modified_on = models.DateTimeField(
        default=timezone.now, editable=False, blank=True, help_text="When this item was last modified"
    )
    is_active = models.BooleanField(
        default=True, help_text="Whether this item is active, use this instead of deleting"
    )

    @classmethod
    def apply_action_archive(cls, user, objects):
        changed = []
        for item in objects:
            item.archive()
            changed.append(item.pk)
        return changed

    @classmethod
    def apply_action_restore(cls, user, objects):
        changed = []
        for item in objects:
            item.restore()
            changed.append(item.pk)
        return changed

    @classmethod
    def apply_action_delete(cls, user, objects):
        changed = []
        for item in objects:
            changed.append(item.pk)
            item.delete()
        return changed

    def archive(self):
        self.is_active = False
        self.save(update_fields=["is_active"])

    def restore(self):
        self.is_active = True
        self.save(update_fields=["is_active"])

    def get_exif(self):
        return json.loads(self.exif) if self.exif else dict()

    def get_url(self):
        if "amazonaws.com" in self.path or self.path.startswith("http"):
            return self.path
        protocol = "https" if settings.IS_PROD else "http"
        image_url = "%s://%s/%s" % (protocol, settings.AWS_BUCKET_DOMAIN, self.path)
        return image_url

    def get_full_path(self):
        url_path = urlparse(self.path)
        if all([url_path.scheme, url_path.netloc]):
            return self.path
        return "%s/%s" % (settings.MEDIA_ROOT, self.path)

    def get_permalink(self):
        protocol = "https" if settings.IS_PROD else "http"
        return "%s://%s%s" % (protocol, settings.HOSTNAME, reverse("flows.flowimage_read", args=[self.uuid]))

    def set_deleted(self):
        self.is_active = False
        self.save(update_fields=["is_active"])

    def is_playable(self):
        extension = self.path.split(".")[-1]
        return True if extension in ["avi", "flv", "wmv", "mp4", "mov", "3gp"] else False

    def get_content_type(self):
        if self.is_playable():
            extension = self.path.split(".")[-1]
            mime_types = {
                "avi": "video/x-msvideo",
                "flv": "video/x-flv",
                "wmv": "video/x-ms-wmv",
                "mp4": "video/mp4",
                "mov": "video/quicktime",
                "3gp": "video/3gpp",
            }
            return mime_types.get(extension, "video/mp4")
        else:
            return None

    def __str__(self):
        return self.name


# Removing images files for Flow Images
@receiver(models.signals.post_delete, sender=FlowImage)
def auto_delete_file_on_delete(sender, instance, **kwargs):
    """
    Deletes file from filesystem
    when corresponding `MediaFile` object is deleted.
    """
    s3 = (
        boto3.resource(
            "s3", aws_access_key_id=settings.AWS_ACCESS_KEY_ID, aws_secret_access_key=settings.AWS_SECRET_ACCESS_KEY
        )
        if settings.DEFAULT_FILE_STORAGE == "storages.backends.s3boto3.S3Boto3Storage"
        else None
    )
    if instance.path:
        if os.path.isfile(instance.get_full_path()):
            os.remove(instance.get_full_path())
        elif s3 and "s3.amazonaws.com" in instance.path:
            key = instance.path.replace("https://%s/" % settings.AWS_BUCKET_DOMAIN, "")
            obj = s3.Object(settings.AWS_STORAGE_BUCKET_NAME, key)
            obj.delete()


class FlowSession(models.Model):
    """
    A contact's session with the flow engine
    """

    STATUS_WAITING = "W"
    STATUS_COMPLETED = "C"
    STATUS_INTERRUPTED = "I"
    STATUS_EXPIRED = "X"
    STATUS_FAILED = "F"

    STATUS_CHOICES = (
        (STATUS_WAITING, "Waiting"),
        (STATUS_COMPLETED, "Completed"),
        (STATUS_INTERRUPTED, "Interrupted"),
        (STATUS_EXPIRED, "Expired"),
        (STATUS_FAILED, "Failed"),
    )

    id = models.BigAutoField(primary_key=True)
    uuid = models.UUIDField(unique=True)
    org = models.ForeignKey(Org, related_name="sessions", on_delete=models.PROTECT)
    contact = models.ForeignKey("contacts.Contact", on_delete=models.PROTECT, related_name="sessions")
    status = models.CharField(max_length=1, choices=STATUS_CHOICES)

    # the modality of this session
    session_type = models.CharField(max_length=1, choices=Flow.TYPE_CHOICES, default=Flow.TYPE_MESSAGE)

    # the channel connection used for flow sessions over IVR
    connection = models.OneToOneField(
        "channels.ChannelConnection", on_delete=models.PROTECT, null=True, related_name="session"
    )

    # whether the contact has responded in this session
    responded = models.BooleanField(default=False)

    # the engine output of this session (either stored in this field or at the URL pointed to by output_url)
    output = JSONAsTextField(null=True, default=dict)
    output_url = models.URLField(null=True, max_length=2048)

    # when this session was created and ended
    created_on = models.DateTimeField(default=timezone.now)
    ended_on = models.DateTimeField(null=True)

    # if session is waiting for input...
    wait_started_on = models.DateTimeField(null=True)  # when it started waiting
    timeout_on = models.DateTimeField(null=True)  # when it should timeout (set by courier when last msg is sent)
    wait_expires_on = models.DateTimeField(null=True)  # when waiting run can be expired
    wait_resume_on_expire = models.BooleanField()  # whether wait expiration can resume a parent run

    # the flow of the waiting run
    current_flow = models.ForeignKey("flows.Flow", related_name="sessions", null=True, on_delete=models.PROTECT)

    @property
    def output_json(self):
        """
        Returns the output JSON for this session, loading it either from our DB field or S3 if stored there.
        """
        # if our output is stored on S3, fetch it from there
        if self.output_url:
            return json.loads(s3.get_body(self.output_url))

        # otherwise, read it from our DB field
        else:
            return self.output

    def delete(self):
        for run in self.runs.all():
            run.delete()

        super().delete()

    def __str__(self):  # pragma: no cover
        return str(self.contact)

    class Meta:
        indexes = [
            models.Index(
                name="flows_session_message_expires",
                fields=("wait_expires_on",),
                condition=Q(session_type=Flow.TYPE_MESSAGE, status="W", wait_expires_on__isnull=False),
            ),
            models.Index(
                name="flows_session_voice_expires",
                fields=("wait_expires_on",),
                condition=Q(session_type=Flow.TYPE_VOICE, status="W", wait_expires_on__isnull=False),
            ),
        ]
        constraints = [
            # ensure that waiting sessions have a wait started and expires
            models.CheckConstraint(
                check=~Q(status="W") | Q(wait_started_on__isnull=False, wait_expires_on__isnull=False),
                name="flows_session_waiting_has_started_and_expires",
            ),
        ]


class FlowRun(RequireUpdateFieldsMixin, models.Model):
    """
    A single contact's journey through a flow. It records the path taken, results collected etc.
    """

    STATUS_ACTIVE = "A"
    STATUS_WAITING = "W"
    STATUS_COMPLETED = "C"
    STATUS_INTERRUPTED = "I"
    STATUS_EXPIRED = "X"
    STATUS_FAILED = "F"
    STATUS_CHOICES = (
        (STATUS_ACTIVE, "Active"),
        (STATUS_WAITING, "Waiting"),
        (STATUS_COMPLETED, "Completed"),
        (STATUS_INTERRUPTED, "Interrupted"),
        (STATUS_EXPIRED, "Expired"),
        (STATUS_FAILED, "Failed"),
    )

    EXIT_TYPE_COMPLETED = "C"
    EXIT_TYPE_INTERRUPTED = "I"
    EXIT_TYPE_EXPIRED = "E"
    EXIT_TYPE_FAILED = "F"
    EXIT_TYPE_CHOICES = (
        (EXIT_TYPE_COMPLETED, "Completed"),
        (EXIT_TYPE_INTERRUPTED, "Interrupted"),
        (EXIT_TYPE_EXPIRED, "Expired"),
        (EXIT_TYPE_FAILED, "Failed"),
    )

    RESULT_NAME = "name"
    RESULT_NODE_UUID = "node_uuid"
    RESULT_CATEGORY = "category"
    RESULT_CATEGORY_LOCALIZED = "category_localized"
    RESULT_VALUE = "value"
    RESULT_INPUT = "input"
    RESULT_CREATED_ON = "created_on"
    RESULT_CORRECTED = "corrected"

    PATH_STEP_UUID = "uuid"
    PATH_NODE_UUID = "node_uuid"
    PATH_ARRIVED_ON = "arrived_on"
    PATH_EXIT_UUID = "exit_uuid"

    EVENT_TYPE = "type"
    EVENT_STEP_UUID = "step_uuid"
    EVENT_CREATED_ON = "created_on"

    id = models.BigAutoField(primary_key=True)
    uuid = models.UUIDField(unique=True, default=uuid4)
    org = models.ForeignKey(Org, on_delete=models.PROTECT, related_name="runs", db_index=False)
    flow = models.ForeignKey(Flow, on_delete=models.PROTECT, related_name="runs")
    contact = models.ForeignKey(Contact, on_delete=models.PROTECT, related_name="runs")
    status = models.CharField(max_length=1, choices=STATUS_CHOICES)

    # session this run belongs to (can be null if session has been trimmed)
    session = models.ForeignKey(FlowSession, on_delete=models.PROTECT, related_name="runs", null=True)

    # when this run was created, last modified and exited
    created_on = models.DateTimeField(default=timezone.now)
    modified_on = models.DateTimeField(default=timezone.now)
    exited_on = models.DateTimeField(null=True)

    # true if the contact has responded in this run
    responded = models.BooleanField(default=False)

    # flow start which started the session this run belongs to
    start = models.ForeignKey("flows.FlowStart", on_delete=models.PROTECT, null=True, related_name="runs")

    # if this run is part of a Surveyor session, the user that submitted it
    submitted_by = models.ForeignKey(settings.AUTH_USER_MODEL, on_delete=models.PROTECT, null=True, db_index=False)

    # results collected in this run keyed by snakified result name
    results = JSONAsTextField(null=True, default=dict)

    # path taken by this run through the flow
    path = JSONAsTextField(null=True, default=list)

    # current node location of this run in the flow
    current_node_uuid = models.UUIDField(null=True)

    # set when deleting to signal to db triggers that result category counts should be decremented
    delete_from_results = models.BooleanField(null=True)

    def as_archive_json(self):
        from temba.api.v2.views import FlowRunReadSerializer

        def convert_step(step):
            return {"node": step[FlowRun.PATH_NODE_UUID], "time": step[FlowRun.PATH_ARRIVED_ON]}

        def convert_result(result):
            return {
                "name": result.get(FlowRun.RESULT_NAME),
                "node": result.get(FlowRun.RESULT_NODE_UUID),
                "time": result[FlowRun.RESULT_CREATED_ON],
                "input": result.get(FlowRun.RESULT_INPUT),
                "value": result[FlowRun.RESULT_VALUE],
                "category": result.get(FlowRun.RESULT_CATEGORY),
                "corrected": result.get(FlowRun.RESULT_CORRECTED),
            }

        return {
            "id": self.id,
            "uuid": str(self.uuid),
            "flow": {"uuid": str(self.flow.uuid), "name": self.flow.name},
            "trigger_params": getattr(self.session, "output", {}).get("trigger", {}).get("params", {}),
            "contact": {"uuid": str(self.contact.uuid), "name": self.contact.name},
            "responded": self.responded,
            "path": [convert_step(s) for s in self.path],
            "values": {k: convert_result(r) for k, r in self.results.items()} if self.results else {},
            "created_on": self.created_on.isoformat(),
            "modified_on": self.modified_on.isoformat(),
            "exited_on": self.exited_on.isoformat() if self.exited_on else None,
            "exit_type": FlowRunReadSerializer.EXIT_TYPES.get(self.status),
            "submitted_by": self.submitted_by.username if self.submitted_by else None,
        }

    def delete(self, interrupt: bool = True):
        """
        Deletes this run, decrementing it from result category counts
        """
        with transaction.atomic():
            self.delete_from_results = True
            self.save(update_fields=("delete_from_results",))

            if interrupt and self.session and self.session.status == FlowSession.STATUS_WAITING:
                mailroom.queue_interrupt(self.org, session=self.session)

            super().delete()

    def __str__(self):  # pragma: no cover
        return f"FlowRun[uuid={self.uuid}, flow={self.flow.uuid}]"

    class Meta:
        indexes = [
            models.Index(
                name="flows_flowrun_contacts_at_node",
                fields=("org", "current_node_uuid"),
                condition=Q(status__in=("A", "W")),
                include=("contact",),
            ),
        ]


class FlowExit:
    """
    A helper class used for building contact histories which simply wraps a run which may occur more than once in the
    same history as both a flow run start and an exit.
    """

    def __init__(self, run):
        self.run = run


class FlowRevision(SmartModel):
    """
    JSON definitions for previous flow revisions
    """

    LAST_TRIM_KEY = "temba:last_flow_revision_trim"

    flow = models.ForeignKey(Flow, on_delete=models.PROTECT, related_name="revisions")

    definition = JSONAsTextField(help_text=_("The JSON flow definition"), default=dict)

    spec_version = models.CharField(
        default=Flow.FINAL_LEGACY_VERSION, max_length=8, help_text=_("The flow version this definition is in")
    )

    revision = models.IntegerField(null=True, help_text=_("Revision number for this definition"))

    @classmethod
    def trim(cls, since):
        """
        For any flow that has a new revision since the passed in date, trim revisions
        :param since: datetime of when to trim
        :return: The number of trimmed revisions
        """
        count = 0

        # find all flows with revisions since the passed in date
        for fr in FlowRevision.objects.filter(created_on__gt=since).distinct("flow_id").only("flow_id"):
            # trim that flow
            count += FlowRevision.trim_for_flow(fr.flow_id)

        return count

    @classmethod
    def trim_for_flow(cls, flow_id):
        """
        Trims the revisions for the passed in flow.

        Our logic is:
         * always keep last 25 revisions
         * for any revision beyond those, collapse to first revision for that day

        :param flow: the id of the flow to trim revisions for
        :return: the number of trimmed revisions
        """
        # find what date cutoff we will use for "25 most recent"
        cutoff = FlowRevision.objects.filter(flow=flow_id).order_by("-created_on")[24:25]

        # fewer than 25 revisions
        if not cutoff:
            return 0

        cutoff = cutoff[0].created_on

        # find the ids of the first revision for each day starting at the cutoff
        keepers = (
            FlowRevision.objects.filter(flow=flow_id, created_on__lt=cutoff)
            .annotate(created_date=TruncDate("created_on"))
            .values("created_date")
            .annotate(max_id=Max("id"))
            .values_list("max_id", flat=True)
        )

        # delete the rest
        return FlowRevision.objects.filter(flow=flow_id, created_on__lt=cutoff).exclude(id__in=keepers).delete()[0]

    @classmethod
    def validate_legacy_definition(cls, definition):
        if definition.get("flow_type") not in (Flow.TYPE_MESSAGE, Flow.TYPE_VOICE, Flow.TYPE_SURVEY, "F"):
            raise ValueError("unsupported flow type")

        # should always have a base_language
        if "base_language" not in definition or not definition["base_language"]:
            raise ValueError("non-localized flow definition")

        # language should match values in definition
        base_language = definition["base_language"]

        def validate_localization(lang_dict):
            # must be a dict
            if not isinstance(lang_dict, dict):
                raise ValueError("non-localized flow definition")

            # and contain the base_language
            if base_language not in lang_dict:  # pragma: needs cover
                raise ValueError("non-localized flow definition")

        for actionset in definition["action_sets"]:
            for action in actionset["actions"]:
                if "msg" in action and action["type"] != "email":
                    validate_localization(action["msg"])

        for ruleset in definition["rule_sets"]:
            for rule in ruleset["rules"]:
                validate_localization(rule["category"])

    def get_migrated_definition(self, to_version: str = Flow.CURRENT_SPEC_VERSION) -> dict:
        definition = self.definition

        # if it's previous to version 6, wrap the definition to
        # mirror our exports for those versions
        if Version(self.spec_version) < Version("6"):
            definition = dict(
                definition=self.definition,
                flow_type=self.flow.flow_type,
                expires=self.flow.expires_after_minutes,
                id=self.flow.pk,
                revision=self.revision,
                uuid=self.flow.uuid,
            )

        # make sure old revisions migrate properly
        if Version(self.spec_version) <= Version(Flow.FINAL_LEGACY_VERSION):
            definition["version"] = self.spec_version

            if "metadata" not in definition:
                definition["metadata"] = {}
            definition["metadata"]["revision"] = self.revision

        # migrate our definition if necessary
        if self.spec_version != to_version:
            definition = Flow.migrate_definition(definition, self.flow, to_version)

        # update variables from our db into our revision
        flow = self.flow
        definition[Flow.DEFINITION_NAME] = flow.name
        definition[Flow.DEFINITION_UUID] = flow.uuid
        definition[Flow.DEFINITION_REVISION] = self.revision
        definition[Flow.DEFINITION_EXPIRE_AFTER_MINUTES] = flow.expires_after_minutes

        return definition

    def as_json(self):
        name = self.created_by.get_full_name()
        return dict(
            user=dict(email=self.created_by.email, name=name),
            created_on=json.encode_datetime(self.created_on, micros=True),
            id=self.pk,
            version=self.spec_version,
            revision=self.revision,
        )

    def release(self):
        self.delete()


class FlowCategoryCount(SquashableModel):
    """
    Maintains counts for categories across all possible results in a flow
    """

    squash_over = ("flow_id", "node_uuid", "result_key", "result_name", "category_name")

    flow = models.ForeignKey(Flow, on_delete=models.PROTECT, related_name="category_counts")

    # the UUID of the node where this result was created
    node_uuid = models.UUIDField(db_index=True)

    # the key and name of the result in the flow
    result_key = models.CharField(max_length=128)
    result_name = models.CharField(max_length=128)

    # the name of the category
    category_name = models.CharField(max_length=128)

    # the number of results with this category
    count = models.IntegerField(default=0)

    @classmethod
    def get_squash_query(cls, distinct_set):
        sql = """
        WITH removed as (
          DELETE FROM %(table)s WHERE "id" IN (
            SELECT "id" FROM %(table)s
              WHERE "flow_id" = %%s AND "node_uuid" = %%s AND "result_key" = %%s AND "result_name" = %%s AND "category_name" = %%s
              LIMIT 10000
          ) RETURNING "count"
        )
        INSERT INTO %(table)s("flow_id", "node_uuid", "result_key", "result_name", "category_name", "count", "is_squashed")
        VALUES (%%s, %%s, %%s, %%s, %%s, GREATEST(0, (SELECT SUM("count") FROM removed)), TRUE);
        """ % {
            "table": cls._meta.db_table
        }

        params = (
            distinct_set.flow_id,
            distinct_set.node_uuid,
            distinct_set.result_key,
            distinct_set.result_name,
            distinct_set.category_name,
        ) * 2
        return sql, params

    def __str__(self):
        return "%s: %s" % (self.category_name, self.count)


class FlowPathCount(SquashableModel):
    """
    Maintains hourly counts of flow paths
    """

    squash_over = ("flow_id", "from_uuid", "to_uuid", "period")

    flow = models.ForeignKey(Flow, on_delete=models.PROTECT, related_name="path_counts")

    # the exit UUID of the node this path segment starts with
    from_uuid = models.UUIDField()

    # the UUID of the node this path segment ends with
    to_uuid = models.UUIDField()

    # the hour in which this activity occurred
    period = models.DateTimeField()

    # the number of runs that tooks this path segment in that period
    count = models.IntegerField(default=0)

    @classmethod
    def get_squash_query(cls, distinct_set):
        sql = """
        WITH removed as (
            DELETE FROM %(table)s WHERE "flow_id" = %%s AND "from_uuid" = %%s AND "to_uuid" = %%s AND "period" = date_trunc('hour', %%s) RETURNING "count"
        )
        INSERT INTO %(table)s("flow_id", "from_uuid", "to_uuid", "period", "count", "is_squashed")
        VALUES (%%s, %%s, %%s, date_trunc('hour', %%s), GREATEST(0, (SELECT SUM("count") FROM removed)), TRUE);
        """ % {
            "table": cls._meta.db_table
        }

        params = (distinct_set.flow_id, distinct_set.from_uuid, distinct_set.to_uuid, distinct_set.period) * 2
        return sql, params

    @classmethod
    def get_totals(cls, flow):
        counts = cls.objects.filter(flow=flow)
        totals = list(counts.values_list("from_uuid", "to_uuid").annotate(replies=Sum("count")))
        return {"%s:%s" % (t[0], t[1]): t[2] for t in totals}

    def __str__(self):  # pragma: no cover
        return f"FlowPathCount({self.flow_id}) {self.from_uuid}:{self.to_uuid} {self.period} count: {self.count}"

    class Meta:
        index_together = ["flow", "from_uuid", "to_uuid", "period"]


class FlowNodeCount(SquashableModel):
    """
    Maintains counts of unique contacts at each flow node.
    """

    squash_over = ("node_uuid",)

    flow = models.ForeignKey(Flow, on_delete=models.PROTECT, related_name="node_counts")

    # the UUID of the node
    node_uuid = models.UUIDField(db_index=True)

    # the number of contacts/runs currently at that node
    count = models.IntegerField(default=0)

    @classmethod
    def get_squash_query(cls, distinct_set):
        sql = """
        WITH removed as (
            DELETE FROM %(table)s WHERE "node_uuid" = %%s RETURNING "count"
        )
        INSERT INTO %(table)s("flow_id", "node_uuid", "count", "is_squashed")
        VALUES (%%s, %%s, GREATEST(0, (SELECT SUM("count") FROM removed)), TRUE);
        """ % {
            "table": cls._meta.db_table
        }

        return sql, (distinct_set.node_uuid, distinct_set.flow_id, distinct_set.node_uuid)

    @classmethod
    def get_totals(cls, flow):
        totals = list(cls.objects.filter(flow=flow).values_list("node_uuid").annotate(replies=Sum("count")))
        return {str(t[0]): t[1] for t in totals if t[1]}


class FlowRunCount(SquashableModel):
    """
    Maintains counts of different states of exit types of flow runs on a flow. These are calculated
    via triggers on the database.
    """

    squash_over = ("flow_id", "exit_type")

    flow = models.ForeignKey(Flow, on_delete=models.PROTECT, related_name="exit_counts")

    # the type of exit
    exit_type = models.CharField(null=True, max_length=1, choices=FlowRun.EXIT_TYPE_CHOICES)

    # the number of runs that exited with that exit type
    count = models.IntegerField(default=0)

    @classmethod
    def get_squash_query(cls, distinct_set):
        if distinct_set.exit_type:
            sql = """
            WITH removed as (
                DELETE FROM %(table)s WHERE "flow_id" = %%s AND "exit_type" = %%s RETURNING "count"
            )
            INSERT INTO %(table)s("flow_id", "exit_type", "count", "is_squashed")
            VALUES (%%s, %%s, GREATEST(0, (SELECT SUM("count") FROM removed)), TRUE);
            """ % {
                "table": cls._meta.db_table
            }

            params = (distinct_set.flow_id, distinct_set.exit_type) * 2
        else:
            sql = """
            WITH removed as (
                DELETE FROM %(table)s WHERE "flow_id" = %%s AND "exit_type" IS NULL RETURNING "count"
            )
            INSERT INTO %(table)s("flow_id", "exit_type", "count", "is_squashed")
            VALUES (%%s, NULL, GREATEST(0, (SELECT SUM("count") FROM removed)), TRUE);
            """ % {
                "table": cls._meta.db_table
            }

            params = (distinct_set.flow_id,) * 2

        return sql, params

    @classmethod
    def get_totals(cls, flow):
        totals = list(cls.objects.filter(flow=flow).values_list("exit_type").annotate(replies=Sum("count")))
        return {t[0]: t[1] for t in totals}

    def __str__(self):  # pragma: needs cover
        return "RunCount[%d:%s:%d]" % (self.flow_id, self.exit_type, self.count)

    class Meta:
        index_together = ("flow", "exit_type")


class ExportFlowResultsTask(BaseExportTask):
    """
    Container for managing our export requests
    """

    analytics_key = "flowresult_export"
    notification_export_type = "results"

    CONTACT_FIELDS = "contact_fields"
    GROUP_MEMBERSHIPS = "group_memberships"
    RESPONDED_ONLY = "responded_only"
    EXTRA_URNS = "extra_urns"
    EXTRA_QUERIES = "extra_queries"
    FLOWS = "flows"

    MAX_GROUP_MEMBERSHIPS_COLS = 25
    MAX_CONTACT_FIELDS_COLS = 10

    flows = models.ManyToManyField(Flow, related_name="exports", help_text=_("The flows to export"))

    config = JSONAsTextField(null=True, default=dict, help_text=_("Any configuration options for this flow export"))

    @classmethod
<<<<<<< HEAD
    def create(
        cls,
        org,
        user,
        flows,
        contact_fields,
        responded_only,
        include_msgs,
        extra_urns,
        group_memberships,
        extra_queries,
    ):
=======
    def create(cls, org, user, flows, contact_fields, responded_only, extra_urns, group_memberships):
>>>>>>> 9145c8b3
        config = {
            ExportFlowResultsTask.CONTACT_FIELDS: [c.id for c in contact_fields],
            ExportFlowResultsTask.RESPONDED_ONLY: responded_only,
            ExportFlowResultsTask.EXTRA_URNS: extra_urns,
            ExportFlowResultsTask.GROUP_MEMBERSHIPS: [g.id for g in group_memberships],
            ExportFlowResultsTask.EXTRA_QUERIES: extra_queries,
        }

        export = cls.objects.create(org=org, created_by=user, modified_by=user, config=config)
        for flow in flows:
            export.flows.add(flow)

        return export

    def _get_runs_columns(self, extra_urn_columns, groups, contact_fields, result_fields, show_submitted_by=False):
        columns = []

        if show_submitted_by:
            columns.append("Submitted By")

        columns.append("Contact UUID")
        columns.append("ID" if self.org.is_anon else "URN")

        for extra_urn in extra_urn_columns:
            columns.append(extra_urn["label"])

        columns.append("Name")
        columns.append("Groups")

        for gr in groups:
            columns.append("Group:%s" % gr.name)

        for cf in contact_fields:
            columns.append("Field:%s" % cf.label)

        columns.append("Started")
        columns.append("Modified")
        columns.append("Exited")
        columns.append("Run UUID")

        for result_field in result_fields:
            field_name, flow_name = result_field["name"], result_field["flow_name"]
            columns.append(f"{field_name} (Category) - {flow_name}")
            columns.append(f"{field_name} (Value) - {flow_name}")
            columns.append(f"{field_name} (Text) - {flow_name}")
            columns.append(f"{field_name} (Corrected) - {flow_name}")

        flow_params_fields = set()
        for flow in self.flows.all():
            for flow_param in flow.get_trigger_params():
                if str(flow_param).startswith("@trigger.params."):
                    flow_params_fields.add(flow_param[16:])
        setattr(self, "flow_params_fields", sorted(flow_params_fields))
        for flow_param in getattr(self, "flow_params_fields", []):
            columns.append(f"Flow Parameter ({flow_param})")

        return columns

    def _add_runs_sheet(self, book, columns):
        name = "Runs (%d)" % (book.num_runs_sheets + 1) if book.num_runs_sheets > 0 else "Runs"
        sheet = book.add_sheet(name, index=book.num_runs_sheets)
        book.num_runs_sheets += 1

        self.append_row(sheet, columns)
        return sheet

<<<<<<< HEAD
    def _add_msgs_sheet(self, book):
        name = "Messages (%d)" % (book.num_msgs_sheets + 1) if book.num_msgs_sheets > 0 else "Messages"
        index = book.num_runs_sheets + book.num_msgs_sheets + book.num_links_sheets
        sheet = book.add_sheet(name, index)
        book.num_msgs_sheets += 1

        headers = ["Contact UUID", "URN", "Name", "Date", "Direction", "Message", "Attachments", "Channel"]

        self.append_row(sheet, headers)
        return sheet

    def _add_links_sheet(self, book):
        name = "Links (%d)" % (book.num_links_sheets + 1) if book.num_links_sheets > 0 else "Links"
        index = book.num_runs_sheets + book.num_msgs_sheets + book.num_links_sheets
        sheet = book.add_sheet(name, index)
        book.num_msgs_sheets += 1

        headers = ["Contact UUID", "Name", "Date", "Destination Link"]

        self.append_row(sheet, headers)
        return sheet

=======
>>>>>>> 9145c8b3
    def write_export(self):
        config = self.config
        responded_only = config.get(ExportFlowResultsTask.RESPONDED_ONLY, True)
        contact_field_ids = config.get(ExportFlowResultsTask.CONTACT_FIELDS, [])
        extra_urns = config.get(ExportFlowResultsTask.EXTRA_URNS, [])
        group_memberships = config.get(ExportFlowResultsTask.GROUP_MEMBERSHIPS, [])
        extra_queries = config.get(ExportFlowResultsTask.EXTRA_QUERIES, {})
        setattr(self, "extra_queries", extra_queries)

        contact_fields = (
            ContactField.user_fields.active_for_org(org=self.org).filter(id__in=contact_field_ids).using("readonly")
        )
        groups = ContactGroup.user_groups.filter(
            org=self.org, id__in=group_memberships, status=ContactGroup.STATUS_READY, is_active=True
        ).using("readonly")

        # get all result saving nodes across all flows being exported
        show_submitted_by = False
        result_fields = []
        flows = list(self.flows.filter(is_active=True))
        for flow in flows:
            for result_field in flow.metadata["results"]:
                if not result_field["name"].startswith("_"):
                    result_field = result_field.copy()
                    result_field["flow_uuid"] = flow.uuid
                    result_field["flow_name"] = flow.name
                    result_fields.append(result_field)

            if flow.flow_type == Flow.TYPE_SURVEY:
                show_submitted_by = True

        extra_urn_columns = []
        if not self.org.is_anon:
            for extra_urn in extra_urns:
                label = f"URN:{extra_urn.capitalize()}"
                extra_urn_columns.append(dict(label=label, scheme=extra_urn))

        runs_columns = self._get_runs_columns(
            extra_urn_columns, groups, contact_fields, result_fields, show_submitted_by=show_submitted_by
        )

        book = XLSXBook()
        book.num_runs_sheets = 0
        book.num_msgs_sheets = 0
        book.num_links_sheets = 0

        # the current sheets
        book.current_runs_sheet = self._add_runs_sheet(book, runs_columns)
        book.current_msgs_sheet = None
        book.current_links_sheet = None

        # for tracking performance
        total_runs_exported = 0
        temp_runs_exported = 0
        start = time.time()

        for batch in self._get_run_batches(flows, responded_only):
            self._write_runs(
                book,
                batch,
                extra_urn_columns,
                groups,
                contact_fields,
                show_submitted_by,
                runs_columns,
                result_fields,
            )

            total_runs_exported += len(batch)

            if (total_runs_exported - temp_runs_exported) > ExportFlowResultsTask.LOG_PROGRESS_PER_ROWS:
                mins = (time.time() - start) / 60
                logger.info(
                    f"Results export #{self.id} for org #{self.org.id}: exported {total_runs_exported} in {mins:.1f} mins"
                )

                temp_runs_exported = total_runs_exported

                self.modified_on = timezone.now()
                self.save(update_fields=["modified_on"])

        for flow in flows:
            self._write_related_trackable_links(book, flow)

        temp = NamedTemporaryFile(delete=True)
        book.finalize(to_file=temp)
        temp.flush()
        return temp, "xlsx"

    def _get_run_batches(self, flows, responded_only):
        logger.info(f"Results export #{self.id} for org #{self.org.id}: fetching runs from archives to export...")

        # firstly get runs from archives
        from temba.archives.models import Archive

        # get the earliest created date of the flows being exported
        earliest_created_on = None
        for flow in flows:
            if earliest_created_on is None or flow.created_on < earliest_created_on:
                earliest_created_on = flow.created_on

        flow_uuids = [str(flow.uuid) for flow in flows]
        where = {"flow__uuid__in": flow_uuids}
        if responded_only:
            where["responded"] = True
        records = Archive.iter_all_records(self.org, Archive.TYPE_FLOWRUN, after=earliest_created_on, where=where)
        seen = set()

        for record_batch in chunk_list(records, 1000):
            matching = []
            for record in record_batch:
                seen.add(record["id"])
                matching.append(record)
            yield matching

        # secondly get runs from database
        runs = (
            FlowRun.objects.filter(flow__in=flows)
            .exclude(contact__is_active=False)
            .order_by("modified_on")
            .using("readonly")
        )
        if responded_only:
            runs = runs.filter(responded=True)

        # filter runs by extra queries
        extra_queries = getattr(self, "extra_queries", {})
        if extra_queries.get("response"):
            response_queries = extra_queries.get("response", {})
            if response_queries.get("after"):
                after = self.org.parse_datetime(response_queries.get("after"))
                runs = runs.filter(modified_on__gte=after)

            if response_queries.get("before"):
                before = self.org.parse_datetime(response_queries.get("before"))
                runs = runs.filter(modified_on__lte=before)

            if response_queries.get("query"):
                from .search.parser import FlowRunSearch

                runs_search = FlowRunSearch(query=response_queries.get("query"), base_queryset=runs)
                filtered_runs, error = runs_search.search()
                if not error:
                    runs = filtered_runs

        if extra_queries.get("contact", {}).get("query"):
            from temba.contacts.search.elastic import query_contact_ids

            contact_query = extra_queries["contact"]["query"]
            contact_ids = query_contact_ids(self.org, contact_query, active_only=False)
            runs = runs.filter(contact_id__in=contact_ids)

        run_ids = array(str("l"), runs.values_list("id", flat=True))

        logger.info(
            f"Results export #{self.id} for org #{self.org.id}: found {len(run_ids)} runs in database to export"
        )

        for id_batch in chunk_list(run_ids, 1000):
            run_batch = (
                FlowRun.objects.filter(id__in=id_batch)
                .select_related("contact", "flow")
                .order_by("modified_on", "id")
                .using("readonly")
            )

            # convert this batch of runs to same format as records in our archives
            yield [run.as_archive_json() for run in run_batch if run.id not in seen]

    def _write_runs(
        self,
        book,
        runs,
        extra_urn_columns,
        groups,
        contact_fields,
        show_submitted_by,
        runs_columns,
        result_fields,
    ):
        """
        Writes a batch of run JSON blobs to the export
        """
        # get all the contacts referenced in this batch
        contact_uuids = {r["contact"]["uuid"] for r in runs}
        contacts = (
            Contact.objects.filter(org=self.org, uuid__in=contact_uuids)
            .prefetch_related("all_groups")
            .using("readonly")
        )
        contacts_by_uuid = {str(c.uuid): c for c in contacts}

        for run in runs:
            contact = contacts_by_uuid.get(run["contact"]["uuid"])
            if not contact:
                continue

            # get this run's results by node name(ruleset label)
            run_values = run["values"]
            if isinstance(run_values, list):
                results_by_key = {key: result for item in run_values for key, result in item.items()}
            else:
                results_by_key = {key: result for key, result in run_values.items()}

            # generate contact info columns
            contact_values = [
                contact.uuid,
                f"{contact.id:010d}" if self.org.is_anon else contact.get_urn_display(org=self.org, formatted=False),
            ]

            for extra_urn_column in extra_urn_columns:
                urn_display = contact.get_urn_display(org=self.org, formatted=False, scheme=extra_urn_column["scheme"])
                contact_values.append(urn_display)

            contact_values.append(self.prepare_value(contact.name))
            contact_values.append(", ".join(contact.all_groups.values_list("name", flat=True)))
            contact_groups_ids = [g.id for g in contact.all_groups.all()]
            for gr in groups:
                contact_values.append(gr.id in contact_groups_ids)

            for cf in contact_fields:
                field_value = contact.get_field_display(cf)
                contact_values.append(self.prepare_value(field_value))

            # generate result columns for each ruleset
            result_values = []
            for n, result_field in enumerate(result_fields):
                node_result = {}
                # check the result by ruleset label if the flow is the same
                if result_field["flow_uuid"] == run["flow"]["uuid"]:
                    node_result = results_by_key.get(result_field["key"], {})
                node_category = node_result.get("category", "")
                node_value = node_result.get("value", "")
                node_input = node_result.get("input", "")
                node_corrected = node_result.get("corrected", "")
                result_values += [node_category, node_value, node_input, node_corrected]

            flow_params_values, trigger_params = [], run.get("trigger_params", {})
            for flow_params_field in getattr(self, "flow_params_fields", []):
                flow_params_values.append(trigger_params.get(flow_params_field, ""))

            if book.current_runs_sheet.num_rows >= self.MAX_EXCEL_ROWS:  # pragma: no cover
                book.current_runs_sheet = self._add_runs_sheet(book, runs_columns)

            # build the whole row
            runs_sheet_row = []

            if show_submitted_by:
                runs_sheet_row.append(run.get("submitted_by") or "")

            runs_sheet_row += contact_values
            runs_sheet_row += [
                iso8601.parse_date(run["created_on"]),
                iso8601.parse_date(run["modified_on"]),
                iso8601.parse_date(run["exited_on"]) if run["exited_on"] else None,
                run["uuid"],
            ]
            runs_sheet_row += result_values + flow_params_values

            self.append_row(book.current_runs_sheet, runs_sheet_row)

<<<<<<< HEAD
            # write out any message associated with this run
            if include_msgs and not self.org.is_anon:
                if getattr(self, "seen_msgs", None) is None:
                    setattr(self, "seen_msgs", set())
                self._write_run_messages(book, run, contact)

    def _write_run_messages(self, book, run, contact):
        """
        Writes out any messages associated with the given run
        """
        from temba.mailroom.events import Event

        for event in run["events"] or []:
            if event["type"] == Event.TYPE_MSG_RECEIVED:
                msg_direction = "IN"
            elif event["type"] == Event.TYPE_MSG_CREATED:
                msg_direction = "OUT"
            else:  # pragma: no cover
                continue

            msg = event["msg"]
            msg_text = msg.get("text", "")
            msg_created_on = iso8601.parse_date(event["created_on"])
            msg_channel = msg.get("channel")
            msg_attachments = [attachment.url for attachment in Attachment.parse_all(msg.get("attachments", []))]
            msg_uuid = msg.get("uuid", None)

            if (msg_uuid is not None) and (msg_uuid in getattr(self, "seen_msgs", [])):
                continue
            else:
                try:
                    self.seen_msgs.add(msg_uuid)
                except AttributeError:
                    self.seen_msgs = {msg_uuid}

            if "urn" in msg:
                msg_urn = URN.format(msg["urn"], formatted=False)
            else:
                msg_urn = ""

            if not book.current_msgs_sheet or book.current_msgs_sheet.num_rows >= self.MAX_EXCEL_ROWS:
                book.current_msgs_sheet = self._add_msgs_sheet(book)

            self.append_row(
                book.current_msgs_sheet,
                [
                    str(contact.uuid),
                    msg_urn,
                    self.prepare_value(contact.name),
                    msg_created_on,
                    msg_direction,
                    msg_text,
                    ", ".join(msg_attachments),
                    msg_channel["name"] if msg_channel else "",
                ],
            )

    def _write_related_trackable_links(self, book, flow):
        additional_filters = {}
        if flow.is_archived:
            additional_filters["created_on__lt"] = flow.modified_on

        links = LinkContacts.objects.filter(
            link__related_flow=flow, is_active=True, **additional_filters
        ).select_related("contact", "link")

        if not links:
            return

        if not book.current_links_sheet or book.current_links_sheet.num_rows >= self.MAX_EXCEL_ROWS:
            book.current_links_sheet = self._add_links_sheet(book)

        for clicked_link in links:
            self.append_row(
                book.current_links_sheet,
                [
                    str(clicked_link.contact.uuid),
                    clicked_link.contact.get_display(),
                    datetime_to_str(
                        clicked_link.created_on, format="%m-%d-%Y %H:%M:%S", tz=clicked_link.link.org.timezone
                    ),
                    clicked_link.link.destination,
                ],
            )

=======
>>>>>>> 9145c8b3

@register_asset_store
class ResultsExportAssetStore(BaseExportAssetStore):
    model = ExportFlowResultsTask
    key = "results_export"
    directory = "results_exports"
    permission = "flows.flow_export_results"
    extensions = ("xlsx",)


class ExportFlowImagesTask(BaseExportTask):
    """
    Container for managing our flow images download requests
    """

    analytics_key = "flowimages_download"
    email_subject = "Your download file from %s is ready"
    email_template = "flowimages/email/flowimages_download"

    files = models.TextField(help_text=_("Array as text of the files ID to download in a zip file"))

    file_path = models.CharField(null=True, help_text=_("Path to downloadable file"), max_length=255)
    file_downloaded = models.BooleanField(default=False, null=True, help_text=_("If the file was downloaded"))
    cleaned = models.BooleanField(default=False, null=True, help_text=_("If the file was removed after downloaded"))

    @classmethod
    def create(cls, org, user, files):
        dict_files = json.dumps(dict(files=files))
        return cls.objects.create(org=org, created_by=user, modified_by=user, files=dict_files)

    def write_export(self):
        files = json.loads(self.files)
        files_obj = FlowImage.objects.filter(id__in=files.get("files")).order_by("-created_on")

        stream = BytesIO()
        zf = zipfile.ZipFile(stream, "w")

        for file in files_obj:
            fpath = file.get_full_path()
            url_path = urlparse(fpath)
            if all([url_path.scheme, url_path.netloc]):
                with NamedTemporaryFile(delete=True) as local_copy:
                    local_copy.write(urlopen(fpath).read())
                    local_copy.flush()
                    zf.write(local_copy.name, arcname=os.path.basename(url_path.path))
            else:
                fdir, fname = os.path.split(fpath)
                # Add file, at correct path
                zf.write(fpath, arcname=fname)

        zf.close()

        temp = NamedTemporaryFile(delete=True)
        temp.write(stream.getvalue())
        temp.flush()
        return temp, "zip"


@register_asset_store
class FlowImagesExportAssetStore(BaseExportAssetStore):
    model = ExportFlowImagesTask
    key = "flowimages_download"
    directory = "flowimages_download"
    permission = "flows.flowimage_download"
    extensions = ("zip",)


class MergeFlowsTask(TembaModel):
    STATUS_ACTIVE = "A"
    STATUS_PROCESSING = "P"
    STATUS_COMPLETED = "C"
    STATUS_FAILED = "F"
    STATUS_CHOICES = (
        (STATUS_ACTIVE, "Active"),
        (STATUS_PROCESSING, "Processing"),
        (STATUS_COMPLETED, "Completed"),
        (STATUS_FAILED, "Failed"),
    )

    source = models.ForeignKey("Flow", on_delete=models.CASCADE, related_name="merge_targets")
    target = models.ForeignKey("Flow", on_delete=models.CASCADE, related_name="merge_sources")
    merge_name = models.CharField(max_length=64, help_text=_("New name for target flow that contain merged data."))
    merging_metadata = JSONField(null=True)
    definition = JSONField()

    email_subject = "%s: Flow Merging Finished"
    email_template = "flows/email/flow_merging_result"

    status = models.CharField(max_length=1, choices=STATUS_CHOICES, default=STATUS_ACTIVE)
    created_on = models.DateTimeField(auto_now_add=True)
    modified_on = models.DateTimeField(auto_now=True)

    def process_merging(self):
        if self.status != self.STATUS_ACTIVE:
            # interupt execution if merging was processed by another celery task
            return

        self.status = self.STATUS_PROCESSING
        self.save(update_fields=["status"])
        try:
            with transaction.atomic():
                logger.info("Mergeflow Task ({0}): Merging started.")
                uuids_metadata = self.merging_metadata or {}
                origin_node_uuids = uuids_metadata.get("origin_node_uuids", {})
                origin_exit_uuids = uuids_metadata.get("origin_exit_uuids", {})
                source_metadata = dict(self.source.metadata)
                target_metadata = dict(self.target.metadata)

                # move flow images data
                images = self.source.flow_images.all()
                images.update(flow=self.target)
                logger.info("Mergeflow Task ({0}): Images transfered ({1} rows).".format(self.uuid, len(images)))

                # move trackable links
                links = self.source.related_links.all()
                links.update(related_flow=self.target)
                logger.info("Mergeflow Task ({0}): Links transfered ({1} rows).".format(self.uuid, len(links)))

                # move campaigns from source to target
                from temba.campaigns.models import CampaignEvent

                campaigns = CampaignEvent.objects.filter(
                    is_active=True, flow=self.source, campaign__org=self.target.org, campaign__is_archived=False
                )
                campaigns.update(flow=self.target)
                logger.info("Mergeflow Task ({0}): Campaigns transfered ({1} rows).".format(self.uuid, len(campaigns)))

                # move triggers from source to target
                from temba.triggers.models import Trigger

                triggers = Trigger.objects.filter(flow=self.source)
                triggers.update(flow=self.target)
                logger.info("Mergeflow Task ({0}): Triggers transfered ({1} rows).".format(self.uuid, len(triggers)))

                # move flow starts from source to target
                flow_starts = self.source.starts.all().exclude(
                    runs__status__in=[FlowRun.STATUS_ACTIVE, FlowRun.STATUS_WAITING]
                )
                flow_starts.update(flow=self.target)
                logger.info(
                    "Mergeflow Task ({0}): Flow strarts transfered ({1} rows).".format(self.uuid, len(flow_starts))
                )

                # move runs from source to target
                def next_flow_runs_chunk():
                    return (
                        self.source.runs.all()
                        .exclude(status__in=[FlowRun.STATUS_ACTIVE, FlowRun.STATUS_WAITING])
                        .order_by("uuid")[:20000]
                    )

                chunk = 1
                runs = next_flow_runs_chunk()
                while runs:
                    run_sessions = []
                    for run in runs:
                        run.flow = self.target
                        run.current_node_uuid = origin_node_uuids.get(
                            str(run.current_node_uuid), run.current_node_uuid
                        )

                        # responsible for messages that displays on flow editor when you hover on messages count
                        path_recent_runs = run.recent_runs.all()
                        for recent_run in path_recent_runs:
                            recent_run.from_uuid = origin_exit_uuids.get(
                                str(recent_run.from_uuid), recent_run.from_uuid
                            )
                            recent_run.to_uuid = origin_node_uuids.get(str(recent_run.to_uuid), recent_run.to_uuid)
                        FlowPathRecentRun.objects.bulk_update(path_recent_runs, ["from_uuid", "to_uuid"])

                        if run.session and run.session.current_flow == self.source:
                            session = run.session
                            session.current_flow = self.target
                            run_sessions.append(session)
                    FlowRun.objects.bulk_update(runs, ["flow", "current_node_uuid"])
                    FlowSession.objects.bulk_update(run_sessions, ["current_flow"])
                    logger.info(
                        "Mergeflow Task ({0}): Transfered {1} page of flow runs ({2} rows).".format(
                            self.uuid, chunk, len(runs)
                        )
                    )
                    # load next page
                    chunk += 1
                    runs = next_flow_runs_chunk()

                # move analytics data
                active_pathes = {}
                active_source_runs = self.source.runs.filter(
                    status__in=[FlowRun.STATUS_ACTIVE, FlowRun.STATUS_WAITING]
                )
                for active_run in active_source_runs:
                    for path_item in active_run.path:
                        exit_uuid = path_item.get("exit_uuid")
                        active_pathes[exit_uuid] = active_pathes.get(exit_uuid, 0) + 1

                # move path counts (responsible for numbers on action connections that display messages count)
                equalized_path_counts = []
                for path_count in self.source.path_counts.values("from_uuid", "to_uuid").annotate(count=Sum("count")):
                    need_to_skip = active_pathes.get(str(path_count["from_uuid"]), 0)
                    trasfered_count = path_count.get("count", 0) - need_to_skip
                    equalized_path_counts.extend(
                        [
                            FlowPathCount(
                                flow=self.source,
                                from_uuid=path_count["from_uuid"],
                                to_uuid=path_count["to_uuid"],
                                count=-trasfered_count,
                                period=timezone.now(),
                            ),
                            FlowPathCount(
                                flow=self.target,
                                from_uuid=origin_exit_uuids.get(str(path_count["from_uuid"]), path_count["from_uuid"]),
                                to_uuid=origin_node_uuids.get(str(path_count["to_uuid"]), path_count["to_uuid"]),
                                count=trasfered_count,
                                period=timezone.now(),
                            ),
                        ]
                    )
                FlowPathCount.objects.bulk_create(equalized_path_counts)
                logger.info("Mergeflow Task ({0}): Path counts transfered.".format(self.uuid))

                # transfer category counts from source flow (responsible for charts on analytics page)
                category_counts = self.source.category_counts.all()
                for category_count in category_counts:
                    category_count.node_uuid = origin_node_uuids.get(
                        str(category_count.node_uuid), category_count.node_uuid
                    )
                    category_count.flow = self.target
                FlowCategoryCount.objects.bulk_update(category_counts, ["node_uuid", "flow"])
                logger.info(
                    "Mergeflow Task ({0}): Category counts transfered ({1} rows).".format(
                        self.uuid, len(category_counts)
                    )
                )

                # move exit counts (responsible for completion chart and data on flow list page)
                exit_counts = (
                    self.source.exit_counts.exclude(exit_type__isnull=True)
                    .values("exit_type")
                    .annotate(count=Sum("count"))
                )
                equalized_exit_counts = []
                for exit_count in exit_counts:
                    equalized_exit_counts.extend(
                        [
                            FlowRunCount(
                                flow=self.source,
                                exit_type=exit_count.get("exit_type", None),
                                count=(0 - exit_count.get("count", 0)),
                            ),
                            FlowRunCount(
                                flow=self.target,
                                exit_type=exit_count.get("exit_type", None),
                                count=exit_count.get("count", 0),
                            ),
                        ]
                    )
                FlowRunCount.objects.bulk_create(equalized_exit_counts)
                logger.info("Mergeflow Task ({0}): Exit counts transfered.".format(self.uuid))

                # move flow metadata
                source_waiting_exits = []
                for exit_uuid in source_metadata.get("waiting_exit_uuids", []):
                    source_waiting_exits.append(origin_exit_uuids.get(exit_uuid, exit_uuid))
                waiting_exit_uuids = list(set([*target_metadata.get("waiting_exit_uuids", []), *source_waiting_exits]))
                self.target.metadata["waiting_exit_uuids"] = list(set(waiting_exit_uuids))

                results_map = {result.get("key"): result for result in target_metadata.get("results", [])}
                for result in source_metadata.get("results", []):
                    for index, node_uuid in enumerate(result.get("node_uuids", [])):
                        result["node_uuids"][index] = origin_node_uuids.get(node_uuid, node_uuid)

                    if result.get("key") in results_map:
                        results_map[result.get("key")]["node_uuids"] = list(
                            set((*result["node_uuids"], *results_map[result.get("key")]["node_uuids"]))
                        )
                    else:
                        results_map[result.get("key")] = result

                self.target.metadata["results"] = list(results_map.values())
                self.merging_metadata["previous_target_name"] = self.target.name
                self.target.name = self.merge_name
                self.target.save(update_fields=["name", "metadata"])
                logger.info("Mergeflow Task ({0}): Metadata transfered.".format(self.uuid))

                # archive source
                active_runs_exists = self.source.runs.filter(
                    status__in=[FlowRun.STATUS_ACTIVE, FlowRun.STATUS_WAITING]
                ).exists()
                if not active_runs_exists:
                    self.source.is_archived = True
                    self.source.save(update_fields=["is_archived"])
                self.status = self.STATUS_COMPLETED
                self.save()

                org = self.target.org
                branding = org.get_branding()
                send_template_email(
                    self.created_by.username,
                    self.email_subject % org,
                    self.email_template,
                    {
                        "source_name": self.source.name,
                        "target_name": self.merging_metadata.get("previous_target_name", self.target.name),
                        "link": f"{branding['link']}{reverse('flows.flow_editor', args=[self.target.uuid])}",
                    },
                    branding,
                )
        except Exception as e:
            logger.error(str(e), exc_info=True)
            self.status = self.STATUS_FAILED
            self.save(update_fields=["status"])
            org = self.target.org
            branding = org.get_branding()
            email_subject = "%s: Flow Merging Failed"
            email_template = "flows/email/flow_merging_error"
            send_template_email(
                self.created_by.username,
                email_subject % org,
                email_template,
                {
                    "source_name": self.source.name,
                    "target_name": self.merging_metadata.get("previous_target_name", self.target.name),
                },
                branding,
            )

    def run(self):
        from .tasks import merge_flows_task

        merge_flows_task.apply_async([self.uuid], queue="flows")


class FlowStart(models.Model):
    STATUS_PENDING = "P"
    STATUS_STARTING = "S"
    STATUS_COMPLETE = "C"
    STATUS_FAILED = "F"

    STATUS_CHOICES = (
        (STATUS_PENDING, _("Pending")),
        (STATUS_STARTING, _("Starting")),
        (STATUS_COMPLETE, _("Complete")),
        (STATUS_FAILED, _("Failed")),
    )

    TYPE_MANUAL = "M"
    TYPE_API = "A"
    TYPE_API_ZAPIER = "Z"
    TYPE_FLOW_ACTION = "F"
    TYPE_TRIGGER = "T"

    TYPE_CHOICES = (
        (TYPE_MANUAL, "Manual"),
        (TYPE_API, "API"),
        (TYPE_API_ZAPIER, "Zapier"),
        (TYPE_FLOW_ACTION, "Flow Action"),
        (TYPE_TRIGGER, "Trigger"),
    )

    # the uuid of this start
    uuid = models.UUIDField(unique=True, default=uuid4)

    # the org the flow belongs to
    org = models.ForeignKey(Org, on_delete=models.PROTECT, related_name="flow_starts")

    # the flow that should be started
    flow = models.ForeignKey(Flow, on_delete=models.PROTECT, related_name="starts")

    # the type of start
    start_type = models.CharField(max_length=1, choices=TYPE_CHOICES)

    # the groups that should be considered for start in this flow
    groups = models.ManyToManyField(ContactGroup)

    # the individual contacts that should be considered for start in this flow
    contacts = models.ManyToManyField(Contact)

    # the individual URNs that should be considered for start in this flow
    urns = ArrayField(models.TextField(), null=True)

    # the query (if any) that should be used to select contacts to start
    query = models.TextField(null=True)

    # whether to restart contacts that have already participated in this flow
    restart_participants = models.BooleanField(default=True)

    # whether to start contacts in this flow that are active in other flows
    include_active = models.BooleanField(default=True)

    # the campaign event that started this flow start (if any)
    campaign_event = models.ForeignKey(
        "campaigns.CampaignEvent", null=True, on_delete=models.PROTECT, related_name="flow_starts"
    )

    # any channel connections associated with this flow start
    connections = models.ManyToManyField(ChannelConnection, related_name="starts")

    # the current status of this flow start
    status = models.CharField(max_length=1, default=STATUS_PENDING, choices=STATUS_CHOICES)

    # any extra parameters that should be passed as trigger params for this flow start
    extra = JSONAsTextField(null=True, default=dict)

    # the parent run's summary if there is one
    parent_summary = JSONField(null=True)

    # the session history if there is some
    session_history = JSONField(null=True)

    # who created this flow start
    created_by = models.ForeignKey(
        settings.AUTH_USER_MODEL, null=True, on_delete=models.PROTECT, related_name="flow_starts"
    )

    # when this flow start was created
    created_on = models.DateTimeField(default=timezone.now, editable=False)

    # when this flow start was last modified
    modified_on = models.DateTimeField(default=timezone.now, editable=False)

    # the number of de-duped contacts that might be started, depending on options above
    contact_count = models.IntegerField(default=0, null=True)

    @classmethod
    def create(
        cls,
        flow,
        user,
        start_type=TYPE_MANUAL,
        groups=(),
        contacts=(),
        urns=(),
        query=None,
        restart_participants=True,
        extra=None,
        include_active=True,
        campaign_event=None,
    ):
        start = FlowStart.objects.create(
            org=flow.org,
            flow=flow,
            start_type=start_type,
            restart_participants=restart_participants,
            include_active=include_active,
            campaign_event=campaign_event,
            urns=list(urns),
            query=query,
            extra=extra,
            created_by=user,
        )

        for contact in contacts:
            start.contacts.add(contact)

        for group in groups:
            start.groups.add(group)

        return start

    def async_start(self):
        on_transaction_commit(lambda: mailroom.queue_flow_start(self))

    def release(self):
        with transaction.atomic():
            self.groups.clear()
            self.contacts.clear()
            self.connections.clear()
            FlowRun.objects.filter(start=self).update(start=None)
            FlowStartCount.objects.filter(start=self).delete()
            self.delete()

    def __str__(self):  # pragma: no cover
        return f"FlowStart[id={self.id}, flow={self.flow.uuid}]"

    class Meta:
        indexes = [
            # used for the flow start log page
            models.Index(
                name="flows_flowstarts_org_created",
                fields=["org", "-created_on"],
                condition=Q(created_by__isnull=False),
            ),
            # used by the flow_starts API endpoint
            models.Index(
                name="flows_flowstarts_org_modified",
                fields=["org", "-modified_on"],
                condition=Q(created_by__isnull=False),
            ),
            # used by the flow_starts type filters page
            models.Index(name="flows_flowstart_org_start_type", fields=["org", "start_type", "-created_on"]),
        ]


class FlowStartCount(SquashableModel):
    """
    Maintains count of how many runs a FlowStart has created.
    """

    squash_over = ("start_id",)

    start = models.ForeignKey(FlowStart, on_delete=models.PROTECT, related_name="counts", db_index=True)
    count = models.IntegerField(default=0)

    @classmethod
    def get_squash_query(cls, distinct_set):
        sql = """
        WITH deleted as (
            DELETE FROM %(table)s WHERE "start_id" = %%s RETURNING "count"
        )
        INSERT INTO %(table)s("start_id", "count", "is_squashed")
        VALUES (%%s, GREATEST(0, (SELECT SUM("count") FROM deleted)), TRUE);
        """ % {
            "table": cls._meta.db_table
        }

        return sql, (distinct_set.start_id,) * 2

    @classmethod
    def get_count(cls, start):
        return cls.sum(start.counts.all())

    @classmethod
    def bulk_annotate(cls, starts):
        counts = (
            cls.objects.filter(start_id__in=[s.id for s in starts])
            .values("start_id")
            .order_by("start_id")
            .annotate(count=Sum("count"))
        )
        counts_by_start = {c["start_id"]: c["count"] for c in counts}

        for start in starts:
            start.run_count = counts_by_start.get(start.id, 0)

    def __str__(self):  # pragma: needs cover
        return f"FlowStartCount[start={self.start_id}, count={self.count}]"


class FlowLabel(models.Model):
    """
    A label applied to a flow rather than a message
    """

    org = models.ForeignKey(Org, on_delete=models.PROTECT, related_name="flow_labels")
    uuid = models.CharField(max_length=36, unique=True, db_index=True, default=generate_uuid)
    name = models.CharField(max_length=64)
    parent = models.ForeignKey("FlowLabel", on_delete=models.PROTECT, null=True, related_name="children")

    @classmethod
    def create(cls, org, base, parent=None):

        base = base.strip()

        # truncate if necessary
        if len(base) > 32:
            base = base[:32]

        # find the next available label by appending numbers
        count = 2
        while FlowLabel.objects.filter(org=org, name=base, parent=parent):
            # make room for the number
            if len(base) >= 32:
                base = base[:30]
            last = str(count - 1)
            if base.endswith(last):
                base = base[: -len(last)]
            base = "%s %d" % (base.strip(), count)
            count += 1

        return FlowLabel.objects.create(org=org, name=base, parent=parent)

    def get_flows_count(self):
        """
        Returns the count of flows tagged with this label or one of its children
        """
        return self.get_flows().count()

    def get_flows(self):
        return (
            Flow.objects.filter(Q(labels=self) | Q(labels__parent=self))
            .filter(is_active=True, is_archived=False)
            .distinct()
        )

    def toggle_label(self, flows, add):
        changed = []

        for flow in flows:
            # if we are adding the flow label and this flow doesnt have it, add it
            if add:
                if not flow.labels.filter(pk=self.pk):
                    flow.labels.add(self)
                    changed.append(flow.pk)

            # otherwise, remove it if not already present
            else:
                if flow.labels.filter(pk=self.pk):
                    flow.labels.remove(self)
                    changed.append(flow.pk)

        return changed

    def delete(self):
        for child in self.children.all():
            child.delete()

        super().delete()

    def __str__(self):
        if self.parent:
            return "%s > %s" % (self.parent, self.name)
        return self.name

    class Meta:
        unique_together = ("name", "parent", "org")


__flow_users = None


def clear_flow_users():
    global __flow_users
    __flow_users = None


def get_flow_user(org):
    global __flow_users
    if not __flow_users:
        __flow_users = {}

    branding = org.get_branding()
    username = "%s_flow" % branding["slug"]
    flow_user = __flow_users.get(username)

    # not cached, let's look it up
    if not flow_user:
        email = branding["support_email"]
        flow_user = User.objects.filter(username=username).first()
        if flow_user:  # pragma: needs cover
            __flow_users[username] = flow_user
        else:
            # doesn't exist for this brand, create it
            flow_user = User.objects.create_user(username, email, first_name="System Update")
            flow_user.groups.add(Group.objects.get(name="Service Users"))
            __flow_users[username] = flow_user

    return flow_user


class StudioFlowStart(models.Model):
    STATUS_PENDING = "P"
    STATUS_STARTING = "S"
    STATUS_COMPLETE = "C"
    STATUS_FAILED = "F"

    STATUS_CHOICES = (
        (STATUS_PENDING, _("Pending")),
        (STATUS_STARTING, _("Starting")),
        (STATUS_COMPLETE, _("Complete")),
        (STATUS_FAILED, _("Failed")),
    )

    # the uuid of this start
    uuid = models.UUIDField(unique=True, default=uuid4)

    # the org the flow belongs to
    org = models.ForeignKey(Org, on_delete=models.PROTECT, related_name="studio_flow_starts")

    # the channel number from which will be used as from parameter
    channel = models.CharField(max_length=64)

    # the flow that should be started
    flow_sid = models.CharField(max_length=64)

    # the current status of this flow start
    status = models.CharField(max_length=1, default=STATUS_PENDING, choices=STATUS_CHOICES)

    # the groups that should be considered for start in this flow
    groups = models.ManyToManyField(ContactGroup)

    # the individual contacts that should be considered for start in this flow
    contacts = models.ManyToManyField(Contact)

    # additional data about stored
    metadata = JSONField(default=dict)

    # who created this flow start
    created_by = models.ForeignKey(
        settings.AUTH_USER_MODEL, null=True, on_delete=models.PROTECT, related_name="studio_flow_starts"
    )

    # when this flow start was created
    created_on = models.DateTimeField(default=timezone.now, editable=False)

    # when this flow start was last modified
    modified_on = models.DateTimeField(default=timezone.now, editable=False)

    @classmethod
    def create(
        cls,
        org,
        user,
        flow_sid,
        channel,
        groups=(),
        contacts=(),
        urns=(),
    ):
        start = StudioFlowStart.objects.create(
            org=org,
            flow_sid=flow_sid,
            channel=channel,
            created_by=user,
        )

        for urn in urns:
            contact = Contact.from_urn(org, urn)
            if contact:
                start.contacts.add(contact)

        for contact in contacts:
            start.contacts.add(contact)

        for group in groups:
            start.groups.add(group)

        return start

    def async_start(self):
        on_transaction_commit(lambda: mailroom.queue_studio_flow_start(self))

    def release(self):
        with transaction.atomic():
            self.groups.clear()
            self.contacts.clear()
            self.delete()

    def __str__(self):  # pragma: no cover
        return f"StudioFlowStart[id={self.id}, flow={self.flow_sid}]"


class FlowTemplateMixin(object):
    @classmethod
    def get_unique_name(cls, base_name):
        """
        Generates a unique name based on the given base name
        """
        name = base_name[:64].strip()

        count = 2
        while True:
            instances = cls.objects.filter(name=name)

            if not instances.exists():
                break

            name = "%s %d" % (base_name[:59].strip(), count)
            count += 1

        return name


class FlowTemplateGroup(models.Model, FlowTemplateMixin):
    uuid = models.UUIDField(unique=True, default=uuid4)
    name = models.CharField(max_length=64, unique=True)

    def __str__(self):
        return self.name

    @classmethod
    def get_or_create_obj(cls, value):
        obj = None
        valid_uuid = is_valid_uuid(value)
        if valid_uuid:
            obj = cls.objects.filter(uuid=value).first()
        if not obj and not valid_uuid:
            obj = cls.objects.create(name=value)
        return obj

    @classmethod
    def get_group_count(cls):
        groups = cls.objects.annotate(total=Count("group"))
        return groups.values("name", "total", "uuid")

    def has_templates(self):
        return self.group.count() > 0


class FlowTemplate(models.Model, FlowTemplateMixin):
    uuid = models.UUIDField(unique=True, default=uuid4)
    name = models.CharField(max_length=64, unique=True)
    document = JSONAsTextField(help_text=_("imported flow file"), default=dict)
    tags = ArrayField(models.CharField(max_length=10, null=True), default=list, null=True)
    description = models.TextField(null=True)
    group = models.ForeignKey(FlowTemplateGroup, on_delete=models.PROTECT, related_name="group")

    # The org that can view this template
    orgs = models.ManyToManyField(Org, related_name="flow_template")

    # Override above and will show template to all org
    global_view = models.BooleanField(default=False)
    created_by = models.ForeignKey(
        settings.AUTH_USER_MODEL, null=True, on_delete=models.PROTECT, related_name="flow_template"
    )
    created_on = models.DateTimeField(default=timezone.now, editable=False)
    modified_on = models.DateTimeField(default=timezone.now, editable=False)

    def __str__(self):
        return f"{self.name}({self.group.name})"

    @classmethod
    def get_base_queryset(cls, org):
        # TODO Improve this query later

        results = set()
        for item in cls.objects.filter(orgs=org).only("id"):
            results.add(item.pk)
        for item in cls.objects.filter(global_view=True).only("id"):
            results.add(item.pk)

        return cls.objects.filter(pk__in=list(results))

    @classmethod
    def get_flow_dict(cls, flow_id, request):
        org = request.user.get_org()
        # org_obj = Org.objects.get(pk=org.id)
        branding_link = request.branding.get("link")
        flow = Flow.objects.get(pk=flow_id)
        campaigns = []
        links = []

        components = set(itertools.chain([flow], campaigns, links))

        # add triggers for the selected flow
        components.update(flow.triggers.filter(is_active=True, is_archived=False))

        return org.export_definitions(branding_link, components)<|MERGE_RESOLUTION|>--- conflicted
+++ resolved
@@ -6,15 +6,10 @@
 
 from array import array
 from collections import defaultdict
-<<<<<<< HEAD
-from datetime import timedelta
+from datetime import datetime
 from io import BytesIO
 from urllib.parse import urlparse
-from typing import Dict
 from urllib.request import urlopen
-=======
-from datetime import datetime
->>>>>>> 9145c8b3
 
 import iso8601
 import pytz
@@ -30,13 +25,8 @@
 from django.contrib.auth.models import Group, User
 from django.contrib.postgres.fields import ArrayField
 from django.core.files.temp import NamedTemporaryFile
-<<<<<<< HEAD
-from django.db import connection as db_connection, models, transaction
+from django.db import models, transaction
 from django.db.models import Max, Q, Sum, Count
-=======
-from django.db import models, transaction
-from django.db.models import Max, Q, Sum
->>>>>>> 9145c8b3
 from django.db.models.functions import TruncDate
 from django.dispatch import receiver
 from django.urls import reverse
@@ -742,11 +732,6 @@
             "completion": int(completed * 100 // total_runs) if total_runs else 0,
         }
 
-<<<<<<< HEAD
-    def async_start(
-        self, user, groups, contacts, query=None, restart_participants=False, include_active=True, params=None
-    ):
-=======
     def get_recent_contacts(self, exit_uuid: str, dest_uuid: str) -> list:
         r = get_redis_connection()
         key = f"recent_contacts:{exit_uuid}:{dest_uuid}"
@@ -777,8 +762,9 @@
 
         return recent
 
-    def async_start(self, user, groups, contacts, query=None, restart_participants=False, include_active=True):
->>>>>>> 9145c8b3
+    def async_start(
+        self, user, groups, contacts, query=None, restart_participants=False, include_active=True, params=None
+    ):
         """
         Causes us to schedule a flow to start in a background thread.
         """
@@ -1876,7 +1862,6 @@
     config = JSONAsTextField(null=True, default=dict, help_text=_("Any configuration options for this flow export"))
 
     @classmethod
-<<<<<<< HEAD
     def create(
         cls,
         org,
@@ -1884,14 +1869,10 @@
         flows,
         contact_fields,
         responded_only,
-        include_msgs,
         extra_urns,
         group_memberships,
         extra_queries,
     ):
-=======
-    def create(cls, org, user, flows, contact_fields, responded_only, extra_urns, group_memberships):
->>>>>>> 9145c8b3
         config = {
             ExportFlowResultsTask.CONTACT_FIELDS: [c.id for c in contact_fields],
             ExportFlowResultsTask.RESPONDED_ONLY: responded_only,
@@ -1958,18 +1939,6 @@
         self.append_row(sheet, columns)
         return sheet
 
-<<<<<<< HEAD
-    def _add_msgs_sheet(self, book):
-        name = "Messages (%d)" % (book.num_msgs_sheets + 1) if book.num_msgs_sheets > 0 else "Messages"
-        index = book.num_runs_sheets + book.num_msgs_sheets + book.num_links_sheets
-        sheet = book.add_sheet(name, index)
-        book.num_msgs_sheets += 1
-
-        headers = ["Contact UUID", "URN", "Name", "Date", "Direction", "Message", "Attachments", "Channel"]
-
-        self.append_row(sheet, headers)
-        return sheet
-
     def _add_links_sheet(self, book):
         name = "Links (%d)" % (book.num_links_sheets + 1) if book.num_links_sheets > 0 else "Links"
         index = book.num_runs_sheets + book.num_msgs_sheets + book.num_links_sheets
@@ -1981,8 +1950,6 @@
         self.append_row(sheet, headers)
         return sheet
 
-=======
->>>>>>> 9145c8b3
     def write_export(self):
         config = self.config
         responded_only = config.get(ExportFlowResultsTask.RESPONDED_ONLY, True)
@@ -2244,64 +2211,6 @@
 
             self.append_row(book.current_runs_sheet, runs_sheet_row)
 
-<<<<<<< HEAD
-            # write out any message associated with this run
-            if include_msgs and not self.org.is_anon:
-                if getattr(self, "seen_msgs", None) is None:
-                    setattr(self, "seen_msgs", set())
-                self._write_run_messages(book, run, contact)
-
-    def _write_run_messages(self, book, run, contact):
-        """
-        Writes out any messages associated with the given run
-        """
-        from temba.mailroom.events import Event
-
-        for event in run["events"] or []:
-            if event["type"] == Event.TYPE_MSG_RECEIVED:
-                msg_direction = "IN"
-            elif event["type"] == Event.TYPE_MSG_CREATED:
-                msg_direction = "OUT"
-            else:  # pragma: no cover
-                continue
-
-            msg = event["msg"]
-            msg_text = msg.get("text", "")
-            msg_created_on = iso8601.parse_date(event["created_on"])
-            msg_channel = msg.get("channel")
-            msg_attachments = [attachment.url for attachment in Attachment.parse_all(msg.get("attachments", []))]
-            msg_uuid = msg.get("uuid", None)
-
-            if (msg_uuid is not None) and (msg_uuid in getattr(self, "seen_msgs", [])):
-                continue
-            else:
-                try:
-                    self.seen_msgs.add(msg_uuid)
-                except AttributeError:
-                    self.seen_msgs = {msg_uuid}
-
-            if "urn" in msg:
-                msg_urn = URN.format(msg["urn"], formatted=False)
-            else:
-                msg_urn = ""
-
-            if not book.current_msgs_sheet or book.current_msgs_sheet.num_rows >= self.MAX_EXCEL_ROWS:
-                book.current_msgs_sheet = self._add_msgs_sheet(book)
-
-            self.append_row(
-                book.current_msgs_sheet,
-                [
-                    str(contact.uuid),
-                    msg_urn,
-                    self.prepare_value(contact.name),
-                    msg_created_on,
-                    msg_direction,
-                    msg_text,
-                    ", ".join(msg_attachments),
-                    msg_channel["name"] if msg_channel else "",
-                ],
-            )
-
     def _write_related_trackable_links(self, book, flow):
         additional_filters = {}
         if flow.is_archived:
@@ -2330,8 +2239,6 @@
                 ],
             )
 
-=======
->>>>>>> 9145c8b3
 
 @register_asset_store
 class ResultsExportAssetStore(BaseExportAssetStore):
@@ -2500,7 +2407,7 @@
                                 str(recent_run.from_uuid), recent_run.from_uuid
                             )
                             recent_run.to_uuid = origin_node_uuids.get(str(recent_run.to_uuid), recent_run.to_uuid)
-                        FlowPathRecentRun.objects.bulk_update(path_recent_runs, ["from_uuid", "to_uuid"])
+                        # FlowPathRecentRun.objects.bulk_update(path_recent_runs, ["from_uuid", "to_uuid"])
 
                         if run.session and run.session.current_flow == self.source:
                             session = run.session
