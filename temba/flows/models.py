--- conflicted
+++ resolved
@@ -5151,20 +5151,13 @@
 
                 try:
                     if msg:
-<<<<<<< HEAD
                         replies = msg.reply(text, user, trigger_send=False, message_context=context, session=run.session,
-                                            media=media, send_all=self.send_all)
+                                            msg_type=self.MSG_TYPE, media=media, send_all=self.send_all)
                     else:
                         replies = run.contact.send_all(text, user, trigger_send=False, message_context=context,
-                                                       session=run.session, media=media, send_all=self.send_all)
-
-=======
-                        reply = msg.reply(text, user, trigger_send=False, message_context=context, session=run.session,
-                                          media=media, msg_type=self.MSG_TYPE)
-                    else:
-                        reply = run.contact.send(text, user, trigger_send=False, message_context=context,
-                                                 session=run.session, msg_type=self.MSG_TYPE, media=media)
->>>>>>> b86e0a91
+                                                       session=run.session, msg_type=self.MSG_TYPE, media=media,
+                                                       send_all=self.send_all)
+
                 except UnreachableException:
                     pass
 
