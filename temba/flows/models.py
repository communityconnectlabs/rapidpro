# -*- coding: utf-8 -*-
from __future__ import print_function, unicode_literals

import json
import logging
import numbers
import phonenumbers
import regex
import six
import time
import urllib2
import uuid

from collections import OrderedDict, defaultdict
from datetime import timedelta
from decimal import Decimal
from django.conf import settings
from django.core.cache import cache
from django.core.files.storage import default_storage
from django.core.files.temp import NamedTemporaryFile
from django.core.urlresolvers import reverse
from django.contrib.auth.models import User, Group
from django.db import models, connection as db_connection
from django.db.models import Q, Count, QuerySet, Sum
from django.utils import timezone
from django.utils.translation import ugettext_lazy as _, ungettext_lazy as _n
from django.utils.html import escape
from django_redis import get_redis_connection
from enum import Enum
from smartmin.models import SmartModel
from temba.airtime.models import AirtimeTransfer
from temba.assets.models import register_asset_store
from temba.contacts.models import Contact, ContactGroup, ContactField, ContactURN, URN, TEL_SCHEME, NEW_CONTACT_VARIABLE
from temba.channels.models import Channel, ChannelSession
from temba.locations.models import AdminBoundary
from temba.msgs.models import Broadcast, Msg, FLOW, INBOX, INCOMING, QUEUED, FAILED, INITIALIZING, HANDLED, Label
from temba.msgs.models import PENDING, DELIVERED, USSD as MSG_TYPE_USSD, OUTGOING
from temba.orgs.models import Org, Language, UNREAD_FLOW_MSGS, CURRENT_EXPORT_VERSION
from temba.utils import get_datetime_format, str_to_datetime, datetime_to_str, analytics, json_date_to_datetime
from temba.utils import chunk_list, on_transaction_commit
from temba.utils.email import is_valid_address
from temba.utils.export import BaseExportTask, BaseExportAssetStore
from temba.utils.expressions import ContactFieldCollector
from temba.utils.models import SquashableModel, TembaModel, ChunkIterator, generate_uuid
from temba.utils.profiler import SegmentProfiler
from temba.utils.queues import push_task
from temba.values.models import Value
from temba_expressions.utils import tokenize
from uuid import uuid4


logger = logging.getLogger(__name__)

FLOW_DEFAULT_EXPIRES_AFTER = 60 * 12
START_FLOW_BATCH_SIZE = 500


class FlowException(Exception):
    def __init__(self, *args, **kwargs):
        super(FlowException, self).__init__(*args, **kwargs)


FLOW_LOCK_TTL = 60  # 1 minute
FLOW_LOCK_KEY = 'org:%d:lock:flow:%d:%s'

FLOW_PROP_CACHE_KEY = 'org:%d:cache:flow:%d:%s'
FLOW_PROP_CACHE_TTL = 24 * 60 * 60 * 7  # 1 week

UNREAD_FLOW_RESPONSES = 'unread_flow_responses'


class FlowLock(Enum):
    """
    Locks that are flow specific
    """
    participation = 1
    definition = 3


class FlowPropsCache(Enum):
    """
    Properties of a flow that we cache
    """
    terminal_nodes = 1
    category_nodes = 2


def edit_distance(s1, s2):  # pragma: no cover
    """
    Compute the Damerau-Levenshtein distance between two given
    strings (s1 and s2)
    """
    # if first letters are different, infinite distance
    if s1 and s2 and s1[0] != s2[0]:
        return 100

    d = {}
    lenstr1 = len(s1)
    lenstr2 = len(s2)

    for i in xrange(-1, lenstr1 + 1):
        d[(i, -1)] = i + 1
    for j in xrange(-1, lenstr2 + 1):
        d[(-1, j)] = j + 1

    for i in xrange(0, lenstr1):
        for j in xrange(0, lenstr2):
            if s1[i] == s2[j]:
                cost = 0
            else:
                cost = 1
            d[(i, j)] = min(
                d[(i - 1, j)] + 1,  # deletion
                d[(i, j - 1)] + 1,  # insertion
                d[(i - 1, j - 1)] + cost,  # substitution
            )
            if i > 1 and j > 1 and s1[i] == s2[j - 1] and s1[i - 1] == s2[j]:
                d[(i, j)] = min(d[(i, j)], d[i - 2, j - 2] + cost)  # transposition

    return d[lenstr1 - 1, lenstr2 - 1]


@six.python_2_unicode_compatible
class FlowSession(models.Model):
    org = models.ForeignKey(Org, help_text="The organization this session belongs to")

    contact = models.ForeignKey('contacts.Contact', help_text="The contact that this session is with")

    connection = models.OneToOneField('channels.ChannelSession', null=True, related_name='session',
                                      help_text=_("The channel connection used for flow sessions over IVR or USSD"))

    @classmethod
    def create(cls, contact, connection):
        return cls.objects.create(org=contact.org, contact=contact, connection=connection)

    def __str__(self):  # pragma: no cover
        return six.text_type(self.contact)


@six.python_2_unicode_compatible
class Flow(TembaModel):
    UUID = 'uuid'
    ENTRY = 'entry'
    RULE_SETS = 'rule_sets'
    ACTION_SETS = 'action_sets'
    RULES = 'rules'
    CONFIG = 'config'
    ACTIONS = 'actions'
    DESTINATION = 'destination'
    LABEL = 'label'
    WEBHOOK_URL = 'webhook'
    WEBHOOK_ACTION = 'webhook_action'
    FINISHED_KEY = 'finished_key'
    RULESET_TYPE = 'ruleset_type'
    OPERAND = 'operand'
    METADATA = 'metadata'

    BASE_LANGUAGE = 'base_language'
    SAVED_BY = 'saved_by'
    VERSION = 'version'

    CONTACT_CREATION = 'contact_creation'
    CONTACT_PER_RUN = 'run'
    CONTACT_PER_LOGIN = 'login'

    SAVED_ON = 'saved_on'
    NAME = 'name'
    REVISION = 'revision'
    FLOW_TYPE = 'flow_type'
    ID = 'id'
    EXPIRES = 'expires'

    X = 'x'
    Y = 'y'

    FLOW = 'F'
    MESSAGE = 'M'
    VOICE = 'V'
    SURVEY = 'S'
    USSD = 'U'

    RULES_ENTRY = 'R'
    ACTIONS_ENTRY = 'A'

    FLOW_TYPES = ((FLOW, _("Message flow")),
                  (MESSAGE, _("Single Message Flow")),
                  (VOICE, _("Phone call flow")),
                  (SURVEY, _("Android Survey")),
                  (USSD, _("USSD flow")))

    ENTRY_TYPES = ((RULES_ENTRY, "Rules"),
                   (ACTIONS_ENTRY, "Actions"))

    START_MSG_FLOW_BATCH = 'start_msg_flow_batch'

    name = models.CharField(max_length=64,
                            help_text=_("The name for this flow"))

    labels = models.ManyToManyField('FlowLabel', related_name='flows', verbose_name=_("Labels"), blank=True,
                                    help_text=_("Any labels on this flow"))

    org = models.ForeignKey(Org, related_name='flows')

    entry_uuid = models.CharField(null=True, max_length=36, unique=True)

    entry_type = models.CharField(max_length=1, null=True, choices=ENTRY_TYPES,
                                  help_text=_("The type of node this flow starts with"))

    is_archived = models.BooleanField(default=False,
                                      help_text=_("Whether this flow is archived"))

    flow_type = models.CharField(max_length=1, choices=FLOW_TYPES, default=FLOW,
                                 help_text=_("The type of this flow"))

    metadata = models.TextField(null=True, blank=True,
                                help_text=_("Any extra metadata attached to this flow, strictly used by the user interface."))

    expires_after_minutes = models.IntegerField(default=FLOW_DEFAULT_EXPIRES_AFTER,
                                                help_text=_("Minutes of inactivity that will cause expiration from flow"))

    ignore_triggers = models.BooleanField(default=False,
                                          help_text=_("Ignore keyword triggers while in this flow"))

    saved_on = models.DateTimeField(auto_now_add=True,
                                    help_text=_("When this item was saved"))

    saved_by = models.ForeignKey(User, related_name="flow_saves",
                                 help_text=_("The user which last saved this flow"))

    base_language = models.CharField(max_length=4, null=True, blank=True,
                                     help_text=_('The primary language for editing this flow'),
                                     default='base')

    version_number = models.IntegerField(default=CURRENT_EXPORT_VERSION,
                                         help_text=_("The flow version this definition is in"))

    flow_dependencies = models.ManyToManyField('Flow', related_name='dependent_flows', verbose_name=("Flow Dependencies"), blank=True,
                                               help_text=_("Any flows this flow uses"))

    group_dependencies = models.ManyToManyField(ContactGroup, related_name='dependent_flows', verbose_name=_("Group Dependencies"), blank=True,
                                                help_text=_("Any groups this flow uses"))

<<<<<<< HEAD
    field_dependencies = models.ManyToManyField(ContactField, related_name='dependent_fields', verbose_name=_(''), blank=True,
                                                help_text=('Any fields this flow depends on'))

=======
>>>>>>> f393537c
    @classmethod
    def create(cls, org, user, name, flow_type=FLOW, expires_after_minutes=FLOW_DEFAULT_EXPIRES_AFTER, base_language=None):
        flow = Flow.objects.create(org=org, name=name, flow_type=flow_type,
                                   expires_after_minutes=expires_after_minutes, base_language=base_language,
                                   saved_by=user, created_by=user, modified_by=user)

        analytics.track(user.username, 'nyaruka.flow_created', dict(name=name))
        return flow

    @classmethod
    def create_single_message(cls, org, user, message, base_language):
        """
        Creates a special 'single message' flow
        """
        name = 'Single Message (%s)' % six.text_type(uuid4())
        flow = Flow.create(org, user, name, flow_type=Flow.MESSAGE)
        flow.update_single_message_flow(message, base_language)
        return flow

    @classmethod
    def label_to_slug(cls, label):
        return regex.sub(r'[^a-z0-9]+', '_', label.lower(), regex.V0)

    @classmethod
    def create_join_group(cls, org, user, group, response=None, start_flow=None):
        """
        Creates a special 'join group' flow
        """
        base_language = org.primary_language.iso_code if org.primary_language else 'base'

        name = Flow.get_unique_name(org, 'Join %s' % group.name)
        flow = Flow.create(org, user, name, base_language=base_language)

        uuid = six.text_type(uuid4())
        actions = [dict(type='add_group', group=dict(uuid=group.uuid, name=group.name)),
                   dict(type='save', field='name', label='Contact Name', value='@(PROPER(REMOVE_FIRST_WORD(step.value)))')]

        if response:
            actions += [dict(type='reply', msg={base_language: response})]

        if start_flow:
            actions += [dict(type='flow', flow=dict(uuid=start_flow.uuid, name=start_flow.name))]

        action_sets = [dict(x=100, y=0, uuid=uuid, actions=actions)]
        flow.update(dict(entry=uuid, base_language=base_language,
                         rule_sets=[], action_sets=action_sets))

        return flow

    @classmethod
    def import_flows(cls, exported_json, org, user, same_site=False):
        """
        Import flows from our flow export file
        """
        created_flows = []
        flow_uuid_map = dict()

        # create all the flow containers first
        for flow_spec in exported_json['flows']:

            FlowRevision.validate_flow_definition(flow_spec)

            flow_type = flow_spec.get('flow_type', Flow.FLOW)
            name = flow_spec['metadata']['name'][:64].strip()

            flow = None

            # Don't create our campaign message flows, we'll do that later
            # this check is only needed up to version 3 of exports
            if flow_type != Flow.MESSAGE:
                # check if we can find that flow by id first
                if same_site:
                    flow = Flow.objects.filter(org=org, is_active=True, uuid=flow_spec['metadata']['uuid']).first()
                    if flow:  # pragma: needs cover
                        expires_minutes = flow_spec['metadata'].get('expires', FLOW_DEFAULT_EXPIRES_AFTER)
                        if flow_type == Flow.VOICE:
                            expires_minutes = min([expires_minutes, 15])

                        flow.expires_after_minutes = expires_minutes
                        flow.name = Flow.get_unique_name(org, name, ignore=flow)
                        flow.save(update_fields=['name', 'expires_after_minutes'])

                # if it's not of our world, let's try by name
                if not flow:
                    flow = Flow.objects.filter(org=org, is_active=True, name=name).first()

                # if there isn't one already, create a new flow
                if not flow:
                    expires_minutes = flow_spec['metadata'].get('expires', FLOW_DEFAULT_EXPIRES_AFTER)
                    if flow_type == Flow.VOICE:
                        expires_minutes = min([expires_minutes, 15])

                    flow = Flow.create(org, user, Flow.get_unique_name(org, name), flow_type=flow_type,
                                       expires_after_minutes=expires_minutes)

                created_flows.append(dict(flow=flow, flow_spec=flow_spec))

                if 'uuid' in flow_spec['metadata']:
                    flow_uuid_map[flow_spec['metadata']['uuid']] = flow.uuid

        # now let's update our flow definitions with any referenced flows
        def remap_flow(element):
            # first map our id accordingly
            if element['uuid'] in flow_uuid_map:
                element['uuid'] = flow_uuid_map[element['uuid']]

            existing_flow = Flow.objects.filter(uuid=element['uuid'], org=org, is_active=True).first()
            if not existing_flow:
                existing_flow = Flow.objects.filter(org=org, name=element['name'], is_active=True).first()
                if existing_flow:
                    element['uuid'] = existing_flow.uuid

        for created in created_flows:
            for ruleset in created['flow_spec'][Flow.RULE_SETS]:
                if ruleset['ruleset_type'] == RuleSet.TYPE_SUBFLOW:
                    remap_flow(ruleset['config']['flow'])

            for actionset in created['flow_spec'][Flow.ACTION_SETS]:
                for action in actionset['actions']:
                    if action['type'] in ['flow', 'trigger-flow']:
                        remap_flow(action['flow'])
            remap_flow(created['flow_spec']['metadata'])
            created['flow'].import_definition(created['flow_spec'])

        # remap our flow ids according to how they were resolved
        if 'campaigns' in exported_json:
            for campaign in exported_json['campaigns']:
                for event in campaign['events']:
                    if 'flow' in event:
                        flow_uuid = event['flow']['uuid']
                        if flow_uuid in flow_uuid_map:
                            event['flow']['uuid'] = flow_uuid_map[flow_uuid]

        if 'triggers' in exported_json:
            for trigger in exported_json['triggers']:
                if 'flow' in trigger:
                    flow_uuid = trigger['flow']['uuid']
                    if flow_uuid in flow_uuid_map:
                        trigger['flow']['uuid'] = flow_uuid_map[flow_uuid]

        return exported_json

    @classmethod
    def copy(cls, flow, user):
        copy = Flow.create(flow.org, user, "Copy of %s" % flow.name[:55], flow_type=flow.flow_type)

        # grab the json of our original
        flow_json = flow.as_json()

        copy.import_definition(flow_json)

        # copy our expiration as well
        copy.expires_after_minutes = flow.expires_after_minutes
        copy.save()

        return copy

    @classmethod
    def get_node(cls, flow, uuid, destination_type):

        if not uuid or not destination_type:
            return None

        if destination_type == FlowStep.TYPE_RULE_SET:
            return RuleSet.get(flow, uuid)
        else:
            return ActionSet.get(flow, uuid)

    @classmethod
    def handle_call(cls, call, text=None, saved_media_url=None, hangup=False, resume=False):
        run = FlowRun.objects.filter(connection=call, is_active=True).order_by('-created_on').first()

        # what we will send back
        voice_response = call.channel.generate_ivr_response()

        if run is None:  # pragma: no cover
            voice_response.hangup()
            return voice_response

        flow = run.flow

        # make sure we have the latest version
        flow.ensure_current_version()

        run.voice_response = voice_response

        # make sure our test contact is handled by simulation
        if call.contact.is_test:
            Contact.set_simulation(True)

        # create a message to hold our inbound message
        from temba.msgs.models import IVR
        if text or saved_media_url:

            # we don't have text for media, so lets use the media value there too
            if saved_media_url and ':' in saved_media_url:
                text = saved_media_url.partition(':')[2]

            msg = Msg.create_incoming(call.channel, six.text_type(call.contact_urn),
                                      text, status=PENDING, msg_type=IVR,
                                      attachments=[saved_media_url] if saved_media_url else None,
                                      connection=run.connection)
        else:
            msg = Msg(org=call.org, contact=call.contact, text='', id=0)

        # find out where we last left off
        step = run.steps.all().order_by('-arrived_on').first()

        # if we are just starting the flow, create our first step
        if not step:
            # lookup our entry node
            destination = ActionSet.objects.filter(flow=run.flow, uuid=flow.entry_uuid).first()
            if not destination:
                destination = RuleSet.objects.filter(flow=run.flow, uuid=flow.entry_uuid).first()

            # and add our first step for our run
            if destination:
                step = flow.add_step(run, destination, [])

        # go and actually handle wherever we are in the flow
        destination = Flow.get_node(run.flow, step.step_uuid, step.step_type)
        (handled, msgs) = Flow.handle_destination(destination, step, run, msg, user_input=text is not None, resume_parent_run=resume)

        # if we stopped needing user input (likely), then wrap our response accordingly
        voice_response = Flow.wrap_voice_response_with_input(call, run, voice_response)

        # if we handled it, increment our unread count
        if handled:

            if not call.contact.is_test:
                run.flow.increment_unread_responses()

            if msg.id:
                Msg.mark_handled(msg)

        # if we didn't handle it, this is a good time to hangup
        if not handled or hangup:
            voice_response.hangup()
            run.set_completed(final_step=step)

        return voice_response

    @classmethod
    def wrap_voice_response_with_input(cls, call, run, voice_response):
        """ Finds where we are in the flow and wraps our voice_response with whatever comes next """
        step = run.steps.all().order_by('-pk').first()
        destination = Flow.get_node(run.flow, step.step_uuid, step.step_type)
        if isinstance(destination, RuleSet):
            response = call.channel.generate_ivr_response()
            callback = 'https://%s%s' % (settings.TEMBA_HOST, reverse('ivr.ivrcall_handle', args=[call.pk]))
            gather = destination.get_voice_input(response, action=callback)

            # recordings have to be tacked on last
            if destination.ruleset_type == RuleSet.TYPE_WAIT_RECORDING:
                voice_response.record(action=callback)

            elif destination.ruleset_type == RuleSet.TYPE_SUBFLOW:
                voice_response.redirect(url=callback)

            elif gather and hasattr(gather, 'document'):  # voicexml case
                gather.join(voice_response)

                voice_response = response

            elif gather:  # TwiML case
                # nest all of our previous verbs in our gather
                for verb in voice_response.verbs:
                    gather.append(verb)

                voice_response = response

                # append a redirect at the end in case the user sends #
                voice_response.redirect(url=callback + "?empty=1")

        return voice_response

    @classmethod
    def get_unique_name(cls, org, base_name, ignore=None):
        """
        Generates a unique flow name based on the given base name
        """
        name = base_name[:64].strip()

        count = 2
        while True:
            flows = Flow.objects.filter(name=name, org=org, is_active=True)
            if ignore:  # pragma: needs cover
                flows = flows.exclude(pk=ignore.pk)

            if not flows.exists():
                break

            name = '%s %d' % (base_name[:59].strip(), count)
            count += 1

        return name

    @classmethod
    def should_close_connection(cls, run, current_destination, next_destination):
        if run.flow.flow_type == Flow.USSD:
            # this might be our last node that sends msg
            if not next_destination:
                return True
            else:
                if next_destination.is_messaging:
                    return False
                else:
                    return Flow.should_close_connection_graph(next_destination)
        else:
            return False

    @classmethod
    def should_close_connection_graph(cls, start_node):
        # modified DFS that is looking for nodes with messaging capabilities
        if start_node.get_step_type() == FlowStep.TYPE_RULE_SET:
            # keep rules only that have destination
            rules = [rule for rule in start_node.get_rules() if rule.destination]
            if not rules:
                return True
            else:
                for rule in rules:
                    next_node = Flow.get_node(start_node.flow, rule.destination, rule.destination_type)
                    if next_node.is_messaging:
                        return False
                    else:
                        if Flow.should_close_connection_graph(next_node):
                            continue
                        else:
                            return False
                return True
        elif start_node.get_step_type() == FlowStep.TYPE_ACTION_SET:
            if start_node.destination:
                next_node = Flow.get_node(start_node.flow, start_node.destination, start_node.destination_type)
                if next_node.is_messaging:
                    return False
                else:
                    return Flow.should_close_connection_graph(next_node)
            else:
                return True

    @classmethod
    def find_and_handle(cls, msg, started_flows=None, voice_response=None,
                        triggered_start=False, resume_parent_run=False,
                        resume_after_timeout=False, user_input=True, trigger_send=True, continue_parent=True):

        if started_flows is None:
            started_flows = []

        steps = FlowStep.get_active_steps_for_contact(msg.contact, step_type=FlowStep.TYPE_RULE_SET)
        for step in steps:
            flow = step.run.flow
            flow.ensure_current_version()
            destination = Flow.get_node(flow, step.step_uuid, step.step_type)

            # this node doesn't exist anymore, mark it as left so they leave the flow
            if not destination:  # pragma: no cover
                step.run.set_completed(final_step=step)
                Msg.mark_handled(msg)
                return True, []

            (handled, msgs) = Flow.handle_destination(destination, step, step.run, msg, started_flows,
                                                      user_input=user_input, triggered_start=triggered_start,
                                                      resume_parent_run=resume_parent_run,
                                                      resume_after_timeout=resume_after_timeout, trigger_send=trigger_send,
                                                      continue_parent=continue_parent)

            if handled:
                # increment our unread count if this isn't the simulator
                if not msg.contact.is_test:
                    flow.increment_unread_responses()

                return True, msgs

        return False, []

    @classmethod
    def handle_destination(cls, destination, step, run, msg,
                           started_flows=None, is_test_contact=False, user_input=False,
                           triggered_start=False, trigger_send=True, resume_parent_run=False, resume_after_timeout=False, continue_parent=True):

        if started_flows is None:
            started_flows = []

        def add_to_path(path, uuid):
            if uuid in path:
                path.append(uuid)
                raise FlowException("Flow cycle detected at runtime: %s" % path)
            path.append(uuid)

        start_time = time.time()
        path = []
        msgs = []

        # lookup our next destination
        handled = False

        while destination:
            result = {"handled": False}

            if destination.get_step_type() == FlowStep.TYPE_RULE_SET:
                should_pause = False

                # check if we need to stop
                if destination.is_pause():
                    should_pause = True

                if (user_input or resume_after_timeout) or not should_pause:
                    result = Flow.handle_ruleset(destination, step, run, msg, started_flows, resume_parent_run,
                                                 resume_after_timeout)
                    add_to_path(path, destination.uuid)

                    # add any messages generated by this ruleset (ussd and subflow)
                    msgs += result.get('msgs', [])

                    # USSD check for session end
                    if not result.get('interrupted') and \
                            Flow.should_close_connection(run, destination, result.get('destination')):

                        end_message = Msg.create_outgoing(msg.org, get_flow_user(msg.org), msg.contact, '',
                                                          channel=msg.channel,
                                                          connection=msg.connection, response_to=msg if msg.id else None)

                        end_message.connection.mark_ending()
                        msgs.append(end_message)
                        ActionLog.create(run, _("USSD Session was marked to end"))

                # USSD ruleset has extra functionality to send out messages.
                elif destination.is_ussd():
                    result = Flow.handle_ussd_ruleset_action(destination, step, run, msg)

                    msgs += result.get('msgs', [])

                # if we used this input, then mark our user input as used
                if should_pause:
                    user_input = False

                    # once we handle user input, reset our path
                    path = []

            elif destination.get_step_type() == FlowStep.TYPE_ACTION_SET:
                result = Flow.handle_actionset(destination, step, run, msg, started_flows, is_test_contact)
                add_to_path(path, destination.uuid)

                # USSD check for session end
                if Flow.should_close_connection(run, destination, result.get('destination')):
                    for msg in result['msgs']:
                        msg.connection.mark_ending()
                        ActionLog.create(run, _("USSD Session was marked to end"))

                # add any generated messages to be sent at once
                msgs += result.get('msgs', [])

            # if this is a triggered start, we only consider user input on the first step, so clear it now
            if triggered_start:
                user_input = False

            # pull out our current state from the result
            step = result.get('step')

            # lookup our next destination
            destination = result.get('destination', None)

            # if any one of our destinations handled us, consider it handled
            if result.get('handled', False):
                handled = True

            resume_parent_run = False
            resume_after_timeout = False

        # if we have a parent to continue, do so
        if getattr(run, 'continue_parent', False) and continue_parent:
            msgs += FlowRun.continue_parent_flow_run(run, trigger_send=False, continue_parent=True)

        if handled:
            analytics.gauge('temba.flow_execution', time.time() - start_time)

        # send any messages generated
        if msgs and trigger_send:
            msgs.sort(key=lambda message: message.created_on)
            Msg.objects.filter(id__in=[m.id for m in msgs]).exclude(status=DELIVERED).update(status=PENDING)
            run.flow.org.trigger_send(msgs)

        return handled, msgs

    @classmethod
    def handle_actionset(cls, actionset, step, run, msg, started_flows, is_test_contact=False):

        # not found, escape out, but we still handled this message, user is now out of the flow
        if not actionset:  # pragma: no cover
            run.set_completed(final_step=step)
            return dict(handled=True, destination=None, destination_type=None)

        # actually execute all the actions in our actionset
        msgs = actionset.execute_actions(run, msg, started_flows)

        for msg in msgs:
            step.add_message(msg)

        # and onto the destination
        destination = Flow.get_node(actionset.flow, actionset.destination, actionset.destination_type)
        if destination:
            step = run.flow.add_step(run, destination, previous_step=step)
        else:
            run.set_completed(final_step=step)
            step = None

        return dict(handled=True, destination=destination, step=step, msgs=msgs)

    @classmethod
    def handle_ruleset(cls, ruleset, step, run, msg, started_flows, resume_parent_run=False, resume_after_timeout=False):
        msgs = []

        if ruleset.is_ussd() and run.connection_interrupted:
            rule, value = ruleset.find_interrupt_rule(step, run, msg)
            if not rule:
                run.set_interrupted(final_step=step)
                return dict(handled=True, destination=None, destination_type=None, interrupted=True)
        else:
            if ruleset.ruleset_type == RuleSet.TYPE_SUBFLOW:
                if not resume_parent_run:
                    flow_uuid = json.loads(ruleset.config).get('flow').get('uuid')
                    flow = Flow.objects.filter(org=run.org, uuid=flow_uuid).first()
                    message_context = run.flow.build_expressions_context(run.contact, msg)

                    # our extra will be the current flow variables
                    extra = message_context.get('extra', {})
                    extra['flow'] = message_context.get('flow', {})

                    if msg.id > 0:
                        step.add_message(msg)
                        run.update_expiration(timezone.now())

                    if flow:
                        child_runs = flow.start([], [run.contact], started_flows=started_flows,
                                                restart_participants=True, extra=extra,
                                                parent_run=run, interrupt=False)
                        if child_runs:
                            child_run = child_runs[0]
                            msgs += child_run.start_msgs
                            continue_parent = getattr(child_run, 'continue_parent', False)
                        else:  # pragma: no cover
                            continue_parent = False

                        if continue_parent:
                            started_flows.remove(flow.id)
                        else:
                            return dict(handled=True, destination=None, destination_type=None, msgs=msgs)

            # find a matching rule
            rule, value = ruleset.find_matching_rule(step, run, msg, resume_after_timeout=resume_after_timeout)

        flow = ruleset.flow

        # add the message to our step
        if msg.id > 0:
            step.add_message(msg)
            run.update_expiration(timezone.now())

        if ruleset.ruleset_type in RuleSet.TYPE_MEDIA and msg.attachments:
            # store the media path as the value
            value = msg.attachments[0].split(':', 1)[1]

        step.save_rule_match(rule, value)
        ruleset.save_run_value(run, rule, value)

        # output the new value if in the simulator
        if run.contact.is_test:
            if run.connection_interrupted:  # pragma: no cover
                ActionLog.create(run, _("@flow.%s has been interrupted") % (Flow.label_to_slug(ruleset.label)))
            else:
                ActionLog.create(run, _("Saved '%s' as @flow.%s") % (value, Flow.label_to_slug(ruleset.label)))

        # no destination for our rule?  we are done, though we did handle this message, user is now out of the flow
        if not rule.destination:
            if run.connection_interrupted:
                # run was interrupted and interrupt state not handled (not connected)
                run.set_interrupted(final_step=step)
                return dict(handled=True, destination=None, destination_type=None, interrupted=True, msgs=msgs)
            else:
                run.set_completed(final_step=step)
                return dict(handled=True, destination=None, destination_type=None, msgs=msgs)

        # Create the step for our destination
        destination = Flow.get_node(flow, rule.destination, rule.destination_type)
        if destination:
            step = flow.add_step(run, destination, rule=rule.uuid, category=rule.category, previous_step=step)

        return dict(handled=True, destination=destination, step=step, msgs=msgs)

    @classmethod
    def handle_ussd_ruleset_action(cls, ruleset, step, run, msg):
        action = UssdAction.from_ruleset(ruleset, run)
        context = run.flow.build_expressions_context(run.contact, msg)
        msgs = action.execute(run, context, ruleset.uuid, msg)

        for msg in msgs:
            step.add_message(msg)

        return dict(handled=True, destination=None, step=step, msgs=msgs)

    @classmethod
    def apply_action_label(cls, user, flows, label, add):  # pragma: needs cover
        return label.toggle_label(flows, add)

    @classmethod
    def apply_action_archive(cls, user, flows):
        changed = []

        for flow in flows:

            # don't archive flows that belong to campaigns
            from temba.campaigns.models import CampaignEvent
            if not CampaignEvent.objects.filter(flow=flow, campaign__org=user.get_org(), campaign__is_archived=False).exists():
                flow.archive()
                changed.append(flow.pk)

        return changed

    @classmethod
    def apply_action_restore(cls, user, flows):
        changed = []
        for flow in flows:
            try:
                flow.restore()
                changed.append(flow.pk)
            except FlowException:  # pragma: no cover
                pass
        return changed

    def build_flow_context(self, contact, contact_context=None):
        """
        Get a flow context built on the last run for the contact in the given flow
        """
        date_format = get_datetime_format(self.org.get_dayfirst())[1]

        # wrapper around our value dict, lets us do a nice representation of both @flow.foo and @flow.foo.text
        def value_wrapper(val):
            return dict(__default__=six.text_type(val['rule_value']),
                        text=val['text'],
                        time=datetime_to_str(val['time'], format=date_format, tz=self.org.timezone),
                        category=self.get_localized_text(val['category'], contact),
                        value=six.text_type(val['rule_value']))

        flow_context = {}
        values = []
        if contact:
            results = self.get_results(contact, only_last_run=True)
            if results and results[0]:
                for value in results[0]['values']:
                    field = Flow.label_to_slug(value['label'])
                    flow_context[field] = value_wrapper(value)
                    values.append("%s: %s" % (value['label'], value['rule_value']))

            flow_context['__default__'] = "\n".join(values)

            # if we don't have a contact context, build one
            if not contact_context:
                flow_context['contact'] = contact.build_expressions_context()

        return flow_context

    def as_select2(self):
        return dict(id=self.uuid, text=self.name)

    def release(self):
        """
        Releases this flow, marking it inactive. We remove all flow runs, steps and values in a background process.
        We keep FlowRevisions and FlowStarts however.
        """
        from .tasks import delete_flow_results_task

        self.is_active = False
        self.save()

        # release any campaign events that depend on this flow
        from temba.campaigns.models import CampaignEvent
        for event in CampaignEvent.objects.filter(flow=self, is_active=True):
            event.release()

        # release any triggers that depend on this flow
        from temba.triggers.models import Trigger
        for trigger in Trigger.objects.filter(flow=self, is_active=True):
            trigger.release()

        self.group_dependencies.clear()
        self.flow_dependencies.clear()

        # delete our results in the background
        on_transaction_commit(lambda: delete_flow_results_task.delay(self.id))

    def delete_results(self):
        """
        Removes all flow runs, values and steps for a flow.
        """

        # any outstanding active runs should interrupted
        FlowRun.bulk_exit(self.runs.filter(is_active=True), FlowRun.EXIT_TYPE_INTERRUPTED)

        # grab the ids of all our runs
        run_ids = self.runs.all().values_list('id', flat=True)

        # in chunks of 1000, remove any values or flowsteps associated with these runs
        # we keep Runs around for auditing purposes
        for chunk in chunk_list(run_ids, 1000):
            Value.objects.filter(run__in=chunk).delete()
            FlowStep.objects.filter(run__in=chunk).delete()

        # clear all our cached stats
        self.clear_props_cache()

    def clear_props_cache(self):
        r = get_redis_connection()
        keys = [self.get_props_cache_key(c) for c in FlowPropsCache.__members__.values()]
        r.delete(*keys)

    def get_props_cache_key(self, kind):
        return FLOW_PROP_CACHE_KEY % (self.org_id, self.pk, kind.name)

    def lock_on(self, lock, qualifier=None, lock_ttl=None):
        """
        Creates the requested type of flow-level lock
        """
        r = get_redis_connection()
        lock_key = FLOW_LOCK_KEY % (self.org_id, self.pk, lock.name)
        if qualifier:  # pragma: needs cover
            lock_key += (":%s" % qualifier)

        if not lock_ttl:
            lock_ttl = FLOW_LOCK_TTL

        return r.lock(lock_key, lock_ttl)

    def get_node_counts(self, simulation):
        """
        Gets the number of contacts at each node in the flow. For simulator mode this manual counts steps by test
        contacts as these are not pre-calculated.
        """
        if not simulation:
            return FlowNodeCount.get_totals(self)

        # count steps in active runs where contact hasn't left that node
        steps = FlowStep.objects.filter(run__is_active=True, run__flow=self, left_on=None, run__contact__is_test=True)
        totals = steps.values_list('step_uuid').annotate(count=Count('run_id'))
        return {t[0]: t[1] for t in totals if t[1]}

    def get_segment_counts(self, simulation, include_incomplete=False):
        """
        Gets the number of contacts to have taken each flow segment. For simulator mode this manual counts steps by test
        contacts as these are not pre-calculated.
        """
        if not simulation:
            return FlowPathCount.get_totals(self, include_incomplete)

        steps = FlowStep.objects.filter(run__flow=self, run__contact__is_test=True)

        if not include_incomplete:
            steps = steps.exclude(next_uuid=None)

        visited_actions = steps.values('step_uuid', 'next_uuid').filter(step_type='A').annotate(count=Count('run_id'))
        visited_rules = steps.values('rule_uuid', 'next_uuid').filter(step_type='R').annotate(count=Count('run_id'))

        visits = {}
        for step in visited_actions:
            if step['next_uuid'] and step['count']:
                visits['%s:%s' % (step['step_uuid'], step['next_uuid'])] = step['count']

        for step in visited_rules:
            if step['next_uuid'] and step['count']:
                visits['%s:%s' % (step['rule_uuid'], step['next_uuid'])] = step['count']

        return visits

    def get_activity(self, simulation=False):
        """
        Get the activity summary for a flow as a tuple of the number of active runs
        at each step and a map of the previous visits
        """
        return self.get_node_counts(simulation), self.get_segment_counts(simulation)

    def get_base_text(self, language_dict, default=''):
        if not isinstance(language_dict, dict):  # pragma: no cover
            return language_dict

        if self.base_language:
            return language_dict.get(self.base_language, default)

        return default  # pragma: no cover

    def get_localized_text(self, text_translations, contact=None, default_text=''):
        """
        Given a language dict and a preferred language, return the best possible text match
        :param text_translations: The text in all supported languages, or string (which will just return immediately)
        :param contact: the contact we are interacting with
        :param default_text: What to use if all else fails
        :return: the localized text
        """
        org_languages = {l.iso_code for l in self.org.languages.all()}

        # We return according to the following precedence:
        #   1) Contact's language (if it's a valid org language)
        #   2) Org Primary Language
        #   3) Flow Base Language
        #   4) Default Text
        preferred_languages = []

        if contact and contact.language and contact.language in org_languages:
            preferred_languages.append(contact.language)

        if self.org.primary_language:
            preferred_languages.append(self.org.primary_language.iso_code)

        preferred_languages.append(self.base_language)

        return Language.get_localized_text(text_translations, preferred_languages, default_text)

    def import_definition(self, flow_json):
        """
        Allows setting the definition for a flow from another definition.  All uuid's will be
        remmaped accordingly.
        """
        # uuid mappings
        uuid_map = dict()

        def copy_recording(url, path):
            if not url:
                return None

            try:  # pragma: needs cover
                url = "https://%s/%s" % (settings.AWS_BUCKET_DOMAIN, url)
                temp = NamedTemporaryFile(delete=True)
                temp.write(urllib2.urlopen(url).read())
                temp.flush()
                return default_storage.save(path, temp)
            except Exception:  # pragma: needs cover
                # its okay if its no longer there, we'll remove the recording
                return None

        def remap_uuid(json, attribute):
            if attribute in json and json[attribute]:
                uuid = json[attribute]
                new_uuid = uuid_map.get(uuid, None)
                if not new_uuid:
                    new_uuid = str(uuid4())
                    uuid_map[uuid] = new_uuid

                json[attribute] = new_uuid

        remap_uuid(flow_json, 'entry')
        for actionset in flow_json[Flow.ACTION_SETS]:
            remap_uuid(actionset, 'uuid')
            remap_uuid(actionset, 'destination')

            # for all of our recordings, pull them down and remap
            for action in actionset['actions']:
                if 'recording' in action:
                    # if its a localized
                    if isinstance(action['recording'], dict):
                        for lang, url in six.iteritems(action['recording']):
                            path = copy_recording(url, 'recordings/%d/%d/steps/%s.wav' % (self.org.pk, self.pk, action['uuid']))
                            action['recording'][lang] = path
                    else:
                        path = copy_recording(action['recording'], 'recordings/%d/%d/steps/%s.wav' % (self.org.pk, self.pk, action['uuid']))
                        action['recording'] = path

        for ruleset in flow_json[Flow.RULE_SETS]:
            remap_uuid(ruleset, 'uuid')
            for rule in ruleset.get('rules', []):
                remap_uuid(rule, 'uuid')
                remap_uuid(rule, 'destination')

        # now update with our remapped values
        self.update(flow_json)
        return self

    def set_metadata_json(self, metadata):
        self.metadata = json.dumps(metadata)

    def get_metadata_json(self):
        metadata = {}
        if self.metadata:
            metadata = json.loads(self.metadata)
        return metadata

    def archive(self):
        self.is_archived = True
        self.save(update_fields=['is_archived'])

        from .tasks import interrupt_flow_runs_task
        interrupt_flow_runs_task.delay(self.id)

        # archive our triggers as well
        from temba.triggers.models import Trigger
        Trigger.objects.filter(flow=self).update(is_archived=True)

    def restore(self):
        if self.flow_type == Flow.VOICE:  # pragma: needs cover
            if not self.org.supports_ivr():
                raise FlowException("%s requires a Twilio number")

        self.is_archived = False
        self.save(update_fields=['is_archived'])

    def update_single_message_flow(self, translations, base_language):
        if base_language not in translations:  # pragma: no cover
            raise ValueError("Must include translation for base language")

        self.flow_type = Flow.MESSAGE
        self.base_language = base_language
        self.save(update_fields=('name', 'flow_type', 'base_language'))

        uuid = str(uuid4())
        action_sets = [dict(x=100, y=0, uuid=uuid, actions=[dict(type='reply', msg=translations)])]
        self.update(dict(entry=uuid, rule_sets=[], action_sets=action_sets, base_language=base_language))

    def get_steps(self):
        return FlowStep.objects.filter(run__flow=self)

    def get_run_stats(self):
        totals_by_exit = FlowRunCount.get_totals(self)
        total_runs = sum(totals_by_exit.values())

        return {
            'total': total_runs,
            'active': totals_by_exit[FlowRun.STATE_ACTIVE],
            'completed': totals_by_exit[FlowRun.EXIT_TYPE_COMPLETED],
            'expired': totals_by_exit[FlowRun.EXIT_TYPE_EXPIRED],
            'interrupted': totals_by_exit[FlowRun.EXIT_TYPE_INTERRUPTED],
            'completion': int(totals_by_exit[FlowRun.EXIT_TYPE_COMPLETED] * 100 / total_runs) if total_runs else 0
        }

    def get_and_clear_unread_responses(self):
        """
        Gets the number of new responses since the last clearing for this flow.
        """
        r = get_redis_connection()

        # get the number of new responses
        new_responses = r.hget(UNREAD_FLOW_RESPONSES, self.id)

        # then clear them
        r.hdel(UNREAD_FLOW_RESPONSES, self.id)

        return 0 if new_responses is None else int(new_responses)

    def increment_unread_responses(self):
        """
        Increments the number of new responses for this flow.
        """
        r = get_redis_connection()
        r.hincrby(UNREAD_FLOW_RESPONSES, self.id, 1)

        # increment our global count as well
        self.org.increment_unread_msg_count(UNREAD_FLOW_MSGS)

    def get_columns(self):
        node_order = []
        for ruleset in RuleSet.objects.filter(flow=self).exclude(label=None).order_by('y', 'pk'):
            if ruleset.uuid:
                node_order.append(ruleset)

        return node_order

    def build_ruleset_caches(self, ruleset_list=None):
        rulesets = dict()
        rule_categories = dict()

        if ruleset_list is None:
            ruleset_list = RuleSet.objects.filter(flow=self).exclude(label=None).order_by('pk').select_related('flow', 'flow__org')

        for ruleset in ruleset_list:
            rulesets[ruleset.uuid] = ruleset
            for rule in ruleset.get_rules():
                rule_categories[rule.uuid] = rule.category

        return (rulesets, rule_categories)

    def build_expressions_context(self, contact, msg):
        contact_context = contact.build_expressions_context() if contact else dict()

        # our default value
        channel_context = None

        # add our message context
        if msg:
            message_context = msg.build_expressions_context(contact_context=contact_context)

            # some fake channel deets for simulation
            if msg.contact.is_test:
                channel_context = Channel.SIMULATOR_CONTEXT
            elif msg.channel:
                channel_context = msg.channel.build_expressions_context()
        elif contact:
            message_context = dict(__default__='', contact=contact_context)
        else:
            message_context = dict(__default__='')

        # If we still don't know our channel and have a contact, derive the right channel to use
        if not channel_context and contact:
            _contact, contact_urn = Msg.resolve_recipient(self.org, self.created_by, contact, None)

            # only populate channel if this contact can actually be reached (ie, has a URN)
            if contact_urn:
                channel = contact.org.get_send_channel(contact_urn=contact_urn)
                if channel:
                    channel_context = channel.build_expressions_context()

        run = self.runs.filter(contact=contact).order_by('-created_on').first()
        run_context = run.field_dict() if run else {}

        # our current flow context
        flow_context = self.build_flow_context(contact, contact_context)

        context = dict(flow=flow_context, channel=channel_context, step=message_context, extra=run_context)

        # if we have parent or child contexts, add them in too
        if run:
            if run.parent:
                context['parent'] = run.parent.flow.build_flow_context(run.parent.contact)

            # see if we spawned any children and add them too
            child_run = FlowRun.objects.filter(parent=run).order_by('-created_on').first()
            if child_run:
                context['child'] = child_run.flow.build_flow_context(child_run.contact)

        if contact:
            context['contact'] = contact_context

        return context

    def get_results(self, contact=None, filter_ruleset=None, only_last_run=True, run=None):
        if filter_ruleset:  # pragma: needs cover
            ruleset_list = [filter_ruleset]
        elif run and hasattr(run.flow, 'ruleset_prefetch'):
            ruleset_list = run.flow.ruleset_prefetch
        else:
            ruleset_list = None

        (rulesets, rule_categories) = self.build_ruleset_caches(ruleset_list)

        # for each of the contacts that participated
        results = []

        if run:
            runs = [run]
            flow_steps = [s for s in run.steps.all() if s.rule_uuid]
        else:
            runs = self.runs.all().select_related('contact')

            # hide simulation test contact
            runs = runs.filter(contact__is_test=Contact.get_simulation())

            if contact:
                runs = runs.filter(contact=contact)

            runs = runs.order_by('contact', '-created_on')

            # or possibly only the last run
            if only_last_run:
                runs = runs.distinct('contact')

            flow_steps = FlowStep.objects.filter(step_uuid__in=rulesets.keys()).exclude(rule_uuid=None)

            # filter our steps to only the runs we care about
            flow_steps = flow_steps.filter(run__pk__in=[r.pk for r in runs])

            # and the ruleset we care about
            if filter_ruleset:  # pragma: needs cover
                flow_steps = flow_steps.filter(step_uuid=filter_ruleset.uuid)

            flow_steps = flow_steps.order_by('arrived_on', 'pk')
            flow_steps = flow_steps.select_related('run').prefetch_related('messages', 'broadcasts')

        steps_cache = {}
        for step in flow_steps:

            step_dict = dict(left_on=step.left_on,
                             arrived_on=step.arrived_on,
                             rule_uuid=step.rule_uuid,
                             rule_category=step.rule_category,
                             rule_decimal_value=step.rule_decimal_value,
                             rule_value=step.rule_value,
                             text=step.get_text(),
                             step_uuid=step.step_uuid)

            step_run = step.run.id

            if step_run in steps_cache.keys():
                steps_cache[step_run].append(step_dict)

            else:
                steps_cache[step_run] = [step_dict]

        for run in runs:
            first_seen = None
            last_seen = None
            values = []

            if run.id in steps_cache:
                run_steps = steps_cache[run.id]
            else:
                run_steps = []

            for rule_step in run_steps:
                ruleset = rulesets.get(rule_step['step_uuid'])
                if not first_seen:
                    first_seen = rule_step['left_on']
                last_seen = rule_step['arrived_on']

                if ruleset:
                    time = rule_step['left_on'] if rule_step['left_on'] else rule_step['arrived_on']

                    label = ruleset.label
                    category = rule_categories.get(rule_step['rule_uuid'], None)

                    # if this category no longer exists, use the category label at the time
                    if not category:  # pragma: needs cover
                        category = rule_step['rule_category']

                    value = rule_step['rule_decimal_value'] if rule_step['rule_decimal_value'] is not None else rule_step['rule_value']

                    values.append(dict(node=rule_step['step_uuid'],
                                       label=label,
                                       category=category,
                                       text=rule_step['text'],
                                       value=value,
                                       rule_value=rule_step['rule_value'],
                                       time=time))

            results.append(dict(contact=run.contact, values=values, first_seen=first_seen, last_seen=last_seen, run=run.pk))

        # sort so most recent is first
        now = timezone.now()
        results = sorted(results, reverse=True, key=lambda result: result['first_seen'] if result['first_seen'] else now)
        return results

    def async_start(self, user, groups, contacts, restart_participants=False, include_active=True):
        """
        Causes us to schedule a flow to start in a background thread.
        """
        from .tasks import start_flow_task

        # create a flow start object
        flow_start = FlowStart.objects.create(flow=self,
                                              restart_participants=restart_participants,
                                              include_active=include_active,
                                              created_by=user, modified_by=user)

        contact_ids = [c.id for c in contacts]
        flow_start.contacts.add(*contact_ids)

        group_ids = [g.id for g in groups]
        flow_start.groups.add(*group_ids)

        on_transaction_commit(lambda: start_flow_task.delay(flow_start.pk))

    def start(self, groups, contacts, restart_participants=False, started_flows=None,
              start_msg=None, extra=None, flow_start=None, parent_run=None, interrupt=True, connection=None, include_active=True):
        """
        Starts a flow for the passed in groups and contacts.
        """
        # build up querysets of our groups for memory efficiency
        if isinstance(groups, QuerySet):  # pragma: no cover
            group_qs = groups
        else:
            group_qs = ContactGroup.all_groups.filter(id__in=[g.id for g in groups])

        # build up querysets of our contacts for memory efficiency
        if isinstance(contacts, QuerySet):  # pragma: no cover
            contact_qs = contacts
        else:
            contact_qs = Contact.objects.filter(id__in=[c.id for c in contacts])

        self.ensure_current_version()

        if started_flows is None:
            started_flows = []

        # prevents infinite loops
        if self.pk in started_flows:  # pragma: needs cover
            return []

        # add this flow to our list of started flows
        started_flows.append(self.pk)

        if not self.entry_uuid:  # pragma: needs cover
            return []

        if start_msg and start_msg.id:
            start_msg.msg_type = FLOW
            start_msg.save(update_fields=['msg_type'])

        all_contact_ids = Contact.all().filter(Q(all_groups__in=group_qs) | Q(pk__in=contact_qs))
        all_contact_ids = all_contact_ids.only('is_test').order_by('pk').values_list('pk', flat=True).distinct('pk')
        if not restart_participants:
            # exclude anybody who has already participated in the flow
            already_started = set(self.runs.all().values_list('contact_id', flat=True))
            all_contact_ids = [contact_id for contact_id in all_contact_ids if contact_id not in already_started]

        if not include_active:
            # exclude anybody who has an active flow run
            already_active = set(FlowRun.objects.filter(is_active=True, org=self.org).values_list('contact_id', flat=True))
            all_contact_ids = [contact_id for contact_id in all_contact_ids if contact_id not in already_active]

        # if we have a parent run, find any parents/grandparents that are active, we'll keep these active
        ancestor_ids = []
        ancestor = parent_run
        while ancestor:
            # we don't consider it an ancestor if it's not current in our start list
            if ancestor.contact.id not in all_contact_ids:
                break
            ancestor_ids.append(ancestor.id)
            ancestor = ancestor.parent

        # for the contacts that will be started, exit any existing flow runs
        active_runs = FlowRun.objects.filter(is_active=True, contact__pk__in=all_contact_ids).exclude(id__in=ancestor_ids)
        FlowRun.bulk_exit(active_runs, FlowRun.EXIT_TYPE_INTERRUPTED)

        # if we are interrupting parent flow runs, mark them as completed
        if ancestor_ids and interrupt:
            ancestor_runs = FlowRun.objects.filter(id__in=ancestor_ids)
            FlowRun.bulk_exit(ancestor_runs, FlowRun.EXIT_TYPE_COMPLETED)

        contact_count = len(all_contact_ids)

        # update our total flow count on our flow start so we can keep track of when it is finished
        if flow_start:
            flow_start.contact_count = contact_count
            flow_start.save(update_fields=['contact_count'])

        # if there are no contacts to start this flow, then update our status and exit this flow
        if contact_count == 0:
            if flow_start:
                flow_start.update_status()
            return []

        # single contact starting from a trigger? increment our unread count
        if start_msg and contact_count == 1:
            if Contact.objects.filter(pk=all_contact_ids[0], org=self.org, is_test=False).first():
                self.increment_unread_responses()

        if self.flow_type == Flow.VOICE:
            return self.start_call_flow(all_contact_ids, start_msg=start_msg,
                                        extra=extra, flow_start=flow_start, parent_run=parent_run)

        elif self.flow_type == Flow.USSD:
            return self.start_ussd_flow(all_contact_ids, start_msg=start_msg,
                                        extra=extra, flow_start=flow_start, parent_run=parent_run, connection=connection)
        else:
            return self.start_msg_flow(all_contact_ids,
                                       started_flows=started_flows, start_msg=start_msg,
                                       extra=extra, flow_start=flow_start, parent_run=parent_run)

    def start_ussd_flow(self, all_contact_ids, start_msg=None, extra=None, flow_start=None, parent_run=None, connection=None):
        from temba.ussd.models import USSDSession

        runs = []
        msgs = []

        channel = self.org.get_ussd_channel()

        if not channel or Channel.ROLE_USSD not in channel.role:
            return runs

        for contact_id in all_contact_ids:

            run = FlowRun.create(self, contact_id, start=flow_start, parent=parent_run)
            if extra:  # pragma: needs cover
                run.update_fields(extra)

            if run.contact.is_test:  # pragma: no cover
                ActionLog.create(run, '%s has entered the "%s" flow' % (run.contact.get_display(self.org, short=True), run.flow.name))

            # [USSD PUSH] we have to create an outgoing connection for the recipient
            if not connection:
                contact = Contact.objects.filter(pk=contact_id, org=self.org).first()
                contact_urn = contact.get_urn(TEL_SCHEME)
                channel = self.org.get_ussd_channel(contact_urn=contact_urn)

                connection = USSDSession.objects.create(channel=channel, contact=contact, contact_urn=contact_urn,
                                                        org=self.org, direction=USSDSession.USSD_PUSH,
                                                        started_on=timezone.now(), status=USSDSession.INITIATED)

            run.session = connection.get_session()
            run.connection = connection
            run.save(update_fields=['session', 'connection'])

            # if we were started by other connection, save that off
            if parent_run and parent_run.connection:  # pragma: needs cover
                connection.parent = parent_run.connection
                connection.save()
            else:
                entry_rule = RuleSet.objects.filter(uuid=self.entry_uuid).first()

                step = self.add_step(run, entry_rule, is_start=True, arrived_on=timezone.now())
                if entry_rule.is_ussd():
                    handled, step_msgs = Flow.handle_destination(entry_rule, step, run, start_msg, trigger_send=False, continue_parent=False)

                    # add these messages as ones that are ready to send
                    for msg in step_msgs:
                        msgs.append(msg)

            run.start_msgs = [start_msg]

            runs.append(run)

        # trigger our messages to be sent
        if msgs and not parent_run:
            # then send them off
            msgs.sort(key=lambda message: (message.contact_id, message.created_on))
            Msg.objects.filter(id__in=[m.id for m in msgs]).update(status=PENDING)

            # trigger a sync
            self.org.trigger_send(msgs)

        if flow_start:  # pragma: needs cover
            flow_start.update_status()

        if start_msg:
            Msg.mark_handled(start_msg)

        return runs

    def start_call_flow(self, all_contact_ids, start_msg=None, extra=None, flow_start=None, parent_run=None):
        from temba.ivr.models import IVRCall
        runs = []
        channel = self.org.get_call_channel()

        if not channel or Channel.ROLE_CALL not in channel.role:  # pragma: needs cover
            return runs

        for contact_id in all_contact_ids:
            contact = Contact.objects.filter(pk=contact_id, org=channel.org).first()
            contact_urn = contact.get_urn(TEL_SCHEME)
            channel = self.org.get_call_channel(contact_urn=contact_urn)

            # can't reach this contact, move on
            if not contact or not contact_urn or not channel:  # pragma: no cover
                continue

            run = FlowRun.create(self, contact_id, start=flow_start, parent=parent_run)
            if extra:  # pragma: needs cover
                run.update_fields(extra)

            # create our call objects
            if parent_run and parent_run.connection:
                call = parent_run.connection
                session = parent_run.session
            else:
                call = IVRCall.create_outgoing(channel, contact, contact_urn, self.created_by)
                session = FlowSession.create(contact, connection=call)

            # save away our created call
            run.session = session
            run.connection = call
            run.save(update_fields=['connection'])

            if not parent_run or not parent_run.connection:
                # trigger the call to start (in the background)
                IVRCall.objects.get(id=call.id).start_call()

            # no start msgs in call flows but we want the variable there
            run.start_msgs = []

            runs.append(run)

        if flow_start:  # pragma: needs cover
            flow_start.update_status()

        return runs

    def start_msg_flow(self, all_contact_ids, started_flows=None, start_msg=None, extra=None,
                       flow_start=None, parent_run=None):

        start_msg_id = start_msg.id if start_msg else None
        flow_start_id = flow_start.id if flow_start else None

        if started_flows is None:
            started_flows = []

        # for each send action, we need to create a broadcast, we'll group our created messages under these
        broadcasts = []

        if len(all_contact_ids) > 1:

            # create the broadcast for this flow
            send_actions = self.get_entry_send_actions()

            for send_action in send_actions:
                # check that we either have text or media, available for the base language
                if (send_action.msg and send_action.msg.get(self.base_language)) or (send_action.media and send_action.media.get(self.base_language)):

                    broadcast = Broadcast.create(self.org, self.created_by, send_action.msg, [],
                                                 media=send_action.media,
                                                 base_language=self.base_language,
                                                 send_all=send_action.send_all)
                    broadcast.update_contacts(all_contact_ids)

                    # manually set our broadcast status to QUEUED, our sub processes will send things off for us
                    broadcast.status = QUEUED
                    broadcast.save(update_fields=['status'])

                    # add it to the list of broadcasts in this flow start
                    broadcasts.append(broadcast)

        # if there are fewer contacts than our batch size, do it immediately
        if len(all_contact_ids) < START_FLOW_BATCH_SIZE:
            return self.start_msg_flow_batch(all_contact_ids, broadcasts=broadcasts, started_flows=started_flows,
                                             start_msg=start_msg, extra=extra, flow_start=flow_start,
                                             parent_run=parent_run)

        # otherwise, create batches instead
        else:
            # for all our contacts, build up start sms batches
            task_context = dict(contacts=[], flow=self.pk, flow_start=flow_start_id,
                                started_flows=started_flows, broadcasts=[b.id for b in broadcasts], start_msg=start_msg_id, extra=extra)

            batch_contacts = task_context['contacts']
            for contact_id in all_contact_ids:
                batch_contacts.append(contact_id)

                if len(batch_contacts) >= START_FLOW_BATCH_SIZE:
                    print("Starting flow '%s' for batch of %d contacts" % (self.name, len(task_context['contacts'])))
                    push_task(self.org, 'flows', Flow.START_MSG_FLOW_BATCH, task_context)
                    batch_contacts = []
                    task_context['contacts'] = batch_contacts

            if batch_contacts:
                print("Starting flow '%s' for batch of %d contacts" % (self.name, len(task_context['contacts'])))
                push_task(self.org, 'flows', Flow.START_MSG_FLOW_BATCH, task_context)

            return []

    def start_msg_flow_batch(self, batch_contact_ids, broadcasts, started_flows, start_msg=None,
                             extra=None, flow_start=None, parent_run=None):

        simulation = False
        if len(batch_contact_ids) == 1:
            if Contact.objects.filter(pk=batch_contact_ids[0], org=self.org, is_test=True).first():
                simulation = True

        # these fields are the initial state for our flow run
        run_fields = None
        if extra:
            # we keep 1024 values in @extra for new flow runs because we might be passing the state
            (normalized_fields, count) = FlowRun.normalize_fields(extra, 1024)
            run_fields = json.dumps(normalized_fields)

        # create all our flow runs for this set of contacts at once
        batch = []
        now = timezone.now()

        for contact_id in batch_contact_ids:
            run = FlowRun.create(self, contact_id, fields=run_fields, start=flow_start, created_on=now,
                                 parent=parent_run, db_insert=False, responded=start_msg is not None)
            batch.append(run)
        FlowRun.objects.bulk_create(batch)

        # build a map of contact to flow run
        run_map = dict()
        for run in FlowRun.objects.filter(contact__in=batch_contact_ids, flow=self, created_on=now):
            run_map[run.contact_id] = run
            if run.contact.is_test:
                ActionLog.create(run, '%s has entered the "%s" flow' % (run.contact.get_display(self.org, short=True), run.flow.name))

        # update our expiration date on our runs, we do this by calculating it on one run then updating all others
        run.update_expiration(timezone.now())
        FlowRun.objects.filter(contact__in=batch_contact_ids, created_on=now).update(expires_on=run.expires_on,
                                                                                     modified_on=timezone.now())

        # if we have some broadcasts to optimize for
        message_map = dict()
        if broadcasts:
            # create our message context
            message_context_base = self.build_expressions_context(None, start_msg)
            if extra:
                message_context_base['extra'] = extra

            # and add each contact and message to each broadcast
            for broadcast in broadcasts:
                # create our message context
                message_context = dict()
                message_context.update(message_context_base)

                # provide the broadcast with a partial recipient list
                partial_recipients = list(), Contact.objects.filter(org=self.org, pk__in=batch_contact_ids)

                # create the sms messages
                created_on = timezone.now()
                broadcast.send(message_context=message_context, trigger_send=False,
                               response_to=start_msg, status=INITIALIZING, msg_type=FLOW,
                               created_on=created_on, partial_recipients=partial_recipients, run_map=run_map)

                # map all the messages we just created back to our contact
                for msg in Msg.objects.filter(broadcast=broadcast, created_on=created_on):
                    if msg.contact_id not in message_map:
                        message_map[msg.contact_id] = [msg]
                    else:  # pragma: needs cover
                        message_map[msg.contact_id].append(msg)

        # now execute our actual flow steps
        (entry_actions, entry_rules) = (None, None)
        if self.entry_type == Flow.ACTIONS_ENTRY:
            entry_actions = ActionSet.objects.filter(uuid=self.entry_uuid).first()

        elif self.entry_type == Flow.RULES_ENTRY:
            entry_rules = RuleSet.objects.filter(uuid=self.entry_uuid).first()

        runs = []
        msgs = []
        optimize_sending_action = len(broadcasts) > 0

        for contact_id in batch_contact_ids:
            # each contact maintains its own list of started flows
            started_flows_by_contact = list(started_flows)

            run = run_map[contact_id]
            run_msgs = message_map.get(contact_id, [])
            arrived_on = timezone.now()

            try:
                if entry_actions:
                    run_msgs += entry_actions.execute_actions(run, start_msg, started_flows_by_contact,
                                                              skip_leading_reply_actions=not optimize_sending_action)

                    step = self.add_step(run, entry_actions, run_msgs, is_start=True, arrived_on=arrived_on)

                    # and onto the destination
                    if entry_actions.destination:
                        destination = Flow.get_node(entry_actions.flow,
                                                    entry_actions.destination,
                                                    entry_actions.destination_type)

                        next_step = self.add_step(run, destination, previous_step=step)

                        msg = Msg(org=self.org, contact_id=contact_id, text='', id=0)
                        handled, step_msgs = Flow.handle_destination(destination, next_step, run, msg, started_flows_by_contact,
                                                                     is_test_contact=simulation, trigger_send=False, continue_parent=False)
                        run_msgs += step_msgs

                    else:
                        run.set_completed(final_step=step)

                elif entry_rules:
                    step = self.add_step(run, entry_rules, run_msgs, is_start=True, arrived_on=arrived_on)

                    # if we have a start message, go and handle the rule
                    if start_msg:
                        Flow.find_and_handle(start_msg, started_flows_by_contact, triggered_start=True)

                    # if we didn't get an incoming message, see if we need to evaluate it passively
                    elif not entry_rules.is_pause():
                        # create an empty placeholder message
                        msg = Msg(org=self.org, contact_id=contact_id, text='', id=0)
                        handled, step_msgs = Flow.handle_destination(entry_rules, step, run, msg, started_flows_by_contact, trigger_send=False, continue_parent=False)
                        run_msgs += step_msgs

                if start_msg:
                    step.add_message(start_msg)

                # set the msgs that were sent by this run so that any caller can deal with them
                run.start_msgs = run_msgs
                runs.append(run)

                # add these messages as ones that are ready to send
                for msg in run_msgs:
                    msgs.append(msg)

            except Exception:
                logger.error('Failed starting flow %d for contact %d' % (self.id, contact_id), exc_info=1, extra={'stack': True})

                # mark this flow as interrupted
                run.set_interrupted()

                # mark our messages as failed
                Msg.objects.filter(id__in=[m.id for m in run_msgs]).update(status=FAILED)

                # remove our msgs from our parent's concerns
                run.start_msgs = []

        # trigger our messages to be sent
        if msgs and not parent_run:
            # then send them off
            msgs.sort(key=lambda message: (message.contact_id, message.created_on))
            Msg.objects.filter(id__in=[m.id for m in msgs]).update(status=PENDING)

            # trigger a sync
            self.org.trigger_send(msgs)

        # if we have a flow start, check whether we are complete
        if flow_start:
            flow_start.update_status()

        return runs

    def add_step(self, run, node,
                 msgs=None, rule=None, category=None, is_start=False, previous_step=None, arrived_on=None):
        if msgs is None:
            msgs = []

        if not arrived_on:
            arrived_on = timezone.now()

        if previous_step:
            previous_step.left_on = arrived_on
            previous_step.next_uuid = node.uuid
            previous_step.save(update_fields=('left_on', 'next_uuid'))

            if not previous_step.contact.is_test:
                FlowPathRecentMessage.record_step(previous_step)

        # update our timeouts
        timeout = node.get_timeout() if isinstance(node, RuleSet) else None
        run.update_timeout(arrived_on, timeout)

        if not is_start:
            # mark any other states for this contact as evaluated, contacts can only be in one place at time
            self.get_steps().filter(run=run, left_on=None).update(left_on=arrived_on, next_uuid=node.uuid,
                                                                  rule_uuid=rule, rule_category=category)

        # then add our new step and associate it with our message
        step = FlowStep.objects.create(run=run, contact=run.contact, step_type=node.get_step_type(),
                                       step_uuid=node.uuid, arrived_on=arrived_on)

        # for each message, associate it with this step and set the label on it
        for msg in msgs:
            step.add_message(msg)

        return step

    def get_entry_send_actions(self):
        """
        Returns all the entry actions (the first actions in a flow) that are reply actions. This is used
        for grouping all our outgoing messages into a single Broadcast.
        """
        if not self.entry_uuid or self.entry_type != Flow.ACTIONS_ENTRY:
            return []

        # get our entry actions
        entry_actions = ActionSet.objects.filter(uuid=self.entry_uuid).first()
        send_actions = []

        if entry_actions:
            actions = entry_actions.get_actions()

            for action in actions:
                # if this isn't a reply action, bail, they might be modifying the contact
                if not isinstance(action, ReplyAction):
                    break

                send_actions.append(action)

        return send_actions

    def get_dependencies(self, flow_map=None):
        from temba.contacts.models import ContactGroup

        # need to make sure we have the latest version to inspect dependencies
        self.ensure_current_version()

        dependencies = set()

        # find all the flows we reference, note this won't include archived flows
        for action_set in self.action_sets.all():
            for action in action_set.get_actions():
                if hasattr(action, 'flow'):
                    dependencies.add(action.flow)
                if hasattr(action, 'groups'):
                    for group in action.groups:
                        if isinstance(group, ContactGroup):
                            dependencies.add(group)

        for ruleset in self.rule_sets.all():
            if ruleset.ruleset_type == RuleSet.TYPE_SUBFLOW:
                flow_uuid = ruleset.config_json()['flow']['uuid']
                flow = flow_map.get(flow_uuid) if flow_map else Flow.objects.filter(uuid=flow_uuid).first()
                if flow:
                    dependencies.add(flow)

        return dependencies

    def as_json(self, expand_contacts=False):
        """
        Returns the JSON definition for this flow.

          expand_contacts:
            Add names for contacts and groups that are just ids. This is useful for human readable
            situations such as the flow editor.

        """
        flow = dict()

        if self.entry_uuid:
            flow[Flow.ENTRY] = self.entry_uuid
        else:
            flow[Flow.ENTRY] = None

        actionsets = []
        for actionset in ActionSet.objects.filter(flow=self).order_by('pk'):
            actionsets.append(actionset.as_json())

        def lookup_action_contacts(action, contacts, groups):

            if 'contact' in action:  # pragma: needs cover
                contacts.append(action['contact']['uuid'])

            if 'contacts' in action:
                for contact in action['contacts']:
                    contacts.append(contact['uuid'])

            if 'group' in action:  # pragma: needs cover
                g = action['group']
                if isinstance(g, dict):
                    if 'uuid' in g:
                        groups.append(g['uuid'])

            if 'groups' in action:
                for group in action['groups']:
                    if isinstance(group, dict):
                        if 'uuid' in group:
                            groups.append(group['uuid'])

        def replace_action_contacts(action, contacts, groups):

            if 'contact' in action:  # pragma: needs cover
                contact = contacts.get(action['contact']['uuid'], None)
                if contact:
                    action['contact'] = contact.as_json()

            if 'contacts' in action:
                expanded_contacts = []
                for contact in action['contacts']:
                    contact = contacts.get(contact['uuid'], None)
                    if contact:
                        expanded_contacts.append(contact.as_json())

                action['contacts'] = expanded_contacts

            if 'group' in action:  # pragma: needs cover
                # variable substitution
                group = action['group']
                if isinstance(group, dict):
                    if 'uuid' in group:
                        group = groups.get(group['uuid'], None)
                        if group:
                            action['group'] = dict(uuid=group.uuid, name=group.name)

            if 'groups' in action:
                expanded_groups = []
                for group in action['groups']:

                    # variable substitution
                    if not isinstance(group, dict):
                        expanded_groups.append(group)
                    else:
                        group_instance = groups.get(group['uuid'], None)
                        if group_instance:
                            expanded_groups.append(dict(uuid=group_instance.uuid, name=group_instance.name))
                        else:
                            expanded_groups.append(group)

                action['groups'] = expanded_groups

        if expand_contacts:
            groups = []
            contacts = []

            for actionset in actionsets:
                for action in actionset['actions']:
                    lookup_action_contacts(action, contacts, groups)

            # load them all
            contacts = dict((_.uuid, _) for _ in Contact.all().filter(org=self.org, uuid__in=contacts))
            groups = dict((_.uuid, _) for _ in ContactGroup.user_groups.filter(org=self.org, uuid__in=groups))

            # and replace them
            for actionset in actionsets:
                for action in actionset['actions']:
                    replace_action_contacts(action, contacts, groups)

        flow[Flow.ACTION_SETS] = actionsets

        # add in our rulesets
        rulesets = []
        for ruleset in RuleSet.objects.filter(flow=self).order_by('pk'):
            rulesets.append(ruleset.as_json())
        flow[Flow.RULE_SETS] = rulesets

        # required flow running details
        flow[Flow.BASE_LANGUAGE] = self.base_language
        flow[Flow.FLOW_TYPE] = self.flow_type
        flow[Flow.VERSION] = CURRENT_EXPORT_VERSION
        flow[Flow.METADATA] = self.get_metadata()
        return flow

    def get_metadata(self):

        metadata = dict()
        if self.metadata:
            metadata = json.loads(self.metadata)

        revision = self.revisions.all().order_by('-revision').first()

        last_saved = self.saved_on
        if self.saved_by == get_flow_user(self.org):
            last_saved = self.modified_on

        metadata[Flow.NAME] = self.name
        metadata[Flow.SAVED_ON] = datetime_to_str(last_saved)
        metadata[Flow.REVISION] = revision.revision if revision else 1
        metadata[Flow.UUID] = self.uuid
        metadata[Flow.EXPIRES] = self.expires_after_minutes

        return metadata

    @classmethod
    def detect_invalid_cycles(cls, json_dict):
        """
        Checks for invalid cycles in our flow
        :param json_dict: our flow definition
        :return: invalid cycle path as list of uuids if found, otherwise empty list
        """

        # Adapted from a blog post by Guido:
        # http://neopythonic.blogspot.com/2009/01/detecting-cycles-in-directed-graph.html

        # Maintain path as a a depth-first path in the implicit tree;
        # path is represented as an OrderedDict of {node: [child,...]} pairs.

        nodes = list()
        node_map = {}

        for ruleset in json_dict.get(Flow.RULE_SETS, []):
            nodes.append(ruleset.get('uuid'))
            node_map[ruleset.get('uuid')] = ruleset

        for actionset in json_dict.get(Flow.ACTION_SETS, []):
            nodes.append(actionset.get('uuid'))
            node_map[actionset.get('uuid')] = actionset

        def get_destinations(uuid):
            node = node_map.get(uuid)

            if not node:  # pragma: needs cover
                return []

            rules = node.get('rules', [])
            destinations = []
            if rules:

                if node.get('ruleset_type', None) in RuleSet.TYPE_WAIT:
                    return []

                for rule in rules:
                    if rule.get('destination'):
                        destinations.append(rule.get('destination'))

            elif node.get('destination'):
                destinations.append(node.get('destination'))
            return destinations

        while nodes:
            root = nodes.pop()
            path = OrderedDict({root: get_destinations(root)})
            while path:
                # children at the fringe of the tree
                children = path[next(reversed(path))]
                while children:
                    child = children.pop()

                    # found a loop
                    if child in path:
                        pathlist = list(path)
                        return pathlist[pathlist.index(child):] + [child]

                    # new path
                    if child in nodes:
                        path[child] = get_destinations(child)
                        nodes.remove(child)
                        break
                else:
                    # no more children; pop back up a level
                    path.popitem()
        return None

    def ensure_current_version(self):
        """
        Makes sure the flow is at the current version. If it isn't it will
        migrate the definition forward updating the flow accordingly.
        """
        if self.version_number < CURRENT_EXPORT_VERSION:
            with self.lock_on(FlowLock.definition):
                revision = self.revisions.all().order_by('-revision').all().first()
                if revision:
                    json_flow = revision.get_definition_json()
                else:  # pragma: needs cover
                    json_flow = self.as_json()

                self.update(json_flow, user=get_flow_user(self.org))
                self.refresh_from_db()

    def update(self, json_dict, user=None, force=False):
        """
        Updates a definition for a flow.
        """

        def get_step_type(dest, rulesets, actionsets):
            if dest:
                if rulesets.get(dest, None):
                    return FlowStep.TYPE_RULE_SET
                if actionsets.get(dest, None):
                    return FlowStep.TYPE_ACTION_SET
            return None

        cycle = Flow.detect_invalid_cycles(json_dict)
        if cycle:
            raise FlowException("Found invalid cycle: %s" % cycle)

        try:
            flow_user = get_flow_user(self.org)
            # check whether the flow has changed since this flow was last saved
            if user and not force:
                saved_on = json_dict.get(Flow.METADATA).get(Flow.SAVED_ON, None)
                org = user.get_org()

                # check our last save if we aren't the system flow user
                if user != flow_user:
                    migrated = self.saved_by == flow_user
                    last_save = self.saved_on

                    # use modified on if it was a migration
                    if migrated:
                        last_save = self.modified_on

                    if not saved_on or str_to_datetime(saved_on, org.timezone) < last_save:
                        saver = ""

                        if self.saved_by.first_name:  # pragma: needs cover
                            saver += "%s " % self.saved_by.first_name
                        if self.saved_by.last_name:  # pragma: needs cover
                            saver += "%s" % self.saved_by.last_name

                        if not saver:
                            saver = self.saved_by.username

                        saver = saver.strip()

                        return dict(status="unsaved", description="Flow NOT Saved", saved_on=datetime_to_str(last_save), saved_by=saver)

            top_y = 0
            top_uuid = None

            # load all existing objects into dicts by uuid
            existing_actionsets = dict()
            for actionset in self.action_sets.all():
                existing_actionsets[actionset.uuid] = actionset

            existing_rulesets = dict()
            for ruleset in self.rule_sets.all():
                existing_rulesets[ruleset.uuid] = ruleset

            # set of uuids which we've seen, we use this set to remove objects no longer used in this flow
            seen = set()
            destinations = set()

            # our steps in our current update submission
            current_actionsets = {}
            current_rulesets = {}

            # parse our actions
            for actionset in json_dict.get(Flow.ACTION_SETS, []):

                uuid = actionset.get(Flow.UUID)

                # validate our actions, normalizing them as JSON after reading them
                actions = [_.as_json() for _ in Action.from_json_array(self.org, actionset.get(Flow.ACTIONS))]

                if actions:
                    current_actionsets[uuid] = actions

            for ruleset in json_dict.get(Flow.RULE_SETS, []):
                uuid = ruleset.get(Flow.UUID)
                current_rulesets[uuid] = ruleset
                seen.add(uuid)

            # create all our rule sets
            for ruleset in json_dict.get(Flow.RULE_SETS, []):

                uuid = ruleset.get(Flow.UUID)
                rules = ruleset.get(Flow.RULES)
                label = ruleset.get(Flow.LABEL, None)
                operand = ruleset.get(Flow.OPERAND, None)
                finished_key = ruleset.get(Flow.FINISHED_KEY)
                ruleset_type = ruleset.get(Flow.RULESET_TYPE)
                config = ruleset.get(Flow.CONFIG)

                if not config:
                    config = dict()

                # cap our lengths
                if label:
                    label = label[:64]

                if operand:
                    operand = operand[:128]

                (x, y) = (ruleset.get(Flow.X), ruleset.get(Flow.Y))

                if not top_uuid or y < top_y:
                    top_y = y
                    top_uuid = uuid

                # parse our rules, this will materialize any necessary dependencies
                parsed_rules = []
                rule_objects = Rule.from_json_array(self.org, rules)
                for r in rule_objects:
                    parsed_rules.append(r.as_json())
                rules = parsed_rules

                for rule in rules:
                    if 'destination' in rule:
                        # if the destination was excluded for not having any actions
                        # remove the connection for our rule too
                        if rule['destination'] not in current_actionsets and rule['destination'] not in seen:
                            rule['destination'] = None
                        else:
                            destination_uuid = rule.get('destination', None)
                            destinations.add(destination_uuid)

                            # determine what kind of destination we are pointing to
                            rule['destination_type'] = get_step_type(destination_uuid,
                                                                     current_rulesets, current_actionsets)

                            # print "Setting destination [%s] type to: %s" % (destination_uuid, rule['destination_type'])

                existing = existing_rulesets.get(uuid, None)

                if existing:
                    existing.label = ruleset.get(Flow.LABEL, None)
                    existing.set_rules_dict(rules)
                    existing.operand = operand
                    existing.label = label
                    existing.finished_key = finished_key
                    existing.ruleset_type = ruleset_type
                    existing.set_config(config)
                    (existing.x, existing.y) = (x, y)
                    existing.save()
                else:

                    existing = RuleSet.objects.create(flow=self,
                                                      uuid=uuid,
                                                      label=label,
                                                      rules=json.dumps(rules),
                                                      finished_key=finished_key,
                                                      ruleset_type=ruleset_type,
                                                      operand=operand,
                                                      config=json.dumps(config),
                                                      x=x, y=y)

                existing_rulesets[uuid] = existing

                # update our value type based on our new rules
                existing.value_type = existing.get_value_type()
                RuleSet.objects.filter(pk=existing.pk).update(value_type=existing.value_type)

            # now work through our action sets
            for actionset in json_dict.get(Flow.ACTION_SETS, []):
                uuid = actionset.get(Flow.UUID)

                # skip actionsets without any actions. This happens when there are no valid
                # actions in an actionset such as when deleted groups or flows are the only actions
                if uuid not in current_actionsets:
                    continue

                actions = current_actionsets[uuid]
                seen.add(uuid)

                (x, y) = (actionset.get(Flow.X), actionset.get(Flow.Y))

                if not top_uuid or y < top_y:
                    top_y = y
                    top_uuid = uuid

                existing = existing_actionsets.get(uuid, None)

                # lookup our destination
                destination_uuid = actionset.get('destination')
                destination_type = get_step_type(destination_uuid, current_rulesets, current_actionsets)

                if destination_uuid:
                    if not destination_type:
                        destination_uuid = None

                # only create actionsets if there are actions
                if actions:
                    if existing:
                        # print "Updating %s to point to %s" % (unicode(actions), destination_uuid)
                        existing.destination = destination_uuid
                        existing.destination_type = destination_type
                        existing.set_actions_dict(actions)
                        (existing.x, existing.y) = (x, y)
                        existing.save()
                    else:
                        existing = ActionSet.objects.create(flow=self,
                                                            uuid=uuid,
                                                            destination=destination_uuid,
                                                            destination_type=destination_type,
                                                            actions=json.dumps(actions),
                                                            x=x, y=y)

                        existing_actionsets[uuid] = existing

            # now work through all our objects once more, making sure all uuids map appropriately
            for existing in existing_actionsets.values():
                if existing.uuid not in seen:
                    del existing_actionsets[existing.uuid]
                    existing.delete()

            for existing in existing_rulesets.values():
                if existing.uuid not in seen:
                    # clean up any values on this ruleset
                    Value.objects.filter(ruleset=existing, org=self.org).delete()

                    del existing_rulesets[existing.uuid]
                    existing.delete()

            # make sure all destinations are present though
            for destination in destinations:
                if destination not in existing_rulesets and destination not in existing_actionsets:  # pragma: needs cover
                    raise FlowException("Invalid destination: '%s', no matching actionset or ruleset" % destination)

            entry = json_dict.get('entry', None)

            # check if we are pointing to a destination that is no longer valid
            if entry not in existing_rulesets and entry not in existing_actionsets:
                entry = None

            if not entry and top_uuid:
                entry = top_uuid

            # set our entry
            if entry in existing_actionsets:
                self.entry_uuid = entry
                self.entry_type = Flow.ACTIONS_ENTRY
            elif entry in existing_rulesets:
                self.entry_uuid = entry
                self.entry_type = Flow.RULES_ENTRY
            else:
                self.entry_uuid = None
                self.entry_type = None

            # if we have a base language, set that
            self.base_language = json_dict.get('base_language', None)

            # set our metadata
            self.metadata = None
            if Flow.METADATA in json_dict:
                self.metadata = json.dumps(json_dict[Flow.METADATA])

            if user:
                self.saved_by = user

            # if it's our migration user, don't update saved on
            if user and user != flow_user:
                self.saved_on = timezone.now()

            self.version_number = CURRENT_EXPORT_VERSION
            self.save()

            # clear property cache
            self.clear_props_cache()

            # create a version of our flow for posterity
            if user is None:
                user = self.created_by

            # last version
            revision = 1
            last_revision = self.revisions.order_by('-revision').first()
            if last_revision:
                revision = last_revision.revision + 1

            # create a new version
            self.revisions.create(definition=json.dumps(json_dict),
                                  created_by=user,
                                  modified_by=user,
                                  spec_version=CURRENT_EXPORT_VERSION,
                                  revision=revision)

            self.update_dependencies()

            return dict(status="success", description="Flow Saved",
                        saved_on=datetime_to_str(self.saved_on), revision=revision)

        except Exception as e:
            # note that badness happened
            import logging
            logger = logging.getLogger(__name__)
            logger.exception(six.text_type(e))
            import traceback
            traceback.print_exc(e)
            raise e

    def update_dependencies(self):
        groups = set()
        flows = set()

<<<<<<< HEAD
        collector = ContactFieldCollector()

        # find any references in our actions
        fields = set()
        for actionset in self.action_sets.all():
            for action in actionset.get_actions():
                if action.TYPE in ('add_group', 'del_group'):
=======
        # find any references in our actions
        for actionset in self.action_sets.all():
            for action in actionset.get_actions():
                if action.TYPE in (AddToGroupAction.TYPE, DeleteFromGroupAction.TYPE):
>>>>>>> f393537c
                    # iterate over them so we can type crack to ignore expression strings :(
                    for group in action.groups:
                        if isinstance(group, ContactGroup):
                            groups.add(group)
<<<<<<< HEAD
                        else:
                            # group names can be an expression
                            fields.update(collector.get_contact_fields(group))

                if action.TYPE == 'trigger-flow':
                    flows.add(action.flow)
                    for recipient in action.variables:
                        fields.update(collector.get_contact_fields(recipient))

                if action.TYPE in ('reply', 'send', 'say'):
                    for lang, msg in six.iteritems(action.msg):
                        fields.update(collector.get_contact_fields(msg))

                    if hasattr(action, 'media'):
                        for lang, text in six.iteritems(action.media):
                            fields.update(collector.get_contact_fields(text))

                    if hasattr(action, 'variables'):
                        for recipient in action.variables:
                            fields.update(collector.get_contact_fields(recipient))

                if action.TYPE == 'email':
                    fields.update(collector.get_contact_fields(action.subject))
                    fields.update(collector.get_contact_fields(action.message))

                if action.TYPE == 'save':
                    fields.add(action.field)
                    fields.update(collector.get_contact_fields(action.value))

                # voice recordings
                if action.TYPE == 'play':
                    fields.update(collector.get_contact_fields(action.url))
=======

                if action.TYPE == TriggerFlowAction.TYPE:
                    flows.add(action.flow)
>>>>>>> f393537c

        # find references in our rulesets
        for ruleset in self.rule_sets.all():
            if ruleset.ruleset_type == RuleSet.TYPE_SUBFLOW:
                flow_uuid = json.loads(ruleset.config).get('flow').get('uuid')
                flow = Flow.objects.filter(org=self.org, uuid=flow_uuid).first()
                if flow:
                    flows.add(flow)
<<<<<<< HEAD
            elif ruleset.ruleset_type == RuleSet.TYPE_WEBHOOK:
                webhook_url = json.loads(ruleset.config).get('webhook')
                fields.update(collector.get_contact_fields(webhook_url))
            else:
                # check our operand for expressions
                fields.update(collector.get_contact_fields(ruleset.operand))

                # check all the rules and their localizations
                rules = ruleset.get_rules()

                for rule in rules:
                    if hasattr(rule.test, 'test'):
                        if type(rule.test.test) == dict:
                            for lang, text in six.iteritems(rule.test.test):
                                fields.update(collector.get_contact_fields(text))
                        # voice rules are not localized
                        elif isinstance(rule.test.test, six.string_types):
                            fields.update(collector.get_contact_fields(rule.test.test))
                    if isinstance(rule.test, InGroupTest):
                        groups.add(rule.test.group)

        if len(fields):
            existing = ContactField.objects.filter(org=self.org, key__in=fields).values_list('key')

            # create any field that doesn't already exist
            for field in fields:
                if ContactField.is_valid_key(field) and field not in existing:
                    # reverse slug to get a reasonable label
                    label = ' '.join([word.capitalize() for word in field.split('_')])
                    ContactField.get_or_create(self.org, self.modified_by, field, label)

        fields = ContactField.objects.filter(org=self.org, key__in=fields)

=======
            else:
                rules = ruleset.get_rules()
                for rule in rules:
                    if isinstance(rule.test, InGroupTest):
                        groups.add(rule.test.group)

>>>>>>> f393537c
        self.group_dependencies.clear()
        self.group_dependencies.add(*groups)

        self.flow_dependencies.clear()
        self.flow_dependencies.add(*flows)

<<<<<<< HEAD
        self.field_dependencies.clear()
        self.field_dependencies.add(*fields)

=======
>>>>>>> f393537c
    def __str__(self):
        return self.name

    class Meta:
        ordering = ('-modified_on',)


class FlowRun(models.Model):
    STATE_ACTIVE = 'A'

    EXIT_TYPE_COMPLETED = 'C'
    EXIT_TYPE_INTERRUPTED = 'I'
    EXIT_TYPE_EXPIRED = 'E'
    EXIT_TYPE_CHOICES = ((EXIT_TYPE_COMPLETED, _("Completed")),
                         (EXIT_TYPE_INTERRUPTED, _("Interrupted")),
                         (EXIT_TYPE_EXPIRED, _("Expired")))

    INVALID_EXTRA_KEY_CHARS = regex.compile(r'[^a-zA-Z0-9_]')

    uuid = models.UUIDField(unique=True, default=uuid.uuid4)

    org = models.ForeignKey(Org, related_name='runs', db_index=False)

    flow = models.ForeignKey(Flow, related_name='runs')

    contact = models.ForeignKey(Contact, related_name='runs')

    session = models.ForeignKey(FlowSession, related_name='runs', null=True,
                                help_text=_("The session that handled this flow run, only for voice flows"))

    connection = models.ForeignKey('channels.ChannelSession', related_name='runs', null=True, blank=True,
                                   help_text=_("The session that handled this flow run, only for voice flows"))

    is_active = models.BooleanField(default=True,
                                    help_text=_("Whether this flow run is currently active"))

    fields = models.TextField(blank=True, null=True,
                              help_text=_("A JSON representation of any custom flow values the user has saved away"))

    created_on = models.DateTimeField(default=timezone.now,
                                      help_text=_("When this flow run was created"))

    modified_on = models.DateTimeField(auto_now=True,
                                       help_text=_("When this flow run was last updated"))

    exited_on = models.DateTimeField(null=True,
                                     help_text=_("When the contact exited this flow run"))

    exit_type = models.CharField(null=True, max_length=1, choices=EXIT_TYPE_CHOICES,
                                 help_text=_("Why the contact exited this flow run"))

    expires_on = models.DateTimeField(null=True,
                                      help_text=_("When this flow run will expire"))

    timeout_on = models.DateTimeField(null=True,
                                      help_text=_("When this flow will next time out (if any)"))

    responded = models.BooleanField(default=False, help_text='Whether contact has responded in this run')

    start = models.ForeignKey('flows.FlowStart', null=True, blank=True, related_name='runs',
                              help_text=_("The FlowStart objects that started this run"))

    submitted_by = models.ForeignKey(settings.AUTH_USER_MODEL, null=True,
                                     help_text="The user which submitted this flow run")

    parent = models.ForeignKey('flows.FlowRun', null=True, help_text=_("The parent run that triggered us"))

    @classmethod
    def create(cls, flow, contact_id, start=None, session=None, connection=None, fields=None,
               created_on=None, db_insert=True, submitted_by=None, parent=None, responded=False):

        args = dict(org=flow.org, flow=flow, contact_id=contact_id, start=start,
                    session=session, connection=connection, fields=fields, submitted_by=submitted_by, parent=parent, responded=responded)

        if created_on:
            args['created_on'] = created_on

        if db_insert:
            return FlowRun.objects.create(**args)
        else:
            return FlowRun(**args)

    @property
    def connection_interrupted(self):
        return self.connection and self.connection.status == ChannelSession.INTERRUPTED

    @classmethod
    def normalize_field_key(cls, key):
        return FlowRun.INVALID_EXTRA_KEY_CHARS.sub('_', key)[:255]

    @classmethod
    def normalize_fields(cls, fields, max_values=256, count=-1):
        """
        Turns an arbitrary dictionary into a dictionary containing only string keys and values
        """
        if isinstance(fields, six.string_types):
            return fields[:Value.MAX_VALUE_LEN], count + 1

        elif isinstance(fields, numbers.Number):
            return fields, count + 1

        elif isinstance(fields, dict):
            count += 1
            field_dict = OrderedDict()
            for (k, v) in fields.items():
                (field_dict[FlowRun.normalize_field_key(k)], count) = FlowRun.normalize_fields(v, max_values, count)

                if count >= max_values:
                    break

            return field_dict, count

        elif isinstance(fields, list):
            count += 1
            list_dict = OrderedDict()
            for (i, v) in enumerate(fields):
                (list_dict[str(i)], count) = FlowRun.normalize_fields(v, max_values, count)

                if count >= max_values:  # pragma: needs cover
                    break

            return list_dict, count

        else:
            return six.text_type(fields), count + 1

    @classmethod
    def bulk_exit(cls, runs, exit_type):
        """
        Exits (expires, interrupts) runs in bulk
        """
        # when expiring phone calls, we want to issue hangups
        connection_runs = runs.exclude(connection=None)
        for run in connection_runs:
            connection = run.connection.get()

            # have our session close itself
            if exit_type == FlowRun.EXIT_TYPE_EXPIRED:
                connection.close()

        run_ids = list(runs.values_list('id', flat=True))

        from .tasks import continue_parent_flows

        # batch this for 1,000 runs at a time so we don't grab locks for too long
        for id_batch in chunk_list(run_ids, 1000):
            now = timezone.now()

            # mark all steps in these runs as having been left
            FlowStep.objects.filter(run__id__in=id_batch, left_on=None).update(left_on=now)

            runs = FlowRun.objects.filter(id__in=id_batch)
            runs.update(is_active=False, exited_on=now, exit_type=exit_type, modified_on=now)

            # continue the parent flows to continue async
            on_transaction_commit(lambda: continue_parent_flows.delay(id_batch))

    def get_last_msg(self, direction=INCOMING):
        """
        Returns the last incoming msg on this run
        :param direction: the direction of the messge to fetch, default INCOMING
        """
        return Msg.objects.filter(steps__run=self, direction=direction).order_by('-created_on').first()

    @classmethod
    def continue_parent_flow_runs(cls, runs):
        """
        Hands flow control back to our parent run if we have one
        """
        runs = runs.filter(parent__flow__is_active=True, parent__flow__is_archived=False)
        for run in runs:
            cls.continue_parent_flow_run(run)

    @classmethod
    def continue_parent_flow_run(cls, run, trigger_send=True, continue_parent=True):

        # TODO: Remove this in favor of responded on session
        if run.responded and not run.parent.responded:
            run.parent.responded = True
            run.parent.save(update_fields=['responded'])

        msgs = []

        steps = run.parent.steps.filter(left_on=None, step_type=FlowStep.TYPE_RULE_SET)
        step = steps.select_related('run', 'run__flow', 'run__contact', 'run__flow__org').first()

        if step:
            # if our child was interrupted, so shall we be
            if run.exit_type == FlowRun.EXIT_TYPE_INTERRUPTED and run.contact.id == step.run.contact.id:
                FlowRun.bulk_exit(FlowRun.objects.filter(id=step.run.id), FlowRun.EXIT_TYPE_INTERRUPTED)
                return

            ruleset = RuleSet.objects.filter(uuid=step.step_uuid, ruleset_type=RuleSet.TYPE_SUBFLOW,
                                             flow__org=step.run.org).first()
            if ruleset:
                # use the last incoming message on this step
                msg = step.messages.filter(direction=INCOMING).order_by('-created_on').first()

                # if we are routing back to the parent before a msg was sent, we need a placeholder
                if not msg:
                    msg = Msg()
                    msg.text = ''
                    msg.org = run.org
                    msg.contact = run.contact

                # finally, trigger our parent flow
                (handled, msgs) = Flow.find_and_handle(msg, user_input=False, started_flows=[run.flow, run.parent.flow],
                                                       resume_parent_run=True, trigger_send=trigger_send, continue_parent=continue_parent)

        return msgs

    def get_session_responded(self):
        """
        TODO: Replace with Session.responded when it exists
        """
        current_run = self
        while current_run and current_run.contact == self.contact:
            if current_run.responded:
                return True
            current_run = current_run.parent

        return False

    def is_ivr(self):
        """
        If this run is over an IVR connection
        """
        return self.connection and self.connection.is_ivr()

    def keep_active_on_exit(self):
        """
        If our run should be completed when we leave the last node
        """
        # we let parent runs over ivr get closed by the provider
        return self.is_ivr() and not self.parent and not self.connection.is_done()

    def resume_after_timeout(self, expired_timeout):
        """
        Resumes a flow that is at a ruleset that has timed out
        """
        last_step = FlowStep.get_active_steps_for_contact(self.contact).first()

        # this timeout is invalid, clear it
        if not last_step or last_step.run != self:
            self.timeout_on = None
            self.save(update_fields=('timeout_on', 'modified_on'))
            return

        node = last_step.get_step()

        # only continue if we are at a ruleset with a timeout
        if isinstance(node, RuleSet) and timezone.now() > self.timeout_on > last_step.arrived_on:
            timeout = node.get_timeout()

            # if our current node doesn't have a timeout, but our timeout is still right, then the ruleset
            # has changed out from under us and no longer has a timeout, clear our run's timeout_on
            if not timeout and abs(expired_timeout - self.timeout_on) < timedelta(milliseconds=1):
                self.timeout_on = None
                self.save(update_fields=('timeout_on', 'modified_on'))

            # this is a valid timeout, deal with it
            else:
                # get the last outgoing msg for this contact
                msg = self.get_last_msg(OUTGOING)

                # check that our last outgoing msg was sent and our timeout is in the past, otherwise reschedule
                if msg and (not msg.sent_on or timezone.now() < msg.sent_on + timedelta(minutes=timeout) - timedelta(seconds=5)):
                    self.update_timeout(msg.sent_on if msg.sent_on else timezone.now(), timeout)

                # look good, lets resume this run
                else:
                    msg = self.get_last_msg(INCOMING)
                    if not msg:
                        msg = Msg()
                        msg.text = ''
                        msg.org = self.org
                        msg.contact = self.contact
                    Flow.find_and_handle(msg, resume_after_timeout=True)

    def release(self):
        """
        Permanently deletes this flow run
        """
        # remove each of our steps. we do this one at a time
        # so we can decrement the activity properly
        for step in self.steps.all():
            step.release()

        # lastly delete ourselves
        self.delete()

        # clear analytics results cache
        for ruleset in self.flow.rule_sets.all():
            Value.invalidate_cache(ruleset=ruleset)

        # clear any recent messages
        self.recent_messages.all().delete()

    def set_completed(self, final_step=None, completed_on=None):
        """
        Mark a run as complete
        """
        if self.contact.is_test:
            ActionLog.create(self, _('%s has exited this flow') % self.contact.get_display(self.flow.org, short=True))

        now = timezone.now()

        if not completed_on:
            completed_on = now

        # mark that we left this step
        if final_step:
            final_step.left_on = completed_on
            final_step.save(update_fields=['left_on'])

        # mark this flow as inactive
        if not self.keep_active_on_exit():
            self.exit_type = FlowRun.EXIT_TYPE_COMPLETED
            self.exited_on = completed_on
            self.is_active = False
            self.save(update_fields=('exit_type', 'exited_on', 'modified_on', 'is_active'))

        if hasattr(self, 'voice_response') and self.parent and self.parent.is_active:
            callback = 'https://%s%s' % (settings.TEMBA_HOST, reverse('ivr.ivrcall_handle', args=[self.connection.pk]))
            self.voice_response.redirect(url=callback + '?resume=1')
        else:
            # if we have a parent to continue
            if self.parent:
                # mark it for continuation
                self.continue_parent = True

    def set_interrupted(self, final_step=None):
        """
        Mark run as interrupted
        """
        if self.contact.is_test:  # pragma: needs cover
            ActionLog.create(self, _('%s has interrupted this flow') % self.contact.get_display(self.flow.org, short=True))

        now = timezone.now()

        if final_step:
            final_step.left_on = now
            final_step.save(update_fields=['left_on'])

        # mark this flow as inactive
        self.exit_type = FlowRun.EXIT_TYPE_INTERRUPTED
        self.exited_on = now
        self.is_active = False
        self.save(update_fields=('exit_type', 'exited_on', 'modified_on', 'is_active'))

    def update_timeout(self, now, minutes):
        """
        Updates our timeout for our run, either clearing it or setting it appropriately
        """
        if not minutes and self.timeout_on:
            self.timeout_on = None
            self.save(update_fields=['timeout_on', 'modified_on'])
        elif minutes:
            self.timeout_on = now + timedelta(minutes=minutes)
            self.save(update_fields=['timeout_on', 'modified_on'])

    def update_expiration(self, point_in_time=None):
        """
        Set our expiration according to the flow settings
        """
        if self.flow.expires_after_minutes:
            now = timezone.now()
            if not point_in_time:
                point_in_time = now
            self.expires_on = point_in_time + timedelta(minutes=self.flow.expires_after_minutes)

            # save our updated fields
            self.save(update_fields=['expires_on', 'modified_on'])

            # if it's in the past, just expire us now
            if self.expires_on < now:
                self.expire()

        # parent should always have a later expiration than the children
        if self.parent:
            self.parent.update_expiration(self.expires_on)

    def expire(self):
        self.bulk_exit(FlowRun.objects.filter(id=self.id), FlowRun.EXIT_TYPE_EXPIRED)

    @classmethod
    def exit_all_for_contacts(cls, contacts, exit_type):
        contact_runs = cls.objects.filter(is_active=True, contact__in=contacts)
        cls.bulk_exit(contact_runs, exit_type)

    def update_fields(self, field_map, max_values=256):
        # validate our field
        (field_map, count) = FlowRun.normalize_fields(field_map, max_values)

        if not self.fields:
            self.fields = json.dumps(field_map)
        else:
            existing_map = json.loads(self.fields, object_pairs_hook=OrderedDict)
            existing_map.update(field_map)
            self.fields = json.dumps(existing_map)

        self.save(update_fields=['fields'])

    def field_dict(self):
        return json.loads(self.fields, object_pairs_hook=OrderedDict) if self.fields else {}

    def is_completed(self):
        return self.exit_type == FlowRun.EXIT_TYPE_COMPLETED

    def is_interrupted(self):
        return self.exit_type == FlowRun.EXIT_TYPE_INTERRUPTED

    def create_outgoing_ivr(self, text, recording_url, connection, response_to=None):

        # create a Msg object to track what happened
        from temba.msgs.models import DELIVERED, IVR

        attachments = None
        if recording_url:
            attachments = ['%s/x-wav:%s' % (Msg.MEDIA_AUDIO, recording_url)]

        msg = Msg.create_outgoing(self.flow.org, self.flow.created_by, self.contact, text, channel=self.connection.channel,
                                  response_to=response_to, attachments=attachments,
                                  status=DELIVERED, msg_type=IVR, connection=connection)

        # play a recording or read some text
        if msg:
            if recording_url:
                self.voice_response.play(url=recording_url)
            else:
                self.voice_response.say(text)

        return msg


@six.python_2_unicode_compatible
class FlowStep(models.Model):
    """
    A contact's visit to a node in a flow (rule set or action set)
    """
    TYPE_RULE_SET = 'R'
    TYPE_ACTION_SET = 'A'
    STEP_TYPE_CHOICES = ((TYPE_RULE_SET, "RuleSet"),
                         (TYPE_ACTION_SET, "ActionSet"))

    run = models.ForeignKey(FlowRun, related_name='steps')

    contact = models.ForeignKey(Contact, related_name='flow_steps')

    step_type = models.CharField(max_length=1, choices=STEP_TYPE_CHOICES, help_text=_("What type of node was visited"))

    step_uuid = models.CharField(max_length=36, db_index=True,
                                 help_text=_("The UUID of the ActionSet or RuleSet for this step"))

    rule_uuid = models.CharField(max_length=36, null=True,
                                 help_text=_("For uuid of the rule that matched on this ruleset, null on ActionSets"))

    rule_category = models.CharField(max_length=36, null=True,
                                     help_text=_("The category label that matched on this ruleset, null on ActionSets"))

    rule_value = models.TextField(null=True,
                                  help_text=_("The value that was matched in our category for this ruleset, null on ActionSets"))

    rule_decimal_value = models.DecimalField(max_digits=36, decimal_places=8, null=True,
                                             help_text=_("The decimal value that was matched in our category for this ruleset, null on ActionSets or if a non numeric rule was matched"))

    next_uuid = models.CharField(max_length=36, null=True,
                                 help_text=_("The uuid of the next step type we took"))

    arrived_on = models.DateTimeField(help_text=_("When the user arrived at this step in the flow"))

    left_on = models.DateTimeField(null=True, db_index=True,
                                   help_text=_("When the user left this step in the flow"))

    messages = models.ManyToManyField(Msg, related_name='steps',
                                      help_text=_("Any messages that are associated with this step (either sent or received)"))

    broadcasts = models.ManyToManyField(Broadcast, related_name='steps',
                                        help_text=_("Any broadcasts that are associated with this step (only sent)"))

    @classmethod
    def from_json(cls, json_obj, flow, run, previous_rule=None):

        node = json_obj['node']
        arrived_on = json_date_to_datetime(json_obj['arrived_on'])

        # find the previous step
        prev_step = FlowStep.objects.filter(run=run).order_by('-left_on').first()

        # generate the messages for this step
        msgs = []
        if node.is_ruleset():
            incoming = None
            if node.is_pause():
                # if a msg was sent to this ruleset, create it
                if json_obj['rule']:

                    media = None
                    if 'media' in json_obj['rule']:

                        media = json_obj['rule']['media']
                        (media_type, url) = media.split(':', 1)

                        # store the non-typed url in the value and text
                        json_obj['rule']['value'] = url
                        json_obj['rule']['text'] = url

                    # if we received a message
                    incoming = Msg.create_incoming(org=run.org, contact=run.contact, text=json_obj['rule']['text'],
                                                   attachments=[media] if media else None,
                                                   msg_type=FLOW, status=HANDLED, date=arrived_on,
                                                   channel=None, urn=None)
            else:  # pragma: needs cover
                incoming = Msg.objects.filter(org=run.org, direction=INCOMING, steps__run=run).order_by('-pk').first()

            if incoming:
                msgs.append(incoming)
        else:
            actions = Action.from_json_array(flow.org, json_obj['actions'])

            last_incoming = Msg.objects.filter(org=run.org, direction=INCOMING, steps__run=run).order_by('-pk').first()

            for action in actions:
                context = flow.build_expressions_context(run.contact, last_incoming)
                msgs += action.execute(run, context, node.uuid, msg=last_incoming, offline_on=arrived_on)

        step = flow.add_step(run, node, msgs=msgs, previous_step=prev_step, arrived_on=arrived_on, rule=previous_rule)

        # if a rule was picked on this ruleset
        if node.is_ruleset() and json_obj['rule']:
            rule_uuid = json_obj['rule']['uuid']
            rule_value = json_obj['rule']['value']
            rule_category = json_obj['rule']['category']

            # update the value if we have an existing ruleset
            ruleset = RuleSet.objects.filter(flow=flow, uuid=node.uuid).first()
            if ruleset:
                rule = None
                for r in ruleset.get_rules():
                    if r.uuid == rule_uuid:
                        rule = r
                        break

                if not rule:
                    # the user updated the rules try to match the new rules
                    msg = Msg(org=run.org, contact=run.contact, text=json_obj['rule']['text'], id=0)
                    rule, value = ruleset.find_matching_rule(step, run, msg)

                    if not rule:
                        raise ValueError("No such rule with UUID %s" % rule_uuid)

                    rule_uuid = rule.uuid
                    rule_category = rule.category
                    rule_value = value

                rule.category = rule_category
                ruleset.save_run_value(run, rule, rule_value)

            # update our step with our rule details
            step.rule_uuid = rule_uuid
            step.rule_category = rule_category
            step.rule_value = rule_value

            try:
                step.rule_decimal_value = Decimal(json_obj['rule']['value'])
            except Exception:
                pass

            step.save(update_fields=('rule_uuid', 'rule_category', 'rule_value', 'rule_decimal_value'))

        return step

    @classmethod
    def get_active_steps_for_contact(cls, contact, step_type=None):

        steps = FlowStep.objects.filter(run__is_active=True, run__flow__is_active=True, run__contact=contact,
                                        left_on=None)

        # don't consider voice steps, those are interactive
        steps = steps.exclude(run__flow__flow_type=Flow.VOICE)

        # real contacts don't deal with archived flows
        if not contact.is_test:
            steps = steps.filter(run__flow__is_archived=False)

        if step_type:
            steps = steps.filter(step_type=step_type)

        steps = steps.order_by('-pk')

        # optimize lookups
        return steps.select_related('run', 'run__flow', 'run__contact', 'run__flow__org', 'run__connection')

    def release(self):
        self.delete()

    def save_rule_match(self, rule, value):
        self.rule_category = rule.category
        self.rule_uuid = rule.uuid

        if value is None:
            value = ''
        self.rule_value = six.text_type(value)[:Msg.MAX_TEXT_LEN]

        if isinstance(value, Decimal):
            self.rule_decimal_value = value

        self.save(update_fields=['rule_category', 'rule_uuid', 'rule_value', 'rule_decimal_value'])

    def get_text(self, run=None):
        """
        Returns a single text value for this step. Since steps can have multiple outgoing messages, this isn't very
        useful but needed for backwards compatibility in API v1.
        """
        msg = self.messages.all().first()
        if msg:
            return msg.text

        # It's possible that messages have been purged but we still have broadcasts. Broadcast isn't implicitly ordered
        # like Msg is so .all().first() would cause an extra db hit even if all() has been prefetched.
        broadcasts = list(self.broadcasts.all())
        if broadcasts:  # pragma: needs cover
            run = run or self.run
            return broadcasts[0].get_translated_text(run.contact, org=run.org)

        return None

    def add_message(self, msg):
        # no-op for no msg or mock msgs
        if not msg or not msg.id:
            return

        self.messages.add(msg)

        # if this msg is part of a broadcast, save that on our flowstep so we can later purge the msg
        if msg.broadcast:
            self.broadcasts.add(msg.broadcast)

        # incoming non-IVR messages won't have a type yet so update that
        if not msg.msg_type or msg.msg_type == INBOX:
            msg.msg_type = FLOW
            msg.save(update_fields=['msg_type'])

        # if message is from contact, mark run as responded
        if not self.run.responded and msg.direction == INCOMING:
            # update our local run's responded state and it's expiration
            self.run.responded = True

            # and make sure the db is up to date
            FlowRun.objects.filter(id=self.run.id, responded=False).update(responded=True)

    def get_step(self):
        """
        Returns either the RuleSet or ActionSet associated with this FlowStep
        """
        if self.step_type == FlowStep.TYPE_RULE_SET:
            return RuleSet.objects.filter(uuid=self.step_uuid).first()
        else:  # pragma: needs cover
            return ActionSet.objects.filter(uuid=self.step_uuid).first()

    def __str__(self):
        return "%s - %s:%s" % (self.run.contact, self.step_type, self.step_uuid)


@six.python_2_unicode_compatible
class RuleSet(models.Model):
    TYPE_WAIT_MESSAGE = 'wait_message'

    # Ussd
    TYPE_WAIT_USSD_MENU = 'wait_menu'
    TYPE_WAIT_USSD = 'wait_ussd'

    # Calls
    TYPE_WAIT_RECORDING = 'wait_recording'
    TYPE_WAIT_DIGIT = 'wait_digit'
    TYPE_WAIT_DIGITS = 'wait_digits'

    # Surveys
    TYPE_WAIT_PHOTO = 'wait_photo'
    TYPE_WAIT_VIDEO = 'wait_video'
    TYPE_WAIT_AUDIO = 'wait_audio'
    TYPE_WAIT_GPS = 'wait_gps'

    TYPE_AIRTIME = 'airtime'
    TYPE_WEBHOOK = 'webhook'
    TYPE_RESTHOOK = 'resthook'
    TYPE_FLOW_FIELD = 'flow_field'
    TYPE_FORM_FIELD = 'form_field'
    TYPE_CONTACT_FIELD = 'contact_field'
    TYPE_EXPRESSION = 'expression'
    TYPE_RANDOM = 'random'
    TYPE_SUBFLOW = 'subflow'

    CONFIG_WEBHOOK = 'webhook'
    CONFIG_WEBHOOK_ACTION = 'webhook_action'
    CONFIG_WEBHOOK_HEADERS = 'webhook_headers'
    CONFIG_RESTHOOK = 'resthook'

    TYPE_MEDIA = (TYPE_WAIT_PHOTO, TYPE_WAIT_GPS, TYPE_WAIT_VIDEO, TYPE_WAIT_AUDIO, TYPE_WAIT_RECORDING)

    TYPE_WAIT = (TYPE_WAIT_MESSAGE, TYPE_WAIT_RECORDING, TYPE_WAIT_DIGIT, TYPE_WAIT_DIGITS, TYPE_WAIT_USSD_MENU,
                 TYPE_WAIT_USSD, TYPE_WAIT_PHOTO, TYPE_WAIT_VIDEO, TYPE_WAIT_AUDIO, TYPE_WAIT_GPS)

    TYPE_USSD = (TYPE_WAIT_USSD_MENU, TYPE_WAIT_USSD)

    TYPE_CHOICES = ((TYPE_WAIT_MESSAGE, "Wait for message"),
                    (TYPE_WAIT_USSD_MENU, "Wait for USSD menu"),
                    (TYPE_WAIT_USSD, "Wait for USSD message"),
                    (TYPE_WAIT_RECORDING, "Wait for recording"),
                    (TYPE_WAIT_DIGIT, "Wait for digit"),
                    (TYPE_WAIT_DIGITS, "Wait for digits"),
                    (TYPE_SUBFLOW, "Subflow"),
                    (TYPE_WEBHOOK, "Webhook"),
                    (TYPE_RESTHOOK, "Resthook"),
                    (TYPE_AIRTIME, "Transfer Airtime"),
                    (TYPE_FORM_FIELD, "Split by message form"),
                    (TYPE_CONTACT_FIELD, "Split on contact field"),
                    (TYPE_EXPRESSION, "Split by expression"),
                    (TYPE_RANDOM, "Split Randomly"))

    uuid = models.CharField(max_length=36, unique=True)

    flow = models.ForeignKey(Flow, related_name='rule_sets')

    label = models.CharField(max_length=64, null=True, blank=True,
                             help_text=_("The label for this field"))

    operand = models.CharField(max_length=128, null=True, blank=True,
                               help_text=_("The value that rules will be run against, if None defaults to @step.value"))

    webhook_url = models.URLField(null=True, blank=True, max_length=255,
                                  help_text=_("The URL that will be called with the user's response before we run our rules"))

    webhook_action = models.CharField(null=True, blank=True, max_length=8, default='POST',
                                      help_text=_('How the webhook should be executed'))

    rules = models.TextField(help_text=_("The JSON encoded actions for this action set"))

    finished_key = models.CharField(max_length=1, null=True, blank=True,
                                    help_text="During IVR, this is the key to indicate we are done waiting")

    value_type = models.CharField(max_length=1, choices=Value.TYPE_CHOICES, default=Value.TYPE_TEXT,
                                  help_text="The type of value this ruleset saves")

    ruleset_type = models.CharField(max_length=16, choices=TYPE_CHOICES, null=True,
                                    help_text="The type of ruleset")

    response_type = models.CharField(max_length=1, help_text="The type of response that is being saved")

    config = models.TextField(null=True, verbose_name=_("Ruleset Configuration"),
                              help_text=_("RuleSet type specific configuration"))

    x = models.IntegerField()
    y = models.IntegerField()

    created_on = models.DateTimeField(auto_now_add=True, help_text=_("When this ruleset was originally created"))
    modified_on = models.DateTimeField(auto_now=True, help_text=_("When this ruleset was last modified"))

    @classmethod
    def get(cls, flow, uuid):
        return RuleSet.objects.filter(flow=flow, uuid=uuid).select_related('flow', 'flow__org').first()

    @property
    def context_key(self):
        return Flow.label_to_slug(self.label)

    @property
    def is_messaging(self):
        return self.ruleset_type in (self.TYPE_USSD + (self.TYPE_WAIT_MESSAGE,))

    @classmethod
    def contains_step(cls, text):  # pragma: needs cover

        # remove any padding
        if text:
            text = text.strip()

        # match @step.value or @(step.value)
        return text and text[0] == '@' and 'step' in text

    def config_json(self):
        if not self.config:  # pragma: needs cover
            return dict()
        else:
            return json.loads(self.config)

    def set_config(self, config):
        self.config = json.dumps(config)

    def build_uuid_to_category_map(self):
        flow_language = self.flow.base_language

        uuid_to_category = dict()
        ordered_categories = []
        unique_categories = set()

        for rule in self.get_rules():
            label = rule.get_category_name(flow_language) if rule.category else six.text_type(_("Valid"))

            # ignore "Other" labels
            if label == "Other":
                continue

            # we only want to represent each unique label once
            if not label.lower() in unique_categories:
                unique_categories.add(label.lower())
                ordered_categories.append(dict(label=label, count=0))

            uuid_to_category[rule.uuid] = label

            # this takes care of results that were categorized with different rules that may not exist anymore
            for value in Value.objects.filter(ruleset=self, category=label).order_by('rule_uuid').distinct('rule_uuid'):
                uuid_to_category[value.rule_uuid] = label

        return ordered_categories, uuid_to_category

    def get_value_type(self):
        """
        Determines the value type that this ruleset will generate.
        """
        rules = self.get_rules()

        # we keep track of specialized rule types we see
        dec_rules = 0
        dt_rules = 0
        rule_count = 0

        for rule in self.get_rules():
            if not isinstance(rule, TrueTest):
                rule_count += 1

            if isinstance(rule, NumericTest):  # pragma: needs cover
                dec_rules += 1
            elif isinstance(rule, DateTest):  # pragma: needs cover
                dt_rules += 1

        # no real rules? this is open ended, return
        if rule_count == 0:  # pragma: needs cover
            return Value.TYPE_TEXT

        # if we are all of one type (excluding other) then we are that type
        if dec_rules == len(rules) - 1:
            return Value.TYPE_DECIMAL
        elif dt_rules == len(rules) - 1:  # pragma: needs cover
            return Value.TYPE_DATETIME
        else:
            return Value.TYPE_TEXT

    def get_voice_input(self, voice_response, action=None):

        # recordings aren't wrapped input they get tacked on at the end
        if self.ruleset_type in [RuleSet.TYPE_WAIT_RECORDING, RuleSet.TYPE_SUBFLOW]:
            return voice_response
        elif self.ruleset_type == RuleSet.TYPE_WAIT_DIGITS:
            return voice_response.gather(finishOnKey=self.finished_key, timeout=120, action=action)
        else:
            # otherwise we assume it's single digit entry
            return voice_response.gather(numDigits=1, timeout=120, action=action)

    def is_pause(self):
        return self.ruleset_type in RuleSet.TYPE_WAIT

    def is_ussd(self):
        return self.ruleset_type in RuleSet.TYPE_USSD

    def get_timeout(self):
        for rule in self.get_rules():
            if isinstance(rule.test, TimeoutTest):
                return rule.test.minutes

        return None

    def find_matching_rule(self, step, run, msg, resume_after_timeout=False):
        orig_text = None
        if msg:
            orig_text = msg.text

        context = run.flow.build_expressions_context(run.contact, msg)

        if resume_after_timeout:
            for rule in self.get_rules():
                if isinstance(rule.test, TimeoutTest):
                    (result, value) = rule.matches(run, msg, context, orig_text)
                    if result > 0:
                        rule.category = run.flow.get_base_text(rule.category)
                        return rule, value

        elif self.ruleset_type in [RuleSet.TYPE_WEBHOOK, RuleSet.TYPE_RESTHOOK]:
            header = {}

            # figure out which URLs will be called
            if self.ruleset_type == RuleSet.TYPE_WEBHOOK:
                resthook = None
                urls = [self.config_json()[RuleSet.CONFIG_WEBHOOK]]
                action = self.config_json()[RuleSet.CONFIG_WEBHOOK_ACTION]

                if RuleSet.CONFIG_WEBHOOK_HEADERS in self.config_json():
                    headers = self.config_json()[RuleSet.CONFIG_WEBHOOK_HEADERS]
                    for item in headers:
                        header[item.get('name')] = item.get('value')

            elif self.ruleset_type == RuleSet.TYPE_RESTHOOK:
                from temba.api.models import Resthook

                # look up the rest hook
                resthook_slug = self.config_json()[RuleSet.CONFIG_RESTHOOK]
                resthook = Resthook.get_or_create(run.org, resthook_slug, run.flow.created_by)
                urls = resthook.get_subscriber_urls()

                # no urls? use None, as our empty case
                if not urls:
                    urls = [None]

                action = 'POST'

            # by default we are a failure (there are no resthooks for example)
            status_code = None
            body = ""

            for url in urls:
                from temba.api.models import WebHookEvent

                (value, errors) = Msg.substitute_variables(url, context, org=run.flow.org, url_encode=True)

                result = WebHookEvent.trigger_flow_event(run, value, self, msg, action, resthook=resthook,
                                                         header=header)

                # we haven't recorded any status yet, do so
                if not status_code:
                    status_code = result.status_code
                    body = result.body

                # our subscriber is no longer interested, remove this URL as a subscriber
                if result.status_code == 410:
                    resthook.remove_subscriber(url, run.flow.created_by)

                # if this is a success and we haven't ever succeeded, set our code and body
                elif 200 <= result.status_code < 300 and not (200 <= status_code < 300):  # pragma: needs cover
                    status_code = result.status_code
                    body = result.body

                # this was an empty URL, treat it as success regardless
                if url is None:
                    status_code = 200
                    body = _("No subscribers to this event")

            # default to a status code of 418 if we made no calls
            if not status_code:  # pragma: needs cover
                status_code = 418

            # find our matching rule, we pass in the status from our calls
            for rule in self.get_rules():
                (result, value) = rule.matches(run, msg, context, str(status_code))
                if result > 0:
                    rule.category = run.flow.get_base_text(rule.category)
                    return rule, body

        else:
            # if it's a form field, construct an expression accordingly
            if self.ruleset_type == RuleSet.TYPE_FORM_FIELD:
                config = self.config_json()
                delim = config.get('field_delimiter', ' ')
                self.operand = '@(FIELD(%s, %d, "%s"))' % (self.operand[1:], config.get('field_index', 0) + 1, delim)

            # if we have a custom operand, figure that out
            text = None
            if self.operand:
                (text, errors) = Msg.substitute_variables(self.operand, context, org=run.flow.org)
            elif msg:
                text = msg.text

            if self.ruleset_type == RuleSet.TYPE_AIRTIME:

                # flow simulation will always simulate a suceessful airtime transfer
                # without saving the object in the DB
                if run.contact.is_test:
                    from temba.flows.models import ActionLog
                    log_txt = "Simulate Complete airtime transfer"
                    ActionLog.create(run, log_txt, safe=True)

                    airtime = AirtimeTransfer(status=AirtimeTransfer.SUCCESS)
                else:
                    airtime = AirtimeTransfer.trigger_airtime_event(self.flow.org, self, run.contact, msg)

                # rebuild our context again, the webhook may have populated something
                context = run.flow.build_expressions_context(run.contact, msg)

                # airtime test evaluate against the status of the airtime
                text = airtime.status

            try:
                rules = self.get_rules()
                for rule in rules:
                    (result, value) = rule.matches(run, msg, context, text)
                    if result > 0:
                        # treat category as the base category
                        rule.category = run.flow.get_base_text(rule.category)
                        return rule, value
            finally:
                if msg:
                    msg.text = orig_text

        return None, None

    def find_interrupt_rule(self, step, run, msg):
        rules = self.get_rules()
        for rule in rules:
            result, value = rule.matches(run, msg, {}, "")

            if result and value == "interrupted_status":
                return rule, value
        return None, None

    def save_run_value(self, run, rule, value):
        value = six.text_type(value)[:Value.MAX_VALUE_LEN]
        location_value = None
        dec_value = None
        dt_value = None
        media_value = None

        if isinstance(value, AdminBoundary):  # pragma: needs cover
            location_value = value
        else:
            dt_value = run.flow.org.parse_date(value)
            dec_value = run.flow.org.parse_decimal(value)

        # if its a media value, only store the path as the value
        if ':' in value:
            (media_type, media_path) = value.split(':', 1)
            if media_type in Msg.MEDIA_TYPES:  # pragma: needs cover
                media_value = value
                value = media_path

        # delete any existing values for this ruleset, run and contact, we only store the latest
        Value.objects.filter(contact=run.contact, run=run, ruleset=self).delete()

        Value.objects.create(contact=run.contact, run=run, ruleset=self, category=rule.category, rule_uuid=rule.uuid,
                             string_value=value, decimal_value=dec_value, datetime_value=dt_value,
                             location_value=location_value, media_value=media_value, org=run.flow.org)

        # invalidate any cache on this ruleset
        Value.invalidate_cache(ruleset=self)

    def get_step_type(self):
        return FlowStep.TYPE_RULE_SET

    def get_rules_dict(self):
        return json.loads(self.rules)

    def get_rules(self):
        return Rule.from_json_array(self.flow.org, json.loads(self.rules))

    def get_rule_uuids(self):  # pragma: needs cover
        return [rule['uuid'] for rule in json.loads(self.rules)]

    def set_rules_dict(self, json_dict):
        self.rules = json.dumps(json_dict)

    def set_rules(self, rules):
        rules_dict = []
        for rule in rules:
            rules_dict.append(rule.as_json())
        self.set_rules_dict(rules_dict)

    def as_json(self):
        ruleset_def = dict(uuid=self.uuid, x=self.x, y=self.y, label=self.label, rules=self.get_rules_dict(),
                           finished_key=self.finished_key, ruleset_type=self.ruleset_type, response_type=self.response_type,
                           operand=self.operand, config=self.config_json())

        # if we are pre-version 10, include our webhook and webhook_action in our dict
        if self.flow.version_number < 10:
            ruleset_def['webhook'] = self.webhook_url
            ruleset_def['webhook_action'] = self.webhook_action

        return ruleset_def

    def __str__(self):
        if self.label:
            return "RuleSet: %s - %s" % (self.uuid, self.label)
        else:
            return "RuleSet: %s" % (self.uuid,)


@six.python_2_unicode_compatible
class ActionSet(models.Model):
    uuid = models.CharField(max_length=36, unique=True)
    flow = models.ForeignKey(Flow, related_name='action_sets')

    destination = models.CharField(max_length=36, null=True)
    destination_type = models.CharField(max_length=1, choices=FlowStep.STEP_TYPE_CHOICES, null=True)

    actions = models.TextField(help_text=_("The JSON encoded actions for this action set"))

    x = models.IntegerField()
    y = models.IntegerField()

    created_on = models.DateTimeField(auto_now_add=True, help_text=_("When this action was originally created"))
    modified_on = models.DateTimeField(auto_now=True, help_text=_("When this action was last modified"))

    @classmethod
    def get(cls, flow, uuid):
        return ActionSet.objects.filter(flow=flow, uuid=uuid).select_related('flow', 'flow__org').first()

    @property
    def is_messaging(self):
        actions = self.get_actions()
        for action in actions:
            if isinstance(action, (EndUssdAction, ReplyAction, SendAction)):
                return True
        return False

    def get_step_type(self):
        return FlowStep.TYPE_ACTION_SET

    def execute_actions(self, run, msg, started_flows, skip_leading_reply_actions=True):
        actions = self.get_actions()
        msgs = []

        context = run.flow.build_expressions_context(run.contact, msg)

        seen_other_action = False
        for a, action in enumerate(actions):
            if not isinstance(action, ReplyAction):
                seen_other_action = True

            # to optimize large flow starts, leading reply actions are handled as a single broadcast so don't repeat
            # them here
            if not skip_leading_reply_actions and isinstance(action, ReplyAction) and not seen_other_action:
                continue

            if isinstance(action, StartFlowAction):
                if action.flow.pk in started_flows:
                    pass
                else:
                    msgs += action.execute(run, context, self.uuid, msg, started_flows)

                    # reload our contact and reassign it to our run, it may have been changed deep down in our child flow
                    run.contact = Contact.objects.get(pk=run.contact.pk)

            else:
                msgs += action.execute(run, context, self.uuid, msg)

                # actions modify the run.contact, update the msg contact in case they did so
                if msg:
                    msg.contact = run.contact

            # if there are more actions, rebuild the parts of the context that may have changed
            if a < len(actions) - 1:
                context['contact'] = run.contact.build_expressions_context()
                context['extra'] = run.field_dict()

        return msgs

    def get_actions_dict(self):
        return json.loads(self.actions)

    def get_actions(self):
        return Action.from_json_array(self.flow.org, json.loads(self.actions))

    def set_actions_dict(self, json_dict):
        self.actions = json.dumps(json_dict)

    def as_json(self):
        return dict(uuid=self.uuid, x=self.x, y=self.y, destination=self.destination, actions=self.get_actions_dict())

    def __str__(self):  # pragma: no cover
        return "ActionSet: %s" % (self.uuid,)


class FlowRevision(SmartModel):
    """
    JSON definitions for previous flow revisions
    """
    flow = models.ForeignKey(Flow, related_name='revisions')

    definition = models.TextField(help_text=_("The JSON flow definition"))

    spec_version = models.IntegerField(default=CURRENT_EXPORT_VERSION,
                                       help_text=_("The flow version this definition is in"))

    revision = models.IntegerField(null=True, help_text=_("Revision number for this definition"))

    @classmethod
    def validate_flow_definition(cls, flow_spec):

        non_localized_error = _('Malformed flow, encountered non-localized definition')

        # should always have a base_language
        if 'base_language' not in flow_spec or not flow_spec['base_language']:
            raise ValueError(non_localized_error)

        # language should match values in definition
        base_language = flow_spec['base_language']

        def validate_localization(lang_dict):

            # must be a dict
            if not isinstance(lang_dict, dict):
                raise ValueError(non_localized_error)

            # and contain the base_language
            if base_language not in lang_dict:  # pragma: needs cover
                raise ValueError(non_localized_error)

        for actionset in flow_spec['action_sets']:
            for action in actionset['actions']:
                if 'msg' in action and action['type'] != 'email':
                    validate_localization(action['msg'])

        for ruleset in flow_spec['rule_sets']:
            for rule in ruleset['rules']:
                validate_localization(rule['category'])

    @classmethod
    def migrate_export(cls, org, exported_json, same_site, version, to_version=None):
        if not to_version:
            to_version = CURRENT_EXPORT_VERSION

        from temba.flows import flow_migrations
        while version < to_version and version < CURRENT_EXPORT_VERSION:

            migrate_fn = getattr(flow_migrations, 'migrate_export_to_version_%d' % (version + 1), None)
            if migrate_fn:
                exported_json = migrate_fn(exported_json, org, same_site)
            else:
                flows = []
                for json_flow in exported_json.get('flows', []):
                    migrate_fn = getattr(flow_migrations, 'migrate_to_version_%d' % (version + 1), None)
                    if migrate_fn:
                        json_flow = migrate_fn(json_flow, None)
                    flows.append(json_flow)
                exported_json['flows'] = flows
            version += 1

        return exported_json

    @classmethod
    def migrate_definition(cls, json_flow, flow, version, to_version=None):
        if not to_version:
            to_version = CURRENT_EXPORT_VERSION
        from temba.flows import flow_migrations
        while version < to_version and version < CURRENT_EXPORT_VERSION:
            migrate_fn = getattr(flow_migrations, 'migrate_to_version_%d' % (version + 1), None)
            if migrate_fn:
                json_flow = migrate_fn(json_flow, flow)
            version += 1

        return json_flow

    def get_definition_json(self):

        definition = json.loads(self.definition)

        # if it's previous to version 6, wrap the definition to
        # mirror our exports for those versions
        if self.spec_version <= 6:
            definition = dict(definition=definition, flow_type=self.flow.flow_type,
                              expires=self.flow.expires_after_minutes, id=self.flow.pk,
                              revision=self.revision, uuid=self.flow.uuid)

        # migrate our definition if necessary
        if self.spec_version < CURRENT_EXPORT_VERSION:
            definition = FlowRevision.migrate_definition(definition, self.flow, self.spec_version)
        return definition

    def as_json(self, include_definition=False):

        name = self.created_by.get_full_name()
        return dict(user=dict(email=self.created_by.email, name=name),
                    created_on=datetime_to_str(self.created_on),
                    id=self.pk,
                    version=self.spec_version,
                    revision=self.revision)


@six.python_2_unicode_compatible
class FlowPathCount(SquashableModel):
    """
    Maintains hourly counts of flow paths
    """
    SQUASH_OVER = ('flow_id', 'from_uuid', 'to_uuid', 'period')

    flow = models.ForeignKey(Flow, related_name='activity', help_text=_("The flow where the activity occurred"))
    from_uuid = models.UUIDField(help_text=_("Which flow node they came from"))
    to_uuid = models.UUIDField(null=True, help_text=_("Which flow node they went to"))
    period = models.DateTimeField(help_text=_("When the activity occured with hourly precision"))
    count = models.IntegerField(default=0)

    @classmethod
    def get_squash_query(cls, distinct_set):
        if distinct_set.to_uuid:
            sql = """
            WITH removed as (
                DELETE FROM %(table)s WHERE "flow_id" = %%s AND "from_uuid" = %%s AND "to_uuid" = %%s AND "period" = date_trunc('hour', %%s) RETURNING "count"
            )
            INSERT INTO %(table)s("flow_id", "from_uuid", "to_uuid", "period", "count", "is_squashed")
            VALUES (%%s, %%s, %%s, date_trunc('hour', %%s), GREATEST(0, (SELECT SUM("count") FROM removed)), TRUE);
            """ % {'table': cls._meta.db_table}

            params = (distinct_set.flow_id, distinct_set.from_uuid, distinct_set.to_uuid, distinct_set.period) * 2
        else:
            sql = """
            WITH removed as (
                DELETE FROM %(table)s WHERE "flow_id" = %%s AND "from_uuid" = %%s AND "to_uuid" IS NULL AND "period" = date_trunc('hour', %%s) RETURNING "count"
            )
            INSERT INTO %(table)s("flow_id", "from_uuid", "to_uuid", "period", "count", "is_squashed")
            VALUES (%%s, %%s, NULL, date_trunc('hour', %%s), GREATEST(0, (SELECT SUM("count") FROM removed)), TRUE);
            """ % {'table': cls._meta.db_table}

            params = (distinct_set.flow_id, distinct_set.from_uuid, distinct_set.period) * 2

        return sql, params

    @classmethod
    def get_totals(cls, flow, include_incomplete=False):
        counts = cls.objects.filter(flow=flow)
        if not include_incomplete:
            counts = counts.exclude(to_uuid=None)

        totals = list(counts.values_list('from_uuid', 'to_uuid').annotate(replies=Sum('count')))
        return {'%s:%s' % (t[0], t[1]): t[2] for t in totals}

    def __str__(self):  # pragma: no cover
        return "FlowPathCount(%d) %s:%s %s count: %d" % (self.flow_id, self.from_uuid, self.to_uuid, self.period, self.count)

    class Meta:
        index_together = ['flow', 'from_uuid', 'to_uuid', 'period']


class FlowPathRecentMessage(models.Model):
    """
    Maintains recent messages for a flow path segment. Doesn't store references to actual steps or messages as these
    might be purged.
    """
    PRUNE_TO = 5
    LAST_PRUNED_KEY = 'last_recentmessage_pruned'

    id = models.BigAutoField(auto_created=True, primary_key=True, verbose_name='ID')

    from_uuid = models.UUIDField(help_text=_("Which flow node they came from"))
    to_uuid = models.UUIDField(help_text=_("Which flow node they went to"))
    run = models.ForeignKey(FlowRun, related_name='recent_messages')
    text = models.TextField(help_text=_("The message text"))
    created_on = models.DateTimeField(help_text=_("When the message arrived"))

    @classmethod
    def record_step(cls, step):
        from_uuid = step.rule_uuid or step.step_uuid
        to_uuid = step.next_uuid

        objs = []
        for msg in step.messages.all():
            objs.append(cls(from_uuid=from_uuid, to_uuid=to_uuid,
                            run=step.run, text=msg.text, created_on=msg.created_on))
        cls.objects.bulk_create(objs)

    @classmethod
    def get_recent(cls, from_uuids, to_uuids, limit=PRUNE_TO):
        """
        Gets the recent messages for the given flow segments
        """
        recent = cls.objects.filter(from_uuid__in=from_uuids, to_uuid__in=to_uuids).order_by('-created_on')
        if limit:
            recent = recent[:limit]

        return recent

    @classmethod
    def prune(cls):
        """
        Removes old steps leaving only PRUNE_TO most recent for each segment
        """
        last_id = cache.get(cls.LAST_PRUNED_KEY, -1)

        newest = cls.objects.order_by('-id').values('id').first()
        newest_id = newest['id'] if newest else -1

        sql = """
            DELETE FROM %(table)s WHERE id IN (
              SELECT id FROM (
                  SELECT
                    r.id,
                    dense_rank() OVER (PARTITION BY from_uuid, to_uuid ORDER BY created_on DESC) AS pos
                  FROM %(table)s r
                  WHERE (from_uuid, to_uuid) IN (
                    -- get the unique segments added to since last prune
                    SELECT DISTINCT from_uuid, to_uuid FROM %(table)s WHERE id > %(last_id)d
                  )
              ) s WHERE s.pos > %(limit)d
            )""" % {'table': cls._meta.db_table, 'last_id': last_id, 'limit': cls.PRUNE_TO}

        cursor = db_connection.cursor()
        cursor.execute(sql)

        cache.set(cls.LAST_PRUNED_KEY, newest_id)

        return cursor.rowcount  # number of deleted entries


class FlowNodeCount(SquashableModel):
    """
    Maintains counts of unique contacts at each flow node.
    """
    SQUASH_OVER = ('node_uuid',)

    flow = models.ForeignKey(Flow)
    node_uuid = models.UUIDField(db_index=True)
    count = models.IntegerField(default=0)

    @classmethod
    def get_squash_query(cls, distinct_set):
        sql = """
        WITH removed as (
            DELETE FROM %(table)s WHERE "node_uuid" = %%s RETURNING "count"
        )
        INSERT INTO %(table)s("flow_id", "node_uuid", "count", "is_squashed")
        VALUES (%%s, %%s, GREATEST(0, (SELECT SUM("count") FROM removed)), TRUE);
        """ % {'table': cls._meta.db_table}

        return sql, (distinct_set.node_uuid, distinct_set.flow_id, distinct_set.node_uuid)

    @classmethod
    def get_totals(cls, flow):
        totals = list(cls.objects.filter(flow=flow).values_list('node_uuid').annotate(replies=Sum('count')))
        return {six.text_type(t[0]): t[1] for t in totals if t[1]}


@six.python_2_unicode_compatible
class FlowRunCount(SquashableModel):
    """
    Maintains counts of different states of exit types of flow runs on a flow. These are calculated
    via triggers on the database.
    """
    SQUASH_OVER = ('flow_id', 'exit_type')

    flow = models.ForeignKey(Flow, related_name='counts')
    exit_type = models.CharField(null=True, max_length=1, choices=FlowRun.EXIT_TYPE_CHOICES)
    count = models.IntegerField(default=0)

    @classmethod
    def get_squash_query(cls, distinct_set):
        if distinct_set.exit_type:
            sql = """
            WITH removed as (
                DELETE FROM %(table)s WHERE "flow_id" = %%s AND "exit_type" = %%s RETURNING "count"
            )
            INSERT INTO %(table)s("flow_id", "exit_type", "count", "is_squashed")
            VALUES (%%s, %%s, GREATEST(0, (SELECT SUM("count") FROM removed)), TRUE);
            """ % {'table': cls._meta.db_table}

            params = (distinct_set.flow_id, distinct_set.exit_type) * 2
        else:
            sql = """
            WITH removed as (
                DELETE FROM %(table)s WHERE "flow_id" = %%s AND "exit_type" IS NULL RETURNING "count"
            )
            INSERT INTO %(table)s("flow_id", "exit_type", "count", "is_squashed")
            VALUES (%%s, NULL, GREATEST(0, (SELECT SUM("count") FROM removed)), TRUE);
            """ % {'table': cls._meta.db_table}

            params = (distinct_set.flow_id,) * 2

        return sql, params

    @classmethod
    def get_totals(cls, flow):
        totals = list(cls.objects.filter(flow=flow).values_list('exit_type').annotate(replies=Sum('count')))
        totals = {t[0]: t[1] for t in totals}

        # for convenience, ensure dict contains all possible states
        all_states = (None, FlowRun.EXIT_TYPE_COMPLETED, FlowRun.EXIT_TYPE_EXPIRED, FlowRun.EXIT_TYPE_INTERRUPTED)
        totals = {s: totals.get(s, 0) for s in all_states}

        # we record active runs as exit_type=None but replace with actual constant for clarity
        totals[FlowRun.STATE_ACTIVE] = totals[None]
        del totals[None]

        return totals

    def __str__(self):  # pragma: needs cover
        return "RunCount[%d:%s:%d]" % (self.flow_id, self.exit_type, self.count)

    class Meta:
        index_together = ('flow', 'exit_type')


class ExportFlowResultsTask(BaseExportTask):
    """
    Container for managing our export requests
    """
    analytics_key = 'flowresult_export'
    email_subject = "Your results export is ready"
    email_template = 'flows/email/flow_export_download'

    INCLUDE_RUNS = 'include_runs'
    INCLUDE_MSGS = 'include_msgs'
    CONTACT_FIELDS = 'contact_fields'
    RESPONDED_ONLY = 'responded_only'
    EXTRA_URNS = 'extra_urns'

    flows = models.ManyToManyField(Flow, related_name='exports', help_text=_("The flows to export"))

    config = models.TextField(null=True,
                              help_text=_("Any configuration options for this flow export"))

    @classmethod
    def create(cls, org, user, flows, contact_fields, responded_only, include_runs, include_msgs, extra_urns):
        config = {ExportFlowResultsTask.INCLUDE_RUNS: include_runs,
                  ExportFlowResultsTask.INCLUDE_MSGS: include_msgs,
                  ExportFlowResultsTask.CONTACT_FIELDS: [c.id for c in contact_fields],
                  ExportFlowResultsTask.RESPONDED_ONLY: responded_only,
                  ExportFlowResultsTask.EXTRA_URNS: extra_urns}

        export = cls.objects.create(org=org, created_by=user, modified_by=user, config=json.dumps(config))
        for flow in flows:
            export.flows.add(flow)

        return export

    def get_email_context(self, branding):
        context = super(ExportFlowResultsTask, self).get_email_context(branding)
        context['flows'] = self.flows.all()
        return context

    def write_export(self):
        from openpyxl import Workbook
        book = Workbook(write_only=True)

        config = json.loads(self.config) if self.config else dict()
        include_runs = config.get(ExportFlowResultsTask.INCLUDE_RUNS, False)
        include_msgs = config.get(ExportFlowResultsTask.INCLUDE_MSGS, False)
        responded_only = config.get(ExportFlowResultsTask.RESPONDED_ONLY, True)
        contact_field_ids = config.get(ExportFlowResultsTask.CONTACT_FIELDS, [])
        extra_urns = config.get(ExportFlowResultsTask.EXTRA_URNS, [])
        broadcast_only_flow = False

        contact_fields = []
        for cf_id in contact_field_ids:
            cf = ContactField.objects.filter(id=cf_id, org=self.org, is_active=True).first()
            if cf:
                contact_fields.append(cf)

        # merge the columns for all of our flows
        show_submitted_by = False
        columns = []
        flows = self.flows.all()
        with SegmentProfiler("get columns"):
            for flow in flows:
                columns += flow.get_columns()

                if flow.flow_type == Flow.SURVEY:
                    show_submitted_by = True

        org = None
        if flows:
            org = flows[0].org

        extra_urn_columns = []
        if not org.is_anon:
            for extra_urn in extra_urns:
                label = ContactURN.EXPORT_FIELDS.get(extra_urn, dict()).get('label', '')
                extra_urn_columns.append(dict(label=label, scheme=extra_urn))

        # create a mapping of column id to index
        column_map = dict()
        for col in range(len(columns)):
            column_map[columns[col].uuid] = 6 + len(extra_urn_columns) + len(contact_fields) + col * 3

        # build a cache of rule uuid to category name, we want to use the most recent name the user set
        # if possible and back down to the cached rule_category only when necessary
        category_map = dict()

        with SegmentProfiler("rule uuid to category to name"):
            for ruleset in RuleSet.objects.filter(flow__in=flows).select_related('flow'):
                for rule in ruleset.get_rules():
                    category_map[rule.uuid] = rule.get_category_name(ruleset.flow.base_language)

        runs = FlowRun.objects.filter(flow__in=flows)

        if responded_only:
            runs = runs.filter(responded=True)

        # count of unique flow runs
        with SegmentProfiler("# of runs"):
            all_runs_count = runs.count()

        # count of unique contacts
        with SegmentProfiler("# of contacts"):
            contacts_count = runs.distinct('contact').count()

        # grab the ids for all our steps so we don't have to ever calculate them again
        with SegmentProfiler("calculate step ids"):
            node_uuids = list(RuleSet.objects.filter(flow__in=flows).values_list('uuid', flat=True))
            node_uuids += list(ActionSet.objects.filter(flow__in=flows).values_list('uuid', flat=True))

            all_steps = FlowStep.objects.filter(step_uuid__in=node_uuids)\
                                        .order_by('contact', 'run', 'arrived_on', 'pk')\
                                        .values('id')

            if responded_only:
                all_steps = all_steps.filter(run__in=runs)
            else:
                broadcast_only_flow = not all_steps.exclude(step_type=FlowStep.TYPE_ACTION_SET).exists()

            step_ids = [s['id'] for s in all_steps]

        # build our sheets
        run_sheets = []
        total_run_sheet_count = 0

        # the full sheets we need for runs
        if include_runs:
            for i in range(all_runs_count / self.MAX_EXCEL_ROWS + 1):
                total_run_sheet_count += 1
                name = "Runs" if (i + 1) <= 1 else "Runs (%d)" % (i + 1)
                book.create_sheet(name)
                run_sheets.append(name)

        total_merged_run_sheet_count = 0

        # the full sheets we need for contacts
        for i in range(contacts_count / self.MAX_EXCEL_ROWS + 1):
            total_merged_run_sheet_count += 1
            name = "Contacts" if (i + 1) <= 1 else "Contacts (%d)" % (i + 1)
            book.create_sheet(name)
            run_sheets.append(name)

        sheet_row = []
        # then populate their header columns
        for (sheet_num, sheet_name) in enumerate(run_sheets):
            sheet = book[sheet_name]

            # build up our header row
            sheet_row = []
            col_widths = []

            if show_submitted_by:
                sheet_row.append("Surveyor")
                col_widths.append(self.WIDTH_MEDIUM)

            sheet_row.append("Contact UUID")
            col_widths.append(self.WIDTH_MEDIUM)

            if org.is_anon:
                sheet_row.append("ID")
                col_widths.append(self.WIDTH_SMALL)
            else:
                sheet_row.append("URN")
                col_widths.append(self.WIDTH_SMALL)

            for extra_urn in extra_urn_columns:
                sheet_row.append(extra_urn['label'])
                col_widths.append(self.WIDTH_SMALL)

            sheet_row.append("Name")
            col_widths.append(self.WIDTH_MEDIUM)

            sheet_row.append("Groups")
            col_widths.append(self.WIDTH_MEDIUM)

            # add our contact fields
            for cf in contact_fields:
                sheet_row.append(cf.label)
                col_widths.append(self.WIDTH_MEDIUM)

            sheet_row.append("First Seen")
            col_widths.append(self.WIDTH_MEDIUM)

            sheet_row.append("Last Seen")
            col_widths.append(self.WIDTH_MEDIUM)

            for col in range(len(columns)):
                ruleset = columns[col]

                sheet_row.append("%s (Category) - %s" % (six.text_type(ruleset.label), six.text_type(ruleset.flow.name)))
                col_widths.append(self.WIDTH_SMALL)
                sheet_row.append("%s (Value) - %s" % (six.text_type(ruleset.label), six.text_type(ruleset.flow.name)))
                col_widths.append(self.WIDTH_SMALL)
                sheet_row.append("%s (Text) - %s" % (six.text_type(ruleset.label), six.text_type(ruleset.flow.name)))
                col_widths.append(self.WIDTH_SMALL)

            self.set_sheet_column_widths(sheet, col_widths)
            self.append_row(sheet, sheet_row)

        run_row = 1
        merged_row = 1
        msg_row = 1

        sheet_columns_number = len(sheet_row)

        runs_sheet_row = [None] * sheet_columns_number
        merged_sheet_row = [None] * sheet_columns_number

        latest = None
        earliest = None
        merged_latest = None
        merged_earliest = None

        last_run = 0
        last_contact = None

        # index of sheets that we are currently writing to
        run_sheet_index = 0
        merged_run_sheet_index = total_run_sheet_count
        msg_sheet_index = 0

        # get our initial runs and merged runs to write to
        runs = book[run_sheets[run_sheet_index]]
        merged_runs = book[run_sheets[merged_run_sheet_index]]
        msgs = None

        processed_steps = 0
        total_steps = len(step_ids)
        start = time.time()
        flow_names = ", ".join([f['name'] for f in self.flows.values('name')])

        urn_display_cache = defaultdict(dict)

        seen_msgs = set()

        def get_contact_urn_display(contact, scheme=None):
            """
            Gets the possibly cached URN display (e.g. formatted phone number) for the given contact
            """

            scheme_key = '__default__' if scheme is None else scheme

            urn_display = urn_display_cache.get(contact.pk, dict()).get(scheme_key, None)
            if urn_display:
                return urn_display
            urn_display = contact.get_urn_display(org=org, scheme=scheme, formatted=False)
            urn_display_cache[contact.pk][scheme_key] = urn_display
            return urn_display

        for run_step in ChunkIterator(FlowStep, step_ids,
                                      order_by=['contact', 'run', 'arrived_on', 'pk'],
                                      select_related=['run', 'contact'],
                                      prefetch_related=['messages__contact_urn',
                                                        'messages__channel',
                                                        'broadcasts',
                                                        'contact__all_groups'],
                                      contact_fields=contact_fields):

            processed_steps += 1
            if processed_steps % 10000 == 0:  # pragma: needs cover
                print("Export of %s - %d%% complete in %0.2fs" %
                      (flow_names, processed_steps * 100 / total_steps, time.time() - start))

            # skip over test contacts
            if run_step.contact.is_test:  # pragma: needs cover
                continue

            contact_urn_display = get_contact_urn_display(run_step.contact)
            contact_uuid = run_step.contact.uuid
            contact_name = self.prepare_value(run_step.contact.name)

            # if this is a rule step, write out the value collected
            if run_step.step_type == FlowStep.TYPE_RULE_SET or broadcast_only_flow:

                # a new contact
                if last_contact != run_step.contact.pk:
                    merged_earliest = run_step.arrived_on
                    merged_latest = None
                    if merged_sheet_row != [None] * sheet_columns_number:
                        self.append_row(merged_runs, merged_sheet_row)
                    merged_sheet_row = [None] * sheet_columns_number
                    merged_row += 1

                    if merged_row > self.MAX_EXCEL_ROWS:  # pragma: needs cover
                        # get the next sheet to use for Contacts
                        merged_row = 1
                        merged_run_sheet_index += 1
                        merged_runs = book[run_sheets[merged_run_sheet_index]]

                # a new run
                if last_run != run_step.run.pk:
                    earliest = run_step.arrived_on
                    latest = None

                    if include_runs:

                        if runs_sheet_row != [None] * sheet_columns_number:
                            self.append_row(runs, runs_sheet_row)
                        runs_sheet_row = [None] * sheet_columns_number
                        run_row += 1

                        if run_row > self.MAX_EXCEL_ROWS:  # pragma: needs cover
                            # get the next sheet to use for Runs
                            run_row = 1
                            run_sheet_index += 1
                            runs = book[run_sheets[run_sheet_index]]

                    # build up our group names
                    group_names = []
                    for group in run_step.contact.all_groups.all():
                        if group.group_type == ContactGroup.TYPE_USER_DEFINED:
                            group_names.append(group.name)

                    group_names.sort()
                    groups = ", ".join(group_names)

                    padding = 0
                    if show_submitted_by:
                        submitted_by = ''

                        # use the login as the submission user
                        if run_step.run.submitted_by:
                            submitted_by = run_step.run.submitted_by.username

                        if include_runs:
                            runs_sheet_row[0] = submitted_by
                        merged_sheet_row[0] = submitted_by
                        padding = 1

                    if include_runs:
                        runs_sheet_row[padding + 0] = contact_uuid
                        if org.is_anon:
                            runs_sheet_row[padding + 1] = run_step.contact.id
                        else:
                            runs_sheet_row[padding + 1] = contact_urn_display

                    merged_sheet_row[padding + 0] = contact_uuid
                    if org.is_anon:
                        merged_sheet_row[padding + 1] = run_step.contact.id
                    else:
                        merged_sheet_row[padding + 1] = contact_urn_display

                    extra_urn_padding = 0

                    for extra_urn_column in extra_urn_columns:
                        urn_value = get_contact_urn_display(run_step.contact, extra_urn_column['scheme'])

                        merged_sheet_row[padding + 2 + extra_urn_padding] = urn_value
                        if include_runs:
                            runs_sheet_row[padding + 2 + extra_urn_padding] = urn_value
                        extra_urn_padding += 1

                    if include_runs:
                        runs_sheet_row[padding + extra_urn_padding + 2] = contact_name
                        runs_sheet_row[padding + extra_urn_padding + 3] = groups

                    merged_sheet_row[padding + extra_urn_padding + 2] = contact_name
                    merged_sheet_row[padding + extra_urn_padding + 3] = groups

                    cf_padding = 0

                    # write our contact fields if any
                    for cf in contact_fields:
                        field_value = Contact.get_field_display_for_value(cf, run_step.contact.get_field(cf.key.lower()), org)
                        if field_value is None:
                            field_value = ''

                        field_value = six.text_type(field_value)

                        merged_sheet_row[padding + 4 + extra_urn_padding + cf_padding] = field_value
                        if include_runs:
                            runs_sheet_row[padding + 4 + extra_urn_padding + cf_padding] = field_value

                        cf_padding += 1

                if not latest or latest < run_step.arrived_on:
                    latest = run_step.arrived_on

                if not merged_latest or merged_latest < run_step.arrived_on:
                    merged_latest = run_step.arrived_on

                if include_runs:
                    runs_sheet_row[padding + 4 + extra_urn_padding + cf_padding] = earliest
                    runs_sheet_row[padding + 5 + extra_urn_padding + cf_padding] = latest

                merged_sheet_row[padding + 4 + extra_urn_padding + cf_padding] = merged_earliest
                merged_sheet_row[padding + 5 + extra_urn_padding + cf_padding] = merged_latest

                # write the step data
                col = column_map.get(run_step.step_uuid, 0) + padding
                if col:
                    category = category_map.get(run_step.rule_uuid, None)
                    if category:
                        if include_runs:
                            runs_sheet_row[col] = category
                        merged_sheet_row[col] = category
                    elif run_step.rule_category:  # pragma: needs cover
                        if include_runs:
                            runs_sheet_row[col] = run_step.rule_category
                        merged_sheet_row[col] = run_step.rule_category

                    value = run_step.rule_value
                    if value:
                        value = self.prepare_value(value)
                        if include_runs:
                            runs_sheet_row[col + 1] = value
                        merged_sheet_row[col + 1] = value

                    text = run_step.get_text()
                    if text:
                        text = self.prepare_value(text)
                        if include_runs:
                            runs_sheet_row[col + 2] = text
                        merged_sheet_row[col + 2] = text

                last_run = run_step.run.pk
                last_contact = run_step.contact.pk

            # write out any message associated with this step
            if include_msgs:
                step_msgs = list(run_step.messages.all())
                step_msgs = sorted(step_msgs, key=lambda msg: msg.created_on)
                for msg in step_msgs:
                    msg_row += 1

                    if msg.pk not in seen_msgs:
                        if msg_row > self.MAX_EXCEL_ROWS or not msgs:
                            msg_row = 2

                            name = "Messages" if (msg_sheet_index + 1) <= 1 else "Messages (%d)" % (msg_sheet_index + 1)
                            msgs = book.create_sheet(name)
                            if org.is_anon:
                                headers = ["Contact UUID", "ID", "Name", "Date", "Direction", "Message", "Channel"]
                            else:
                                headers = ["Contact UUID", "URN", "Name", "Date", "Direction", "Message", "Channel"]

                            col_widths = [self.WIDTH_MEDIUM, self.WIDTH_SMALL, self.WIDTH_MEDIUM, self.WIDTH_MEDIUM,
                                          self.WIDTH_SMALL, self.WIDTH_LARGE, self.WIDTH_MEDIUM]
                            msg_sheet_index += 1

                            self.set_sheet_column_widths(msgs, col_widths)
                            self.append_row(msgs, headers)

                        urn_display = msg.contact_urn.get_display(org=org, formatted=False) if msg.contact_urn else ''

                        self.append_row(msgs, [
                            run_step.contact.uuid,
                            run_step.contact.id if org.is_anon else urn_display,
                            contact_name,
                            msg.created_on,
                            "IN" if msg.direction == INCOMING else "OUT",
                            msg.text,
                            msg.channel.name if msg.channel else ''
                        ])

                        seen_msgs.add(msg.pk)

        if runs_sheet_row != [None] * sheet_columns_number:
            self.append_row(runs, runs_sheet_row)

        if merged_sheet_row != [None] * sheet_columns_number:
            self.append_row(merged_runs, merged_sheet_row)

        temp = NamedTemporaryFile(delete=True)
        book.save(temp)
        temp.flush()
        return temp, 'xlsx'


@register_asset_store
class ResultsExportAssetStore(BaseExportAssetStore):
    model = ExportFlowResultsTask
    key = 'results_export'
    directory = 'results_exports'
    permission = 'flows.flow_export_results'
    extensions = ('xlsx',)


@six.python_2_unicode_compatible
class ActionLog(models.Model):
    """
    Log of an event that occurred whilst executing a flow in the simulator
    """
    LEVEL_INFO = 'I'
    LEVEL_WARN = 'W'
    LEVEL_ERROR = 'E'
    LEVEL_CHOICES = ((LEVEL_INFO, _("Info")), (LEVEL_WARN, _("Warning")), (LEVEL_ERROR, _("Error")))

    run = models.ForeignKey(FlowRun, related_name='logs')

    text = models.TextField(help_text=_("Log event text"))

    level = models.CharField(max_length=1, choices=LEVEL_CHOICES, default=LEVEL_INFO, help_text=_("Log event level"))

    created_on = models.DateTimeField(auto_now_add=True, help_text=_("When this log event occurred"))

    @classmethod
    def create(cls, run, text, level=LEVEL_INFO, safe=False):
        if not safe:
            text = escape(text)

        text = text.replace('\n', "<br/>")

        try:
            return ActionLog.objects.create(run=run, text=text, level=level)
        except Exception:  # pragma: no cover
            return None  # it's possible our test run can be deleted out from under us

    @classmethod
    def info(cls, run, text, safe=False):
        return cls.create(run, text, cls.LEVEL_INFO, safe)

    @classmethod
    def warn(cls, run, text, safe=False):
        return cls.create(run, text, cls.LEVEL_WARN, safe)

    @classmethod
    def error(cls, run, text, safe=False):
        return cls.create(run, text, cls.LEVEL_ERROR, safe)

    def as_json(self):
        return dict(id=self.id,
                    direction="O",
                    level=self.level,
                    text=self.text,
                    created_on=self.created_on.strftime('%x %X'),
                    model="log")

    def simulator_json(self):
        return self.as_json()

    def __str__(self):  # pragma: needs cover
        return self.text


@six.python_2_unicode_compatible
class FlowStart(SmartModel):
    STATUS_PENDING = 'P'
    STATUS_STARTING = 'S'
    STATUS_COMPLETE = 'C'
    STATUS_FAILED = 'F'

    STATUS_CHOICES = ((STATUS_PENDING, "Pending"),
                      (STATUS_STARTING, "Starting"),
                      (STATUS_COMPLETE, "Complete"),
                      (STATUS_FAILED, "Failed"))

    uuid = models.UUIDField(unique=True, default=uuid4)

    flow = models.ForeignKey(Flow, related_name='starts', help_text=_("The flow that is being started"))

    groups = models.ManyToManyField(ContactGroup, help_text=_("Groups that will start the flow"))

    contacts = models.ManyToManyField(Contact, help_text=_("Contacts that will start the flow"))

    restart_participants = models.BooleanField(default=True,
                                               help_text=_("Whether to restart any participants already in this flow"))

    include_active = models.BooleanField(default=True,
                                         help_text=_("Include contacts currently active in flows"))

    contact_count = models.IntegerField(default=0,
                                        help_text=_("How many unique contacts were started down the flow"))

    status = models.CharField(max_length=1, default=STATUS_PENDING, choices=STATUS_CHOICES,
                              help_text=_("The status of this flow start"))

    extra = models.TextField(null=True,
                             help_text=_("Any extra parameters to pass to the flow start (json)"))

    @classmethod
    def create(cls, flow, user, groups=None, contacts=None, restart_participants=True, extra=None, include_active=True):
        if contacts is None:  # pragma: needs cover
            contacts = []

        if groups is None:  # pragma: needs cover
            groups = []

        start = FlowStart.objects.create(flow=flow,
                                         restart_participants=restart_participants,
                                         include_active=include_active,
                                         extra=json.dumps(extra) if extra else None,
                                         created_by=user, modified_by=user)

        for contact in contacts:
            start.contacts.add(contact)

        for group in groups:
            start.groups.add(group)

        return start

    def async_start(self):
        from temba.flows.tasks import start_flow_task
        on_transaction_commit(lambda: start_flow_task.delay(self.id))

    def start(self):
        self.status = FlowStart.STATUS_STARTING
        self.save(update_fields=['status'])

        try:
            groups = [g for g in self.groups.all()]
            contacts = [c for c in self.contacts.all().only('is_test')]

            # load up our extra if any
            extra = json.loads(self.extra) if self.extra else None

            return self.flow.start(groups, contacts, flow_start=self, extra=extra,
                                   restart_participants=self.restart_participants, include_active=self.include_active)

        except Exception as e:  # pragma: no cover
            import traceback
            traceback.print_exc(e)

            self.status = FlowStart.STATUS_FAILED
            self.save(update_fields=['status'])
            raise e

    def update_status(self):
        # only update our status to complete if we have started as many runs as our total contact count
        if self.runs.count() == self.contact_count:
            self.status = FlowStart.STATUS_COMPLETE
            self.save(update_fields=['status'])

    def __str__(self):  # pragma: no cover
        return "FlowStart %d (Flow %d)" % (self.id, self.flow_id)


@six.python_2_unicode_compatible
class FlowLabel(models.Model):
    org = models.ForeignKey(Org)

    uuid = models.CharField(max_length=36, unique=True, db_index=True, default=generate_uuid,
                            verbose_name=_("Unique Identifier"), help_text=_("The unique identifier for this label"))
    name = models.CharField(max_length=64, verbose_name=_("Name"),
                            help_text=_("The name of this flow label"))
    parent = models.ForeignKey('FlowLabel', verbose_name=_("Parent"), null=True, related_name="children")

    def get_flows_count(self):
        """
        Returns the count of flows tagged with this label or one of its children
        """
        return self.get_flows().count()

    def get_flows(self):
        return Flow.objects.filter(Q(labels=self) | Q(labels__parent=self)).filter(is_active=True, is_archived=False).distinct()

    @classmethod
    def create_unique(cls, base, org, parent=None):

        base = base.strip()

        # truncate if necessary
        if len(base) > 32:
            base = base[:32]

        # find the next available label by appending numbers
        count = 2
        while FlowLabel.objects.filter(name=base, org=org, parent=parent):
            # make room for the number
            if len(base) >= 32:
                base = base[:30]
            last = str(count - 1)
            if base.endswith(last):
                base = base[:-len(last)]
            base = "%s %d" % (base.strip(), count)
            count += 1

        return FlowLabel.objects.create(name=base, org=org, parent=parent)

    def toggle_label(self, flows, add):
        changed = []

        for flow in flows:
            # if we are adding the flow label and this flow doesnt have it, add it
            if add:
                if not flow.labels.filter(pk=self.pk):
                    flow.labels.add(self)
                    changed.append(flow.pk)

            # otherwise, remove it if not already present
            else:
                if flow.labels.filter(pk=self.pk):
                    flow.labels.remove(self)
                    changed.append(flow.pk)

        return changed

    def __str__(self):
        if self.parent:
            return "%s > %s" % (self.parent, self.name)
        return self.name

    class Meta:
        unique_together = ('name', 'parent', 'org')


__flow_users = None


def clear_flow_users():
    global __flow_users
    __flow_users = None


def get_flow_user(org):
    global __flow_users
    if not __flow_users:
        __flow_users = {}

    branding = org.get_branding()
    username = '%s_flow' % branding['slug']
    flow_user = __flow_users.get(username)

    # not cached, let's look it up
    if not flow_user:
        email = branding['support_email']
        flow_user = User.objects.filter(username=username).first()
        if flow_user:  # pragma: needs cover
            __flow_users[username] = flow_user
        else:
            # doesn't exist for this brand, create it
            flow_user = User.objects.create_user(username, email, first_name='System Update')
            flow_user.groups.add(Group.objects.get(name='Service Users'))
            __flow_users[username] = flow_user

    return flow_user


class Action(object):
    """
    Base class for actions that can be added to an action set and executed during a flow run
    """
    TYPE = 'type'
    __action_mapping = None

    @classmethod
    def from_json(cls, org, json_obj):
        if not cls.__action_mapping:
            cls.__action_mapping = {
                ReplyAction.TYPE: ReplyAction,
                SendAction.TYPE: SendAction,
                AddToGroupAction.TYPE: AddToGroupAction,
                DeleteFromGroupAction.TYPE: DeleteFromGroupAction,
                AddLabelAction.TYPE: AddLabelAction,
                EmailAction.TYPE: EmailAction,
                WebhookAction.TYPE: WebhookAction,
                SaveToContactAction.TYPE: SaveToContactAction,
                SetLanguageAction.TYPE: SetLanguageAction,
                SetChannelAction.TYPE: SetChannelAction,
                StartFlowAction.TYPE: StartFlowAction,
                SayAction.TYPE: SayAction,
                PlayAction.TYPE: PlayAction,
                TriggerFlowAction.TYPE: TriggerFlowAction,
                EndUssdAction.TYPE: EndUssdAction,
            }

        action_type = json_obj.get(cls.TYPE)
        if not action_type:  # pragma: no cover
            raise FlowException("Action definition missing 'type' attribute: %s" % json_obj)

        if action_type not in cls.__action_mapping:  # pragma: no cover
            raise FlowException("Unknown action type '%s' in definition: '%s'" % (action_type, json_obj))

        return cls.__action_mapping[action_type].from_json(org, json_obj)

    @classmethod
    def from_json_array(cls, org, json_arr):
        actions = []
        for inner in json_arr:
            action = Action.from_json(org, inner)
            if action:
                actions.append(action)
        return actions


class EmailAction(Action):
    """
    Sends an email to someone
    """
    TYPE = 'email'
    EMAILS = 'emails'
    SUBJECT = 'subject'
    MESSAGE = 'msg'

    def __init__(self, emails, subject, message):
        if not emails:
            raise FlowException("Email actions require at least one recipient")

        self.emails = emails
        self.subject = subject
        self.message = message

    @classmethod
    def from_json(cls, org, json_obj):
        emails = json_obj.get(EmailAction.EMAILS)
        message = json_obj.get(EmailAction.MESSAGE)
        subject = json_obj.get(EmailAction.SUBJECT)
        return EmailAction(emails, subject, message)

    def as_json(self):
        return dict(type=EmailAction.TYPE, emails=self.emails, subject=self.subject, msg=self.message)

    def execute(self, run, context, actionset_uuid, msg, offline_on=None):
        from .tasks import send_email_action_task

        # build our message from our flow variables
        (message, errors) = Msg.substitute_variables(self.message, context, org=run.flow.org)
        (subject, errors) = Msg.substitute_variables(self.subject, context, org=run.flow.org)

        # make sure the subject is single line; replace '\t\n\r\f\v' to ' '
        subject = regex.sub('\s+', ' ', subject, regex.V0)

        valid_addresses = []
        invalid_addresses = []
        for email in self.emails:
            if email.startswith('@'):
                # a valid email will contain @ so this is very likely to generate evaluation errors
                (address, errors) = Msg.substitute_variables(email, context, org=run.flow.org)
            else:
                address = email

            address = address.strip()

            if is_valid_address(address):
                valid_addresses.append(address)
            else:
                invalid_addresses.append(address)

        if not run.contact.is_test:
            if valid_addresses:
                on_transaction_commit(lambda: send_email_action_task.delay(run.flow.org.id, valid_addresses, subject, message))
        else:
            if valid_addresses:
                valid_addresses = ['"%s"' % elt for elt in valid_addresses]
                ActionLog.info(run, _("\"%s\" would be sent to %s") % (message, ", ".join(valid_addresses)))
            if invalid_addresses:
                invalid_addresses = ['"%s"' % elt for elt in invalid_addresses]
                ActionLog.warn(run, _("Some email address appear to be invalid: %s") % ", ".join(invalid_addresses))
        return []


class WebhookAction(Action):
    """
    Forwards the steps in this flow to the webhook (if any)
    """
    TYPE = 'api'
    ACTION = 'action'

    def __init__(self, webhook, action='POST', webhook_headers=None):
        self.webhook = webhook
        self.action = action
        self.webhook_headers = webhook_headers

    @classmethod
    def from_json(cls, org, json_obj):
        return WebhookAction(json_obj.get('webhook', org.get_webhook_url()), json_obj.get('action', 'POST'),
                             json_obj.get('webhook_headers', []))

    def as_json(self):
        return dict(type=WebhookAction.TYPE, webhook=self.webhook, action=self.action,
                    webhook_headers=self.webhook_headers)

    def execute(self, run, context, actionset_uuid, msg, offline_on=None):
        from temba.api.models import WebHookEvent

        (value, errors) = Msg.substitute_variables(self.webhook, context, org=run.flow.org, url_encode=True)

        if errors:
            ActionLog.warn(run, _("URL appears to contain errors: %s") % ", ".join(errors))

        headers = {}
        if self.webhook_headers:
            for item in self.webhook_headers:
                headers[item.get('name')] = item.get('value')

        WebHookEvent.trigger_flow_event(run, value, actionset_uuid, msg, self.action, header=headers)
        return []


class AddToGroupAction(Action):
    """
    Adds the user to a group
    """
    TYPE = 'add_group'
    GROUP = 'group'
    GROUPS = 'groups'
    UUID = 'uuid'
    NAME = 'name'

    def __init__(self, groups):
        self.groups = groups

    @classmethod
    def from_json(cls, org, json_obj):
        return AddToGroupAction(AddToGroupAction.get_groups(org, json_obj))

    @classmethod
    def get_groups(cls, org, json_obj):

        # for backwards compatibility
        group_data = json_obj.get(AddToGroupAction.GROUP, None)
        if not group_data:
            group_data = json_obj.get(AddToGroupAction.GROUPS)
        else:
            group_data = [group_data]

        groups = []

        for g in group_data:
            if isinstance(g, dict):
                group_uuid = g.get(AddToGroupAction.UUID, None)
                group_name = g.get(AddToGroupAction.NAME)

                group = ContactGroup.get_or_create(org, org.created_by, group_name, group_uuid)
                groups.append(group)
            else:
                if g and g[0] == '@':
                    groups.append(g)
                else:  # pragma: needs cover
                    group = ContactGroup.get_user_group(org, g)
                    if group:
                        groups.append(group)
                    else:
                        groups.append(ContactGroup.create_static(org, org.get_user(), g))
        return groups

    def as_json(self):
        groups = []
        for g in self.groups:
            if isinstance(g, ContactGroup):
                groups.append(dict(uuid=g.uuid, name=g.name))
            else:
                groups.append(g)

        return dict(type=self.get_type(), groups=groups)

    def get_type(self):
        return AddToGroupAction.TYPE

    def execute(self, run, context, actionset_uuid, msg, offline_on=None):
        contact = run.contact
        add = AddToGroupAction.TYPE == self.get_type()
        user = get_flow_user(run.org)

        if contact:
            for group in self.groups:
                if not isinstance(group, ContactGroup):
                    (value, errors) = Msg.substitute_variables(group, context, org=run.flow.org)
                    group = None

                    if not errors:
                        group = ContactGroup.get_user_group(contact.org, value)
                        if not group:
                            ActionLog.error(run, _("Unable to find group with name '%s'") % value)

                    else:  # pragma: needs cover
                        ActionLog.error(run, _("Group name could not be evaluated: %s") % ', '.join(errors))

                if group:
                    # TODO should become a failure (because it should be impossible) and not just a simulator error
                    if group.is_dynamic:
                        # report to sentry
                        logger.error("Attempt to add/remove contacts on dynamic group '%s' [%d] "
                                     "in flow '%s' [%d] for org '%s' [%d]"
                                     % (group.name, group.pk, run.flow.name, run.flow.pk, run.org.name, run.org.pk))
                        if run.contact.is_test:
                            if add:
                                ActionLog.error(run, _("%s is a dynamic group which we can't add contacts to") % group.name)
                            else:  # pragma: needs cover
                                ActionLog.error(run, _("%s is a dynamic group which we can't remove contacts from") % group.name)
                        continue

                    group.update_contacts(user, [contact], add)
                    if run.contact.is_test:
                        if add:
                            ActionLog.info(run, _("Added %s to %s") % (run.contact.name, group.name))
                        else:
                            ActionLog.info(run, _("Removed %s from %s") % (run.contact.name, group.name))
        return []


class DeleteFromGroupAction(AddToGroupAction):
    """
    Removes the user from a group
    """
    TYPE = 'del_group'

    def get_type(self):
        return DeleteFromGroupAction.TYPE

    def as_json(self):
        groups = []
        for g in self.groups:
            if isinstance(g, ContactGroup):
                groups.append(dict(uuid=g.uuid, name=g.name))
            else:
                groups.append(g)

        return dict(type=self.get_type(), groups=groups)

    @classmethod
    def from_json(cls, org, json_obj):
        return DeleteFromGroupAction(DeleteFromGroupAction.get_groups(org, json_obj))

    def execute(self, run, context, actionset, msg, offline_on=None):
        if len(self.groups) == 0:
            contact = run.contact
            user = get_flow_user(run.org)
            if contact:
                # remove from all active and inactive user-defined, static groups
                for group in ContactGroup.user_groups.filter(org=contact.org,
                                                             group_type=ContactGroup.TYPE_USER_DEFINED,
                                                             query__isnull=True):
                    group.update_contacts(user, [contact], False)
                    if run.contact.is_test:  # pragma: needs cover
                        ActionLog.info(run, _("Removed %s from %s") % (run.contact.name, group.name))
            return []
        return AddToGroupAction.execute(self, run, context, actionset, msg, offline_on)


class AddLabelAction(Action):
    """
    Add a label to the incoming message
    """
    TYPE = 'add_label'
    LABELS = 'labels'
    UUID = 'uuid'
    NAME = 'name'

    def __init__(self, labels):
        self.labels = labels

    @classmethod
    def from_json(cls, org, json_obj):
        labels_data = json_obj.get(AddLabelAction.LABELS)

        labels = []
        for label_data in labels_data:
            if isinstance(label_data, dict):
                label_uuid = label_data.get(AddLabelAction.UUID, None)
                label_name = label_data.get(AddLabelAction.NAME)

                if label_uuid and Label.label_objects.filter(org=org, uuid=label_uuid).first():
                    label = Label.label_objects.filter(org=org, uuid=label_uuid).first()
                    if label:
                        labels.append(label)
                else:
                    labels.append(Label.get_or_create(org, org.get_user(), label_name))

            elif isinstance(label_data, six.string_types):
                if label_data and label_data[0] == '@':
                    # label name is a variable substitution
                    labels.append(label_data)
                else:  # pragma: needs cover
                    labels.append(Label.get_or_create(org, org.get_user(), label_data))
            else:  # pragma: needs cover
                raise ValueError("Label data must be a dict or string")

        return AddLabelAction(labels)

    def as_json(self):
        labels = []
        for action_label in self.labels:
            if isinstance(action_label, Label):
                labels.append(dict(uuid=action_label.uuid, name=action_label.name))
            else:
                labels.append(action_label)

        return dict(type=self.get_type(), labels=labels)

    def get_type(self):
        return AddLabelAction.TYPE

    def execute(self, run, context, actionset_uuid, msg, offline_on=None):
        for label in self.labels:
            if not isinstance(label, Label):
                contact = run.contact
                (value, errors) = Msg.substitute_variables(label, context, org=run.flow.org)

                if not errors:
                    label = Label.label_objects.filter(org=contact.org, name__iexact=value.strip()).first()
                    if not label:
                        ActionLog.error(run, _("Unable to find label with name '%s'") % value.strip())

                else:  # pragma: needs cover
                    label = None
                    ActionLog.error(run, _("Label name could not be evaluated: %s") % ', '.join(errors))

            if label and msg and msg.pk:
                if run.contact.is_test:  # pragma: needs cover
                    # don't really add labels to simulator messages
                    ActionLog.info(run, _("Added %s label to msg '%s'") % (label.name, msg.text))
                else:
                    label.toggle_label([msg], True)
        return []


class SayAction(Action):
    """
    Voice action for reading some text to a user
    """
    TYPE = 'say'
    MESSAGE = 'msg'
    UUID = 'uuid'
    RECORDING = 'recording'

    def __init__(self, uuid, msg, recording):
        self.uuid = uuid
        self.msg = msg
        self.recording = recording

    @classmethod
    def from_json(cls, org, json_obj):
        return SayAction(json_obj.get(SayAction.UUID),
                         json_obj.get(SayAction.MESSAGE),
                         json_obj.get(SayAction.RECORDING))

    def as_json(self):
        return dict(type=SayAction.TYPE, msg=self.msg,
                    uuid=self.uuid, recording=self.recording)

    def execute(self, run, context, actionset_uuid, event, offline_on=None):

        media_url = None
        if self.recording:

            # localize our recording
            recording = run.flow.get_localized_text(self.recording, run.contact)

            # if we have a localized recording, create the url
            if recording:  # pragma: needs cover
                media_url = "https://%s/%s" % (settings.AWS_BUCKET_DOMAIN, recording)

        # localize the text for our message, need this either way for logging
        message = run.flow.get_localized_text(self.msg, run.contact)
        (message, errors) = Msg.substitute_variables(message, context)

        msg = run.create_outgoing_ivr(message, media_url, run.connection)

        if msg:
            if run.contact.is_test:
                if media_url:  # pragma: needs cover
                    ActionLog.create(run, _('Played recorded message for "%s"') % message)
                else:
                    ActionLog.create(run, _('Read message "%s"') % message)
            return [msg]
        else:  # pragma: needs cover
            # no message, possibly failed loop detection
            run.voice_response.say(_("Sorry, an invalid flow has been detected. Good bye."))
            return []


class PlayAction(Action):
    """
    Voice action for reading some text to a user
    """
    TYPE = 'play'
    URL = 'url'
    UUID = 'uuid'

    def __init__(self, uuid, url):
        self.uuid = uuid
        self.url = url

    @classmethod
    def from_json(cls, org, json_obj):
        return PlayAction(json_obj.get(PlayAction.UUID), json_obj.get(PlayAction.URL))

    def as_json(self):
        return dict(type=PlayAction.TYPE, url=self.url, uuid=self.uuid)

    def execute(self, run, context, actionset_uuid, event, offline_on=None):
        (media, errors) = Msg.substitute_variables(self.url, context)
        msg = run.create_outgoing_ivr(_('Played contact recording'), media, run.connection)

        if msg:
            if run.contact.is_test:  # pragma: needs cover
                log_txt = _('Played recording at "%s"') % msg.media
                ActionLog.create(run, log_txt)
            return [msg]
        else:  # pragma: needs cover
            # no message, possibly failed loop detection
            run.voice_response.say(_("Sorry, an invalid flow has been detected. Good bye."))
            return []


class ReplyAction(Action):
    """
    Simple action for sending back a message
    """
    TYPE = 'reply'
    MESSAGE = 'msg'
    MSG_TYPE = None
    MEDIA = 'media'
    SEND_ALL = 'send_all'

    def __init__(self, msg=None, media=None, send_all=False):
        self.msg = msg
        self.media = media if media else {}
        self.send_all = send_all

    @classmethod
    def from_json(cls, org, json_obj):
        # assert we have some kind of message in this reply
        msg = json_obj.get(cls.MESSAGE)
        if isinstance(msg, dict):
            if not msg:
                raise FlowException("Invalid reply action, empty message dict")

            if not any([v for v in msg.values()]):
                raise FlowException("Invalid reply action, missing at least one message")
        elif not msg:
            raise FlowException("Invalid reply action, no message")

        return cls(msg=json_obj.get(cls.MESSAGE), media=json_obj.get(cls.MEDIA, None),
                   send_all=json_obj.get(cls.SEND_ALL, False))

    def as_json(self):
        return dict(type=self.TYPE, msg=self.msg, media=self.media, send_all=self.send_all)

    def execute(self, run, context, actionset_uuid, msg, offline_on=None):
        replies = []

        if self.msg or self.media:
            user = get_flow_user(run.org)

            text = ''
            if self.msg:
                text = run.flow.get_localized_text(self.msg, run.contact)

            attachments = None
            if self.media:
                # localize our media attachment
                media_type, media_url = run.flow.get_localized_text(self.media, run.contact).split(':', 1)

                # if we have a localized media, create the url
                if media_url and len(media_type.split('/')) > 1:
                    attachments = ["%s:https://%s/%s" % (media_type, settings.AWS_BUCKET_DOMAIN, media_url)]
                else:
                    attachments = ["%s:%s" % (media_type, media_url)]

            if offline_on:
                context = None
                created_on = offline_on
            else:
                created_on = None

            if msg and msg.id:
                replies = msg.reply(text, user, trigger_send=False, message_context=context,
                                    connection=run.connection, msg_type=self.MSG_TYPE, attachments=attachments,
                                    send_all=self.send_all, created_on=created_on)
            else:
                # if our run has been responded to or any of our parent runs have
                # been responded to consider us interactive with high priority
                high_priority = run.get_session_responded()
                replies = run.contact.send(text, user, trigger_send=False, message_context=context,
                                           connection=run.connection, msg_type=self.MSG_TYPE, attachments=attachments,
                                           created_on=created_on, all_urns=self.send_all, high_priority=high_priority)
        return replies


class EndUssdAction(ReplyAction):
    """
    Reply action that ends a USSD session gracefully with a message
    """
    TYPE = 'end_ussd'
    MSG_TYPE = MSG_TYPE_USSD


class UssdAction(ReplyAction):
    """
    USSD action to send outgoing USSD messages
    Created from a USSD ruleset
    It builds localised text with localised USSD menu support
    """
    TYPE = 'ussd'
    MESSAGE = 'ussd_message'
    TYPE_WAIT_USSD_MENU = 'wait_menu'
    TYPE_WAIT_USSD = 'wait_ussd'
    MSG_TYPE = MSG_TYPE_USSD

    def __init__(self, msg=None, base_language=None, languages=None, primary_language=None):
        super(UssdAction, self).__init__(msg)
        self.languages = languages
        if msg and base_language and primary_language:
            self.base_language = base_language if base_language in msg else primary_language
        else:
            self.base_language = None

    @classmethod
    def from_ruleset(cls, ruleset, run):
        if ruleset and hasattr(ruleset, 'config') and isinstance(ruleset.config, six.string_types):
            # initial message, menu obj
            obj = json.loads(ruleset.config)
            rules = json.loads(ruleset.rules)
            msg = obj.get(cls.MESSAGE, '')
            org = run.flow.org

            # define languages
            base_language = run.flow.base_language
            org_languages = {l.iso_code for l in org.languages.all()}
            primary_language = getattr(getattr(org, 'primary_language', None), 'iso_code', None)

            # initialize UssdAction
            ussd_action = cls(msg=msg, base_language=base_language, languages=org_languages,
                              primary_language=primary_language)

            ussd_action.substitute_missing_languages()

            if ruleset.ruleset_type == cls.TYPE_WAIT_USSD_MENU:
                ussd_action.add_menu_to_msg(rules)

            return ussd_action
        else:
            return cls()

    def substitute_missing_languages(self):
        # if there is a translation missing fill it with the base language
        for language in self.languages:
            if language not in self.msg:
                self.msg[language] = self.msg.get(self.base_language)

    def get_menu_label(self, label, language):
        if language not in label:
            return str(label.get(self.base_language))
        else:
            return str(label[language])

    def add_menu_to_msg(self, rules):
        # start with a new line
        self.msg = {language: localised_msg + '\n' for language, localised_msg in six.iteritems(self.msg)}

        # add menu to the msg
        for rule in rules:
            if rule.get('label'):  # filter "other" and "interrupted"
                self.msg = {language: localised_msg + ": ".join(
                    (str(rule['test']['test']), self.get_menu_label(rule['label'], language),)) + '\n' for language, localised_msg in six.iteritems(self.msg)}


class VariableContactAction(Action):
    """
    Base action that resolves variables into contacts. Used for actions that take
    SendAction, TriggerAction, etc
    """
    CONTACTS = 'contacts'
    GROUPS = 'groups'
    VARIABLES = 'variables'
    PHONE = 'phone'
    NAME = 'name'
    UUID = 'uuid'
    ID = 'id'

    def __init__(self, groups, contacts, variables):
        self.groups = groups
        self.contacts = contacts
        self.variables = variables

    @classmethod
    def parse_groups(cls, org, json_obj):
        # we actually instantiate our contacts here
        groups = []
        for group_data in json_obj.get(VariableContactAction.GROUPS):
            group_uuid = group_data.get(VariableContactAction.UUID, None)
            group_name = group_data.get(VariableContactAction.NAME)

            # flows from when true deletion was allowed need this
            if not group_name:
                group_name = 'Missing'

            group = ContactGroup.get_or_create(org, org.get_user(), group_name, group_uuid)
            groups.append(group)

        return groups

    @classmethod
    def parse_contacts(cls, org, json_obj):
        contacts = []
        for contact in json_obj.get(VariableContactAction.CONTACTS):
            name = contact.get(VariableContactAction.NAME, None)
            phone = contact.get(VariableContactAction.PHONE, None)
            contact_uuid = contact.get(VariableContactAction.UUID, None)

            contact = Contact.objects.filter(uuid=contact_uuid, org=org).first()
            if not contact and phone:  # pragma: needs cover
                contact = Contact.get_or_create(org, org.created_by, name=None, urns=[(TEL_SCHEME, phone)])

                # if they dont have a name use the one in our action
                if name and not contact.name:  # pragma: needs cover
                    contact.name = name
                    contact.save(update_fields=['name'])

            if contact:
                contacts.append(contact)

        return contacts

    @classmethod
    def parse_variables(cls, org, json_obj):
        variables = []
        if VariableContactAction.VARIABLES in json_obj:
            variables = list(_.get(VariableContactAction.ID) for _ in json_obj.get(VariableContactAction.VARIABLES))
        return variables

    def build_groups_and_contacts(self, run, msg):
        message_context = run.flow.build_expressions_context(run.contact, msg)
        contacts = list(self.contacts)
        groups = list(self.groups)

        # see if we've got groups or contacts
        for variable in self.variables:
            # this is a marker for a new contact
            if variable == NEW_CONTACT_VARIABLE:
                # if this is a test contact, stuff a fake contact in for logging purposes
                if run.contact.is_test:  # pragma: needs cover
                    contacts.append(Contact(pk=-1))

                # otherwise, really create the contact
                else:
                    contacts.append(Contact.get_or_create(run.org, get_flow_user(run.org), name=None, urns=()))

            # other type of variable, perform our substitution
            else:
                (variable, errors) = Msg.substitute_variables(variable, message_context, org=run.flow.org)

                # Check for possible contact uuid and use its contact
                contact_variable_by_uuid = Contact.objects.filter(uuid=variable, org=run.flow.org).first()
                if contact_variable_by_uuid:
                    contacts.append(contact_variable_by_uuid)
                    continue

                variable_group = ContactGroup.get_user_group(run.flow.org, name=variable)
                if variable_group:  # pragma: needs cover
                    groups.append(variable_group)
                else:
                    country = run.flow.org.get_country_code()
                    (number, valid) = URN.normalize_number(variable, country)
                    if number and valid:
                        contact = Contact.get_or_create(run.org, get_flow_user(run.org), urns=[URN.from_tel(number)])
                        contacts.append(contact)

        return groups, contacts


class TriggerFlowAction(VariableContactAction):
    """
    Action that starts a set of contacts down another flow
    """
    TYPE = 'trigger-flow'

    def __init__(self, flow, groups, contacts, variables):
        self.flow = flow
        super(TriggerFlowAction, self).__init__(groups, contacts, variables)

    @classmethod
    def from_json(cls, org, json_obj):
        flow_json = json_obj.get('flow')
        uuid = flow_json.get('uuid')
        flow = Flow.objects.filter(org=org, is_active=True,
                                   is_archived=False, uuid=uuid).first()

        # it is possible our flow got deleted
        if not flow:
            return None

        groups = VariableContactAction.parse_groups(org, json_obj)
        contacts = VariableContactAction.parse_contacts(org, json_obj)
        variables = VariableContactAction.parse_variables(org, json_obj)

        return TriggerFlowAction(flow, groups, contacts, variables)

    def as_json(self):
        contact_ids = [dict(uuid=_.uuid, name=_.name) for _ in self.contacts]
        group_ids = [dict(uuid=_.uuid, name=_.name) for _ in self.groups]
        variables = [dict(id=_) for _ in self.variables]
        return dict(type=TriggerFlowAction.TYPE, flow=dict(uuid=self.flow.uuid, name=self.flow.name),
                    contacts=contact_ids, groups=group_ids, variables=variables)

    def execute(self, run, context, actionset_uuid, msg, offline_on=None):
        if self.flow:
            (groups, contacts) = self.build_groups_and_contacts(run, msg)
            # start our contacts down the flow
            if not run.contact.is_test:
                # our extra will be our flow variables in our message context
                extra = context.get('extra', dict())
                child_runs = self.flow.start(groups, contacts, restart_participants=True, started_flows=[run.flow.pk],
                                             extra=extra, parent_run=run)

                # build up all the msgs that where sent by our flow
                msgs = []
                for run in child_runs:
                    msgs += run.start_msgs

                return msgs
            else:  # pragma: needs cover
                unique_contacts = set()
                for contact in contacts:
                    unique_contacts.add(contact.pk)

                for group in groups:
                    for contact in group.contacts.all():
                        unique_contacts.add(contact.pk)

                self.logger(run, self.flow, len(unique_contacts))

            return []  # pragma: needs cover
        else:  # pragma: no cover
            return []

    def logger(self, run, flow, contact_count):  # pragma: needs cover
        log_txt = _("Added %d contact(s) to '%s' flow") % (contact_count, flow.name)
        log = ActionLog.create(run, log_txt)
        return log


class SetLanguageAction(Action):
    """
    Action that sets the language for a contact
    """
    TYPE = 'lang'
    LANG = 'lang'
    NAME = 'name'

    def __init__(self, lang, name):
        self.lang = lang
        self.name = name

    @classmethod
    def from_json(cls, org, json_obj):
        return SetLanguageAction(json_obj.get(cls.LANG), json_obj.get(cls.NAME))

    def as_json(self):
        return dict(type=SetLanguageAction.TYPE, lang=self.lang, name=self.name)

    def execute(self, run, context, actionset_uuid, msg, offline_on=None):

        if len(self.lang) != 3:
            run.contact.language = None
        else:
            run.contact.language = self.lang

        run.contact.save(update_fields=['language'])
        self.logger(run)
        return []

    def logger(self, run):  # pragma: needs cover
        # only log for test contact
        if not run.contact.is_test:
            return False

        log_txt = _("Setting language to %s") % self.name
        log = ActionLog.create(run, log_txt)
        return log


class StartFlowAction(Action):
    """
    Action that starts the contact into another flow
    """
    TYPE = 'flow'
    FLOW = 'flow'
    NAME = 'name'
    UUID = 'uuid'

    def __init__(self, flow):
        self.flow = flow

    @classmethod
    def from_json(cls, org, json_obj):
        flow_obj = json_obj.get(cls.FLOW)
        flow_uuid = flow_obj.get(cls.UUID)

        flow = Flow.objects.filter(org=org, is_active=True, is_archived=False, uuid=flow_uuid).first()

        # it is possible our flow got deleted
        if not flow:
            return None
        else:
            return StartFlowAction(flow)

    def as_json(self):
        return dict(type=StartFlowAction.TYPE, flow=dict(uuid=self.flow.uuid, name=self.flow.name))

    def execute(self, run, context, actionset_uuid, msg, started_flows, offline_on=None):
        msgs = []

        # our extra will be our flow variables in our message context
        extra = context.get('extra', dict())

        # if they are both flow runs, just redirect the call
        if run.flow.flow_type == Flow.VOICE and self.flow.flow_type == Flow.VOICE:
            new_run = self.flow.start([], [run.contact], started_flows=started_flows,
                                      restart_participants=True, extra=extra, parent_run=run)[0]
            url = "https://%s%s" % (settings.TEMBA_HOST, reverse('ivr.ivrcall_handle', args=[new_run.connection.pk]))
            run.voice_response.redirect(url)
        else:
            child_runs = self.flow.start([], [run.contact], started_flows=started_flows, restart_participants=True,
                                         extra=extra, parent_run=run)
            for run in child_runs:
                msgs += run.start_msgs

        self.logger(run)
        return msgs

    def logger(self, run):  # pragma: needs cover
        # only log for test contact
        if not run.contact.is_test:
            return False

        log_txt = _("Starting other flow %s") % self.flow.name

        log = ActionLog.create(run, log_txt)

        return log


class SaveToContactAction(Action):
    """
    Action to save a variable substitution to a field on a contact
    """
    TYPE = 'save'
    FIELD = 'field'
    LABEL = 'label'
    VALUE = 'value'

    def __init__(self, label, field, value):
        self.label = label
        self.field = field
        self.value = value

    @classmethod
    def get_label(cls, org, field, label=None):

        # make sure this field exists
        if field == 'name':
            label = 'Contact Name'
        elif field == 'first_name':
            label = 'First Name'
        elif field == 'tel_e164':
            label = 'Phone Number'
        elif field in ContactURN.CONTEXT_KEYS_TO_SCHEME.keys():
            label = six.text_type(ContactURN.CONTEXT_KEYS_TO_LABEL[field])
        else:
            contact_field = ContactField.objects.filter(org=org, key=field).first()
            if contact_field:
                label = contact_field.label
            else:
                ContactField.get_or_create(org, get_flow_user(org), field, label)

        return label

    @classmethod
    def from_json(cls, org, json_obj):
        # they are creating a new field
        label = json_obj.get(cls.LABEL)
        field = json_obj.get(cls.FIELD)
        value = json_obj.get(cls.VALUE)

        if label and label.startswith('[_NEW_]'):
            label = label[7:]

        # create our contact field if necessary
        if not field:
            field = ContactField.make_key(label)

        # look up our label
        label = cls.get_label(org, field, label)

        return SaveToContactAction(label, field, value)

    def as_json(self):
        return dict(type=SaveToContactAction.TYPE, label=self.label, field=self.field, value=self.value)

    def execute(self, run, context, actionset_uuid, msg, offline_on=None):
        # evaluate our value
        contact = run.contact
        user = get_flow_user(run.org)
        (value, errors) = Msg.substitute_variables(self.value, context, org=run.flow.org)

        if contact.is_test and errors:  # pragma: needs cover
            ActionLog.warn(run, _("Expression contained errors: %s") % ', '.join(errors))

        value = value.strip()

        if self.field == 'name':
            new_value = value[:128]
            contact.name = new_value
            contact.modified_by = user
            contact.save(update_fields=('name', 'modified_by', 'modified_on'))
            self.logger(run, new_value)

        elif self.field == 'first_name':
            new_value = value[:128]
            contact.set_first_name(new_value)
            contact.modified_by = user
            contact.save(update_fields=('name', 'modified_by', 'modified_on'))
            self.logger(run, new_value)

        elif self.field in ContactURN.CONTEXT_KEYS_TO_SCHEME.keys():
            new_value = value[:128]

            # add in our new urn number
            scheme = ContactURN.CONTEXT_KEYS_TO_SCHEME[self.field]

            # trim off '@' for twitter handles
            if self.field == 'twitter':  # pragma: needs cover
                if len(new_value) > 0:
                    if new_value[0] == '@':
                        new_value = new_value[1:]

            # only valid urns get added, sorry
            new_urn = None
            if new_value:
                new_urn = URN.normalize(URN.from_parts(scheme, new_value))
                if not URN.validate(new_urn, contact.org.get_country_code()):
                    new_urn = False
                    if contact.is_test:
                        ActionLog.warn(run, _('Contact not updated, invalid connection for contact (%s:%s)' % (scheme, new_value)))
            else:
                if contact.is_test:
                    ActionLog.warn(run, _('Contact not updated, missing connection for contact'))

            if new_urn:
                urns = [six.text_type(urn) for urn in contact.urns.all()]
                urns += [new_urn]

                # don't really update URNs on test contacts
                if contact.is_test:
                    ActionLog.info(run, _("Added %s as @contact.%s - skipped in simulator" % (new_value, scheme)))
                else:
                    contact.update_urns(user, urns)

        else:
            new_value = value[:Value.MAX_VALUE_LEN]
            contact.set_field(user, self.field, new_value)
            self.logger(run, new_value)

        return []

    def logger(self, run, new_value):  # pragma: needs cover
        # only log for test contact
        if not run.contact.is_test:
            return False

        label = SaveToContactAction.get_label(run.flow.org, self.field, self.label)
        log_txt = _("Updated %s to '%s'") % (label, new_value)

        log = ActionLog.create(run, log_txt)

        return log


class SetChannelAction(Action):
    """
    Action which sets the preferred channel to use for this Contact. If the contact has no URNs that match
    the Channel being set then this is a no-op.
    """
    TYPE = 'channel'
    CHANNEL = 'channel'
    NAME = 'name'

    def __init__(self, channel):
        self.channel = channel
        super(Action, self).__init__()

    @classmethod
    def from_json(cls, org, json_obj):
        channel_uuid = json_obj.get(SetChannelAction.CHANNEL)

        if channel_uuid:
            channel = Channel.objects.filter(org=org, is_active=True, uuid=channel_uuid).first()
        else:  # pragma: needs cover
            channel = None
        return SetChannelAction(channel)

    def as_json(self):
        channel_uuid = self.channel.uuid if self.channel else None
        channel_name = "%s: %s" % (self.channel.get_channel_type_display(), self.channel.get_address_display()) if self.channel else None
        return dict(type=SetChannelAction.TYPE, channel=channel_uuid, name=channel_name)

    def execute(self, run, context, actionset_uuid, msg, offline_on=None):
        # if we found the channel to set
        if self.channel:

            # don't set preferred channel for test contacts
            if not run.contact.is_test:
                run.contact.set_preferred_channel(self.channel)

            self.log(run, _("Updated preferred channel to %s") % self.channel.name)
            return []
        else:
            self.log(run, _("Channel not found, no action taken"))
            return []

    def log(self, run, text):  # pragma: no cover
        if run.contact.is_test:
            ActionLog.create(run, text)


class SendAction(VariableContactAction):
    """
    Action which sends a message to a specified set of contacts and groups.
    """
    TYPE = 'send'
    MESSAGE = 'msg'
    MEDIA = 'media'

    def __init__(self, msg, groups, contacts, variables, media=None):
        self.msg = msg
        self.media = media if media else {}
        super(SendAction, self).__init__(groups, contacts, variables)

    @classmethod
    def from_json(cls, org, json_obj):
        groups = VariableContactAction.parse_groups(org, json_obj)
        contacts = VariableContactAction.parse_contacts(org, json_obj)
        variables = VariableContactAction.parse_variables(org, json_obj)

        return SendAction(json_obj.get(SendAction.MESSAGE), groups, contacts, variables,
                          json_obj.get(SendAction.MEDIA, None))

    def as_json(self):
        contact_ids = [dict(uuid=_.uuid) for _ in self.contacts]
        group_ids = [dict(uuid=_.uuid, name=_.name) for _ in self.groups]
        variables = [dict(id=_) for _ in self.variables]
        return dict(type=SendAction.TYPE, msg=self.msg, contacts=contact_ids, groups=group_ids, variables=variables,
                    media=self.media)

    def execute(self, run, context, actionset_uuid, msg, offline_on=None):
        if self.msg or self.media:
            flow = run.flow
            (groups, contacts) = self.build_groups_and_contacts(run, msg)

            # create our broadcast and send it
            if not run.contact.is_test:
                # no-op if neither text nor media are defined in the flow base language
                if not (self.msg.get(flow.base_language) or self.media.get(flow.base_language)):
                    return list()

                recipients = groups + contacts

                broadcast = Broadcast.create(flow.org, flow.modified_by, self.msg, recipients,
                                             media=self.media, base_language=flow.base_language)
                broadcast.send(trigger_send=False, message_context=context)
                return list(broadcast.get_messages())

            else:
                unique_contacts = set()
                for contact in contacts:
                    unique_contacts.add(contact.pk)

                for group in groups:
                    for contact in group.contacts.all():
                        unique_contacts.add(contact.pk)

                # contact refers to each contact this message is being sent to so evaluate without it for logging
                del context['contact']

                text = run.flow.get_localized_text(self.msg, run.contact)
                (message, errors) = Msg.substitute_variables(text, context, org=run.flow.org, partial_vars=True)

                self.logger(run, message, len(unique_contacts))

            return []
        else:  # pragma: no cover
            return []

    def logger(self, run, text, contact_count):
        log_txt = _n("Sending '%(msg)s' to %(count)d contact",
                     "Sending '%(msg)s' to %(count)d contacts",
                     contact_count) % dict(msg=text, count=contact_count)
        log = ActionLog.create(run, log_txt)
        return log


class Rule(object):

    def __init__(self, uuid, category, destination, destination_type, test, label=None):
        self.uuid = uuid
        self.category = category
        self.destination = destination
        self.destination_type = destination_type
        self.test = test
        self.label = label

    def get_category_name(self, flow_lang):
        if not self.category:  # pragma: needs cover
            if isinstance(self.test, BetweenTest):
                return "%s-%s" % (self.test.min, self.test.max)

        # return the category name for the flow language version
        if isinstance(self.category, dict):
            if flow_lang:
                return self.category[flow_lang]
            else:  # pragma: needs cover
                return self.category.values()[0]

        return self.category  # pragma: needs cover

    def matches(self, run, sms, context, text):
        return self.test.evaluate(run, sms, context, text)

    def as_json(self):
        return dict(uuid=self.uuid,
                    category=self.category,
                    destination=self.destination,
                    destination_type=self.destination_type,
                    test=self.test.as_json(),
                    label=self.label)

    @classmethod
    def from_json_array(cls, org, json):
        rules = []
        for rule in json:
            category = rule.get('category', None)

            if isinstance(category, dict):
                # prune all of our translations to 36
                for k, v in category.items():
                    if isinstance(v, six.string_types):
                        category[k] = v[:36]
            elif category:
                category = category[:36]

            destination = rule.get('destination', None)
            destination_type = None

            # determine our destination type, if its not set its an action set
            if destination:
                destination_type = rule.get('destination_type', FlowStep.TYPE_ACTION_SET)

            rules.append(Rule(rule.get('uuid'),
                              category,
                              destination,
                              destination_type,
                              Test.from_json(org, rule['test']),
                              rule.get('label')))

        return rules


class Test(object):
    TYPE = 'type'
    __test_mapping = None

    @classmethod
    def from_json(cls, org, json_dict):
        if not cls.__test_mapping:
            cls.__test_mapping = {
                AirtimeStatusTest.TYPE: AirtimeStatusTest,
                AndTest.TYPE: AndTest,
                BetweenTest.TYPE: BetweenTest,
                ContainsAnyTest.TYPE: ContainsAnyTest,
                ContainsOnlyPhraseTest.TYPE: ContainsOnlyPhraseTest,
                ContainsPhraseTest.TYPE: ContainsPhraseTest,
                ContainsTest.TYPE: ContainsTest,
                DateAfterTest.TYPE: DateAfterTest,
                DateBeforeTest.TYPE: DateBeforeTest,
                DateEqualTest.TYPE: DateEqualTest,
                EqTest.TYPE: EqTest,
                FalseTest.TYPE: FalseTest,
                GtTest.TYPE: GtTest,
                GteTest.TYPE: GteTest,
                HasDateTest.TYPE: HasDateTest,
                HasDistrictTest.TYPE: HasDistrictTest,
                HasEmailTest.TYPE: HasEmailTest,
                HasStateTest.TYPE: HasStateTest,
                HasWardTest.TYPE: HasWardTest,
                InGroupTest.TYPE: InGroupTest,
                InterruptTest.TYPE: InterruptTest,
                LtTest.TYPE: LtTest,
                LteTest.TYPE: LteTest,
                NotEmptyTest.TYPE: NotEmptyTest,
                NumberTest.TYPE: NumberTest,
                OrTest.TYPE: OrTest,
                PhoneTest.TYPE: PhoneTest,
                RegexTest.TYPE: RegexTest,
                StartsWithTest.TYPE: StartsWithTest,
                SubflowTest.TYPE: SubflowTest,
                TimeoutTest.TYPE: TimeoutTest,
                TrueTest.TYPE: TrueTest,
                WebhookStatusTest.TYPE: WebhookStatusTest,
            }

        type = json_dict.get(cls.TYPE, None)
        if not type:  # pragma: no cover
            raise FlowException("Test definition missing 'type' field: %s", json_dict)

        if type not in cls.__test_mapping:  # pragma: no cover
            raise FlowException("Unknown type: '%s' in definition: %s" % (type, json_dict))

        return cls.__test_mapping[type].from_json(org, json_dict)

    @classmethod
    def from_json_array(cls, org, json):
        tests = []
        for inner in json:
            tests.append(Test.from_json(org, inner))

        return tests

    def evaluate(self, run, sms, context, text):  # pragma: no cover
        """
        Where the work happens, subclasses need to be able to evalute their Test
        according to their definition given the passed in message. Tests do not have
        side effects.
        """
        raise FlowException("Subclasses must implement evaluate, returning a tuple containing 1 or 0 and the value tested")


class WebhookStatusTest(Test):
    """
    {op: 'webhook', status: 'success' }
    """
    TYPE = 'webhook_status'
    STATUS = 'status'

    STATUS_SUCCESS = 'success'
    STATUS_FAILURE = 'failure'

    def __init__(self, status):
        self.status = status

    @classmethod
    def from_json(cls, org, json):
        return WebhookStatusTest(json.get('status'))

    def as_json(self):  # pragma: needs cover
        return dict(type=WebhookStatusTest.TYPE, status=self.status)

    def evaluate(self, run, sms, context, text):
        # we treat any 20* return code as successful
        success = 200 <= int(text) < 300

        if success and self.status == WebhookStatusTest.STATUS_SUCCESS:
            return 1, text
        elif not success and self.status == WebhookStatusTest.STATUS_FAILURE:
            return 1, text
        else:
            return 0, None


class AirtimeStatusTest(Test):
    """
    {op: 'airtime_status'}
    """
    TYPE = 'airtime_status'
    EXIT = 'exit_status'

    STATUS_SUCCESS = 'success'
    STATUS_FAILED = 'failed'

    STATUS_MAP = {STATUS_SUCCESS: AirtimeTransfer.SUCCESS,
                  STATUS_FAILED: AirtimeTransfer.FAILED}

    def __init__(self, exit_status):
        self.exit_status = exit_status

    @classmethod
    def from_json(cls, org, json):
        return AirtimeStatusTest(json.get('exit_status'))

    def as_json(self):  # pragma: needs cover
        return dict(type=AirtimeStatusTest.TYPE, exit_status=self.exit_status)

    def evaluate(self, run, sms, context, text):
        status = text
        if status and AirtimeStatusTest.STATUS_MAP[self.exit_status] == status:
            return 1, status
        return 0, None


class InGroupTest(Test):
    """
    { op: "in_group" }
    """
    TYPE = 'in_group'
    NAME = 'name'
    UUID = 'uuid'
    TEST = 'test'

    def __init__(self, group):
        self.group = group

    @classmethod
    def from_json(cls, org, json):
        group = json.get(InGroupTest.TEST)
        name = group.get(InGroupTest.NAME)
        uuid = group.get(InGroupTest.UUID)
        return InGroupTest(ContactGroup.get_or_create(org, org.created_by, name, uuid))

    def as_json(self):
        group = ContactGroup.get_or_create(self.group.org, self.group.org.created_by, self.group.name, self.group.uuid)
        return dict(type=InGroupTest.TYPE, test=dict(name=group.name, uuid=group.uuid))

    def evaluate(self, run, sms, context, text):
        if run.contact.user_groups.filter(id=self.group.id).first():
            return 1, self.group.name
        return 0, None


class SubflowTest(Test):
    """
    { op: "subflow" }
    """
    TYPE = 'subflow'
    EXIT = 'exit_type'

    TYPE_COMPLETED = 'completed'
    TYPE_EXPIRED = 'expired'

    EXIT_MAP = {TYPE_COMPLETED: FlowRun.EXIT_TYPE_COMPLETED,
                TYPE_EXPIRED: FlowRun.EXIT_TYPE_EXPIRED}

    def __init__(self, exit_type):
        self.exit_type = exit_type

    @classmethod
    def from_json(cls, org, json):
        return SubflowTest(json.get(SubflowTest.EXIT))

    def as_json(self):  # pragma: needs cover
        return dict(type=SubflowTest.TYPE, exit_type=self.exit_type)

    def evaluate(self, run, sms, context, text):
        # lookup the subflow run
        subflow_run = FlowRun.objects.filter(parent=run).order_by('-created_on').first()

        if subflow_run and SubflowTest.EXIT_MAP[self.exit_type] == subflow_run.exit_type:
            return 1, text
        return 0, None


class TimeoutTest(Test):
    """
    { op: "timeout", minutes: 60 }
    """
    TYPE = 'timeout'
    MINUTES = 'minutes'

    def __init__(self, minutes):
        self.minutes = minutes

    @classmethod
    def from_json(cls, org, json):
        return TimeoutTest(int(json.get(TimeoutTest.MINUTES)))

    def as_json(self):  # pragma: needs cover
        return {'type': TimeoutTest.TYPE, TimeoutTest.MINUTES: self.minutes}

    def evaluate(self, run, sms, context, text):
        if run.timeout_on < timezone.now():
            return 1, None
        else:  # pragma: needs cover
            return 0, None


class TrueTest(Test):
    """
    { op: "true" }
    """
    TYPE = 'true'

    def __init__(self):
        pass

    @classmethod
    def from_json(cls, org, json):
        return TrueTest()

    def as_json(self):
        return dict(type=TrueTest.TYPE)

    def evaluate(self, run, sms, context, text):
        return 1, text


class FalseTest(Test):
    """
    { op: "false" }
    """
    TYPE = 'false'

    def __init__(self):
        pass

    @classmethod
    def from_json(cls, org, json):
        return FalseTest()

    def as_json(self):
        return dict(type=FalseTest.TYPE)

    def evaluate(self, run, sms, context, text):
        return 0, None


class AndTest(Test):
    """
    { op: "and",  "tests": [ ... ] }
    """
    TESTS = 'tests'
    TYPE = 'and'

    def __init__(self, tests):
        self.tests = tests

    @classmethod
    def from_json(cls, org, json):
        return AndTest(Test.from_json_array(org, json[cls.TESTS]))

    def as_json(self):
        return dict(type=AndTest.TYPE, tests=[_.as_json() for _ in self.tests])

    def evaluate(self, run, sms, context, text):  # pragma: needs cover
        matches = []
        for test in self.tests:
            (result, value) = test.evaluate(run, sms, context, text)
            if result:
                matches.append(value)
            else:
                return 0, None

        # all came out true, we are true
        return 1, " ".join(matches)


class OrTest(Test):
    """
    { op: "or",  "tests": [ ... ] }
    """
    TESTS = 'tests'
    TYPE = 'or'

    def __init__(self, tests):
        self.tests = tests

    @classmethod
    def from_json(cls, org, json):
        return OrTest(Test.from_json_array(org, json[cls.TESTS]))

    def as_json(self):
        return dict(type=OrTest.TYPE, tests=[_.as_json() for _ in self.tests])

    def evaluate(self, run, sms, context, text):  # pragma: needs cover
        for test in self.tests:
            (result, value) = test.evaluate(run, sms, context, text)
            if result:
                return result, value

        return 0, None


class NotEmptyTest(Test):
    """
    { op: "not_empty" }
    """

    TYPE = 'not_empty'

    def __init__(self):  # pragma: needs cover
        pass

    @classmethod
    def from_json(cls, org, json):  # pragma: needs cover
        return NotEmptyTest()

    def as_json(self):  # pragma: needs cover
        return dict(type=NotEmptyTest.TYPE)

    def evaluate(self, run, sms, context, text):  # pragma: needs cover
        if text and len(text.strip()):
            return 1, text.strip()
        return 0, None


class ContainsTest(Test):
    """
    { op: "contains", "test": "red" }
    """
    TEST = 'test'
    TYPE = 'contains'

    def __init__(self, test):
        self.test = test

    @classmethod
    def from_json(cls, org, json):
        return cls(json[cls.TEST])

    def as_json(self):
        json = dict(type=ContainsTest.TYPE, test=self.test)
        return json

    def test_in_words(self, test, words, raw_words):
        matches = []
        for index, word in enumerate(words):
            if word == test:
                matches.append(index)
                continue

            # words are over 4 characters and start with the same letter
            if len(word) > 4 and len(test) > 4 and word[0] == test[0]:
                # edit distance of 1 or less is a match
                if edit_distance(word, test) <= 1:
                    matches.append(index)

        return matches

    def evaluate(self, run, sms, context, text):
        # substitute any variables
        test = run.flow.get_localized_text(self.test, run.contact)
        test, errors = Msg.substitute_variables(test, context, org=run.flow.org)

        # tokenize our test
        tests = tokenize(test.lower())

        # tokenize our sms
        words = tokenize(text.lower())
        raw_words = tokenize(text)

        tests = [elt for elt in tests if elt != '']
        words = [elt for elt in words if elt != '']
        raw_words = [elt for elt in raw_words if elt != '']

        # run through each of our tests
        matches = set()
        matched_tests = 0
        for test in tests:
            match = self.test_in_words(test, words, raw_words)
            if match:
                matched_tests += 1
                matches.update(match)

        # we are a match only if every test matches
        if matched_tests == len(tests):
            matches = sorted(list(matches))
            matched_words = " ".join([raw_words[idx] for idx in matches])
            return len(tests), matched_words
        else:
            return 0, None


class HasEmailTest(Test):
    """
    { op: "has_email" }
    """
    TYPE = 'has_email'

    def __init__(self):
        pass

    @classmethod
    def from_json(cls, org, json):
        return cls()

    def as_json(self):
        return dict(type=self.TYPE)

    def evaluate(self, run, sms, context, text):
        # split on whitespace
        words = text.split()
        for word in words:
            if is_valid_address(word):
                return 1, word

        return 0, None


class ContainsAnyTest(ContainsTest):
    """
    { op: "contains_any", "test": "red" }
    """
    TEST = 'test'
    TYPE = 'contains_any'

    def as_json(self):
        return dict(type=ContainsAnyTest.TYPE, test=self.test)

    def evaluate(self, run, sms, context, text):
        # substitute any variables
        test = run.flow.get_localized_text(self.test, run.contact)
        test, errors = Msg.substitute_variables(test, context, org=run.flow.org)

        # tokenize our test
        tests = tokenize(test.lower())

        # tokenize our sms
        words = tokenize(text.lower())
        raw_words = tokenize(text)

        tests = [elt for elt in tests if elt != '']
        words = [elt for elt in words if elt != '']
        raw_words = [elt for elt in raw_words if elt != '']

        # run through each of our tests
        matches = set()
        for test in tests:
            match = self.test_in_words(test, words, raw_words)
            if match:
                matches.update(match)

        # we are a match if at least one test matches
        if matches:
            matches = sorted(list(matches))
            matched_words = " ".join([raw_words[idx] for idx in matches])
            return 1, matched_words
        else:
            return 0, None


class ContainsOnlyPhraseTest(ContainsTest):
    """
    { op: "contains_only_phrase", "test": "red" }
    """
    TEST = 'test'
    TYPE = 'contains_only_phrase'

    def as_json(self):
        return dict(type=ContainsOnlyPhraseTest.TYPE, test=self.test)

    def evaluate(self, run, sms, context, text):
        # substitute any variables
        test = run.flow.get_localized_text(self.test, run.contact)
        test, errors = Msg.substitute_variables(test, context, org=run.flow.org)

        # tokenize our test
        tests = tokenize(test.lower())

        # tokenize our sms
        words = tokenize(text.lower())
        raw_words = tokenize(text)

        # they are the same? then we matched
        if tests == words:
            return 1, " ".join(raw_words)
        else:
            return 0, None


class ContainsPhraseTest(ContainsTest):
    """
    { op: "contains_phrase", "test": "red" }
    """
    TEST = 'test'
    TYPE = 'contains_phrase'

    def as_json(self):
        return dict(type=ContainsPhraseTest.TYPE, test=self.test)

    def evaluate(self, run, sms, context, text):
        # substitute any variables
        test = run.flow.get_localized_text(self.test, run.contact)
        test, errors = Msg.substitute_variables(test, context, org=run.flow.org)

        # tokenize our test
        tests = tokenize(test.lower())

        # tokenize our sms
        words = tokenize(text.lower())
        raw_words = tokenize(text)

        # look for the phrase
        test_idx = 0
        matches = []
        for i in range(len(words)):
            if tests[test_idx] == words[i]:
                matches.append(raw_words[i])
                test_idx += 1
                if test_idx == len(tests):
                    break
            else:
                matches = []
                test_idx = 0

        # we found the phrase
        if test_idx == len(tests):
            matched_words = " ".join(matches)
            return 1, matched_words
        else:
            return 0, None


class StartsWithTest(Test):
    """
    { op: "starts", "test": "red" }
    """
    TEST = 'test'
    TYPE = 'starts'

    def __init__(self, test):
        self.test = test

    @classmethod
    def from_json(cls, org, json):
        return cls(json[cls.TEST])

    def as_json(self):  # pragma: needs cover
        return dict(type=StartsWithTest.TYPE, test=self.test)

    def evaluate(self, run, sms, context, text):
        # substitute any variables in our test
        test = run.flow.get_localized_text(self.test, run.contact)
        test, errors = Msg.substitute_variables(test, context, org=run.flow.org)

        # strip leading and trailing whitespace
        text = text.strip()

        # see whether we start with our test
        if text.lower().find(test.lower()) == 0:
            return 1, text[:len(test)]
        else:
            return 0, None


class HasStateTest(Test):
    TYPE = 'state'

    def __init__(self):
        pass

    @classmethod
    def from_json(cls, org, json):
        return cls()

    def as_json(self):
        return dict(type=self.TYPE)

    def evaluate(self, run, sms, context, text):
        org = run.flow.org

        # if they removed their country since adding the rule
        if not org.country:
            return 0, None

        state = org.parse_location(text, AdminBoundary.LEVEL_STATE)
        if state:
            return 1, state[0]

        return 0, None


class HasDistrictTest(Test):
    TYPE = 'district'
    TEST = 'test'

    def __init__(self, state=None):
        self.state = state

    @classmethod
    def from_json(cls, org, json):
        return cls(json[cls.TEST])

    def as_json(self):
        return dict(type=self.TYPE, test=self.state)

    def evaluate(self, run, sms, context, text):

        # if they removed their country since adding the rule
        org = run.flow.org
        if not org.country:
            return 0, None

        # evaluate our district in case it has a replacement variable
        state, errors = Msg.substitute_variables(self.state, context, org=run.flow.org)

        parent = org.parse_location(state, AdminBoundary.LEVEL_STATE)
        if parent:
            district = org.parse_location(text, AdminBoundary.LEVEL_DISTRICT, parent[0])
            if district:
                return 1, district[0]
        district = org.parse_location(text, AdminBoundary.LEVEL_DISTRICT)

        # parse location when state contraint is not provided or available
        if (errors or not state) and len(district) == 1:
            return 1, district[0]

        return 0, None


class HasWardTest(Test):
    TYPE = 'ward'
    STATE = 'state'
    DISTRICT = 'district'

    def __init__(self, state=None, district=None):
        self.state = state
        self.district = district

    @classmethod
    def from_json(cls, org, json):
        return cls(json[cls.STATE], json[cls.DISTRICT])

    def as_json(self):
        return dict(type=self.TYPE, state=self.state, district=self.district)

    def evaluate(self, run, sms, context, text):
        # if they removed their country since adding the rule
        org = run.flow.org
        if not org.country:  # pragma: needs cover
            return 0, None
        district = None

        # evaluate our district in case it has a replacement variable
        district_name, missing_district = Msg.substitute_variables(self.district, context, org=run.flow.org)
        state_name, missing_state = Msg.substitute_variables(self.state, context, org=run.flow.org)
        if (district_name and state_name) and (len(missing_district) == 0 and len(missing_state) == 0):
            state = org.parse_location(state_name, AdminBoundary.LEVEL_STATE)
            if state:
                district = org.parse_location(district_name, AdminBoundary.LEVEL_DISTRICT, state[0])
                if district:
                    ward = org.parse_location(text, AdminBoundary.LEVEL_WARD, district[0])
                    if ward:
                        return 1, ward[0]

        # parse location when district contraint is not provided or available
        ward = org.parse_location(text, AdminBoundary.LEVEL_WARD)
        if len(ward) == 1 and district is None:
            return 1, ward[0]

        return 0, None


class HasDateTest(Test):
    TYPE = 'date'

    def __init__(self):
        pass

    @classmethod
    def from_json(cls, org, json):
        return cls()

    def as_json(self):  # pragma: needs cover
        return dict(type=self.TYPE)

    def evaluate_date_test(self, message_date):
        return True

    def evaluate(self, run, sms, context, text):
        text = text.replace(' ', "-")
        org = run.flow.org
        dayfirst = org.get_dayfirst()
        tz = org.timezone

        (date_format, time_format) = get_datetime_format(dayfirst)

        date = str_to_datetime(text, tz=tz, dayfirst=org.get_dayfirst())
        if date is not None and self.evaluate_date_test(date):
            return 1, datetime_to_str(date, tz=tz, format=time_format, ms=False)

        return 0, None  # pragma: needs cover


class DateTest(Test):
    """
    Base class for those tests that check relative dates
    """
    TEST = 'test'
    TYPE = 'date'

    def __init__(self, test):
        self.test = test

    @classmethod
    def from_json(cls, org, json):
        return cls(json[cls.TEST])

    def as_json(self):  # pragma: needs cover
        return dict(type=self.TYPE, test=self.test)

    def evaluate_date_test(self, date_message, date_test):  # pragma: needs cover
        raise FlowException("Evaluate date test needs to be defined by subclass.")

    def evaluate(self, run, sms, context, text):  # pragma: needs cover
        org = run.flow.org
        dayfirst = org.get_dayfirst()
        tz = org.timezone
        test, errors = Msg.substitute_variables(self.test, context, org=org)

        text = text.replace(' ', "-")
        if not errors:
            date_message = str_to_datetime(text, tz=tz, dayfirst=dayfirst)
            date_test = str_to_datetime(test, tz=tz, dayfirst=dayfirst)

            (date_format, time_format) = get_datetime_format(dayfirst)

            if date_message is not None and date_test is not None and self.evaluate_date_test(date_message, date_test):
                return 1, datetime_to_str(date_message, tz=tz, format=time_format, ms=False)

        return 0, None


class DateEqualTest(DateTest):
    TEST = 'test'
    TYPE = 'date_equal'

    def evaluate_date_test(self, date_message, date_test):  # pragma: needs cover
        return date_message.date() == date_test.date()


class DateAfterTest(DateTest):
    TEST = 'test'
    TYPE = 'date_after'

    def evaluate_date_test(self, date_message, date_test):  # pragma: needs cover
        return date_message >= date_test


class DateBeforeTest(DateTest):
    TEST = 'test'
    TYPE = 'date_before'

    def evaluate_date_test(self, date_message, date_test):  # pragma: needs cover
        return date_message <= date_test


class NumericTest(Test):
    """
    Base class for those tests that do numeric tests.
    """
    TEST = 'test'
    TYPE = ''

    @classmethod
    def convert_to_decimal(cls, word):
        # common substitutions
        original_word = word
        word = word.replace('l', '1').replace('o', '0').replace('O', '0')

        try:
            return (word, Decimal(word))
        except Exception as e:
            # we only try this hard if we haven't already substituted characters
            if original_word == word:
                # does this start with a number?  just use that part if so
                match = regex.match(r"^[$£€]?([\d,][\d,\.]*([\.,]\d+)?)\D*$", word, regex.UNICODE | regex.V0)

                if match:
                    return (match.group(1), Decimal(match.group(1)))
                else:
                    raise e
            else:
                raise e

    # test every word in the message against our test
    def evaluate(self, run, sms, context, text):
        text = text.replace(',', '')
        for word in regex.split(r"\s+", text, flags=regex.UNICODE | regex.V0):
            try:
                (word, decimal) = NumericTest.convert_to_decimal(word)
                if self.evaluate_numeric_test(run, context, decimal):
                    return 1, decimal
            except Exception:  # pragma: needs cover
                pass
        return 0, None


class BetweenTest(NumericTest):
    """
    Test whether we are between two numbers (inclusive)
    """
    MIN = 'min'
    MAX = 'max'
    TYPE = 'between'

    def __init__(self, min_val, max_val):
        self.min = min_val
        self.max = max_val

    @classmethod
    def from_json(cls, org, json):
        return cls(json[cls.MIN], json[cls.MAX])

    def as_json(self):
        return dict(type=self.TYPE, min=self.min, max=self.max)

    def evaluate_numeric_test(self, run, context, decimal_value):
        min_val, min_errors = Msg.substitute_variables(self.min, context, org=run.flow.org)
        max_val, max_errors = Msg.substitute_variables(self.max, context, org=run.flow.org)

        if not min_errors and not max_errors:
            try:
                return Decimal(min_val) <= decimal_value <= Decimal(max_val)
            except Exception:  # pragma: needs cover
                pass

        return False  # pragma: needs cover


class NumberTest(NumericTest):
    """
    Tests that there is any number in the string.
    """
    TYPE = 'number'

    def __init__(self):
        pass

    @classmethod
    def from_json(cls, org, json):
        return cls()

    def as_json(self):  # pragma: needs cover
        return dict(type=self.TYPE)

    def evaluate_numeric_test(self, run, context, decimal_value):
        return True


class SimpleNumericTest(Test):
    """
    Base class for those tests that do a numeric test with a single value
    """
    TEST = 'test'
    TYPE = ''

    def __init__(self, test):
        self.test = test

    @classmethod
    def from_json(cls, org, json):
        return cls(json[cls.TEST])

    def as_json(self):
        return dict(type=self.TYPE, test=self.test)

    def evaluate_numeric_test(self, message_numeric, test_numeric):  # pragma: no cover
        raise FlowException("Evaluate numeric test needs to be defined by subclass")

    # test every word in the message against our test
    def evaluate(self, run, sms, context, text):
        test, errors = Msg.substitute_variables(str(self.test), context, org=run.flow.org)

        text = text.replace(',', '')
        for word in regex.split(r"\s+", text, flags=regex.UNICODE | regex.V0):
            try:
                (word, decimal) = NumericTest.convert_to_decimal(word)
                if self.evaluate_numeric_test(decimal, Decimal(test)):
                    return 1, decimal
            except Exception:
                pass
        return 0, None


class GtTest(SimpleNumericTest):
    TEST = 'test'
    TYPE = 'gt'

    def evaluate_numeric_test(self, message_numeric, test_numeric):
        return message_numeric > test_numeric


class GteTest(SimpleNumericTest):
    TEST = 'test'
    TYPE = 'gte'

    def evaluate_numeric_test(self, message_numeric, test_numeric):
        return message_numeric >= test_numeric


class LtTest(SimpleNumericTest):
    TEST = 'test'
    TYPE = 'lt'

    def evaluate_numeric_test(self, message_numeric, test_numeric):
        return message_numeric < test_numeric


class LteTest(SimpleNumericTest):
    TEST = 'test'
    TYPE = 'lte'

    def evaluate_numeric_test(self, message_numeric, test_numeric):  # pragma: needs cover
        return message_numeric <= test_numeric


class EqTest(SimpleNumericTest):
    TEST = 'test'
    TYPE = 'eq'

    def evaluate_numeric_test(self, message_numeric, test_numeric):
        return message_numeric == test_numeric


class PhoneTest(Test):
    """
    Test for whether a response contains a phone number
    """
    TYPE = 'phone'

    def __init__(self):
        pass

    @classmethod
    def from_json(cls, org, json):
        return cls()

    def as_json(self):  # pragma: needs cover
        return dict(type=self.TYPE)

    def evaluate(self, run, sms, context, text):
        org = run.flow.org

        # try to find a phone number in the text we have been sent
        country_code = org.get_country_code()
        if not country_code:  # pragma: needs cover
            country_code = 'US'

        number = None
        matches = phonenumbers.PhoneNumberMatcher(text, country_code)

        # try it as an international number if we failed
        if not matches.has_next():  # pragma: needs cover
            matches = phonenumbers.PhoneNumberMatcher('+' + text, country_code)

        for match in matches:
            number = phonenumbers.format_number(match.number, phonenumbers.PhoneNumberFormat.E164)

        return number, number


class RegexTest(Test):  # pragma: needs cover
    """
    Test for whether a response matches a regular expression
    """
    TEST = 'test'
    TYPE = 'regex'

    def __init__(self, test):
        self.test = test

    @classmethod
    def from_json(cls, org, json):
        return cls(json[cls.TEST])

    def as_json(self):
        return dict(type=self.TYPE, test=self.test)

    def evaluate(self, run, sms, context, text):
        try:
            test = run.flow.get_localized_text(self.test, run.contact)

            # check whether we match
            rexp = regex.compile(test, regex.UNICODE | regex.IGNORECASE | regex.MULTILINE | regex.V0)
            match = rexp.search(text)

            # if so, $0 will be what we return
            if match:
                return_match = match.group(0)

                # build up a dictionary that contains indexed group matches
                group_dict = {}
                for idx in range(rexp.groups + 1):
                    group_dict[str(idx)] = match.group(idx)

                # set it on run@extra
                run.update_fields(group_dict)

                # return all matched values
                return True, return_match

        except Exception:
            import traceback
            traceback.print_exc()

        return False, None


class InterruptTest(Test):
    """
    Test if it's an interrupt status message
    """
    TYPE = "interrupted_status"

    def __init__(self):
        pass

    @classmethod
    def from_json(cls, org, json):
        return cls()

    def as_json(self):
        return dict(type=self.TYPE)

    def evaluate(self, run, msg, context, text):
        return (True, self.TYPE) if run.connection and run.connection.status == ChannelSession.INTERRUPTED else (False, None)<|MERGE_RESOLUTION|>--- conflicted
+++ resolved
@@ -240,12 +240,9 @@
     group_dependencies = models.ManyToManyField(ContactGroup, related_name='dependent_flows', verbose_name=_("Group Dependencies"), blank=True,
                                                 help_text=_("Any groups this flow uses"))
 
-<<<<<<< HEAD
     field_dependencies = models.ManyToManyField(ContactField, related_name='dependent_fields', verbose_name=_(''), blank=True,
                                                 help_text=('Any fields this flow depends on'))
 
-=======
->>>>>>> f393537c
     @classmethod
     def create(cls, org, user, name, flow_type=FLOW, expires_after_minutes=FLOW_DEFAULT_EXPIRES_AFTER, base_language=None):
         flow = Flow.objects.create(org=org, name=name, flow_type=flow_type,
@@ -2452,30 +2449,22 @@
         groups = set()
         flows = set()
 
-<<<<<<< HEAD
         collector = ContactFieldCollector()
 
         # find any references in our actions
         fields = set()
         for actionset in self.action_sets.all():
             for action in actionset.get_actions():
-                if action.TYPE in ('add_group', 'del_group'):
-=======
-        # find any references in our actions
-        for actionset in self.action_sets.all():
-            for action in actionset.get_actions():
                 if action.TYPE in (AddToGroupAction.TYPE, DeleteFromGroupAction.TYPE):
->>>>>>> f393537c
                     # iterate over them so we can type crack to ignore expression strings :(
                     for group in action.groups:
                         if isinstance(group, ContactGroup):
                             groups.add(group)
-<<<<<<< HEAD
                         else:
                             # group names can be an expression
                             fields.update(collector.get_contact_fields(group))
 
-                if action.TYPE == 'trigger-flow':
+                if action.TYPE == TriggerFlowAction.TYPE:
                     flows.add(action.flow)
                     for recipient in action.variables:
                         fields.update(collector.get_contact_fields(recipient))
@@ -2503,11 +2492,6 @@
                 # voice recordings
                 if action.TYPE == 'play':
                     fields.update(collector.get_contact_fields(action.url))
-=======
-
-                if action.TYPE == TriggerFlowAction.TYPE:
-                    flows.add(action.flow)
->>>>>>> f393537c
 
         # find references in our rulesets
         for ruleset in self.rule_sets.all():
@@ -2516,7 +2500,6 @@
                 flow = Flow.objects.filter(org=self.org, uuid=flow_uuid).first()
                 if flow:
                     flows.add(flow)
-<<<<<<< HEAD
             elif ruleset.ruleset_type == RuleSet.TYPE_WEBHOOK:
                 webhook_url = json.loads(ruleset.config).get('webhook')
                 fields.update(collector.get_contact_fields(webhook_url))
@@ -2550,26 +2533,15 @@
 
         fields = ContactField.objects.filter(org=self.org, key__in=fields)
 
-=======
-            else:
-                rules = ruleset.get_rules()
-                for rule in rules:
-                    if isinstance(rule.test, InGroupTest):
-                        groups.add(rule.test.group)
-
->>>>>>> f393537c
         self.group_dependencies.clear()
         self.group_dependencies.add(*groups)
 
         self.flow_dependencies.clear()
         self.flow_dependencies.add(*flows)
 
-<<<<<<< HEAD
         self.field_dependencies.clear()
         self.field_dependencies.add(*fields)
 
-=======
->>>>>>> f393537c
     def __str__(self):
         return self.name
 
