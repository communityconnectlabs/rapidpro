--- conflicted
+++ resolved
@@ -30,12 +30,9 @@
 from django.http import HttpResponse, HttpResponseRedirect, JsonResponse, Http404
 from django.urls import reverse
 from django.utils.encoding import force_text
-<<<<<<< HEAD
+from django.utils.functional import cached_property
 from django.utils.text import slugify
 from django.utils.timezone import get_current_timezone_name
-=======
-from django.utils.functional import cached_property
->>>>>>> e341e9e1
 from django.utils.translation import ugettext_lazy as _
 from django.views.decorators.csrf import csrf_exempt
 from django.views.generic import FormView
@@ -43,22 +40,11 @@
 from temba import mailroom
 from temba.archives.models import Archive
 from temba.channels.models import Channel
-<<<<<<< HEAD
-from temba.classifiers.models import Classifier
-from temba.contacts.fields import OmniboxField
-from temba.contacts.models import FACEBOOK_SCHEME, TEL_SCHEME, WHATSAPP_SCHEME, ContactField, ContactGroup, ContactURN
-from temba.contacts.omnibox import omnibox_deserialize
-from temba.flows import legacy
-from temba.flows.legacy.expressions import get_function_listing
-from temba.flows.models import Flow, FlowRevision, FlowRun, FlowRunCount, FlowSession
-from temba.flows.tasks import export_flow_results_task, download_flow_images_task
-=======
 from temba.contacts.models import URN, ContactField, ContactGroup
 from temba.contacts.search import SearchException, parse_query
 from temba.contacts.search.omnibox import omnibox_deserialize
 from temba.flows.models import Flow, FlowRevision, FlowRun, FlowRunCount, FlowSession, FlowStart
-from temba.flows.tasks import export_flow_results_task
->>>>>>> e341e9e1
+from temba.flows.tasks import export_flow_results_task, download_flow_images_task
 from temba.ivr.models import IVRCall
 from temba.links.models import Link, LinkContacts
 from temba.mailroom import FlowValidationException
@@ -68,11 +54,7 @@
 from temba.schedules.models import Schedule
 from temba.templates.models import Template
 from temba.triggers.models import Trigger
-<<<<<<< HEAD
-from temba.utils import analytics, json, on_transaction_commit, str_to_bool, build_flow_parameters
-from temba.utils.fields import ContactSearchWidget, JSONField, OmniboxChoice, SelectWidget
-=======
-from temba.utils import analytics, gettext, json, on_transaction_commit, str_to_bool
+from temba.utils import analytics, gettext, json, on_transaction_commit, str_to_bool, build_flow_parameters
 from temba.utils.fields import (
     CheckboxWidget,
     ContactSearchWidget,
@@ -82,7 +64,6 @@
     SelectMultipleWidget,
     SelectWidget,
 )
->>>>>>> e341e9e1
 from temba.utils.s3 import public_file_storage
 from temba.utils.text import slugify_with
 from temba.utils.uuid import uuid4
@@ -98,11 +79,7 @@
 from .models import (
     ExportFlowImagesTask,
     ExportFlowResultsTask,
-<<<<<<< HEAD
-    FlowInvalidCycleException,
     FlowImage,
-=======
->>>>>>> e341e9e1
     FlowLabel,
     FlowPathRecentRun,
     FlowStartCount,
@@ -205,8 +182,7 @@
         fields = "__all__"
 
 
-<<<<<<< HEAD
-class FlowActionForm(BaseActionForm):
+class FlowActionForm(forms.ModelForm):
     allowed_actions = (
         ("archive", _("Archive Flows")),
         ("label", _("Label Messages")),
@@ -260,7 +236,7 @@
         return response
 
 
-class FlowImageActionForm(BaseActionForm):
+class FlowImageActionForm:
     allowed_actions = (
         ("archive", _("Archive Flow Images")),
         ("delete", _("Delete Flow Images")),
@@ -290,8 +266,6 @@
         return response
 
 
-=======
->>>>>>> e341e9e1
 class PartialTemplate(SmartTemplateView):  # pragma: no cover
     def pre_process(self, request, *args, **kwargs):
         self.template = kwargs["template"]
@@ -575,7 +549,7 @@
         "recent_messages",
         "assets",
         "upload_media_action",
-        "pdf_export",
+        # "pdf_export",
         "lookups_api",
         "giftcards_api",
         "launch",
@@ -1435,278 +1409,6 @@
 
             return qs
 
-<<<<<<< HEAD
-    class Completion(OrgPermsMixin, SmartListView):
-        def render_to_response(self, context, **response_kwargs):
-
-            org = self.request.user.get_org()
-
-            contact_variables = [
-                dict(name="contact", display=str(_("Contact Name"))),
-                dict(name="contact.created_on", display=str(_("Contact Creation Date"))),
-                dict(name="contact.first_name", display=str(_("Contact First Name"))),
-                dict(name="contact.groups", display=str(_("Contact Groups"))),
-                dict(name="contact.language", display=str(_("Contact Language"))),
-                dict(name="contact.mailto", display=str(_("Contact Email Address"))),
-                dict(name="contact.name", display=str(_("Contact Name"))),
-                dict(name="contact.tel", display=str(_("Contact Phone"))),
-                dict(name="contact.tel_e164", display=str(_("Contact Phone - E164"))),
-                dict(name="contact.uuid", display=str(_("Contact UUID"))),
-                dict(name="new_contact", display=str(_("New Contact"))),
-            ]
-
-            contact_variables += [
-                dict(name="contact.%s" % scheme, display=str(_("Contact %s" % label)))
-                for scheme, label in ContactURN.SCHEME_CHOICES
-                if scheme != TEL_SCHEME and scheme in org.get_schemes(Channel.ROLE_SEND)
-            ]
-
-            contact_variables += [
-                dict(name="contact.%s" % field.key, display=field.label)
-                for field in ContactField.user_fields.active_for_org(org=org)
-            ]
-
-            date_variables = [
-                dict(name="date", display=str(_("Current Date and Time"))),
-                dict(name="date.now", display=str(_("Current Date and Time"))),
-                dict(name="date.today", display=str(_("Current Date"))),
-                dict(name="date.tomorrow", display=str(_("Tomorrow's Date"))),
-                dict(name="date.yesterday", display=str(_("Yesterday's Date"))),
-            ]
-
-            flow_variables = [
-                dict(name="channel", display=str(_("Sent to"))),
-                dict(name="channel.name", display=str(_("Sent to"))),
-                dict(name="channel.tel", display=str(_("Sent to"))),
-                dict(name="channel.tel_e164", display=str(_("Sent to"))),
-                dict(name="step", display=str(_("Sent to"))),
-                dict(name="step.urn", display=str(_("Sent to"))),
-                dict(name="step.urn.display", display=str(_("Sent to URN display"))),
-                dict(name="step.urn.path", display=str(_("Sent to URN path"))),
-                dict(name="step.urn.scheme", display=str(_("Sent to URN type"))),
-                dict(name="step.urn.urn", display=str(_("Sent to URN"))),
-                dict(name="step.value", display=str(_("Sent to"))),
-            ]
-
-            parent_variables = [dict(name="parent.%s" % v["name"], display=v["display"]) for v in contact_variables]
-            parent_variables += [dict(name="parent.%s" % v["name"], display=v["display"]) for v in flow_variables]
-
-            child_variables = [dict(name="child.%s" % v["name"], display=v["display"]) for v in contact_variables]
-            child_variables += [dict(name="child.%s" % v["name"], display=v["display"]) for v in flow_variables]
-
-            flow_variables.append(dict(name="flow", display=str(_("All flow variables"))))
-
-            flow_uuid = self.request.GET.get("flow", None)
-            if flow_uuid:
-                flow = Flow.objects.get(org=org, uuid=flow_uuid)
-                for result in flow.metadata["results"]:
-                    key, label = result["key"], result["name"]
-                    flow_variables.append(dict(name="flow.%s" % key, display=label))
-                    flow_variables.append(dict(name="flow.%s.category" % key, display="%s Category" % label))
-                    flow_variables.append(dict(name="flow.%s.text" % key, display="%s Text" % label))
-                    flow_variables.append(dict(name="flow.%s.corrected" % key, display="%s Text Corrected" % label))
-                    flow_variables.append(dict(name="flow.%s.time" % key, display="%s Time" % label))
-
-            function_completions = get_function_listing()
-            messages_completions = contact_variables + date_variables + flow_variables
-            messages_completions += parent_variables + child_variables
-            return JsonResponse(
-                dict(message_completions=messages_completions, function_completions=function_completions)
-            )
-
-    class Editor(AllowOnlyActiveFlowMixin, OrgObjPermsMixin, SmartReadView):
-        slug_url_kwarg = "uuid"
-
-        def get(self, request, *args, **kwargs):
-            flow = self.get_object()
-            if "legacy" in self.request.GET:
-                flow.version_number = Flow.FINAL_LEGACY_VERSION
-                flow.save(update_fields=("version_number",))
-
-            # require update permissions
-            if Version(flow.version_number) >= Version(Flow.INITIAL_GOFLOW_VERSION):
-                return HttpResponseRedirect(reverse("flows.flow_editor_next", args=[self.get_object().uuid]))
-
-            return super().get(request, *args, **kwargs)
-
-        def post(self, request, *args, **kwargs):
-            import os
-            import pdfkit
-
-            self.object = self.get_object()
-
-            protocol = "http" if settings.DEBUG else "https"
-
-            csrftoken = "%s" % request.COOKIES.get("csrftoken")
-            sessionid = "%s" % request.session.session_key
-
-            pdf_export_lang = request.POST.get("pdf_export_lang", None)
-
-            options = {
-                "page-size": "A4",
-                "margin-top": "0.1in",
-                "margin-right": "0.1in",
-                "margin-bottom": "0.1in",
-                "margin-left": "0.1in",
-                "encoding": "UTF-8",
-                "no-outline": None,
-                "orientation": "Landscape",
-                "dpi": "300",
-                "zoom": 0.7,
-                "viewport-size": "1920x900",
-                "javascript-delay": 2000,
-                "cookie": [("csrftoken", csrftoken), ("sessionid", sessionid)],
-                "quiet": "",
-            }
-
-            slug_flow = slugify(self.object.name)
-
-            url = "%s://%s%s" % (
-                protocol,
-                settings.HOSTNAME,
-                reverse("flows.flow_pdf_export", args=[self.object.uuid]),
-            )
-
-            if pdf_export_lang:
-                url += "?pdf_export_lang=%s" % pdf_export_lang
-
-            output_dir = "%s/flow_pdf" % settings.MEDIA_ROOT
-            output_path = "%s/%s.pdf" % (output_dir, slug_flow)
-
-            if not os.path.exists(output_dir):
-                os.makedirs(output_dir)
-
-            pdfkit.from_url(url=url, output_path=output_path, options=options)
-
-            from django.http import FileResponse, Http404
-
-            try:
-                return FileResponse(open(output_path, "rb"), content_type="application/pdf")
-            except FileNotFoundError:
-                raise Http404()
-
-        def derive_title(self):
-            return self.object.name
-
-        def get_template_names(self):
-            return "flows/flow_editor.haml"
-
-        def get_context_data(self, *args, **kwargs):
-            context = super().get_context_data(*args, **kwargs)
-
-            context["media_url"] = "%s://%s/" % ("http" if settings.DEBUG else "https", settings.AWS_BUCKET_DOMAIN)
-            context["pdf_export_lang"] = self.request.GET.get("pdf_export_lang", None)
-
-            flow = self.object
-            org = self.request.user.get_org()
-
-            context["flow_version"] = Flow.FINAL_LEGACY_VERSION
-            flow.ensure_current_version()
-
-            if org:
-                languages = org.languages.all().order_by("orgs")
-                for lang in languages:
-                    if flow.base_language == lang.iso_code:
-                        context["base_language"] = lang
-
-                context["languages"] = languages
-
-            if flow.is_archived:
-                context["mutable"] = False
-                context["can_start"] = False
-            else:
-                context["mutable"] = self.has_org_perm("flows.flow_update") and not self.request.user.is_superuser
-                context["can_start"] = flow.flow_type != Flow.TYPE_VOICE or flow.org.supports_ivr()
-
-            static_url = f"http://{org.get_brand_domain()}{settings.STATIC_URL}" if org else settings.STATIC_URL
-
-            context["media_url"] = f"{settings.STORAGE_URL}/"
-            context["static_url"] = static_url
-            context["is_starting"] = flow.is_starting()
-            context["has_airtime_service"] = bool(flow.org.is_connected_to_dtone())
-            context["has_mailroom"] = bool(settings.MAILROOM_URL)
-            context["pdf_export_lang"] = self.request.GET.get("pdf_export_lang", None)
-            return context
-
-        def get_gear_links(self):
-            links = []
-            flow = self.object
-
-            if (
-                flow.flow_type != Flow.TYPE_SURVEY
-                and self.has_org_perm("flows.flow_broadcast")
-                and not flow.is_archived
-            ):
-                links.append(dict(title=_("Launch Flow"), style="btn-primary", js_class="launch-rulesflow", href="#"))
-
-            if self.has_org_perm("flows.flow_results"):
-                links.append(
-                    dict(title=_("Results"), style="btn-primary", href=reverse("flows.flow_results", args=[flow.uuid]))
-                )
-            if len(links) > 1:
-                links.append(dict(divider=True))
-
-            if self.has_org_perm("flows.flow_update") and not flow.is_archived:
-                links.append(dict(title=_("Edit"), js_class="update-rulesflow", href="#"))
-
-            if self.has_org_perm("flows.flow_copy"):
-                links.append(dict(title=_("Copy"), posterize=True, href=reverse("flows.flow_copy", args=[flow.id])))
-
-            if self.has_org_perm("orgs.org_export"):
-                links.append(dict(title=_("Export"), href="%s?flow=%s" % (reverse("orgs.org_export"), flow.id)))
-
-            if self.has_org_perm("flows.flow_pdf_export"):
-                links.append(dict(title=_("Export to PDF"), href="javascript:;", js_class="pdf_export_submit"))
-
-            if self.has_org_perm("flows.flow_results") and flow.flow_type == Flow.TYPE_MESSAGE:
-                links.append(
-                    dict(
-                        title=_("Download Images"),
-                        style="btn-primary",
-                        href=reverse("flows.flowimage_filter", args=["flow", flow.uuid]),
-                    )
-                )
-
-            if self.has_org_perm("orgs.org_lookups") and flow.flow_type == Flow.TYPE_MESSAGE:
-                links.append(dict(title=_("Import Database"), href=reverse("orgs.org_lookups")))
-
-            if self.has_org_perm("flows.flow_revisions"):
-                links.append(dict(divider=True)),
-                links.append(dict(title=_("Revision History"), ngClick="showRevisionHistory()", href="#"))
-
-            if self.has_org_perm("flows.flow_delete"):
-                links.append(dict(title=_("Delete"), js_class="delete-flow", href="#"))
-
-            links.append(dict(divider=True))
-            links.append(
-                dict(title=_("New Editor"), href=f'{reverse("flows.flow_editor_next", args=[flow.uuid])}?migrate=1')
-            )
-
-            user = self.get_user()
-            if user.is_superuser or user.is_staff:
-                if len(links) > 1:
-                    links.append(dict(divider=True))
-                links.append(
-                    dict(
-                        title=_("Service"),
-                        posterize=True,
-                        href=f'{reverse("orgs.org_service")}?organization={flow.org_id}&redirect_url={reverse("flows.flow_editor", args=[flow.uuid])}',
-                    )
-                )
-
-            return links
-
-    class PdfExport(Editor):
-        slug_url_kwarg = "uuid"
-
-        def get_template_names(self):
-            return "flows/flow_pdf_export.haml"
-
-        def get_gear_links(self):
-            return []
-
-    class EditorNext(OrgObjPermsMixin, SmartReadView):
-=======
     class EditorNext(AllowOnlyActiveFlowMixin, OrgObjPermsMixin, SmartReadView):
         slug_url_kwarg = "uuid"
 
@@ -1715,7 +1417,6 @@
             return HttpResponseRedirect(reverse("flows.flow_editor", args=[self.get_object().uuid]))
 
     class Editor(OrgObjPermsMixin, SmartReadView):
->>>>>>> e341e9e1
         slug_url_kwarg = "uuid"
 
         def derive_title(self):
@@ -1835,9 +1536,7 @@
                 and self.has_org_perm("flows.flow_broadcast")
                 and not flow.is_archived
             ):
-<<<<<<< HEAD
                 links.append(dict(title=_("Launch Flow"), style="btn-primary", js_class="launch-rulesflow", href="#"))
-=======
                 links.append(
                     dict(
                         id="start-flow",
@@ -1847,7 +1546,6 @@
                         modax=_("Start Flow"),
                     )
                 )
->>>>>>> e341e9e1
 
             if self.has_org_perm("flows.flow_results"):
                 links.append(
@@ -1872,6 +1570,24 @@
 
             if self.has_org_perm("flows.flow_copy"):
                 links.append(dict(title=_("Copy"), posterize=True, href=reverse("flows.flow_copy", args=[flow.id])))
+
+            if self.has_org_perm("orgs.org_export"):
+                links.append(dict(title=_("Export"), href="%s?flow=%s" % (reverse("orgs.org_export"), flow.id)))
+
+            if self.has_org_perm("flows.flow_results") and flow.flow_type == Flow.TYPE_MESSAGE:
+                links.append(
+                    dict(
+                        title=_("Download Images"),
+                        style="btn-primary",
+                        href=reverse("flows.flowimage_filter", args=["flow", flow.uuid]),
+                    )
+                )
+
+            if self.has_org_perm("orgs.org_lookups") and flow.flow_type == Flow.TYPE_MESSAGE:
+                links.append(dict(title=_("Import Database"), href=reverse("orgs.org_lookups")))
+
+            if self.has_org_perm("flows.flow_merge_flows") and self.get_mergeable_flows():
+                links.append(dict(title=_("Combine Flows"), js_class="merge-flows-trigger", href="#"))
 
             if self.has_org_perm("flows.flow_delete"):
                 links.append(
@@ -1897,31 +1613,10 @@
                     )
                 )
 
-<<<<<<< HEAD
-            if self.has_org_perm("flows.flow_results") and flow.flow_type == Flow.TYPE_MESSAGE:
-                links.append(
-                    dict(
-                        title=_("Download Images"),
-                        style="btn-primary",
-                        href=reverse("flows.flowimage_filter", args=["flow", flow.uuid]),
-                    )
-                )
-
-            if self.has_org_perm("orgs.org_lookups") and flow.flow_type == Flow.TYPE_MESSAGE:
-                links.append(dict(title=_("Import Database"), href=reverse("orgs.org_lookups")))
-
-            if self.has_org_perm("flows.flow_merge_flows") and self.get_mergeable_flows():
-                links.append(dict(title=_("Combine Flows"), js_class="merge-flows-trigger", href="#"))
-
-            if self.has_org_perm("flows.flow_delete"):
-                links.append(dict(divider=True)),
-                links.append(dict(title=_("Delete"), js_class="delete-flow", href="#"))
-=======
             if self.has_org_perm("flows.flow_import_translation"):
                 links.append(
                     dict(title=_("Import Translation"), href=reverse("flows.flow_import_translation", args=[flow.id]))
                 )
->>>>>>> e341e9e1
 
             user = self.get_user()
             if user.is_superuser or user.is_staff:
@@ -1935,7 +1630,6 @@
 
             return links
 
-<<<<<<< HEAD
         def get_mergeable_flows(self):
             queryset = Flow.objects.filter(org=self.object.org, is_active=True, is_archived=False, is_system=False)
             queryset = queryset.filter(flow_type=self.object.flow_type)
@@ -1995,7 +1689,6 @@
 
             return context
 
-=======
     class ChangeLanguage(OrgObjPermsMixin, SmartUpdateView):
         class Form(forms.Form):
             language = forms.CharField(required=True)
@@ -2217,7 +1910,6 @@
         def derive_initial(self):
             return {"language": self.po_info.language_code if self.po_info else ""}
 
->>>>>>> e341e9e1
     class ExportResults(ModalMixin, OrgPermsMixin, SmartFormView):
         class ExportForm(forms.Form):
             flows = forms.ModelMultipleChoiceField(
@@ -2718,92 +2410,6 @@
                 except mailroom.MailroomException:
                     return JsonResponse(dict(status="error", description="mailroom error"), status=500)
 
-<<<<<<< HEAD
-    class Json(NonAtomicMixin, AllowOnlyActiveFlowMixin, OrgObjPermsMixin, SmartUpdateView):
-        slug_url_kwarg = "uuid"
-        success_message = ""
-
-        def get(self, request, *args, **kwargs):
-            flow = self.get_object()
-            flow.ensure_current_version()
-
-            # all the translation languages for our org
-            languages = [lang.as_json() for lang in flow.org.languages.all().order_by("orgs")]
-
-            # all countries we have a channel for, never fail here
-            try:
-                channel_countries = flow.org.get_channel_countries()
-            except Exception:  # pragma: needs cover
-                logger.error("Unable to get currency for channel countries.", exc_info=True)
-                channel_countries = []
-
-            # all the channels available for our org
-            channels = [
-                dict(uuid=chan.uuid, name=f"{chan.get_channel_type_display()}: {chan.name}")
-                for chan in flow.org.channels.filter(is_active=True)
-            ]
-            return JsonResponse(
-                dict(
-                    flow=flow.as_json(expand_contacts=True),
-                    languages=languages,
-                    channel_countries=channel_countries,
-                    channels=channels,
-                )
-            )
-
-        def post(self, request, *args, **kwargs):
-
-            # require update permissions
-            if not self.has_org_perm("flows.flow_update"):
-                return HttpResponseRedirect(reverse("flows.flow_json", args=[self.get_object().pk]))
-
-            # try to parse our body
-            json_string = force_text(request.body)
-
-            # if the last modified on this flow is more than a day ago, log that this flow as updated
-            if self.get_object().saved_on < timezone.now() - timedelta(hours=24):  # pragma: needs cover
-                analytics.track(self.request.user.username, "temba.flow_updated")
-
-            # try to save the our flow, if this fails, let's let that bubble up to our logger
-            json_dict = json.loads(json_string)
-            print(json.dumps(json_dict, indent=2))
-
-            try:
-                flow = self.get_object(self.get_queryset())
-                revision = flow.update(json_dict, user=self.request.user)
-                return JsonResponse(
-                    {
-                        "status": "success",
-                        "saved_on": json.encode_datetime(flow.saved_on, micros=True),
-                        "revision": revision.revision,
-                    },
-                    status=200,
-                )
-
-            except FlowValidationException:  # pragma: no cover
-                error = _("Your flow failed validation. Please refresh your browser.")
-            except FlowInvalidCycleException:
-                error = _("Your flow contains an invalid loop. Please refresh your browser.")
-            except FlowVersionConflictException:
-                error = _(
-                    "Your flow has been upgraded to the latest version. "
-                    "In order to continue editing, please refresh your browser."
-                )
-            except FlowUserConflictException as e:
-                error = (
-                    _(
-                        "%s is currently editing this Flow. "
-                        "Your changes will not be saved until you refresh your browser."
-                    )
-                    % e.other_user
-                )
-            except Exception:  # pragma: no cover
-                error = _("Your flow could not be saved. Please refresh your browser.")
-
-            return JsonResponse({"status": "failure", "description": error}, status=400)
-
-=======
->>>>>>> e341e9e1
     class Broadcast(ModalMixin, OrgObjPermsMixin, SmartUpdateView):
         class BroadcastForm(forms.ModelForm):
             def __init__(self, *args, **kwargs):
@@ -3080,11 +2686,6 @@
                 initial="select",
             )
 
-            omnibox = OmniboxField(
-                label=_("Contacts & Groups"),
-                help_text=_("These contacts will be added to the flow, sending the first message if appropriate."),
-                required=False,
-            )
 
             contact_query = forms.CharField(
                 required=False, widget=ContactSearchWidget(attrs={"placeholder": _("Enter contact query")})
@@ -3190,16 +2791,6 @@
 
                     cleaned_data["keyword_triggers"] = ",".join(cleaned_keywords)
 
-                def validate_omnibox():
-                    starting = cleaned_data["omnibox"]
-                    start_type = cleaned_data["start_type"]
-                    if (
-                        start_type == "select" and not starting["groups"] and not starting["contacts"]
-                    ):  # pragma: needs cover
-                        self.add_error(
-                            "omnibox",
-                            ValidationError(_("You must specify at least one contact or one group to start a flow.")),
-                        )
 
                 def validate_contact_query():
                     start_type = cleaned_data["start_type"]
@@ -3250,7 +2841,6 @@
                 fields = (
                     "launch_type",
                     "start_type",
-                    "omnibox",
                     "contact_query",
                     "restart_participants",
                     "include_active",
