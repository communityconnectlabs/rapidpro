--- conflicted
+++ resolved
@@ -282,15 +282,7 @@
         def get_gear_links(self):
             links = []
             if self.has_org_perm("flows.flowimage_download") and self.object_list:
-<<<<<<< HEAD
-                links.append(dict(
-                    title=_("Download all images"),
-                    style="download-all-images",
-                    href="#"
-                ))
-=======
                 links.append(dict(title=_("Download all images"), style="download-all-images", href="#"))
->>>>>>> 904ab07c
             return links
 
     class List(BaseList):
@@ -2628,31 +2620,14 @@
                         widget=forms.TextInput(attrs={"readonly": True, "title": flow_param, "clean": True}),
                     )
                     self.fields[f"flow_param_value_{counter}"] = forms.CharField(
-<<<<<<< HEAD
-                        required=False,
-                        widget=InputWidget(
-                            attrs={
-                                "widget_only": True,
-                            }
-                        )
-=======
                         required=False, widget=InputWidget(attrs={"widget_only": True})
->>>>>>> 904ab07c
                     )
                     if f"flow_param_field_{counter}" not in FlowCRUDL.Launch.flow_params_fields:
                         FlowCRUDL.Launch.flow_params_fields.append(f"flow_param_field_{counter}")
                     if f"flow_param_value_{counter}" not in FlowCRUDL.Launch.flow_params_values:
                         FlowCRUDL.Launch.flow_params_values.append(f"flow_param_value_{counter}")
 
-<<<<<<< HEAD
-            launch_type = forms.ChoiceField(
-                choices=LAUNCH_CHOICES,
-                initial=LAUNCH_IMMEDIATELY,
-                widget=SelectWidget,
-            )
-=======
             launch_type = forms.ChoiceField(choices=LAUNCH_CHOICES, initial=LAUNCH_IMMEDIATELY, widget=SelectWidget)
->>>>>>> 904ab07c
 
             # Fields for immediate launch
             start_type = forms.ChoiceField(
@@ -2681,12 +2656,8 @@
             )
 
             contact_query = forms.CharField(
-<<<<<<< HEAD
-                required=False, widget=ContactSearchWidget(attrs={"widget_only": True, "placeholder": _("Enter contact query")})
-=======
                 required=False,
                 widget=ContactSearchWidget(attrs={"widget_only": True, "placeholder": _("Enter contact query")}),
->>>>>>> 904ab07c
             )
 
             restart_participants = forms.BooleanField(
@@ -2729,7 +2700,7 @@
                     starting = cleaned_data["omnibox"]
                     start_type = cleaned_data["start_type"]
                     if (
-                            start_type == "select" and not starting["groups"] and not starting["contacts"]
+                        start_type == "select" and not starting["groups"] and not starting["contacts"]
                     ):  # pragma: needs cover
                         self.add_error(
                             "omnibox",
@@ -2796,18 +2767,7 @@
 
         def derive_fields(self):
             return (
-<<<<<<< HEAD
-                (
-                    "launch_type",
-                    "start_type",
-                    "omnibox",
-                    "contact_query",
-                    "restart_participants",
-                    "include_active",
-                )
-=======
                 ("launch_type", "start_type", "omnibox", "contact_query", "restart_participants", "include_active")
->>>>>>> 904ab07c
                 + tuple(self.flow_params_fields)
                 + tuple(self.flow_params_values)
             )
@@ -2869,17 +2829,9 @@
             groups = []
             contacts = []
             contact_query = None
-<<<<<<< HEAD
-
-            flow_params = build_flow_parameters(
-                self.request.POST, self.flow_params_fields, self.flow_params_values
-            )
-
-=======
 
             flow_params = build_flow_parameters(self.request.POST, self.flow_params_fields, self.flow_params_values)
 
->>>>>>> 904ab07c
             if start_type == "query":
                 contact_query = form.cleaned_data["contact_query"]
             else:
@@ -3236,11 +3188,7 @@
         paginate_by = 25
 
         def get_gear_links(self):
-<<<<<<< HEAD
-            return [dict(title=_("Flows"), style="button-light", href=reverse("flows.flow_list"),)]
-=======
             return [dict(title=_("Flows"), style="button-light", href=reverse("flows.flow_list"))]
->>>>>>> 904ab07c
 
         def derive_queryset(self, *args, **kwargs):
             return (
