import logging
from datetime import datetime, timedelta
from urllib.parse import urlencode

import iso8601
import regex
import requests
from django.shortcuts import get_object_or_404
from django.utils import timezone

from django_redis import get_redis_connection
from packaging.version import Version
from simplejson import JSONDecodeError
from smartmin.views import (
    SmartCreateView,
    SmartCRUDL,
    SmartDeleteView,
    SmartFormView,
    SmartListView,
    SmartReadView,
    SmartTemplateView,
    SmartUpdateView,
    smart_url,
)

from django import forms
from django.conf import settings
from django.contrib import messages
from django.core.exceptions import ValidationError, PermissionDenied
from django.db.models import Count, Max, Min, Sum
from django.db.models.functions import Lower
from django.http import HttpResponse, HttpResponseRedirect, JsonResponse, Http404
from django.urls import reverse
from django.utils.encoding import force_text
from django.utils.functional import cached_property
from django.utils.text import slugify
from django.utils.timezone import get_current_timezone_name
from django.utils.translation import ugettext_lazy as _
from django.views.decorators.csrf import csrf_exempt
from django.views.generic import FormView

from temba import mailroom
from temba.archives.models import Archive
from temba.channels.models import Channel
from temba.contacts.models import URN, ContactField, ContactGroup
from temba.contacts.search import SearchException, parse_query
from temba.contacts.search.elastic import query_contact_ids
from temba.contacts.search.omnibox import omnibox_deserialize
from temba.flows.models import Flow, FlowRevision, FlowRun, FlowRunCount, FlowSession, FlowStart
from temba.flows.tasks import export_flow_results_task, download_flow_images_task
from temba.ivr.models import IVRCall
from temba.links.models import Link, LinkContacts
from temba.mailroom import FlowValidationException
<<<<<<< HEAD
from temba.msgs.models import Attachment
from temba.orgs.models import Org, LOOKUPS, GIFTCARDS
from temba.orgs.views import ModalMixin, OrgObjPermsMixin, OrgPermsMixin
from temba.templates.models import Template
from temba.triggers.models import Trigger
from temba.utils import analytics, gettext, json, on_transaction_commit, str_to_bool, build_flow_parameters
=======
from temba.orgs.models import IntegrationType, Org
from temba.orgs.views import ModalMixin, OrgFilterMixin, OrgObjPermsMixin, OrgPermsMixin
from temba.templates.models import Template
from temba.triggers.models import Trigger
from temba.utils import analytics, gettext, json, languages, on_transaction_commit, str_to_bool
>>>>>>> 1c0bd9d5
from temba.utils.fields import (
    CheckboxWidget,
    ContactSearchWidget,
    InputWidget,
    JSONField,
    OmniboxChoice,
    SelectMultipleWidget,
    SelectWidget,
)
from temba.utils.s3 import public_file_storage
from temba.utils.text import slugify_with
from temba.utils.uuid import uuid4
from temba.utils.views import BulkActionMixin
from . import legacy

from .merging import (
    Graph,
    GraphDifferenceMap,
    serialize_difference_graph,
    deserialize_difference_graph,
    deserialize_dict_param_from_request,
)
from .models import (
    ExportFlowImagesTask,
    ExportFlowResultsTask,
    FlowImage,
    FlowLabel,
    FlowPathRecentRun,
    FlowStartCount,
    FlowUserConflictException,
    FlowVersionConflictException,
    MergeFlowsTask,
)


logger = logging.getLogger(__name__)


EXPIRES_CHOICES = (
    (5, _("After 5 minutes")),
    (10, _("After 10 minutes")),
    (15, _("After 15 minutes")),
    (30, _("After 30 minutes")),
    (60, _("After 1 hour")),
    (60 * 3, _("After 3 hours")),
    (60 * 6, _("After 6 hours")),
    (60 * 12, _("After 12 hours")),
    (60 * 18, _("After 18 hours")),
    (60 * 24, _("After 1 day")),
    (60 * 24 * 2, _("After 2 days")),
    (60 * 24 * 3, _("After 3 days")),
    (60 * 24 * 7, _("After 1 week")),
    (60 * 24 * 14, _("After 2 weeks")),
    (60 * 24 * 30, _("After 30 days")),
)

LAUNCH_IMMEDIATELY = "LAUNCH_IMMEDIATELY"
LAUNCH_ON_KEYWORD_TRIGGER = "LAUNCH_ON_KEYWORD_TRIGGER"
LAUNCH_ON_SHEDULE_TRIGGER = "LAUNCH_ON_SHEDULE_TRIGGER"
LAUNCH_CHOICES = (
    (LAUNCH_IMMEDIATELY, _("Start flow immediately and send to selected groups or individual")),
    (LAUNCH_ON_KEYWORD_TRIGGER, _("Start flow when a specified keyword is received in a message")),
    (LAUNCH_ON_SHEDULE_TRIGGER, _("Start flow at a future date and time")),
)


class BaseFlowForm(forms.ModelForm):
    def clean_keyword_triggers(self):
        org = self.user.get_org()
        value = self.data.getlist("keyword_triggers", [])

        duplicates = []
        wrong_format = []
        cleaned_keywords = []

        for keyword in value:
            keyword = keyword.lower().strip()
            if not keyword:  # pragma: needs cover
                continue

            if (
                not regex.match(r"^\w+$", keyword, flags=regex.UNICODE | regex.V0)
                or len(keyword) > Trigger.KEYWORD_MAX_LEN
            ):
                wrong_format.append(keyword)

            # make sure it won't conflict with existing triggers
            conflicts = Trigger.get_conflicts(org, Trigger.TYPE_KEYWORD, keyword=keyword)
            if self.instance:
                conflicts = conflicts.exclude(flow=self.instance.id)

            if conflicts:
                duplicates.append(keyword)
            else:
                cleaned_keywords.append(keyword)

        if wrong_format:
            raise forms.ValidationError(
                _(
                    '"%(keyword)s" must be a single word, less than %(limit)d characters, containing only letter '
                    "and numbers"
                )
                % dict(keyword=", ".join(wrong_format), limit=Trigger.KEYWORD_MAX_LEN)
            )

        if duplicates:
            if len(duplicates) > 1:
                error_message = _('The keywords "%s" are already used for another flow') % ", ".join(duplicates)
            else:
                error_message = _('The keyword "%s" is already used for another flow') % ", ".join(duplicates)
            raise forms.ValidationError(error_message)

        return ",".join(cleaned_keywords)

    class Meta:
        model = Flow
        fields = "__all__"


class PartialTemplate(SmartTemplateView):  # pragma: no cover
    def pre_process(self, request, *args, **kwargs):
        self.template = kwargs["template"]
        return

    def get_template_names(self):
        return "partials/%s.html" % self.template


class FlowSessionCRUDL(SmartCRUDL):
    actions = ("json",)
    model = FlowSession

    class Json(SmartReadView):
        slug_url_kwarg = "uuid"
        permission = "flows.flowsession_json"

        def get(self, request, *args, **kwargs):
            session = self.get_object()
            output = session.output
            output["_metadata"] = dict(
                session_id=session.id, org=session.org.name, org_id=session.org_id, site=self.request.branding["link"]
            )
            return JsonResponse(output, json_dumps_params=dict(indent=2))


class FlowRunCRUDL(SmartCRUDL):
    actions = ("delete",)
    model = FlowRun

    class Delete(ModalMixin, OrgObjPermsMixin, SmartDeleteView):
        fields = ("pk",)
        success_message = None

        def post(self, request, *args, **kwargs):
            flow_run = self.get_object()
            flow = flow_run.flow
            flow_run.release(FlowRun.DELETE_FOR_USER)

            # mark flow as updated to be able to refresh analytics
            flow.modified_on = timezone.now()
            flow.save(update_fields=["modified_on"])
            return HttpResponse()


class FlowImageCRUDL(SmartCRUDL):
    actions = ("list", "read", "filter", "archived", "download")
    model = FlowImage

    class OrgQuerysetMixin(object):
        def derive_queryset(self, *args, **kwargs):
            queryset = super().derive_queryset(*args, **kwargs)
            if not self.request.user.is_authenticated:  # pragma: needs cover
                return queryset.exclude(pk__gt=0)
            else:
                return queryset.filter(org=self.request.user.get_org())

    class BaseList(BulkActionMixin, OrgQuerysetMixin, OrgPermsMixin, SmartListView):
        title = _("Flow Images")
        refresh = 86_400_000  # set to 1 day to be able to refresh a page only when a change has been made
        fields = ("name", "modified_on")
        default_template = "flowimages/flowimage_list.html"
        default_order = ("-created_on",)
        search_fields = ("name__icontains", "contact__name__icontains", "contact__urns__path__icontains")
        bulk_actions = ("archive", "delete", "download", "restore")

        def get_counter(self):
            query = FlowImage.objects.filter(org=self.request.user.get_org())
            return query.filter(is_active=True).count(), query.filter(is_active=False).count()

        def get_context_data(self, **kwargs):
            context = super().get_context_data(**kwargs)
            folders = self.get_folders()
            context["org_has_flowimages"] = folders[0].get("count")
            context["org_has_flowimages_archived"] = folders[1].get("count")
            context["flows"] = (
                Flow.objects.filter(org=self.request.user.get_org(), is_active=True)
                .exclude(is_system=True)
                .only("name", "uuid")
                .order_by("name")
            )
            context["groups"] = (
                ContactGroup.user_groups.filter(org=self.request.user.get_org(), is_active=True)
                .only("name", "uuid")
                .order_by("name")
            )
            context["folders"] = folders
            context["request_url"] = self.request.path
            context["actions"] = self.actions
            context["contact_fields"] = ContactField.user_fields.filter(
                org=self.request.user.get_org(), is_active=True
            ).order_by("pk")
            return context

        def get_folders(self):
            (active_count, archived_count) = self.get_counter()
            return [
                dict(label="Active", url=reverse("flows.flowimage_list"), count=active_count),
                dict(label="Archived", url=reverse("flows.flowimage_archived"), count=archived_count),
            ]

        def derive_queryset(self, *args, **kwargs):
            return super().derive_queryset(*args, **kwargs)

        def get_gear_links(self):
            links = []
            if self.has_org_perm("flows.flowimage_download") and self.object_list:
                links.append(dict(title=_("Download all images"), style="download-all-images", href="#"))
            return links

    class List(BaseList):
        title = _("Flow Images")
        actions = ("download", "archive")

        def derive_queryset(self, *args, **kwargs):
            qs = super().derive_queryset(*args, **kwargs)
            qs = qs.distinct()
            return qs.exclude(is_active=False)

    class Archived(BaseList):
        title = _("Flow Images Archived")
        actions = ("download", "restore", "delete")

        def derive_queryset(self, *args, **kwargs):
            qs = super().derive_queryset(*args, **kwargs)
            qs = qs.distinct()
            return qs.exclude(is_active=True)

    class Filter(BaseList):
        actions = ("download", "archive")

        def get_context_data(self, *args, **kwargs):
            context = super().get_context_data(*args, **kwargs)
            context["current_object"] = self.derive_object()
            return context

        @classmethod
        def derive_url_pattern(cls, path, action):
            return r"^%s/%s/(?P<type>group|flow)/(?P<uuid>[^/]+)/$" % (path, action)

        def derive_title(self, *args, **kwargs):
            obj = self.derive_object()
            return _('Images from "%s"' % obj.name) if obj else _("Flow Images")

        def derive_object(self):
            obj_type = self.kwargs.get("type")
            uuid = self.kwargs.get("uuid")
            if obj_type == "flow":
                return get_object_or_404(Flow, org=self.org, uuid=uuid)
            else:
                return get_object_or_404(ContactGroup.user_groups, org=self.org, uuid=uuid)

        def get_queryset_filter(self):
            obj = self.derive_object()
            obj_type = self.kwargs.get("type")
            if obj_type == "flow":
                get_filter = dict(flow=obj)
            else:
                contacts_id = (
                    obj.contacts.all().exclude(is_active=False).order_by("pk").values_list("pk", flat=True).distinct()
                )
                get_filter = dict(contact__id__in=contacts_id)
            return get_filter

        def get_queryset(self, **kwargs):
            qs = super().get_queryset(**kwargs)
            _filter = self.get_queryset_filter()
            qs = qs.filter(**_filter).exclude(is_active=False).distinct()
            return qs

        def derive_queryset(self, *args, **kwargs):
            qs = super().derive_queryset(*args, **kwargs)
            qs = qs.distinct()
            return qs

    class Read(OrgObjPermsMixin, SmartReadView):
        slug_url_kwarg = "uuid"

        def get(self, request, *args, **kwargs):
            flow_image = self.get_object()
            with open(flow_image.get_full_path(), "r") as image:
                return HttpResponse(image.read(), content_type="image/png")

    class Download(OrgPermsMixin, SmartListView):
        def post(self, request, *args, **kwargs):
            user = self.request.user
            org = user.get_org()

            type_ = self.request.POST.get("type", None)
            uuid_ = self.request.POST.get("uuid", None)

            if type_ in ["list", "archived", "group", "flow"]:
                if type_ == "list":
                    get_filter = dict(is_active=True, org=org)
                elif type_ == "archived":
                    get_filter = dict(is_active=False, org=org)
                elif (type_ == "group" or type_ == "flow") and uuid_:
                    if type_ == "group":
                        group = ContactGroup.user_groups.filter(org=org, uuid=uuid_).only("id").first()
                        contacts_id = (
                            group.contacts.all()
                            .exclude(is_active=False)
                            .order_by("id")
                            .values_list("pk", flat=True)
                            .distinct()
                        )
                        get_filter = dict(is_active=True, contact__id__in=contacts_id, org=org)
                    else:
                        flow = Flow.objects.filter(org=org, uuid=uuid_).first()
                        get_filter = dict(is_active=True, flow=flow, org=org)
                else:
                    get_filter = None

                if get_filter:
                    objects_list = list(
                        FlowImage.objects.filter(**get_filter)
                        .only("id")
                        .order_by("-created_on")
                        .values_list("id", flat=True)
                        .distinct()
                    )
                else:
                    objects_list = []
            else:
                objects = self.request.POST.get("objects")
                objects_list = objects.split(",")

            # is there already an export taking place?
            existing = ExportFlowImagesTask.get_recent_unfinished(org)
            if existing:
                messages.info(
                    self.request,
                    _(
                        "There is already a download in progress, started by %s. You must wait "
                        "for that download process to complete before starting another." % existing.created_by.username
                    ),
                )
            else:
                export = ExportFlowImagesTask.create(org, user, files=objects_list)
                on_transaction_commit(lambda: download_flow_images_task.delay(export.pk))

                if not getattr(settings, "CELERY_ALWAYS_EAGER", False):  # pragma: needs cover
                    messages.info(
                        self.request,
                        _("We are preparing your download file. We will e-mail you at %s when it is ready.")
                        % self.request.user.username,
                    )
                else:
                    export = ExportFlowImagesTask.objects.get(id=export.pk)
                    dl_url = reverse("assets.download", kwargs=dict(type="flowimages_download", pk=export.pk))
                    messages.info(
                        self.request,
                        _("Download complete, you can find it here: %s (production users will get an email)") % dl_url,
                    )

            return HttpResponseRedirect(request.META.get("HTTP_REFERER"))


class FlowCRUDL(SmartCRUDL):
    actions = (
        "list",
        "archived",
        "copy",
        "create",
        "delete",
        "update",
        "simulate",
        "change_language",
        "export_translation",
        "download_translation",
        "import_translation",
        "export_results",
        "upload_action_recording",
        "editor",
        "editor_next",
        "results",
        "run_table",
        "links_table",
        "category_counts",
        "broadcast",
        "activity",
        "activity_chart",
        "filter",
        "campaign",
        "revisions",
        "recent_messages",
        "assets",
        "upload_media_action",
        # "pdf_export",
        "lookups_api",
        "giftcards_api",
        "launch",
        "flow_parameters",
        "export_pdf",
        "merge_flows",
        "merging_flows_table",
    )

    model = Flow

    class LookupsApi(OrgPermsMixin, SmartListView):
        def get(self, request, *args, **kwargs):
            db = self.request.GET.get("db", None)
            collections = []

            if db:
                headers = {
                    "X-Parse-Application-Id": settings.PARSE_APP_ID,
                    "X-Parse-Master-Key": settings.PARSE_MASTER_KEY,
                    "Content-Type": "application/json",
                }
                url = f"{settings.PARSE_URL}/schemas/{db}"
                response = requests.get(url, headers=headers)
                response_json = response.json()
                if response.status_code == 200 and "fields" in response_json:
                    fields = response_json["fields"]
                    for key in sorted(fields.keys()):
                        default_fields = ["ACL", "createdAt", "updatedAt", "order"]
                        if key not in default_fields:
                            field_type = fields[key]["type"] if "type" in fields[key] else None
                            collections.append(dict(id=key, text=key, type=field_type))
            else:
                org = self.request.user.get_org()
                for collection in org.get_collections(collection_type=LOOKUPS):
                    slug_collection = slugify(collection)
                    collection_full_name = (
                        f"{settings.PARSE_SERVER_NAME}_{org.slug}_{org.id}_{str(LOOKUPS).lower()}_{slug_collection}"
                    )
                    collection_full_name = collection_full_name.replace("-", "")
                    collections.append(dict(id=collection_full_name, text=collection))
            return JsonResponse(dict(results=collections))

    class GiftcardsApi(OrgPermsMixin, SmartListView):
        def get(self, request, *args, **kwargs):
            collections = []
            org = self.request.user.get_org()
            for collection in org.get_collections(collection_type=GIFTCARDS):
                slug_collection = slugify(collection)
                collection_full_name = (
                    f"{settings.PARSE_SERVER_NAME}_{org.slug}_{org.id}_{str(GIFTCARDS).lower()}_{slug_collection}"
                )
                collection_full_name = collection_full_name.replace("-", "")
                collections.append(dict(id=collection_full_name, text=collection))
            return JsonResponse(dict(results=collections))

    class FlowParameters(OrgPermsMixin, SmartListView):
        def get(self, request, *args, **kwargs):
            flow_id = self.request.GET.get("flow_id", None)
            org = self.request.user.get_org()
            flow = Flow.objects.filter(is_active=True, org=org, id=int(flow_id)).first()
            params = sorted(flow.get_trigger_params()) if flow else []
            return JsonResponse(dict(results=params))

    class AllowOnlyActiveFlowMixin(object):
        def get_queryset(self):
            initial_queryset = super().get_queryset()
            return initial_queryset.filter(is_active=True)

    class RecentMessages(OrgObjPermsMixin, SmartReadView):
        """
        Used by the editor for the rollover of recent messages on path segments in a flow
        """

        slug_url_kwarg = "uuid"

        def get(self, request, *args, **kwargs):
            exit_uuids = request.GET.get("exits", "").split(",")
            to_uuid = request.GET.get("to")

            recent_messages = []

            if exit_uuids and to_uuid:
                for recent_run in FlowPathRecentRun.get_recent(exit_uuids, to_uuid):
                    recent_messages.append(
                        {"sent": json.encode_datetime(recent_run["visited_on"]), "text": recent_run["text"]}
                    )

            return JsonResponse(recent_messages, safe=False)

    class Revisions(AllowOnlyActiveFlowMixin, OrgObjPermsMixin, SmartReadView):
        """
        Used by the editor for fetching and saving flow definitions
        """

        slug_url_kwarg = "uuid"

        @classmethod
        def derive_url_pattern(cls, path, action):
            return r"^%s/%s/(?P<uuid>[0-9a-f-]+)/((?P<revision_id>\d+)/)?$" % (path, action)

        def get(self, request, *args, **kwargs):
            flow = self.get_object()
            revision_id = self.kwargs["revision_id"]

            # the editor requests the spec version it supports which allows us to add support for new versions
            # on the goflow/mailroom side before updating the editor to use that new version
            requested_version = request.GET.get("version", Flow.CURRENT_SPEC_VERSION)

            # we are looking for a specific revision, fetch it and migrate it forward
            if revision_id:
                revision = FlowRevision.objects.get(flow=flow, id=revision_id)
                definition = revision.get_migrated_definition(to_version=requested_version)

                # get our metadata
                flow_info = mailroom.get_client().flow_inspect(flow.org_id, definition)
<<<<<<< HEAD
                metadata = Flow.get_metadata(flow_info)
                metadata["issues"] = [
                    *metadata.get("issues", []),
                    *Link.check_misstyped_links(flow, definition),
                    *Trigger.check_used_trigger_words(flow, definition),
                    *Attachment.validate_fields(flow.org, definition),
                ]
                return JsonResponse(dict(definition=definition, metadata=metadata))
=======
                return JsonResponse(
                    {
                        "definition": definition,
                        "issues": flow_info[Flow.INSPECT_ISSUES],
                        "metadata": Flow.get_metadata(flow_info),
                    }
                )
>>>>>>> 1c0bd9d5

            # build a list of valid revisions to display
            revisions = []

            for revision in flow.revisions.all().order_by("-revision")[:100]:
                revision_version = Version(revision.spec_version)

                # our goflow revisions are already validated
                if revision_version >= Version(Flow.INITIAL_GOFLOW_VERSION):
                    revisions.append(revision.as_json())
                    continue

                # legacy revisions should be validated first as a failsafe
                try:
                    legacy_flow_def = revision.get_migrated_definition(to_version=Flow.FINAL_LEGACY_VERSION)
                    FlowRevision.validate_legacy_definition(legacy_flow_def)
                    revisions.append(revision.as_json())

                except ValueError:
                    # "expected" error in the def, silently cull it
                    pass

                except Exception as e:
                    # something else, we still cull, but report it to sentry
                    logger.error(
                        f"Error validating flow revision ({flow.uuid} [{revision.id}]): {str(e)}", exc_info=True
                    )
                    pass

            return JsonResponse({"results": revisions}, safe=False)

        def post(self, request, *args, **kwargs):
            if not self.has_org_perm("flows.flow_update"):
                return JsonResponse(
                    {"status": "failure", "description": _("You don't have permission to edit this flow")}, status=403
                )

            # try to parse our body
            definition = json.loads(force_text(request.body))
            try:
                flow = self.get_object(self.get_queryset())
<<<<<<< HEAD
                revision = flow.save_revision(self.request.user, definition)
                metadata = flow.metadata
                metadata["issues"] = [
                    *metadata.get("issues", []),
                    *Link.check_misstyped_links(flow, definition),
                    *Trigger.check_used_trigger_words(flow, definition),
                    *Attachment.validate_fields(flow.org, definition),
                ]
=======
                revision, issues = flow.save_revision(self.request.user, definition)
>>>>>>> 1c0bd9d5
                return JsonResponse(
                    {
                        "status": "success",
                        "saved_on": json.encode_datetime(flow.saved_on, micros=True),
                        "revision": revision.as_json(),
<<<<<<< HEAD
                        "metadata": metadata,
=======
                        "issues": issues,
                        "metadata": flow.metadata,
>>>>>>> 1c0bd9d5
                    }
                )

            except FlowValidationException as e:
                error = _("Your flow failed validation. Please refresh your browser.")
                detail = str(e)
            except FlowVersionConflictException:
                error = _(
                    "Your flow has been upgraded to the latest version. "
                    "In order to continue editing, please refresh your browser."
                )
                detail = None
            except FlowUserConflictException as e:
                error = (
                    _(
                        "%s is currently editing this Flow. "
                        "Your changes will not be saved until you refresh your browser."
                    )
                    % e.other_user
                )
                detail = None
            except Exception as e:  # pragma: no cover
                import traceback

                traceback.print_stack(e)
                error = _("Your flow could not be saved. Please refresh your browser.")
                detail = None

            return JsonResponse({"status": "failure", "description": error, "detail": detail}, status=400)

    class Create(ModalMixin, OrgPermsMixin, SmartCreateView):
        class FlowCreateForm(BaseFlowForm):
            keyword_triggers = forms.CharField(
                required=False,
                label=_("Global keyword triggers"),
                help_text=_("When a user sends any of these keywords they will begin this flow"),
                widget=SelectWidget(
                    attrs={
                        "widget_only": False,
                        "multi": True,
                        "searchable": True,
                        "tags": True,
                        "space_select": True,
                        "placeholder": _("Select keywords to trigger this flow"),
                    }
                ),
            )

            flow_type = forms.ChoiceField(
                label=_("Type"),
                help_text=_("Choose the method for your flow"),
                choices=Flow.TYPE_CHOICES,
                widget=SelectWidget(attrs={"widget_only": False}),
            )

            def __init__(self, user, branding, *args, **kwargs):
                super().__init__(*args, **kwargs)
                self.user = user

                org = self.user.get_org()
                language_choices = languages.choices(org.flow_languages)

                # prune our type choices by brand config
                allowed_types = branding.get("flow_types")
                if allowed_types:
                    self.fields["flow_type"].choices = [c for c in Flow.TYPE_CHOICES if c[0] in allowed_types]

                self.fields["base_language"] = forms.ChoiceField(
                    label=_("Language"),
                    initial=org.flow_languages[0] if org.flow_languages else None,
                    choices=language_choices,
                    widget=SelectWidget(attrs={"widget_only": False}),
                )

            class Meta:
                model = Flow
                fields = ("name", "keyword_triggers", "flow_type", "base_language")
                widgets = {"name": InputWidget()}

        form_class = FlowCreateForm
        success_url = "uuid@flows.flow_editor"
        success_message = ""
        field_config = dict(name=dict(help=_("Choose a name to describe this flow, e.g. Demographic Survey")))

        def derive_exclude(self):
            user = self.request.user
            org = user.get_org()
            exclude = []

            if not org.flow_languages:
                exclude.append("base_language")

            return exclude

        def get_form_kwargs(self):
            kwargs = super().get_form_kwargs()
            kwargs["user"] = self.request.user
            kwargs["branding"] = self.request.branding
            return kwargs

        def get_context_data(self, **kwargs):
            context = super().get_context_data(**kwargs)
            context["has_flows"] = Flow.objects.filter(org=self.request.user.get_org(), is_active=True).count() > 0
            return context

        def save(self, obj):
            analytics.track(self.request.user, "temba.flow_created", dict(name=obj.name))
            org = self.request.user.get_org()

            # default expiration is a week
            expires_after_minutes = Flow.DEFAULT_EXPIRES_AFTER
            if obj.flow_type == Flow.TYPE_VOICE:
                # ivr expires after 5 minutes of inactivity
                expires_after_minutes = 5

            self.object = Flow.create(
                org,
                self.request.user,
                obj.name,
                flow_type=obj.flow_type,
                expires_after_minutes=expires_after_minutes,
                base_language=obj.base_language,
                create_revision=True,
            )

        def post_save(self, obj):
            user = self.request.user
            org = user.get_org()

            # create any triggers if user provided keywords
            if self.form.cleaned_data["keyword_triggers"]:
                keywords = self.form.cleaned_data["keyword_triggers"].split(",")
                for keyword in keywords:
                    Trigger.create(org, user, Trigger.TYPE_KEYWORD, flow=obj, keyword=keyword)

            return obj

    class Delete(AllowOnlyActiveFlowMixin, ModalMixin, OrgObjPermsMixin, SmartDeleteView):
        fields = ("id",)
        cancel_url = "uuid@flows.flow_editor"
        success_message = ""
        submit_button_name = _("Delete")

        def get_success_url(self):
            return reverse("flows.flow_list")

        def post(self, request, *args, **kwargs):
            flow = self.get_object()
            self.object = flow

            flows = Flow.objects.filter(org=flow.org, flow_dependencies__in=[flow])
            if flows.count():
                return HttpResponseRedirect(smart_url(self.cancel_url, flow))

            # do the actual deletion
            flow.release(self.request.user)

            # we can't just redirect so as to make our modal do the right thing
            return self.render_modal_response()

    class Copy(OrgObjPermsMixin, SmartUpdateView):
        fields = []
        success_message = ""

        def form_valid(self, form):
            # copy our current object
            copy = Flow.copy(self.object, self.request.user)

            # redirect to the newly created flow
            return HttpResponseRedirect(reverse("flows.flow_editor", args=[copy.uuid]))

    class Update(AllowOnlyActiveFlowMixin, ModalMixin, OrgObjPermsMixin, SmartUpdateView):
        class BaseForm(BaseFlowForm):
            def __init__(self, user, *args, **kwargs):
                super().__init__(*args, **kwargs)
                self.user = user

            class Meta:
                model = Flow
                fields = ("name",)
                widgets = {"name": InputWidget()}

        class SurveyForm(BaseForm):
            contact_creation = forms.ChoiceField(
                label=_("Create a contact "),
                help_text=_("Whether surveyor logins should be used as the contact for each run"),
                choices=((Flow.CONTACT_PER_RUN, _("For each run")), (Flow.CONTACT_PER_LOGIN, _("For each login"))),
                widget=SelectWidget(attrs={"widget_only": False}),
            )

            def __init__(self, *args, **kwargs):
                super().__init__(*args, **kwargs)

                self.fields["contact_creation"].initial = self.instance.metadata.get(
                    Flow.CONTACT_CREATION, Flow.CONTACT_PER_RUN
                )

            class Meta:
                model = Flow
                fields = ("name", "contact_creation")
                widgets = {"name": InputWidget()}

        class VoiceForm(BaseForm):
            ivr_retry = forms.ChoiceField(
                label=_("Retry call if unable to connect"),
                help_text=_("Retries call three times for the chosen interval"),
                initial=60,
                choices=IVRCall.RETRY_CHOICES,
                widget=SelectWidget(attrs={"widget_only": False}),
            )
            expires_after_minutes = forms.ChoiceField(
                label=_("Expire inactive contacts"),
                help_text=_("When inactive contacts should be removed from the flow"),
                initial=5,
                choices=IVRCall.EXPIRES_CHOICES,
                widget=SelectWidget(attrs={"widget_only": False}),
            )
            keyword_triggers = forms.CharField(
                required=False,
                label=_("Global keyword triggers"),
                help_text=_("When a user sends any of these keywords they will begin this flow"),
                widget=SelectWidget(
                    attrs={
                        "widget_only": False,
                        "multi": True,
                        "searchable": True,
                        "tags": True,
                        "space_select": True,
                        "placeholder": _("Keywords"),
                    }
                ),
            )

            def __init__(self, *args, **kwargs):
                super().__init__(*args, **kwargs)

                metadata = self.instance.metadata

                # IVR retries
                ivr_retry = self.fields["ivr_retry"]
                ivr_retry.initial = metadata.get("ivr_retry", self.fields["ivr_retry"].initial)

                flow_triggers = Trigger.objects.filter(
                    org=self.instance.org,
                    flow=self.instance,
                    is_archived=False,
                    groups=None,
                    trigger_type=Trigger.TYPE_KEYWORD,
                ).order_by("created_on")

                keyword_triggers = self.fields["keyword_triggers"]
                keyword_triggers.initial = list([t.keyword for t in flow_triggers])

            class Meta:
                model = Flow
                fields = ("name", "keyword_triggers", "expires_after_minutes", "ignore_triggers", "ivr_retry")
                widgets = {"name": InputWidget(), "ignore_triggers": CheckboxWidget()}

        class MessagingForm(BaseForm):
            keyword_triggers = forms.CharField(
                required=False,
                label=_("Global keyword triggers"),
                help_text=_("When a user sends any of these keywords they will begin this flow"),
                widget=SelectWidget(
                    attrs={
                        "widget_only": False,
                        "multi": True,
                        "searchable": True,
                        "tags": True,
                        "space_select": True,
                        "placeholder": _("Keywords"),
                    }
                ),
            )

            expires_after_minutes = forms.ChoiceField(
                label=_("Expire inactive contacts"),
                help_text=_("When inactive contacts should be removed from the flow"),
                initial=str(60 * 24 * 7),
                choices=EXPIRES_CHOICES,
                widget=SelectWidget(attrs={"widget_only": False}),
            )

            def __init__(self, *args, **kwargs):
                super().__init__(*args, **kwargs)

                flow_triggers = Trigger.objects.filter(
                    org=self.instance.org,
                    flow=self.instance,
                    is_archived=False,
                    groups=None,
                    trigger_type=Trigger.TYPE_KEYWORD,
                ).order_by("created_on")

                keyword_triggers = self.fields["keyword_triggers"]
                keyword_triggers.initial = list([t.keyword for t in flow_triggers])

            class Meta:
                model = Flow
                fields = ("name", "keyword_triggers", "expires_after_minutes", "ignore_triggers")
                widgets = {"name": InputWidget(), "ignore_triggers": CheckboxWidget()}

        success_message = ""
        success_url = "uuid@flows.flow_editor"
        form_classes = {
            Flow.TYPE_MESSAGE: MessagingForm,
            Flow.TYPE_VOICE: VoiceForm,
            Flow.TYPE_SURVEY: SurveyForm,
            Flow.TYPE_BACKGROUND: BaseForm,
        }

        def get_form_class(self):
            return self.form_classes[self.object.flow_type]

        def get_form_kwargs(self):
            kwargs = super().get_form_kwargs()
            kwargs["user"] = self.request.user
            return kwargs

        def pre_save(self, obj):
            obj = super().pre_save(obj)
            metadata = obj.metadata

            if Flow.CONTACT_CREATION in self.form.cleaned_data:
                metadata[Flow.CONTACT_CREATION] = self.form.cleaned_data[Flow.CONTACT_CREATION]

            if "ivr_retry" in self.form.cleaned_data:
                metadata[Flow.METADATA_IVR_RETRY] = int(self.form.cleaned_data["ivr_retry"])

            obj.metadata = metadata
            return obj

        def post_save(self, obj):
            keywords = set()
            user = self.request.user
            org = user.get_org()

            if "keyword_triggers" in self.form.cleaned_data:
                # get existing keyword triggers for this flow
                existing = obj.triggers.filter(trigger_type=Trigger.TYPE_KEYWORD, is_archived=False, groups=None)
                existing_keywords = {t.keyword for t in existing}

                if len(self.form.cleaned_data["keyword_triggers"]) > 0:
                    keywords = set(self.form.cleaned_data["keyword_triggers"].split(","))

                removed_keywords = existing_keywords.difference(keywords)
                for keyword in removed_keywords:
                    obj.triggers.filter(keyword=keyword, groups=None, is_archived=False).update(is_archived=True)

                added_keywords = keywords.difference(existing_keywords)
                archived_keywords = [
                    t.keyword
                    for t in obj.triggers.filter(
                        org=org, flow=obj, trigger_type=Trigger.TYPE_KEYWORD, is_archived=True, groups=None
                    )
                ]

                # set difference does not have a deterministic order, we need to sort the keywords
                for keyword in sorted(added_keywords):
                    # first check if the added keyword is not amongst archived
                    if keyword in archived_keywords:  # pragma: needs cover
                        obj.triggers.filter(org=org, flow=obj, keyword=keyword, groups=None).update(is_archived=False)
                    else:
                        Trigger.objects.create(
                            org=org,
                            keyword=keyword,
                            trigger_type=Trigger.TYPE_KEYWORD,
                            flow=obj,
                            created_by=user,
                            modified_by=user,
                        )

            # run async task to update all runs
            from .tasks import update_run_expirations_task

            on_transaction_commit(lambda: update_run_expirations_task.delay(obj.pk))

            obj.update_related_flows()

            return obj

    class UploadActionRecording(OrgObjPermsMixin, SmartUpdateView):
        def post(self, request, *args, **kwargs):  # pragma: needs cover
            path = self.save_recording_upload(
                self.request.FILES["file"], self.request.POST.get("actionset"), self.request.POST.get("action")
            )
            return JsonResponse(dict(path=path))

        def save_recording_upload(self, file, actionset_id, action_uuid):  # pragma: needs cover
            flow = self.get_object()
            return public_file_storage.save(
                "recordings/%d/%d/steps/%s.wav" % (flow.org.pk, flow.id, action_uuid), file
            )

    class UploadMediaAction(OrgObjPermsMixin, SmartUpdateView):
        slug_url_kwarg = "uuid"

        def post(self, request, *args, **kwargs):
            return JsonResponse(self.save_media_upload(self.request.FILES["file"]))

        def save_media_upload(self, file):
            flow = self.get_object()
            name_uuid = str(uuid4())
            extension = file.name.split(".")[-1]

            # browsers might send m4a files but correct MIME type is audio/mp4
            if extension == "m4a":
                file.content_type = "audio/mp4"

            url = public_file_storage.save(
                "attachments/%d/%d/steps/%s.%s" % (flow.org.pk, flow.id, name_uuid, extension), file
            )
            return {"type": file.content_type, "url": f"{settings.STORAGE_URL}/{url}"}

    class BaseList(OrgFilterMixin, OrgPermsMixin, BulkActionMixin, SmartListView):
        title = _("Flows")
        refresh = 10000
        fields = ("name", "modified_on")
        default_template = "flows/flow_list.html"
        default_order = ("-saved_on",)
        search_fields = ("name__icontains",)

        def get_context_data(self, **kwargs):
            context = super().get_context_data(**kwargs)
            context["org_has_flows"] = Flow.objects.filter(org=self.request.user.get_org(), is_active=True).count()
            context["folders"] = self.get_folders()
            context["labels"] = self.get_flow_labels()
            context["campaigns"] = self.get_campaigns()
            context["request_url"] = self.request.path

            # decorate flow objects with their run activity stats
            for flow in context["object_list"]:
                flow.run_stats = flow.get_run_stats()

            return context

        def derive_queryset(self, *args, **kwargs):
            qs = super().derive_queryset(*args, **kwargs)
            return qs.exclude(is_system=True).exclude(is_active=False)

        def get_campaigns(self):
            from temba.campaigns.models import CampaignEvent

            org = self.request.user.get_org()
            events = CampaignEvent.objects.filter(
                campaign__org=org,
                is_active=True,
                campaign__is_active=True,
                flow__is_archived=False,
                flow__is_active=True,
                flow__is_system=False,
            )
            return (
                events.values("campaign__name", "campaign__id").annotate(count=Count("id")).order_by("campaign__name")
            )

        def apply_bulk_action(self, user, action, objects, label):
            super().apply_bulk_action(user, action, objects, label)

            if action == "archive":
                ignored = objects.filter(is_archived=False)
                if ignored:
                    flow_names = ", ".join([f.name for f in ignored])
                    raise forms.ValidationError(
                        _("The following flows are still used by campaigns so could not be archived: %(flows)s"),
                        params={"flows": flow_names},
                    )

        def get_bulk_action_labels(self):
            return self.get_user().get_org().flow_labels.all()

        def get_flow_labels(self):
            labels = []
            for label in FlowLabel.objects.filter(org=self.request.user.get_org(), parent=None):
                labels.append(
                    dict(pk=label.pk, label=label.name, count=label.get_flows_count(), children=label.children.all())
                )
            return labels

        def get_folders(self):
            org = self.request.user.get_org()

            return [
                dict(
                    label="Active",
                    url=reverse("flows.flow_list"),
                    count=Flow.objects.exclude(is_system=True)
                    .filter(is_active=True, is_archived=False, org=org)
                    .count(),
                ),
                dict(
                    label="Archived",
                    url=reverse("flows.flow_archived"),
                    count=Flow.objects.exclude(is_system=True)
                    .filter(is_active=True, is_archived=True, org=org)
                    .count(),
                ),
            ]

        def get_gear_links(self):
            links = []

            if self.has_org_perm("orgs.org_import"):
                links.append(dict(title=_("Import"), href=reverse("orgs.org_import")))

            if self.has_org_perm("orgs.org_export"):
                links.append(dict(title=_("Export"), href=reverse("orgs.org_export")))

            return links

    class Archived(BaseList):
        bulk_actions = ("restore",)
        default_order = ("-created_on",)

        def derive_queryset(self, *args, **kwargs):
            return super().derive_queryset(*args, **kwargs).filter(is_active=True, is_archived=True)

    class List(BaseList):
        title = _("Flows")
        bulk_actions = ("archive", "label")

        def derive_queryset(self, *args, **kwargs):
            queryset = super().derive_queryset(*args, **kwargs)
            queryset = queryset.filter(is_active=True, is_archived=False)
            return queryset

    class Campaign(BaseList, OrgObjPermsMixin):
        bulk_actions = ("label",)
        campaign = None

        def has_permission_view_objects(self):
            from temba.campaigns.models import Campaign

            campaign = Campaign.objects.filter(
                org=self.request.user.get_org(), id=self.kwargs.get("campaign_id")
            ).first()
            if not campaign:
                raise PermissionDenied()
            return None

        @classmethod
        def derive_url_pattern(cls, path, action):
            return r"^%s/%s/(?P<campaign_id>\d+)/$" % (path, action)

        def derive_title(self, *args, **kwargs):
            return self.get_campaign().name

        def get_object_org(self):
            from temba.campaigns.models import Campaign

            return Campaign.objects.get(pk=self.kwargs["campaign_id"]).org

        def get_campaign(self):
            if not self.campaign:
                from temba.campaigns.models import Campaign

                campaign_id = self.kwargs["campaign_id"]
                self.campaign = Campaign.objects.filter(id=campaign_id, org=self.request.user.get_org()).first()
            return self.campaign

        def get_queryset(self, **kwargs):
            from temba.campaigns.models import CampaignEvent

            flow_ids = CampaignEvent.objects.filter(
                campaign=self.get_campaign(), flow__is_archived=False, flow__is_system=False, is_active=True
            ).values("flow__id")

            flows = Flow.objects.filter(id__in=flow_ids, org=self.request.user.get_org()).order_by("-modified_on")
            return flows

        def get_context_data(self, *args, **kwargs):
            context = super().get_context_data(*args, **kwargs)
            context["current_campaign"] = self.get_campaign()
            return context

    class Filter(BaseList, OrgObjPermsMixin):
        add_button = True
        bulk_actions = ("label",)

        def has_permission_view_objects(self):
            flow_label = FlowLabel.objects.filter(
                org=self.request.user.get_org(), id=self.kwargs.get("label_id")
            ).first()
            if not flow_label:
                raise PermissionDenied()
            return None

        def get_gear_links(self):
            links = []

            label = FlowLabel.objects.get(pk=self.kwargs["label_id"])

            if self.has_org_perm("flows.flow_update"):
                # links.append(dict(title=_("Edit"), href="#", js_class="label-update-btn"))

                links.append(
                    dict(
                        id="update-label",
                        title=_("Edit"),
                        style="button-primary",
                        href=f"{reverse('flows.flowlabel_update', args=[label.pk])}",
                        modax=_("Edit Label"),
                    )
                )

            if self.has_org_perm("flows.flow_delete"):
                links.append(
                    dict(
                        id="delete-label",
                        title=_("Delete Label"),
                        href=f"{reverse('flows.flowlabel_delete', args=[label.pk])}",
                        modax=_("Delete Label"),
                    )
                )

            return links

        def get_context_data(self, *args, **kwargs):
            context = super().get_context_data(*args, **kwargs)
            context["current_label"] = self.derive_label()
            return context

        @classmethod
        def derive_url_pattern(cls, path, action):
            return r"^%s/%s/(?P<label_id>\d+)/$" % (path, action)

        def derive_title(self, *args, **kwargs):
            return self.derive_label().name

        def get_object_org(self):
            return FlowLabel.objects.get(pk=self.kwargs["label_id"]).org

        def derive_label(self):
            return FlowLabel.objects.get(pk=self.kwargs["label_id"], org=self.request.user.get_org())

        def get_label_filter(self):
            label = FlowLabel.objects.get(pk=self.kwargs["label_id"])
            children = label.children.all()
            if children:  # pragma: needs cover
                return [l for l in FlowLabel.objects.filter(parent=label)] + [label]
            else:
                return [label]

        def get_queryset(self, **kwargs):
            qs = super().get_queryset(**kwargs)
            qs = qs.filter(org=self.request.user.get_org()).order_by("-created_on")
            qs = qs.filter(labels__in=self.get_label_filter(), is_archived=False).distinct()

            return qs

    class EditorNext(AllowOnlyActiveFlowMixin, OrgObjPermsMixin, SmartReadView):
        slug_url_kwarg = "uuid"

        def get(self, request, *args, **kwargs):
            # redirect to the editor endpoint
            return HttpResponseRedirect(reverse("flows.flow_editor", args=[self.get_object().uuid]))

    class Editor(OrgObjPermsMixin, SmartReadView):
        slug_url_kwarg = "uuid"

        def derive_title(self):
            return self.object.name

        def get_template_names(self):
            return "flows/flow_editor.haml"

        def get_context_data(self, *args, **kwargs):
            context = super().get_context_data(*args, **kwargs)

            context["media_url"] = "%s://%s/" % ("http" if settings.DEBUG else "https", settings.AWS_BUCKET_DOMAIN)
            context["pdf_export_lang"] = self.request.GET.get("pdf_export_lang", None)

            dev_mode = getattr(settings, "EDITOR_DEV_MODE", False)
            prefix = "/dev" if dev_mode else settings.STATIC_URL

            # get our list of assets to include
            scripts = []
            styles = []

            if dev_mode:  # pragma: no cover
                response = requests.get("http://localhost:3000/asset-manifest.json")
                data = response.json()
            else:
                with open("node_modules/@greatnonprofits-nfp/flow-editor/build/asset-manifest.json") as json_file:
                    data = json.load(json_file)

            for key, filename in data.get("files").items():

                # tack on our prefix for dev mode
                filename = prefix + filename

                # ignore precache manifest
                if key.startswith("precache-manifest") or key.startswith("service-worker"):
                    continue

                # css files
                if key.endswith(".css") and filename.endswith(".css"):
                    styles.append(filename)

                # javascript
                if key.endswith(".js") and filename.endswith(".js"):
                    scripts.append(filename)

            flow = self.object

            context["scripts"] = scripts
            context["styles"] = styles
            context["migrate"] = "migrate" in self.request.GET

            if flow.is_archived:
                context["mutable"] = False
                context["can_start"] = False
                context["can_simulate"] = False
            else:
                context["mutable"] = self.has_org_perm("flows.flow_update") and not self.request.user.is_superuser
                context["can_start"] = flow.flow_type != Flow.TYPE_VOICE or flow.org.supports_ivr()
                context["can_simulate"] = True

            context["dev_mode"] = dev_mode
            context["is_starting"] = flow.is_starting()

            feature_filters = []

<<<<<<< HEAD
            facebook_channel = flow.org.get_channel_for_role(Channel.ROLE_SEND, scheme=URN.FACEBOOK_SCHEME)
            if facebook_channel is not None and flow.flow_type == Flow.TYPE_MESSAGE:
=======
            facebook_channel = flow.org.get_channel(Channel.ROLE_SEND, scheme=URN.FACEBOOK_SCHEME)
            if facebook_channel is not None:
>>>>>>> 1c0bd9d5
                feature_filters.append("facebook")

            whatsapp_channel = flow.org.get_channel(Channel.ROLE_SEND, scheme=URN.WHATSAPP_SCHEME)
            if whatsapp_channel is not None:
                feature_filters.append("whatsapp")

            if flow.org.get_integrations(IntegrationType.Category.AIRTIME):
                feature_filters.append("airtime")

            if flow.org.classifiers.filter(is_active=True).exists():
                feature_filters.append("classifier")

            if flow.org.ticketers.filter(is_active=True).exists():
                feature_filters.append("ticketer")

            if flow.org.get_resthooks():
                feature_filters.append("resthook")

            if flow.org.is_ivr_machine_detection_enabled():
                feature_filters.append("machine_detection")

            if flow.flow_type != Flow.TYPE_MESSAGE:
                feature_filters.append("spell_checker")

            context["feature_filters"] = json.dumps(feature_filters)

            context["mergeable_flows"] = self.get_mergeable_flows()
            org = self.derive_org()
            context["has_translator"] = org.has_translation_service() if org else None

            # check if there is no other users that edititing current flow
            # then make this user as main editor and set expiration time of editing to this user
            r = get_redis_connection()
            flow_key = f"active-flow-editor-{flow.uuid}"
            active_flow_editor = r.get(flow_key)
            if active_flow_editor is not None:
                active_editor_email = active_flow_editor.decode()
                if active_editor_email == self.request.user.username:
                    return context

                context["mutable"] = False
                context["immutable_alert"] = (
                    _("%s is currently editing this Flow. You can open this flow only in view mode.")
                    % active_editor_email
                )
            else:
                r.set(flow_key, self.request.user.username, ex=30)
            return context

        def get_gear_links(self):
            links = []
            flow = self.object
            if (
                flow.flow_type != Flow.TYPE_SURVEY
                and self.has_org_perm("flows.flow_broadcast")
                and not flow.is_archived
            ):
                links.append(
                    dict(
                        id="launch-flow",
                        title=_("Launch Flow"),
                        style="button-primary",
                        href=f"{reverse('flows.flow_launch', args=[self.object.pk])}",
                        modax=_("Launch Flow"),
                    )
                )

            if self.has_org_perm("flows.flow_results"):
                links.append(
                    dict(
                        title=_("Results"),
                        style="button-primary",
                        href=reverse("flows.flow_results", args=[flow.uuid]),
                    )
                )
            if len(links) > 1:
                links.append(dict(divider=True))

            if self.has_org_perm("flows.flow_update") and not flow.is_archived:
                links.append(
                    dict(
                        id="edit-flow",
                        title=_("Edit"),
                        href=f"{reverse('flows.flow_update', args=[self.object.pk])}",
                        modax=_("Edit Flow"),
                    )
                )

            if self.has_org_perm("flows.flow_copy"):
                links.append(dict(title=_("Copy"), posterize=True, href=reverse("flows.flow_copy", args=[flow.id])))

            if self.has_org_perm("flows.flow_results") and flow.flow_type == Flow.TYPE_MESSAGE:
                links.append(
                    dict(
                        title=_("Download Images"),
                        style="btn-primary",
                        href=reverse("flows.flowimage_filter", args=["flow", flow.uuid]),
                    )
                )

            if self.has_org_perm("orgs.org_lookups") and flow.flow_type in [Flow.TYPE_MESSAGE, Flow.TYPE_VOICE]:
                links.append(dict(title=_("Import Database"), href=reverse("orgs.org_lookups")))

            if self.has_org_perm("flows.flow_merge_flows") and self.get_mergeable_flows():
                links.append(dict(title=_("Combine Flows"), js_class="merge-flows-trigger", href="#"))

            if self.has_org_perm("flows.flow_delete"):
                links.append(
                    dict(
                        id="delete-flow",
                        title=_("Delete"),
                        href=f"{reverse('flows.flow_delete', args=[self.object.pk])}",
                        modax=_("Delete Flow"),
                    )
                )

            links.append(dict(divider=True)),

            if self.has_org_perm("orgs.org_export"):
                links.append(dict(title=_("Export Definition"), href=f"{reverse('orgs.org_export')}?flow={flow.id}"))
            if self.has_org_perm("flows.flow_export_translation"):
                links.append(
                    dict(
                        id="export-translation",
                        title=_("Export Translation"),
                        href=f"{reverse('flows.flow_export_translation', args=[self.object.pk])}",
                        modax=_("Export Translation"),
                    )
                )

            if self.has_org_perm("flows.flow_import_translation"):
                links.append(
                    dict(title=_("Import Translation"), href=reverse("flows.flow_import_translation", args=[flow.id]))
                )

            user = self.get_user()
            if user.is_superuser or user.is_staff:
                links.append(
                    dict(
                        title=_("Service"),
                        posterize=True,
                        href=f'{reverse("orgs.org_service")}?organization={flow.org_id}&redirect_url={reverse("flows.flow_editor", args=[flow.uuid])}',
                    )
                )

            return links

        def get_mergeable_flows(self):
            queryset = Flow.objects.filter(org=self.object.org, is_active=True, is_archived=False, is_system=False)
            queryset = queryset.filter(flow_type=self.object.flow_type)
            queryset = queryset.exclude(version_number__in=legacy.VERSIONS)
            queryset = queryset.exclude(uuid=self.object.uuid).order_by("name")
            return queryset

    class ExportPdf(OrgObjPermsMixin, SmartReadView):
        permission = "flows.flow_pdf_export"
        slug_url_kwarg = "uuid"

        def derive_title(self):
            return self.object.name

        def get_template_names(self):
            return "flows/flow_export_pdf.haml"

        def get_context_data(self, *args, **kwargs):
            context = super().get_context_data(*args, **kwargs)

            context["media_url"] = "%s://%s/" % ("http" if settings.DEBUG else "https", settings.AWS_BUCKET_DOMAIN)
            context["pdf_export_lang"] = self.request.GET.get("pdf_export_lang", None)

            dev_mode = getattr(settings, "EDITOR_DEV_MODE", False)
            prefix = "/dev" if dev_mode else settings.STATIC_URL

            # get our list of assets to incude
            scripts = []
            styles = []

            if dev_mode:  # pragma: no cover
                response = requests.get("http://localhost:3000/asset-manifest.json")
                data = response.json()
            else:
                with open("node_modules/@greatnonprofits-nfp/flow-editor/build/asset-manifest.json") as json_file:
                    data = json.load(json_file)

            for key, filename in data.get("files").items():

                # tack on our prefix for dev mode
                filename = prefix + filename

                # ignore precache manifest
                if key.startswith("precache-manifest") or key.startswith("service-worker"):
                    continue

                # css files
                if key.endswith(".css") and filename.endswith(".css"):
                    styles.append(filename)

                # javascript
                if key.endswith(".js") and filename.endswith(".js"):
                    scripts.append(filename)

            flow = self.object

            context["scripts"] = scripts
            context["styles"] = styles
            context["migrate"] = "migrate" in self.request.GET

            if flow.is_archived:
                context["mutable"] = False
                context["can_start"] = False
                context["can_simulate"] = False
            else:
                context["mutable"] = self.has_org_perm("flows.flow_update") and not self.request.user.is_superuser
                context["can_start"] = flow.flow_type != Flow.TYPE_VOICE or flow.org.supports_ivr()
                context["can_simulate"] = True

            context["dev_mode"] = dev_mode
            context["is_starting"] = flow.is_starting()

            feature_filters = []

            facebook_channel = flow.org.get_channel_for_role(Channel.ROLE_SEND, scheme=URN.FACEBOOK_SCHEME)
            if facebook_channel is not None:
                feature_filters.append("facebook")

            whatsapp_channel = flow.org.get_channel_for_role(Channel.ROLE_SEND, scheme=URN.WHATSAPP_SCHEME)
            if whatsapp_channel is not None:
                feature_filters.append("whatsapp")

            if flow.org.is_connected_to_dtone():
                feature_filters.append("airtime")

            if flow.org.classifiers.filter(is_active=True).exists():
                feature_filters.append("classifier")

            if flow.org.ticketers.filter(is_active=True).exists():
                feature_filters.append("ticketer")

            if flow.org.get_resthooks():
                feature_filters.append("resthook")

            if flow.flow_type != Flow.TYPE_MESSAGE:
                feature_filters.append("spell_checker")

            context["feature_filters"] = json.dumps(feature_filters)
            return context

    class ChangeLanguage(OrgObjPermsMixin, SmartUpdateView):
        class Form(forms.Form):
            language = forms.CharField(required=True)

            def __init__(self, user, instance, *args, **kwargs):
                self.user = user

                super().__init__(*args, **kwargs)

            def clean_language(self):
                data = self.cleaned_data["language"]
                if data and data not in self.user.get_org().flow_languages:
                    raise ValidationError(_("Not a valid language."))

                return data

        form_class = Form
        success_url = "uuid@flows.flow_editor"

        def get_form_kwargs(self):
            kwargs = super().get_form_kwargs()
            kwargs["user"] = self.request.user
            return kwargs

        def form_valid(self, form):
            flow_def = mailroom.get_client().flow_change_language(
                self.object.get_definition(), form.cleaned_data["language"]
            )

            self.object.save_revision(self.get_user(), flow_def)

            return HttpResponseRedirect(self.get_success_url())

    class ExportTranslation(OrgObjPermsMixin, ModalMixin, SmartUpdateView):
        class Form(forms.Form):
            language = forms.ChoiceField(
                required=False,
                label=_("Language"),
                help_text=_("Include translations in this language."),
                choices=(("", "None"),),
                widget=SelectWidget(),
            )
            include_args = forms.BooleanField(
                required=False,
                label=_("Include Arguments"),
                initial=True,
                help_text=_("Include arguments to tests on splits"),
                widget=CheckboxWidget(),
            )

            def __init__(self, user, instance, *args, **kwargs):
                super().__init__(*args, **kwargs)

                org = user.get_org()

                self.user = user
                self.fields["language"].choices += languages.choices(codes=org.flow_languages)

        form_class = Form
        submit_button_name = _("Export")
        success_url = "@flows.flow_list"

        def get_form_kwargs(self):
            kwargs = super().get_form_kwargs()
            kwargs["user"] = self.request.user
            return kwargs

        def form_valid(self, form):
            params = {
                "flow": self.object.id,
                "language": form.cleaned_data["language"],
                "exclude_args": "0" if form.cleaned_data["include_args"] else "1",
            }
            download_url = reverse("flows.flow_download_translation") + "?" + urlencode(params, doseq=True)

            # if this is an XHR request, we need to return a structured response that it can parse
            if "HTTP_X_PJAX" in self.request.META:
                response = self.render_modal_response(form)
                response["Temba-Success"] = download_url
                return response

            return HttpResponseRedirect(download_url)

    class DownloadTranslation(OrgObjPermsMixin, SmartListView):
        """
        Download link for PO translation files extracted from flows by mailroom
        """

        def get_object_org(self):
            self.flows = Flow.objects.filter(id__in=self.request.GET.getlist("flow"), is_active=True)
            flow_orgs = {flow.org for flow in self.flows}
            return self.flows[0].org if len(flow_orgs) == 1 else None

        def get(self, request, *args, **kwargs):
            org = self.request.user.get_org()

            language = request.GET.get("language", "")
            exclude_args = request.GET.get("exclude_args") == "1"

            filename = slugify_with(self.flows[0].name) if len(self.flows) == 1 else "flows"
            if language:
                filename += f".{language}"
            filename += ".po"

            po = Flow.export_translation(org, self.flows, language, exclude_args)

            response = HttpResponse(po, content_type="text/x-gettext-translation")
            response["Content-Disposition"] = f'attachment; filename="{filename}"'
            return response

    class ImportTranslation(OrgObjPermsMixin, SmartUpdateView):
        class UploadForm(forms.Form):
            po_file = forms.FileField(label=_("PO translation file"), required=True)

            def __init__(self, user, instance, *args, **kwargs):
                super().__init__(*args, **kwargs)

                self.flow = instance

            def clean_po_file(self):
                data = self.cleaned_data["po_file"]
                if data:
                    try:
                        po_info = gettext.po_get_info(data.read().decode())
                    except Exception:
                        raise ValidationError(_("File doesn't appear to be a valid PO file."))

                    if po_info.language_code:
                        if po_info.language_code == self.flow.base_language:
                            raise ValidationError(
                                _("Contains translations in %(lang)s which is the base language of this flow."),
                                params={"lang": po_info.language_name},
                            )

                        if po_info.language_code not in self.flow.org.flow_languages:
                            raise ValidationError(
                                _("Contains translations in %(lang)s which is not a supported translation language."),
                                params={"lang": po_info.language_name},
                            )

                return data

        class ConfirmForm(forms.Form):
            language = forms.ChoiceField(
                label=_("Language"),
                help_text=_("Replace flow translations in this language."),
                required=True,
                widget=SelectWidget(),
            )

            def __init__(self, user, instance, *args, **kwargs):
                super().__init__(*args, **kwargs)

                org = user.get_org()
                lang_codes = list(org.flow_languages)
                lang_codes.remove(instance.base_language)

                self.fields["language"].choices = languages.choices(codes=lang_codes)

        title = _("Import Translation")
        submit_button_name = _("Import")
        success_url = "uuid@flows.flow_editor"

        def get_form_class(self):
            return self.ConfirmForm if self.request.GET.get("po") else self.UploadForm

        def get_form_kwargs(self):
            kwargs = super().get_form_kwargs()
            kwargs["user"] = self.request.user
            return kwargs

        def form_valid(self, form):
            org = self.request.user.get_org()
            po_uuid = self.request.GET.get("po")

            if not po_uuid:
                po_file = form.cleaned_data["po_file"]
                po_uuid = gettext.po_save(org, po_file)

                return HttpResponseRedirect(
                    reverse("flows.flow_import_translation", args=[self.object.id]) + f"?po={po_uuid}"
                )
            else:
                po_data = gettext.po_load(org, po_uuid)
                language = form.cleaned_data["language"]

                updated_defs = Flow.import_translation(self.object.org, [self.object], language, po_data)
                self.object.save_revision(self.request.user, updated_defs[str(self.object.uuid)])

                analytics.track(self.request.user, "temba.flow_po_imported")

            return HttpResponseRedirect(self.get_success_url())

        @cached_property
        def po_info(self):
            po_uuid = self.request.GET.get("po")
            if not po_uuid:
                return None

            org = self.request.user.get_org()
            po_data = gettext.po_load(org, po_uuid)
            return gettext.po_get_info(po_data)

        def get_context_data(self, *args, **kwargs):
            flow_lang_code = self.object.base_language

            context = super().get_context_data(*args, **kwargs)
            context["show_upload_form"] = not self.po_info
            context["po_info"] = self.po_info
            context["flow_language"] = {"iso_code": flow_lang_code, "name": languages.get_name(flow_lang_code)}
            return context

        def derive_initial(self):
            return {"language": self.po_info.language_code if self.po_info else ""}

    class ExportResults(ModalMixin, OrgPermsMixin, SmartFormView):
        class ExportForm(forms.Form):
            flows = forms.ModelMultipleChoiceField(
                Flow.objects.filter(id__lt=0), required=True, widget=forms.MultipleHiddenInput()
            )

            group_memberships = forms.ModelMultipleChoiceField(
                queryset=ContactGroup.user_groups.none(),
                required=False,
                label=_("Groups"),
                widget=SelectMultipleWidget(attrs={"placeholder": _("Optional: Group memberships")}),
            )

            contact_fields = forms.ModelMultipleChoiceField(
                ContactField.user_fields.filter(id__lt=0),
                required=False,
                label=("Fields"),
                widget=SelectMultipleWidget(
                    attrs={"placeholder": _("Optional: Fields to include"), "searchable": True}
                ),
            )

            extra_urns = forms.MultipleChoiceField(
                required=False,
                label=_("URNs"),
                choices=URN.SCHEME_CHOICES,
                widget=SelectMultipleWidget(
                    attrs={"placeholder": _("Optional: URNs in addition to the one used in the flow")}
                ),
            )

            responded_only = forms.BooleanField(
                required=False,
                label=_("Responded Only"),
                initial=True,
                help_text=_("Only export results for contacts which responded"),
                widget=CheckboxWidget(),
            )
            include_msgs = forms.BooleanField(
                required=False,
                label=_("Include Messages"),
                help_text=_("Export all messages sent and received in this flow"),
                widget=CheckboxWidget(),
            )

            extra_queries = JSONField(
                required=False,
                label=_("Extra Query Parameters"),
                help_text=_("Configuration to filter runs by contact fields or responses"),
                widget=forms.HiddenInput(),
            )

            def __init__(self, user, *args, **kwargs):
                super().__init__(*args, **kwargs)
                self.user = user
                self.fields[ExportFlowResultsTask.CONTACT_FIELDS].queryset = ContactField.user_fields.active_for_org(
                    org=self.user.get_org()
                ).order_by(Lower("label"))

                self.fields[ExportFlowResultsTask.GROUP_MEMBERSHIPS].queryset = ContactGroup.user_groups.filter(
                    org=self.user.get_org(), is_active=True, status=ContactGroup.STATUS_READY
                ).order_by(Lower("name"))

                self.fields[ExportFlowResultsTask.FLOWS].queryset = Flow.objects.filter(
                    org=self.user.get_org(), is_active=True
                )

            def clean(self):
                cleaned_data = super().clean()

                if (
                    ExportFlowResultsTask.CONTACT_FIELDS in cleaned_data
                    and len(cleaned_data[ExportFlowResultsTask.CONTACT_FIELDS])
                    > ExportFlowResultsTask.MAX_CONTACT_FIELDS_COLS
                ):  # pragma: needs cover
                    raise forms.ValidationError(
                        _(
                            f"You can only include up to {ExportFlowResultsTask.MAX_CONTACT_FIELDS_COLS} contact fields in your export"
                        )
                    )

                if (
                    ExportFlowResultsTask.GROUP_MEMBERSHIPS in cleaned_data
                    and len(cleaned_data[ExportFlowResultsTask.GROUP_MEMBERSHIPS])
                    > ExportFlowResultsTask.MAX_GROUP_MEMBERSHIPS_COLS
                ):  # pragma: needs cover
                    raise forms.ValidationError(
                        _(
                            f"You can only include up to {ExportFlowResultsTask.MAX_GROUP_MEMBERSHIPS_COLS} groups for group memberships in your export"
                        )
                    )

                try:
                    cleaned_data["extra_queries"] = json.loads(cleaned_data.get("extra_queries") or "{}")
                except JSONDecodeError:
                    cleaned_data["extra_queries"] = {}

                return cleaned_data

        form_class = ExportForm
        submit_button_name = _("Download Results")
        success_url = "@flows.flow_list"

        def get_form_kwargs(self):
            kwargs = super().get_form_kwargs()
            kwargs["user"] = self.request.user
            return kwargs

        def derive_initial(self):
            flow_ids = self.request.GET.get("ids", None)
            if flow_ids:  # pragma: needs cover
                return dict(
                    flows=Flow.objects.filter(
                        org=self.request.user.get_org(), is_active=True, id__in=flow_ids.split(",")
                    )
                )
            else:
                return dict()

        def form_valid(self, form):
            analytics.track(self.request.user, "temba.flow_exported")

            user = self.request.user
            org = user.get_org()

            # is there already an export taking place?
            existing = ExportFlowResultsTask.get_recent_unfinished(org)
            if existing:
                messages.info(
                    self.request,
                    _(
                        "There is already an export in progress, started by %s. You must wait "
                        "for that export to complete before starting another." % existing.created_by.username
                    ),
                )
            else:
                export = ExportFlowResultsTask.create(
                    org,
                    user,
                    form.cleaned_data[ExportFlowResultsTask.FLOWS],
                    contact_fields=form.cleaned_data[ExportFlowResultsTask.CONTACT_FIELDS],
                    include_msgs=form.cleaned_data[ExportFlowResultsTask.INCLUDE_MSGS],
                    responded_only=form.cleaned_data[ExportFlowResultsTask.RESPONDED_ONLY],
                    extra_urns=form.cleaned_data[ExportFlowResultsTask.EXTRA_URNS],
                    group_memberships=form.cleaned_data[ExportFlowResultsTask.GROUP_MEMBERSHIPS],
                    extra_queries=form.cleaned_data[ExportFlowResultsTask.EXTRA_QUERIES],
                )
                on_transaction_commit(lambda: export_flow_results_task.delay(export.pk))

                if not getattr(settings, "CELERY_ALWAYS_EAGER", False):  # pragma: needs cover
                    messages.info(
                        self.request,
                        _("We are preparing your export. We will e-mail you at %s when it is ready.")
                        % self.request.user.username,
                    )

                else:
                    export = ExportFlowResultsTask.objects.get(id=export.pk)
                    dl_url = reverse("assets.download", kwargs=dict(type="results_export", pk=export.pk))
                    messages.info(
                        self.request,
                        _("Export complete, you can find it here: %s (production users will get an email)") % dl_url,
                    )

            if "HTTP_X_PJAX" not in self.request.META:
                return HttpResponseRedirect(self.get_success_url())
            else:  # pragma: no cover
                response = self.render_modal_response(form)
                response["REDIRECT"] = self.get_success_url()
                return response

    class ActivityChart(AllowOnlyActiveFlowMixin, OrgObjPermsMixin, SmartReadView):
        """
        Intercooler helper that renders a chart of activity by a given period
        """

        # the min number of responses to show a histogram
        HISTOGRAM_MIN = 0

        # the min number of responses to show the period charts
        PERIOD_MIN = 0

        EXIT_TYPES = {
            None: "active",
            FlowRun.EXIT_TYPE_COMPLETED: "completed",
            FlowRun.EXIT_TYPE_INTERRUPTED: "interrupted",
            FlowRun.EXIT_TYPE_EXPIRED: "expired",
            FlowRun.EXIT_TYPE_FAILED: "failed",
        }

        def get_context_data(self, *args, **kwargs):

            total_responses = 0
            context = super().get_context_data(*args, **kwargs)

            flow = self.get_object()
            from temba.flows.models import FlowPathCount

            from_uuids = flow.metadata["waiting_exit_uuids"]
            dates = FlowPathCount.objects.filter(flow=flow, from_uuid__in=from_uuids).aggregate(
                Max("period"), Min("period")
            )
            start_date = dates.get("period__min")
            end_date = dates.get("period__max")

            # by hour of the day
            hod = FlowPathCount.objects.filter(flow=flow, from_uuid__in=from_uuids).extra(
                {"hour": "extract(hour from period::timestamp)"}
            )
            hod = hod.values("hour").annotate(count=Sum("count")).order_by("hour")
            hod_dict = {int(h.get("hour")): h.get("count") for h in hod}

            hours = []
            for x in range(0, 24):
                hours.append({"bucket": datetime(1970, 1, 1, hour=x), "count": hod_dict.get(x, 0)})

            # by day of the week
            dow = FlowPathCount.objects.filter(flow=flow, from_uuid__in=from_uuids).extra(
                {"day": "extract(dow from period::timestamp)"}
            )
            dow = dow.values("day").annotate(count=Sum("count"))
            dow_dict = {int(d.get("day")): d.get("count") for d in dow}

            dow = []
            for x in range(0, 7):
                day_count = dow_dict.get(x, 0)
                dow.append({"day": x, "count": day_count})
                total_responses += day_count

            if total_responses > self.PERIOD_MIN:
                dow = sorted(dow, key=lambda k: k["day"])
                days = (
                    _("Sunday"),
                    _("Monday"),
                    _("Tuesday"),
                    _("Wednesday"),
                    _("Thursday"),
                    _("Friday"),
                    _("Saturday"),
                )
                dow = [
                    {
                        "day": days[d["day"]],
                        "count": d["count"],
                        "pct": 100 * float(d["count"]) / float(total_responses),
                    }
                    for d in dow
                ]
                context["dow"] = dow
                context["hod"] = hours

            if total_responses > self.HISTOGRAM_MIN:
                # our main histogram
                date_range = end_date - start_date
                histogram = FlowPathCount.objects.filter(flow=flow, from_uuid__in=from_uuids)
                if date_range < timedelta(days=21):
                    histogram = histogram.extra({"bucket": "date_trunc('hour', period)"})
                    min_date = start_date - timedelta(hours=1)
                elif date_range < timedelta(days=500):
                    histogram = histogram.extra({"bucket": "date_trunc('day', period)"})
                    min_date = end_date - timedelta(days=100)
                else:
                    histogram = histogram.extra({"bucket": "date_trunc('week', period)"})
                    min_date = end_date - timedelta(days=500)

                histogram = histogram.values("bucket").annotate(count=Sum("count")).order_by("bucket")
                context["histogram"] = histogram

                # highcharts works in UTC, but we want to offset our chart according to the org timezone
                context["min_date"] = min_date

            counts = FlowRunCount.objects.filter(flow=flow).values("exit_type").annotate(Sum("count"))

            total_runs = 0
            for count in counts:
                key = self.EXIT_TYPES[count["exit_type"]]
                context[key] = count["count__sum"]
                total_runs += count["count__sum"]

            # make sure we have a value for each one
            for state in ("expired", "interrupted", "completed", "active", "failed"):
                if state not in context:
                    context[state] = 0

            context["total_runs"] = total_runs
            context["total_responses"] = total_responses

            return context

    class RunTable(AllowOnlyActiveFlowMixin, OrgObjPermsMixin, SmartReadView):
        """
        Intercooler helper which renders rows of runs to be embedded in an existing table with infinite scrolling
        """

        paginate_by = 50

        @classmethod
        def search_query(cls, query, base_queryset):
            from .search.parser import FlowRunSearch

            runs_search = FlowRunSearch(query=query, base_queryset=base_queryset)
            return runs_search.search()

        def get_context_data(self, *args, **kwargs):
            context = super().get_context_data(*args, **kwargs)
            flow = self.get_object()

            after = self.request.GET.get("after")
            before = self.request.GET.get("before")
            search_query = self.request.GET.get("q")
            contact_query = self.request.GET.get("contact_query")

            runs = flow.runs.exclude(contact__is_active=False)

            if after:
                after = flow.org.parse_datetime(after)
                if after:
                    runs = runs.filter(modified_on__gte=after)
                else:
                    runs = runs.filter(id=-1)

            if before:
                before = flow.org.parse_datetime(before)
                if before:
                    runs = runs.filter(modified_on__lte=before)
                else:
                    runs = runs.filter(id=-1)

            if search_query:
                runs, query_error = FlowCRUDL.RunTable.search_query(query=search_query, base_queryset=runs)
                if query_error:
                    context["query_error"] = query_error

            if contact_query:
                try:
                    org = flow.org
                    contact_ids = query_contact_ids(org, contact_query, active_only=False)
                    runs = runs.filter(contact_id__in=contact_ids)
                except SearchException as e:
                    context["query_error"] = e.message

            if str_to_bool(self.request.GET.get("responded", "true")):
                runs = runs.filter(responded=True)

            # paginate
            modified_on = self.request.GET.get("modified_on", None)
            if modified_on:
                id = self.request.GET["id"]

                modified_on = iso8601.parse_date(modified_on)
                runs = runs.filter(modified_on__lte=modified_on).exclude(id=id)

            # we grab one more than our page to denote whether there's more to get
            runs = list(runs.order_by("-modified_on")[: self.paginate_by + 1])
            context["more"] = len(runs) > self.paginate_by
            runs = runs[: self.paginate_by]

            result_fields = flow.metadata["results"]

            # populate result values
            for run in runs:
                results = run.results
                run.value_list = []
                for result_field in result_fields:
                    run.value_list.append(results.get(result_field["key"], None))

            context["runs"] = runs
            context["start_date"] = flow.org.get_delete_date(archive_type=Archive.TYPE_FLOWRUN)
            context["paginate_by"] = self.paginate_by
            return context

    class LinksTable(AllowOnlyActiveFlowMixin, OrgObjPermsMixin, SmartReadView):
        """
        Intercooler helper which renders rows of trackable links to be embedded in an existing table with infinite scrolling
        """

        paginate_by = 50

        def get_context_data(self, *args, **kwargs):
            context = super().get_context_data(*args, **kwargs)
            flow = self.get_object()
            additional_filters = {}
            if flow.is_archived:
                additional_filters["created_on__lt"] = flow.modified_on
            links = LinkContacts.objects.filter(link__related_flow=flow, is_active=True, **additional_filters)

            # paginate
            modified_on = self.request.GET.get("modified_on", None)
            if modified_on:
                id = self.request.GET["id"]

                modified_on = iso8601.parse_date(modified_on)
                links = links.filter(modified_on__lte=modified_on).exclude(id=id)

            # we grab one more than our page to denote whether there's more to get
            links = list(links.order_by("-modified_on")[: self.paginate_by + 1])
            context["more"] = len(links) > self.paginate_by
            links = links[: self.paginate_by]

            context["trackable_links"] = links
            context["start_date"] = flow.org.get_delete_date(archive_type=Archive.TYPE_FLOWRUN)
            context["paginate_by"] = self.paginate_by
            return context

    class CategoryCounts(AllowOnlyActiveFlowMixin, OrgObjPermsMixin, SmartReadView):
        slug_url_kwarg = "uuid"

        def render_to_response(self, context, **response_kwargs):
            return JsonResponse(self.get_object().get_category_counts())

    class Results(AllowOnlyActiveFlowMixin, OrgObjPermsMixin, SmartReadView):
        slug_url_kwarg = "uuid"

        def get_gear_links(self):
            links = []

            if self.has_org_perm("flows.flow_results"):
                links.append(
                    dict(
                        id="download-results",
                        title=_("Download"),
                        modax=_("Download Results"),
                        href=f"{reverse('flows.flow_export_results')}?ids={self.get_object().pk}",
                    )
                )

            if self.has_org_perm("flows.flow_editor"):
                links.append(
                    dict(
                        title=_("Edit Flow"),
                        style="button-primary",
                        href=reverse("flows.flow_editor", args=[self.get_object().uuid]),
                    )
                )

            return links

        def get_context_data(self, *args, **kwargs):
            context = super().get_context_data(*args, **kwargs)
            flow = self.get_object()

            result_fields = []
            for result_field in flow.metadata[Flow.METADATA_RESULTS]:
                if not result_field["name"].startswith("_"):
                    result_field = result_field.copy()
                    result_field["has_categories"] = "true" if len(result_field["categories"]) > 1 else "false"
                    result_fields.append(result_field)
            context["result_fields"] = result_fields

            context["categories"] = flow.get_category_counts()["counts"]
            context["utcoffset"] = int(datetime.now(flow.org.timezone).utcoffset().total_seconds() // 60)
            context["trackable_links"] = LinkContacts.objects.filter(link__related_flow=flow).exists()

            contact_query = self.request.GET.get("contact_query")
            if contact_query:
                try:
                    parsed_query = parse_query(flow.org, contact_query)
                    context["contact_query"] = parsed_query.query
                except SearchException:
                    context["contact_query"] = contact_query

            return context

    class Activity(AllowOnlyActiveFlowMixin, OrgObjPermsMixin, SmartReadView):
        slug_url_kwarg = "uuid"

        def get(self, request, *args, **kwargs):
            flow = self.get_object(self.get_queryset())
            (active, visited) = flow.get_activity()

            # update expiration time of editing for active editor
            r = get_redis_connection()
            flow_key = f"active-flow-editor-{flow.uuid}"
            active_editor = r.get(flow_key)
            if active_editor is not None:
                if self.request.user.username == active_editor.decode():
                    r.expire(flow_key, 30)

            return JsonResponse(dict(nodes=active, segments=visited, is_starting=flow.is_starting()))

    class Simulate(OrgObjPermsMixin, SmartReadView):
        @csrf_exempt
        def dispatch(self, *args, **kwargs):
            return super().dispatch(*args, **kwargs)

        def get(self, request, *args, **kwargs):  # pragma: needs cover
            return HttpResponseRedirect(reverse("flows.flow_editor", args=[self.get_object().uuid]))

        def post(self, request, *args, **kwargs):
            try:
                json_dict = json.loads(request.body)
            except Exception as e:  # pragma: needs cover
                return JsonResponse(dict(status="error", description="Error parsing JSON: %s" % str(e)), status=400)

            if not settings.MAILROOM_URL:  # pragma: no cover
                return JsonResponse(
                    dict(status="error", description="mailroom not configured, cannot simulate"), status=500
                )

            analytics.track(request.user, "temba.flow_simulated")

            flow = self.get_object()
            client = mailroom.get_client()

            channel_uuid = "440099cf-200c-4d45-a8e7-4a564f4a0e8b"
            channel_name = "Test Channel"

            # build our request body, which includes any assets that mailroom should fake
            payload = {
                "org_id": flow.org_id,
                "assets": {
                    "channels": [
                        {
                            "uuid": channel_uuid,
                            "name": channel_name,
                            "address": "+18005551212",
                            "schemes": ["tel"],
                            "roles": ["send", "receive", "call"],
                            "country": "US",
                        }
                    ]
                },
            }

            if "flow" in json_dict:
                payload["flows"] = [{"uuid": flow.uuid, "definition": json_dict["flow"]}]

            # check if we are triggering a new session
            if "trigger" in json_dict:
                payload["trigger"] = json_dict["trigger"]

                # ivr flows need a connection in their trigger
                if flow.flow_type == Flow.TYPE_VOICE:
                    payload["trigger"]["connection"] = {
                        "channel": {"uuid": channel_uuid, "name": channel_name},
                        "urn": "tel:+12065551212",
                    }

                payload["trigger"]["environment"] = flow.org.as_environment_def()
                payload["trigger"]["user"] = self.request.user.as_engine_ref()

                try:
                    return JsonResponse(client.sim_start(payload))
                except mailroom.MailroomException:
                    return JsonResponse(dict(status="error", description="mailroom error"), status=500)

            # otherwise we are resuming
            elif "resume" in json_dict:
                payload["resume"] = json_dict["resume"]
                payload["resume"]["environment"] = flow.org.as_environment_def()
                payload["session"] = json_dict["session"]

                try:
                    return JsonResponse(client.sim_resume(payload))
                except mailroom.MailroomException:
                    return JsonResponse(dict(status="error", description="mailroom error"), status=500)

    class Broadcast(ModalMixin, OrgObjPermsMixin, SmartUpdateView):
        class Form(forms.ModelForm):
            MODE_SELECT = "select"
            MODE_QUERY = "query"
            MODE_CHOICES = (
                (MODE_SELECT, _("Enter contacts and groups to start below")),
                (MODE_QUERY, _("Search for contacts to start")),
            )

            mode = forms.ChoiceField(
                widget=SelectWidget(
                    attrs={"placeholder": _("Select contacts or groups to start in the flow"), "widget_only": True}
                ),
                choices=MODE_CHOICES,
                initial=MODE_SELECT,
            )

            omnibox = JSONField(
                required=False,
                widget=OmniboxChoice(
                    attrs={
                        "placeholder": _("Select contact and groups"),
                        "groups": True,
                        "contacts": True,
                        "widget_only": True,
                    }
                ),
            )

            query = forms.CharField(
                required=False,
                widget=ContactSearchWidget(attrs={"widget_only": True, "placeholder": _("Enter contact query")}),
            )

            exclude_in_other = forms.BooleanField(
                label=_("Exclude contacts currently in a flow"),
                required=False,
                initial=False,
                help_text=_("Any contacts currently in a flow will not be interrupted and not started in this flow."),
                widget=CheckboxWidget(),
            )

            exclude_reruns = forms.BooleanField(
                label=_("Exclude contacts previously in this flow"),
                required=False,
                initial=False,
                help_text=_(
                    "Any contacts who have gone through this flow in the last 90 days will not be started again."
                ),
                widget=CheckboxWidget(),
            )

            def clean_omnibox(self):
                omnibox = self.cleaned_data.get("omnibox")
                return omnibox_deserialize(self.instance.org, omnibox) if omnibox else {}

            def clean_query(self):
                query = self.cleaned_data.get("query")
                if query:
                    try:
                        parsed = parse_query(self.instance.org, query)
                        query = parsed.query
                    except SearchException as e:
                        raise ValidationError(str(e))
                return query

            def clean(self):
                cleaned_data = super().clean()
                mode = cleaned_data["mode"]
                omnibox = cleaned_data.get("omnibox")
                query = cleaned_data.get("query")

                if mode == self.MODE_SELECT and not omnibox:
                    self.add_error("omnibox", _("This field is required."))
                elif mode == self.MODE_QUERY and not query:
                    # TODO https://github.com/nyaruka/temba-components/issues/103
                    # self.add_error("query", _("This field is required."))
                    raise ValidationError(_("Contact query is required."))

                # check whether there are any flow starts that are incomplete
                if self.instance.is_starting():
                    raise ValidationError(
                        _(
                            "This flow is already being started, please wait until that process is complete before "
                            "starting more contacts."
                        )
                    )

                if self.instance.org.is_suspended:
                    raise ValidationError(
                        _(
                            "Sorry, your workspace is currently suspended. "
                            "To enable starting flows, please contact support."
                        )
                    )
                if self.instance.org.is_flagged:
                    raise ValidationError(
                        _(
                            "Sorry, your workspace is currently flagged. To enable starting flows, please contact support."
                        )
                    )

                return cleaned_data

            class Meta:
                model = Flow
                fields = ("mode", "omnibox", "query", "exclude_in_other", "exclude_reruns")

        form_class = Form
        success_message = ""
        submit_button_name = _("Start Flow")
        success_url = "uuid@flows.flow_editor"

        def has_facebook_topic(self, flow):
            if not flow.is_legacy():
                definition = flow.get_current_revision().get_migrated_definition()
                for node in definition.get("nodes", []):
                    for action in node.get("actions", []):
                        if action.get("type", "") == "send_msg" and action.get("topic", ""):
                            return True

        def get_context_data(self, *args, **kwargs):
            context = super().get_context_data(*args, **kwargs)
            flow = self.get_object()
            org = flow.org

            warnings = []

            # facebook channels need to warn if no topic is set
            facebook_channel = org.get_channel(Channel.ROLE_SEND, scheme=URN.FACEBOOK_SCHEME)
            if facebook_channel:
                if not self.has_facebook_topic(flow):
                    warnings.append(
                        _(
                            "This flow does not specify a Facebook topic. You may still start this flow but Facebook contacts who have not sent an incoming message in the last 24 hours may not receive it."
                        )
                    )

            # if we have a whatsapp channel
            whatsapp_channel = org.get_channel(Channel.ROLE_SEND, scheme=URN.WHATSAPP_SCHEME)
            if whatsapp_channel:
                # check to see we are using templates
                templates = flow.get_dependencies_metadata("template")
                if not templates:
                    warnings.append(
                        _(
                            "This flow does not use message templates. You may still start this flow but WhatsApp contacts who have not sent an incoming message in the last 24 hours may not receive it."
                        )
                    )

                # check that this template is synced and ready to go
                for ref in templates:
                    template = Template.objects.filter(org=org, uuid=ref["uuid"]).first()
                    if not template:
                        warnings.append(
                            _(f"The message template {ref['name']} does not exist on your account and cannot be sent.")
                        )
                    elif not template.is_approved():
                        warnings.append(
                            _(f"Your message template {template.name} is not approved and cannot be sent.")
                        )

            run_stats = self.object.get_run_stats()

            context["warnings"] = warnings
            context["run_count"] = run_stats["total"]
            context["complete_count"] = run_stats["completed"]
            return context

        def save(self, *args, **kwargs):
            mode = self.form.cleaned_data["mode"]

            # gather up the recipients for this flow start
            groups = []
            contacts = []
            query = None
            restart_participants = not self.form.cleaned_data["exclude_reruns"]
            include_active = not self.form.cleaned_data["exclude_in_other"]

            if mode == self.form.MODE_QUERY:
                query = self.form.cleaned_data["query"]
            else:
                omnibox = self.form.cleaned_data["omnibox"]
                groups = list(omnibox["groups"])
                contacts = list(omnibox["contacts"])

            analytics.track(
                self.request.user,
                "temba.flow_broadcast",
                dict(contacts=len(contacts), groups=len(groups), query=query),
            )

            # queue the flow start to be started by mailroom
            self.object.async_start(
                self.request.user,
                groups,
                contacts,
                query,
                restart_participants=restart_participants,
                include_active=include_active,
            )
            return self.object

    class Assets(OrgPermsMixin, SmartTemplateView):
        """
        Provides environment and languages to the new editor
        """

        @classmethod
        def derive_url_pattern(cls, path, action):
            return rf"^{path}/{action}/(?P<org>\d+)/(?P<fingerprint>[\w-]+)/(?P<type>environment|language)/((?P<uuid>[a-z0-9-]{{36}})/)?$"

        def derive_org(self):
            if not hasattr(self, "org"):
                self.org = Org.objects.get(id=self.kwargs["org"])
            return self.org

        def get(self, *args, **kwargs):
            org = self.derive_org()
            asset_type_name = kwargs["type"]

            if asset_type_name == "environment":
                return JsonResponse(org.as_environment_def())
            else:
                results = [{"iso": code, "name": languages.get_name(code)} for code in org.flow_languages]
                return JsonResponse({"results": sorted(results, key=lambda l: l["name"])})

    class Launch(ModalMixin, OrgObjPermsMixin, SmartUpdateView):
        flow_params_fields = []
        flow_params_values = []

        class LaunchForm(forms.ModelForm):
            def __init__(self, *args, **kwargs):
                self.user = kwargs.pop("user")
                self.flow = kwargs.pop("flow")
                FlowCRUDL.Launch.flow_params_fields = []
                FlowCRUDL.Launch.flow_params_values = []

                super().__init__(*args, **kwargs)
                # self.fields["omnibox"].set_user(self.user)

                for counter, flow_param in enumerate(sorted(self.flow.get_trigger_params())):
                    self.fields[f"flow_param_field_{counter}"] = forms.CharField(
                        required=False,
                        initial=flow_param,
                        label=False,
                        widget=forms.TextInput(attrs={"readonly": True, "title": flow_param, "clean": True}),
                    )
                    self.fields[f"flow_param_value_{counter}"] = forms.CharField(
                        required=False, widget=InputWidget(attrs={"widget_only": True})
                    )
                    if f"flow_param_field_{counter}" not in FlowCRUDL.Launch.flow_params_fields:
                        FlowCRUDL.Launch.flow_params_fields.append(f"flow_param_field_{counter}")
                    if f"flow_param_value_{counter}" not in FlowCRUDL.Launch.flow_params_values:
                        FlowCRUDL.Launch.flow_params_values.append(f"flow_param_value_{counter}")

            launch_type = forms.ChoiceField(choices=LAUNCH_CHOICES, initial=LAUNCH_IMMEDIATELY, widget=SelectWidget)

            # Fields for immediate launch
            start_type = forms.ChoiceField(
                widget=SelectWidget(
                    attrs={"placeholder": _("Select contacts or groups to start in the flow"), "widget_only": True}
                ),
                choices=(
                    ("select", _("Enter contacts and groups to start below")),
                    ("query", _("Search for contacts to start")),
                ),
                initial="select",
            )

            omnibox = JSONField(
                label=_("Contacts & Groups"),
                required=False,
                help_text=_("These contacts will be added to the flow, sending the first message if appropriate."),
                widget=OmniboxChoice(
                    attrs={
                        "placeholder": _("Recipients, enter contacts or groups"),
                        "groups": True,
                        "contacts": True,
                        "widget_only": True,
                    }
                ),
            )

            contact_query = forms.CharField(
                required=False,
                widget=ContactSearchWidget(attrs={"widget_only": True, "placeholder": _("Enter contact query")}),
            )

            restart_participants = forms.BooleanField(
                label=_("Restart Participants"),
                required=False,
                initial=False,
                help_text=_("Restart any contacts already participating in this flow"),
                widget=CheckboxWidget(),
            )

            include_active = forms.BooleanField(
                label=_("Include Active Contacts"),
                required=False,
                initial=False,
                help_text=_("Include contacts currently active in a flow"),
                widget=CheckboxWidget(),
            )

            def clean_omnibox(self):
                starting = self.cleaned_data.get("omnibox")
                start_type = self.cleaned_data.get("start_type")

                if start_type == "select" and not starting:  # pragma: needs cover
                    raise ValidationError(_("You must specify at least one contact or one group to start a flow."))

                return omnibox_deserialize(self.user.get_org(), starting)

            def clean_contact_query(self):
                start_type = self.cleaned_data.get("start_type")
                contact_query = self.cleaned_data.get("contact_query")
                if start_type == "query":
                    if not contact_query.strip():
                        raise ValidationError(_("Contact query is required"))
                    client = mailroom.get_client()
                    try:
                        resp = client.parse_query(self.flow.org_id, contact_query)
                        contact_query = resp["query"]
                    except mailroom.MailroomException as e:
                        self.add_error("contact_query", ValidationError(e.response["error"]))
                return contact_query

            def clean(self):
                cleaned_data = super().clean()

                if not cleaned_data["launch_type"] == LAUNCH_IMMEDIATELY:
                    raise ValidationError(_("You can't perform this action."))

                # check flow params
                value_fields = [item for item in cleaned_data if "flow_param_value" in item]
                for value_field in value_fields:
                    if not cleaned_data.get(value_field):
                        self.add_error(value_field, ValidationError(_("You must specify the value for this field.")))

                # check whether there are any flow starts that are incomplete
                if self.flow.is_starting():
                    raise ValidationError(
                        _(
                            "This flow is already being started, please wait until that process is complete before starting more contacts."
                        )
                    )

                if self.flow.org.is_suspended:
                    raise ValidationError(
                        _(
                            "Sorry, your account is currently suspended. To enable sending messages, please contact support."
                        )
                    )

                return cleaned_data

            class Meta:
                model = Flow
                fields = (
                    "launch_type",
                    "start_type",
                    "omnibox",
                    "contact_query",
                    "restart_participants",
                    "include_active",
                )

        form_class = LaunchForm
        success_message = ""
        submit_button_name = _("OK")
        success_url = "uuid@flows.flow_editor"

        def derive_fields(self):
            return (
                ("launch_type", "start_type", "omnibox", "contact_query", "restart_participants", "include_active")
                + tuple(self.flow_params_fields)
                + tuple(self.flow_params_values)
            )

        def get_context_data(self, *args, **kwargs):
            context = super().get_context_data(*args, **kwargs)
            flow = self.get_object()
            org = flow.org

            warnings = []

            # if we have a whatsapp channel
            whatsapp_channel = org.get_channel_for_role(Channel.ROLE_SEND, scheme=URN.WHATSAPP_SCHEME)
            if whatsapp_channel:
                # check to see we are using templates
                templates = flow.get_dependencies_metadata("template")
                if not templates:
                    warnings.append(_("This flow does not use message templates."))

                # check that this template is synced and ready to go
                for ref in templates:
                    template = Template.objects.filter(org=org, uuid=ref["uuid"]).first()
                    if not template:
                        warnings.append(
                            _(f"The message template {ref['name']} does not exist on your account and cannot be sent.")
                        )
                    elif not template.is_approved():
                        warnings.append(
                            _(f"Your message template {template.name} is not approved and cannot be sent.")
                        )

            run_stats = self.object.get_run_stats()

            context["flow"] = flow
            context["warnings"] = warnings
            context["run_count"] = run_stats["total"]
            context["complete_count"] = run_stats["completed"]
            context["user_tz"] = get_current_timezone_name()
            context["user_tz_offset"] = int(timezone.localtime(timezone.now()).utcoffset().total_seconds() // 60)
            flow_params_fields = [
                (self.flow_params_fields[count], self.flow_params_values[count])
                for count in range(len(self.flow_params_values))
            ]
            context["flow_params_fields"] = flow_params_fields
            return context

        def get_form_kwargs(self):
            kwargs = super().get_form_kwargs()
            kwargs["user"] = self.request.user
            kwargs["flow"] = self.object
            return kwargs

        def save(self, *args, **kwargs):
            form = self.form
            flow = self.object

            # save off our broadcast info
            start_type = form.cleaned_data["start_type"]
            groups = []
            contacts = []
            contact_query = None

            flow_params = build_flow_parameters(self.request.POST, self.flow_params_fields, self.flow_params_values)

            if start_type == "query":
                contact_query = form.cleaned_data["contact_query"]
            else:
                omnibox = form.cleaned_data["omnibox"]
                groups = list(omnibox["groups"])
                contacts = list(omnibox["contacts"])

            analytics.track(
                self.request.user.username,
                "temba.flow_broadcast",
                dict(contacts=len(contacts), groups=len(groups), query=contact_query),
            )

            # activate all our contacts
            flow.async_start(
                self.request.user,
                groups,
                contacts,
                contact_query,
                restart_participants=form.cleaned_data["restart_participants"],
                include_active=form.cleaned_data["include_active"],
                params=flow_params,
            )

            return flow

    class MergeFlows(OrgPermsMixin, SmartTemplateView):
        class MergeFlowsForm(forms.Form):
            flow_name = forms.CharField(max_length=64)

        title = _("Combine Flows")
        form_class = MergeFlowsForm

        def derive_org(self):
            self.org = self.request.user.get_org()
            return self.org

        def get_context_data(self, **kwargs):
            context = super().get_context_data(**kwargs)
            return context

        def get(self, request, *args, **kwargs):
            context = self.get_context_data(**kwargs)
            queryset = Flow.objects.filter(org=self.org, is_active=True, is_archived=False, is_system=False)
            source = queryset.filter(uuid=self.request.GET.get("source")).first()
            target = queryset.filter(uuid=self.request.GET.get("target")).first()

            if not all((source, target)):
                raise Http404()

            context["source"] = source.get_definition()
            context["target"] = target.get_definition()

            errors = []
            if {source.version_number, target.version_number}.intersection(set(legacy.VERSIONS)):
                errors.append(_("Legacy flows don't support merging."))

            if source.flow_type != target.flow_type:
                errors.append(_("These flows can't be merged because of different flow types."))

            source_graph = Graph(source.get_definition())
            target_graph = Graph(target.get_definition())
            diff_graph = GraphDifferenceMap(source_graph, target_graph)
            diff_graph.compare_graphs()

            if diff_graph.conflicts:
                errors.append(_("These flows can't be merged because of conflicts."))

            serialized_difference = serialize_difference_graph(diff_graph, dumps=True)
            context["errors"] = errors
            context["merging_map"] = serialized_difference
            context["conflict_solutions"] = diff_graph.get_conflict_solutions()

            if len([node for node in diff_graph.diff_nodes_map.values() if node.parent is None]) > 1:
                context["warnings"] = [
                    _(
                        "Some of the flow steps are not matched and can break the flow logic. "
                        "After merging you will need to check all flow steps and resolve issues "
                        "manually on the flow editor page."
                    )
                ]

            not_unique_results = {
                *source_graph.get_not_unique_result_names(),
                *target_graph.get_not_unique_result_names(),
            }
            if not_unique_results:
                context["prevent_merge"] = True
                context["warnings"] = [
                    _(
                        "Flow fields need to be unique to combine flows. The following duplicate flow fields detected: "
                        "%s. Please rename the flow fields and try again."
                    )
                    % ", ".join(not_unique_results)
                ]

            # to avoid issues when transfer data from source flow we need to check whether
            # our flows is not used by other task, and whether they can be changed asynchronously
            validation_query = {
                "source__in": [source, target],
                "status__in": [MergeFlowsTask.STATUS_ACTIVE, MergeFlowsTask.STATUS_PROCESSING],
            }
            if MergeFlowsTask.objects.filter(**validation_query).exists():
                context["prevent_merge"] = True
                context["warnings"] = [
                    _(
                        "There are other tasks that are trying to combine some of these flows. "
                        "Please wait until those tasks are completed and try to combine the flows again."
                    )
                ]

            return self.render_to_response(context)

        def post(self, request, *args, **kwargs):
            queryset = Flow.objects.filter(org=self.org, is_active=True, is_archived=False, is_system=False)
            source = queryset.filter(uuid=self.request.GET.get("source")).first()
            target = queryset.filter(uuid=self.request.GET.get("target")).first()
            definition = {}

            if not all((source, target)):
                raise Http404()

            # return error message if there are some conflicts
            errors = []
            form = self.form_class(data=request.POST)
            if not form.is_valid():
                errors.extend(
                    [message for val in form.errors.as_data().values() for error in val for message in error]
                )

            if {source.version_number, target.version_number}.intersection(set(legacy.VERSIONS)):
                errors.append(_("Legacy flows don't support merging."))

            if source.flow_type != target.flow_type:
                errors.append(_("These flows can't be merged because of different flow types."))

            difference_map = None
            resolved_conflicts = deserialize_dict_param_from_request("conflicts", request.POST)
            difference_map_data = request.POST.get("merging_map")
            if difference_map_data:
                difference_map = deserialize_difference_graph(difference_map_data, loads=True)
                if difference_map.conflicts and resolved_conflicts:
                    difference_map.apply_conflict_resolving(resolved_conflicts)
            if difference_map is None:
                source_graph = Graph(source.get_definition())
                target_graph = Graph(target.get_definition())
                difference_map = GraphDifferenceMap(source_graph, target_graph)
                difference_map.compare_graphs()

            definition = difference_map.definition

            if difference_map.conflicts:
                errors.append(_("These flows can't be merged because of conflicts."))

            if errors:
                context = self.get_context_data()
                context.update(
                    {
                        "source": source.get_definition(),
                        "target": target.get_definition(),
                        "flow_name": request.POST.get("flow_name"),
                        "merging_map": serialize_difference_graph(difference_map, dumps=True),
                        "conflict_solutions": difference_map.get_conflict_solutions(),
                        "errors": errors,
                    }
                )
                if len([node for node in difference_map.diff_nodes_map.values() if node.parent is None]) > 1:
                    context["warnings"] = [
                        _(
                            "Some of the flow steps are not matched and can break the flow logic. After merging you will need to check all flow steps and resolve issues manually on the flow editor page."
                        )
                    ]
                return self.render_to_response(context)

            if definition:
                merging_metadata = {
                    "origin_node_uuids": {
                        node_uuid: node.uuid for node_uuid, node in difference_map.diff_nodes_origin_map.items()
                    },
                    "origin_exit_uuids": {
                        origin_uuid: new_uuid
                        for node in difference_map.diff_nodes_map.values()
                        for origin_uuid, new_uuid in node.origin_exits_map.items()
                    },
                }
                merging_task = MergeFlowsTask.objects.create(
                    source=source,
                    target=target,
                    merge_name=request.POST.get("flow_name"),
                    definition=definition,
                    merging_metadata=merging_metadata,
                    created_by=self.get_user(),
                    modified_by=self.get_user(),
                )
                merging_task.run()

            messages.info(
                self.request,
                _("Your flows are being combined right now. We will notify you by email when it is complete."),
            )

            return HttpResponseRedirect(reverse("flows.flow_list"))

    class MergingFlowsTable(AllowOnlyActiveFlowMixin, OrgObjPermsMixin, SmartReadView):
        """
        Intercooler helper which renders rows of merging flow tasks to be embedded in an existing table with infinite scrolling
        """

        paginate_by = 50

        def get_context_data(self, *args, **kwargs):
            context = super().get_context_data(*args, **kwargs)
            flow = self.get_object()
            merging_tasks = MergeFlowsTask.objects.filter(target=flow).order_by("create_on")

            # paginate
            modified_on = self.request.GET.get("modified_on", None)
            if modified_on:
                uuid = self.request.GET["uuid"]

                modified_on = iso8601.parse_date(modified_on)
                merging_tasks = merging_tasks.filter(modified_on__lte=modified_on).exclude(uuid=uuid)

            # we grab one more than our page to denote whether there's more to get
            merging_tasks = list(merging_tasks.order_by("-modified_on")[: self.paginate_by + 1])
            context["more"] = len(merging_tasks) > self.paginate_by
            merging_tasks = merging_tasks[: self.paginate_by]

            context["merging_tasks"] = merging_tasks
            context["start_date"] = flow.org.get_delete_date(archive_type=Archive.TYPE_FLOWRUN)
            context["paginate_by"] = self.paginate_by
            return context


# this is just for adhoc testing of the preprocess url
class PreprocessTest(FormView):  # pragma: no cover
    @csrf_exempt
    def dispatch(self, *args, **kwargs):
        return super().dispatch(*args, **kwargs)

    def post(self, request, *args, **kwargs):
        return HttpResponse(
            json.dumps(dict(text="Norbert", extra=dict(occupation="hoopster", skillz=7.9))),
            content_type="application/json",
        )


class FlowLabelForm(forms.ModelForm):
    name = forms.CharField(required=True, widget=InputWidget(), label=_("Name"))
    parent = forms.ModelChoiceField(
        FlowLabel.objects.all(),
        required=False,
        label=_("Parent"),
        widget=SelectWidget(attrs={"placeholder": _("Select label")}),
        help_text=_("Optional parent label which can be used to group related labels."),
    )
    flows = forms.CharField(required=False, widget=forms.HiddenInput)

    def __init__(self, *args, **kwargs):
        self.org = kwargs["org"]
        del kwargs["org"]

        label = None
        if "label" in kwargs:
            label = kwargs["label"]
            del kwargs["label"]

        super().__init__(*args, **kwargs)
        qs = FlowLabel.objects.filter(org=self.org, parent=None)

        if label:
            qs = qs.exclude(id=label.pk)

        self.fields["parent"].queryset = qs

    def clean_name(self):
        name = self.cleaned_data["name"].strip()
        if FlowLabel.objects.filter(org=self.org, name=name).exclude(pk=self.instance.id).exists():
            raise ValidationError(_("Name already used"))
        return name

    class Meta:
        model = FlowLabel
        fields = "__all__"


class FlowLabelCRUDL(SmartCRUDL):
    model = FlowLabel
    actions = ("create", "update", "delete")

    class Delete(ModalMixin, OrgObjPermsMixin, SmartDeleteView):
        fields = ("uuid",)
        redirect_url = "@flows.flow_list"
        cancel_url = "@flows.flow_list"
        success_message = ""
        submit_button_name = _("Delete")

        def get_success_url(self):
            return reverse("flows.flow_list")

        def post(self, request, *args, **kwargs):
            self.object = self.get_object()
            self.object.delete()
            return self.render_modal_response()

    class Update(ModalMixin, OrgObjPermsMixin, SmartUpdateView):
        form_class = FlowLabelForm
        success_url = "id@flows.flow_filter"
        success_message = ""

        def get_form_kwargs(self):
            kwargs = super().get_form_kwargs()
            kwargs["org"] = self.request.user.get_org()
            kwargs["label"] = self.get_object()
            return kwargs

        def derive_fields(self):
            if FlowLabel.objects.filter(parent=self.get_object()):  # pragma: needs cover
                return ("name",)
            else:
                return ("name", "parent")

    class Create(ModalMixin, OrgPermsMixin, SmartCreateView):
        fields = ("name", "parent", "flows")
        success_url = "hide"
        form_class = FlowLabelForm
        success_message = ""
        submit_button_name = _("Create")

        def get_form_kwargs(self):
            kwargs = super().get_form_kwargs()
            kwargs["org"] = self.request.user.get_org()
            return kwargs

        def pre_save(self, obj, *args, **kwargs):
            obj = super().pre_save(obj, *args, **kwargs)
            obj.org = self.request.user.get_org()
            return obj

        def post_save(self, obj, *args, **kwargs):
            obj = super().post_save(obj, *args, **kwargs)

            flow_ids = []
            if self.form.cleaned_data["flows"]:  # pragma: needs cover
                flow_ids = [int(f) for f in self.form.cleaned_data["flows"].split(",") if f.isdigit()]

            flows = Flow.objects.filter(org=obj.org, is_active=True, pk__in=flow_ids)

            if flows:  # pragma: needs cover
                obj.toggle_label(flows, add=True)

            return obj


class FlowStartCRUDL(SmartCRUDL):
    model = FlowStart
    actions = ("list",)

    class List(OrgFilterMixin, OrgPermsMixin, SmartListView):
        title = _("Flow Start Log")
        ordering = ("-created_on",)
        select_related = ("flow", "created_by")
        paginate_by = 25

        def get_gear_links(self):
            return [dict(title=_("Flows"), style="button-light", href=reverse("flows.flow_list"))]

        def derive_queryset(self, *args, **kwargs):
            qs = super().derive_queryset(*args, **kwargs)

            if self.request.GET.get("type") == "manual":
                qs = qs.filter(start_type=FlowStart.TYPE_MANUAL)
            else:
                qs = qs.filter(start_type__in=(FlowStart.TYPE_MANUAL, FlowStart.TYPE_API, FlowStart.TYPE_API_ZAPIER))

            return qs.prefetch_related("contacts", "groups")

        def get_context_data(self, *args, **kwargs):
            context = super().get_context_data(*args, **kwargs)

            filtered = False
            if self.request.GET.get("type") == "manual":
                context["url_params"] = "?type=manual&"
                filtered = True

            context["filtered"] = filtered

            FlowStartCount.bulk_annotate(context["object_list"])

            return context<|MERGE_RESOLUTION|>--- conflicted
+++ resolved
@@ -51,20 +51,12 @@
 from temba.ivr.models import IVRCall
 from temba.links.models import Link, LinkContacts
 from temba.mailroom import FlowValidationException
-<<<<<<< HEAD
 from temba.msgs.models import Attachment
-from temba.orgs.models import Org, LOOKUPS, GIFTCARDS
-from temba.orgs.views import ModalMixin, OrgObjPermsMixin, OrgPermsMixin
-from temba.templates.models import Template
-from temba.triggers.models import Trigger
-from temba.utils import analytics, gettext, json, on_transaction_commit, str_to_bool, build_flow_parameters
-=======
-from temba.orgs.models import IntegrationType, Org
+from temba.orgs.models import IntegrationType, Org, LOOKUPS, GIFTCARDS
 from temba.orgs.views import ModalMixin, OrgFilterMixin, OrgObjPermsMixin, OrgPermsMixin
 from temba.templates.models import Template
 from temba.triggers.models import Trigger
-from temba.utils import analytics, gettext, json, languages, on_transaction_commit, str_to_bool
->>>>>>> 1c0bd9d5
+from temba.utils import analytics, gettext, json, languages, on_transaction_commit, str_to_bool, build_flow_parameters
 from temba.utils.fields import (
     CheckboxWidget,
     ContactSearchWidget,
@@ -589,24 +581,18 @@
 
                 # get our metadata
                 flow_info = mailroom.get_client().flow_inspect(flow.org_id, definition)
-<<<<<<< HEAD
-                metadata = Flow.get_metadata(flow_info)
-                metadata["issues"] = [
-                    *metadata.get("issues", []),
-                    *Link.check_misstyped_links(flow, definition),
-                    *Trigger.check_used_trigger_words(flow, definition),
-                    *Attachment.validate_fields(flow.org, definition),
-                ]
-                return JsonResponse(dict(definition=definition, metadata=metadata))
-=======
                 return JsonResponse(
                     {
                         "definition": definition,
-                        "issues": flow_info[Flow.INSPECT_ISSUES],
+                        "issues": [
+                            *flow_info[Flow.INSPECT_ISSUES],
+                            *Link.check_misstyped_links(flow, definition),
+                            *Trigger.check_used_trigger_words(flow, definition),
+                            *Attachment.validate_fields(flow.org, definition),
+                        ],
                         "metadata": Flow.get_metadata(flow_info),
                     }
                 )
->>>>>>> 1c0bd9d5
 
             # build a list of valid revisions to display
             revisions = []
@@ -648,29 +634,19 @@
             definition = json.loads(force_text(request.body))
             try:
                 flow = self.get_object(self.get_queryset())
-<<<<<<< HEAD
-                revision = flow.save_revision(self.request.user, definition)
-                metadata = flow.metadata
-                metadata["issues"] = [
-                    *metadata.get("issues", []),
-                    *Link.check_misstyped_links(flow, definition),
-                    *Trigger.check_used_trigger_words(flow, definition),
-                    *Attachment.validate_fields(flow.org, definition),
-                ]
-=======
                 revision, issues = flow.save_revision(self.request.user, definition)
->>>>>>> 1c0bd9d5
                 return JsonResponse(
                     {
                         "status": "success",
                         "saved_on": json.encode_datetime(flow.saved_on, micros=True),
                         "revision": revision.as_json(),
-<<<<<<< HEAD
-                        "metadata": metadata,
-=======
-                        "issues": issues,
+                        "issues": [
+                            *issues,
+                            *Link.check_misstyped_links(flow, definition),
+                            *Trigger.check_used_trigger_words(flow, definition),
+                            *Attachment.validate_fields(flow.org, definition),
+                        ],
                         "metadata": flow.metadata,
->>>>>>> 1c0bd9d5
                     }
                 )
 
@@ -1394,13 +1370,8 @@
 
             feature_filters = []
 
-<<<<<<< HEAD
-            facebook_channel = flow.org.get_channel_for_role(Channel.ROLE_SEND, scheme=URN.FACEBOOK_SCHEME)
+            facebook_channel = flow.org.get_channel(Channel.ROLE_SEND, scheme=URN.FACEBOOK_SCHEME)
             if facebook_channel is not None and flow.flow_type == Flow.TYPE_MESSAGE:
-=======
-            facebook_channel = flow.org.get_channel(Channel.ROLE_SEND, scheme=URN.FACEBOOK_SCHEME)
-            if facebook_channel is not None:
->>>>>>> 1c0bd9d5
                 feature_filters.append("facebook")
 
             whatsapp_channel = flow.org.get_channel(Channel.ROLE_SEND, scheme=URN.WHATSAPP_SCHEME)
