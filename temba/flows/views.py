import logging
from datetime import datetime, timedelta
from uuid import uuid4

import iso8601
import regex
import requests
<<<<<<< HEAD
=======

>>>>>>> 8c93e564
from packaging.version import Version
from smartmin.views import (
    SmartCreateView,
    SmartCRUDL,
    SmartDeleteView,
    SmartFormView,
    SmartListView,
    SmartReadView,
    SmartTemplateView,
    SmartUpdateView,
    smart_url,
)

from django import forms
from django.conf import settings
from django.contrib import messages
from django.core.exceptions import ValidationError, PermissionDenied
from django.db.models import Count, Max, Min, Sum
from django.db.models.functions import Lower
from django.db import transaction
from django.http import HttpResponse, HttpResponseRedirect, JsonResponse
from django.urls import reverse
from django.utils import timezone
from django.utils.encoding import force_text
from django.utils.text import slugify
from django.utils.timezone import get_current_timezone_name
from django.utils.translation import ugettext_lazy as _
from django.views.decorators.csrf import csrf_exempt
from django.views.generic import FormView

from temba import mailroom
from temba.archives.models import Archive
from temba.channels.models import Channel
from temba.classifiers.models import Classifier
from temba.contacts.fields import OmniboxField
from temba.contacts.models import FACEBOOK_SCHEME, TEL_SCHEME, WHATSAPP_SCHEME, ContactField, ContactGroup, ContactURN
from temba.contacts.omnibox import omnibox_deserialize
from temba.flows import legacy
from temba.flows.legacy.expressions import get_function_listing
from temba.flows.models import Flow, FlowRevision, FlowRun, FlowRunCount, FlowSession
from temba.flows.tasks import export_flow_results_task
from temba.ivr.models import IVRCall
from temba.mailroom import FlowValidationException
from temba.orgs.models import Org, LOOKUPS, GIFTCARDS
from temba.orgs.views import ModalMixin, OrgObjPermsMixin, OrgPermsMixin
from temba.schedules.views import BaseScheduleForm
from temba.schedules.models import Schedule
from temba.templates.models import Template
from temba.triggers.models import Trigger
from temba.utils import analytics, json, on_transaction_commit, str_to_bool, build_flow_parameters
from temba.utils.fields import ContactSearchWidget, JSONField, OmniboxChoice, SelectWidget
from temba.utils.s3 import public_file_storage
from temba.utils.views import BaseActionForm, NonAtomicMixin

from .models import (
    ExportFlowResultsTask,
    FlowInvalidCycleException,
    FlowLabel,
    FlowPathRecentRun,
    FlowUserConflictException,
    FlowVersionConflictException,
)


logger = logging.getLogger(__name__)


EXPIRES_CHOICES = (
    (5, _("After 5 minutes")),
    (10, _("After 10 minutes")),
    (15, _("After 15 minutes")),
    (30, _("After 30 minutes")),
    (60, _("After 1 hour")),
    (60 * 3, _("After 3 hours")),
    (60 * 6, _("After 6 hours")),
    (60 * 12, _("After 12 hours")),
    (60 * 24, _("After 1 day")),
    (60 * 24 * 2, _("After 2 days")),
    (60 * 24 * 3, _("After 3 days")),
    (60 * 24 * 7, _("After 1 week")),
    (60 * 24 * 14, _("After 2 weeks")),
    (60 * 24 * 30, _("After 30 days")),
)

LAUNCH_IMMEDIATELY = "LAUNCH_IMMEDIATELY"
LAUNCH_ON_KEYWORD_TRIGGER = "LAUNCH_ON_KEYWORD_TRIGGER"
LAUNCH_ON_SHEDULE_TRIGGER = "LAUNCH_ON_SHEDULE_TRIGGER"
LAUNCH_CHOICES = (
    (LAUNCH_IMMEDIATELY, _("Start flow immediately and send to selected groups or individual")),
    (LAUNCH_ON_KEYWORD_TRIGGER, _("Start flow when a specified keyword is received in a message")),
    (LAUNCH_ON_SHEDULE_TRIGGER, _("Start flow at a future date and time")),
)


class BaseFlowForm(forms.ModelForm):
    def clean_keyword_triggers(self):
        org = self.user.get_org()
        value = self.cleaned_data.get("keyword_triggers", "")

        duplicates = []
        wrong_format = []
        cleaned_keywords = []

        for keyword in value.split(","):
            keyword = keyword.lower().strip()
            if not keyword:
                continue

            if (
                not regex.match(r"^\w+$", keyword, flags=regex.UNICODE | regex.V0)
                or len(keyword) > Trigger.KEYWORD_MAX_LEN
            ):
                wrong_format.append(keyword)

            # make sure it is unique on this org
            existing = Trigger.objects.filter(org=org, keyword__iexact=keyword, is_archived=False, is_active=True)
            if self.instance:
                existing = existing.exclude(flow=self.instance.pk)

            if existing:
                duplicates.append(keyword)
            else:
                cleaned_keywords.append(keyword)

        if wrong_format:
            raise forms.ValidationError(
                _(
                    '"%(keyword)s" must be a single word, less than %(limit)d characters, containing only letter '
                    "and numbers"
                )
                % dict(keyword=", ".join(wrong_format), limit=Trigger.KEYWORD_MAX_LEN)
            )

        if duplicates:
            if len(duplicates) > 1:
                error_message = _('The keywords "%s" are already used for another flow') % ", ".join(duplicates)
            else:
                error_message = _('The keyword "%s" is already used for another flow') % ", ".join(duplicates)
            raise forms.ValidationError(error_message)

        return ",".join(cleaned_keywords)

    class Meta:
        model = Flow
        fields = "__all__"


class FlowActionForm(BaseActionForm):
    allowed_actions = (
        ("archive", _("Archive Flows")),
        ("label", _("Label Messages")),
        ("restore", _("Restore Flows")),
    )

    model = Flow
    label_model = FlowLabel
    has_is_active = True

    class Meta:
        fields = ("action", "objects", "label", "add")


class FlowActionMixin(SmartListView):
    @csrf_exempt
    def dispatch(self, *args, **kwargs):
        return super().dispatch(*args, **kwargs)

    def post(self, request, *args, **kwargs):
        user = self.request.user
        org = user.get_org()

        form = FlowActionForm(self.request.POST, org=org, user=user)

        toast = None
        ignored = []
        if form.is_valid():
            changed = form.execute().get("changed")
            for flow in form.cleaned_data["objects"]:
                if flow.id not in changed:
                    ignored.append(flow.name)

            if form.cleaned_data["action"] == "archive" and ignored:
                if len(ignored) > 1:
                    toast = _(
                        "%s are used inside a campaign. To archive them, first remove them from your campaigns."
                        % " and ".join(ignored)
                    )
                else:
                    toast = _(
                        "%s is used inside a campaign. To archive it, first remove it from your campaigns."
                        % ignored[0]
                    )

        response = self.get(request, *args, **kwargs)

        if toast:
            response["Temba-Toast"] = toast

        return response


class PartialTemplate(SmartTemplateView):  # pragma: no cover
    def pre_process(self, request, *args, **kwargs):
        self.template = kwargs["template"]
        return

    def get_template_names(self):
        return "partials/%s.html" % self.template


class FlowSessionCRUDL(SmartCRUDL):
    actions = ("json",)
    model = FlowSession

    class Json(SmartReadView):
        slug_url_kwarg = "uuid"
        permission = "flows.flowsession_json"

        def get(self, request, *args, **kwargs):
            session = self.get_object()
            output = session.output
            output["_metadata"] = dict(
                session_id=session.id, org=session.org.name, org_id=session.org_id, site=self.request.branding["link"]
            )
            return JsonResponse(output, json_dumps_params=dict(indent=2))


class FlowRunCRUDL(SmartCRUDL):
    actions = ("delete",)
    model = FlowRun

    class Delete(ModalMixin, OrgObjPermsMixin, SmartDeleteView):
        fields = ("pk",)
        success_message = None

        def post(self, request, *args, **kwargs):
            self.get_object().release(FlowRun.DELETE_FOR_USER)
            return HttpResponse()


class FlowCRUDL(SmartCRUDL):
    actions = (
        "list",
        "archived",
        "copy",
        "create",
        "delete",
        "update",
        "simulate",
        "export_results",
        "upload_action_recording",
        "editor",
        "editor_next",
        "results",
        "run_table",
        "category_counts",
        "json",
        "broadcast",
        "activity",
        "activity_chart",
        "filter",
        "campaign",
        "completion",
        "revisions",
        "recent_messages",
        "assets",
        "upload_media_action",
        "pdf_export",
        "lookups_api",
        "giftcards_api",
        "launch",
        "flow_parameters",
    )

    model = Flow

    class LookupsApi(OrgPermsMixin, SmartListView):
        def get(self, request, *args, **kwargs):
            db = self.request.GET.get("db", None)
            collections = []

            if db:
                headers = {
                    "X-Parse-Application-Id": settings.PARSE_APP_ID,
                    "X-Parse-Master-Key": settings.PARSE_MASTER_KEY,
                    "Content-Type": "application/json",
                }
                url = f"{settings.PARSE_URL}/schemas/{db}"
                response = requests.get(url, headers=headers)
                response_json = response.json()
                if response.status_code == 200 and "fields" in response_json:
                    fields = response_json["fields"]
                    for key in sorted(fields.keys()):
                        default_fields = ["ACL", "createdAt", "updatedAt", "order"]
                        if key not in default_fields:
                            field_type = fields[key]["type"] if "type" in fields[key] else None
                            collections.append(dict(id=key, text=key, type=field_type))
            else:
                org = self.request.user.get_org()
                for collection in org.get_collections(collection_type=LOOKUPS):
                    slug_collection = slugify(collection)
                    collection_full_name = (
                        f"{settings.PARSE_SERVER_NAME}_{org.slug}_{org.id}_{str(LOOKUPS).lower()}_{slug_collection}"
                    )
                    collection_full_name = collection_full_name.replace("-", "")
                    collections.append(dict(id=collection_full_name, text=collection))
            return JsonResponse(dict(results=collections))

    class GiftcardsApi(OrgPermsMixin, SmartListView):
        def get(self, request, *args, **kwargs):
            collections = []
            org = self.request.user.get_org()
            for collection in org.get_collections(collection_type=GIFTCARDS):
                slug_collection = slugify(collection)
                collection_full_name = (
                    f"{settings.PARSE_SERVER_NAME}_{org.slug}_{org.id}_{str(GIFTCARDS).lower()}_{slug_collection}"
                )
                collection_full_name = collection_full_name.replace("-", "")
                collections.append(dict(id=collection_full_name, text=collection))
            return JsonResponse(dict(results=collections))

    class FlowParameters(OrgPermsMixin, SmartListView):
        def get(self, request, *args, **kwargs):
            flow_id = self.request.GET.get("flow_id", None)
            org = self.request.user.get_org()
            flow = Flow.objects.filter(is_active=True, org=org, id=int(flow_id)).first()
            params = sorted(flow.get_trigger_params()) if flow else []
            return JsonResponse(dict(results=params))

    class AllowOnlyActiveFlowMixin(object):
        def get_queryset(self):
            initial_queryset = super().get_queryset()
            return initial_queryset.filter(is_active=True)

    class RecentMessages(OrgObjPermsMixin, SmartReadView):

        slug_url_kwarg = "uuid"

        def get(self, request, *args, **kwargs):
            exit_uuids = request.GET.get("exits", "").split(",")
            to_uuid = request.GET.get("to")

            recent_messages = []

            if exit_uuids and to_uuid:
                for recent_run in FlowPathRecentRun.get_recent(exit_uuids, to_uuid):
                    recent_messages.append(
                        {"sent": json.encode_datetime(recent_run["visited_on"]), "text": recent_run["text"]}
                    )

            return JsonResponse(recent_messages, safe=False)

    class Revisions(AllowOnlyActiveFlowMixin, OrgObjPermsMixin, SmartReadView):

        slug_url_kwarg = "uuid"

        @classmethod
        def derive_url_pattern(cls, path, action):
            return r"^%s/%s/(?P<uuid>[0-9a-f-]+)/((?P<revision_id>\d+)/)?$" % (path, action)

        def get(self, request, *args, **kwargs):
            flow = self.get_object()

            flow_version = request.GET.get("version", Flow.CURRENT_SPEC_VERSION)
            revision_id = self.kwargs["revision_id"]

            # we are looking for a specific revision, fetch it and migrate it forward
            if revision_id:
                revision = FlowRevision.objects.get(flow=flow, pk=revision_id)
                definition = revision.get_definition_json(to_version=flow_version)

                # TODO: this is only needed to support the legacy editor
                if Version(flow_version) < Version(Flow.INITIAL_GOFLOW_VERSION):
                    return JsonResponse(definition)

                # get our metadata
                flow_info = mailroom.get_client().flow_inspect(flow.org_id, definition)
                return JsonResponse(dict(definition=definition, metadata=Flow.get_metadata(flow_info)))

            # get a list of all revisions, these should be reasonably pruned already
            revisions = []
            requested_version = Version(flow_version)
            release = requested_version.release

            # if a patch version wasn't given, we want to include all patches
            # for example, 13.2 should include anything up to but not including 13.3.0
            # up to the next minor version
            include_patches = len(release) == 2
            up_to_version = Version(".".join([str(release[0]), str((release[1]) + 1), "0"]))

            for revision in flow.revisions.all().order_by("-revision"):

                revision_version = Version(revision.spec_version)

                # any version up to the requested version is allowed
                if revision_version <= requested_version or (include_patches and revision_version < up_to_version):

                    # our goflow revisions are already validated
                    if revision_version >= Version(Flow.INITIAL_GOFLOW_VERSION):
                        revisions.append(revision.as_json())
                        continue

                    # legacy revisions should be validated first as a failsafe
                    try:
                        legacy_flow_def = revision.get_definition_json(to_version=Flow.FINAL_LEGACY_VERSION)
                        FlowRevision.validate_legacy_definition(legacy_flow_def)
                        revisions.append(revision.as_json())

                    except ValueError:
                        # "expected" error in the def, silently cull it
                        pass

                    except Exception as e:
                        # something else, we still cull, but report it to sentry
                        logger.error(
                            f"Error validating flow revision ({flow.uuid} [{revision.id}]): {str(e)}", exc_info=True
                        )
                        pass

            return JsonResponse({"results": revisions}, safe=False)

        def post(self, request, *args, **kwargs):
            if not self.has_org_perm("flows.flow_update"):
                return JsonResponse(
                    {"status": "failure", "description": _("You don't have permission to edit this flow")}, status=403
                )

            # try to parse our body
            definition = json.loads(force_text(request.body))
            try:
                flow = self.get_object(self.get_queryset())
                revision = flow.save_revision(self.request.user, definition)
                return JsonResponse(
                    {
                        "status": "success",
                        "saved_on": json.encode_datetime(flow.saved_on, micros=True),
                        "revision": revision.as_json(),
                        "metadata": flow.metadata,
                    }
                )

            except FlowValidationException:  # pragma: no cover
                error = _("Your flow failed validation. Please refresh your browser.")
            except FlowVersionConflictException:
                error = _(
                    "Your flow has been upgraded to the latest version. "
                    "In order to continue editing, please refresh your browser."
                )
            except FlowUserConflictException as e:
                error = (
                    _(
                        "%s is currently editing this Flow. "
                        "Your changes will not be saved until you refresh your browser."
                    )
                    % e.other_user
                )
            except Exception as e:  # pragma: no cover
                import traceback

                traceback.print_stack(e)
                error = _("Your flow could not be saved. Please refresh your browser.")

            return JsonResponse({"status": "failure", "description": error}, status=400)

    class OrgQuerysetMixin(object):
        def derive_queryset(self, *args, **kwargs):
            queryset = super().derive_queryset(*args, **kwargs)
            if not self.request.user.is_authenticated:  # pragma: needs cover
                return queryset.exclude(pk__gt=0)
            else:
                return queryset.filter(org=self.request.user.get_org())

    class Create(ModalMixin, OrgPermsMixin, SmartCreateView):
        class FlowCreateForm(BaseFlowForm):
            keyword_triggers = forms.CharField(
                required=False,
                label=_("Global keyword triggers"),
                help_text=_("When a user sends any of these keywords they will begin this flow"),
            )

            flow_type = forms.ChoiceField(
                label=_("Run flow over"),
                help_text=_("Choose the method for your flow"),
                choices=(
                    (Flow.TYPE_MESSAGE, "Messaging"),
                    (Flow.TYPE_VOICE, "Phone Call"),
                    (Flow.TYPE_SURVEY, "Surveyor"),
                ),
            )

            def __init__(self, user, branding, *args, **kwargs):
                super().__init__(*args, **kwargs)
                self.user = user

                org_languages = self.user.get_org().languages.all().order_by("orgs", "name")
                language_choices = ((lang.iso_code, lang.name) for lang in org_languages)

                flow_types = branding.get("flow_types", [Flow.TYPE_MESSAGE, Flow.TYPE_VOICE, Flow.TYPE_SURVEY])

                # prune our choices by brand config
                choices = []
                for flow_choice in self.fields["flow_type"].choices:
                    if flow_choice[0] in flow_types:
                        choices.append(flow_choice)
                self.fields["flow_type"].choices = choices

                self.fields["base_language"] = forms.ChoiceField(
                    label=_("Language"), initial=self.user.get_org().primary_language, choices=language_choices
                )

            class Meta:
                model = Flow
                fields = ("name", "keyword_triggers", "flow_type", "base_language")

        form_class = FlowCreateForm
        success_url = "uuid@flows.flow_editor"
        success_message = ""
        field_config = dict(name=dict(help=_("Choose a name to describe this flow, e.g. Demographic Survey")))

        def derive_exclude(self):
            user = self.request.user
            org = user.get_org()
            exclude = []

            if not org.primary_language:
                exclude.append("base_language")

            return exclude

        def get_form_kwargs(self):
            kwargs = super().get_form_kwargs()
            kwargs["user"] = self.request.user
            kwargs["branding"] = self.request.branding
            return kwargs

        def get_context_data(self, **kwargs):
            context = super().get_context_data(**kwargs)
            context["has_flows"] = Flow.objects.filter(org=self.request.user.get_org(), is_active=True).count() > 0
            return context

        def save(self, obj):
            analytics.track(self.request.user.username, "temba.flow_created", dict(name=obj.name))
            org = self.request.user.get_org()

            # if we don't have a language, use base
            if not obj.base_language:  # pragma: needs cover
                obj.base_language = "base"

            # default expiration is a week
            expires_after_minutes = 60 * 24 * 7
            if obj.flow_type == Flow.TYPE_VOICE:
                # ivr expires after 5 minutes of inactivity
                expires_after_minutes = 5

            self.object = Flow.create(
                org,
                self.request.user,
                obj.name,
                flow_type=obj.flow_type,
                expires_after_minutes=expires_after_minutes,
                base_language=obj.base_language,
                create_revision=True,
            )

        def post_save(self, obj):
            user = self.request.user
            org = user.get_org()

            # create triggers for this flow only if there are keywords and we aren't a survey
            if self.form.cleaned_data.get("flow_type") != Flow.TYPE_SURVEY:
                if len(self.form.cleaned_data["keyword_triggers"]) > 0:
                    for keyword in self.form.cleaned_data["keyword_triggers"].split(","):
                        Trigger.objects.create(org=org, keyword=keyword, flow=obj, created_by=user, modified_by=user)

            return obj

    class Delete(AllowOnlyActiveFlowMixin, ModalMixin, OrgObjPermsMixin, SmartDeleteView):
        fields = ("id",)
        cancel_url = "uuid@flows.flow_editor"
        success_message = ""

        def get_success_url(self):
            return reverse("flows.flow_list")

        def post(self, request, *args, **kwargs):
            flow = self.get_object()
            self.object = flow

            flows = Flow.objects.filter(org=flow.org, flow_dependencies__in=[flow])
            if flows.count():
                return HttpResponseRedirect(smart_url(self.cancel_url, flow))

            # do the actual deletion
            flow.release()

            # we can't just redirect so as to make our modal do the right thing
            response = self.render_to_response(
                self.get_context_data(
                    success_url=self.get_success_url(), success_script=getattr(self, "success_script", None)
                )
            )
            response["Temba-Success"] = self.get_success_url()

            return response

    class Copy(OrgObjPermsMixin, SmartUpdateView):
        fields = []
        success_message = ""

        def form_valid(self, form):
            # copy our current object
            copy = Flow.copy(self.object, self.request.user)

            # redirect to the newly created flow
            return HttpResponseRedirect(reverse("flows.flow_editor", args=[copy.uuid]))

    class Update(AllowOnlyActiveFlowMixin, ModalMixin, OrgObjPermsMixin, SmartUpdateView):
        class BaseUpdateFlowFormMixin:
            def __init__(self, *args, **kwargs):
                super().__init__(*args, **kwargs)

                # if we don't have a base language let them pick one (this is immutable)
                if not self.instance.base_language:
                    choices = [("base", "No Preference")]
                    choices += [
                        (lang.iso_code, lang.name)
                        for lang in self.instance.org.languages.all().order_by("orgs", "name")
                    ]
                    self.fields["base_language"] = forms.ChoiceField(label=_("Language"), choices=choices)

        class SurveyFlowUpdateForm(BaseUpdateFlowFormMixin, BaseFlowForm):
            expires_after_minutes = forms.ChoiceField(
                label=_("Expire inactive contacts"),
                help_text=_("When inactive contacts should be removed from the flow"),
                initial=str(60 * 24 * 7),
                choices=EXPIRES_CHOICES,
            )
            contact_creation = forms.ChoiceField(
                label=_("Create a contact "),
                help_text=_("Whether surveyor logins should be used as the contact for each run"),
                choices=((Flow.CONTACT_PER_RUN, _("For each run")), (Flow.CONTACT_PER_LOGIN, _("For each login"))),
            )

            def __init__(self, user, *args, **kwargs):
                super().__init__(*args, **kwargs)
                self.user = user

                metadata = self.instance.metadata

                contact_creation = self.fields["contact_creation"]
                contact_creation.initial = metadata.get(Flow.CONTACT_CREATION, Flow.CONTACT_PER_RUN)

            class Meta:
                model = Flow
                fields = ("name", "contact_creation", "expires_after_minutes")

        class IVRFlowUpdateForm(BaseUpdateFlowFormMixin, BaseFlowForm):
            ivr_retry = forms.ChoiceField(
                label=_("Retry call if unable to connect"),
                help_text=_("Retries call three times for the chosen interval"),
                initial=60,
                choices=IVRCall.IVR_RETRY_CHOICES,
            )
            expires_after_minutes = forms.ChoiceField(
                label=_("Expire inactive contacts"),
                help_text=_("When inactive contacts should be removed from the flow"),
                initial=5,
                choices=IVRCall.IVR_EXPIRES_CHOICES,
            )
            keyword_triggers = forms.CharField(
                required=False,
                label=_("Global keyword triggers"),
                help_text=_("When a user sends any of these keywords they will begin this flow"),
            )

            def __init__(self, user, *args, **kwargs):
                super().__init__(*args, **kwargs)
                self.user = user

                metadata = self.instance.metadata

                # IVR retries
                ivr_retry = self.fields["ivr_retry"]
                ivr_retry.initial = metadata.get("ivr_retry", self.fields["ivr_retry"].initial)

                flow_triggers = Trigger.objects.filter(
                    org=self.instance.org,
                    flow=self.instance,
                    is_archived=False,
                    groups=None,
                    trigger_type=Trigger.TYPE_KEYWORD,
                ).order_by("created_on")

                keyword_triggers = self.fields["keyword_triggers"]
                keyword_triggers.initial = ",".join(t.keyword for t in flow_triggers)

            class Meta:
                model = Flow
                fields = ("name", "keyword_triggers", "expires_after_minutes", "ignore_triggers", "ivr_retry")

        class FlowUpdateForm(BaseUpdateFlowFormMixin, BaseFlowForm):
            keyword_triggers = forms.CharField(
                required=False,
                label=_("Global keyword triggers"),
                help_text=_("When a user sends any of these keywords they will begin this flow"),
            )

            expires_after_minutes = forms.ChoiceField(
                label=_("Expire inactive contacts"),
                help_text=_("When inactive contacts should be removed from the flow"),
                initial=str(60 * 24 * 7),
                choices=EXPIRES_CHOICES,
            )

            def __init__(self, user, *args, **kwargs):
                super().__init__(*args, **kwargs)
                self.user = user

                flow_triggers = Trigger.objects.filter(
                    org=self.instance.org,
                    flow=self.instance,
                    is_archived=False,
                    groups=None,
                    trigger_type=Trigger.TYPE_KEYWORD,
                ).order_by("created_on")

                keyword_triggers = self.fields["keyword_triggers"]
                keyword_triggers.initial = ",".join(t.keyword for t in flow_triggers)

            class Meta:
                model = Flow
                fields = ("name", "keyword_triggers", "expires_after_minutes", "ignore_triggers")

        success_message = ""

        def get_form_class(self):
            flow_type = self.object.flow_type

            if flow_type == Flow.TYPE_VOICE:
                return self.IVRFlowUpdateForm
            elif flow_type == Flow.TYPE_SURVEY:
                return self.SurveyFlowUpdateForm
            else:
                return self.FlowUpdateForm

        def get_form_kwargs(self):
            kwargs = super().get_form_kwargs()
            kwargs["user"] = self.request.user
            return kwargs

        def pre_save(self, obj):
            obj = super().pre_save(obj)
            metadata = obj.metadata

            if Flow.CONTACT_CREATION in self.form.cleaned_data:
                metadata[Flow.CONTACT_CREATION] = self.form.cleaned_data[Flow.CONTACT_CREATION]

            if "ivr_retry" in self.form.cleaned_data:
                metadata["ivr_retry"] = int(self.form.cleaned_data["ivr_retry"])

            obj.metadata = metadata
            return obj

        def post_save(self, obj):
            keywords = set()
            user = self.request.user
            org = user.get_org()

            if "keyword_triggers" in self.form.cleaned_data:

                existing_keywords = set(
                    t.keyword
                    for t in obj.triggers.filter(
                        org=org, flow=obj, trigger_type=Trigger.TYPE_KEYWORD, is_archived=False, groups=None
                    )
                )

                if len(self.form.cleaned_data["keyword_triggers"]) > 0:
                    keywords = set(self.form.cleaned_data["keyword_triggers"].split(","))

                removed_keywords = existing_keywords.difference(keywords)
                for keyword in removed_keywords:
                    obj.triggers.filter(org=org, flow=obj, keyword=keyword, groups=None, is_archived=False).update(
                        is_archived=True
                    )

                added_keywords = keywords.difference(existing_keywords)
                archived_keywords = [
                    t.keyword
                    for t in obj.triggers.filter(
                        org=org, flow=obj, trigger_type=Trigger.TYPE_KEYWORD, is_archived=True, groups=None
                    )
                ]

                # set difference does not have a deterministic order, we need to sort the keywords
                for keyword in sorted(added_keywords):
                    # first check if the added keyword is not amongst archived
                    if keyword in archived_keywords:  # pragma: needs cover
                        obj.triggers.filter(org=org, flow=obj, keyword=keyword, groups=None).update(is_archived=False)
                    else:
                        Trigger.objects.create(
                            org=org,
                            keyword=keyword,
                            trigger_type=Trigger.TYPE_KEYWORD,
                            flow=obj,
                            created_by=user,
                            modified_by=user,
                        )

            # run async task to update all runs
            from .tasks import update_run_expirations_task

            on_transaction_commit(lambda: update_run_expirations_task.delay(obj.pk))

            return obj

    class UploadActionRecording(OrgObjPermsMixin, SmartUpdateView):
        def post(self, request, *args, **kwargs):  # pragma: needs cover
            path = self.save_recording_upload(
                self.request.FILES["file"], self.request.POST.get("actionset"), self.request.POST.get("action")
            )
            return JsonResponse(dict(path=path))

        def save_recording_upload(self, file, actionset_id, action_uuid):  # pragma: needs cover
            flow = self.get_object()
            return public_file_storage.save(
                "recordings/%d/%d/steps/%s.wav" % (flow.org.pk, flow.id, action_uuid), file
            )

    class UploadMediaAction(OrgObjPermsMixin, SmartUpdateView):
        slug_url_kwarg = "uuid"

        def post(self, request, *args, **kwargs):
            return JsonResponse(self.save_media_upload(self.request.FILES["file"]))

        def save_media_upload(self, file):
            flow = self.get_object()
            name_uuid = str(uuid4())
            extension = file.name.split(".")[-1]

            # browsers might send m4a files but correct MIME type is audio/mp4
            if extension == "m4a":
                file.content_type = "audio/mp4"

            url = public_file_storage.save(
                "attachments/%d/%d/steps/%s.%s" % (flow.org.pk, flow.id, name_uuid, extension), file
            )
            return {"type": file.content_type, "url": f"{settings.STORAGE_URL}/{url}"}

    class BaseList(FlowActionMixin, OrgQuerysetMixin, OrgPermsMixin, SmartListView):
        title = _("Flows")
        refresh = 10000
        fields = ("name", "modified_on")
        default_template = "flows/flow_list.html"
        default_order = ("-saved_on",)
        search_fields = ("name__icontains",)

        def get_context_data(self, **kwargs):
            context = super().get_context_data(**kwargs)
            context["org_has_flows"] = Flow.objects.filter(org=self.request.user.get_org(), is_active=True).count()
            context["folders"] = self.get_folders()
            context["labels"] = self.get_flow_labels()
            context["campaigns"] = self.get_campaigns()
            context["request_url"] = self.request.path
            context["actions"] = self.actions

            # decorate flow objects with their run activity stats
            for flow in context["object_list"]:
                flow.run_stats = flow.get_run_stats()

            return context

        def derive_queryset(self, *args, **kwargs):
            qs = super().derive_queryset(*args, **kwargs)
            return qs.exclude(is_system=True).exclude(is_active=False)

        def get_campaigns(self):
            from temba.campaigns.models import CampaignEvent

            org = self.request.user.get_org()
            events = CampaignEvent.objects.filter(
                campaign__org=org,
                is_active=True,
                campaign__is_active=True,
                flow__is_archived=False,
                flow__is_active=True,
                flow__is_system=False,
            )
            return (
                events.values("campaign__name", "campaign__id").annotate(count=Count("id")).order_by("campaign__name")
            )

        def get_flow_labels(self):
            labels = []
            for label in FlowLabel.objects.filter(org=self.request.user.get_org(), parent=None):
                labels.append(
                    dict(pk=label.pk, label=label.name, count=label.get_flows_count(), children=label.children.all())
                )
            return labels

        def get_folders(self):
            org = self.request.user.get_org()

            return [
                dict(
                    label="Active",
                    url=reverse("flows.flow_list"),
                    count=Flow.objects.exclude(is_system=True)
                    .filter(is_active=True, is_archived=False, org=org)
                    .count(),
                ),
                dict(
                    label="Archived",
                    url=reverse("flows.flow_archived"),
                    count=Flow.objects.exclude(is_system=True)
                    .filter(is_active=True, is_archived=True, org=org)
                    .count(),
                ),
            ]

    class Archived(BaseList):
        actions = ("restore",)
        default_order = ("-created_on",)

        def derive_queryset(self, *args, **kwargs):
            return super().derive_queryset(*args, **kwargs).filter(is_active=True, is_archived=True)

    class List(BaseList):
        title = _("Flows")
        actions = ("archive", "label")

        def derive_queryset(self, *args, **kwargs):
            queryset = super().derive_queryset(*args, **kwargs)
            queryset = queryset.filter(is_active=True, is_archived=False)
            types = self.request.GET.getlist("flow_type")
            if types:
                queryset = queryset.filter(flow_type__in=types)

            exclude_flow_uuid = self.request.GET.get("exclude_flow_uuid")
            if exclude_flow_uuid:
                queryset = queryset.exclude(uuid=exclude_flow_uuid)

            return queryset

    class Campaign(BaseList, OrgObjPermsMixin):
        actions = ["label"]
        campaign = None

        def has_permission_view_objects(self):
            from temba.campaigns.models import Campaign

            campaign = Campaign.objects.filter(
                org=self.request.user.get_org(), id=self.kwargs.get("campaign_id")
            ).first()
            if not campaign:
                raise PermissionDenied()
            return None

        @classmethod
        def derive_url_pattern(cls, path, action):
            return r"^%s/%s/(?P<campaign_id>\d+)/$" % (path, action)

        def derive_title(self, *args, **kwargs):
            return self.get_campaign().name

        def get_object_org(self):
            from temba.campaigns.models import Campaign

            return Campaign.objects.get(pk=self.kwargs["campaign_id"]).org

        def get_campaign(self):
            if not self.campaign:
                from temba.campaigns.models import Campaign

                campaign_id = self.kwargs["campaign_id"]
                self.campaign = Campaign.objects.filter(id=campaign_id, org=self.request.user.get_org()).first()
            return self.campaign

        def get_queryset(self, **kwargs):
            from temba.campaigns.models import CampaignEvent

            flow_ids = CampaignEvent.objects.filter(
                campaign=self.get_campaign(), flow__is_archived=False, flow__is_system=False
            ).values("flow__id")

            flows = Flow.objects.filter(id__in=flow_ids, org=self.request.user.get_org()).order_by("-modified_on")
            return flows

        def get_context_data(self, *args, **kwargs):
            context = super().get_context_data(*args, **kwargs)
            context["current_campaign"] = self.get_campaign()
            return context

    class Filter(BaseList, OrgObjPermsMixin):
        add_button = True
        actions = ["unlabel", "label"]

        def has_permission_view_objects(self):
            flow_label = FlowLabel.objects.filter(
                org=self.request.user.get_org(), id=self.kwargs.get("label_id")
            ).first()
            if not flow_label:
                raise PermissionDenied()
            return None

        def get_gear_links(self):
            links = []

            if self.has_org_perm("flows.flow_update"):
                links.append(dict(title=_("Edit"), href="#", js_class="label-update-btn"))

            if self.has_org_perm("flows.flow_delete"):
                links.append(dict(title=_("Remove"), href="#", js_class="remove-label"))

            return links

        def get_context_data(self, *args, **kwargs):
            context = super().get_context_data(*args, **kwargs)
            context["current_label"] = self.derive_label()
            return context

        @classmethod
        def derive_url_pattern(cls, path, action):
            return r"^%s/%s/(?P<label_id>\d+)/$" % (path, action)

        def derive_title(self, *args, **kwargs):
            return self.derive_label().name

        def get_object_org(self):
            return FlowLabel.objects.get(pk=self.kwargs["label_id"]).org

        def derive_label(self):
            return FlowLabel.objects.get(pk=self.kwargs["label_id"], org=self.request.user.get_org())

        def get_label_filter(self):
            label = FlowLabel.objects.get(pk=self.kwargs["label_id"])
            children = label.children.all()
            if children:  # pragma: needs cover
                return [l for l in FlowLabel.objects.filter(parent=label)] + [label]
            else:
                return [label]

        def get_queryset(self, **kwargs):
            qs = super().get_queryset(**kwargs)
            qs = qs.filter(org=self.request.user.get_org()).order_by("-created_on")
            qs = qs.filter(labels__in=self.get_label_filter(), is_archived=False).distinct()

            return qs

    class Completion(OrgPermsMixin, SmartListView):
        def render_to_response(self, context, **response_kwargs):

            org = self.request.user.get_org()

            contact_variables = [
                dict(name="contact", display=str(_("Contact Name"))),
                dict(name="contact.created_on", display=str(_("Contact Creation Date"))),
                dict(name="contact.first_name", display=str(_("Contact First Name"))),
                dict(name="contact.groups", display=str(_("Contact Groups"))),
                dict(name="contact.language", display=str(_("Contact Language"))),
                dict(name="contact.mailto", display=str(_("Contact Email Address"))),
                dict(name="contact.name", display=str(_("Contact Name"))),
                dict(name="contact.tel", display=str(_("Contact Phone"))),
                dict(name="contact.tel_e164", display=str(_("Contact Phone - E164"))),
                dict(name="contact.uuid", display=str(_("Contact UUID"))),
                dict(name="new_contact", display=str(_("New Contact"))),
            ]

            contact_variables += [
                dict(name="contact.%s" % scheme, display=str(_("Contact %s" % label)))
                for scheme, label in ContactURN.SCHEME_CHOICES
                if scheme != TEL_SCHEME and scheme in org.get_schemes(Channel.ROLE_SEND)
            ]

            contact_variables += [
                dict(name="contact.%s" % field.key, display=field.label)
                for field in ContactField.user_fields.active_for_org(org=org)
            ]

            date_variables = [
                dict(name="date", display=str(_("Current Date and Time"))),
                dict(name="date.now", display=str(_("Current Date and Time"))),
                dict(name="date.today", display=str(_("Current Date"))),
                dict(name="date.tomorrow", display=str(_("Tomorrow's Date"))),
                dict(name="date.yesterday", display=str(_("Yesterday's Date"))),
            ]

            flow_variables = [
                dict(name="channel", display=str(_("Sent to"))),
                dict(name="channel.name", display=str(_("Sent to"))),
                dict(name="channel.tel", display=str(_("Sent to"))),
                dict(name="channel.tel_e164", display=str(_("Sent to"))),
                dict(name="step", display=str(_("Sent to"))),
                dict(name="step.urn", display=str(_("Sent to"))),
                dict(name="step.urn.display", display=str(_("Sent to URN display"))),
                dict(name="step.urn.path", display=str(_("Sent to URN path"))),
                dict(name="step.urn.scheme", display=str(_("Sent to URN type"))),
                dict(name="step.urn.urn", display=str(_("Sent to URN"))),
                dict(name="step.value", display=str(_("Sent to"))),
            ]

            parent_variables = [dict(name="parent.%s" % v["name"], display=v["display"]) for v in contact_variables]
            parent_variables += [dict(name="parent.%s" % v["name"], display=v["display"]) for v in flow_variables]

            child_variables = [dict(name="child.%s" % v["name"], display=v["display"]) for v in contact_variables]
            child_variables += [dict(name="child.%s" % v["name"], display=v["display"]) for v in flow_variables]

            flow_variables.append(dict(name="flow", display=str(_("All flow variables"))))

            flow_uuid = self.request.GET.get("flow", None)
            if flow_uuid:
                flow = Flow.objects.get(org=org, uuid=flow_uuid)
                for result in flow.metadata["results"]:
                    key, label = result["key"], result["name"]
                    flow_variables.append(dict(name="flow.%s" % key, display=label))
                    flow_variables.append(dict(name="flow.%s.category" % key, display="%s Category" % label))
                    flow_variables.append(dict(name="flow.%s.text" % key, display="%s Text" % label))
                    flow_variables.append(dict(name="flow.%s.time" % key, display="%s Time" % label))

            function_completions = get_function_listing()
            messages_completions = contact_variables + date_variables + flow_variables
            messages_completions += parent_variables + child_variables
            return JsonResponse(
                dict(message_completions=messages_completions, function_completions=function_completions)
            )

    class Editor(AllowOnlyActiveFlowMixin, OrgObjPermsMixin, SmartReadView):
        slug_url_kwarg = "uuid"

        def get(self, request, *args, **kwargs):
            flow = self.get_object()
            if "legacy" in self.request.GET:
                flow.version_number = Flow.FINAL_LEGACY_VERSION
                flow.save(update_fields=("version_number",))

            # require update permissions
            if Version(flow.version_number) >= Version(Flow.INITIAL_GOFLOW_VERSION):
                return HttpResponseRedirect(reverse("flows.flow_editor_next", args=[self.get_object().uuid]))

            return super().get(request, *args, **kwargs)

        def post(self, request, *args, **kwargs):
            import os
            import pdfkit

            self.object = self.get_object()

            protocol = "http" if settings.DEBUG else "https"

            csrftoken = "%s" % request.COOKIES.get("csrftoken")
            sessionid = "%s" % request.session.session_key

            pdf_export_lang = request.POST.get("pdf_export_lang", None)

            options = {
                "page-size": "A4",
                "margin-top": "0.1in",
                "margin-right": "0.1in",
                "margin-bottom": "0.1in",
                "margin-left": "0.1in",
                "encoding": "UTF-8",
                "no-outline": None,
                "orientation": "Landscape",
                "dpi": "300",
                "zoom": 0.7,
                "viewport-size": "1920x900",
                "javascript-delay": 2000,
                "cookie": [("csrftoken", csrftoken), ("sessionid", sessionid)],
                "quiet": "",
            }

            slug_flow = slugify(self.object.name)

            url = "%s://%s%s" % (
                protocol,
                settings.HOSTNAME,
                reverse("flows.flow_pdf_export", args=[self.object.uuid]),
            )

            if pdf_export_lang:
                url += "?pdf_export_lang=%s" % pdf_export_lang

            output_dir = "%s/flow_pdf" % settings.MEDIA_ROOT
            output_path = "%s/%s.pdf" % (output_dir, slug_flow)

            if not os.path.exists(output_dir):
                os.makedirs(output_dir)

            pdfkit.from_url(url=url, output_path=output_path, options=options)

            from django.http import FileResponse, Http404

            try:
                return FileResponse(open(output_path, "rb"), content_type="application/pdf")
            except FileNotFoundError:
                raise Http404()

        def derive_title(self):
            return self.object.name

        def get_template_names(self):
            return "flows/flow_editor.haml"

        def get_context_data(self, *args, **kwargs):
            context = super().get_context_data(*args, **kwargs)

            context["media_url"] = "%s://%s/" % ("http" if settings.DEBUG else "https", settings.AWS_BUCKET_DOMAIN)
            context["pdf_export_lang"] = self.request.GET.get("pdf_export_lang", None)

            flow = self.object
            org = self.request.user.get_org()

            context["flow_version"] = Flow.FINAL_LEGACY_VERSION
            flow.ensure_current_version()

            if org:
                languages = org.languages.all().order_by("orgs")
                for lang in languages:
                    if flow.base_language == lang.iso_code:
                        context["base_language"] = lang

                context["languages"] = languages

            if flow.is_archived:
                context["mutable"] = False
                context["can_start"] = False
            else:
                context["mutable"] = self.has_org_perm("flows.flow_update") and not self.request.user.is_superuser
                context["can_start"] = flow.flow_type != Flow.TYPE_VOICE or flow.org.supports_ivr()

            static_url = f"http://{org.get_brand_domain()}{settings.STATIC_URL}" if org else settings.STATIC_URL

            context["media_url"] = f"{settings.STORAGE_URL}/"
            context["static_url"] = static_url
            context["is_starting"] = flow.is_starting()
            context["has_airtime_service"] = bool(flow.org.is_connected_to_dtone())
            context["has_mailroom"] = bool(settings.MAILROOM_URL)
            context["pdf_export_lang"] = self.request.GET.get("pdf_export_lang", None)
            return context

        def get_gear_links(self):
            links = []
            flow = self.object

            if (
                flow.flow_type != Flow.TYPE_SURVEY
                and self.has_org_perm("flows.flow_broadcast")
                and not flow.is_archived
            ):
                links.append(dict(title=_("Launch Flow"), style="btn-primary", js_class="launch-rulesflow", href="#"))

            if self.has_org_perm("flows.flow_results"):
                links.append(
                    dict(title=_("Results"), style="btn-primary", href=reverse("flows.flow_results", args=[flow.uuid]))
                )
            if len(links) > 1:
                links.append(dict(divider=True))

            if self.has_org_perm("flows.flow_update") and not flow.is_archived:
                links.append(dict(title=_("Edit"), js_class="update-rulesflow", href="#"))

            if self.has_org_perm("flows.flow_copy"):
                links.append(dict(title=_("Copy"), posterize=True, href=reverse("flows.flow_copy", args=[flow.id])))

            if self.has_org_perm("orgs.org_export"):
                links.append(dict(title=_("Export"), href="%s?flow=%s" % (reverse("orgs.org_export"), flow.id)))

            if self.has_org_perm("flows.flow_pdf_export"):
                links.append(dict(title=_("Export to PDF"), href="javascript:;", js_class="pdf_export_submit"))

            if self.has_org_perm("orgs.org_lookups") and flow.flow_type == Flow.TYPE_MESSAGE:
                links.append(dict(title=_("Import Database"), href=reverse("orgs.org_lookups")))

            if self.has_org_perm("flows.flow_revisions"):
                links.append(dict(divider=True)),
                links.append(dict(title=_("Revision History"), ngClick="showRevisionHistory()", href="#"))

            if self.has_org_perm("flows.flow_delete"):
                links.append(dict(title=_("Delete"), js_class="delete-flow", href="#"))

            links.append(dict(divider=True))
            links.append(
                dict(title=_("New Editor"), href=f'{reverse("flows.flow_editor_next", args=[flow.uuid])}?migrate=1')
            )

            user = self.get_user()
            if user.is_superuser or user.is_staff:
                if len(links) > 1:
                    links.append(dict(divider=True))
                links.append(
                    dict(
                        title=_("Service"),
                        posterize=True,
                        href=f'{reverse("orgs.org_service")}?organization={flow.org_id}&redirect_url={reverse("flows.flow_editor", args=[flow.uuid])}',
                    )
                )

            return links

    class PdfExport(Editor):
        slug_url_kwarg = "uuid"

        def get_template_names(self):
            return "flows/flow_pdf_export.haml"

        def get_gear_links(self):
            return []

    class EditorNext(OrgObjPermsMixin, SmartReadView):
        slug_url_kwarg = "uuid"

        def derive_title(self):
            return self.object.name

        def get_template_names(self):
            return "flows/flow_editor_next.haml"

        def get_context_data(self, *args, **kwargs):
            context = super().get_context_data(*args, **kwargs)

            context["media_url"] = "%s://%s/" % ("http" if settings.DEBUG else "https", settings.AWS_BUCKET_DOMAIN)
            context["pdf_export_lang"] = self.request.GET.get("pdf_export_lang", None)

            dev_mode = getattr(settings, "EDITOR_DEV_MODE", False)
            getattr(settings, "EDITOR_DEV_MODE", False)
            prefix = "/dev" if dev_mode else settings.STATIC_URL

            # get our list of assets to incude
            scripts = []
            styles = []

            if dev_mode:  # pragma: no cover
                response = requests.get("http://localhost:3000/asset-manifest.json")
                data = response.json()
            else:
                with open("node_modules/@greatnonprofits-nfp/flow-editor/build/asset-manifest.json") as json_file:
                    data = json.load(json_file)

            for key, filename in data.get("files").items():

                # tack on our prefix for dev mode
                filename = prefix + filename

                # ignore precache manifest
                if key.startswith("precache-manifest") or key.startswith("service-worker"):
                    continue

                # css files
                if key.endswith(".css") and filename.endswith(".css"):
                    styles.append(filename)

                # javascript
                if key.endswith(".js") and filename.endswith(".js"):
                    scripts.append(filename)

            flow = self.object

            context["scripts"] = scripts
            context["styles"] = styles
            context["migrate"] = "migrate" in self.request.GET

            if flow.is_archived:
                context["mutable"] = False
                context["can_start"] = False
                context["can_simulate"] = False
            else:
                context["mutable"] = self.has_org_perm("flows.flow_update") and not self.request.user.is_superuser
                context["can_start"] = flow.flow_type != Flow.TYPE_VOICE or flow.org.supports_ivr()
                context["can_simulate"] = True

            context["dev_mode"] = dev_mode
            context["is_starting"] = flow.is_starting()

            feature_filters = []

            facebook_channel = flow.org.get_channel_for_role(Channel.ROLE_SEND, scheme=FACEBOOK_SCHEME)
            if facebook_channel is not None:
                feature_filters.append("facebook")

            whatsapp_channel = flow.org.get_channel_for_role(Channel.ROLE_SEND, scheme=WHATSAPP_SCHEME)
            if whatsapp_channel is not None:
                feature_filters.append("whatsapp")

            if flow.org.is_connected_to_dtone():
                feature_filters.append("airtime")

            if Classifier.objects.filter(org=flow.org, is_active=True):
                feature_filters.append("classifier")

            if flow.org.get_resthooks():
                feature_filters.append("resthook")

            context["feature_filters"] = json.dumps(feature_filters)

            return context

        def get_gear_links(self):
            links = []
            flow = self.object

            has_legacy_revision = flow.revisions.filter(spec_version__in=legacy.VERSIONS).exists()

            if (
                flow.flow_type != Flow.TYPE_SURVEY
                and self.has_org_perm("flows.flow_broadcast")
                and not flow.is_archived
            ):
                links.append(dict(title=_("Launch Flow"), style="btn-primary", js_class="launch-rulesflow", href="#"))

            if self.has_org_perm("flows.flow_results"):
                links.append(
                    dict(title=_("Results"), style="btn-primary", href=reverse("flows.flow_results", args=[flow.uuid]))
                )
            if len(links) > 1:
                links.append(dict(divider=True))

            if self.has_org_perm("flows.flow_update") and not flow.is_archived:
                links.append(dict(title=_("Edit"), js_class="update-rulesflow", href="#"))

            if self.has_org_perm("flows.flow_copy"):
                links.append(dict(title=_("Copy"), posterize=True, href=reverse("flows.flow_copy", args=[flow.id])))

            if self.has_org_perm("orgs.org_export"):
                links.append(dict(title=_("Export"), href="%s?flow=%s" % (reverse("orgs.org_export"), flow.id)))

            if self.has_org_perm("orgs.org_lookups") and flow.flow_type == Flow.TYPE_MESSAGE:
                links.append(dict(title=_("Import Database"), href=reverse("orgs.org_lookups")))

            if self.has_org_perm("flows.flow_delete"):
                links.append(dict(divider=True)),
                links.append(dict(title=_("Delete"), js_class="delete-flow", href="#"))

            user = self.get_user()
            if user.is_superuser or user.is_staff:
                links.append(
                    dict(
                        title=_("Service"),
                        posterize=True,
                        href=f'{reverse("orgs.org_service")}?organization={flow.org_id}&redirect_url={reverse("flows.flow_editor", args=[flow.uuid])}',
                    )
                )

            # show previous editor option if we have a legacy revision
            if has_legacy_revision:
                links.append(dict(divider=True))
                links.append(dict(title=_("Previous Editor"), js_class="previous-editor", href="#"))
            return links

    class ExportResults(ModalMixin, OrgPermsMixin, SmartFormView):
        class ExportForm(forms.Form):
            flows = forms.ModelMultipleChoiceField(
                Flow.objects.filter(id__lt=0), required=True, widget=forms.MultipleHiddenInput()
            )

            group_memberships = forms.ModelMultipleChoiceField(
                queryset=ContactGroup.user_groups.none(),
                required=False,
                label=_("Which group memberships, if any, to include in the export"),
            )

            contact_fields = forms.ModelMultipleChoiceField(
                ContactField.user_fields.filter(id__lt=0),
                required=False,
                help_text=_("Which contact fields, if any, to include " "in the export"),
            )

            extra_urns = forms.MultipleChoiceField(
                required=False,
                label=_("Extra URNs"),
                choices=ContactURN.EXPORT_SCHEME_HEADERS,
                help_text=_("Extra URNs to include in the export in addition to " "the URN used in the flow"),
            )

            responded_only = forms.BooleanField(
                required=False,
                label=_("Responded Only"),
                initial=True,
                help_text=_("Only export results for contacts which responded"),
            )
            include_msgs = forms.BooleanField(
                required=False,
                label=_("Include Messages"),
                help_text=_("Export all messages sent and received in this flow"),
            )

            def __init__(self, user, *args, **kwargs):
                super().__init__(*args, **kwargs)
                self.user = user
                self.fields[ExportFlowResultsTask.CONTACT_FIELDS].queryset = ContactField.user_fields.active_for_org(
                    org=self.user.get_org()
                )

                self.fields[ExportFlowResultsTask.GROUP_MEMBERSHIPS].queryset = ContactGroup.user_groups.filter(
                    org=self.user.get_org(), is_active=True, status=ContactGroup.STATUS_READY
                ).order_by(Lower("name"))

                self.fields[ExportFlowResultsTask.FLOWS].queryset = Flow.objects.filter(
                    org=self.user.get_org(), is_active=True
                )

            def clean(self):
                cleaned_data = super().clean()

                if (
                    ExportFlowResultsTask.CONTACT_FIELDS in cleaned_data
                    and len(cleaned_data[ExportFlowResultsTask.CONTACT_FIELDS])
                    > ExportFlowResultsTask.MAX_CONTACT_FIELDS_COLS
                ):  # pragma: needs cover
                    raise forms.ValidationError(
                        _(
                            f"You can only include up to {ExportFlowResultsTask.MAX_CONTACT_FIELDS_COLS} contact fields in your export"
                        )
                    )

                if (
                    ExportFlowResultsTask.GROUP_MEMBERSHIPS in cleaned_data
                    and len(cleaned_data[ExportFlowResultsTask.GROUP_MEMBERSHIPS])
                    > ExportFlowResultsTask.MAX_GROUP_MEMBERSHIPS_COLS
                ):  # pragma: needs cover
                    raise forms.ValidationError(
                        _(
                            f"You can only include up to {ExportFlowResultsTask.MAX_GROUP_MEMBERSHIPS_COLS} groups for group memberships in your export"
                        )
                    )

                return cleaned_data

        form_class = ExportForm
        submit_button_name = _("Export")
        success_url = "@flows.flow_list"

        def get_form_kwargs(self):
            kwargs = super().get_form_kwargs()
            kwargs["user"] = self.request.user
            return kwargs

        def derive_initial(self):
            flow_ids = self.request.GET.get("ids", None)
            if flow_ids:  # pragma: needs cover
                return dict(
                    flows=Flow.objects.filter(
                        org=self.request.user.get_org(), is_active=True, id__in=flow_ids.split(",")
                    )
                )
            else:
                return dict()

        def form_valid(self, form):
            analytics.track(self.request.user.username, "temba.flow_exported")

            user = self.request.user
            org = user.get_org()

            # is there already an export taking place?
            existing = ExportFlowResultsTask.get_recent_unfinished(org)
            if existing:
                messages.info(
                    self.request,
                    _(
                        "There is already an export in progress, started by %s. You must wait "
                        "for that export to complete before starting another." % existing.created_by.username
                    ),
                )
            else:
                export = ExportFlowResultsTask.create(
                    org,
                    user,
                    form.cleaned_data[ExportFlowResultsTask.FLOWS],
                    contact_fields=form.cleaned_data[ExportFlowResultsTask.CONTACT_FIELDS],
                    include_msgs=form.cleaned_data[ExportFlowResultsTask.INCLUDE_MSGS],
                    responded_only=form.cleaned_data[ExportFlowResultsTask.RESPONDED_ONLY],
                    extra_urns=form.cleaned_data[ExportFlowResultsTask.EXTRA_URNS],
                    group_memberships=form.cleaned_data[ExportFlowResultsTask.GROUP_MEMBERSHIPS],
                )
                on_transaction_commit(lambda: export_flow_results_task.delay(export.pk))

                if not getattr(settings, "CELERY_ALWAYS_EAGER", False):  # pragma: needs cover
                    messages.info(
                        self.request,
                        _("We are preparing your export. We will e-mail you at %s when it is ready.")
                        % self.request.user.username,
                    )

                else:
                    export = ExportFlowResultsTask.objects.get(id=export.pk)
                    dl_url = reverse("assets.download", kwargs=dict(type="results_export", pk=export.pk))
                    messages.info(
                        self.request,
                        _("Export complete, you can find it here: %s (production users will get an email)") % dl_url,
                    )

            if "HTTP_X_PJAX" not in self.request.META:
                return HttpResponseRedirect(self.get_success_url())
            else:  # pragma: no cover
                response = self.render_to_response(
                    self.get_context_data(
                        form=form,
                        success_url=self.get_success_url(),
                        success_script=getattr(self, "success_script", None),
                    )
                )
                response["Temba-Success"] = self.get_success_url()
                response["REDIRECT"] = self.get_success_url()
                return response

    class ActivityChart(AllowOnlyActiveFlowMixin, OrgObjPermsMixin, SmartReadView):
        """
        Intercooler helper that renders a chart of activity by a given period
        """

        # the min number of responses to show a histogram
        HISTOGRAM_MIN = 0

        # the min number of responses to show the period charts
        PERIOD_MIN = 0

        EXIT_TYPES = {
            None: "active",
            FlowRun.EXIT_TYPE_COMPLETED: "completed",
            FlowRun.EXIT_TYPE_INTERRUPTED: "interrupted",
            FlowRun.EXIT_TYPE_EXPIRED: "expired",
        }

        def get_context_data(self, *args, **kwargs):

            total_responses = 0
            context = super().get_context_data(*args, **kwargs)

            flow = self.get_object()
            from temba.flows.models import FlowPathCount

            from_uuids = flow.metadata["waiting_exit_uuids"]
            dates = FlowPathCount.objects.filter(flow=flow, from_uuid__in=from_uuids).aggregate(
                Max("period"), Min("period")
            )
            start_date = dates.get("period__min")
            end_date = dates.get("period__max")

            # by hour of the day
            hod = FlowPathCount.objects.filter(flow=flow, from_uuid__in=from_uuids).extra(
                {"hour": "extract(hour from period::timestamp)"}
            )
            hod = hod.values("hour").annotate(count=Sum("count")).order_by("hour")
            hod_dict = {int(h.get("hour")): h.get("count") for h in hod}

            hours = []
            for x in range(0, 24):
                hours.append({"bucket": datetime(1970, 1, 1, hour=x), "count": hod_dict.get(x, 0)})

            # by day of the week
            dow = FlowPathCount.objects.filter(flow=flow, from_uuid__in=from_uuids).extra(
                {"day": "extract(dow from period::timestamp)"}
            )
            dow = dow.values("day").annotate(count=Sum("count"))
            dow_dict = {int(d.get("day")): d.get("count") for d in dow}

            dow = []
            for x in range(0, 7):
                day_count = dow_dict.get(x, 0)
                dow.append({"day": x, "count": day_count})
                total_responses += day_count

            if total_responses > self.PERIOD_MIN:
                dow = sorted(dow, key=lambda k: k["day"])
                days = (
                    _("Sunday"),
                    _("Monday"),
                    _("Tuesday"),
                    _("Wednesday"),
                    _("Thursday"),
                    _("Friday"),
                    _("Saturday"),
                )
                dow = [
                    {
                        "day": days[d["day"]],
                        "count": d["count"],
                        "pct": 100 * float(d["count"]) / float(total_responses),
                    }
                    for d in dow
                ]
                context["dow"] = dow
                context["hod"] = hours

            if total_responses > self.HISTOGRAM_MIN:
                # our main histogram
                date_range = end_date - start_date
                histogram = FlowPathCount.objects.filter(flow=flow, from_uuid__in=from_uuids)
                if date_range < timedelta(days=21):
                    histogram = histogram.extra({"bucket": "date_trunc('hour', period)"})
                    min_date = start_date - timedelta(hours=1)
                elif date_range < timedelta(days=500):
                    histogram = histogram.extra({"bucket": "date_trunc('day', period)"})
                    min_date = end_date - timedelta(days=100)
                else:
                    histogram = histogram.extra({"bucket": "date_trunc('week', period)"})
                    min_date = end_date - timedelta(days=500)

                histogram = histogram.values("bucket").annotate(count=Sum("count")).order_by("bucket")
                context["histogram"] = histogram

                # highcharts works in UTC, but we want to offset our chart according to the org timezone
                context["min_date"] = min_date

            counts = FlowRunCount.objects.filter(flow=flow).values("exit_type").annotate(Sum("count"))

            total_runs = 0
            for count in counts:
                key = self.EXIT_TYPES[count["exit_type"]]
                context[key] = count["count__sum"]
                total_runs += count["count__sum"]

            # make sure we have a value for each one
            for state in ("expired", "interrupted", "completed", "active"):
                if state not in context:
                    context[state] = 0

            context["total_runs"] = total_runs
            context["total_responses"] = total_responses

            return context

    class RunTable(AllowOnlyActiveFlowMixin, OrgObjPermsMixin, SmartReadView):
        """
        Intercooler helper which renders rows of runs to be embedded in an existing table with infinite scrolling
        """

        paginate_by = 50

        def get_context_data(self, *args, **kwargs):
            context = super().get_context_data(*args, **kwargs)
            flow = self.get_object()
            runs = flow.runs.all()

            if str_to_bool(self.request.GET.get("responded", "true")):
                runs = runs.filter(responded=True)

            # paginate
            modified_on = self.request.GET.get("modified_on", None)
            if modified_on:
                id = self.request.GET["id"]

                modified_on = iso8601.parse_date(modified_on)
                runs = runs.filter(modified_on__lte=modified_on).exclude(id=id)

            # we grab one more than our page to denote whether there's more to get
            runs = list(runs.order_by("-modified_on")[: self.paginate_by + 1])
            context["more"] = len(runs) > self.paginate_by
            runs = runs[: self.paginate_by]

            result_fields = flow.metadata["results"]

            # populate result values
            for run in runs:
                results = run.results
                run.value_list = []
                for result_field in result_fields:
                    run.value_list.append(results.get(result_field["key"], None))

            context["runs"] = runs
            context["start_date"] = flow.org.get_delete_date(archive_type=Archive.TYPE_FLOWRUN)
            context["paginate_by"] = self.paginate_by
            return context

    class CategoryCounts(AllowOnlyActiveFlowMixin, OrgObjPermsMixin, SmartReadView):
        slug_url_kwarg = "uuid"

        def render_to_response(self, context, **response_kwargs):
            return JsonResponse(self.get_object().get_category_counts())

    class Results(AllowOnlyActiveFlowMixin, OrgObjPermsMixin, SmartReadView):
        slug_url_kwarg = "uuid"

        def get_gear_links(self):
            links = []

            if self.has_org_perm("flows.flow_update"):
                links.append(dict(title=_("Download"), href="#", js_class="download-results"))

            if self.has_org_perm("flows.flow_editor"):
                links.append(
                    dict(
                        title=_("Edit Flow"),
                        style="btn-primary",
                        href=reverse("flows.flow_editor", args=[self.get_object().uuid]),
                    )
                )

            return links

        def get_context_data(self, *args, **kwargs):
            context = super().get_context_data(*args, **kwargs)
            flow = self.get_object()

            result_fields = []
            for result_field in flow.metadata[Flow.METADATA_RESULTS]:
                if not result_field["name"].startswith("_"):
                    result_field = result_field.copy()
                    result_field["has_categories"] = "true" if len(result_field["categories"]) > 1 else "false"
                    result_fields.append(result_field)
            context["result_fields"] = result_fields

            context["categories"] = flow.get_category_counts()["counts"]
            context["utcoffset"] = int(datetime.now(flow.org.timezone).utcoffset().total_seconds() // 60)
            return context

    class Activity(AllowOnlyActiveFlowMixin, OrgObjPermsMixin, SmartReadView):
        slug_url_kwarg = "uuid"

        def get(self, request, *args, **kwargs):
            flow = self.get_object(self.get_queryset())
            (active, visited) = flow.get_activity()

            return JsonResponse(dict(nodes=active, segments=visited, is_starting=flow.is_starting()))

    class Simulate(OrgObjPermsMixin, SmartReadView):
        @csrf_exempt
        def dispatch(self, *args, **kwargs):
            return super().dispatch(*args, **kwargs)

        def get(self, request, *args, **kwargs):  # pragma: needs cover
            return HttpResponseRedirect(reverse("flows.flow_editor", args=[self.get_object().uuid]))

        def post(self, request, *args, **kwargs):
            try:
                json_dict = json.loads(request.body)
            except Exception as e:  # pragma: needs cover
                return JsonResponse(dict(status="error", description="Error parsing JSON: %s" % str(e)), status=400)

            if not settings.MAILROOM_URL:  # pragma: no cover
                return JsonResponse(
                    dict(status="error", description="mailroom not configured, cannot simulate"), status=500
                )

            flow = self.get_object()
            client = mailroom.get_client()

            channel_uuid = "440099cf-200c-4d45-a8e7-4a564f4a0e8b"
            channel_name = "Test Channel"

            # build our request body, which includes any assets that mailroom should fake
            payload = {
                "org_id": flow.org_id,
                "assets": {
                    "channels": [
                        {
                            "uuid": channel_uuid,
                            "name": channel_name,
                            "address": "+18005551212",
                            "schemes": ["tel"],
                            "roles": ["send", "receive", "call"],
                            "country": "US",
                        }
                    ]
                },
            }

            if "flow" in json_dict:
                payload["flows"] = [{"uuid": flow.uuid, "definition": json_dict["flow"]}]

            # check if we are triggering a new session
            if "trigger" in json_dict:

                payload["trigger"] = json_dict["trigger"]

                # ivr flows need a connection in their trigger
                if flow.flow_type == Flow.TYPE_VOICE:
                    payload["trigger"]["connection"] = {
                        "channel": {"uuid": channel_uuid, "name": channel_name},
                        "urn": "tel:+12065551212",
                    }

                payload["trigger"]["environment"] = flow.org.as_environment_def()

                try:
                    return JsonResponse(client.sim_start(payload))
                except mailroom.MailroomException:
                    return JsonResponse(dict(status="error", description="mailroom error"), status=500)

            # otherwise we are resuming
            elif "resume" in json_dict:
                payload["resume"] = json_dict["resume"]
                payload["resume"]["environment"] = flow.org.as_environment_def()
                payload["session"] = json_dict["session"]

                try:
                    return JsonResponse(client.sim_resume(payload))
                except mailroom.MailroomException:
                    return JsonResponse(dict(status="error", description="mailroom error"), status=500)

    class Json(NonAtomicMixin, AllowOnlyActiveFlowMixin, OrgObjPermsMixin, SmartUpdateView):
        slug_url_kwarg = "uuid"
        success_message = ""

        def get(self, request, *args, **kwargs):
            flow = self.get_object()
            flow.ensure_current_version()

            # all the translation languages for our org
            languages = [lang.as_json() for lang in flow.org.languages.all().order_by("orgs")]

            # all countries we have a channel for, never fail here
            try:
                channel_countries = flow.org.get_channel_countries()
            except Exception:  # pragma: needs cover
                logger.error("Unable to get currency for channel countries.", exc_info=True)
                channel_countries = []

            # all the channels available for our org
            channels = [
                dict(uuid=chan.uuid, name=f"{chan.get_channel_type_display()}: {chan.name}")
                for chan in flow.org.channels.filter(is_active=True)
            ]
            return JsonResponse(
                dict(
                    flow=flow.as_json(expand_contacts=True),
                    languages=languages,
                    channel_countries=channel_countries,
                    channels=channels,
                )
            )

        def post(self, request, *args, **kwargs):

            # require update permissions
            if not self.has_org_perm("flows.flow_update"):
                return HttpResponseRedirect(reverse("flows.flow_json", args=[self.get_object().pk]))

            # try to parse our body
            json_string = force_text(request.body)

            # if the last modified on this flow is more than a day ago, log that this flow as updated
            if self.get_object().saved_on < timezone.now() - timedelta(hours=24):  # pragma: needs cover
                analytics.track(self.request.user.username, "temba.flow_updated")

            # try to save the our flow, if this fails, let's let that bubble up to our logger
            json_dict = json.loads(json_string)
            print(json.dumps(json_dict, indent=2))

            try:
                flow = self.get_object(self.get_queryset())
                revision = flow.update(json_dict, user=self.request.user)
                return JsonResponse(
                    {
                        "status": "success",
                        "saved_on": json.encode_datetime(flow.saved_on, micros=True),
                        "revision": revision.revision,
                    },
                    status=200,
                )

            except FlowValidationException:  # pragma: no cover
                error = _("Your flow failed validation. Please refresh your browser.")
            except FlowInvalidCycleException:
                error = _("Your flow contains an invalid loop. Please refresh your browser.")
            except FlowVersionConflictException:
                error = _(
                    "Your flow has been upgraded to the latest version. "
                    "In order to continue editing, please refresh your browser."
                )
            except FlowUserConflictException as e:
                error = (
                    _(
                        "%s is currently editing this Flow. "
                        "Your changes will not be saved until you refresh your browser."
                    )
                    % e.other_user
                )
            except Exception:  # pragma: no cover
                error = _("Your flow could not be saved. Please refresh your browser.")

            return JsonResponse({"status": "failure", "description": error}, status=400)

    class Broadcast(ModalMixin, OrgObjPermsMixin, SmartUpdateView):
        class BroadcastForm(forms.ModelForm):
            def __init__(self, *args, **kwargs):
                self.user = kwargs.pop("user")
                self.flow = kwargs.pop("flow")
                super().__init__(*args, **kwargs)

            omnibox = JSONField(
                label=_("Contacts & Groups"),
                required=False,
                help_text=_("These contacts will be added to the flow, sending the first message if appropriate."),
                widget=OmniboxChoice(
                    attrs={
                        "placeholder": _("Recipients, enter contacts or groups"),
                        "groups": True,
                        "contacts": True,
                        "widget_only": True,
                    }
                ),
            )

            restart_participants = forms.BooleanField(
                label=_("Restart Participants"),
                required=False,
                initial=False,
                help_text=_("Restart any contacts already participating in this flow"),
            )

            include_active = forms.BooleanField(
                label=_("Include Active Contacts"),
                required=False,
                initial=False,
                help_text=_("Include contacts currently active in a flow"),
            )

            start_type = forms.ChoiceField(
                widget=SelectWidget(
                    attrs={"placeholder": _("Select contacts or groups to start in the flow"), "widget_only": True}
                ),
                choices=(
                    ("select", _("Enter contacts and groups to start below")),
                    ("query", _("Search for contacts to start")),
                ),
                initial="select",
            )

            contact_query = forms.CharField(
                required=False, widget=ContactSearchWidget(attrs={"placeholder": _("Enter contact query")})
            )

            def clean_contact_query(self):
                contact_query = self.cleaned_data["contact_query"]
                start_type = self.data["start_type"]

                if start_type == "query":
                    if not contact_query.strip():
                        raise ValidationError(_("Contact query is required"))

                    client = mailroom.get_client()

                    try:
                        resp = client.parse_query(self.flow.org_id, contact_query)
                        contact_query = resp["query"]
                    except mailroom.MailroomException as e:
                        raise ValidationError(e.response["error"])

                return contact_query

            def clean_omnibox(self):
                starting = self.cleaned_data["omnibox"]
                start_type = self.data["start_type"]

                if start_type == "select" and not starting:  # pragma: needs cover
                    raise ValidationError(_("You must specify at least one contact or one group to start a flow."))

                return omnibox_deserialize(self.user.get_org(), starting)

            def clean(self):

                cleaned = super().clean()

                # check whether there are any flow starts that are incomplete
                if self.flow.is_starting():
                    raise ValidationError(
                        _(
                            "This flow is already being started, please wait until that process is complete before starting more contacts."
                        )
                    )

                if self.flow.org.is_suspended():
                    raise ValidationError(
                        _(
                            "Sorry, your account is currently suspended. To enable sending messages, please contact support."
                        )
                    )

                return cleaned

            class Meta:
                model = Flow
                fields = ("omnibox", "restart_participants", "include_active")

        form_class = BroadcastForm
        fields = ("omnibox", "restart_participants", "include_active", "start_type", "contact_query")
        success_message = ""
        submit_button_name = _("Add Contacts to Flow")
        success_url = "uuid@flows.flow_editor"

        def has_facebook_topic(self, flow):
            if not flow.is_legacy():
                definition = flow.get_current_revision().get_definition_json()
                for node in definition.get("nodes", []):
                    for action in node.get("actions", []):
                        if action.get("type", "") == "send_msg" and action.get("topic", ""):
                            return True

        def get_context_data(self, *args, **kwargs):
            context = super().get_context_data(*args, **kwargs)
            flow = self.get_object()
            org = flow.org

            warnings = []

            # facebook channels need to warn if no topic is set
            facebook_channel = org.get_channel_for_role(Channel.ROLE_SEND, scheme=FACEBOOK_SCHEME)
            if facebook_channel:
                if not self.has_facebook_topic(flow):
                    warnings.append(
                        _(
                            "This flow does not specify a Facebook topic. You may still start this flow but Facebook contacts who have not sent an incoming message in the last 24 hours may not receive it."
                        )
                    )

            # if we have a whatsapp channel
            whatsapp_channel = org.get_channel_for_role(Channel.ROLE_SEND, scheme=WHATSAPP_SCHEME)
            if whatsapp_channel:
                # check to see we are using templates
                templates = flow.get_dependencies_metadata("template")
                if not templates:
                    warnings.append(
                        _(
                            "This flow does not use message templates. You may still start this flow but WhatsApp contacts who have not sent an incoming message in the last 24 hours may not receive it."
                        )
                    )

                # check that this template is synced and ready to go
                for ref in templates:
                    template = Template.objects.filter(org=org, uuid=ref["uuid"]).first()
                    if not template:
                        warnings.append(
                            _(f"The message template {ref['name']} does not exist on your account and cannot be sent.")
                        )
                    elif not template.is_approved():
                        warnings.append(
                            _(f"Your message template {template.name} is not approved and cannot be sent.")
                        )

            run_stats = self.object.get_run_stats()

            context["warnings"] = warnings
            context["run_count"] = run_stats["total"]
            context["complete_count"] = run_stats["completed"]
            return context

        def get_form_kwargs(self):
            kwargs = super().get_form_kwargs()
            kwargs["user"] = self.request.user
            kwargs["flow"] = self.object
            return kwargs

        def save(self, *args, **kwargs):
            form = self.form
            flow = self.object

            start_type = form.cleaned_data["start_type"]

            # save off our broadcast info
            groups = []
            contacts = []
            contact_query = None

            if start_type == "query":
                contact_query = form.cleaned_data["contact_query"]
            else:
                omnibox = form.cleaned_data["omnibox"]
                groups = list(omnibox["groups"])
                contacts = list(omnibox["contacts"])

            analytics.track(
                self.request.user.username,
                "temba.flow_broadcast",
                dict(contacts=len(contacts), groups=len(groups), query=contact_query),
            )

            # activate all our contacts
            flow.async_start(
                self.request.user,
                groups,
                contacts,
                contact_query,
                restart_participants=form.cleaned_data["restart_participants"],
                include_active=form.cleaned_data["include_active"],
            )
            return flow

    class Assets(OrgPermsMixin, SmartTemplateView):
        """
        Provides environment and languages to the new editor
        """

        @classmethod
        def derive_url_pattern(cls, path, action):
            return rf"^{path}/{action}/(?P<org>\d+)/(?P<fingerprint>[\w-]+)/(?P<type>environment|language)/((?P<uuid>[a-z0-9-]{{36}})/)?$"

        def derive_org(self):
            if not hasattr(self, "org"):
                self.org = Org.objects.get(id=self.kwargs["org"])
            return self.org

        def get(self, *args, **kwargs):
            org = self.derive_org()
            asset_type_name = kwargs["type"]

            if asset_type_name == "environment":
                return JsonResponse(org.as_environment_def())
            else:
                languages = org.languages.filter(is_active=True).order_by("id")
                return JsonResponse({"results": [{"iso": l.iso_code, "name": l.name} for l in languages]})

    class Launch(ModalMixin, OrgObjPermsMixin, SmartUpdateView):
        flow_params_fields = []
        flow_params_values = []

        class LaunchForm(BaseScheduleForm, forms.ModelForm):
            def __init__(self, *args, **kwargs):
                self.user = kwargs.pop("user")
                self.flow = kwargs.pop("flow")
                FlowCRUDL.Launch.flow_params_fields = []
                FlowCRUDL.Launch.flow_params_values = []

                super().__init__(*args, **kwargs)
                self.fields["omnibox"].set_user(self.user)

                for counter, flow_param in enumerate(sorted(self.flow.get_trigger_params())):
                    self.fields[f"flow_param_field_{counter}"] = forms.CharField(
                        required=False,
                        initial=flow_param,
                        label=None,
                        widget=forms.TextInput(attrs={"readonly": True}),
                    )
                    self.fields[f"flow_param_value_{counter}"] = forms.CharField(required=False)
                    if f"flow_param_field_{counter}" not in FlowCRUDL.Launch.flow_params_fields:
                        FlowCRUDL.Launch.flow_params_fields.append(f"flow_param_field_{counter}")
                    if f"flow_param_value_{counter}" not in FlowCRUDL.Launch.flow_params_values:
                        FlowCRUDL.Launch.flow_params_values.append(f"flow_param_value_{counter}")

            launch_type = forms.ChoiceField(choices=LAUNCH_CHOICES, initial=LAUNCH_IMMEDIATELY)

            # Fields for immediate launch
            start_type = forms.ChoiceField(
                choices=(
                    ("select", _("Enter contacts and groups to start below")),
                    ("query", _("Search for contacts to start")),
                ),
                initial="select",
            )

            omnibox = OmniboxField(
                label=_("Contacts & Groups"),
                help_text=_("These contacts will be added to the flow, sending the first message if appropriate."),
                required=False,
            )

            contact_query = forms.CharField(
                required=False, widget=ContactSearchWidget(attrs={"placeholder": _("Enter contact query")})
            )

            restart_participants = forms.BooleanField(
                label=_("Restart Participants"),
                required=False,
                initial=False,
                help_text=_("Restart any contacts already participating in this flow"),
            )

            include_active = forms.BooleanField(
                label=_("Include Active Contacts"),
                required=False,
                initial=False,
                help_text=_("Include contacts currently active in a flow"),
            )

            # Fields for trigger keyword launch
            keyword_triggers = forms.CharField(
                label=_("Keyword triggers"),
                required=False,
                help_text=_("When a user sends any of these keywords they will begin this flow"),
            )

            # Fields for schedule trigger
            repeat_period = forms.ChoiceField(label=_("Repeat"), choices=Schedule.REPEAT_CHOICES)

            repeat_days_of_week = forms.CharField(required=False)

            start = forms.CharField(max_length=16)

            start_datetime_value = forms.IntegerField(required=False)

            def clean(self):
                cleaned_data = super().clean()

                def validate_flow_params():
                    value_fields = [item for item in cleaned_data if "flow_param_value" in item]
                    for value_field in value_fields:
                        if not cleaned_data.get(value_field):
                            self.add_error(
                                value_field, ValidationError(_("You must specify the value for this field."))
                            )

                def validate_keyword_triggers():
                    duplicates = []
                    wrong_format = []
                    cleaned_keywords = []
                    keyword_triggers = cleaned_data.get("keyword_triggers", "")
                    org = self.user.get_org()

                    for keyword in keyword_triggers.split(","):
                        keyword = keyword.strip()

                        # format validation
                        keyword_has_wrong_format = (
                            keyword == ""
                            or keyword
                            and not regex.match(r"^\w+$", keyword, flags=regex.UNICODE | regex.V0)
                            or len(keyword) > Trigger.KEYWORD_MAX_LEN
                        )
                        if keyword_has_wrong_format:
                            wrong_format.append(keyword)
                            continue

                        # duplicates validation
                        keyword_already_exist = Trigger.objects.filter(
                            org=org, is_archived=False, is_active=True, keyword__iexact=keyword
                        ).exists()
                        if keyword_already_exist:
                            duplicates.append(keyword)
                            continue

                        # if keyword valid we need add it to cleaned
                        cleaned_keywords.append(keyword)

                    if not keyword_triggers:
                        self.add_error(
                            "keyword_triggers",
                            forms.ValidationError(_("You must specify at least one keyword to launch the flow.")),
                        )
                    elif wrong_format:
                        self.add_error(
                            "keyword_triggers",
                            forms.ValidationError(
                                _(
                                    '"%s" must be a single word, less than %d characters, containing only letter '
                                    "and numbers"
                                )
                                % (", ".join(wrong_format), Trigger.KEYWORD_MAX_LEN)
                            ),
                        )

                    if duplicates:
                        error_message = (
                            _('The keywords "{}" are already used for another flow')
                            if len(duplicates) > 1
                            else _('The keyword "{}" is already used for another flow')
                        ).format(", ".join(duplicates))
                        self.add_error("keyword_triggers", forms.ValidationError(error_message))

                    cleaned_data["keyword_triggers"] = ",".join(cleaned_keywords)

                def validate_omnibox():
                    starting = cleaned_data["omnibox"]
                    start_type = cleaned_data["start_type"]
                    if (
                        start_type == "select" and not starting["groups"] and not starting["contacts"]
                    ):  # pragma: needs cover
                        self.add_error(
                            "omnibox",
                            ValidationError(_("You must specify at least one contact or one group to start a flow.")),
                        )

                def validate_contact_query():
                    start_type = cleaned_data["start_type"]
                    contact_query = cleaned_data["contact_query"]
                    if start_type == "query":
                        if not contact_query.strip():
                            raise ValidationError(_("Contact query is required"))

                        client = mailroom.get_client()

                        try:
                            resp = client.parse_query(self.flow.org_id, contact_query)
                            contact_query = resp["query"]
                        except mailroom.MailroomException as e:
                            self.add_error("contact_query", ValidationError(e.response["error"]))

                if cleaned_data["launch_type"] == LAUNCH_IMMEDIATELY:
                    validate_flow_params()
                    validate_omnibox()
                elif cleaned_data["launch_type"] == LAUNCH_ON_SHEDULE_TRIGGER:
                    validate_omnibox()
                elif cleaned_data["launch_type"] == LAUNCH_ON_KEYWORD_TRIGGER:
                    validate_keyword_triggers()

                # only weekly gets repeat days
                if cleaned_data["repeat_period"] != "W":
                    cleaned_data["repeat_days_of_week"] = None

                # check whether there are any flow starts that are incomplete
                if self.flow.is_starting():
                    raise ValidationError(
                        _(
                            "This flow is already being started, please wait until that process is complete before starting more contacts."
                        )
                    )

                if self.flow.org.is_suspended():
                    raise ValidationError(
                        _(
                            "Sorry, your account is currently suspended. To enable sending messages, please contact support."
                        )
                    )

                return cleaned_data

            class Meta:
                model = Flow
                fields = (
                    "launch_type",
                    "start_type",
                    "omnibox",
                    "contact_query",
                    "restart_participants",
                    "include_active",
                    "keyword_triggers",
                    "repeat_period",
                    "repeat_days_of_week",
                    "start",
                    "start_datetime_value",
                )

        form_class = LaunchForm
        success_message = ""
        submit_button_name = _("Add Contacts to Flow")
        success_url = "uuid@flows.flow_editor"

        def derive_fields(self):
            return (
                (
                    "launch_type",
                    "start_type",
                    "omnibox",
                    "contact_query",
                    "restart_participants",
                    "include_active",
                    "keyword_triggers",
                    "repeat_period",
                    "repeat_days_of_week",
                    "start",
                    "start_datetime_value",
                )
                + tuple(self.flow_params_fields)
                + tuple(self.flow_params_values)
            )

        def get_context_data(self, *args, **kwargs):
            context = super().get_context_data(*args, **kwargs)
            flow = self.get_object()
            org = flow.org

            warnings = []

            # if we have a whatsapp channel
            whatsapp_channel = org.get_channel_for_role(Channel.ROLE_SEND, scheme=WHATSAPP_SCHEME)
            if whatsapp_channel:
                # check to see we are using templates
                templates = flow.metadata.get(Flow.METADATA_DEPENDENCIES, {}).get("templates", [])
                if not templates:
                    warnings.append(_("This flow does not use message templates."))

                # check that this template is synced and ready to go
                for ref in templates:
                    template = Template.objects.filter(org=org, uuid=ref["uuid"]).first()
                    if not template:
                        warnings.append(
                            _(f"The message template {ref['name']} does not exist on your account and cannot be sent.")
                        )
                    elif not template.is_approved():
                        warnings.append(
                            _(f"Your message template {template.name} is not approved and cannot be sent.")
                        )

            run_stats = self.object.get_run_stats()

            context["flow"] = flow
            context["warnings"] = warnings
            context["run_count"] = run_stats["total"]
            context["complete_count"] = run_stats["completed"]
            context["user_tz"] = get_current_timezone_name()
            context["user_tz_offset"] = int(timezone.localtime(timezone.now()).utcoffset().total_seconds() // 60)
            flow_params_fields = [
                (self.flow_params_fields[count], self.flow_params_values[count])
                for count in range(len(self.flow_params_values))
            ]
            context["flow_params_fields"] = flow_params_fields
            return context

        def get_form_kwargs(self):
            kwargs = super().get_form_kwargs()
            kwargs["user"] = self.request.user
            kwargs["flow"] = self.object
            return kwargs

        def save(self, *args, **kwargs):
            form = self.form
            flow = self.object

            def process_immediately():
                # save off our broadcast info
                start_type = form.cleaned_data["start_type"]
                groups = []
                contacts = []
                contact_query = None

                flow_params = build_flow_parameters(
                    self.request.POST, self.flow_params_fields, self.flow_params_values
                )

                if start_type == "query":
                    contact_query = form.cleaned_data["contact_query"]
                else:
                    omnibox = form.cleaned_data["omnibox"]
                    groups = list(omnibox["groups"])
                    contacts = list(omnibox["contacts"])

                analytics.track(
                    self.request.user.username,
                    "temba.flow_broadcast",
                    dict(contacts=len(contacts), groups=len(groups), query=contact_query),
                )

                # activate all our contacts
                flow.async_start(
                    self.request.user,
                    groups,
                    contacts,
                    contact_query,
                    restart_participants=form.cleaned_data["restart_participants"],
                    include_active=form.cleaned_data["include_active"],
                    params=flow_params,
                )

            def process_on_keyword_trigger():
                user = self.request.user
                org = user.get_org()
                keyword_triggers = form.cleaned_data["keyword_triggers"]

                with transaction.atomic():
                    triggers = []
                    # creating of triggers
                    for keyword in keyword_triggers.split(","):
<<<<<<< HEAD
                        pass
=======
>>>>>>> 8c93e564
                        triggers.append(
                            Trigger(
                                flow=flow,
                                keyword=keyword,
                                match_type=Trigger.MATCH_FIRST_WORD,
                                org=org,
                                created_by=user,
                                modified_by=user,
                            )
                        )
<<<<<<< HEAD
                    triggers = Trigger.objects.bulk_create(triggers)
=======
                    Trigger.objects.bulk_create(triggers)
>>>>>>> 8c93e564

            def process_on_schedule_trigger():
                user = self.request.user
                org = user.get_org()
                start_time = form.get_start_time(org.timezone)
                with transaction.atomic():
                    schedule = Schedule.create_schedule(
                        org,
                        self.request.user,
                        start_time,
                        form.cleaned_data.get("repeat_period"),
                        repeat_days_of_week=form.cleaned_data.get("repeat_days_of_week"),
                    )

                    recipients = self.form.cleaned_data["omnibox"]

                    trigger = Trigger.objects.create(
                        flow=flow,
                        org=org,
                        schedule=schedule,
                        trigger_type=Trigger.TYPE_SCHEDULE,
                        created_by=user,
                        modified_by=user,
                    )

                    for group in recipients["groups"]:
                        trigger.groups.add(group)

                    for contact in recipients["contacts"]:
                        trigger.contacts.add(contact)

            launch_type = form.cleaned_data["launch_type"]
            processors_mapper = {
                LAUNCH_IMMEDIATELY: process_immediately,
                LAUNCH_ON_KEYWORD_TRIGGER: process_on_keyword_trigger,
                LAUNCH_ON_SHEDULE_TRIGGER: process_on_schedule_trigger,
            }
            processors_mapper.get(launch_type, lambda: None)()

            return flow


# this is just for adhoc testing of the preprocess url
class PreprocessTest(FormView):  # pragma: no cover
    @csrf_exempt
    def dispatch(self, *args, **kwargs):
        return super().dispatch(*args, **kwargs)

    def post(self, request, *args, **kwargs):
        return HttpResponse(
            json.dumps(dict(text="Norbert", extra=dict(occupation="hoopster", skillz=7.9))),
            content_type="application/json",
        )


class FlowLabelForm(forms.ModelForm):
    name = forms.CharField(required=True)
    parent = forms.ModelChoiceField(FlowLabel.objects.all(), required=False, label=_("Parent"))
    flows = forms.CharField(required=False, widget=forms.HiddenInput)

    def __init__(self, *args, **kwargs):
        self.org = kwargs["org"]
        del kwargs["org"]

        label = None
        if "label" in kwargs:
            label = kwargs["label"]
            del kwargs["label"]

        super().__init__(*args, **kwargs)
        qs = FlowLabel.objects.filter(org=self.org, parent=None)

        if label:
            qs = qs.exclude(id=label.pk)

        self.fields["parent"].queryset = qs

    def clean_name(self):
        name = self.cleaned_data["name"].strip()
        if FlowLabel.objects.filter(org=self.org, name=name).exclude(pk=self.instance.id).exists():
            raise ValidationError(_("Name already used"))
        return name

    class Meta:
        model = FlowLabel
        fields = "__all__"


class FlowLabelCRUDL(SmartCRUDL):
    model = FlowLabel
    actions = ("create", "update", "delete")

    class Delete(OrgObjPermsMixin, SmartDeleteView):
        redirect_url = "@flows.flow_list"
        cancel_url = "@flows.flow_list"
        success_message = ""

    class Update(ModalMixin, OrgObjPermsMixin, SmartUpdateView):
        form_class = FlowLabelForm
        success_url = "id@flows.flow_filter"
        success_message = ""

        def get_form_kwargs(self):
            kwargs = super().get_form_kwargs()
            kwargs["org"] = self.request.user.get_org()
            kwargs["label"] = self.get_object()
            return kwargs

        def derive_fields(self):
            return ("name", "parent")

    class Create(ModalMixin, OrgPermsMixin, SmartCreateView):
        fields = ("name", "parent", "flows")
        success_url = "@flows.flow_list"
        form_class = FlowLabelForm
        success_message = ""
        submit_button_name = _("Create")

        def get_form_kwargs(self):
            kwargs = super().get_form_kwargs()
            kwargs["org"] = self.request.user.get_org()
            return kwargs

        def pre_save(self, obj, *args, **kwargs):
            obj = super().pre_save(obj, *args, **kwargs)
            obj.org = self.request.user.get_org()
            return obj

        def post_save(self, obj, *args, **kwargs):
            obj = super().post_save(obj, *args, **kwargs)

            flow_ids = []
            if self.form.cleaned_data["flows"]:  # pragma: needs cover
                flow_ids = [int(f) for f in self.form.cleaned_data["flows"].split(",") if f.isdigit()]

            flows = Flow.objects.filter(org=obj.org, is_active=True, pk__in=flow_ids)

            if flows:  # pragma: needs cover
                obj.toggle_label(flows, add=True)

            return obj<|MERGE_RESOLUTION|>--- conflicted
+++ resolved
@@ -5,10 +5,7 @@
 import iso8601
 import regex
 import requests
-<<<<<<< HEAD
-=======
-
->>>>>>> 8c93e564
+
 from packaging.version import Version
 from smartmin.views import (
     SmartCreateView,
@@ -2550,10 +2547,6 @@
                     triggers = []
                     # creating of triggers
                     for keyword in keyword_triggers.split(","):
-<<<<<<< HEAD
-                        pass
-=======
->>>>>>> 8c93e564
                         triggers.append(
                             Trigger(
                                 flow=flow,
@@ -2564,11 +2557,7 @@
                                 modified_by=user,
                             )
                         )
-<<<<<<< HEAD
-                    triggers = Trigger.objects.bulk_create(triggers)
-=======
                     Trigger.objects.bulk_create(triggers)
->>>>>>> 8c93e564
 
             def process_on_schedule_trigger():
                 user = self.request.user
