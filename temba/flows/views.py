import logging
from datetime import datetime, timedelta
from uuid import uuid4

import iso8601
import regex
import requests
from packaging.version import Version
from smartmin.views import (
    SmartCreateView,
    SmartCRUDL,
    SmartDeleteView,
    SmartFormView,
    SmartListView,
    SmartReadView,
    SmartTemplateView,
    SmartUpdateView,
    smart_url,
)

from django import forms
from django.conf import settings
from django.contrib import messages
from django.core.exceptions import ObjectDoesNotExist, ValidationError
from django.db.models import Count, Max, Min, Sum
from django.db.models.functions import Lower
from django.http import HttpResponse, HttpResponseRedirect
from django.urls import reverse
from django.utils import timezone
from django.utils.text import slugify
from django.utils.encoding import force_text
from django.utils.text import slugify
from django.utils.translation import ugettext_lazy as _
from django.views.decorators.csrf import csrf_exempt
from django.views.generic import FormView

from temba import mailroom
from temba.archives.models import Archive
from temba.channels.models import Channel
from temba.contacts.fields import OmniboxField
from temba.contacts.models import TEL_SCHEME, WHATSAPP_SCHEME, Contact, ContactField, ContactGroup, ContactURN
from temba.flows.models import Flow, FlowRevision, FlowRun, FlowRunCount, FlowSession, FlowStart
from temba.flows.server.assets import get_asset_type
from temba.flows.server.serialize import serialize_environment, serialize_language
from temba.flows.tasks import export_flow_results_task
from temba.ivr.models import IVRCall
from temba.mailroom import FlowValidationException
from temba.orgs.models import Org, LOOKUPS, GIFTCARDS
from temba.orgs.views import ModalMixin, OrgObjPermsMixin, OrgPermsMixin
from temba.templates.models import Template
from temba.triggers.models import Trigger
from temba.utils import analytics, json, on_transaction_commit, str_to_bool
from temba.utils.expressions import get_function_listing
from temba.utils.s3 import public_file_storage
from temba.utils.views import BaseActionForm, NonAtomicMixin
from temba.utils.json import JsonResponse

from .models import (
    ExportFlowResultsTask,
    FlowInvalidCycleException,
    FlowLabel,
    FlowPathRecentRun,
    FlowUserConflictException,
    FlowVersionConflictException,
)

logger = logging.getLogger(__name__)


EXPIRES_CHOICES = (
    (5, _("After 5 minutes")),
    (10, _("After 10 minutes")),
    (15, _("After 15 minutes")),
    (30, _("After 30 minutes")),
    (60, _("After 1 hour")),
    (60 * 3, _("After 3 hours")),
    (60 * 6, _("After 6 hours")),
    (60 * 12, _("After 12 hours")),
    (60 * 24, _("After 1 day")),
    (60 * 24 * 2, _("After 2 days")),
    (60 * 24 * 3, _("After 3 days")),
    (60 * 24 * 7, _("After 1 week")),
    (60 * 24 * 14, _("After 2 weeks")),
    (60 * 24 * 30, _("After 30 days")),
)


class BaseFlowForm(forms.ModelForm):
    def clean_keyword_triggers(self):
        org = self.user.get_org()
        value = self.cleaned_data.get("keyword_triggers", "")

        duplicates = []
        wrong_format = []
        cleaned_keywords = []

        for keyword in value.split(","):
            keyword = keyword.lower().strip()
            if not keyword:
                continue

            if (
                not regex.match(r"^\w+$", keyword, flags=regex.UNICODE | regex.V0)
                or len(keyword) > Trigger.KEYWORD_MAX_LEN
            ):
                wrong_format.append(keyword)

            # make sure it is unique on this org
            existing = Trigger.objects.filter(org=org, keyword__iexact=keyword, is_archived=False, is_active=True)
            if self.instance:
                existing = existing.exclude(flow=self.instance.pk)

            if existing:
                duplicates.append(keyword)
            else:
                cleaned_keywords.append(keyword)

        if wrong_format:
            raise forms.ValidationError(
                _(
                    '"%(keyword)s" must be a single word, less than %(limit)d characters, containing only letter '
                    "and numbers"
                )
                % dict(keyword=", ".join(wrong_format), limit=Trigger.KEYWORD_MAX_LEN)
            )

        if duplicates:
            if len(duplicates) > 1:
                error_message = _('The keywords "%s" are already used for another flow') % ", ".join(duplicates)
            else:
                error_message = _('The keyword "%s" is already used for another flow') % ", ".join(duplicates)
            raise forms.ValidationError(error_message)

        return ",".join(cleaned_keywords)

    class Meta:
        model = Flow
        fields = "__all__"


class FlowActionForm(BaseActionForm):
    allowed_actions = (
        ("archive", _("Archive Flows")),
        ("label", _("Label Messages")),
        ("restore", _("Restore Flows")),
    )

    model = Flow
    label_model = FlowLabel
    has_is_active = True

    class Meta:
        fields = ("action", "objects", "label", "add")


class FlowActionMixin(SmartListView):
    @csrf_exempt
    def dispatch(self, *args, **kwargs):
        return super().dispatch(*args, **kwargs)

    def post(self, request, *args, **kwargs):
        user = self.request.user
        org = user.get_org()

        form = FlowActionForm(self.request.POST, org=org, user=user)

        toast = None
        ignored = []
        if form.is_valid():
            changed = form.execute().get("changed")
            for flow in form.cleaned_data["objects"]:
                if flow.id not in changed:
                    ignored.append(flow.name)

            if form.cleaned_data["action"] == "archive" and ignored:
                if len(ignored) > 1:
                    toast = _(
                        "%s are used inside a campaign. To archive them, first remove them from your campaigns."
                        % " and ".join(ignored)
                    )
                else:
                    toast = _(
                        "%s is used inside a campaign. To archive it, first remove it from your campaigns."
                        % ignored[0]
                    )

        response = self.get(request, *args, **kwargs)

        if toast:
            response["Temba-Toast"] = toast

        return response


class PartialTemplate(SmartTemplateView):  # pragma: no cover
    def pre_process(self, request, *args, **kwargs):
        self.template = kwargs["template"]
        return

    def get_template_names(self):
        return "partials/%s.html" % self.template


class FlowSessionCRUDL(SmartCRUDL):
    actions = ("json",)
    model = FlowSession

    class Json(SmartReadView):
        permission = "flows.flowsession_json"

        def get(self, request, *args, **kwargs):
            session = self.get_object()
            output = session.output
            output["_metadata"] = dict(
                session_id=session.id, org=session.org.name, org_id=session.org_id, site=self.request.branding["link"]
            )
            return JsonResponse(output, json_dumps_params=dict(indent=2))


class FlowRunCRUDL(SmartCRUDL):
    actions = ("delete",)
    model = FlowRun

    class Delete(ModalMixin, OrgObjPermsMixin, SmartDeleteView):
        fields = ("pk",)
        success_message = None

        def post(self, request, *args, **kwargs):
            self.get_object().release(FlowRun.DELETE_FOR_USER)
            return HttpResponse()


class FlowCRUDL(SmartCRUDL):
    actions = (
        "list",
        "archived",
        "copy",
        "create",
        "delete",
        "update",
        "simulate",
        "export_results",
        "upload_action_recording",
        "editor",
        "editor_next",
        "results",
        "run_table",
        "category_counts",
        "json",
        "broadcast",
        "activity",
        "activity_chart",
        "filter",
        "campaign",
        "completion",
        "revisions",
        "recent_messages",
        "assets",
        "upload_media_action",
<<<<<<< HEAD
        "pdf_export",
=======
        "lookups_api",
        "giftcards_api",
>>>>>>> 9730782f
    )

    model = Flow

    class LookupsApi(OrgPermsMixin, SmartListView):
        def get(self, request, *args, **kwargs):
            db = self.request.GET.get("db", None)
            collections = []

            if db:
                headers = {
                    "X-Parse-Application-Id": settings.PARSE_APP_ID,
                    "X-Parse-Master-Key": settings.PARSE_MASTER_KEY,
                    "Content-Type": "application/json",
                }
                url = f"{settings.PARSE_URL}/schemas/{db}"
                response = requests.get(url, headers=headers)
                response_json = response.json()
                if response.status_code == 200 and "fields" in response_json:
                    fields = response_json["fields"]
                    for key in sorted(fields.keys()):
                        default_fields = ["ACL", "createdAt", "updatedAt", "order"]
                        if key not in default_fields:
                            field_type = fields[key]["type"] if "type" in fields[key] else None
                            collections.append(dict(id=key, text=key, type=field_type))
            else:
                org = self.request.user.get_org()
                for collection in org.get_collections(collection_type=LOOKUPS):
                    slug_collection = slugify(collection)
                    collection_full_name = (
                        f"{settings.PARSE_SERVER_NAME}_{org.slug}_{org.id}_{str(LOOKUPS).lower()}_{slug_collection}"
                    )
                    collection_full_name = collection_full_name.replace("-", "")
                    collections.append(dict(id=collection_full_name, text=collection))
            return JsonResponse(dict(results=collections))

    class GiftcardsApi(OrgPermsMixin, SmartListView):
        def get(self, request, *args, **kwargs):
            collections = []
            org = self.request.user.get_org()
            for collection in org.get_collections(collection_type=GIFTCARDS):
                slug_collection = slugify(collection)
                collection_full_name = (
                    f"{settings.PARSE_SERVER_NAME}_{org.slug}_{org.id}_{str(GIFTCARDS).lower()}_{slug_collection}"
                )
                collection_full_name = collection_full_name.replace("-", "")
                collections.append(dict(id=collection_full_name, text=collection))
            return JsonResponse(dict(results=collections))

    class AllowOnlyActiveFlowMixin(object):
        def get_queryset(self):
            initial_queryset = super().get_queryset()
            return initial_queryset.filter(is_active=True)

    class RecentMessages(OrgObjPermsMixin, SmartReadView):

        slug_url_kwarg = "uuid"

        def get(self, request, *args, **kwargs):
            exit_uuids = request.GET.get("exits", "").split(",")
            to_uuid = request.GET.get("to")

            recent_messages = []

            if exit_uuids and to_uuid:
                for recent_run in FlowPathRecentRun.get_recent(exit_uuids, to_uuid):
                    recent_messages.append(
                        {"sent": json.encode_datetime(recent_run["visited_on"]), "text": recent_run["text"]}
                    )

            return JsonResponse(recent_messages, safe=False)

    class Revisions(AllowOnlyActiveFlowMixin, OrgObjPermsMixin, SmartReadView):

        slug_url_kwarg = "uuid"

        @classmethod
        def derive_url_pattern(cls, path, action):
            return r"^%s/%s/(?P<uuid>[0-9a-f-]+)/((?P<revision_id>\d+)/)?$" % (path, action)

        def get(self, request, *args, **kwargs):
            flow = self.get_object()

            flow_version = request.GET.get("version", Flow.GOFLOW_VERSION)
            revision_id = self.kwargs["revision_id"]

            if revision_id:
                revision = FlowRevision.objects.get(flow=flow, pk=revision_id)
                return JsonResponse(revision.get_definition_json(flow_version))
            else:

                versions = Flow.get_versions_before(flow_version)
                versions.append(flow_version)

                revisions = []
                for revision in flow.revisions.filter(spec_version__in=versions).order_by("-revision")[:25]:

                    # our goflow versions are already validated
                    if revision.spec_version == Flow.GOFLOW_VERSION:
                        revisions.append(revision.as_json())
                        continue

                    # validate the flow definition before presenting it to the user
                    try:
                        # can only validate up to our last python version
                        FlowRevision.validate_legacy_definition(revision.get_definition_json())
                        revisions.append(revision.as_json())

                    except ValueError:
                        # "expected" error in the def, silently cull it
                        pass

                    except Exception as e:
                        # something else, we still cull, but report it to sentry
                        logger.error(
                            f"Error validating flow revision ({flow.uuid} [{revision.id}]): {str(e)}", exc_info=True
                        )
                        pass

                return JsonResponse({"results": revisions}, safe=False)

        def post(self, request, *args, **kwargs):
            if not self.has_org_perm("flows.flow_update"):
                return HttpResponseRedirect(reverse("flows.flow_revisions", args=[self.get_object().uuid]))

            # try to parse our body
            definition = json.loads(force_text(request.body))
            try:
                flow = self.get_object(self.get_queryset())
                revision = flow.save_revision(self.request.user, definition)
                return JsonResponse(
                    {
                        "status": "success",
                        "saved_on": json.encode_datetime(flow.saved_on, micros=True),
                        "revision": revision.as_json(),
                    }
                )

            except FlowValidationException:  # pragma: no cover
                error = _("Your flow failed validation. Please refresh your browser.")
            except FlowVersionConflictException:
                error = _(
                    "Your flow has been upgraded to the latest version. "
                    "In order to continue editing, please refresh your browser."
                )
            except FlowUserConflictException as e:
                error = (
                    _(
                        "%s is currently editing this Flow. "
                        "Your changes will not be saved until you refresh your browser."
                    )
                    % e.other_user
                )
            except Exception as e:  # pragma: no cover
                import traceback

                traceback.print_stack(e)
                error = _("Your flow could not be saved. Please refresh your browser.")

            return JsonResponse({"status": "failure", "description": error}, status=400)

    class OrgQuerysetMixin(object):
        def derive_queryset(self, *args, **kwargs):
            queryset = super().derive_queryset(*args, **kwargs)
            if not self.request.user.is_authenticated:  # pragma: needs cover
                return queryset.exclude(pk__gt=0)
            else:
                return queryset.filter(org=self.request.user.get_org())

    class Create(ModalMixin, OrgPermsMixin, SmartCreateView):
        class FlowCreateForm(BaseFlowForm):
            keyword_triggers = forms.CharField(
                required=False,
                label=_("Global keyword triggers"),
                help_text=_("When a user sends any of these keywords they will begin this flow"),
            )

            flow_type = forms.ChoiceField(
                label=_("Run flow over"),
                help_text=_("Choose the method for your flow"),
                choices=(
                    (Flow.TYPE_MESSAGE, "Messaging"),
                    (Flow.TYPE_VOICE, "Phone Call"),
                    (Flow.TYPE_SURVEY, "Surveyor"),
                ),
            )

            use_new_editor = forms.TypedChoiceField(
                label=_("New Editor (Beta)"),
                help_text=_("Use new editor when authoring this flow"),
                choices=((1, "Yes"), (0, "No")),
                initial=0,
                required=False,
                coerce=int,
            )

            def __init__(self, user, branding, *args, **kwargs):
                super().__init__(*args, **kwargs)
                self.user = user

                org_languages = self.user.get_org().languages.all().order_by("orgs", "name")
                language_choices = ((lang.iso_code, lang.name) for lang in org_languages)

                flow_types = branding.get("flow_types", [Flow.TYPE_MESSAGE, Flow.TYPE_VOICE, Flow.TYPE_SURVEY])

                # prune our choices by brand config
                choices = []
                for flow_choice in self.fields["flow_type"].choices:
                    if flow_choice[0] in flow_types:
                        choices.append(flow_choice)
                self.fields["flow_type"].choices = choices

                self.fields["base_language"] = forms.ChoiceField(
                    label=_("Language"), initial=self.user.get_org().primary_language, choices=language_choices
                )

            class Meta:
                model = Flow
                fields = ("name", "keyword_triggers", "flow_type", "base_language", "use_new_editor")

        form_class = FlowCreateForm
        success_url = "uuid@flows.flow_editor"
        success_message = ""
        field_config = dict(name=dict(help=_("Choose a name to describe this flow, e.g. Demographic Survey")))

        def derive_exclude(self):
            user = self.request.user
            org = user.get_org()
            exclude = []

            if not org.primary_language:
                exclude.append("base_language")

            return exclude

        def get_form_kwargs(self):
            kwargs = super().get_form_kwargs()
            kwargs["user"] = self.request.user
            kwargs["branding"] = self.request.branding
            return kwargs

        def get_context_data(self, **kwargs):
            context = super().get_context_data(**kwargs)
            context["has_flows"] = Flow.objects.filter(org=self.request.user.get_org(), is_active=True).count() > 0
            return context

        def save(self, obj):
            analytics.track(self.request.user.username, "temba.flow_created", dict(name=obj.name))
            org = self.request.user.get_org()

            # if we don't have a language, use base
            if not obj.base_language:  # pragma: needs cover
                obj.base_language = "base"

            # default expiration is a week
            expires_after_minutes = 60 * 24 * 7
            if obj.flow_type == Flow.TYPE_VOICE:
                # ivr expires after 5 minutes of inactivity
                expires_after_minutes = 5

            self.object = Flow.create(
                org,
                self.request.user,
                obj.name,
                flow_type=obj.flow_type,
                expires_after_minutes=expires_after_minutes,
                base_language=obj.base_language,
                create_revision=True,
                use_new_editor=self.form.cleaned_data.get("use_new_editor", False),
            )

        def post_save(self, obj):
            user = self.request.user
            org = user.get_org()

            # create triggers for this flow only if there are keywords and we aren't a survey
            if self.form.cleaned_data.get("flow_type") != Flow.TYPE_SURVEY:
                if len(self.form.cleaned_data["keyword_triggers"]) > 0:
                    for keyword in self.form.cleaned_data["keyword_triggers"].split(","):
                        Trigger.objects.create(org=org, keyword=keyword, flow=obj, created_by=user, modified_by=user)

            return obj

    class Delete(AllowOnlyActiveFlowMixin, ModalMixin, OrgObjPermsMixin, SmartDeleteView):
        fields = ("id",)
        cancel_url = "uuid@flows.flow_editor"
        success_message = ""

        def get_success_url(self):
            return reverse("flows.flow_list")

        def post(self, request, *args, **kwargs):
            flow = self.get_object()
            self.object = flow

            flows = Flow.objects.filter(org=flow.org, flow_dependencies__in=[flow])
            if flows.count():
                return HttpResponseRedirect(smart_url(self.cancel_url, flow))

            # do the actual deletion
            flow.release()

            # we can't just redirect so as to make our modal do the right thing
            response = self.render_to_response(
                self.get_context_data(
                    success_url=self.get_success_url(), success_script=getattr(self, "success_script", None)
                )
            )
            response["Temba-Success"] = self.get_success_url()

            return response

    class Copy(OrgObjPermsMixin, SmartUpdateView):
        fields = []
        success_message = ""

        def form_valid(self, form):
            # copy our current object
            copy = Flow.copy(self.object, self.request.user)

            # redirect to the newly created flow
            return HttpResponseRedirect(reverse("flows.flow_editor", args=[copy.uuid]))

    class Update(AllowOnlyActiveFlowMixin, ModalMixin, OrgObjPermsMixin, SmartUpdateView):
        class BaseUpdateFlowFormMixin:
            def __init__(self, *args, **kwargs):
                super().__init__(*args, **kwargs)

                # if we don't have a base language let them pick one (this is immutable)
                if not self.instance.base_language:
                    choices = [("base", "No Preference")]
                    choices += [
                        (lang.iso_code, lang.name)
                        for lang in self.instance.org.languages.all().order_by("orgs", "name")
                    ]
                    self.fields["base_language"] = forms.ChoiceField(label=_("Language"), choices=choices)

        class SurveyFlowUpdateForm(BaseUpdateFlowFormMixin, BaseFlowForm):
            expires_after_minutes = forms.ChoiceField(
                label=_("Expire inactive contacts"),
                help_text=_("When inactive contacts should be removed from the flow"),
                initial=str(60 * 24 * 7),
                choices=EXPIRES_CHOICES,
            )
            contact_creation = forms.ChoiceField(
                label=_("Create a contact "),
                help_text=_("Whether surveyor logins should be used as the contact for each run"),
                choices=((Flow.CONTACT_PER_RUN, _("For each run")), (Flow.CONTACT_PER_LOGIN, _("For each login"))),
            )

            def __init__(self, user, *args, **kwargs):
                super().__init__(*args, **kwargs)
                self.user = user

                metadata = self.instance.metadata

                contact_creation = self.fields["contact_creation"]
                contact_creation.initial = metadata.get(Flow.CONTACT_CREATION, Flow.CONTACT_PER_RUN)

            class Meta:
                model = Flow
                fields = ("name", "contact_creation", "expires_after_minutes")

        class IVRFlowUpdateForm(BaseUpdateFlowFormMixin, BaseFlowForm):
            ivr_retry = forms.ChoiceField(
                label=_("Retry call on busy/no answer"),
                help_text=_("Retries call three times for the chosen interval"),
                initial=60,
                choices=IVRCall.IVR_RETRY_CHOICES,
            )
            ivr_retry_failed_events = forms.BooleanField(
                label=_("Retry failed calls"), help_text=_("Retry failed calls"), required=False
            )
            expires_after_minutes = forms.ChoiceField(
                label=_("Expire inactive contacts"),
                help_text=_("When inactive contacts should be removed from the flow"),
                initial=5,
                choices=IVRCall.IVR_EXPIRES_CHOICES,
            )
            keyword_triggers = forms.CharField(
                required=False,
                label=_("Global keyword triggers"),
                help_text=_("When a user sends any of these keywords they will begin this flow"),
            )

            def __init__(self, user, *args, **kwargs):
                super().__init__(*args, **kwargs)
                self.user = user

                metadata = self.instance.metadata

                # IVR retries
                ivr_retry = self.fields["ivr_retry"]
                ivr_retry.initial = metadata.get("ivr_retry", self.fields["ivr_retry"].initial)

                # IVR retry failed calls
                ivr_retry_failed_events = self.fields["ivr_retry_failed_events"]
                ivr_retry_failed_events.initial = metadata.get("ivr_retry_failed_events", False)

                flow_triggers = Trigger.objects.filter(
                    org=self.instance.org,
                    flow=self.instance,
                    is_archived=False,
                    groups=None,
                    trigger_type=Trigger.TYPE_KEYWORD,
                ).order_by("created_on")

                keyword_triggers = self.fields["keyword_triggers"]
                keyword_triggers.initial = ",".join(t.keyword for t in flow_triggers)

            class Meta:
                model = Flow
                fields = (
                    "name",
                    "keyword_triggers",
                    "expires_after_minutes",
                    "ignore_triggers",
                    "ivr_retry",
                    "ivr_retry_failed_events",
                )

        class FlowUpdateForm(BaseUpdateFlowFormMixin, BaseFlowForm):
            keyword_triggers = forms.CharField(
                required=False,
                label=_("Global keyword triggers"),
                help_text=_("When a user sends any of these keywords they will begin this flow"),
            )

            expires_after_minutes = forms.ChoiceField(
                label=_("Expire inactive contacts"),
                help_text=_("When inactive contacts should be removed from the flow"),
                initial=str(60 * 24 * 7),
                choices=EXPIRES_CHOICES,
            )

            def __init__(self, user, *args, **kwargs):
                super().__init__(*args, **kwargs)
                self.user = user

                flow_triggers = Trigger.objects.filter(
                    org=self.instance.org,
                    flow=self.instance,
                    is_archived=False,
                    groups=None,
                    trigger_type=Trigger.TYPE_KEYWORD,
                ).order_by("created_on")

                keyword_triggers = self.fields["keyword_triggers"]
                keyword_triggers.initial = ",".join(t.keyword for t in flow_triggers)

            class Meta:
                model = Flow
                fields = ("name", "keyword_triggers", "expires_after_minutes", "ignore_triggers")

        success_message = ""

        def get_form_class(self):
            flow_type = self.object.flow_type

            if flow_type == Flow.TYPE_VOICE:
                return self.IVRFlowUpdateForm
            elif flow_type == Flow.TYPE_SURVEY:
                return self.SurveyFlowUpdateForm
            else:
                return self.FlowUpdateForm

        def get_form_kwargs(self):
            kwargs = super().get_form_kwargs()
            kwargs["user"] = self.request.user
            return kwargs

        def pre_save(self, obj):
            obj = super().pre_save(obj)
            metadata = obj.metadata

            if Flow.CONTACT_CREATION in self.form.cleaned_data:
                metadata[Flow.CONTACT_CREATION] = self.form.cleaned_data[Flow.CONTACT_CREATION]

            if "ivr_retry" in self.form.cleaned_data:
                metadata["ivr_retry"] = int(self.form.cleaned_data["ivr_retry"])

            metadata["ivr_retry_failed_events"] = self.form.cleaned_data.get("ivr_retry_failed_events")

            obj.metadata = metadata
            return obj

        def post_save(self, obj):
            keywords = set()
            user = self.request.user
            org = user.get_org()

            if "keyword_triggers" in self.form.cleaned_data:

                existing_keywords = set(
                    t.keyword
                    for t in obj.triggers.filter(
                        org=org, flow=obj, trigger_type=Trigger.TYPE_KEYWORD, is_archived=False, groups=None
                    )
                )

                if len(self.form.cleaned_data["keyword_triggers"]) > 0:
                    keywords = set(self.form.cleaned_data["keyword_triggers"].split(","))

                removed_keywords = existing_keywords.difference(keywords)
                for keyword in removed_keywords:
                    obj.triggers.filter(org=org, flow=obj, keyword=keyword, groups=None, is_archived=False).update(
                        is_archived=True
                    )

                added_keywords = keywords.difference(existing_keywords)
                archived_keywords = [
                    t.keyword
                    for t in obj.triggers.filter(
                        org=org, flow=obj, trigger_type=Trigger.TYPE_KEYWORD, is_archived=True, groups=None
                    )
                ]

                # set difference does not have a deterministic order, we need to sort the keywords
                for keyword in sorted(added_keywords):
                    # first check if the added keyword is not amongst archived
                    if keyword in archived_keywords:  # pragma: needs cover
                        obj.triggers.filter(org=org, flow=obj, keyword=keyword, groups=None).update(is_archived=False)
                    else:
                        Trigger.objects.create(
                            org=org,
                            keyword=keyword,
                            trigger_type=Trigger.TYPE_KEYWORD,
                            flow=obj,
                            created_by=user,
                            modified_by=user,
                        )

            # run async task to update all runs
            from .tasks import update_run_expirations_task

            on_transaction_commit(lambda: update_run_expirations_task.delay(obj.pk))

            return obj

    class UploadActionRecording(OrgPermsMixin, SmartUpdateView):
        def post(self, request, *args, **kwargs):  # pragma: needs cover
            path = self.save_recording_upload(
                self.request.FILES["file"], self.request.POST.get("actionset"), self.request.POST.get("action")
            )
            return JsonResponse(dict(path=path))

        def save_recording_upload(self, file, actionset_id, action_uuid):  # pragma: needs cover
            flow = self.get_object()
            return public_file_storage.save(
                "recordings/%d/%d/steps/%s.wav" % (flow.org.pk, flow.id, action_uuid), file
            )

    class UploadMediaAction(OrgPermsMixin, SmartUpdateView):
        slug_url_kwarg = "uuid"

        def post(self, request, *args, **kwargs):
            return JsonResponse(self.save_media_upload(self.request.FILES["file"]))

        def save_media_upload(self, file):
            flow = self.get_object()
            name_uuid = str(uuid4())
            extension = file.name.split(".")[-1]

            # browsers might send m4a files but correct MIME type is audio/mp4
            if extension == "m4a":
                file.content_type = "audio/mp4"

            url = public_file_storage.save(
                "attachments/%d/%d/steps/%s.%s" % (flow.org.pk, flow.id, name_uuid, extension), file
            )
            return {"type": file.content_type, "url": f"{settings.STORAGE_URL}/{url}"}

    class BaseList(FlowActionMixin, OrgQuerysetMixin, OrgPermsMixin, SmartListView):
        title = _("Flows")
        refresh = 10000
        fields = ("name", "modified_on")
        default_template = "flows/flow_list.html"
        default_order = ("-saved_on",)
        search_fields = ("name__icontains",)

        def get_context_data(self, **kwargs):
            context = super().get_context_data(**kwargs)
            context["org_has_flows"] = Flow.objects.filter(org=self.request.user.get_org(), is_active=True).count()
            context["folders"] = self.get_folders()
            context["labels"] = self.get_flow_labels()
            context["campaigns"] = self.get_campaigns()
            context["request_url"] = self.request.path
            context["actions"] = self.actions

            # decorate flow objects with their run activity stats
            for flow in context["object_list"]:
                flow.run_stats = flow.get_run_stats()

            return context

        def derive_queryset(self, *args, **kwargs):
            qs = super().derive_queryset(*args, **kwargs)
            return qs.exclude(is_system=True).exclude(is_active=False)

        def get_campaigns(self):
            from temba.campaigns.models import CampaignEvent

            org = self.request.user.get_org()
            events = CampaignEvent.objects.filter(
                campaign__org=org,
                is_active=True,
                campaign__is_active=True,
                flow__is_archived=False,
                flow__is_active=True,
                flow__is_system=False,
            )
            return (
                events.values("campaign__name", "campaign__id").annotate(count=Count("id")).order_by("campaign__name")
            )

        def get_flow_labels(self):
            labels = []
            for label in FlowLabel.objects.filter(org=self.request.user.get_org(), parent=None):
                labels.append(
                    dict(pk=label.pk, label=label.name, count=label.get_flows_count(), children=label.children.all())
                )
            return labels

        def get_folders(self):
            org = self.request.user.get_org()

            return [
                dict(
                    label="Active",
                    url=reverse("flows.flow_list"),
                    count=Flow.objects.exclude(is_system=True)
                    .filter(is_active=True, is_archived=False, org=org)
                    .count(),
                ),
                dict(
                    label="Archived",
                    url=reverse("flows.flow_archived"),
                    count=Flow.objects.exclude(is_system=True)
                    .filter(is_active=True, is_archived=True, org=org)
                    .count(),
                ),
            ]

    class Archived(BaseList):
        actions = ("restore",)
        default_order = ("-created_on",)

        def derive_queryset(self, *args, **kwargs):
            return super().derive_queryset(*args, **kwargs).filter(is_active=True, is_archived=True)

    class List(BaseList):
        title = _("Flows")
        actions = ("archive", "label")

        def derive_queryset(self, *args, **kwargs):
            queryset = super().derive_queryset(*args, **kwargs)
            queryset = queryset.filter(is_active=True, is_archived=False)
            types = self.request.GET.getlist("flow_type")
            if types:
                queryset = queryset.filter(flow_type__in=types)

            exclude_flow_uuid = self.request.GET.get("exclude_flow_uuid")
            if exclude_flow_uuid:
                queryset = queryset.exclude(uuid=exclude_flow_uuid)

            return queryset

    class Campaign(BaseList):
        actions = ["label"]
        campaign = None

        @classmethod
        def derive_url_pattern(cls, path, action):
            return r"^%s/%s/(?P<campaign_id>\d+)/$" % (path, action)

        def derive_title(self, *args, **kwargs):
            return self.get_campaign().name

        def get_campaign(self):
            if not self.campaign:
                from temba.campaigns.models import Campaign

                campaign_id = self.kwargs["campaign_id"]
                self.campaign = Campaign.objects.filter(id=campaign_id).first()
            return self.campaign

        def get_queryset(self, **kwargs):
            from temba.campaigns.models import CampaignEvent

            flow_ids = CampaignEvent.objects.filter(
                campaign=self.get_campaign(), flow__is_archived=False, flow__is_system=False
            ).values("flow__id")

            flows = Flow.objects.filter(id__in=flow_ids).order_by("-modified_on")
            return flows

        def get_context_data(self, *args, **kwargs):
            context = super().get_context_data(*args, **kwargs)
            context["current_campaign"] = self.get_campaign()
            return context

    class Filter(BaseList):
        add_button = True
        actions = ["unlabel", "label"]

        def get_gear_links(self):
            links = []

            if self.has_org_perm("flows.flow_update"):
                links.append(dict(title=_("Edit"), href="#", js_class="label-update-btn"))

            if self.has_org_perm("flows.flow_delete"):
                links.append(dict(title=_("Remove"), href="#", js_class="remove-label"))

            return links

        def get_context_data(self, *args, **kwargs):
            context = super().get_context_data(*args, **kwargs)
            context["current_label"] = self.derive_label()
            return context

        @classmethod
        def derive_url_pattern(cls, path, action):
            return r"^%s/%s/(?P<label_id>\d+)/$" % (path, action)

        def derive_title(self, *args, **kwargs):
            return self.derive_label().name

        def derive_label(self):
            return FlowLabel.objects.get(pk=self.kwargs["label_id"])

        def get_label_filter(self):
            label = FlowLabel.objects.get(pk=self.kwargs["label_id"])
            children = label.children.all()
            if children:  # pragma: needs cover
                return [l for l in FlowLabel.objects.filter(parent=label)] + [label]
            else:
                return [label]

        def get_queryset(self, **kwargs):
            qs = super().get_queryset(**kwargs)
            qs = qs.filter(org=self.request.user.get_org()).order_by("-created_on")
            qs = qs.filter(labels__in=self.get_label_filter(), is_archived=False).distinct()

            return qs

    class Completion(OrgPermsMixin, SmartListView):
        def render_to_response(self, context, **response_kwargs):

            org = self.request.user.get_org()

            contact_variables = [
                dict(name="contact", display=str(_("Contact Name"))),
                dict(name="contact.created_on", display=str(_("Contact Creation Date"))),
                dict(name="contact.first_name", display=str(_("Contact First Name"))),
                dict(name="contact.groups", display=str(_("Contact Groups"))),
                dict(name="contact.language", display=str(_("Contact Language"))),
                dict(name="contact.mailto", display=str(_("Contact Email Address"))),
                dict(name="contact.name", display=str(_("Contact Name"))),
                dict(name="contact.tel", display=str(_("Contact Phone"))),
                dict(name="contact.tel_e164", display=str(_("Contact Phone - E164"))),
                dict(name="contact.uuid", display=str(_("Contact UUID"))),
                dict(name="new_contact", display=str(_("New Contact"))),
            ]

            contact_variables += [
                dict(name="contact.%s" % scheme, display=str(_("Contact %s" % label)))
                for scheme, label in ContactURN.SCHEME_CHOICES
                if scheme != TEL_SCHEME and scheme in org.get_schemes(Channel.ROLE_SEND)
            ]

            contact_variables += [
                dict(name="contact.%s" % field.key, display=field.label)
                for field in ContactField.user_fields.active_for_org(org=org)
            ]

            date_variables = [
                dict(name="date", display=str(_("Current Date and Time"))),
                dict(name="date.now", display=str(_("Current Date and Time"))),
                dict(name="date.today", display=str(_("Current Date"))),
                dict(name="date.tomorrow", display=str(_("Tomorrow's Date"))),
                dict(name="date.yesterday", display=str(_("Yesterday's Date"))),
            ]

            flow_variables = [
                dict(name="channel", display=str(_("Sent to"))),
                dict(name="channel.name", display=str(_("Sent to"))),
                dict(name="channel.tel", display=str(_("Sent to"))),
                dict(name="channel.tel_e164", display=str(_("Sent to"))),
                dict(name="step", display=str(_("Sent to"))),
                dict(name="step.urn", display=str(_("Sent to"))),
                dict(name="step.urn.display", display=str(_("Sent to URN display"))),
                dict(name="step.urn.path", display=str(_("Sent to URN path"))),
                dict(name="step.urn.scheme", display=str(_("Sent to URN type"))),
                dict(name="step.urn.urn", display=str(_("Sent to URN"))),
                dict(name="step.value", display=str(_("Sent to"))),
            ]

            parent_variables = [dict(name="parent.%s" % v["name"], display=v["display"]) for v in contact_variables]
            parent_variables += [dict(name="parent.%s" % v["name"], display=v["display"]) for v in flow_variables]

            child_variables = [dict(name="child.%s" % v["name"], display=v["display"]) for v in contact_variables]
            child_variables += [dict(name="child.%s" % v["name"], display=v["display"]) for v in flow_variables]

            flow_variables.append(dict(name="flow", display=str(_("All flow variables"))))

            flow_uuid = self.request.GET.get("flow", None)
            if flow_uuid:
                flow = Flow.objects.get(org=org, uuid=flow_uuid)
                for result in flow.metadata["results"]:
                    key, label = result["key"], result["name"]
                    flow_variables.append(dict(name="flow.%s" % key, display=label))
                    flow_variables.append(dict(name="flow.%s.category" % key, display="%s Category" % label))
                    flow_variables.append(dict(name="flow.%s.text" % key, display="%s Text" % label))
                    flow_variables.append(dict(name="flow.%s.time" % key, display="%s Time" % label))

            function_completions = get_function_listing()
            messages_completions = contact_variables + date_variables + flow_variables
            messages_completions += parent_variables + child_variables
            return JsonResponse(
                dict(message_completions=messages_completions, function_completions=function_completions)
            )

    class Editor(AllowOnlyActiveFlowMixin, OrgObjPermsMixin, SmartReadView):
        slug_url_kwarg = "uuid"

        def get(self, request, *args, **kwargs):
            flow = self.get_object()
            if "legacy" in self.request.GET:
                flow.version_number = Flow.FINAL_LEGACY_VERSION
                flow.save(update_fields=("version_number",))

            # require update permissions
            if Version(flow.version_number) >= Version(Flow.GOFLOW_VERSION):
                return HttpResponseRedirect(reverse("flows.flow_editor_next", args=[self.get_object().uuid]))

            return super().get(request, *args, **kwargs)

        def post(self, request, *args, **kwargs):
            import os
            import pdfkit

            self.object = self.get_object()

            protocol = "http" if settings.DEBUG else "https"

            csrftoken = "%s" % request.COOKIES.get("csrftoken")
            sessionid = "%s" % request.session.session_key

            pdf_export_lang = request.POST.get("pdf_export_lang", None)

            options = {
                "page-size": "A4",
                "margin-top": "0.1in",
                "margin-right": "0.1in",
                "margin-bottom": "0.1in",
                "margin-left": "0.1in",
                "encoding": "UTF-8",
                "no-outline": None,
                "orientation": "Landscape",
                "dpi": "300",
                "zoom": 0.7,
                "viewport-size": "1920x900",
                "javascript-delay": 2000,
                "cookie": [("csrftoken", csrftoken), ("sessionid", sessionid)],
                "quiet": "",
            }

            slug_flow = slugify(self.object.name)

            url = "%s://%s%s" % (
                protocol,
                settings.HOSTNAME,
                reverse("flows.flow_pdf_export", args=[self.object.uuid]),
            )

            if pdf_export_lang:
                url += "?pdf_export_lang=%s" % pdf_export_lang

            output_dir = "%s/flow_pdf" % settings.MEDIA_ROOT
            output_path = "%s/%s.pdf" % (output_dir, slug_flow)

            if not os.path.exists(output_dir):
                os.makedirs(output_dir)

            pdfkit.from_url(url=url, output_path=output_path, options=options)

            from django.http import FileResponse, Http404

            try:
                return FileResponse(open(output_path, "rb"), content_type="application/pdf")
            except FileNotFoundError:
                raise Http404()

        def derive_title(self):
            return self.object.name

        def get_template_names(self):
            return "flows/flow_editor.haml"

        def get_context_data(self, *args, **kwargs):
            context = super().get_context_data(*args, **kwargs)

            context["media_url"] = "%s://%s/" % ("http" if settings.DEBUG else "https", settings.AWS_BUCKET_DOMAIN)
            context["pdf_export_lang"] = self.request.GET.get("pdf_export_lang", None)

            flow = self.object
            org = self.request.user.get_org()

            context["flow_version"] = Flow.FINAL_LEGACY_VERSION
            flow.ensure_current_version()

            if org:
                languages = org.languages.all().order_by("orgs")
                for lang in languages:
                    if flow.base_language == lang.iso_code:
                        context["base_language"] = lang

                context["languages"] = languages

            if flow.is_archived:
                context["mutable"] = False
                context["can_start"] = False
            else:
                context["mutable"] = self.has_org_perm("flows.flow_update") and not self.request.user.is_superuser
                context["can_start"] = flow.flow_type != Flow.TYPE_VOICE or flow.org.supports_ivr()

            static_url = f"http://{org.get_brand_domain()}{settings.STATIC_URL}" if org else settings.STATIC_URL

            context["media_url"] = f"{settings.STORAGE_URL}/"
            context["static_url"] = static_url
            context["is_starting"] = flow.is_starting()
            context["has_airtime_service"] = bool(flow.org.is_connected_to_transferto())
            context["has_mailroom"] = bool(settings.MAILROOM_URL)
            return context

        def get_gear_links(self):
            links = []
            flow = self.object

            if (
                flow.flow_type != Flow.TYPE_SURVEY
                and self.has_org_perm("flows.flow_broadcast")
                and not flow.is_archived
            ):
                links.append(
                    dict(title=_("Start Flow"), style="btn-primary", js_class="broadcast-rulesflow", href="#")
                )

            if self.has_org_perm("flows.flow_results"):
                links.append(
                    dict(title=_("Results"), style="btn-primary", href=reverse("flows.flow_results", args=[flow.uuid]))
                )
            if len(links) > 1:
                links.append(dict(divider=True))

            if self.has_org_perm("flows.flow_update") and not flow.is_archived:
                links.append(dict(title=_("Edit"), js_class="update-rulesflow", href="#"))

            if self.has_org_perm("flows.flow_copy"):
                links.append(dict(title=_("Copy"), posterize=True, href=reverse("flows.flow_copy", args=[flow.id])))

            if self.has_org_perm("orgs.org_export"):
                links.append(dict(title=_("Export"), href="%s?flow=%s" % (reverse("orgs.org_export"), flow.id)))

<<<<<<< HEAD
            if self.has_org_perm("flows.flow_pdf_export"):
                links.append(dict(title=_("Export to PDF"), href="javascript:;", js_class="pdf_export_submit"))
=======
            if self.has_org_perm("orgs.org_lookups"):
                links.append(dict(title=_("Import Database"), href=reverse("orgs.org_lookups")))
>>>>>>> 9730782f

            if self.has_org_perm("flows.flow_revisions"):
                links.append(dict(divider=True)),
                links.append(dict(title=_("Revision History"), ngClick="showRevisionHistory()", href="#"))

            if self.has_org_perm("flows.flow_delete"):
                links.append(dict(title=_("Delete"), js_class="delete-flow", href="#"))

            links.append(dict(divider=True))
            links.append(
                dict(
                    title=_("New Editor"),
                    flag="beta",
                    href=f'{reverse("flows.flow_editor_next", args=[flow.uuid])}?migrate=1',
                )
            )

            user = self.get_user()
            if user.is_superuser or user.is_staff:
                if len(links) > 1:
                    links.append(dict(divider=True))
                links.append(
                    dict(
                        title=_("Service"),
                        posterize=True,
                        href=f'{reverse("orgs.org_service")}?organization={flow.org_id}&redirect_url={reverse("flows.flow_editor", args=[flow.uuid])}',
                    )
                )

            return links

    class PdfExport(AllowOnlyActiveFlowMixin, OrgObjPermsMixin, SmartReadView):
        slug_url_kwarg = "uuid"

        def get_context_data(self, *args, **kwargs):
            context = super(FlowCRUDL.PdfExport, self).get_context_data(*args, **kwargs)

            context["media_url"] = "%s://%s/" % ("http" if settings.DEBUG else "https", settings.AWS_BUCKET_DOMAIN)

            flow = self.object

            # are there pending starts?
            starting = False
            start = flow.starts.all().order_by("-created_on")
            if start.exists() and start[0].status in [
                FlowStart.STATUS_STARTING,
                FlowStart.STATUS_PENDING,
            ]:  # pragma: needs cover
                starting = True
            context["starting"] = starting
            context["mutable"] = False

            org = self.request.user.get_org()

            context["flow_version"] = Flow.FINAL_LEGACY_VERSION
            flow.ensure_current_version()

            if org:
                languages = org.languages.all().order_by("orgs")
                for lang in languages:
                    if flow.base_language == lang.iso_code:
                        context["base_language"] = lang

                context["languages"] = languages

            if flow.is_archived:
                context["mutable"] = False
                context["can_start"] = False
            else:
                context["mutable"] = self.has_org_perm("flows.flow_update") and not self.request.user.is_superuser
                context["can_start"] = flow.flow_type != Flow.TYPE_VOICE or flow.org.supports_ivr()

            static_url = f"http://{org.get_brand_domain()}{settings.STATIC_URL}" if org else settings.STATIC_URL

            context["media_url"] = f"{settings.STORAGE_URL}/"
            context["static_url"] = static_url
            context["is_starting"] = flow.is_starting()
            context["has_airtime_service"] = bool(flow.org.is_connected_to_transferto())
            context["has_mailroom"] = bool(settings.MAILROOM_URL)

            context["pdf_export_lang"] = self.request.GET.get("pdf_export_lang", None)

            return context

        def get_template_names(self):
            return "flows/flow_pdf_export.haml"

        def get_gear_links(self):
            return []

    class EditorNext(OrgObjPermsMixin, SmartReadView):
        slug_url_kwarg = "uuid"

        def derive_title(self):
            return self.object.name

        def get_template_names(self):
            return "flows/flow_editor_next.haml"

        def get_context_data(self, *args, **kwargs):
            context = super().get_context_data(*args, **kwargs)

            context["media_url"] = "%s://%s/" % ("http" if settings.DEBUG else "https", settings.AWS_BUCKET_DOMAIN)
            context["pdf_export_lang"] = self.request.GET.get("pdf_export_lang", None)

            dev_mode = getattr(settings, "EDITOR_DEV_MODE", False)
            getattr(settings, "EDITOR_DEV_MODE", False)
            prefix = "/dev" if dev_mode else settings.STATIC_URL

            # get our list of assets to incude
            scripts = []
            styles = []

            if dev_mode:  # pragma: no cover
                response = requests.get("http://localhost:3000/asset-manifest.json")
                data = response.json()
            else:
                with open("node_modules/@greatnonprofits-nfp/flow-editor/build/asset-manifest.json") as json_file:
                    data = json.load(json_file)

            for key, filename in data.get("files").items():

                # tack on our prefix for dev mode
                filename = prefix + filename

                # ignore precache manifest
                if key.startswith("precache-manifest") or key.startswith("service-worker"):
                    continue

                # css files
                if key.endswith(".css") and filename.endswith(".css"):
                    styles.append(filename)

                # javascript
                if key.endswith(".js") and filename.endswith(".js"):
                    scripts.append(filename)

            flow = self.object

            context["scripts"] = scripts
            context["styles"] = styles
            context["migrate"] = "migrate" in self.request.GET

            if flow.is_archived:
                context["mutable"] = False
                context["can_start"] = False
            else:
                context["mutable"] = self.has_org_perm("flows.flow_update") and not self.request.user.is_superuser
                context["can_start"] = flow.flow_type != Flow.TYPE_VOICE or flow.org.supports_ivr()

            whatsapp_channel = flow.org.get_channel_for_role(Channel.ROLE_SEND, scheme=WHATSAPP_SCHEME)
            context["has_whatsapp_channel"] = whatsapp_channel is not None
            context["dev_mode"] = dev_mode

            return context

        def get_gear_links(self):
            links = []
            flow = self.object

            versions = Flow.get_versions_before(Flow.GOFLOW_VERSION)
            has_legacy_revision = flow.revisions.filter(spec_version__in=versions).exists()

            if (
                flow.flow_type != Flow.TYPE_SURVEY
                and self.has_org_perm("flows.flow_broadcast")
                and not flow.is_archived
            ):
                links.append(
                    dict(title=_("Start Flow"), style="btn-primary", js_class="broadcast-rulesflow", href="#")
                )

            if self.has_org_perm("flows.flow_results"):
                links.append(
                    dict(title=_("Results"), style="btn-primary", href=reverse("flows.flow_results", args=[flow.uuid]))
                )
            if len(links) > 1:
                links.append(dict(divider=True))

            if self.has_org_perm("flows.flow_update") and not flow.is_archived:
                links.append(dict(title=_("Edit"), js_class="update-rulesflow", href="#"))

            if self.has_org_perm("flows.flow_copy"):
                links.append(dict(title=_("Copy"), posterize=True, href=reverse("flows.flow_copy", args=[flow.id])))

            if self.has_org_perm("orgs.org_export"):
                links.append(dict(title=_("Export"), href="%s?flow=%s" % (reverse("orgs.org_export"), flow.id)))

            if self.has_org_perm("orgs.org_lookups"):
                links.append(dict(title=_("Import Database"), href=reverse("orgs.org_lookups")))

            if self.has_org_perm("flows.flow_delete"):
                links.append(dict(divider=True)),
                links.append(dict(title=_("Delete"), js_class="delete-flow", href="#"))

            user = self.get_user()
            if user.is_superuser or user.is_staff:
                links.append(
                    dict(
                        title=_("Service"),
                        posterize=True,
                        href=f'{reverse("orgs.org_service")}?organization={flow.org_id}&redirect_url={reverse("flows.flow_editor", args=[flow.uuid])}',
                    )
                )

            # show previous editor option if we have a legacy revision
            if has_legacy_revision:
                links.append(dict(divider=True))
                links.append(dict(title=_("Previous Editor"), js_class="previous-editor", href="#"))
            return links

    class ExportResults(ModalMixin, OrgPermsMixin, SmartFormView):
        class ExportForm(forms.Form):
            flows = forms.ModelMultipleChoiceField(
                Flow.objects.filter(id__lt=0), required=True, widget=forms.MultipleHiddenInput()
            )

            group_memberships = forms.ModelMultipleChoiceField(
                queryset=ContactGroup.user_groups.none(),
                required=False,
                label=_("Which group memberships, if any, to include in the export"),
            )

            contact_fields = forms.ModelMultipleChoiceField(
                ContactField.user_fields.filter(id__lt=0),
                required=False,
                help_text=_("Which contact fields, if any, to include " "in the export"),
            )

            extra_urns = forms.MultipleChoiceField(
                required=False,
                label=_("Extra URNs"),
                choices=ContactURN.EXPORT_SCHEME_HEADERS,
                help_text=_("Extra URNs to include in the export in addition to " "the URN used in the flow"),
            )

            responded_only = forms.BooleanField(
                required=False,
                label=_("Responded Only"),
                initial=True,
                help_text=_("Only export results for contacts which responded"),
            )
            include_msgs = forms.BooleanField(
                required=False,
                label=_("Include Messages"),
                help_text=_("Export all messages sent and received in this flow"),
            )

            def __init__(self, user, *args, **kwargs):
                super().__init__(*args, **kwargs)
                self.user = user
                self.fields[ExportFlowResultsTask.CONTACT_FIELDS].queryset = ContactField.user_fields.active_for_org(
                    org=self.user.get_org()
                )

                self.fields[ExportFlowResultsTask.GROUP_MEMBERSHIPS].queryset = ContactGroup.user_groups.filter(
                    org=self.user.get_org(), is_active=True, status=ContactGroup.STATUS_READY
                ).order_by(Lower("name"))

                self.fields[ExportFlowResultsTask.FLOWS].queryset = Flow.objects.filter(
                    org=self.user.get_org(), is_active=True
                )

            def clean(self):
                cleaned_data = super().clean()

                if (
                    ExportFlowResultsTask.CONTACT_FIELDS in cleaned_data
                    and len(cleaned_data[ExportFlowResultsTask.CONTACT_FIELDS])
                    > ExportFlowResultsTask.MAX_CONTACT_FIELDS_COLS
                ):  # pragma: needs cover
                    raise forms.ValidationError(
                        _(
                            f"You can only include up to {ExportFlowResultsTask.MAX_CONTACT_FIELDS_COLS} contact fields in your export"
                        )
                    )

                if (
                    ExportFlowResultsTask.GROUP_MEMBERSHIPS in cleaned_data
                    and len(cleaned_data[ExportFlowResultsTask.GROUP_MEMBERSHIPS])
                    > ExportFlowResultsTask.MAX_GROUP_MEMBERSHIPS_COLS
                ):  # pragma: needs cover
                    raise forms.ValidationError(
                        _(
                            f"You can only include up to {ExportFlowResultsTask.MAX_GROUP_MEMBERSHIPS_COLS} groups for group memberships in your export"
                        )
                    )

                return cleaned_data

        form_class = ExportForm
        submit_button_name = _("Export")
        success_url = "@flows.flow_list"

        def get_form_kwargs(self):
            kwargs = super().get_form_kwargs()
            kwargs["user"] = self.request.user
            return kwargs

        def derive_initial(self):
            flow_ids = self.request.GET.get("ids", None)
            if flow_ids:  # pragma: needs cover
                return dict(
                    flows=Flow.objects.filter(
                        org=self.request.user.get_org(), is_active=True, id__in=flow_ids.split(",")
                    )
                )
            else:
                return dict()

        def form_valid(self, form):
            analytics.track(self.request.user.username, "temba.flow_exported")

            user = self.request.user
            org = user.get_org()

            # is there already an export taking place?
            existing = ExportFlowResultsTask.get_recent_unfinished(org)
            if existing:
                messages.info(
                    self.request,
                    _(
                        "There is already an export in progress, started by %s. You must wait "
                        "for that export to complete before starting another." % existing.created_by.username
                    ),
                )
            else:
                export = ExportFlowResultsTask.create(
                    org,
                    user,
                    form.cleaned_data[ExportFlowResultsTask.FLOWS],
                    contact_fields=form.cleaned_data[ExportFlowResultsTask.CONTACT_FIELDS],
                    include_msgs=form.cleaned_data[ExportFlowResultsTask.INCLUDE_MSGS],
                    responded_only=form.cleaned_data[ExportFlowResultsTask.RESPONDED_ONLY],
                    extra_urns=form.cleaned_data[ExportFlowResultsTask.EXTRA_URNS],
                    group_memberships=form.cleaned_data[ExportFlowResultsTask.GROUP_MEMBERSHIPS],
                )
                on_transaction_commit(lambda: export_flow_results_task.delay(export.pk))

                if not getattr(settings, "CELERY_ALWAYS_EAGER", False):  # pragma: needs cover
                    messages.info(
                        self.request,
                        _("We are preparing your export. We will e-mail you at %s when it is ready.")
                        % self.request.user.username,
                    )

                else:
                    export = ExportFlowResultsTask.objects.get(id=export.pk)
                    dl_url = reverse("assets.download", kwargs=dict(type="results_export", pk=export.pk))
                    messages.info(
                        self.request,
                        _("Export complete, you can find it here: %s (production users will get an email)") % dl_url,
                    )

            if "HTTP_X_PJAX" not in self.request.META:
                return HttpResponseRedirect(self.get_success_url())
            else:  # pragma: no cover
                response = self.render_to_response(
                    self.get_context_data(
                        form=form,
                        success_url=self.get_success_url(),
                        success_script=getattr(self, "success_script", None),
                    )
                )
                response["Temba-Success"] = self.get_success_url()
                response["REDIRECT"] = self.get_success_url()
                return response

    class ActivityChart(AllowOnlyActiveFlowMixin, OrgObjPermsMixin, SmartReadView):
        """
        Intercooler helper that renders a chart of activity by a given period
        """

        # the min number of responses to show a histogram
        HISTOGRAM_MIN = 0

        # the min number of responses to show the period charts
        PERIOD_MIN = 0

        EXIT_TYPES = {
            None: "active",
            FlowRun.EXIT_TYPE_COMPLETED: "completed",
            FlowRun.EXIT_TYPE_INTERRUPTED: "interrupted",
            FlowRun.EXIT_TYPE_EXPIRED: "expired",
        }

        def get_context_data(self, *args, **kwargs):

            total_responses = 0
            context = super().get_context_data(*args, **kwargs)

            flow = self.get_object()
            from temba.flows.models import FlowPathCount

            from_uuids = flow.metadata["waiting_exit_uuids"]
            dates = FlowPathCount.objects.filter(flow=flow, from_uuid__in=from_uuids).aggregate(
                Max("period"), Min("period")
            )
            start_date = dates.get("period__min")
            end_date = dates.get("period__max")

            # by hour of the day
            hod = FlowPathCount.objects.filter(flow=flow, from_uuid__in=from_uuids).extra(
                {"hour": "extract(hour from period::timestamp)"}
            )
            hod = hod.values("hour").annotate(count=Sum("count")).order_by("hour")
            hod_dict = {int(h.get("hour")): h.get("count") for h in hod}

            hours = []
            for x in range(0, 24):
                hours.append({"bucket": datetime(1970, 1, 1, hour=x), "count": hod_dict.get(x, 0)})

            # by day of the week
            dow = FlowPathCount.objects.filter(flow=flow, from_uuid__in=from_uuids).extra(
                {"day": "extract(dow from period::timestamp)"}
            )
            dow = dow.values("day").annotate(count=Sum("count"))
            dow_dict = {int(d.get("day")): d.get("count") for d in dow}

            dow = []
            for x in range(0, 7):
                day_count = dow_dict.get(x, 0)
                dow.append({"day": x, "count": day_count})
                total_responses += day_count

            if total_responses > self.PERIOD_MIN:
                dow = sorted(dow, key=lambda k: k["day"])
                days = (
                    _("Sunday"),
                    _("Monday"),
                    _("Tuesday"),
                    _("Wednesday"),
                    _("Thursday"),
                    _("Friday"),
                    _("Saturday"),
                )
                dow = [
                    {
                        "day": days[d["day"]],
                        "count": d["count"],
                        "pct": 100 * float(d["count"]) / float(total_responses),
                    }
                    for d in dow
                ]
                context["dow"] = dow
                context["hod"] = hours

            if total_responses > self.HISTOGRAM_MIN:
                # our main histogram
                date_range = end_date - start_date
                histogram = FlowPathCount.objects.filter(flow=flow, from_uuid__in=from_uuids)
                if date_range < timedelta(days=21):
                    histogram = histogram.extra({"bucket": "date_trunc('hour', period)"})
                    min_date = start_date - timedelta(hours=1)
                elif date_range < timedelta(days=500):
                    histogram = histogram.extra({"bucket": "date_trunc('day', period)"})
                    min_date = end_date - timedelta(days=100)
                else:
                    histogram = histogram.extra({"bucket": "date_trunc('week', period)"})
                    min_date = end_date - timedelta(days=500)

                histogram = histogram.values("bucket").annotate(count=Sum("count")).order_by("bucket")
                context["histogram"] = histogram

                # highcharts works in UTC, but we want to offset our chart according to the org timezone
                context["min_date"] = min_date

            counts = FlowRunCount.objects.filter(flow=flow).values("exit_type").annotate(Sum("count"))

            total_runs = 0
            for count in counts:
                key = self.EXIT_TYPES[count["exit_type"]]
                context[key] = count["count__sum"]
                total_runs += count["count__sum"]

            # make sure we have a value for each one
            for state in ("expired", "interrupted", "completed", "active"):
                if state not in context:
                    context[state] = 0

            context["total_runs"] = total_runs
            context["total_responses"] = total_responses

            return context

    class RunTable(AllowOnlyActiveFlowMixin, OrgObjPermsMixin, SmartReadView):
        """
        Intercooler helper which renders rows of runs to be embedded in an existing table with infinite scrolling
        """

        paginate_by = 50

        def get_context_data(self, *args, **kwargs):
            context = super().get_context_data(*args, **kwargs)
            flow = self.get_object()
            org = self.derive_org()

            runs = flow.runs.all()

            if str_to_bool(self.request.GET.get("responded", "true")):
                runs = runs.filter(responded=True)

            query = self.request.GET.get("q", None)
            contact_ids = []
            if query:
                try:
                    # search for contact ids based on name or telephone
                    query = query.strip()
                    query = f"name ~ {query} OR tel ~ {query}"
                    contact_ids = Contact.query_elasticsearch_for_ids(org, query)
                except Exception:  # pragma: no cover
                    # if we cant parse it, then no matches
                    pass
                runs = runs.filter(contact__in=contact_ids)

            # paginate
            modified_on = self.request.GET.get("modified_on", None)
            if modified_on:
                id = self.request.GET["id"]

                modified_on = iso8601.parse_date(modified_on)
                runs = runs.filter(modified_on__lte=modified_on).exclude(id=id)

            # we grab one more than our page to denote whether there's more to get
            runs = list(runs.order_by("-modified_on")[: self.paginate_by + 1])
            context["more"] = len(runs) > self.paginate_by
            runs = runs[: self.paginate_by]

            result_fields = flow.metadata["results"]

            # populate result values
            for run in runs:
                results = run.results
                run.value_list = []
                for result_field in result_fields:
                    run.value_list.append(results.get(result_field["key"], None))

            context["runs"] = runs
            context["start_date"] = flow.org.get_delete_date(archive_type=Archive.TYPE_FLOWRUN)
            context["paginate_by"] = self.paginate_by
            return context

    class CategoryCounts(AllowOnlyActiveFlowMixin, OrgObjPermsMixin, SmartReadView):
        slug_url_kwarg = "uuid"

        def render_to_response(self, context, **response_kwargs):
            return JsonResponse(self.get_object().get_category_counts())

    class Results(AllowOnlyActiveFlowMixin, OrgObjPermsMixin, SmartReadView):
        slug_url_kwarg = "uuid"

        def get_gear_links(self):
            links = []

            if self.has_org_perm("flows.flow_update"):
                links.append(dict(title=_("Download"), href="#", js_class="download-results"))

            if self.has_org_perm("flows.flow_editor"):
                links.append(
                    dict(
                        title=_("Edit Flow"),
                        style="btn-primary",
                        href=reverse("flows.flow_editor", args=[self.get_object().uuid]),
                    )
                )

            return links

        def get_context_data(self, *args, **kwargs):
            context = super().get_context_data(*args, **kwargs)
            flow = self.get_object()

            result_fields = []
            for result_field in flow.metadata["results"]:
                result_field = result_field.copy()
                result_field["has_categories"] = "true" if len(result_field["categories"]) > 1 else "false"
                result_fields.append(result_field)
            context["result_fields"] = result_fields

            context["categories"] = flow.get_category_counts()["counts"]
            context["utcoffset"] = int(datetime.now(flow.org.timezone).utcoffset().total_seconds() // 60)
            return context

    class Activity(AllowOnlyActiveFlowMixin, OrgObjPermsMixin, SmartReadView):
        slug_url_kwarg = "uuid"

        def get(self, request, *args, **kwargs):
            flow = self.get_object(self.get_queryset())
            (active, visited) = flow.get_activity()

            return JsonResponse(dict(nodes=active, segments=visited, is_starting=flow.is_starting()))

    class Simulate(OrgObjPermsMixin, SmartReadView):
        @csrf_exempt
        def dispatch(self, *args, **kwargs):
            return super().dispatch(*args, **kwargs)

        def get(self, request, *args, **kwargs):  # pragma: needs cover
            return HttpResponseRedirect(reverse("flows.flow_editor", args=[self.get_object().uuid]))

        def post(self, request, *args, **kwargs):
            try:
                json_dict = json.loads(request.body)
            except Exception as e:  # pragma: needs cover
                return JsonResponse(dict(status="error", description="Error parsing JSON: %s" % str(e)), status=400)

            if not settings.MAILROOM_URL:  # pragma: no cover
                return JsonResponse(
                    dict(status="error", description="mailroom not configured, cannot simulate"), status=500
                )

            flow = self.get_object()
            client = mailroom.get_client()

            channel_uuid = "440099cf-200c-4d45-a8e7-4a564f4a0e8b"
            channel_name = "Test Channel"

            # build our request body, which includes any assets that mailroom should fake
            payload = {
                "org_id": flow.org_id,
                "assets": {
                    "channels": [
                        {
                            "uuid": channel_uuid,
                            "name": channel_name,
                            "address": "+18005551212",
                            "schemes": ["tel"],
                            "roles": ["send", "receive", "call"],
                            "country": "US",
                        }
                    ]
                },
            }

            if "flow" in json_dict:
                payload["flows"] = [{"uuid": flow.uuid, "definition": json_dict["flow"]}]

            # check if we are triggering a new session
            if "trigger" in json_dict:

                payload["trigger"] = json_dict["trigger"]

                # ivr flows need a connection in their trigger
                if flow.flow_type == Flow.TYPE_VOICE:
                    payload["trigger"]["connection"] = {
                        "channel": {"uuid": channel_uuid, "name": channel_name},
                        "urn": "tel:+12065551212",
                    }

                payload["trigger"]["environment"] = serialize_environment(flow.org)

                try:
                    return JsonResponse(client.sim_start(payload))
                except mailroom.MailroomException:
                    return JsonResponse(dict(status="error", description="mailroom error"), status=500)

            # otherwise we are resuming
            elif "resume" in json_dict:
                payload["resume"] = json_dict["resume"]
                payload["resume"]["environment"] = serialize_environment(flow.org)
                payload["session"] = json_dict["session"]

                try:
                    return JsonResponse(client.sim_resume(payload))
                except mailroom.MailroomException:
                    return JsonResponse(dict(status="error", description="mailroom error"), status=500)

    class Json(NonAtomicMixin, AllowOnlyActiveFlowMixin, OrgObjPermsMixin, SmartUpdateView):
        slug_url_kwarg = "uuid"
        success_message = ""

        def get(self, request, *args, **kwargs):
            flow = self.get_object()
            flow.ensure_current_version()

            # all the translation languages for our org
            languages = [lang.as_json() for lang in flow.org.languages.all().order_by("orgs")]

            # all countries we have a channel for, never fail here
            try:
                channel_countries = flow.org.get_channel_countries()
            except Exception:  # pragma: needs cover
                logger.error("Unable to get currency for channel countries.", exc_info=True)
                channel_countries = []

            # all the channels available for our org
            channels = [
                dict(uuid=chan.uuid, name=f"{chan.get_channel_type_display()}: {chan.name}")
                for chan in flow.org.channels.filter(is_active=True)
            ]
            return JsonResponse(
                dict(
                    flow=flow.as_json(expand_contacts=True),
                    languages=languages,
                    channel_countries=channel_countries,
                    channels=channels,
                )
            )

        def post(self, request, *args, **kwargs):

            # require update permissions
            if not self.has_org_perm("flows.flow_update"):
                return HttpResponseRedirect(reverse("flows.flow_json", args=[self.get_object().pk]))

            # try to parse our body
            json_string = force_text(request.body)

            # if the last modified on this flow is more than a day ago, log that this flow as updated
            if self.get_object().saved_on < timezone.now() - timedelta(hours=24):  # pragma: needs cover
                analytics.track(self.request.user.username, "temba.flow_updated")

            # try to save the our flow, if this fails, let's let that bubble up to our logger
            json_dict = json.loads(json_string)
            print(json.dumps(json_dict, indent=2))

            try:
                flow = self.get_object(self.get_queryset())
                revision = flow.update(json_dict, user=self.request.user)
                return JsonResponse(
                    {
                        "status": "success",
                        "saved_on": json.encode_datetime(flow.saved_on, micros=True),
                        "revision": revision.revision,
                    },
                    status=200,
                )

            except FlowValidationException:  # pragma: no cover
                error = _("Your flow failed validation. Please refresh your browser.")
            except FlowInvalidCycleException:
                error = _("Your flow contains an invalid loop. Please refresh your browser.")
            except FlowVersionConflictException:
                error = _(
                    "Your flow has been upgraded to the latest version. "
                    "In order to continue editing, please refresh your browser."
                )
            except FlowUserConflictException as e:
                error = (
                    _(
                        "%s is currently editing this Flow. "
                        "Your changes will not be saved until you refresh your browser."
                    )
                    % e.other_user
                )
            except Exception:  # pragma: no cover
                error = _("Your flow could not be saved. Please refresh your browser.")

            return JsonResponse({"status": "failure", "description": error}, status=400)

    class Broadcast(ModalMixin, OrgObjPermsMixin, SmartUpdateView):
        class BroadcastForm(forms.ModelForm):
            def __init__(self, *args, **kwargs):
                self.user = kwargs.pop("user")
                self.flow = kwargs.pop("flow")

                super().__init__(*args, **kwargs)
                self.fields["omnibox"].set_user(self.user)

            omnibox = OmniboxField(
                label=_("Contacts & Groups"),
                help_text=_("These contacts will be added to the flow, sending the first message if appropriate."),
            )

            restart_participants = forms.BooleanField(
                label=_("Restart Participants"),
                required=False,
                initial=False,
                help_text=_("Restart any contacts already participating in this flow"),
            )

            include_active = forms.BooleanField(
                label=_("Include Active Contacts"),
                required=False,
                initial=False,
                help_text=_("Include contacts currently active in a flow"),
            )

            def clean_omnibox(self):
                starting = self.cleaned_data["omnibox"]
                if not starting["groups"] and not starting["contacts"]:  # pragma: needs cover
                    raise ValidationError(_("You must specify at least one contact or one group to start a flow."))

                return starting

            def clean(self):
                cleaned = super().clean()

                # check whether there are any flow starts that are incomplete
                if self.flow.is_starting():
                    raise ValidationError(
                        _(
                            "This flow is already being started, please wait until that process is complete before starting more contacts."
                        )
                    )

                if self.flow.org.is_suspended():
                    raise ValidationError(
                        _(
                            "Sorry, your account is currently suspended. To enable sending messages, please contact support."
                        )
                    )

                return cleaned

            class Meta:
                model = Flow
                fields = ("omnibox", "restart_participants", "include_active")

        form_class = BroadcastForm
        fields = ("omnibox", "restart_participants", "include_active")
        success_message = ""
        submit_button_name = _("Add Contacts to Flow")
        success_url = "uuid@flows.flow_editor"

        def get_context_data(self, *args, **kwargs):
            context = super().get_context_data(*args, **kwargs)
            flow = self.get_object()
            org = flow.org

            warnings = []

            # if we have a whatsapp channel
            whatsapp_channel = org.get_channel_for_role(Channel.ROLE_SEND, scheme=WHATSAPP_SCHEME)
            if whatsapp_channel:
                # check to see we are using templates
                templates = flow.metadata.get(Flow.METADATA_DEPENDENCIES, {}).get("templates", [])
                if not templates:
                    warnings.append(_("This flow does not use message templates."))

                # check that this template is synced and ready to go
                for ref in templates:
                    template = Template.objects.filter(org=org, uuid=ref["uuid"]).first()
                    if not template:
                        warnings.append(
                            _(f"The message template {ref['name']} does not exist on your account and cannot be sent.")
                        )
                    elif not template.is_approved():
                        warnings.append(
                            _(f"Your message template {template.name} is not approved and cannot be sent.")
                        )

            run_stats = self.object.get_run_stats()

            context["warnings"] = warnings
            context["run_count"] = run_stats["total"]
            context["complete_count"] = run_stats["completed"]
            return context

        def get_form_kwargs(self):
            kwargs = super().get_form_kwargs()
            kwargs["user"] = self.request.user
            kwargs["flow"] = self.object
            return kwargs

        def save(self, *args, **kwargs):
            form = self.form
            flow = self.object

            # save off our broadcast info
            omnibox = form.cleaned_data["omnibox"]

            analytics.track(
                self.request.user.username,
                "temba.flow_broadcast",
                dict(contacts=len(omnibox["contacts"]), groups=len(omnibox["groups"])),
            )

            # activate all our contacts
            flow.async_start(
                self.request.user,
                list(omnibox["groups"]),
                list(omnibox["contacts"]),
                restart_participants=form.cleaned_data["restart_participants"],
                include_active=form.cleaned_data["include_active"],
            )
            return flow

    class Assets(OrgPermsMixin, SmartTemplateView):
        """
        Flow assets endpoint used by goflow engine and standalone flow editor. For example:

        /flow_assets/123/xyz/flow/0a9f4ddd-895d-4c64-917e-b004fb048306     -> the flow with that UUID in org #123
        /flow_assets/123/xyz/channel/b432261a-7117-4885-8815-8f04e7a15779  -> the channel with that UUID in org #123
        /flow_assets/123/xyz/group                                         -> all groups for org #123
        /flow_assets/123/xyz/location_hierarchy                            -> country>states>districts>wards for org #123
        """

        @classmethod
        def derive_url_pattern(cls, path, action):
            return r"^%s/%s/(?P<org>\d+)/(?P<fingerprint>[\w-]+)/(?P<type>\w+)/((?P<uuid>[a-z0-9-]{36})/)?$" % (
                path,
                action,
            )

        def derive_org(self):
            if not hasattr(self, "org"):
                self.org = Org.objects.get(id=self.kwargs["org"])
            return self.org

        def get(self, *args, **kwargs):
            org = self.derive_org()
            asset_type_name = kwargs["type"]
            uuid = kwargs.get("uuid")
            simulator = str_to_bool(self.request.GET.get("simulator", "false"))

            # TODO rethink how environment and languages are provided to the editor
            if asset_type_name == "environment":
                return JsonResponse(serialize_environment(org))
            elif asset_type_name == "language":
                languages = org.languages.filter(is_active=True).order_by("id")
                return JsonResponse({"results": [serialize_language(l) for l in languages]})

            asset_type = get_asset_type(asset_type_name)
            if uuid:
                try:
                    result = asset_type.serialize_item(org, uuid)
                except ObjectDoesNotExist:
                    return JsonResponse({"error": f"no such {asset_type} with UUID '{uuid}'"}, status=400)

                return JsonResponse(result)
            else:
                results = asset_type.serialize_set(org, simulator=simulator)
                return JsonResponse({"results": results})


# this is just for adhoc testing of the preprocess url
class PreprocessTest(FormView):  # pragma: no cover
    @csrf_exempt
    def dispatch(self, *args, **kwargs):
        return super().dispatch(*args, **kwargs)

    def post(self, request, *args, **kwargs):
        return HttpResponse(
            json.dumps(dict(text="Norbert", extra=dict(occupation="hoopster", skillz=7.9))),
            content_type="application/json",
        )


class FlowLabelForm(forms.ModelForm):
    name = forms.CharField(required=True)
    parent = forms.ModelChoiceField(FlowLabel.objects.all(), required=False, label=_("Parent"))
    flows = forms.CharField(required=False, widget=forms.HiddenInput)

    def __init__(self, *args, **kwargs):
        self.org = kwargs["org"]
        del kwargs["org"]

        label = None
        if "label" in kwargs:
            label = kwargs["label"]
            del kwargs["label"]

        super().__init__(*args, **kwargs)
        qs = FlowLabel.objects.filter(org=self.org, parent=None)

        if label:
            qs = qs.exclude(id=label.pk)

        self.fields["parent"].queryset = qs

    def clean_name(self):
        name = self.cleaned_data["name"].strip()
        if FlowLabel.objects.filter(org=self.org, name=name).exclude(pk=self.instance.id).exists():
            raise ValidationError(_("Name already used"))
        return name

    class Meta:
        model = FlowLabel
        fields = "__all__"


class FlowLabelCRUDL(SmartCRUDL):
    model = FlowLabel
    actions = ("create", "update", "delete")

    class Delete(OrgObjPermsMixin, SmartDeleteView):
        redirect_url = "@flows.flow_list"
        cancel_url = "@flows.flow_list"
        success_message = ""

    class Update(ModalMixin, OrgObjPermsMixin, SmartUpdateView):
        form_class = FlowLabelForm
        success_url = "id@flows.flow_filter"
        success_message = ""

        def get_form_kwargs(self):
            kwargs = super().get_form_kwargs()
            kwargs["org"] = self.request.user.get_org()
            kwargs["label"] = self.get_object()
            return kwargs

        def derive_fields(self):
            return ("name", "parent")

    class Create(ModalMixin, OrgPermsMixin, SmartCreateView):
        fields = ("name", "parent", "flows")
        success_url = "@flows.flow_list"
        form_class = FlowLabelForm
        success_message = ""
        submit_button_name = _("Create")

        def get_form_kwargs(self):
            kwargs = super().get_form_kwargs()
            kwargs["org"] = self.request.user.get_org()
            return kwargs

        def pre_save(self, obj, *args, **kwargs):
            obj = super().pre_save(obj, *args, **kwargs)
            obj.org = self.request.user.get_org()
            return obj

        def post_save(self, obj, *args, **kwargs):
            obj = super().post_save(obj, *args, **kwargs)

            flow_ids = []
            if self.form.cleaned_data["flows"]:  # pragma: needs cover
                flow_ids = [int(f) for f in self.form.cleaned_data["flows"].split(",") if f.isdigit()]

            flows = Flow.objects.filter(org=obj.org, is_active=True, pk__in=flow_ids)

            if flows:  # pragma: needs cover
                obj.toggle_label(flows, add=True)

            return obj<|MERGE_RESOLUTION|>--- conflicted
+++ resolved
@@ -257,12 +257,9 @@
         "recent_messages",
         "assets",
         "upload_media_action",
-<<<<<<< HEAD
         "pdf_export",
-=======
         "lookups_api",
         "giftcards_api",
->>>>>>> 9730782f
     )
 
     model = Flow
@@ -1228,13 +1225,11 @@
             if self.has_org_perm("orgs.org_export"):
                 links.append(dict(title=_("Export"), href="%s?flow=%s" % (reverse("orgs.org_export"), flow.id)))
 
-<<<<<<< HEAD
             if self.has_org_perm("flows.flow_pdf_export"):
                 links.append(dict(title=_("Export to PDF"), href="javascript:;", js_class="pdf_export_submit"))
-=======
+
             if self.has_org_perm("orgs.org_lookups"):
                 links.append(dict(title=_("Import Database"), href=reverse("orgs.org_lookups")))
->>>>>>> 9730782f
 
             if self.has_org_perm("flows.flow_revisions"):
                 links.append(dict(divider=True)),
