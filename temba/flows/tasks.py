--- conflicted
+++ resolved
@@ -16,11 +16,8 @@
 from celery.task import task
 from sorl.thumbnail import get_thumbnail
 
-<<<<<<< HEAD
 from temba.orgs.models import Org
-=======
 from temba.utils import chunk_list
->>>>>>> 98c4dcd4
 from temba.utils.celery import nonoverlapping_task
 
 from .models import (
