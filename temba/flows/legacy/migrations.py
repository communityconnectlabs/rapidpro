--- conflicted
+++ resolved
@@ -728,7 +728,6 @@
             if rs["label"] is None:
                 continue
 
-<<<<<<< HEAD
             if "config" in rs:
                 if "spelling_correction_sensitivity" in rs["config"]:
                     rs["config"]["spelling_correction_sensitivity"] = str(
@@ -743,9 +742,6 @@
                             query["rule"] = dict(type="contains", verbose_name="contains")
 
             key = Flow.label_to_slug(rs["label"])
-=======
-            key = label_to_slug(rs["label"])
->>>>>>> 6b0fbde4
 
             # any reference to this result value's time property needs wrapped in format_date
             replacements.append([r"@flow\.%s\.time" % key, r"@(format_date(flow.%s.time))" % key])
