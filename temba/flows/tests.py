# -*- coding: utf-8 -*-
from __future__ import absolute_import, print_function, unicode_literals

import copy
import datetime
import json
import os
import pytz
import re
import six
import time
from uuid import uuid4
from datetime import timedelta
from decimal import Decimal

from mock import patch
from openpyxl import load_workbook

from django.conf import settings
from django.core.urlresolvers import reverse
from django.test.utils import override_settings
from django.utils import timezone

from temba.airtime.models import AirtimeTransfer
from temba.api.models import WebHookEvent, Resthook
from temba.channels.models import Channel, ChannelEvent
from temba.contacts.models import Contact, ContactGroup, ContactField, ContactURN, URN, TEL_SCHEME
from temba.ivr.models import IVRCall
from temba.ussd.models import USSDSession
from temba.locations.models import AdminBoundary, BoundaryAlias
from temba.msgs.models import Broadcast, Label, Msg, INCOMING, PENDING, WIRED, OUTGOING, FAILED
from temba.orgs.models import Language, get_current_export_version
from temba.tests import TembaTest, MockResponse, FlowFileTest
from temba.triggers.models import Trigger
from temba.utils import datetime_to_str
from temba.utils.profiler import QueryTracker
from temba.values.models import Value

from .flow_migrations import (
    migrate_to_version_5, migrate_to_version_6, migrate_to_version_7, migrate_to_version_8, migrate_to_version_9,
    migrate_export_to_version_9, migrate_to_version_10_2, migrate_to_version_10_4, migrate_to_version_11_1,
    migrate_to_version_11_2, map_actions
)
from .models import (
    Flow, FlowStep, FlowRun, FlowLabel, FlowStart, FlowRevision, FlowException, ExportFlowResultsTask, ActionSet,
    RuleSet, Action, Rule, FlowRunCount, FlowPathCount, InterruptTest, get_flow_user, FlowCategoryCount,
    FlowPathRecentMessage, Test, TrueTest, FalseTest, AndTest, OrTest, PhoneTest, NumberTest, EqTest, LtTest, LteTest,
    GtTest, GteTest, BetweenTest, ContainsOnlyPhraseTest, ContainsPhraseTest, DateEqualTest, DateAfterTest,
    DateBeforeTest, DateTest, StartsWithTest, ContainsTest, ContainsAnyTest, RegexTest, NotEmptyTest, HasStateTest,
    HasDistrictTest, HasWardTest, HasEmailTest, SendAction, AddLabelAction, AddToGroupAction, ReplyAction,
    SaveToContactAction, SetLanguageAction, SetChannelAction, EmailAction, StartFlowAction, TriggerFlowAction,
    DeleteFromGroupAction, WebhookAction, ActionLog, VariableContactAction, UssdAction,
    FlowUserConflictException, FlowVersionConflictException, FlowInvalidCycleException
)

from .views import FlowCRUDL
from .tasks import update_run_expirations_task, prune_recentmessages, squash_flowruncounts, squash_flowpathcounts


class FlowTest(TembaTest):

    def setUp(self):
        super(FlowTest, self).setUp()

        self.contact = self.create_contact('Eric', '+250788382382')
        self.contact2 = self.create_contact('Nic', '+250788383383')
        self.contact3 = self.create_contact('Norbert', '+250788123456')
        self.contact4 = self.create_contact('Teeh', '+250788123457', language='por')

        self.flow = self.get_flow('color')

        self.other_group = self.create_group("Other", [])

    def export_flow_results(self, flow, responded_only=False, include_msgs=True, include_runs=True, contact_fields=None, extra_urns=()):
        """
        Exports results for the given flow and returns the generated workbook
        """
        self.login(self.admin)

        form = {
            'flows': [flow.id],
            'responded_only': responded_only,
            'include_messages': include_msgs,
            'include_runs': include_runs,
            'extra_urns': extra_urns
        }
        if contact_fields:
            form['contact_fields'] = [c.id for c in contact_fields]

        response = self.client.post(reverse('flows.flow_export_results'), form)
        self.assertEqual(response.status_code, 302)

        task = ExportFlowResultsTask.objects.order_by('-id').first()
        self.assertIsNotNone(task)

        filename = "%s/test_orgs/%d/results_exports/%s.xlsx" % (settings.MEDIA_ROOT, self.org.pk, task.uuid)
        return load_workbook(filename=os.path.join(settings.MEDIA_ROOT, filename))

    def test_get_flow_user(self):
        user = get_flow_user(self.org)
        self.assertEqual(user.pk, get_flow_user(self.org).pk)

    def test_get_unique_name(self):
        flow1 = Flow.create(self.org, self.admin, Flow.get_unique_name(self.org, "Sheep Poll"), base_language='base')
        self.assertEqual(flow1.name, "Sheep Poll")

        flow2 = Flow.create(self.org, self.admin, Flow.get_unique_name(self.org, "Sheep Poll"), base_language='base')
        self.assertEqual(flow2.name, "Sheep Poll 2")

        flow3 = Flow.create(self.org, self.admin, Flow.get_unique_name(self.org, "Sheep Poll"), base_language='base')
        self.assertEqual(flow3.name, "Sheep Poll 3")

        self.create_secondary_org()
        self.assertEqual(Flow.get_unique_name(self.org2, "Sheep Poll"), "Sheep Poll")  # different org

    def test_archive_interrupt_runs(self):
        self.flow.start([], [self.contact, self.contact2])
        self.assertEqual(self.flow.runs.filter(exit_type=None).count(), 2)

        self.flow.archive()

        self.assertEqual(self.flow.runs.filter(exit_type=None).count(), 0)
        self.assertEqual(self.flow.runs.filter(exit_type=FlowRun.EXIT_TYPE_INTERRUPTED).count(), 2)

    @patch('temba.flows.views.uuid4')
    def test_upload_media_action(self, mock_uuid):
        upload_media_action_url = reverse('flows.flow_upload_media_action', args=[self.flow.pk])

        def assert_media_upload(filename, action_uuid, expected_path):
            with open(filename, 'rb') as data:
                post_data = dict(file=data, action=None, actionset='some-uuid',
                                 HTTP_X_FORWARDED_HTTPS='https')
                response = self.client.post(upload_media_action_url, post_data)

                self.assertEqual(response.status_code, 200)
                path = response.json().get('path', None)
                self.assertEqual(path, expected_path)

        self.login(self.admin)

        mock_uuid.side_effect = ['11111-111-11', '22222-222-22']

        assert_media_upload('%s/test_media/steve.marten.jpg' % settings.MEDIA_ROOT, 'action-uuid-1',
                            "attachments/%d/%d/steps/%s%s" % (self.flow.org.pk, self.flow.pk, '11111-111-11', '.jpg'))

        assert_media_upload('%s/test_media/snow.mp4' % settings.MEDIA_ROOT, 'action-uuid-2',
                            "attachments/%d/%d/steps/%s%s" % (self.flow.org.pk, self.flow.pk, '22222-222-22', '.mp4'))

    def test_revision_history(self):
        # we should initially have one revision
        revision = self.flow.revisions.get()
        self.assertEqual(revision.revision, 1)
        self.assertEqual(revision.created_by, self.flow.created_by)

        flow_json = self.flow.as_json()

        # create a new update
        self.flow.update(flow_json, user=self.admin)
        revisions = self.flow.revisions.all().order_by('created_on')

        # now we should have two revisions
        self.assertEqual(2, revisions.count())
        self.assertEqual(1, revisions[0].revision)
        self.assertEqual(2, revisions[1].revision)

        self.assertEqual(get_current_export_version(), revisions[0].spec_version)
        self.assertEqual(get_current_export_version(), revisions[0].as_json()['version'])
        self.assertEqual('base', revisions[0].get_definition_json()['base_language'])

        # now make one revision invalid
        revision = revisions[1]
        definition = revision.get_definition_json()
        del definition['base_language']
        revision.definition = json.dumps(definition)
        revision.save()

        # should be back to one valid flow
        self.login(self.admin)
        response = self.client.get(reverse('flows.flow_revisions', args=[self.flow.pk]))
        self.assertEqual(1, len(response.json()))

        # fetch that revision
        revision_id = response.json()[0]['id']
        response = self.client.get('%s?definition=%s' % (reverse('flows.flow_revisions', args=[self.flow.pk]),
                                                         revision_id))

        # make sure we can read the definition
        definition = response.json()
        self.assertEqual('base', definition['base_language'])

        # make the last revision even more invalid (missing ruleset)
        revision = revisions[0]
        definition = revision.get_definition_json()
        del definition['rule_sets']
        revision.definition = json.dumps(definition)
        revision.save()

        # no valid revisions (but we didn't throw!)
        response = self.client.get(reverse('flows.flow_revisions', args=[self.flow.pk]))
        self.assertEqual(0, len(response.json()))

    def test_get_localized_text(self):

        text_translations = dict(eng="Hello", spa="Hola", fra="Salut")

        # use default when flow, contact and org don't have language set
        self.assertEqual(self.flow.get_localized_text(text_translations, self.contact, "Hi"), "Hi")

        # flow language used regardless of whether it's an org language
        self.flow.base_language = 'eng'
        self.flow.save(update_fields=['base_language'])
        self.flow.org.set_languages(self.admin, ['eng'], 'eng')
        self.assertEqual(self.flow.get_localized_text(text_translations, self.contact, "Hi"), "Hello")

        # flow language now valid org language
        self.flow.org.set_languages(self.admin, ['eng', 'spa'], 'eng')
        self.assertEqual(self.flow.get_localized_text(text_translations, self.contact, "Hi"), "Hello")

        # org primary language overrides flow language
        self.flow.org.set_languages(self.admin, ['eng', 'spa'], 'spa')
        self.assertEqual(self.flow.get_localized_text(text_translations, self.contact, "Hi"), "Hola")

        # contact language doesn't override if it's not an org language
        self.contact.language = 'fra'

        self.contact.save(update_fields=('language',))
        self.assertEqual(self.flow.get_localized_text(text_translations, self.contact, "Hi"), "Hola")

        # does override if it is
        self.flow.org.set_languages(self.admin, ['eng', 'spa', 'fra'], 'fra')
        self.assertEqual(self.flow.get_localized_text(text_translations, self.contact, "Hi"), "Salut")

    def test_flow_lists(self):
        self.login(self.admin)

        # add another flow
        flow2 = self.get_flow('no_ruleset_flow')

        # and archive it right off the bat
        flow2.is_archived = True
        flow2.save()

        flow3 = Flow.create(self.org, self.admin, "Flow 3", base_language='base')

        # see our trigger on the list page
        response = self.client.get(reverse('flows.flow_list'))
        self.assertContains(response, self.flow.name)
        self.assertContains(response, flow3.name)
        self.assertEqual(2, response.context['folders'][0]['count'])
        self.assertEqual(1, response.context['folders'][1]['count'])

        # archive it
        post_data = dict(action='archive', objects=self.flow.pk)
        self.client.post(reverse('flows.flow_list'), post_data)
        response = self.client.get(reverse('flows.flow_list'))
        self.assertNotContains(response, self.flow.name)
        self.assertContains(response, flow3.name)
        self.assertEqual(1, response.context['folders'][0]['count'])
        self.assertEqual(2, response.context['folders'][1]['count'])

        response = self.client.get(reverse('flows.flow_archived'), post_data)
        self.assertContains(response, self.flow.name)

        # flow2 should appear before flow since it was created later
        self.assertTrue(flow2, response.context['object_list'][0])
        self.assertTrue(self.flow, response.context['object_list'][1])

        # unarchive it
        post_data = dict(action='restore', objects=self.flow.pk)
        self.client.post(reverse('flows.flow_archived'), post_data)
        response = self.client.get(reverse('flows.flow_archived'), post_data)
        self.assertNotContains(response, self.flow.name)
        response = self.client.get(reverse('flows.flow_list'), post_data)
        self.assertContains(response, self.flow.name)
        self.assertContains(response, flow3.name)
        self.assertEqual(2, response.context['folders'][0]['count'])
        self.assertEqual(1, response.context['folders'][1]['count'])

        # voice flows should be included in the count
        Flow.objects.filter(pk=self.flow.pk).update(flow_type=Flow.VOICE)

        response = self.client.get(reverse('flows.flow_list'))
        self.assertContains(response, self.flow.name)
        self.assertEqual(2, response.context['folders'][0]['count'])
        self.assertEqual(1, response.context['folders'][1]['count'])

        # single message flow (flom campaign) should not be included in counts and not even on this list
        Flow.objects.filter(pk=self.flow.pk).update(flow_type=Flow.MESSAGE)

        response = self.client.get(reverse('flows.flow_list'))

        self.assertNotContains(response, self.flow.name)
        self.assertEqual(1, response.context['folders'][0]['count'])
        self.assertEqual(1, response.context['folders'][1]['count'])

        # single message flow should not be even in the archived list
        Flow.objects.filter(pk=self.flow.pk).update(flow_type=Flow.MESSAGE, is_archived=True)

        response = self.client.get(reverse('flows.flow_archived'))
        self.assertNotContains(response, self.flow.name)
        self.assertEqual(1, response.context['folders'][0]['count'])
        self.assertEqual(1, response.context['folders'][1]['count'])  # only flow2

    def test_campaign_filter(self):
        self.login(self.admin)
        self.get_flow('the_clinic')

        # should have a list of four flows for our appointment schedule
        response = self.client.get(reverse('flows.flow_list'))
        self.assertContains(response, 'Appointment Schedule (4)')

        from temba.campaigns.models import Campaign
        campaign = Campaign.objects.filter(name='Appointment Schedule').first()
        self.assertIsNotNone(campaign)

        # check that our four flows in the campaign are there
        response = self.client.get(reverse('flows.flow_campaign', args=[campaign.id]))
        self.assertContains(response, 'Confirm Appointment')
        self.assertContains(response, 'Start Notifications')
        self.assertContains(response, 'Stop Notifications')
        self.assertContains(response, 'Appointment Followup')

    def test_flow_archive_with_campaign(self):
        self.login(self.admin)
        self.get_flow('the_clinic')

        from temba.campaigns.models import Campaign
        campaign = Campaign.objects.filter(name='Appointment Schedule').first()
        self.assertIsNotNone(campaign)
        flow = Flow.objects.filter(name="Confirm Appointment").first()
        self.assertIsNotNone(flow)

        # do not archive if the campaign is active
        changed = Flow.apply_action_archive(self.admin, Flow.objects.filter(pk=flow.pk))
        self.assertFalse(changed)

        flow.refresh_from_db()
        self.assertFalse(flow.is_archived)

        campaign.is_archived = True
        campaign.save()

        # can archive if the campaign is archived
        changed = Flow.apply_action_archive(self.admin, Flow.objects.filter(pk=flow.pk))
        self.assertTrue(changed)
        self.assertEqual(changed, [flow.pk])

        flow.refresh_from_db()
        self.assertTrue(flow.is_archived)

    def test_flows_select2(self):
        self.login(self.admin)

        msg = Flow.create(self.org, self.admin, Flow.get_unique_name(self.org, "Message Flow"), base_language='base', flow_type=Flow.FLOW)
        survey = Flow.create(self.org, self.admin, Flow.get_unique_name(self.org, "Surveyor Flow"), base_language='base', flow_type=Flow.SURVEY)
        ivr = Flow.create(self.org, self.admin, Flow.get_unique_name(self.org, "IVR Flow"), base_language='base', flow_type=Flow.VOICE)

        # all flow types
        response = self.client.get('%s?_format=select2' % reverse('flows.flow_list'))
        self.assertContains(response, ivr.name)
        self.assertContains(response, survey.name)
        self.assertContains(response, msg.name)

        # only surveyor flows
        response = self.client.get('%s?_format=select2&flow_type=S' % reverse('flows.flow_list'))
        self.assertContains(response, survey.name)
        self.assertNotContains(response, ivr.name)
        self.assertNotContains(response, msg.name)

        # only voice flows
        response = self.client.get('%s?_format=select2&flow_type=V' % reverse('flows.flow_list'))
        self.assertContains(response, ivr.name)
        self.assertNotContains(response, survey.name)
        self.assertNotContains(response, msg.name)

        # only text flows
        response = self.client.get('%s?_format=select2&flow_type=F' % reverse('flows.flow_list'))
        self.assertContains(response, msg.name)
        self.assertNotContains(response, survey.name)
        self.assertNotContains(response, ivr.name)

        # two at a time
        response = self.client.get('%s?_format=select2&flow_type=V&flow_type=F' % reverse('flows.flow_list'))
        self.assertContains(response, ivr.name)
        self.assertContains(response, msg.name)
        self.assertNotContains(response, survey.name)

    def test_flow_editor(self):
        self.login(self.admin)
        response = self.client.get(reverse('flows.flow_editor', args=[self.flow.uuid]))
        self.assertTrue(response.context['mutable'])
        self.assertFalse(response.context['has_airtime_service'])
        self.assertFalse(response.context['is_starting'])
        self.assertFalse(response.context['has_ussd_channel'])

        # superusers can't edit flows
        self.login(self.superuser)
        response = self.client.get(reverse('flows.flow_editor', args=[self.flow.uuid]))
        self.assertFalse(response.context['mutable'])

    def test_states(self):
        # set our flow
        color_prompt = ActionSet.objects.get(x=1, y=1)
        color_ruleset = RuleSet.objects.get(label="color")
        orange_rule = color_ruleset.get_rules()[0]
        color_reply = ActionSet.objects.get(x=2, y=2)

        # how many people in the flow?
        self.assertEqual(self.flow.get_run_stats(),
                         {'total': 0, 'active': 0, 'completed': 0, 'expired': 0, 'interrupted': 0, 'completion': 0})

        # start the flow
        self.flow.start([], [self.contact, self.contact2])

        # test our stats again
        self.assertEqual(self.flow.get_run_stats(),
                         {'total': 2, 'active': 2, 'completed': 0, 'expired': 0, 'interrupted': 0, 'completion': 0})

        # should have created a single broadcast
        broadcast = Broadcast.objects.get()
        self.assertEqual(
            broadcast.text, {'base': "What is your favorite color?", 'fra': "Quelle est votre couleur préférée?"}
        )
        self.assertEqual(set(broadcast.contacts.all()), {self.contact, self.contact2})
        self.assertEqual(broadcast.base_language, 'base')

        # each contact should have received a single message
        contact1_msg = broadcast.msgs.get(contact=self.contact)
        self.assertEqual(contact1_msg.text, "What is your favorite color?")
        self.assertEqual(contact1_msg.status, PENDING)
        self.assertFalse(contact1_msg.high_priority)

        # should have a flow run for each contact
        contact1_run = FlowRun.objects.get(contact=self.contact)
        contact2_run = FlowRun.objects.get(contact=self.contact2)

        self.assertEqual(contact1_run.flow, self.flow)
        self.assertEqual(contact1_run.contact, self.contact)
        self.assertFalse(contact1_run.responded)
        self.assertFalse(contact2_run.responded)

        # check the path for contact 1
        contact1_path = contact1_run.get_path()
        self.assertEqual(len(contact1_path), 2)
        self.assertEqual(contact1_path[0]['node_uuid'], color_prompt.uuid)
        self.assertIsNotNone(contact1_path[0]['arrived_on'])
        self.assertEqual(contact1_path[0]['exit_uuid'], color_prompt.exit_uuid)
        self.assertEqual(contact1_path[1]['node_uuid'], color_ruleset.uuid)
        self.assertIsNotNone(contact1_path[1]['arrived_on'])
        self.assertNotIn('exit_uuid', contact1_path[1])

        # test our message context
        context = self.flow.build_expressions_context(self.contact, None)
        self.assertEqual(context['flow']['__default__'], "")
        self.assertIn('contact', context)

        # check flow activity endpoint response
        self.login(self.admin)

        test_contact = Contact.get_test_contact(self.admin)

        activity = json.loads(self.client.get(reverse('flows.flow_activity', args=[self.flow.pk])).content)
        self.assertEqual(2, activity['visited'][color_prompt.exit_uuid + ":" + color_ruleset.uuid])
        self.assertEqual(2, activity['activity'][color_ruleset.uuid])
        self.assertFalse(activity['is_starting'])

        # check activity with IVR test call
        IVRCall.create_incoming(self.channel, test_contact, test_contact.get_urn(), self.admin, 'CallSid')
        activity = json.loads(self.client.get(reverse('flows.flow_activity', args=[self.flow.pk])).content)
        self.assertEqual(2, activity['visited'][color_prompt.exit_uuid + ":" + color_ruleset.uuid])
        self.assertEqual(2, activity['activity'][color_ruleset.uuid])

        # set the flow as inactive, shouldn't react to replies
        self.flow.is_archived = True
        self.flow.save()

        # create and send a reply
        incoming = self.create_msg(direction=INCOMING, contact=self.contact, text="Orange")
        self.assertFalse(Flow.find_and_handle(incoming)[0])

        # no reply, our flow isn't active
        self.assertFalse(Msg.objects.filter(response_to=incoming))

        contact1_run.refresh_from_db()
        self.assertEqual(len(contact1_run.get_messages()), 1)
        self.assertEqual(len(contact1_run.get_path()), 2)

        # ok, make our flow active again
        self.flow.is_archived = False
        self.flow.save()

        # simulate a response from contact #1
        incoming = self.create_msg(direction=INCOMING, contact=self.contact, text="orange")
        self.assertTrue(Flow.find_and_handle(incoming)[0])

        # our message should have gotten a reply
        reply = Msg.objects.get(response_to=incoming)
        self.assertEqual(reply.contact, self.contact)
        self.assertEqual(reply.text, "I love orange too! You said: orange which is category: "
                                     "Orange You are: 0788 382 382 SMS: orange Flow: color: orange")
        self.assertEqual(reply.msg_type, 'F')
        self.assertTrue(reply.high_priority)  # should be high priority as this is a reply

        contact1_run.refresh_from_db()
        contact1_run_msgs = contact1_run.get_messages()

        self.assertTrue(contact1_run.responded)
        self.assertEqual(len(contact1_run_msgs), 3)
        self.assertIn(incoming, contact1_run_msgs)
        self.assertIn(reply, contact1_run_msgs)

        # check our completion percentages
        self.assertEqual(self.flow.get_run_stats(),
                         {'total': 2, 'active': 1, 'completed': 1, 'expired': 0, 'interrupted': 0, 'completion': 50})

        # at this point there are no more steps to take in the flow, so we shouldn't match anymore
        extra = self.create_msg(direction=INCOMING, contact=self.contact, text="Hello ther")
        self.assertFalse(Flow.find_and_handle(extra)[0])

        contact1_path = contact1_run.get_path()
        self.assertEqual(len(contact1_path), 3)
        self.assertEqual(contact1_path[0]['node_uuid'], color_prompt.uuid)
        self.assertEqual(contact1_path[0]['exit_uuid'], color_prompt.exit_uuid)
        self.assertEqual(contact1_path[1]['node_uuid'], color_ruleset.uuid)
        self.assertEqual(contact1_path[1]['exit_uuid'], orange_rule.uuid)
        self.assertEqual(contact1_path[2]['node_uuid'], color_reply.uuid)
        self.assertNotIn('exit_uuid', contact1_path[2])

        # we should also have a result for this RuleSet
        results = contact1_run.get_results()
        self.assertEqual(len(results), 1)
        self.assertEqual(results['color']['node_uuid'], color_ruleset.uuid)
        self.assertEqual(results['color']['name'], "color")
        self.assertEqual(results['color']['category'], "Orange")
        self.assertEqual(results['color']['value'], "orange")
        self.assertEqual(results['color']['input'], "orange")
        self.assertIsNotNone(results['color']['created_on'])

        # check what our message context looks like now
        context = self.flow.build_expressions_context(self.contact, incoming)
        self.assertTrue(context['flow'])
        self.assertEqual("color: orange", context['flow']['__default__'])
        self.assertEqual("orange", six.text_type(context['flow']['color']['__default__']))
        self.assertEqual("orange", six.text_type(context['flow']['color']['value']))
        self.assertEqual("Orange", context['flow']['color']['category'])
        self.assertEqual("orange", context['flow']['color']['text'])
        self.assertIsNotNone(context['flow']['color']['time'])

        self.assertEqual(self.channel.get_address_display(e164=True), context['channel']['tel_e164'])
        self.assertEqual(self.channel.get_address_display(), context['channel']['tel'])
        self.assertEqual(self.channel.get_name(), context['channel']['name'])
        self.assertEqual(self.channel.get_address_display(), context['channel']['__default__'])

        # change our value instead be decimal
        results = contact1_run.get_results()
        results['color']['value'] = '10'
        contact1_run.results = json.dumps(results)
        contact1_run.save(update_fields=('results',))

        # check our message context again
        context = self.flow.build_expressions_context(self.contact, incoming)
        self.assertEqual('10', context['flow']['color']['value'])
        self.assertEqual('Orange', context['flow']['color']['category'])

        # this is drawn from the message which didn't change
        self.assertEqual('orange', context['flow']['color']['text'])

    def test_anon_export_results(self):
        self.org.is_anon = True
        self.org.save()

        (run1,) = self.flow.start([], [self.contact])

        msg = self.create_msg(direction=INCOMING, contact=self.contact, text="orange")
        Flow.find_and_handle(msg)

        run1.refresh_from_db()

        workbook = self.export_flow_results(self.flow)
        sheet_runs, sheet_contacts, sheet_msgs = workbook.worksheets
        self.assertExcelRow(sheet_runs, 0, ["Contact UUID", "ID", "Name", "Groups", "Started", "Exited",
                                            "color (Category) - Color Flow",
                                            "color (Value) - Color Flow",
                                            "color (Text) - Color Flow"])

        self.assertExcelRow(sheet_runs, 1, [self.contact.uuid, six.text_type(self.contact.id), "Eric", "",
                                            run1.created_on, run1.exited_on,
                                            "Orange", "orange", "orange"], self.org.timezone)

        self.assertExcelRow(sheet_contacts, 0, ["Contact UUID", "ID", "Name", "Groups",
                                                "color (Category) - Color Flow",
                                                "color (Value) - Color Flow",
                                                "color (Text) - Color Flow"])

        self.assertExcelRow(sheet_contacts, 1, [self.contact.uuid, six.text_type(self.contact.id), "Eric", "",
                                                "Orange", "orange", "orange"], self.org.timezone)

        self.assertExcelRow(sheet_msgs, 0, ["Contact UUID", "ID", "Name", "Date", "Direction", "Message", "Channel"])
        self.assertExcelRow(sheet_msgs, 2, [self.contact.uuid, six.text_type(self.contact.id), "Eric",
                                            msg.created_on, "IN",
                                            "orange", "Test Channel"], self.org.timezone)

    def test_export_results_broadcast_only_flow(self):
        self.login(self.admin)

        flow = self.get_flow('two_in_row')
        contact1_run1, contact2_run1, contact3_run1 = flow.start([], [self.contact, self.contact2, self.contact3])
        contact1_run2, contact2_run2 = flow.start([], [self.contact, self.contact2], restart_participants=True)

        for run in (contact1_run1, contact2_run1, contact3_run1, contact1_run2, contact2_run2):
            run.refresh_from_db()

        with self.assertNumQueries(47):
            workbook = self.export_flow_results(flow)

        tz = self.org.timezone

        sheet_runs, sheet_contacts, sheet_msgs = workbook.worksheets

        # check runs sheet...
        self.assertEqual(len(list(sheet_runs.rows)), 6)  # header + 5 runs
        self.assertEqual(len(list(sheet_runs.columns)), 6)

        self.assertExcelRow(sheet_runs, 0, ["Contact UUID", "URN", "Name", "Groups", "Started", "Exited"])

        self.assertExcelRow(sheet_runs, 1, [contact1_run1.contact.uuid, "+250788382382", "Eric", "bootstrap 3",
                                            contact1_run1.created_on, contact1_run1.exited_on], tz)
        self.assertExcelRow(sheet_runs, 2, [contact1_run2.contact.uuid, "+250788382382", "Eric", "bootstrap 3",
                                            contact1_run2.created_on, contact1_run2.exited_on], tz)
        self.assertExcelRow(sheet_runs, 3, [contact2_run1.contact.uuid, "+250788383383", "Nic", "bootstrap 3",
                                            contact2_run1.created_on, contact2_run1.exited_on], tz)
        self.assertExcelRow(sheet_runs, 4, [contact2_run2.contact.uuid, "+250788383383", "Nic", "bootstrap 3",
                                            contact2_run2.created_on, contact2_run2.exited_on], tz)

        # check contacts sheet...
        self.assertEqual(len(list(sheet_contacts.rows)), 4)  # header + 3 contacts
        self.assertEqual(len(list(sheet_contacts.columns)), 4)

        self.assertExcelRow(sheet_contacts, 0, ["Contact UUID", "URN", "Name", "Groups"])
        self.assertExcelRow(sheet_contacts, 1, [contact1_run1.contact.uuid, "+250788382382", "Eric", "bootstrap 3"], tz)
        self.assertExcelRow(sheet_contacts, 2, [contact2_run1.contact.uuid, "+250788383383", "Nic", "bootstrap 3"], tz)
        self.assertExcelRow(sheet_contacts, 3, [contact3_run1.contact.uuid, "+250788123456", "Norbert", "bootstrap 3"], tz)

        # check messages sheet...
        self.assertEqual(len(list(sheet_msgs.rows)), 11)  # header + 10 messages
        self.assertEqual(len(list(sheet_msgs.columns)), 7)

        self.assertExcelRow(sheet_msgs, 0, ["Contact UUID", "URN", "Name", "Date", "Direction", "Message", "Channel"])

        c1_run1_msg1 = Msg.objects.get(steps__run=contact1_run1, text="This is the first message.")
        c1_run1_msg2 = Msg.objects.get(steps__run=contact1_run1, text="This is the second message.")

        c2_run1_msg1 = Msg.objects.get(steps__run=contact2_run1, text="This is the first message.")
        c2_run1_msg2 = Msg.objects.get(steps__run=contact2_run1, text="This is the second message.")

        c3_run1_msg1 = Msg.objects.get(steps__run=contact3_run1, text="This is the first message.")
        c3_run1_msg2 = Msg.objects.get(steps__run=contact3_run1, text="This is the second message.")

        c1_run2_msg1 = Msg.objects.get(steps__run=contact1_run2, text="This is the first message.")
        c1_run2_msg2 = Msg.objects.get(steps__run=contact1_run2, text="This is the second message.")

        c2_run2_msg1 = Msg.objects.get(steps__run=contact2_run2, text="This is the first message.")
        c2_run2_msg2 = Msg.objects.get(steps__run=contact2_run2, text="This is the second message.")

        self.assertExcelRow(sheet_msgs, 1, [c1_run1_msg1.contact.uuid, "+250788382382", "Eric",
                                            c1_run1_msg1.created_on, "OUT",
                                            "This is the first message.", "Test Channel"], tz)

        self.assertExcelRow(sheet_msgs, 2, [c1_run1_msg2.contact.uuid, "+250788382382", "Eric",
                                            c1_run1_msg2.created_on, "OUT",
                                            "This is the second message.", "Test Channel"], tz)

        self.assertExcelRow(sheet_msgs, 3, [c1_run2_msg1.contact.uuid, "+250788382382", "Eric",
                                            c1_run2_msg1.created_on, "OUT",
                                            "This is the first message.", "Test Channel"], tz)

        self.assertExcelRow(sheet_msgs, 4, [c1_run2_msg2.contact.uuid, "+250788382382", "Eric",
                                            c1_run2_msg2.created_on, "OUT",
                                            "This is the second message.", "Test Channel"], tz)

        self.assertExcelRow(sheet_msgs, 5, [c2_run1_msg1.contact.uuid, "+250788383383", "Nic",
                                            c2_run1_msg1.created_on, "OUT",
                                            "This is the first message.", "Test Channel"], tz)

        self.assertExcelRow(sheet_msgs, 6, [c2_run1_msg2.contact.uuid, "+250788383383", "Nic",
                                            c2_run1_msg2.created_on, "OUT",
                                            "This is the second message.", "Test Channel"], tz)

        self.assertExcelRow(sheet_msgs, 7, [c2_run2_msg1.contact.uuid, "+250788383383", "Nic",
                                            c2_run2_msg1.created_on, "OUT",
                                            "This is the first message.", "Test Channel"], tz)

        self.assertExcelRow(sheet_msgs, 8, [c2_run2_msg2.contact.uuid, "+250788383383", "Nic",
                                            c2_run2_msg2.created_on, "OUT",
                                            "This is the second message.", "Test Channel"], tz)

        self.assertExcelRow(sheet_msgs, 9, [c3_run1_msg1.contact.uuid, "+250788123456", "Norbert",
                                            c3_run1_msg1.created_on, "OUT",
                                            "This is the first message.", "Test Channel"], tz)

        self.assertExcelRow(sheet_msgs, 10, [c3_run1_msg2.contact.uuid, "+250788123456", "Norbert",
                                             c3_run1_msg2.created_on, "OUT",
                                             "This is the second message.", "Test Channel"], tz)

        # test without msgs or runs or unresponded
        with self.assertNumQueries(34):
            workbook = self.export_flow_results(flow, include_msgs=False, include_runs=False, responded_only=True)

        tz = self.org.timezone
        sheet_contacts = workbook.worksheets[0]

        self.assertEqual(len(list(sheet_contacts.rows)), 1)  # header; no resposes to a broadcast only flow
        self.assertEqual(len(list(sheet_contacts.columns)), 4)

        self.assertExcelRow(sheet_contacts, 0, ["Contact UUID", "URN", "Name", "Groups"])

    def test_export_results(self):
        # setup flow and start both contacts
        self.contact.update_urns(self.admin, ['tel:+250788382382', 'twitter:erictweets'])

        self.create_group('Devs', [self.contact])

        # contact name with an illegal character
        self.contact3.name = "Nor\02bert"
        self.contact3.save()

        contact1_run1, contact2_run1, contact3_run1 = self.flow.start([], [self.contact, self.contact2, self.contact3])

        # simulate two runs each for two contacts...
        contact1_in1 = self.create_msg(direction=INCOMING, contact=self.contact, text="light beige")
        Flow.find_and_handle(contact1_in1)

        contact1_in2 = self.create_msg(direction=INCOMING, contact=self.contact, text="orange")
        Flow.find_and_handle(contact1_in2)

        contact2_in1 = self.create_msg(direction=INCOMING, contact=self.contact2, text="green")
        Flow.find_and_handle(contact2_in1)

        contact1_run2, contact2_run2 = self.flow.start([], [self.contact, self.contact2], restart_participants=True)

        contact1_in3 = self.create_msg(direction=INCOMING, contact=self.contact, text=" blue ")
        Flow.find_and_handle(contact1_in3)

        # check can't export anonymously
        exported = self.client.get(reverse('flows.flow_export_results') + "?ids=%d" % self.flow.pk)
        self.assertEqual(302, exported.status_code)

        self.login(self.admin)

        # create a dummy export task so that we won't be able to export
        blocking_export = ExportFlowResultsTask.objects.create(org=self.org, created_by=self.admin, modified_by=self.admin)
        response = self.client.post(reverse('flows.flow_export_results'), dict(flows=[self.flow.pk]), follow=True)
        self.assertContains(response, "already an export in progress")

        # ok, mark that one as finished and try again
        blocking_export.update_status(ExportFlowResultsTask.STATUS_COMPLETE)

        for run in (contact1_run1, contact2_run1, contact3_run1, contact1_run2, contact2_run2):
            run.refresh_from_db()

        with self.assertNumQueries(46):
            workbook = self.export_flow_results(self.flow)

        tz = self.org.timezone

        sheet_runs, sheet_contacts, sheet_msgs = workbook.worksheets

        # check runs sheet...
        self.assertEqual(len(list(sheet_runs.rows)), 6)  # header + 5 runs
        self.assertEqual(len(list(sheet_runs.columns)), 9)

        self.assertExcelRow(sheet_runs, 0, ["Contact UUID", "URN", "Name", "Groups", "Started", "Exited",
                                            "color (Category) - Color Flow",
                                            "color (Value) - Color Flow",
                                            "color (Text) - Color Flow"])

        self.assertExcelRow(sheet_runs, 1, [contact1_run1.contact.uuid, "+250788382382", "Eric", "Devs",
                                            contact1_run1.created_on, contact1_run1.exited_on,
                                            "Orange", "orange", "orange"], tz)
<<<<<<< HEAD

        self.assertExcelRow(sheet_runs, 2, [contact1_run2.contact.uuid, "+250788382382", "Eric", "Devs",
                                            contact1_run2.created_on, contact1_run2.exited_on,
                                            "Blue", "blue", " blue "], tz)

        self.assertExcelRow(sheet_runs, 3, [contact2_run1.contact.uuid, "+250788383383", "Nic", "",
                                            contact2_run1.created_on, contact2_run1.exited_on,
                                            "Other", "green", "green"], tz)

=======

        self.assertExcelRow(sheet_runs, 2, [contact1_run2.contact.uuid, "+250788382382", "Eric", "Devs",
                                            contact1_run2.created_on, contact1_run2.exited_on,
                                            "Blue", "blue", " blue "], tz)

        self.assertExcelRow(sheet_runs, 3, [contact2_run1.contact.uuid, "+250788383383", "Nic", "",
                                            contact2_run1.created_on, contact2_run1.exited_on,
                                            "Other", "green", "green"], tz)

>>>>>>> ae335e17
        self.assertExcelRow(sheet_runs, 4, [contact2_run2.contact.uuid, "+250788383383", "Nic", "",
                                            contact2_run2.created_on, "",
                                            "", "", ""], tz)

        # check contacts sheet...
        self.assertEqual(len(list(sheet_contacts.rows)), 4)  # header + 3 contacts
        self.assertEqual(len(list(sheet_contacts.columns)), 7)

        self.assertExcelRow(sheet_contacts, 0, ["Contact UUID", "URN", "Name", "Groups",
                                                "color (Category) - Color Flow",
                                                "color (Value) - Color Flow",
                                                "color (Text) - Color Flow"])

        self.assertExcelRow(sheet_contacts, 1, [contact1_run1.contact.uuid, "+250788382382", "Eric", "Devs",
                                                "Blue", "blue", " blue "], tz)

        self.assertExcelRow(sheet_contacts, 2, [contact2_run1.contact.uuid, "+250788383383", "Nic", "",
                                                "Other", "green", "green"], tz)

        self.assertExcelRow(sheet_contacts, 3, [contact3_run1.contact.uuid, "+250788123456", "Norbert", "",
                                                "", "", ""], tz)

        # check messages sheet...
        self.assertEqual(len(list(sheet_msgs.rows)), 14)  # header + 13 messages
        self.assertEqual(len(list(sheet_msgs.columns)), 7)

        self.assertExcelRow(sheet_msgs, 0, ["Contact UUID", "URN", "Name", "Date", "Direction", "Message", "Channel"])

        contact1_out1 = Msg.objects.get(steps__run=contact1_run1, text="What is your favorite color?")
        contact1_out2 = Msg.objects.get(steps__run=contact1_run1, text="That is a funny color. Try again.")
        contact1_out3 = Msg.objects.get(steps__run=contact1_run1, text__startswith="I love orange too")

        self.assertExcelRow(sheet_msgs, 1, [contact1_out1.contact.uuid, "+250788382382", "Eric",
                                            contact1_out1.created_on, "OUT",
                                            "What is your favorite color?", "Test Channel"], tz)
        self.assertExcelRow(sheet_msgs, 2, [contact1_in1.contact.uuid, "+250788382382", "Eric", contact1_in1.created_on,
                                            "IN", "light beige", "Test Channel"], tz)
        self.assertExcelRow(sheet_msgs, 3, [contact1_out2.contact.uuid, "+250788382382", "Eric",
                                            contact1_out2.created_on, "OUT",
                                            "That is a funny color. Try again.", "Test Channel"], tz)
        self.assertExcelRow(sheet_msgs, 4, [contact1_in2.contact.uuid, "+250788382382", "Eric", contact1_in2.created_on,
                                            "IN", "orange", "Test Channel"], tz)
        self.assertExcelRow(sheet_msgs, 5, [contact1_out3.contact.uuid, "+250788382382", "Eric",
                                            contact1_out3.created_on, "OUT",
                                            "I love orange too! You said: orange which is category: Orange You are: "
                                            "0788 382 382 SMS: orange Flow: color: orange",
                                            "Test Channel"], tz)

        # test without msgs or runs or unresponded
        with self.assertNumQueries(44):
            workbook = self.export_flow_results(self.flow, include_msgs=False, include_runs=False, responded_only=True)

        tz = self.org.timezone
        sheet_contacts = workbook.worksheets[0]

        self.assertEqual(len(list(sheet_contacts.rows)), 3)  # header + 2 contacts
        self.assertEqual(len(list(sheet_contacts.columns)), 7)

        self.assertExcelRow(sheet_contacts, 0, ["Contact UUID", "URN", "Name", "Groups",
                                                "color (Category) - Color Flow",
                                                "color (Value) - Color Flow",
                                                "color (Text) - Color Flow"])

        self.assertExcelRow(sheet_contacts, 1, [contact1_run1.contact.uuid, "+250788382382", "Eric", "Devs",
                                                "Blue", "blue", " blue "], tz)

        self.assertExcelRow(sheet_contacts, 2, [contact2_run1.contact.uuid, "+250788383383", "Nic", "",
                                                "Other", "green", "green"], tz)

        # test export with a contact field
        age = ContactField.get_or_create(self.org, self.admin, 'age', "Age")
        self.contact.set_field(self.admin, 'age', 36)

        # insert a duplicate age field, this can happen due to races
        Value.objects.create(org=self.org, contact=self.contact, contact_field=age, string_value='36', decimal_value='36')

        with self.assertNumQueries(47):
            workbook = self.export_flow_results(self.flow, include_msgs=False, include_runs=True, responded_only=True,
                                                contact_fields=[age], extra_urns=['twitter', 'line'])

        # try setting the field again
        self.contact.set_field(self.admin, 'age', 36)

        # only one present now
        self.assertEqual(Value.objects.filter(contact=self.contact, contact_field=age).count(), 1)

        tz = self.org.timezone
        sheet_runs, sheet_contacts = workbook.worksheets

        self.assertEqual(len(list(sheet_contacts.rows)), 3)  # header + 2 contacts
        self.assertEqual(len(list(sheet_contacts.columns)), 10)

        self.assertExcelRow(sheet_contacts, 0, ["Contact UUID", "URN", "Twitter", "Line", "Name", "Groups", "Age",
                                                "color (Category) - Color Flow",
                                                "color (Value) - Color Flow",
                                                "color (Text) - Color Flow"])

        self.assertExcelRow(sheet_contacts, 1, [contact1_run1.contact.uuid, "+250788382382", "erictweets", "", "Eric",
                                                "Devs", "36", "Blue",
                                                "blue", " blue "], tz)

        self.assertExcelRow(sheet_contacts, 2, [contact2_run1.contact.uuid, "+250788383383", "", "", "Nic",
                                                "", "", "Other", "green", "green"], tz)

        # check runs sheet...
        self.assertEqual(len(list(sheet_runs.rows)), 4)  # header + 3 runs
        self.assertEqual(len(list(sheet_runs.columns)), 12)

        self.assertExcelRow(sheet_runs, 0, ["Contact UUID", "URN", "Twitter", "Line", "Name", "Groups", "Age",
                                            "Started", "Exited",
                                            "color (Category) - Color Flow",
                                            "color (Value) - Color Flow",
                                            "color (Text) - Color Flow"])

        self.assertExcelRow(sheet_runs, 1, [contact1_run1.contact.uuid, "+250788382382", "erictweets", "", "Eric", "Devs", "36",
                                            contact1_run1.created_on, contact1_run1.exited_on,
                                            "Orange", "orange", "orange"], tz)

        # test that we don't exceed the limit on rows per sheet
        with patch('temba.flows.models.ExportFlowResultsTask.MAX_EXCEL_ROWS', 4):
            workbook = self.export_flow_results(self.flow)
            expected_sheets = [("Runs", 4), ("Runs (2)", 3), ("Contacts", 4), ("Messages", 4),
                               ("Messages (2)", 4), ("Messages (3)", 4), ("Messages (4)", 4), ("Messages (5)", 2)]

            for s, sheet in enumerate(workbook.worksheets):
                self.assertEqual((sheet.title, len(list(sheet.rows))), expected_sheets[s])

    def test_export_results_list_messages_once(self):
        contact1_run1 = self.flow.start([], [self.contact])[0]

        contact1_in1 = self.create_msg(direction=INCOMING, contact=self.contact, text="Red")
        Flow.find_and_handle(contact1_in1)

        contact1_run1_rs = FlowStep.objects.filter(run=contact1_run1, step_type='R')
        contact1_out1 = Msg.objects.get(steps__run=contact1_run1, text="What is your favorite color?")
        contact1_out2 = Msg.objects.get(steps__run=contact1_run1, text="That is a funny color. Try again.")

        # consider msg is also on the second step too to test it is not exported in two rows
        contact1_run1_rs.last().messages.add(contact1_in1)

        tz = self.org.timezone
        workbook = self.export_flow_results(self.flow)

        sheet_runs, sheet_contacts, sheet_msgs = workbook.worksheets

        self.assertEqual(len(list(sheet_msgs.rows)), 4)  # header + 2 msgs

        self.assertExcelRow(sheet_msgs, 0, ["Contact UUID", "URN", "Name", "Date", "Direction", "Message", "Channel"])

        self.assertExcelRow(sheet_msgs, 1, [contact1_out1.contact.uuid, "+250788382382", "Eric",
                                            contact1_out1.created_on, "OUT",
                                            "What is your favorite color?", "Test Channel"], tz)

        self.assertExcelRow(sheet_msgs, 2, [contact1_run1.contact.uuid, "+250788382382", "Eric",
                                            contact1_in1.created_on, 'IN', "Red", "Test Channel"], tz)

        self.assertExcelRow(sheet_msgs, 3, [contact1_out2.contact.uuid, "+250788382382", "Eric",
                                            contact1_out2.created_on, "OUT",
                                            "That is a funny color. Try again.", "Test Channel"], tz)

    def test_export_results_remove_control_characters(self):
        contact1_run1 = self.flow.start([], [self.contact])[0]

        contact1_in1 = self.create_msg(direction=INCOMING, contact=self.contact, text="ngert\x07in.")
        Flow.find_and_handle(contact1_in1)

        contact1_run1.refresh_from_db()

        workbook = self.export_flow_results(self.flow)

        tz = self.org.timezone

        sheet_runs, sheet_contacts, sheet_msgs = workbook.worksheets

        # check runs sheet...
        self.assertEqual(len(list(sheet_runs.rows)), 2)  # header + 1 runs
        self.assertEqual(len(list(sheet_runs.columns)), 9)

        self.assertExcelRow(sheet_runs, 0, ["Contact UUID", "URN", "Name", "Groups", "Started", "Exited",
                                            "color (Category) - Color Flow",
                                            "color (Value) - Color Flow",
                                            "color (Text) - Color Flow"])

        self.assertExcelRow(sheet_runs, 1, [contact1_run1.contact.uuid, "+250788382382", "Eric", "",
                                            contact1_run1.created_on, "",
                                            "Other", "ngertin.", "ngertin."], tz)

    def test_export_results_with_surveyor_msgs(self):
        self.flow.flow_type = Flow.SURVEY
        self.flow.save()
        run = self.flow.start([], [self.contact])[0]

        # no urn or channel
        in1 = Msg.create_incoming(None, None, "blue", org=self.org, contact=self.contact)

        workbook = self.export_flow_results(self.flow)
        tz = self.org.timezone

        sheet_runs, sheet_contacts, sheet_msgs = workbook.worksheets

        run.refresh_from_db()

        # no submitter for our run
        self.assertExcelRow(sheet_runs, 1, ["", run.contact.uuid, "+250788382382", "Eric", "",
                                            run.created_on, run.exited_on,
                                            "Blue", "blue", "blue"], tz)

        out1 = Msg.objects.get(steps__run=run, text="What is your favorite color?")

        self.assertExcelRow(sheet_msgs, 1, [run.contact.uuid, "+250788382382", "Eric", out1.created_on, "OUT",
                                            "What is your favorite color?", "Test Channel"], tz)

        # no channel or phone
        self.assertExcelRow(sheet_msgs, 2, [run.contact.uuid, "", "Eric", in1.created_on, "IN", "blue", ""], tz)

        # now try setting a submitted by on our run
        run.submitted_by = self.admin
        run.save(update_fields=('submitted_by',))

        workbook = self.export_flow_results(self.flow)
        tz = self.org.timezone

        sheet_runs, sheet_contacts, sheet_msgs = workbook.worksheets

        # now the Administrator should show up
        self.assertExcelRow(sheet_runs, 1, ["Administrator", run.contact.uuid, "+250788382382", "Eric", "",
                                            run.created_on, run.exited_on,
                                            "Blue", "blue", "blue"], tz)

    def test_export_results_with_no_responses(self):
        self.assertEqual(self.flow.get_run_stats()['total'], 0)

        workbook = self.export_flow_results(self.flow)

        self.assertEqual(len(workbook.worksheets), 2)

        # every sheet has only the head row
        self.assertEqual(len(list(workbook.worksheets[0].rows)), 1)
        self.assertEqual(len(list(workbook.worksheets[0].columns)), 9)
        self.assertEqual(len(list(workbook.worksheets[1].rows)), 1)
        self.assertEqual(len(list(workbook.worksheets[1].columns)), 7)

    def test_copy(self):
        # pick a really long name so we have to concatenate
        self.flow.name = "Color Flow is a long name to use for something like this"
        self.flow.expires_after_minutes = 60
        self.flow.save()

        # make sure our metadata got saved
        metadata = json.loads(self.flow.metadata)
        self.assertEqual("Ryan Lewis", metadata['author'])

        # now create a copy
        copy = Flow.copy(self.flow, self.admin)

        metadata = json.loads(copy.metadata)
        self.assertEqual("Ryan Lewis", metadata['author'])

        # expiration should be copied too
        self.assertEqual(60, copy.expires_after_minutes)

        # should have a different id
        self.assertNotEqual(self.flow.pk, copy.pk)

        # Name should start with "Copy of"
        self.assertEqual("Copy of Color Flow is a long name to use for something like thi", copy.name)

        # metadata should come out in the json
        copy_json = copy.as_json()
        self.assertEqual(dict(author="Ryan Lewis",
                              name='Copy of Color Flow is a long name to use for something like thi',
                              revision=1,
                              expires=60,
                              uuid=copy.uuid,
                              saved_on=datetime_to_str(copy.saved_on)),
                         copy_json['metadata'])

        # should have the same number of actionsets and rulesets
        self.assertEqual(copy.action_sets.all().count(), self.flow.action_sets.all().count())
        self.assertEqual(copy.rule_sets.all().count(), self.flow.rule_sets.all().count())

    @override_settings(SEND_WEBHOOKS=True)
    def test_optimization_reply_action(self):
        self.flow.version_number = '10.4'
        self.flow.save(update_fields=('version_number',))

        json_flow = FlowRevision.migrate_definition({
            "base_language": "base",
            "version": self.flow.version_number,
            "entry": "02a2f789-1545-466b-978a-4cebcc9ab89a",
            "rule_sets": [],
            "action_sets": [{"y": 0, "x": 100,
                             "destination": None, "uuid": "02a2f789-1545-466b-978a-4cebcc9ab89a",
                             "actions": [
                                 {"type": "api", "webhook": "http://localhost:49999/coupon",
                                  "webhook_header": [{"name": "Authorization", "value": "Token 12345"}]},
                                 {"msg": {"base": "text to get @extra.coupon"}, "type": "reply"}]}],
            "metadata": {"notes": []}}, self.flow)

        self.flow.update(json_flow)

        self.mockRequest('POST', '/coupon', '{"coupon": "NEXUS4"}')
        self.flow.start([], [self.contact])

        self.assertTrue(self.flow.get_steps())
        self.assertTrue(Msg.objects.all())
        msg = Msg.objects.all()[0]
        self.assertFalse("@extra.coupon" in msg.text)
        self.assertEqual(msg.text, "text to get NEXUS4")
        self.assertEqual(PENDING, msg.status)

        # check all our mocked requests were made
        self.assertAllRequestsMade()

    def test_parsing(self):
        # our flow should have the appropriate RuleSet and ActionSet objects
        self.assertEqual(4, ActionSet.objects.all().count())

        entry = ActionSet.objects.get(x=1, y=1)
        actions = entry.get_actions()
        self.assertEqual(len(actions), 1)
        self.assertIsInstance(actions[0], ReplyAction)
        self.assertEqual(actions[0].msg, dict(base="What is your favorite color?", fra="Quelle est votre couleur préférée?"))
        self.assertEqual(entry.uuid, self.flow.entry_uuid)

        orange = ActionSet.objects.get(x=2, y=2)
        actions = orange.get_actions()
        self.assertEqual(1, len(actions))
        self.assertEqual(ReplyAction(actions[0].uuid, dict(base='I love orange too! You said: @step.value which is category: @flow.color.category You are: @step.contact.tel SMS: @step Flow: @flow')).as_json(), actions[0].as_json())

        self.assertEqual(1, RuleSet.objects.all().count())
        ruleset = RuleSet.objects.get(label="color")
        self.assertEqual(entry.destination, ruleset.uuid)
        rules = ruleset.get_rules()
        self.assertEqual(4, len(rules))

        # check ordering
        self.assertEqual(rules[0].category['base'], "Orange")
        self.assertEqual(rules[1].category['base'], "Blue")
        self.assertEqual(rules[2].category['base'], "Other")

        # check routing
        self.assertEqual(ContainsTest(test=dict(base="orange")).as_json(), rules[0].test.as_json())
        self.assertEqual(ContainsTest(test=dict(base="blue")).as_json(), rules[1].test.as_json())
        self.assertEqual(TrueTest().as_json(), rules[2].test.as_json())

        # and categories
        self.assertEqual("Orange", rules[0].category['base'])
        self.assertEqual("Blue", rules[1].category['base'])

        # back out as json
        json_dict = self.flow.as_json()

        self.assertEqual(json_dict['version'], get_current_export_version())
        self.assertEqual(json_dict['flow_type'], self.flow.flow_type)
        self.assertEqual(json_dict['metadata'], {
            'name': self.flow.name,
            'author': "Ryan Lewis",
            'saved_on': datetime_to_str(self.flow.saved_on),
            'revision': 1,
            'expires': self.flow.expires_after_minutes,
            'uuid': self.flow.uuid
        })

        # remove one of our actions and rules
        del json_dict['action_sets'][3]
        del json_dict['rule_sets'][0]['rules'][2]

        # update
        self.flow.update(json_dict)

        self.assertEqual(3, ActionSet.objects.all().count())

        entry = ActionSet.objects.get(x=1, y=1)
        actions = entry.get_actions()
        self.assertEqual(len(actions), 1)
        self.assertIsInstance(actions[0], ReplyAction)
        self.assertEqual(actions[0].msg, dict(base="What is your favorite color?", fra="Quelle est votre couleur préférée?"))
        self.assertEqual(entry.uuid, self.flow.entry_uuid)

        orange = ActionSet.objects.get(x=2, y=2)
        actions = orange.get_actions()
        self.assertEqual(1, len(actions))
        self.assertEqual(ReplyAction(actions[0].uuid, dict(base='I love orange too! You said: @step.value which is category: @flow.color.category You are: @step.contact.tel SMS: @step Flow: @flow')).as_json(), actions[0].as_json())

        self.assertEqual(1, RuleSet.objects.all().count())
        ruleset = RuleSet.objects.get(label="color")
        self.assertEqual(entry.destination, ruleset.uuid)
        rules = ruleset.get_rules()
        self.assertEqual(3, len(rules))

        # check ordering
        self.assertEqual(rules[0].category['base'], "Orange")
        self.assertEqual(rules[1].category['base'], "Blue")

        # check routing
        self.assertEqual(ContainsTest(test=dict(base="orange")).as_json(), rules[0].test.as_json())
        self.assertEqual(ContainsTest(test=dict(base="blue")).as_json(), rules[1].test.as_json())

        # updating with a label name that is too long should truncate it
        json_dict['rule_sets'][0]['label'] = 'W' * 75
        json_dict['rule_sets'][0]['operand'] = 'W' * 135
        self.flow.update(json_dict)

        # now check they are truncated to the max lengths
        ruleset = RuleSet.objects.get()
        self.assertEqual(64, len(ruleset.label))
        self.assertEqual(128, len(ruleset.operand))

    def test_expanding(self):
        # add actions for adding to a group and messaging a contact, we'll test how these expand
        action_set = ActionSet.objects.get(x=4, y=4)

        actions = [AddToGroupAction(str(uuid4()), [self.other_group]).as_json(),
                   SendAction(str(uuid4()), "Outgoing Message", [self.other_group], [self.contact], []).as_json()]

        action_set.set_actions_dict(actions)
        action_set.save()

        # check expanding our groups
        json_dict = self.flow.as_json(expand_contacts=True)
        json_as_string = json.dumps(json_dict)

        # our json should contain the names of our contact and groups
        self.assertTrue(json_as_string.find('Eric') > 0)
        self.assertTrue(json_as_string.find('Other') > 0)

        # now delete our group
        self.other_group.delete()

        flow_json = self.flow.as_json(expand_contacts=True)
        add_group = flow_json['action_sets'][3]['actions'][0]
        send = flow_json['action_sets'][3]['actions'][1]

        # should still see a reference to our group even (recreated)
        self.assertEqual(1, len(add_group['groups']))
        self.assertEqual(1, len(send['groups']))

    def assertTest(self, expected_test, expected_value, test, extra=None):
        runs = FlowRun.objects.filter(contact=self.contact)
        if runs:
            run = runs[0]
        else:
            run = FlowRun.create(self.flow, self.contact)

        # clear any extra on this run
        run.fields = ""

        context = run.flow.build_expressions_context(run.contact, None)
        if extra:
            context['extra'] = extra

        result = test.evaluate(run, self.sms, context, self.sms.text)
        if expected_test:
            self.assertTrue(result[0])
        else:
            self.assertFalse(result[0])
        self.assertEqual(expected_value, result[1])

        # return our run for later inspection
        return run

    def assertDateTest(self, expected_test, expected_value, test):
        run = FlowRun.objects.filter(contact=self.contact).first()
        tz = run.flow.org.timezone
        context = run.flow.build_expressions_context(run.contact, None)

        # turn to JSON and back
        test_json = test.as_json()
        test = test.__class__.from_json(run.org, test_json)

        tuple = test.evaluate(run, self.sms, context, self.sms.text)
        if expected_test:
            self.assertTrue(tuple[0])
        else:
            self.assertFalse(tuple[0])
        if expected_test and expected_value:
            # convert our expected date time the right timezone
            expected_tz = expected_value.astimezone(tz)
            self.assertTrue(abs((expected_tz - tuple[1]).total_seconds()) < 60, "%s does not match expected %s" % (tuple[1], expected_tz))

    def test_location_tests(self):
        sms = self.create_msg(contact=self.contact, text="")
        self.sms = sms

        # test State lookups
        state_test = HasStateTest()
        state_test = HasStateTest.from_json(self.org, state_test.as_json())

        sms.text = "Kigali City"
        self.assertTest(True, AdminBoundary.objects.get(name="Kigali City"), state_test)

        sms.text = "Seattle"
        self.assertTest(False, None, state_test)

        # now District lookups
        district_test = HasDistrictTest("Kigali City")
        district_test = HasDistrictTest.from_json(self.org, district_test.as_json())

        sms.text = "Nyarugenge"
        self.assertTest(True, AdminBoundary.objects.get(name="Nyarugenge"), district_test)

        sms.text = "I am from Nyarugenge"
        self.assertTest(True, AdminBoundary.objects.get(name="Nyarugenge"), district_test)

        sms.text = "Rwamagana"
        self.assertTest(False, None, district_test)

        # remove our org country, should no longer match things
        self.org.country = None
        self.org.save()

        sms.text = "Kigali City"
        self.assertTest(False, None, state_test)

        sms.text = "Nyarugenge"
        self.assertTest(False, None, district_test)

    def test_tests(self):
        sms = self.create_msg(contact=self.contact, text="GReen is my favorite!")
        self.sms = sms

        test = TrueTest()
        self.assertTest(True, sms.text, test)

        test = FalseTest()
        self.assertTest(False, None, test)

        test = ContainsTest(test=dict(base="Green"))
        self.assertTest(True, "GReen", test)

        test = ContainsTest(test=dict(base="Green green GREEN"))
        self.assertTest(True, "GReen", test)

        test = ContainsTest(test=dict(base="Green green GREEN"))
        self.assertTest(True, "GReen", test)

        sms.text = "Blue is my favorite"
        self.assertTest(False, None, test)

        sms.text = "Greenish is ok too"
        self.assertTest(False, None, test)

        # edit distance
        sms.text = "Greenn is ok though"
        self.assertTest(True, "Greenn", test)

        sms.text = "RESIST!!"
        test = ContainsOnlyPhraseTest(test=dict(base="resist"))
        self.assertTest(True, "RESIST", test)

        sms.text = "RESIST TODAY!!"
        self.assertTest(False, None, test)

        test = ContainsOnlyPhraseTest(test=dict(base="resist now"))
        test = ContainsOnlyPhraseTest.from_json(self.org, test.as_json())
        sms.text = " resist NOW "
        self.assertTest(True, "resist NOW", test)

        sms.text = " NOW resist"
        self.assertTest(False, None, test)

        sms.text = "this isn't an email@asdf"
        test = HasEmailTest()
        test = HasEmailTest.from_json(self.org, test.as_json())
        self.assertTest(False, None, test)

        sms.text = "this is an email email@foo.bar TODAY!!"
        self.assertTest(True, "email@foo.bar", test)

        test = ContainsPhraseTest(test=dict(base="resist now"))
        test = ContainsPhraseTest.from_json(self.org, test.as_json())
        sms.text = "we must resist! NOW "
        self.assertTest(True, "resist NOW", test)

        sms.text = "we must resist but perhaps not NOW "
        self.assertTest(False, None, test)

        sms.text = "  RESIST now "
        self.assertTest(True, "RESIST now", test)

        test = ContainsTest(test=dict(base="Green green %%$"))
        sms.text = "GReen is my favorite!, %%$"
        self.assertTest(True, "GReen", test)

        # variable substitution
        test = ContainsTest(test=dict(base="@extra.color"))
        sms.text = "my favorite color is GREEN today"
        self.assertTest(True, "GREEN", test, extra=dict(color="green"))

        test.test = dict(base="this THAT")
        sms.text = "this is good but won't match"
        self.assertTest(False, None, test)

        test.test = dict(base="this THAT")
        sms.text = "that and this is good and will match"
        self.assertTest(True, "that this", test)

        test.test = dict(base="this THAT")
        sms.text = "this and that is good and will match"
        self.assertTest(True, "this that", test)

        test.test = dict(base="this THAT")
        sms.text = "this and that and this other thing is good and will match"
        self.assertTest(True, "this that this", test)

        sms.text = "when we win we \U0001F64C @ "

        test = ContainsTest(test=dict(base="\U0001F64C"))
        self.assertTest(True, "\U0001F64C", test)

        sms.text = "I am \U0001F44D"
        test = ContainsAnyTest(test=dict(base=u"\U0001F64C \U0001F44D"))
        self.assertTest(True, "\U0001F44D", test)

        sms.text = "text"

        test = AndTest([TrueTest(), TrueTest()])
        self.assertTest(True, "text text", test)

        test = AndTest([TrueTest(), FalseTest()])
        self.assertTest(False, None, test)

        test = OrTest([TrueTest(), FalseTest()])
        self.assertTest(True, "text", test)

        test = OrTest([FalseTest(), FalseTest()])
        self.assertTest(False, None, test)

        test = ContainsAnyTest(test=dict(base="klab Kacyiru good"))
        sms.text = "kLab is awesome"
        self.assertTest(True, "kLab", test)

        sms.text = "telecom is located at Kacyiru"
        self.assertTest(True, "Kacyiru", test)

        sms.text = "good morning"
        self.assertTest(True, "good", test)

        sms.text = "kLab is good"
        self.assertTest(True, "kLab good", test)

        sms.text = "kigali city"
        self.assertTest(False, None, test)

        # have the same behaviour when we have commas even a trailing one
        test = ContainsAnyTest(test=dict(base="klab, kacyiru, good, "))
        sms.text = "kLab is awesome"
        self.assertTest(True, "kLab", test)

        sms.text = "telecom is located at Kacyiru"
        self.assertTest(True, "Kacyiru", test)

        sms.text = "good morning"
        self.assertTest(True, "good", test)

        sms.text = "kLab is good"
        self.assertTest(True, "kLab good", test)

        sms.text = "kigali city"
        self.assertTest(False, None, test)

        sms.text = "blue white, allo$%%"
        self.assertTest(False, None, test)

        test = ContainsAnyTest(test=dict(base="%%$, &&,"))
        sms.text = "blue white, allo$%%"
        self.assertTest(False, None, test)

        sms.text = "%%$"
        self.assertTest(False, None, test)

        test = LtTest(test="5")
        self.assertTest(False, None, test)

        test = LteTest(test="0")
        sms.text = "My answer is -4"
        self.assertTest(True, Decimal("-4"), test)

        sms.text = "My answer is 4"
        test = LtTest(test="4")
        self.assertTest(False, None, test)

        test = GtTest(test="4")
        self.assertTest(False, None, test)

        test = GtTest(test="3")
        self.assertTest(True, Decimal("4"), test)

        test = GteTest(test="4")
        self.assertTest(True, Decimal("4"), test)

        test = GteTest(test="9")
        self.assertTest(False, None, test)

        test = EqTest(test="4")
        self.assertTest(True, Decimal("4"), test)

        test = EqTest(test="5")
        self.assertTest(False, None, test)

        test = BetweenTest("5", "10")
        self.assertTest(False, None, test)

        test = BetweenTest("4", "10")
        self.assertTest(True, Decimal("4"), test)

        test = BetweenTest("0", "4")
        self.assertTest(True, Decimal("4"), test)

        test = BetweenTest("0", "3")
        self.assertTest(False, None, test)

        test = BetweenTest("@extra.min", "@extra.max")
        self.assertTest(True, Decimal('4'), test, extra=dict(min=2, max=5))

        test = BetweenTest("0", "@xxx")  # invalid expression
        self.assertTest(False, None, test)

        sms.text = "My answer is or"
        self.assertTest(False, None, test)

        sms.text = "My answer is 4"
        test = BetweenTest("1", "5")
        self.assertTest(True, Decimal("4"), test)

        sms.text = "My answer is 4rwf"
        self.assertTest(True, Decimal("4"), test)

        sms.text = "My answer is a4rwf"
        self.assertTest(False, None, test)

        test = BetweenTest("10", "50")
        sms.text = "My answer is lO"
        self.assertTest(True, Decimal("10"), test)

        test = BetweenTest("1000", "5000")
        sms.text = "My answer is 4,000rwf"
        self.assertTest(True, Decimal("4000"), test)

        rule = Rule('8bfc987a-796f-4de7-bce6-a10ed06f617b', None, None, None, test)
        self.assertEqual("1000-5000", rule.get_category_name(None))

        test = StartsWithTest(test=dict(base="Green"))
        sms.text = "  green beans"
        self.assertTest(True, "green", test)

        sms.text = "greenbeans"
        self.assertTest(True, "green", test)

        sms.text = "  beans Green"
        self.assertTest(False, None, test)

        test = NumberTest()
        self.assertTest(False, None, test)

        sms.text = "I have 7"
        self.assertTest(True, Decimal("7"), test)

        sms.text = "$250"
        self.assertTest(True, Decimal("250"), test)

        sms.text = "Where is my £5,656.56?"
        self.assertTest(True, Decimal("5656.56"), test)

        sms.text = "Very hot in here, temp at 38°c"
        self.assertTest(True, Decimal("38"), test)

        sms.text = "This is aw350me"
        self.assertTest(False, None, test)

        sms.text = "random typing 12333xg333"
        self.assertTest(False, None, test)

        sms.text = ",34"
        self.assertTest(True, Decimal("34"), test)

        # phone tests
        test = PhoneTest()
        sms.text = "My phone number is 0788 383 383"
        self.assertTest(True, "+250788383383", test)

        sms.text = "+250788123123"
        self.assertTest(True, "+250788123123", test)

        sms.text = "+12067799294"
        self.assertTest(True, "+12067799294", test)

        sms.text = "My phone is 0124515"
        self.assertTest(False, None, test)

        test = ContainsTest(test=dict(base="مورنۍ"))
        sms.text = "شاملیدل مورنۍ"
        self.assertTest(True, "مورنۍ", test)

        # test = "word to start" and notice "to start" is one word in arabic ataleast according to Google translate
        test = ContainsAnyTest(test=dict(base="كلمة لبدء"))
        # set text to "give a sample word in sentence"
        sms.text = "تعطي كلمة عينة في الجملة"
        self.assertTest(True, "كلمة", test)  # we get "word"

        # we should not match "this start is not allowed" we wanted "to start"
        test = ContainsAnyTest(test=dict(base="لا يسمح هذه البداية"))
        self.assertTest(False, None, test)

        test = RegexTest(dict(base="(?P<first_name>\w+) (\w+)"))
        sms.text = "Isaac Newton"
        run = self.assertTest(True, "Isaac Newton", test)
        extra = run.field_dict()
        self.assertEqual("Isaac Newton", extra['0'])
        self.assertEqual("Isaac", extra['1'])
        self.assertEqual("Newton", extra['2'])

        # find that arabic unicode is handled right
        sms.text = "مرحبا العالم"
        run = self.assertTest(True, "مرحبا العالم", test)
        extra = run.field_dict()
        self.assertEqual("مرحبا العالم", extra['0'])
        self.assertEqual("مرحبا", extra['1'])
        self.assertEqual("العالم", extra['2'])

        # no matching groups, should return whole string as match
        test = RegexTest(dict(base="\w+ \w+"))
        sms.text = "Isaac Newton"
        run = self.assertTest(True, "Isaac Newton", test)
        extra = run.field_dict()
        self.assertEqual("Isaac Newton", extra['0'])

        # no match, shouldn't return anything at all
        sms.text = "#$%^$#? !@#$"
        run = self.assertTest(False, None, test)
        extra = run.field_dict()
        self.assertFalse(extra)

        # no case sensitivity
        test = RegexTest(dict(base="kazoo"))
        sms.text = "This is my Kazoo"
        run = self.assertTest(True, "Kazoo", test)
        extra = run.field_dict()
        self.assertEqual("Kazoo", extra['0'])

        # change to have anchors
        test = RegexTest(dict(base="^kazoo$"))

        # no match, as at the end
        sms.text = "This is my Kazoo"
        run = self.assertTest(False, None, test)

        # this one will match
        sms.text = "Kazoo"
        run = self.assertTest(True, "Kazoo", test)
        extra = run.field_dict()
        self.assertEqual("Kazoo", extra['0'])

        # not empty
        sms.text = ""
        self.assertTest(False, None, NotEmptyTest())
        sms.text = None
        self.assertTest(False, None, NotEmptyTest())
        sms.text = " "
        self.assertTest(False, None, NotEmptyTest())
        sms.text = "it works "
        self.assertTest(True, "it works", NotEmptyTest())

        def perform_date_tests(sms, dayfirst):
            """
            Performs a set of date tests in either day-first or month-first mode
            """
            self.org.date_format = 'D' if dayfirst else 'M'
            self.org.save()

            # perform all date tests as if it were 2014-01-02 03:04:05.6 UTC - a date which when localized to DD-MM-YYYY
            # or MM-DD-YYYY is ambiguous
            with patch.object(timezone, 'now', return_value=datetime.datetime(2014, 1, 2, 3, 4, 5, 6, timezone.utc)):
                now = timezone.now()
                three_days_ago = now - timedelta(days=3)
                three_days_next = now + timedelta(days=3)
                five_days_next = now + timedelta(days=5)

                sms.text = "no date in this text"
                test = DateTest()
                self.assertDateTest(False, None, test)

                sms.text = "1980"
                self.assertDateTest(True, now.replace(year=1980), test)

                sms.text = "December 14, 1982"
                self.assertDateTest(True, now.replace(year=1982, month=12, day=14), test)

                if dayfirst:
                    sms.text = "sometime on %d/%d/%d" % (now.day, now.month, now.year)
                else:
                    sms.text = "sometime on %d/%d/%d" % (now.month, now.day, now.year)

                self.assertDateTest(True, now, test)

                # date before/equal/after tests using date arithmetic

                test = DateBeforeTest('@(date.today - 1)')
                self.assertDateTest(False, None, test)

                sms.text = "this is for three days ago %d/%d/%d" % (three_days_ago.day, three_days_ago.month, three_days_ago.year)
                self.assertDateTest(True, three_days_ago, test)

                sms.text = "in the next three days %d/%d/%d" % (three_days_next.day, three_days_next.month, three_days_next.year)
                self.assertDateTest(False, None, test)

                test = DateEqualTest('@(date.today - 3)')
                self.assertDateTest(False, None, test)

                sms.text = "this is for three days ago %d/%d/%d" % (three_days_ago.day, three_days_ago.month, three_days_ago.year)
                self.assertDateTest(True, three_days_ago, test)

                test = DateAfterTest('@(date.today + 3)')
                self.assertDateTest(False, None, test)

                if dayfirst:
                    sms.text = "this is for three days ago %d/%d/%d" % (five_days_next.day, five_days_next.month, five_days_next.year)
                else:
                    sms.text = "this is for three days ago %d/%d/%d" % (five_days_next.month, five_days_next.day, five_days_next.year)
                self.assertDateTest(True, five_days_next, test)

        # check date tests in both date modes
        perform_date_tests(sms, True)
        perform_date_tests(sms, False)

    def test_length(self):
        org = self.org

        js = [dict(category="Normal Length", uuid=uuid4(), destination=uuid4(), test=dict(type='true')),
              dict(category="Way too long, will get clipped at 36 characters", uuid=uuid4(), destination=uuid4(), test=dict(type='true'))]

        rules = Rule.from_json_array(org, js)

        self.assertEqual("Normal Length", rules[0].category)
        self.assertEqual(36, len(rules[1].category))

    def test_factories(self):
        org = self.org

        js = dict(type='true')
        self.assertEqual(TrueTest, Test.from_json(org, js).__class__)
        self.assertEqual(js, TrueTest().as_json())

        js = dict(type='false')
        self.assertEqual(FalseTest, Test.from_json(org, js).__class__)
        self.assertEqual(js, FalseTest().as_json())

        js = dict(type='and', tests=[dict(type='true')])
        self.assertEqual(AndTest, Test.from_json(org, js).__class__)
        self.assertEqual(js, AndTest([TrueTest()]).as_json())

        js = dict(type='or', tests=[dict(type='true')])
        self.assertEqual(OrTest, Test.from_json(org, js).__class__)
        self.assertEqual(js, OrTest([TrueTest()]).as_json())

        js = dict(type='contains', test="green")
        self.assertEqual(ContainsTest, Test.from_json(org, js).__class__)
        self.assertEqual(js, ContainsTest("green").as_json())

        js = dict(type='lt', test="5")
        self.assertEqual(LtTest, Test.from_json(org, js).__class__)
        self.assertEqual(js, LtTest("5").as_json())

        js = dict(type='gt', test="5")
        self.assertEqual(GtTest, Test.from_json(org, js).__class__)
        self.assertEqual(js, GtTest("5").as_json())

        js = dict(type='gte', test="5")
        self.assertEqual(GteTest, Test.from_json(org, js).__class__)
        self.assertEqual(js, GteTest("5").as_json())

        js = dict(type='eq', test="5")
        self.assertEqual(EqTest, Test.from_json(org, js).__class__)
        self.assertEqual(js, EqTest("5").as_json())

        js = dict(type='between', min="5", max="10")
        self.assertEqual(BetweenTest, Test.from_json(org, js).__class__)
        self.assertEqual(js, BetweenTest("5", "10").as_json())

        self.assertEqual(ReplyAction, Action.from_json(org, dict(type='reply', msg=dict(base="hello world"))).__class__)
        self.assertEqual(SendAction, Action.from_json(org, dict(type='send', msg=dict(base="hello world"), contacts=[], groups=[], variables=[])).__class__)

    def test_decimal_values(self):
        color_ruleset = RuleSet.objects.get(label="color")

        # update our rule to include decimal parsing
        color_ruleset.set_rules_dict([
            Rule(
                "1c75fd71-027b-40e8-a819-151a0f8140e6",
                {self.flow.base_language: "< 10"},
                "7d40faea-723b-473d-8999-59fb7d3c3ca2",
                'A',
                LtTest(10)
            ).as_json(),
            Rule(
                "40cc7c36-b7c8-4f05-ae82-25275607e5aa",
                {self.flow.base_language: "> 10"},
                "c12f37e2-8e6c-4c81-ba6d-941bb3caf93f",
                'A',
                GteTest(10)
            ).as_json()
        ])

        color_ruleset.save()

        # start the flow
        self.flow.start([], [self.contact])
        sms = self.create_msg(direction=INCOMING, contact=self.contact, text="My answer is 15")
        self.assertTrue(Flow.find_and_handle(sms)[0])

        # get our run and assert our value is saved (as a string)
        run = FlowRun.objects.get(flow=self.flow, contact=self.contact)
        results = run.get_results()
        self.assertEqual(results['color']['value'], "15")
        self.assertEqual(results['color']['node_uuid'], color_ruleset.uuid)
        self.assertEqual(results['color']['category'], "> 10")
        self.assertEqual(results['color']['name'], "color")
        self.assertIsNotNone(results['color']['created_on'])

        # and that the category counts have been updated
        self.assertIsNotNone(FlowCategoryCount.objects.filter(node_uuid=color_ruleset.uuid, category_name='> 10',
                                                              result_name='color', result_key='color', count=1).first())

    def test_location_entry_test(self):

        self.country = AdminBoundary.objects.create(osm_id='192787', name='Nigeria', level=0)
        kano = AdminBoundary.objects.create(osm_id='3710302', name='Kano', level=1, parent=self.country)
        lagos = AdminBoundary.objects.create(osm_id='3718182', name='Lagos', level=1, parent=self.country)
        ajingi = AdminBoundary.objects.create(osm_id='3710308', name='Ajingi', level=2, parent=kano)
        bichi = AdminBoundary.objects.create(osm_id='3710307', name='Bichi', level=2, parent=kano)
        apapa = AdminBoundary.objects.create(osm_id='3718187', name='Apapa', level=2, parent=lagos)
        bichiward = AdminBoundary.objects.create(osm_id='3710377', name='Bichi', level=3, parent=bichi)
        AdminBoundary.objects.create(osm_id='3710378', name='Ajingi', level=3, parent=ajingi)
        sms = self.create_msg(contact=self.contact, text="awesome text")
        self.sms = sms
        runs = FlowRun.objects.filter(contact=self.contact)
        if runs:
            run = runs[0]
        else:
            run = FlowRun.create(self.flow, self.contact)

        self.org.country = self.country
        run.flow.org = self.org
        context = run.flow.build_expressions_context(run.contact, None)

        # wrong admin level should return None if provided
        lga_tuple = HasDistrictTest('Kano').evaluate(run, sms, context, 'apapa')
        self.assertEqual(lga_tuple[1], None)

        lga_tuple = HasDistrictTest('Lagos').evaluate(run, sms, context, 'apapa')
        self.assertEqual(lga_tuple[1], apapa)

        # get lga with out higher admin level
        lga_tuple = HasDistrictTest().evaluate(run, sms, context, 'apapa')
        self.assertEqual(lga_tuple[1], apapa)

        # get ward with out higher admin levels
        ward_tuple = HasWardTest().evaluate(run, sms, context, 'bichi')
        self.assertEqual(ward_tuple[1], bichiward)

        # get with hierarchy proved
        ward_tuple = HasWardTest('Kano', 'Bichi').evaluate(run, sms, context, 'bichi')
        self.assertEqual(ward_tuple[1], bichiward)

        # wrong admin level should return None if provided
        ward_tuple = HasWardTest('Kano', 'Ajingi').evaluate(run, sms, context, 'bichi')
        js = dict(state='Kano', district='Ajingi', type='ward')
        self.assertEqual(HasWardTest('Kano', 'Ajingi').as_json(), js)
        self.assertEqual(ward_tuple[1], None)

        # get with hierarchy by aliases
        BoundaryAlias.objects.create(name='Pillars', boundary=kano, org=self.org,
                                     created_by=self.admin, modified_by=self.admin)
        ward_tuple = HasWardTest('Pillars', 'Bichi').evaluate(run, sms, context, 'bichi')
        self.assertEqual(ward_tuple[1], bichiward)

        # misconfigured flows should ignore the state and district if wards are unique by name
        ward_tuple = HasWardTest('Bichi', 'Kano').evaluate(run, sms, context, 'bichi')
        self.assertEqual(ward_tuple[1], bichiward)

        # misconfigured flows should not match if wards not unique
        AdminBoundary.objects.create(osm_id='3710379', name='Bichi', level=3, parent=apapa)
        ward_tuple = HasWardTest('Bichi', 'Kano').evaluate(run, sms, context, 'bichi')
        self.assertEqual(ward_tuple[1], None)

        self.assertEqual(HasWardTest, Test.from_json(self.org, js).__class__)

    def test_flow_keyword_create(self):
        self.login(self.admin)

        # try creating a flow with invalid keywords
        response = self.client.post(reverse('flows.flow_create'), {
            'name': "Flow #1",
            'keyword_triggers': "toooooooooooooolong,test",
            'flow_type': Flow.FLOW,
            'expires_after_minutes': 60 * 12
        })
        self.assertEqual(response.status_code, 200)
        self.assertFormError(response, 'form', 'keyword_triggers',
                             '"toooooooooooooolong" must be a single word, less than 16 characters, containing only '
                             'letter and numbers')

        # submit with valid keywords
        response = self.client.post(reverse('flows.flow_create'), {
            'name': "Flow #1",
            'keyword_triggers': "testing, test",
            'flow_type': Flow.FLOW,
            'expires_after_minutes': 60 * 12
        })
        self.assertEqual(response.status_code, 302)

        flow = Flow.objects.get(name='Flow #1')
        self.assertEqual(flow.triggers.all().count(), 2)
        self.assertEqual(set(flow.triggers.values_list('keyword', flat=True)), {'testing', 'test'})

        # try creating a survey flow with keywords (they'll be ignored)
        response = self.client.post(reverse('flows.flow_create'), {
            'name': "Survey Flow",
            'keyword_triggers': "notallowed",
            'flow_type': Flow.SURVEY,
            'expires_after_minutes': 60 * 12
        })
        self.assertEqual(response.status_code, 302)

        # should't be allowed to have a survey flow and keywords
        flow = Flow.objects.get(name='Survey Flow')
        self.assertEqual(flow.triggers.all().count(), 0)

    def test_flow_keyword_update(self):
        self.login(self.admin)
        flow = Flow.create(self.org, self.admin, "Flow")
        flow.flow_type = Flow.SURVEY
        flow.save()

        # keywords aren't an option for survey flows
        response = self.client.get(reverse('flows.flow_update', args=[flow.pk]))
        self.assertTrue('keyword_triggers' not in response.context['form'].fields)
        self.assertTrue('ignore_triggers' not in response.context['form'].fields)

        # send update with triggers and ignore flag anyways
        post_data = dict()
        post_data['name'] = "Flow With Keyword Triggers"
        post_data['keyword_triggers'] = "notallowed"
        post_data['ignore_keywords'] = True
        post_data['expires_after_minutes'] = 60 * 12
        response = self.client.post(reverse('flows.flow_update', args=[flow.pk]), post_data, follow=True)

        # still shouldn't have any triggers
        flow.refresh_from_db()
        self.assertFalse(flow.ignore_triggers)
        self.assertEqual(0, flow.triggers.all().count())

    def test_global_keywords_trigger_update(self):
        self.login(self.admin)
        flow = Flow.create(self.org, self.admin, "Flow")

        # update flow triggers
        response = self.client.post(reverse('flows.flow_update', args=[flow.id]), {
            'name': "Flow With Keyword Triggers",
            'keyword_triggers': "it,changes,everything",
            'expires_after_minutes': 60 * 12
        })
        self.assertEqual(response.status_code, 302)

        flow_with_keywords = Flow.objects.get(name="Flow With Keyword Triggers")
        self.assertEqual(flow_with_keywords.triggers.count(), 3)
        self.assertEqual(flow_with_keywords.triggers.filter(is_archived=False).count(), 3)
        self.assertEqual(flow_with_keywords.triggers.filter(is_archived=False).exclude(groups=None).count(), 0)

        # add triggers of other types
        Trigger.objects.create(created_by=self.admin, modified_by=self.admin, org=self.org,
                               trigger_type=Trigger.TYPE_FOLLOW, flow=flow_with_keywords, channel=self.channel)

        Trigger.objects.create(created_by=self.admin, modified_by=self.admin, org=self.org,
                               trigger_type=Trigger.TYPE_CATCH_ALL, flow=flow_with_keywords)

        Trigger.objects.create(created_by=self.admin, modified_by=self.admin, org=self.org,
                               trigger_type=Trigger.TYPE_MISSED_CALL, flow=flow_with_keywords)

        Trigger.objects.create(created_by=self.admin, modified_by=self.admin, org=self.org,
                               trigger_type=Trigger.TYPE_INBOUND_CALL, flow=flow_with_keywords)

        Trigger.objects.create(created_by=self.admin, modified_by=self.admin, org=self.org,
                               trigger_type=Trigger.TYPE_SCHEDULE, flow=flow_with_keywords)

        self.assertEqual(flow_with_keywords.triggers.filter(is_archived=False).count(), 8)

        # update flow triggers
        post_data = dict()
        post_data['name'] = "Flow With Keyword Triggers"
        post_data['keyword_triggers'] = "it,join"
        post_data['expires_after_minutes'] = 60 * 12
        response = self.client.post(reverse('flows.flow_update', args=[flow.pk]), post_data, follow=True)

        flow_with_keywords = Flow.objects.get(name=post_data['name'])
        self.assertEqual(200, response.status_code)
        self.assertEqual(response.request['PATH_INFO'], reverse('flows.flow_list'))
        self.assertTrue(flow_with_keywords in response.context['object_list'].all())
        self.assertEqual(flow_with_keywords.triggers.count(), 9)
        self.assertEqual(flow_with_keywords.triggers.filter(is_archived=True).count(), 2)
        self.assertEqual(flow_with_keywords.triggers.filter(is_archived=True,
                                                            trigger_type=Trigger.TYPE_KEYWORD).count(), 2)
        self.assertEqual(flow_with_keywords.triggers.filter(is_archived=False).count(), 7)
        self.assertEqual(flow_with_keywords.triggers.filter(is_archived=True,
                                                            trigger_type=Trigger.TYPE_KEYWORD).count(), 2)

        # only keyword triggers got archived, other are stil active
        self.assertTrue(flow_with_keywords.triggers.filter(is_archived=False, trigger_type=Trigger.TYPE_FOLLOW))
        self.assertTrue(flow_with_keywords.triggers.filter(is_archived=False, trigger_type=Trigger.TYPE_CATCH_ALL))
        self.assertTrue(flow_with_keywords.triggers.filter(is_archived=False, trigger_type=Trigger.TYPE_SCHEDULE))
        self.assertTrue(flow_with_keywords.triggers.filter(is_archived=False, trigger_type=Trigger.TYPE_MISSED_CALL))
        self.assertTrue(flow_with_keywords.triggers.filter(is_archived=False, trigger_type=Trigger.TYPE_INBOUND_CALL))

    def test_views(self):
        self.create_secondary_org()

        # create a flow for another org
        other_flow = Flow.create(self.org2, self.admin2, "Flow2", base_language='base')

        # no login, no list
        response = self.client.get(reverse('flows.flow_list'))
        self.assertRedirect(response, reverse('users.user_login'))

        user = self.admin
        user.first_name = "Test"
        user.last_name = "Contact"
        user.save()
        self.login(user)

        # list, should have only one flow (the one created in setUp)
        response = self.client.get(reverse('flows.flow_list'))
        self.assertEqual(1, len(response.context['object_list']))

        # inactive list shouldn't have any flows
        response = self.client.get(reverse('flows.flow_archived'))
        self.assertEqual(0, len(response.context['object_list']))

        # also shouldn't be able to view other flow
        response = self.client.get(reverse('flows.flow_editor', args=[other_flow.uuid]))
        self.assertEqual(302, response.status_code)

        # get our create page
        response = self.client.get(reverse('flows.flow_create'))
        self.assertTrue(response.context['has_flows'])
        self.assertIn('flow_type', response.context['form'].fields)

        # add call channel
        twilio = Channel.create(self.org, self.user, None, 'T', "Twilio", "0785553434", role="C",
                                secret="56789", gcm_id="456")

        response = self.client.get(reverse('flows.flow_create'))
        self.assertTrue(response.context['has_flows'])
        self.assertIn('flow_type', response.context['form'].fields)  # shown because of call channel

        twilio.delete()

        # create a new regular flow
        response = self.client.post(reverse('flows.flow_create'), dict(name='Flow', flow_type='F'), follow=True)
        flow1 = Flow.objects.get(org=self.org, name="Flow")
        # add a trigger on this flow
        Trigger.objects.create(org=self.org, keyword='unique', flow=flow1,
                               created_by=self.admin, modified_by=self.admin)
        self.assertEqual(response.status_code, 200)
        self.assertEqual(flow1.flow_type, 'F')
        self.assertEqual(flow1.expires_after_minutes, 10080)

        # create a new surveyor flow
        self.client.post(reverse('flows.flow_create'), dict(name='Surveyor Flow', flow_type='S'), follow=True)
        flow2 = Flow.objects.get(org=self.org, name="Surveyor Flow")
        self.assertEqual(flow2.flow_type, 'S')
        self.assertEqual(flow2.expires_after_minutes, 10080)

        # make sure we don't get a start flow button for Android Surveys
        response = self.client.get(reverse('flows.flow_editor', args=[flow2.uuid]))
        self.assertNotContains(response, "broadcast-rulesflow btn-primary")

        # create a new voice flow
        response = self.client.post(reverse('flows.flow_create'), dict(name='Voice Flow', flow_type='V'), follow=True)
        voice_flow = Flow.objects.get(org=self.org, name="Voice Flow")
        self.assertEqual(response.status_code, 200)
        self.assertEqual(voice_flow.flow_type, 'V')

        # default expiration for voice is shorter
        self.assertEqual(voice_flow.expires_after_minutes, 5)

        # test flows with triggers
        # create a new flow with one unformatted keyword
        post_data = dict()
        post_data['name'] = "Flow With Unformated Keyword Triggers"
        post_data['keyword_triggers'] = "this is,it"
        response = self.client.post(reverse('flows.flow_create'), post_data)
        self.assertFormError(response, 'form', 'keyword_triggers',
                             '"this is" must be a single word, less than 16 characters, containing only letter and numbers')

        # create a new flow with one existing keyword
        post_data = dict()
        post_data['name'] = "Flow With Existing Keyword Triggers"
        post_data['keyword_triggers'] = "this,is,unique"
        response = self.client.post(reverse('flows.flow_create'), post_data)
        self.assertFormError(response, 'form', 'keyword_triggers',
                             'The keyword "unique" is already used for another flow')

        # create another trigger so there are two in the way
        trigger = Trigger.objects.create(org=self.org, keyword='this', flow=flow1,
                                         created_by=self.admin, modified_by=self.admin)

        response = self.client.post(reverse('flows.flow_create'), post_data)
        self.assertFormError(response, 'form', 'keyword_triggers',
                             'The keywords "this, unique" are already used for another flow')
        trigger.delete()

        # create a new flow with keywords
        post_data = dict()
        post_data['name'] = "Flow With Good Keyword Triggers"
        post_data['keyword_triggers'] = "this,is,it"
        post_data['flow_type'] = 'F'
        post_data['expires_after_minutes'] = 30
        response = self.client.post(reverse('flows.flow_create'), post_data, follow=True)
        flow3 = Flow.objects.get(name=post_data['name'])

        self.assertEqual(200, response.status_code)
        self.assertEqual(response.request['PATH_INFO'], reverse('flows.flow_editor', args=[flow3.uuid]))
        self.assertEqual(response.context['object'].triggers.count(), 3)

        # update expiration for voice flow
        post_data = dict()
        response = self.client.get(reverse('flows.flow_update', args=[voice_flow.pk]), post_data, follow=True)

        choices = response.context['form'].fields['expires_after_minutes'].choices
        self.assertEqual(7, len(choices))
        self.assertEqual(1, choices[0][0])
        self.assertEqual(2, choices[1][0])
        self.assertEqual(3, choices[2][0])
        self.assertEqual(4, choices[3][0])
        self.assertEqual(5, choices[4][0])
        self.assertEqual(10, choices[5][0])
        self.assertEqual(15, choices[6][0])

        # try updating with an sms type expiration to make sure it's restricted for voice flows
        post_data['expires_after_minutes'] = 60 * 12
        post_data['name'] = 'Voice Flow'
        response = self.client.post(reverse('flows.flow_update', args=[voice_flow.pk]), post_data, follow=True)
        voice_flow.refresh_from_db()
        self.assertEqual(5, voice_flow.expires_after_minutes)

        # now do a valid value for voice
        post_data['expires_after_minutes'] = 3
        response = self.client.post(reverse('flows.flow_update', args=[voice_flow.pk]), post_data, follow=True)

        voice_flow.refresh_from_db()
        self.assertEqual(3, voice_flow.expires_after_minutes)

        # update flow triggers
        post_data = dict()
        post_data['name'] = "Flow With Keyword Triggers"
        post_data['keyword_triggers'] = "it,changes,everything"
        post_data['expires_after_minutes'] = 60 * 12
        response = self.client.post(reverse('flows.flow_update', args=[flow3.pk]), post_data, follow=True)
        flow3 = Flow.objects.get(name=post_data['name'])
        self.assertEqual(200, response.status_code)
        self.assertEqual(response.request['PATH_INFO'], reverse('flows.flow_list'))
        self.assertTrue(flow3 in response.context['object_list'].all())
        self.assertEqual(flow3.triggers.count(), 5)
        self.assertEqual(flow3.triggers.filter(is_archived=True).count(), 2)
        self.assertEqual(flow3.triggers.filter(is_archived=False).count(), 3)
        self.assertEqual(flow3.triggers.filter(is_archived=False).exclude(groups=None).count(), 0)

        # update flow with unformatted keyword
        post_data['keyword_triggers'] = "it,changes,every thing"
        response = self.client.post(reverse('flows.flow_update', args=[flow3.pk]), post_data)
        self.assertTrue(response.context['form'].errors)

        # update flow with unformated keyword
        post_data['keyword_triggers'] = "it,changes,everything,unique"
        response = self.client.post(reverse('flows.flow_update', args=[flow3.pk]), post_data)
        self.assertTrue(response.context['form'].errors)
        response = self.client.get(reverse('flows.flow_update', args=[flow3.pk]))
        self.assertEqual(response.context['form'].fields['keyword_triggers'].initial, "it,everything,changes")
        self.assertEqual(flow3.triggers.filter(is_archived=False).count(), 3)
        self.assertEqual(flow3.triggers.filter(is_archived=False).exclude(groups=None).count(), 0)
        trigger = Trigger.objects.get(keyword="everything", flow=flow3)
        group = self.create_group("first", [self.contact])
        trigger.groups.add(group)
        self.assertEqual(flow3.triggers.filter(is_archived=False).count(), 3)
        self.assertEqual(flow3.triggers.filter(is_archived=False).exclude(groups=None).count(), 1)
        self.assertEqual(flow3.triggers.filter(is_archived=False).exclude(groups=None)[0].keyword, "everything")
        response = self.client.get(reverse('flows.flow_update', args=[flow3.pk]))
        self.assertEqual(response.context['form'].fields['keyword_triggers'].initial, "it,changes")
        self.assertNotContains(response, "contact_creation")
        self.assertEqual(flow3.triggers.filter(is_archived=False).count(), 3)
        self.assertEqual(flow3.triggers.filter(is_archived=False).exclude(groups=None).count(), 1)
        self.assertEqual(flow3.triggers.filter(is_archived=False).exclude(groups=None)[0].keyword, "everything")

        # make us a survey flow
        flow3.flow_type = Flow.SURVEY
        flow3.save()

        # we should get the contact creation option
        response = self.client.get(reverse('flows.flow_update', args=[flow3.pk]))
        self.assertContains(response, 'contact_creation')

        # set contact creation to be per login
        del post_data['keyword_triggers']
        post_data['contact_creation'] = Flow.CONTACT_PER_LOGIN
        response = self.client.post(reverse('flows.flow_update', args=[flow3.pk]), post_data)
        flow3.refresh_from_db()
        self.assertEqual(Flow.CONTACT_PER_LOGIN, flow3.get_metadata_json().get('contact_creation'))

        # can see results for a flow
        response = self.client.get(reverse('flows.flow_results', args=[self.flow.uuid]))
        self.assertEqual(200, response.status_code)

        # check flow listing
        response = self.client.get(reverse('flows.flow_list'))
        self.assertEqual(list(response.context['object_list']), [flow3, voice_flow, flow2, flow1, self.flow])  # by saved_on

        # start a contact in a flow
        self.flow.start([], [self.contact])

        # test getting the json
        response = self.client.get(reverse('flows.flow_json', args=[self.flow.id]))
        self.assertIn('channels', response.json())
        self.assertIn('languages', response.json())
        self.assertIn('channel_countries', response.json())
        self.assertEqual(ActionSet.objects.all().count(), 28)

        json_dict = response.json()['flow']

        # test setting the json to a single actionset
        json_dict['action_sets'] = [dict(uuid=str(uuid4()), x=1, y=1, destination=None,
                                         actions=[dict(type='reply', msg=dict(base='This flow is more like a broadcast'))])]
        json_dict['rule_sets'] = []
        json_dict['entry'] = json_dict['action_sets'][0]['uuid']

        response = self.client.post(reverse('flows.flow_json', args=[self.flow.id]), json.dumps(json_dict), content_type="application/json")
        self.assertEqual(response.status_code, 200)
        self.assertEqual(ActionSet.objects.all().count(), 25)

        # check that the flow only has a single actionset
        ActionSet.objects.get(flow=self.flow)

        # can't save with an invalid uuid
        json_dict['metadata']['saved_on'] = datetime_to_str(timezone.now())
        json_dict['action_sets'][0]['destination'] = 'notthere'

        response = self.client.post(reverse('flows.flow_json', args=[self.flow.id]), json.dumps(json_dict), content_type="application/json")
        self.assertEqual(200, response.status_code)

        self.flow.refresh_from_db()
        flow_json = self.flow.as_json()
        self.assertIsNone(flow_json['action_sets'][0]['destination'])

        # flow should still be there though
        self.flow.refresh_from_db()

        # should still have the original one, nothing changed
        response = self.client.get(reverse('flows.flow_json', args=[self.flow.id]))
        self.assertEqual(200, response.status_code)
        json_dict = response.json()

        # can't save against the other org's flow
        response = self.client.post(reverse('flows.flow_json', args=[other_flow.id]), json.dumps(json_dict), content_type="application/json")
        self.assertEqual(302, response.status_code)

        # can't save with invalid json
        with self.assertRaises(ValueError):
            response = self.client.post(reverse('flows.flow_json', args=[self.flow.id]), "badjson", content_type="application/json")

        # test simulation
        simulate_url = reverse('flows.flow_simulate', args=[self.flow.id])

        test_contact = Contact.get_test_contact(self.admin)
        group = self.create_group("players", [test_contact])
        contact_field = ContactField.get_or_create(self.org, self.admin, 'custom', 'custom')
        contact_field_value = Value.objects.create(contact=test_contact, contact_field=contact_field, org=self.org,
                                                   string_value="hey")

        response = self.client.get(simulate_url)
        self.assertEqual(response.status_code, 302)

        post_data = {'has_refresh': True}

        response = self.client.post(simulate_url, json.dumps(post_data), content_type="application/json")
        json_dict = response.json()

        self.assertFalse(group in test_contact.all_groups.all())
        self.assertFalse(test_contact.values.all())

        self.assertEqual(len(json_dict.keys()), 5)
        self.assertEqual(len(json_dict['messages']), 3)
        self.assertEqual('Test Contact has entered the &quot;Color Flow&quot; flow', json_dict['messages'][0]['text'])
        self.assertEqual("This flow is more like a broadcast", json_dict['messages'][1]['text'])
        self.assertEqual("Test Contact has exited this flow", json_dict['messages'][2]['text'])

        group = self.create_group("fans", [test_contact])
        contact_field_value = Value.objects.create(contact=test_contact, contact_field=contact_field, org=self.org,
                                                   string_value="hey")

        post_data['new_message'] = "Ok, Thanks"
        post_data['has_refresh'] = False

        response = self.client.post(simulate_url, json.dumps(post_data), content_type="application/json")
        self.assertEqual(200, response.status_code)
        json_dict = response.json()

        self.assertTrue(group in test_contact.all_groups.all())
        self.assertTrue(test_contact.values.all())
        self.assertEqual(test_contact.values.get(string_value='hey'), contact_field_value)

        self.assertEqual(len(json_dict.keys()), 5)
        self.assertIn('status', json_dict.keys())
        self.assertIn('visited', json_dict.keys())
        self.assertIn('activity', json_dict.keys())
        self.assertIn('messages', json_dict.keys())
        self.assertIn('description', json_dict.keys())
        self.assertEqual(json_dict['status'], 'success')
        self.assertEqual(json_dict['description'], 'Message sent to Flow')

        post_data['has_refresh'] = True

        response = self.client.post(simulate_url, json.dumps(post_data), content_type="application/json")
        self.assertEqual(200, response.status_code)
        json_dict = response.json()

        self.assertEqual(len(json_dict.keys()), 5)
        self.assertIn('status', json_dict.keys())
        self.assertIn('visited', json_dict.keys())
        self.assertIn('activity', json_dict.keys())
        self.assertIn('messages', json_dict.keys())
        self.assertIn('description', json_dict.keys())
        self.assertEqual(json_dict['status'], 'success')
        self.assertEqual(json_dict['description'], 'Message sent to Flow')

        # test our copy view
        response = self.client.post(reverse('flows.flow_copy', args=[self.flow.id]))
        flow_copy = Flow.objects.get(org=self.org, name="Copy of %s" % self.flow.name)
        self.assertRedirect(response, reverse('flows.flow_editor', args=[flow_copy.uuid]))

        FlowLabel.objects.create(name="one", org=self.org, parent=None)
        FlowLabel.objects.create(name="two", org=self.org2, parent=None)

        # test update view
        response = self.client.post(reverse('flows.flow_update', args=[self.flow.id]))
        self.assertEqual(response.status_code, 200)
        self.assertEqual(len(response.context['form'].fields), 5)
        self.assertIn('name', response.context['form'].fields)
        self.assertIn('keyword_triggers', response.context['form'].fields)
        self.assertIn('ignore_triggers', response.context['form'].fields)

        # test broadcast view
        response = self.client.get(reverse('flows.flow_broadcast', args=[self.flow.id]))
        self.assertEqual(len(response.context['form'].fields), 4)
        self.assertIn('omnibox', response.context['form'].fields)
        self.assertIn('restart_participants', response.context['form'].fields)
        self.assertIn('include_active', response.context['form'].fields)

        post_data = dict()
        post_data['omnibox'] = "c-%s" % self.contact.uuid
        post_data['restart_participants'] = 'on'

        # nothing should happen, contacts are already active in the flow
        count = Broadcast.objects.all().count()
        self.client.post(reverse('flows.flow_broadcast', args=[self.flow.id]), post_data, follow=True)
        self.assertEqual(count, Broadcast.objects.all().count())

        FlowStart.objects.all().delete()

        # include people active in flows
        post_data['include_active'] = 'on'
        count = Msg.objects.all().count()
        self.client.post(reverse('flows.flow_broadcast', args=[self.flow.id]), post_data, follow=True)
        self.assertEqual(count + 1, Msg.objects.all().count())

        # we should have a flow start
        start = FlowStart.objects.get(flow=self.flow)

        # should be in a completed state
        self.assertEqual(FlowStart.STATUS_COMPLETE, start.status)
        self.assertEqual(1, start.contact_count)

        # do so again but don't restart the participants
        del post_data['restart_participants']

        self.client.post(reverse('flows.flow_broadcast', args=[self.flow.id]), post_data, follow=True)

        # should have a new flow start
        new_start = FlowStart.objects.filter(flow=self.flow).order_by('-created_on').first()
        self.assertNotEqual(start, new_start)
        self.assertEqual(FlowStart.STATUS_COMPLETE, new_start.status)
        self.assertEqual(0, new_start.contact_count)

        # mark that start as incomplete
        new_start.status = FlowStart.STATUS_STARTING
        new_start.save()

        # try to start again
        response = self.client.post(reverse('flows.flow_broadcast', args=[self.flow.id]), post_data, follow=True)

        # should have an error now
        self.assertTrue(response.context['form'].errors)

        # shouldn't have a new flow start as validation failed
        self.assertFalse(FlowStart.objects.filter(flow=self.flow).exclude(id__lte=new_start.id))

        # test ivr flow creation
        self.channel.role = 'SRCA'
        self.channel.save()

        post_data = dict(name="Message flow", expires_after_minutes=5, flow_type='F')
        response = self.client.post(reverse('flows.flow_create'), post_data, follow=True)
        msg_flow = Flow.objects.get(name=post_data['name'])

        self.assertEqual(200, response.status_code)
        self.assertEqual(response.request['PATH_INFO'], reverse('flows.flow_editor', args=[msg_flow.uuid]))
        self.assertEqual(msg_flow.flow_type, 'F')

        post_data = dict(name="Call flow", expires_after_minutes=5, flow_type='V')
        response = self.client.post(reverse('flows.flow_create'), post_data, follow=True)
        call_flow = Flow.objects.get(name=post_data['name'])

        self.assertEqual(200, response.status_code)
        self.assertEqual(response.request['PATH_INFO'], reverse('flows.flow_editor', args=[call_flow.uuid]))
        self.assertEqual(call_flow.flow_type, 'V')

        # test creating a  flow with base language
        # create the language for our org
        language = Language.create(self.org, self.flow.created_by, "English", 'eng')
        self.org.primary_language = language
        self.org.save()

        post_data = dict(name="Language Flow", expires_after_minutes=5, base_language=language.iso_code, flow_type='F')
        response = self.client.post(reverse('flows.flow_create'), post_data, follow=True)
        language_flow = Flow.objects.get(name=post_data['name'])

        self.assertEqual(200, response.status_code)
        self.assertEqual(response.request['PATH_INFO'], reverse('flows.flow_editor', args=[language_flow.uuid]))
        self.assertEqual(language_flow.base_language, language.iso_code)

    def test_views_viewers(self):
        # create a viewer
        self.viewer = self.create_user("Viewer")
        self.org.viewers.add(self.viewer)
        self.viewer.set_org(self.org)

        self.create_secondary_org()

        # create a flow for another org and a flow label
        flow2 = Flow.create(self.org2, self.admin2, "Flow2")
        flow_label = FlowLabel.objects.create(name="one", org=self.org, parent=None)

        flow_list_url = reverse('flows.flow_list')
        flow_archived_url = reverse('flows.flow_archived')
        flow_create_url = reverse('flows.flow_create')
        flowlabel_create_url = reverse('flows.flowlabel_create')

        # no login, no list
        response = self.client.get(flow_list_url)
        self.assertRedirect(response, reverse('users.user_login'))

        user = self.viewer
        user.first_name = "Test"
        user.last_name = "Contact"
        user.save()
        self.login(user)

        # list, should have only one flow (the one created in setUp)

        response = self.client.get(flow_list_url)
        self.assertEqual(1, len(response.context['object_list']))
        # no create links
        self.assertFalse(flow_create_url in response.content)
        self.assertFalse(flowlabel_create_url in response.content)
        # verify the action buttons we have
        self.assertFalse('object-btn-unlabel' in response.content)
        self.assertFalse('object-btn-restore' in response.content)
        self.assertFalse('object-btn-archive' in response.content)
        self.assertFalse('object-btn-label' in response.content)
        self.assertTrue('object-btn-export' in response.content)

        # can not label
        post_data = dict()
        post_data['action'] = 'label'
        post_data['objects'] = self.flow.pk
        post_data['label'] = flow_label.pk
        post_data['add'] = True

        response = self.client.post(flow_list_url, post_data, follow=True)
        self.assertEqual(1, response.context['object_list'].count())
        self.assertFalse(response.context['object_list'][0].labels.all())

        # can not archive
        post_data = dict()
        post_data['action'] = 'archive'
        post_data['objects'] = self.flow.pk
        response = self.client.post(flow_list_url, post_data, follow=True)
        self.assertEqual(1, response.context['object_list'].count())
        self.assertEqual(response.context['object_list'][0].pk, self.flow.pk)
        self.assertFalse(response.context['object_list'][0].is_archived)

        # inactive list shouldn't have any flows
        response = self.client.get(flow_archived_url)
        self.assertEqual(0, len(response.context['object_list']))

        response = self.client.get(reverse('flows.flow_editor', args=[self.flow.uuid]))
        self.assertEqual(200, response.status_code)
        self.assertFalse(response.context['mutable'])

        # we can fetch the json for the flow
        response = self.client.get(reverse('flows.flow_json', args=[self.flow.pk]))
        self.assertEqual(200, response.status_code)

        # but posting to it should redirect to a get
        response = self.client.post(reverse('flows.flow_json', args=[self.flow.pk]), post_data=response.content)
        self.assertEqual(302, response.status_code)

        self.flow.is_archived = True
        self.flow.save()

        response = self.client.get(flow_list_url)
        self.assertEqual(0, len(response.context['object_list']))

        # can not restore
        post_data = dict()
        post_data['action'] = 'archive'
        post_data['objects'] = self.flow.pk
        response = self.client.post(flow_archived_url, post_data, follow=True)
        self.assertEqual(1, response.context['object_list'].count())
        self.assertEqual(response.context['object_list'][0].pk, self.flow.pk)
        self.assertTrue(response.context['object_list'][0].is_archived)

        response = self.client.get(flow_archived_url)
        self.assertEqual(1, len(response.context['object_list']))

        # cannot create a flow
        response = self.client.get(flow_create_url)
        self.assertEqual(302, response.status_code)

        # cannot create a flowlabel
        response = self.client.get(flowlabel_create_url)
        self.assertEqual(302, response.status_code)

        # also shouldn't be able to view other flow
        response = self.client.get(reverse('flows.flow_editor', args=[flow2.uuid]))
        self.assertEqual(302, response.status_code)

    def test_flow_update_error(self):

        flow = self.get_flow('favorites')
        json_dict = flow.as_json()
        json_dict['action_sets'][0]['actions'].append(dict(type='add_label', labels=[dict(name='@badlabel')]))
        self.login(self.admin)
        response = self.client.post(reverse('flows.flow_json', args=[flow.pk]),
                                    json.dumps(json_dict),
                                    content_type="application/json")

        self.assertEqual(response.status_code, 400)
        self.assertEqual(response.json()['description'], 'Your flow could not be saved. Please refresh your browser.')

    def test_flow_start_with_start_msg(self):
        msg = self.create_msg(direction=INCOMING, contact=self.contact, text="I am coming")
        run, = self.flow.start([], [self.contact], start_msg=msg)

        out = Msg.objects.get(direction='O')

        run.refresh_from_db()
        run_msgs = run.get_messages().order_by('created_on')

        self.assertEqual(len(run.get_path()), 2)
        self.assertEqual(list(run_msgs), [msg, out])

        msg.refresh_from_db()
        self.assertEqual(msg.msg_type, 'F')

    def test_quick_replies(self):
        flow = self.get_flow('quick_replies')
        run, = flow.start([], [self.contact4])

        run.refresh_from_db()
        self.assertEqual(len(run.get_path()), 2)

        # check flow sent a message with quick replies
        msg = Msg.objects.get(direction='O')
        self.assertEqual(msg.get_metadata(), {'quick_replies': ['Sim', 'No']})

    def test_multiple(self):
        run1, = self.flow.start([], [self.contact])

        # create a second flow and start our same contact
        self.flow2 = self.flow.copy(self.flow, self.flow.created_by)
        run2, = self.flow2.start([], [self.contact])

        run1.refresh_from_db()
        run2.refresh_from_db()

        # only the second run should be active
        self.assertFalse(run1.is_active)
        self.assertEqual(len(run1.get_path()), 2)

        self.assertTrue(run2.is_active)
        self.assertEqual(len(run2.get_path()), 2)

        # send in a message
        incoming = self.create_msg(direction=INCOMING, contact=self.contact, text="Orange", created_on=timezone.now())
        self.assertTrue(Flow.find_and_handle(incoming)[0])

        run1.refresh_from_db()
        run2.refresh_from_db()

        # only the second flow should get it
        self.assertEqual(len(run1.get_path()), 2)
        self.assertEqual(len(run2.get_path()), 3)

        # start the flow again for our contact
        run3, = self.flow.start([], [self.contact], restart_participants=True)

        run1.refresh_from_db()
        run3.refresh_from_db()

        # should have two flow runs for this contact and flow
        self.assertFalse(run1.is_active)
        self.assertTrue(run3.is_active)

        self.assertEqual(len(run1.get_path()), 2)
        self.assertEqual(len(run3.get_path()), 2)

        # send in a message, this should be handled by our first flow, which has a more recent run active
        incoming = self.create_msg(direction=INCOMING, contact=self.contact, text="blue")
        self.assertTrue(Flow.find_and_handle(incoming)[0])

        run1.refresh_from_db()
        run3.refresh_from_db()

        self.assertEqual(len(run1.get_path()), 2)
        self.assertEqual(len(run3.get_path()), 3)

        # if we exclude existing and try starting again, nothing happens
        self.flow.start([], [self.contact], restart_participants=False)

        # no new runs
        self.assertEqual(self.flow.runs.count(), 2)

        # check our run results
        results = self.flow.runs.order_by('-id').first().get_results()

        self.assertEqual(len(results), 1)
        self.assertEqual(results['color']['name'], 'color')
        self.assertEqual(results['color']['category'], 'Blue')
        self.assertEqual(results['color']['value'], 'blue')
        self.assertEqual(results['color']['input'], incoming.text)

    def test_ignore_keyword_triggers(self):
        self.flow.start([], [self.contact])

        # create a second flow
        self.flow2 = Flow.create(self.org, self.admin, "Kiva Flow")

        self.flow2 = self.flow.copy(self.flow, self.flow.created_by)

        # add a trigger on flow2
        Trigger.objects.create(org=self.org, keyword='kiva', flow=self.flow2,
                               created_by=self.admin, modified_by=self.admin)

        incoming = self.create_msg(direction=INCOMING, contact=self.contact, text="kiva")

        self.assertTrue(Trigger.find_and_handle(incoming))
        self.assertTrue(FlowRun.objects.filter(flow=self.flow2, contact=self.contact))

        self.flow.ignore_triggers = True
        self.flow.save()
        self.flow.start([], [self.contact], restart_participants=True)

        other_incoming = self.create_msg(direction=INCOMING, contact=self.contact, text="kiva")

        self.assertFalse(Trigger.find_and_handle(other_incoming))

        # complete the flow
        incoming = self.create_msg(direction=INCOMING, contact=self.contact, text="orange")
        self.assertTrue(Flow.find_and_handle(incoming)[0])

        # now we should trigger the other flow as we are at our terminal flow
        self.assertTrue(Trigger.find_and_handle(other_incoming))

    @patch('temba.flows.models.Flow.handle_ussd_ruleset_action',
           return_value=dict(handled=True, destination=None, step=None, msgs=[]))
    def test_ussd_ruleset_sends_message(self, handle_ussd_ruleset_action):
        definition = self.flow.as_json()

        # set flow to USSD and have a USSD ruleset
        definition['flow_type'] = 'U'
        definition['rule_sets'][0]['ruleset_type'] = "wait_menu"

        self.flow.update(definition)

        # start flow
        self.flow.start([], [self.contact])

        self.assertTrue(handle_ussd_ruleset_action.called)
        self.assertEqual(handle_ussd_ruleset_action.call_count, 1)

    @patch('temba.flows.models.Flow.handle_ussd_ruleset_action',
           return_value=dict(handled=True, destination=None, step=None, msgs=[]))
    def test_triggered_start_with_ussd(self, handle_ussd_ruleset_action):
        definition = self.flow.as_json()

        # set flow to USSD and have a USSD ruleset
        definition['flow_type'] = 'U'
        definition['rule_sets'][0]['ruleset_type'] = "wait_menu"

        self.flow.update(definition)

        # create a trigger
        Trigger.objects.create(org=self.org, keyword='derp', flow=self.flow,
                               created_by=self.admin, modified_by=self.admin)

        # create an incoming message
        incoming = self.create_msg(direction=INCOMING, contact=self.contact, text="derp")

        self.assertTrue(Trigger.find_and_handle(incoming))

        self.assertTrue(handle_ussd_ruleset_action.called)
        self.assertEqual(handle_ussd_ruleset_action.call_count, 1)


class ActionTest(TembaTest):

    def setUp(self):
        super(ActionTest, self).setUp()

        self.contact = self.create_contact('Eric', '+250788382382')
        self.contact2 = self.create_contact('Nic', '+250788383383')

        self.flow = self.get_flow('color')

        self.other_group = self.create_group("Other", [])

    def execute_action(self, action, run, msg, **kwargs):
        context = run.flow.build_expressions_context(run.contact, msg)
        return action.execute(run, context, None, msg, **kwargs)

    def test_reply_action(self):
        msg = self.create_msg(direction=INCOMING, contact=self.contact, text="Green is my favorite")
        run = FlowRun.create(self.flow, self.contact)

        with self.assertRaises(FlowException):
            ReplyAction.from_json(self.org, {'type': ReplyAction.TYPE})

        with self.assertRaises(FlowException):
            ReplyAction.from_json(self.org, {'type': ReplyAction.TYPE, ReplyAction.MESSAGE: dict()})

        with self.assertRaises(FlowException):
            ReplyAction.from_json(self.org, {'type': ReplyAction.TYPE, ReplyAction.MESSAGE: dict(base="")})

        action = ReplyAction(str(uuid4()), dict(base="We love green too!"))
        self.execute_action(action, run, msg)
        msg = Msg.objects.get(contact=self.contact, direction='O')
        self.assertEqual("We love green too!", msg.text)

        Broadcast.objects.all().delete()

        action_json = action.as_json()
        action = ReplyAction.from_json(self.org, action_json)
        self.assertEqual(dict(base="We love green too!"), action.msg)

        self.execute_action(action, run, msg)

        response = msg.responses.get()
        self.assertEqual("We love green too!", response.text)
        self.assertEqual(self.contact, response.contact)

    def test_send_all_action(self):
        contact = self.create_contact('Stephen', '+12078778899', twitter='stephen')
        msg = self.create_msg(direction=INCOMING, contact=contact, text="Green is my favorite")
        run = FlowRun.create(self.flow, self.contact)

        action = ReplyAction(str(uuid4()), dict(base="We love green too!"), None, send_all=True)
        action_replies = self.execute_action(action, run, msg)
        self.assertEqual(len(action_replies), 1)
        for action_reply in action_replies:
            self.assertIsInstance(action_reply, Msg)

        replies = Msg.objects.filter(contact=contact, direction='O')
        self.assertEqual(replies.count(), 1)
        self.assertIsNone(replies.filter(contact_urn__path='stephen').first())
        self.assertIsNotNone(replies.filter(contact_urn__path='+12078778899').first())

        Broadcast.objects.all().delete()
        Msg.objects.all().delete()

        msg = self.create_msg(direction=INCOMING, contact=contact, text="Green is my favorite")
        run = FlowRun.create(self.flow, self.contact)

        # create twitter channel
        Channel.create(self.org, self.user, None, 'TT')
        delattr(self.org, '__schemes__%s' % Channel.ROLE_SEND)

        action_json = action.as_json()
        action = ReplyAction.from_json(self.org, action_json)
        self.assertEqual(dict(base="We love green too!"), action.msg)
        self.assertTrue(action.send_all)

        action_replies = self.execute_action(action, run, msg)
        self.assertEqual(len(action_replies), 2)
        for action_reply in action_replies:
            self.assertIsInstance(action_reply, Msg)

        replies = Msg.objects.filter(contact=contact, direction='O')
        self.assertEqual(replies.count(), 2)
        self.assertIsNotNone(replies.filter(contact_urn__path='stephen').first())
        self.assertIsNotNone(replies.filter(contact_urn__path='+12078778899').first())

    def test_media_action(self):
        msg = self.create_msg(direction=INCOMING, contact=self.contact, text="Green is my favorite")
        run = FlowRun.create(self.flow, self.contact)

        action = ReplyAction(str(uuid4()), dict(base="We love green too!"), 'image/jpeg:path/to/media.jpg')
        self.execute_action(action, run, msg)
        reply_msg = Msg.objects.get(contact=self.contact, direction='O')
        self.assertEqual("We love green too!", reply_msg.text)
        self.assertEqual(reply_msg.attachments, ["image/jpeg:https://%s/%s" % (settings.AWS_BUCKET_DOMAIN, 'path/to/media.jpg')])

        Broadcast.objects.all().delete()
        Msg.objects.all().delete()
        msg = self.create_msg(direction=INCOMING, contact=self.contact, text="Green is my favorite")

        action_json = action.as_json()
        action = ReplyAction.from_json(self.org, action_json)
        self.assertEqual(dict(base="We love green too!"), action.msg)
        self.assertEqual('image/jpeg:path/to/media.jpg', action.media)

        self.execute_action(action, run, msg)

        response = msg.responses.get()
        self.assertEqual("We love green too!", response.text)
        self.assertEqual(response.attachments, ["image/jpeg:https://%s/%s" % (settings.AWS_BUCKET_DOMAIN, 'path/to/media.jpg')])
        self.assertEqual(self.contact, response.contact)

    def test_media_expression(self):
        msg = self.create_msg(direction=INCOMING, contact=self.contact, text="profile")
        run = FlowRun.create(self.flow, self.contact)

        action = ReplyAction(str(uuid4()), dict(base="Here is your profile pic."), 'image:/photos/contacts/@(contact.name).jpg')

        # export and import our json to make sure that works as well
        action_json = action.as_json()
        action = ReplyAction.from_json(self.org, action_json)

        # now execute it
        self.execute_action(action, run, msg)
        reply_msg = Msg.objects.get(contact=self.contact, direction='O')
        self.assertEqual("Here is your profile pic.", reply_msg.text)
        self.assertEqual(reply_msg.attachments, ["image:/photos/contacts/Eric.jpg"])

        response = msg.responses.get()
        self.assertEqual("Here is your profile pic.", response.text)
        self.assertEqual(self.contact, response.contact)

    def test_quick_replies_action(self):
        msg = self.create_msg(direction=INCOMING, contact=self.contact, text="Yes")
        run = FlowRun.create(self.flow, self.contact)

        payload = [dict(eng='Yes'), dict(eng='No')]

        action = ReplyAction(str(uuid4()), msg=dict(base="Are you fine?"), quick_replies=payload)
        action_json = action.as_json()
        action = ReplyAction.from_json(self.org, action_json)

        self.execute_action(action, run, msg)
        self.assertEqual(action.msg, dict(base="Are you fine?"))
        self.assertEqual(action.quick_replies, payload)

    def test_ussd_action(self):
        self.channel.delete()
        self.channel = Channel.create(self.org, self.user, 'RW', 'JNU', None, '+250788123123',
                                      role=Channel.ROLE_USSD)

        msg = self.create_msg(direction=INCOMING, contact=self.contact, text="Green is my favorite")
        run = FlowRun.create(self.flow, self.contact)

        menu_uuid = str(uuid4())

        ussd_ruleset = RuleSet.objects.create(flow=self.flow, uuid=str(uuid4()), x=0, y=0, ruleset_type=RuleSet.TYPE_WAIT_USSD_MENU)
        ussd_ruleset.set_rules_dict([Rule(str(uuid4()), dict(base="All Responses"), menu_uuid, 'R', TrueTest()).as_json()])
        ussd_ruleset.save()

        # without USSD config we only get an empty UssdAction
        action = UssdAction.from_ruleset(ussd_ruleset, run)
        execution = self.execute_action(action, run, msg)

        self.assertIsNone(action.msg)
        self.assertEqual(execution, [])

        # add menu rules
        ussd_ruleset.set_rules_dict([Rule(str(uuid4()), dict(base="All Responses"), menu_uuid, 'R', TrueTest()).as_json(),
                                    Rule(str(uuid4()), dict(base="Test1"), None, 'R', EqTest(test="1"), dict(base="Test1")).as_json(),
                                    Rule(str(uuid4()), dict(base="Test2"), None, 'R', EqTest(test="2"), dict(base="Test2")).as_json()])
        ussd_ruleset.save()

        # add ussd message
        config = {
            "ussd_message": {"base": "test"}
        }
        ussd_ruleset.config = json.dumps(config)
        action = UssdAction.from_ruleset(ussd_ruleset, run)
        execution = self.execute_action(action, run, msg)

        self.assertIsNotNone(action.msg)
        self.assertEqual(action.msg, {u'base': u'test\n1: Test1\n2: Test2\n'})
        self.assertIsInstance(execution[0], Msg)
        self.assertEqual(execution[0].text, u'test\n1: Test1\n2: Test2')

        Broadcast.objects.all().delete()

    def test_multilanguage_ussd_menu_partly_translated(self):
        self.channel.delete()
        self.channel = Channel.create(self.org, self.user, 'RW', 'JNU', None, '+250788123123',
                                      role=Channel.ROLE_USSD)

        msg = self.create_msg(direction=INCOMING, contact=self.contact, text="Green is my favorite")
        run = FlowRun.create(self.flow, self.contact)

        menu_uuid = str(uuid4())

        ussd_ruleset = RuleSet.objects.create(flow=self.flow, uuid=str(uuid4()), x=0, y=0, ruleset_type=RuleSet.TYPE_WAIT_USSD_MENU)
        ussd_ruleset.set_rules_dict([Rule(str(uuid4()), dict(base="All Responses"), menu_uuid, 'R', TrueTest()).as_json()])
        ussd_ruleset.save()

        english = Language.create(self.org, self.admin, "English", 'eng')
        Language.create(self.org, self.admin, "Hungarian", 'hun')
        Language.create(self.org, self.admin, "Russian", 'rus')
        self.flow.org.primary_language = english

        # add menu rules
        ussd_ruleset.set_rules_dict([Rule(str(uuid4()), dict(base="All Responses"), menu_uuid, 'R', TrueTest()).as_json(),
                                    Rule(str(uuid4()), dict(base="Test1"), None, 'R', EqTest(test="1"), dict(eng="labelENG", hun="labelHUN")).as_json(),
                                    Rule(str(uuid4()), dict(base="Test2"), None, 'R', EqTest(test="2"), dict(eng="label2ENG")).as_json()])
        ussd_ruleset.save()

        # add ussd message
        config = {
            "ussd_message": {"eng": "testENG", "hun": "testHUN"}
        }

        ussd_ruleset.config = json.dumps(config)
        action = UssdAction.from_ruleset(ussd_ruleset, run)
        execution = self.execute_action(action, run, msg)

        self.assertIsNotNone(action.msg)
        # we have three languages, although only 2 are (partly) translated
        self.assertEqual(len(action.msg.keys()), 3)
        self.assertEqual(action.msg.keys(), [u'rus', u'hun', u'eng'])

        # we don't have any translation for Russian, so it should be the same as eng
        self.assertEqual(action.msg['eng'], action.msg['rus'])

        # we have partly translated hungarian labels
        self.assertNotEqual(action.msg['eng'], action.msg['hun'])

        # the missing translation should be the same as the english label
        self.assertNotIn('labelENG', action.msg['hun'])
        self.assertIn('label2ENG', action.msg['hun'])

        self.assertEqual(action.msg['hun'], u'testHUN\n1: labelHUN\n2: label2ENG\n')

        # the msg sent out is in english
        self.assertIsInstance(execution[0], Msg)
        self.assertEqual(execution[0].text, u'testENG\n1: labelENG\n2: label2ENG')

        # now set contact's language to something we don't have in our org languages
        self.contact.language = 'fra'
        self.contact.save(update_fields=('language',))
        run = FlowRun.create(self.flow, self.contact)

        # resend the message to him
        execution = self.execute_action(action, run, msg)

        # he will still get the english (base language)
        self.assertIsInstance(execution[0], Msg)
        self.assertEqual(execution[0].text, u'testENG\n1: labelENG\n2: label2ENG')

        # now set contact's language to hungarian
        self.contact.language = 'hun'
        self.contact.save(update_fields=('language',))
        run = FlowRun.create(self.flow, self.contact)

        # resend the message to him
        execution = self.execute_action(action, run, msg)

        # he will get the partly translated hungarian version
        self.assertIsInstance(execution[0], Msg)
        self.assertEqual(execution[0].text, u'testHUN\n1: labelHUN\n2: label2ENG')

        Broadcast.objects.all().delete()

    def test_trigger_flow_action(self):
        flow = self.create_flow()
        run = FlowRun.create(self.flow, self.contact)

        # add a channel to make sure that country is ambiguous
        Channel.create(self.org, self.admin, 'US', 'EX', schemes=['tel'])
        delattr(self.org, '_country_code')
        self.org.country = None
        self.org.save()

        # set a contact field with another phone number
        self.contact.set_field(self.admin, "other_contact_tel", "+12065551212", "Other Contact Tel")

        action = TriggerFlowAction(str(uuid4()), flow, [], [self.contact], ["@contact.other_contact_tel"])
        self.execute_action(action, run, None)

        # should have created a new contact with the above variable
        self.assertIsNotNone(Contact.from_urn(self.org, "tel:+12065551212"))

        action_json = action.as_json()
        action = TriggerFlowAction.from_json(self.org, action_json)
        self.assertEqual(action.flow.pk, flow.pk)

        self.assertTrue(FlowRun.objects.filter(contact=self.contact, flow=flow))

        action = TriggerFlowAction(str(uuid4()), flow, [self.other_group], [], [])
        run = FlowRun.create(self.flow, self.contact)
        msgs = self.execute_action(action, run, None)

        self.assertFalse(msgs)

        self.other_group.update_contacts(self.user, [self.contact2], True)

        action = TriggerFlowAction(str(uuid4()), flow, [self.other_group], [self.contact], [])
        run = FlowRun.create(self.flow, self.contact)
        self.execute_action(action, run, None)

        self.assertTrue(FlowRun.objects.filter(contact=self.contact2, flow=flow))

        # delete the group
        self.other_group.is_active = False
        self.other_group.save()

        self.assertTrue(action.groups)
        self.assertTrue(self.other_group.pk in [g.pk for g in action.groups])
        # should create new group the next time the flow is read
        updated_action = TriggerFlowAction.from_json(self.org, action.as_json())
        self.assertTrue(updated_action.groups)
        self.assertFalse(self.other_group.pk in [g.pk for g in updated_action.groups])

    def test_send_action(self):
        # previously @step.contact was the run contact and @contact would become the recipient but that has been
        # changed so that both are the run contact
        msg_body = "Hi @contact.name (@contact.state). @step.contact (@step.contact.state) is in the flow"

        self.contact.set_field(self.user, 'state', "WA", label="State")
        self.contact2.set_field(self.user, 'state', "GA", label="State")
        run = FlowRun.create(self.flow, self.contact)

        action = SendAction(str(uuid4()), dict(base=msg_body), [], [self.contact2], [])
        self.execute_action(action, run, None)

        action_json = action.as_json()
        action = SendAction.from_json(self.org, action_json)
        self.assertEqual(action.msg['base'], msg_body)
        self.assertEqual(action.media, dict())

        broadcast = Broadcast.objects.get()
        self.assertEqual(broadcast.text, dict(base=msg_body))
        self.assertEqual(broadcast.base_language, 'base')
        self.assertEqual(broadcast.get_messages().count(), 1)
        msg = broadcast.get_messages().first()
        self.assertEqual(msg.contact, self.contact2)
        self.assertEqual(msg.text, "Hi Eric (WA). Eric (WA) is in the flow")

        # empty message should be a no-op
        action = SendAction(str(uuid4()), dict(base=""), [], [self.contact], [])
        self.execute_action(action, run, None)
        self.assertEqual(Broadcast.objects.all().count(), 1)

        # try with a test contact and a group
        test_contact = Contact.get_test_contact(self.user)
        test_contact.name = "Mr Test"
        test_contact.save()
        test_contact.set_field(self.user, 'state', "IN", label="State")

        self.other_group.update_contacts(self.user, [self.contact2], True)

        action = SendAction(str(uuid4()), dict(base=msg_body), [self.other_group], [test_contact], [])
        run = FlowRun.create(self.flow, test_contact)
        self.execute_action(action, run, None)

        # since we are test contact now, no new broadcasts
        self.assertEqual(Broadcast.objects.all().count(), 1)

        # but we should have logged instead
        logged = "Sending &#39;Hi Mr Test (IN). Mr Test (IN) is in the flow&#39; to 2 contacts"
        self.assertEqual(ActionLog.objects.all().first().text, logged)

        # delete the group
        self.other_group.is_active = False
        self.other_group.save()

        self.assertTrue(action.groups)
        self.assertTrue(self.other_group.pk in [g.pk for g in action.groups])
        # should create new group the next time the flow is read
        updated_action = SendAction.from_json(self.org, action.as_json())
        self.assertTrue(updated_action.groups)
        self.assertFalse(self.other_group.pk in [g.pk for g in updated_action.groups])

        # test send media to someone else
        run = FlowRun.create(self.flow, self.contact)
        msg_body = 'I am a media message message'

        action = SendAction(str(uuid4()), dict(base=msg_body), [], [self.contact2], [], dict(base='image/jpeg:attachments/picture.jpg'))
        self.execute_action(action, run, None)

        action_json = action.as_json()
        action = SendAction.from_json(self.org, action_json)
        self.assertEqual(action.msg['base'], msg_body)
        self.assertEqual(action.media['base'], 'image/jpeg:attachments/picture.jpg')

        self.assertEqual(Broadcast.objects.all().count(), 2)  # new broadcast with media

        broadcast = Broadcast.objects.order_by('-id').first()
        self.assertEqual(broadcast.media, dict(base='image/jpeg:attachments/picture.jpg'))
        self.assertEqual(broadcast.get_messages().count(), 1)
        msg = broadcast.get_messages().first()
        self.assertEqual(msg.contact, self.contact2)
        self.assertEqual(msg.text, msg_body)
        self.assertEqual(msg.attachments, ["image/jpeg:https://%s/%s" % (settings.AWS_BUCKET_DOMAIN, 'attachments/picture.jpg')])

        # also send if we have empty message but have an attachment
        action = SendAction(str(uuid4()), dict(base=""), [], [self.contact], [], dict(base='image/jpeg:attachments/picture.jpg'))
        self.execute_action(action, run, None)

        broadcast = Broadcast.objects.order_by('-id').first()
        self.assertEqual(broadcast.text, dict(base=""))
        self.assertEqual(broadcast.media, dict(base='image/jpeg:attachments/picture.jpg'))
        self.assertEqual(broadcast.base_language, 'base')

    def test_variable_contact_parsing(self):
        groups = dict(groups=[dict(id=-1)])
        groups = VariableContactAction.parse_groups(self.org, groups)
        self.assertTrue('Missing', groups[0].name)

    @override_settings(SEND_EMAILS=True)
    def test_email_action(self):
        msg = self.create_msg(direction=INCOMING, contact=self.contact, text="Green is my favorite")
        run = FlowRun.create(self.flow, self.contact)

        action = EmailAction(str(uuid4()), ["steve@apple.com"], "Subject", "Body")

        # check to and from JSON
        action_json = action.as_json()
        action = EmailAction.from_json(self.org, action_json)

        self.execute_action(action, run, msg)
        self.assertOutbox(0, 'no-reply@temba.io', 'Subject', 'Body', ['steve@apple.com'])

        try:
            EmailAction(str(uuid4()), [], "Subject", "Body")
            self.fail("Should have thrown due to empty recipient list")
        except FlowException:
            pass

        # check expression evaluation in action fields
        action = EmailAction(str(uuid4()), ["@contact.name", "xyz", "", '@(SUBSTITUTE(LOWER(contact), " ", "") & "@nyaruka.com")'],
                             "@contact.name added in subject",
                             "@contact.name uses phone @contact.tel")

        action_json = action.as_json()
        action = EmailAction.from_json(self.org, action_json)

        self.execute_action(action, run, msg)
        self.assertOutbox(1, 'no-reply@temba.io', 'Eric added in subject', 'Eric uses phone 0788 382 382', ['eric@nyaruka.com'])

        # check simulator reports invalid addresses
        test_contact = Contact.get_test_contact(self.user)
        test_run = FlowRun.create(self.flow, test_contact)

        self.execute_action(action, test_run, msg)

        logs = list(ActionLog.objects.order_by('pk'))
        self.assertEqual(logs[0].level, ActionLog.LEVEL_INFO)
        self.assertEqual(logs[0].text, "&quot;Test Contact uses phone (206) 555-0100&quot; would be sent to &quot;testcontact@nyaruka.com&quot;")
        self.assertEqual(logs[1].level, ActionLog.LEVEL_WARN)
        self.assertEqual(logs[1].text, 'Some email address appear to be invalid: &quot;Test Contact&quot;, &quot;xyz&quot;, &quot;&quot;')

        # check that all white space is replaced with single spaces in the subject
        test = EmailAction(str(uuid4()), ["steve@apple.com"], "Allo \n allo\tmessage", "Email notification for allo allo")
        self.execute_action(test, run, msg)

        self.assertOutbox(2, 'no-reply@temba.io', 'Allo allo message', 'Email notification for allo allo', ["steve@apple.com"])

        # now try with a custom from address
        branding = copy.deepcopy(settings.BRANDING)
        branding['rapidpro.io']['flow_email'] = 'no-reply@mybrand.com'
        with self.settings(BRANDING=branding):
            self.execute_action(action, run, msg)
            self.assertOutbox(3, 'no-reply@mybrand.com', 'Eric added in subject', 'Eric uses phone 0788 382 382', ['eric@nyaruka.com'])

        # same thing, but with a custom smtp server
        self.org.add_smtp_config('support@example.com', 'smtp.example.com', 'support@example.com', 'secret', '465', 'T', self.admin)
        action = EmailAction(str(uuid4()), ["steve@apple.com"], "Subject", "Body")
        self.execute_action(action, run, msg)
        self.assertOutbox(4, 'support@example.com', 'Subject', 'Body', ["steve@apple.com"])

    def test_save_to_contact_action(self):
        sms = self.create_msg(direction=INCOMING, contact=self.contact, text="batman")
        test = SaveToContactAction.from_json(self.org, dict(type='save', label="Superhero Name", value='@step'))
        run = FlowRun.create(self.flow, self.contact)

        field = ContactField.objects.get(org=self.org, key="superhero_name")
        self.assertEqual("Superhero Name", field.label)

        self.execute_action(test, run, sms)

        # user should now have a nickname field with a value of batman
        contact = Contact.objects.get(id=self.contact.pk)
        self.assertEqual("batman", contact.get_field_raw('superhero_name'))

        # test clearing our value
        test = SaveToContactAction.from_json(self.org, test.as_json())
        test.value = ""
        self.execute_action(test, run, sms)
        contact = Contact.objects.get(id=self.contact.pk)
        self.assertEqual(None, contact.get_field_raw('superhero_name'))

        # test setting our name
        test = SaveToContactAction.from_json(self.org, dict(type='save', label="Name", value='', field='name'))
        test.value = "Eric Newcomer"
        self.execute_action(test, run, sms)
        contact = Contact.objects.get(id=self.contact.pk)
        self.assertEqual("Eric Newcomer", contact.name)
        run.contact = contact

        # test setting just the first name
        test = SaveToContactAction.from_json(self.org, dict(type='save', label="First Name", value='', field='first_name'))
        test.value = "Jen"
        self.execute_action(test, run, sms)
        contact = Contact.objects.get(id=self.contact.pk)
        self.assertEqual("Jen Newcomer", contact.name)

        # throw exception for other reserved words except name and first_name
        for word in Contact.RESERVED_FIELDS:
            if word not in ['name', 'first_name', 'tel_e164'] + list(URN.VALID_SCHEMES):
                with self.assertRaises(Exception):
                    test = SaveToContactAction.from_json(self.org, dict(type='save', label=word, value='', field=word))
                    test.value = "Jen"
                    self.execute_action(test, run, sms)

        # we should strip whitespace
        run.contact = contact
        test = SaveToContactAction.from_json(self.org, dict(type='save', label="First Name", value='', field='first_name'))
        test.value = " Jackson "
        self.execute_action(test, run, sms)
        contact = Contact.objects.get(id=self.contact.pk)
        self.assertEqual("Jackson Newcomer", contact.name)

        # first name works with a single word
        run.contact = contact
        contact.name = "Percy"
        contact.save()

        test = SaveToContactAction.from_json(self.org, dict(type='save', label="First Name", value='', field='first_name'))
        test.value = " Cole"
        self.execute_action(test, run, sms)
        contact = Contact.objects.get(id=self.contact.pk)
        self.assertEqual("Cole", contact.name)

        # test saving something really long to another field
        test = SaveToContactAction.from_json(self.org, dict(type='save', label="Last Message", value='', field='last_message'))
        test.value = "This is a long message, longer than 160 characters, longer than 250 characters, all the way up "\
                     "to 500 some characters long because sometimes people save entire messages to their contact " \
                     "fields and we want to enable that for them so that they can do what they want with the platform."
        self.execute_action(test, run, sms)
        contact = Contact.objects.get(id=self.contact.pk)
        self.assertEqual(test.value, contact.get_field('last_message').string_value)

        # test saving a contact's phone number
        test = SaveToContactAction.from_json(self.org, dict(type='save', label='Phone Number', field='tel_e164', value='@step'))

        # make sure they have a twitter urn first
        contact.urns.add(ContactURN.create(self.org, None, 'twitter:enewcomer'))
        self.assertIsNotNone(contact.urns.filter(path='enewcomer').first())

        # add another phone number to make sure it doesn't get removed too
        contact.urns.add(ContactURN.create(self.org, None, 'tel:+18005551212'))
        self.assertEqual(3, contact.urns.all().count())

        # create an inbound message on our original phone number
        sms = self.create_msg(direction=INCOMING, contact=self.contact,
                              text="+12065551212", contact_urn=contact.urns.filter(path='+250788382382').first())

        # create another contact with that phone number, to test stealing
        robbed = self.create_contact("Robzor", "+12065551212")

        self.execute_action(test, run, sms)

        # updating Phone Number should not create a contact field
        self.assertIsNone(ContactField.objects.filter(org=self.org, key='tel_e164').first())

        # instead it should update the tel urn for our contact
        contact = Contact.objects.get(id=self.contact.pk)
        self.assertEqual(4, contact.urns.all().count())
        self.assertIsNotNone(contact.urns.filter(path='+12065551212').first())

        # we should still have our twitter scheme
        self.assertIsNotNone(contact.urns.filter(path='enewcomer').first())

        # and our other phone number
        self.assertIsNotNone(contact.urns.filter(path='+18005551212').first())

        # and our original number too
        self.assertIsNotNone(contact.urns.filter(path='+250788382382').first())

        # robzor shouldn't have a number anymore
        self.assertFalse(robbed.urns.all())

        # try the same with a simulator contact
        test_contact = Contact.get_test_contact(self.admin)
        test_contact_urn = test_contact.urns.all().first()
        run = FlowRun.create(self.flow, test_contact)
        self.execute_action(test, run, sms)

        ActionLog.objects.all().delete()
        action = SaveToContactAction.from_json(self.org, dict(type='save', label="mailto", value='foo@bar.com'))
        self.execute_action(action, run, None)
        self.assertEqual(ActionLog.objects.get().text, "Added foo@bar.com as @contact.mailto - skipped in simulator")

        # Invalid email
        ActionLog.objects.all().delete()
        action = SaveToContactAction.from_json(self.org, dict(type='save', label="mailto", value='foobar.com'))
        self.execute_action(action, run, None)
        self.assertEqual(ActionLog.objects.get().text, "Contact not updated, invalid connection for contact (mailto:foobar.com)")

        # URN should be unchanged on the simulator contact
        test_contact = Contact.objects.get(id=test_contact.id)
        self.assertEqual(test_contact_urn, test_contact.urns.all().first())

        self.assertFalse(ContactField.objects.filter(org=self.org, label='Ecole'))
        SaveToContactAction.from_json(self.org, dict(type='save', label="[_NEW_]Ecole", value='@step'))
        field = ContactField.objects.get(org=self.org, key="ecole")
        self.assertEqual("Ecole", field.label)

        # try saving some empty data into mailto
        ActionLog.objects.all().delete()
        action = SaveToContactAction.from_json(self.org, dict(type='save', label="mailto", value='@contact.mailto'))
        self.execute_action(action, run, None)
        self.assertEqual(ActionLog.objects.get().text, "Contact not updated, missing connection for contact")

    def test_set_language_action(self):
        action = SetLanguageAction(str(uuid4()), 'kli', 'Klingon')

        # check to and from JSON
        action_json = action.as_json()
        action = SetLanguageAction.from_json(self.org, action_json)

        self.assertEqual('kli', action.lang)
        self.assertEqual('Klingon', action.name)

        # execute our action and check we are Klingon now, eeektorp shnockahltip.
        run = FlowRun.create(self.flow, self.contact)
        self.execute_action(action, run, None)
        self.assertEqual('kli', Contact.objects.get(pk=self.contact.pk).language)

        # try setting the language to something thats not three characters
        action_json['lang'] = 'base'
        action_json['name'] = 'Default'
        action = SetLanguageAction.from_json(self.org, action_json)
        self.execute_action(action, run, None)

        # should clear the contacts language
        self.assertIsNone(Contact.objects.get(pk=self.contact.pk).language)

    def test_start_flow_action(self):
        self.flow.name = 'Parent'
        self.flow.save()

        self.flow.start([], [self.contact])

        sms = Msg.create_incoming(self.channel, "tel:+250788382382", "Blue is my favorite")

        run = FlowRun.objects.get()

        new_flow = Flow.create_single_message(self.org, self.user,
                                              {'base': "You chose @parent.color.category"}, base_language='base')
        action = StartFlowAction(str(uuid4()), new_flow)

        action_json = action.as_json()
        action = StartFlowAction.from_json(self.org, action_json)

        self.execute_action(action, run, sms, started_flows=[])

        # our contact should now be in the flow
        self.assertTrue(FlowRun.objects.filter(flow=new_flow, contact=self.contact))
        self.assertTrue(Msg.objects.filter(contact=self.contact, direction='O', text='You chose Blue'))

    def test_group_actions(self):
        msg = self.create_msg(direction=INCOMING, contact=self.contact, text="Green is my favorite")
        run = FlowRun.create(self.flow, self.contact)

        test_contact = Contact.get_test_contact(self.admin)
        test_msg = self.create_msg(direction=INCOMING, contact=self.contact, text="Blue")
        test_run = FlowRun.create(self.flow, test_contact)

        group = self.create_group("Flow Group", [])

        # check converting to and from json
        action = AddToGroupAction(str(uuid4()), [group, "@step.contact"])
        action_json = action.as_json()
        action = AddToGroupAction.from_json(self.org, action_json)

        self.execute_action(action, run, msg)

        # user should now be in the group
        self.assertEqual(set(group.contacts.all()), {self.contact})

        # we should never create a new group in the flow execution
        self.assertIsNone(ContactGroup.user_groups.filter(name=self.contact.name).first())

        # should match existing group for variables
        replace_group1 = ContactGroup.create_static(self.org, self.admin, self.contact.name)
        self.assertEqual(set(replace_group1.contacts.all()), set())

        # passing through twice doesn't change anything
        self.execute_action(action, run, msg)

        self.assertEqual(set(group.contacts.all()), {self.contact})
        self.assertEqual(self.contact.user_groups.all().count(), 2)

        # having the group name containing a space doesn't change anything
        self.contact.name += " "
        self.contact.save()
        run.contact = self.contact

        self.execute_action(action, run, msg)

        self.assertEqual(set(group.contacts.all()), {self.contact})
        self.assertEqual(set(replace_group1.contacts.all()), {self.contact})

        replace_group2 = ContactGroup.create_static(self.org, self.admin, test_contact.name)

        # with test contact, action logs are also created
        self.execute_action(action, test_run, test_msg)

        self.assertEqual(set(group.contacts.all()), {self.contact, test_contact})
        self.assertEqual(set(replace_group1.contacts.all()), {self.contact})
        self.assertEqual(set(replace_group2.contacts.all()), {test_contact})
        self.assertEqual(ActionLog.objects.filter(level='I').count(), 2)

        # now try remove action
        action = DeleteFromGroupAction(str(uuid4()), [group, "@step.contact"])
        action_json = action.as_json()
        action = DeleteFromGroupAction.from_json(self.org, action_json)

        self.execute_action(action, run, msg)

        # contact should be removed now
        self.assertEqual(set(group.contacts.all()), {test_contact})
        self.assertEqual(set(replace_group1.contacts.all()), set())

        # no change if we run again
        self.execute_action(action, run, msg)

        self.assertEqual(set(group.contacts.all()), {test_contact})
        self.assertEqual(set(replace_group1.contacts.all()), set())

        # with test contact, action logs are also created
        self.execute_action(action, test_run, test_msg)

        self.assertEqual(set(group.contacts.all()), set())
        self.assertEqual(set(replace_group2.contacts.all()), set())
        self.assertEqual(ActionLog.objects.filter(level='I').count(), 4)

        # try when group is inactive
        action = DeleteFromGroupAction(str(uuid4()), [group])
        group.is_active = False
        group.save()
        self.org.clear_cached_groups()

        self.assertIn(group, action.groups)

        # reading the action should create a new group
        updated_action = DeleteFromGroupAction.from_json(self.org, action.as_json())
        self.assertTrue(updated_action.groups)
        self.assertFalse(group.pk in [g.pk for g in updated_action.groups])

        # try adding a contact to a dynamic group
        self.create_field('isalive', "Is Alive")
        dynamic_group = self.create_group("Dynamic", query="isalive=YES")
        action = AddToGroupAction(str(uuid4()), [dynamic_group])

        self.execute_action(action, run, msg)

        # should do nothing
        self.assertEqual(dynamic_group.contacts.count(), 0)

        # tho if contact is a test contact, log as error
        self.execute_action(action, test_run, test_msg)

        self.assertEqual(dynamic_group.contacts.count(), 0)

        self.assertEqual(ActionLog.objects.filter(level='E').count(), 2)

        group1 = self.create_group("Flow Group 1", [])
        group2 = self.create_group("Flow Group 2", [])

        test = AddToGroupAction(str(uuid4()), [group1])
        action_json = test.as_json()
        test = AddToGroupAction.from_json(self.org, action_json)

        self.execute_action(test, run, test_msg)

        test = AddToGroupAction(str(uuid4()), [group2])
        action_json = test.as_json()
        test = AddToGroupAction.from_json(self.org, action_json)

        self.execute_action(test, run, test_msg)

        # user should be in both groups now
        self.assertTrue(group1.contacts.filter(id=self.contact.pk))
        self.assertEqual(1, group1.contacts.all().count())
        self.assertTrue(group2.contacts.filter(id=self.contact.pk))
        self.assertEqual(1, group2.contacts.all().count())

        test = DeleteFromGroupAction(str(uuid4()), [])
        action_json = test.as_json()
        test = DeleteFromGroupAction.from_json(self.org, action_json)

        self.execute_action(test, run, test_msg)

        # user should be gone from both groups now
        self.assertFalse(group1.contacts.filter(id=self.contact.pk))
        self.assertEqual(0, group1.contacts.all().count())
        self.assertFalse(group2.contacts.filter(id=self.contact.pk))
        self.assertEqual(0, group2.contacts.all().count())

    def test_set_channel_action(self):
        flow = self.flow
        run = FlowRun.create(flow, self.contact)

        tel1_channel = Channel.add_config_external_channel(self.org, self.admin, 'US', '+12061111111', 'KN', {})
        tel2_channel = Channel.add_config_external_channel(self.org, self.admin, 'US', '+12062222222', 'KN', {})

        fb_channel = Channel.create(self.org, self.user, None, 'FB', address="Page Id",
                                    config={'page_name': "Page Name", 'auth_token': "Page Token"})

        # create an incoming message on tel1, this should create an affinity to that channel
        Msg.create_incoming(tel1_channel, str(self.contact.urns.all().first()), "Incoming msg")
        urn = self.contact.urns.all().first()
        self.assertEqual(urn.channel, tel1_channel)

        action = SetChannelAction(str(uuid4()), tel2_channel)
        self.execute_action(action, run, None)

        # check the affinity on our urn again, should now be the second channel
        urn.refresh_from_db()
        self.assertEqual(urn.channel, tel2_channel)

        # try to set it to a channel that we don't have a URN for
        action = SetChannelAction(str(uuid4()), fb_channel)
        self.execute_action(action, run, None)

        # affinity is unchanged
        urn.refresh_from_db()
        self.assertEqual(urn.channel, tel2_channel)

        # add a FB urn for our contact
        fb_urn = ContactURN.get_or_create(self.org, self.contact, 'facebook:1001')

        # default URN should be FB now, as it has the highest priority
        contact, resolved_urn = Msg.resolve_recipient(self.org, self.admin, self.contact, None)
        self.assertEqual(resolved_urn, fb_urn)

        # but if we set our channel to tel, will override that
        run.contact.clear_urn_cache()
        action = SetChannelAction(str(uuid4()), tel1_channel)
        self.execute_action(action, run, None)

        contact.clear_urn_cache()
        contact, resolved_urn = Msg.resolve_recipient(self.org, self.admin, self.contact, None)
        self.assertEqual(resolved_urn, urn)
        self.assertEqual(resolved_urn.channel, tel1_channel)

        # test serializing
        action_json = action.as_json()
        action = SetChannelAction.from_json(self.org, action_json)
        self.assertEqual(tel1_channel, action.channel)

        # action shouldn't blow up without a channel
        action = SetChannelAction(str(uuid4()), None)
        self.execute_action(action, run, None)

        # incoming messages will still cause preference to switch
        Msg.create_incoming(tel2_channel, str(urn), "Incoming msg")
        urn.refresh_from_db()
        self.assertEqual(urn.channel, tel2_channel)

        # make sure that switch will work across schemes as well
        Msg.create_incoming(fb_channel, str(fb_urn), "Incoming FB message")
        self.contact.clear_urn_cache()
        contact, resolved_urn = Msg.resolve_recipient(self.org, self.admin, self.contact, None)
        self.assertEqual(resolved_urn, fb_urn)

    def test_add_label_action(self):
        flow = self.flow
        msg = self.create_msg(direction=INCOMING, contact=self.contact, text="Green is my favorite")
        run = FlowRun.create(flow, self.contact)

        label1 = Label.get_or_create(self.org, self.user, "green label")
        action = AddLabelAction(str(uuid4()), [label1, "@step.contact"])

        action_json = action.as_json()
        action = AddLabelAction.from_json(self.org, action_json)

        # no message yet; such Add Label action on entry Actionset. No error should be raised
        self.execute_action(action, run, None)

        self.assertFalse(label1.get_messages())
        self.assertEqual(label1.get_visible_count(), 0)

        self.execute_action(action, run, msg)

        # only label one was added to the message and no new label created
        self.assertEqual(set(label1.get_messages()), {msg})
        self.assertEqual(label1.get_visible_count(), 1)
        self.assertEqual(Label.label_objects.all().count(), 1)

        # make sure the expression variable label exists too
        label1 = Label.label_objects.get(pk=label1.pk)
        label2 = Label.label_objects.create(org=self.org, name=self.contact.name, created_by=self.admin,
                                            modified_by=self.admin)

        self.execute_action(action, run, msg)

        # and message should have been labeled with both labels
        msg = Msg.objects.get(pk=msg.pk)
        self.assertEqual(set(msg.labels.all()), {label1, label2})
        self.assertEqual(set(label1.get_messages()), {msg})
        self.assertEqual(label1.get_visible_count(), 1)
        self.assertTrue(set(label2.get_messages()), {msg})
        self.assertEqual(label2.get_visible_count(), 1)

        # passing through twice doesn't change anything
        self.execute_action(action, run, msg)

        self.assertEqual(set(Msg.objects.get(pk=msg.pk).labels.all()), {label1, label2})
        self.assertEqual(Label.label_objects.get(pk=label1.pk).get_visible_count(), 1)
        self.assertEqual(Label.label_objects.get(pk=label2.pk).get_visible_count(), 1)

    @override_settings(SEND_WEBHOOKS=True)
    @patch('django.utils.timezone.now')
    def test_webhook_action(self, mock_timezone_now):
        tz = pytz.timezone("Africa/Kigali")
        mock_timezone_now.return_value = tz.localize(datetime.datetime(2015, 10, 27, 16, 7, 30, 6))

        action = WebhookAction(str(uuid4()), 'http://localhost:49999/token',
                               webhook_headers=[{'name': 'Authorization', 'value': 'Token 12345'}])

        # check to and from JSON
        action_json = action.as_json()
        action = WebhookAction.from_json(self.org, action_json)
        run = FlowRun.create(self.flow, self.contact)

        mock_request = self.mockRequest('POST', '/token', '{"coupon":"NEXUS4"}', content_type='application/json')

        # test with no incoming message
        self.execute_action(action, run, None)

        self.assertMockedRequest(mock_request, data={
            'relayer': ['-1'],
            'flow_base_language': ['base'],
            'run': [str(run.id)],
            'urn': ['tel:+250788382382'],
            'flow': [str(self.flow.id)],
            'flow_uuid': [str(self.flow.uuid)],
            'phone': ['+250788382382'],
            'step': ['None'],
            'contact': [str(self.contact.uuid)],
            'values': ['[]'],
            'time': ['2015-10-27T14:07:30.000006Z'],
            'steps': ['[]'],
            'contact_name': ['Eric'],
            'flow_name': ['Color Flow'],
            'channel': ['-1']
        }, authorization='Token 12345', user_agent='RapidPro')

        # check that run @extra was updated
        self.assertEqual(json.loads(run.fields), {'coupon': "NEXUS4"})

        # test with an incoming message
        msg = self.create_msg(direction=INCOMING, contact=self.contact, text="Green is my favorite",
                              attachments=['image/jpeg:http://example.com/test.jpg'])

        mock_request = self.mockRequest('POST', '/token', '{"coupon":"NEXUS4"}', content_type='application_json')
        self.execute_action(action, run, msg)

        # check webhook was called with correct payload
        self.assertMockedRequest(mock_request, data={
            'channel_uuid': [str(msg.channel.uuid)],
            'flow_base_language': ['base'],
            'run': [str(run.id)],
            'attachments': ['http://example.com/test.jpg'],
            'text': ['Green is my favorite'],
            'urn': ['tel:+250788382382'],
            'flow': [str(self.flow.id)],
            'flow_uuid': [str(self.flow.uuid)],
            'phone': ['+250788382382'],
            'step': ['None'],
            'contact': [str(self.contact.uuid)],
            'values': ['[]'],
            'channel': [str(msg.channel.id)],
            'time': ['2015-10-27T14:07:30.000006Z'],
            'steps': ['[]'],
            'contact_name': ['Eric'],
            'flow_name': ['Color Flow'],
            'relayer': [str(msg.channel.id)]
        }, authorization='Token 12345', user_agent='RapidPro')

        # check simulator warns of webhook URL errors
        action = WebhookAction(str(uuid4()), 'http://localhost:49999/token?xyz=@contact.xyz')
        test_contact = Contact.get_test_contact(self.user)
        test_run = FlowRun.create(self.flow, test_contact)

        self.mockRequest('POST', '/token?xyz=@contact.xyz', '{"coupon":"NEXUS4"}', content_type='application_json')
        self.execute_action(action, test_run, None)

        event = WebHookEvent.objects.order_by('-pk').first()

        logs = list(ActionLog.objects.order_by('pk'))
        self.assertEqual(logs[0].level, ActionLog.LEVEL_WARN)
        self.assertEqual(logs[0].text, "URL appears to contain errors: Undefined variable: contact.xyz")
        self.assertEqual(logs[1].level, ActionLog.LEVEL_INFO)
        self.assertEqual(logs[1].text, "Triggered <a href='/webhooks/log/%d/' target='_log'>webhook event</a> - 200" % event.pk)

        # check all our mocked requests were made
        self.assertAllRequestsMade()


class FlowRunTest(TembaTest):

    def setUp(self):
        super(FlowRunTest, self).setUp()

        self.flow = self.get_flow('color')
        self.contact = self.create_contact("Ben Haggerty", "+250788123123")

    def test_field_normalization(self):
        fields = dict(field1="value1", field2="value2")
        (normalized, count) = FlowRun.normalize_fields(fields)
        self.assertEqual(normalized, fields)

        # spaces in field keys
        fields = {'value 1': 'value1', 'value-2': 'value2'}
        (normalized, count) = FlowRun.normalize_fields(fields)
        self.assertEqual(normalized, dict(value_1='value1', value_2='value2'))

        # field text too long
        fields['field2'] = "*" * 650
        (normalized, count) = FlowRun.normalize_fields(fields)
        self.assertEqual(len(normalized['field2']), 640)

        # field name too long
        fields['field' + ("*" * 350)] = "short value"
        (normalized, count) = FlowRun.normalize_fields(fields)
        self.assertTrue('field' + ("_" * 250) in normalized)

        # too many fields
        for i in range(259):
            fields['field%d' % i] = 'value %d' % i
        (normalized, count) = FlowRun.normalize_fields(fields)
        self.assertEqual(count, 256)
        self.assertEqual(len(normalized), 256)

        # can manually keep more values
        (normalized, count) = FlowRun.normalize_fields(fields, 500)
        self.assertEqual(count, 262)
        self.assertEqual(len(normalized), 262)

        fields = dict(numbers=["zero", "one", "two", "three"])
        (normalized, count) = FlowRun.normalize_fields(fields)
        self.assertEqual(count, 5)
        self.assertEqual(normalized, dict(numbers={'0': "zero", '1': "one", '2': "two", '3': "three"}))

        fields = dict(united_states=dict(wa="Washington", nv="Nevada"), states=50)
        (normalized, count) = FlowRun.normalize_fields(fields)
        self.assertEqual(count, 4)
        self.assertEqual(normalized, fields)

    def test_update_fields(self):
        run = FlowRun.create(self.flow, self.contact)

        # set our fields from an empty state
        new_values = dict(Field1="value1", field_2="value2")
        run.update_fields(new_values)

        self.assertEqual(run.field_dict(), new_values)

        run.update_fields(dict(field2="new value2", field3="value3"))
        new_values['field2'] = "new value2"
        new_values['field3'] = "value3"

        self.assertEqual(run.field_dict(), new_values)

        run.update_fields(dict(field1=""))
        new_values['field1'] = ""

        self.assertEqual(run.field_dict(), new_values)

        # clear our fields
        run.fields = None
        run.save(update_fields=('fields',))

        # set to a list instead
        run.update_fields(["zero", "one", "two"])
        self.assertEqual(run.field_dict(), {"0": "zero", "1": "one", "2": "two"})

    def test_is_completed(self):
        self.flow.start([], [self.contact])

        self.assertFalse(FlowRun.objects.get(contact=self.contact).is_completed())

        incoming = self.create_msg(direction=INCOMING, contact=self.contact, text="orange")
        Flow.find_and_handle(incoming)

        self.assertTrue(FlowRun.objects.get(contact=self.contact).is_completed())

    def test_is_interrupted(self):
        self.channel.delete()
        # Create a USSD channel type to test USSDSession.INTERRUPTED status
        self.channel = Channel.create(self.org, self.user, 'RW', 'JNU', None, '+250788123123',
                                      role=Channel.ROLE_USSD)

        flow = self.get_flow('ussd_example')
        flow.start([], [self.contact])

        self.assertFalse(FlowRun.objects.get(contact=self.contact).is_interrupted())

        USSDSession.handle_incoming(channel=self.channel, urn=self.contact.get_urn().path, date=timezone.now(),
                                    external_id="12341231", status=USSDSession.INTERRUPTED)

        self.assertTrue(FlowRun.objects.get(contact=self.contact).is_interrupted())


class FlowLabelTest(FlowFileTest):

    def test_label_model(self):
        # test a the creation of a unique label when we have a long word(more than 32 caracters)
        response = FlowLabel.create_unique("alongwordcomposedofmorethanthirtytwoletters",
                                           self.org,
                                           parent=None)
        self.assertEqual(response.name, "alongwordcomposedofmorethanthirt")

        # try to create another label which starts with the same 32 caracteres
        # the one we already have
        label = FlowLabel.create_unique("alongwordcomposedofmorethanthirtytwocaracteres",
                                        self.org, parent=None)

        self.assertEqual(label.name, "alongwordcomposedofmorethanthi 2")
        self.assertEqual(str(label), "alongwordcomposedofmorethanthi 2")
        label = FlowLabel.create_unique("child", self.org, parent=label)
        self.assertEqual(str(label), "alongwordcomposedofmorethanthi 2 > child")

        FlowLabel.create_unique("dog", self.org)
        FlowLabel.create_unique("dog", self.org)
        dog3 = FlowLabel.create_unique("dog", self.org)
        self.assertEqual("dog 3", dog3.name)

        dog4 = FlowLabel.create_unique("dog ", self.org)
        self.assertEqual("dog 4", dog4.name)

        # view the parent label, should see the child
        self.login(self.admin)
        favorites = self.get_flow('favorites')
        label.toggle_label([favorites], True)
        response = self.client.get(reverse('flows.flow_filter', args=[label.pk]))
        self.assertTrue(response.context['object_list'])
        # our child label
        self.assertContains(response, "child")

        # and the edit gear link
        self.assertContains(response, "Edit")

        favorites.is_active = False
        favorites.save()

        response = self.client.get(reverse('flows.flow_filter', args=[label.pk]))
        self.assertFalse(response.context['object_list'])

    def test_toggle_label(self):
        label = FlowLabel.create_unique('toggle me', self.org)
        flow = self.get_flow('favorites')

        changed = label.toggle_label([flow], True)
        self.assertEqual(1, len(changed))
        self.assertEqual(label.pk, flow.labels.all().first().pk)

        changed = label.toggle_label([flow], False)
        self.assertEqual(1, len(changed))
        self.assertIsNone(flow.labels.all().first())

    def test_create(self):
        create_url = reverse('flows.flowlabel_create')

        post_data = dict(name="label_one")

        self.login(self.admin)
        response = self.client.post(create_url, post_data, follow=True)
        self.assertEqual(FlowLabel.objects.all().count(), 1)
        self.assertEqual(FlowLabel.objects.all()[0].parent, None)

        label_one = FlowLabel.objects.all()[0]
        post_data = dict(name="sub_label", parent=label_one.pk)
        response = self.client.post(create_url, post_data, follow=True)

        self.assertEqual(FlowLabel.objects.all().count(), 2)
        self.assertEqual(FlowLabel.objects.filter(parent=None).count(), 1)

        post_data = dict(name="sub_label ", parent=label_one.pk)
        response = self.client.post(create_url, post_data, follow=True)
        self.assertTrue('form' in response.context)
        self.assertTrue(response.context['form'].errors)
        self.assertEqual('Name already used', response.context['form'].errors['name'][0])

        self.assertEqual(FlowLabel.objects.all().count(), 2)
        self.assertEqual(FlowLabel.objects.filter(parent=None).count(), 1)

        post_data = dict(name="label from modal")
        response = self.client.post("%s?format=modal" % create_url, post_data, follow=True)
        self.assertEqual(FlowLabel.objects.all().count(), 3)

    def test_delete(self):
        label_one = FlowLabel.create_unique("label1", self.org)

        delete_url = reverse('flows.flowlabel_delete', args=[label_one.pk])

        self.other_user = self.create_user("ironman")

        self.login(self.other_user)
        response = self.client.get(delete_url)
        self.assertEqual(response.status_code, 302)

        self.login(self.admin)
        response = self.client.get(delete_url)
        self.assertEqual(response.status_code, 200)

    def test_update(self):
        label_one = FlowLabel.create_unique("label1", self.org)
        update_url = reverse('flows.flowlabel_update', args=[label_one.pk])

        # not logged in, no dice
        response = self.client.get(update_url)
        self.assertLoginRedirect(response)

        # login
        self.login(self.admin)
        response = self.client.get(update_url)

        # change our name
        data = response.context['form'].initial
        data['name'] = "Label One"
        data['parent'] = ''
        self.client.post(update_url, data)

        label_one.refresh_from_db()
        self.assertEqual(label_one.name, "Label One")


class WebhookTest(TembaTest):

    def setUp(self):
        super(WebhookTest, self).setUp()
        settings.SEND_WEBHOOKS = True

    def tearDown(self):
        super(WebhookTest, self).tearDown()
        settings.SEND_WEBHOOKS = False

    def test_webhook_subflow_extra(self):
        # import out flow that triggers another flow
        contact1 = self.create_contact("Marshawn", "+14255551212")
        substitutions = dict(contact_id=contact1.id)
        flow = self.get_flow('triggered', substitutions)

        self.mockRequest('GET', '/where', '{ "text": "(I came from a webhook)" }')
        flow.start(groups=[], contacts=[contact1], restart_participants=True)

        # first message from our trigger flow action
        msg = Msg.objects.all().order_by('-created_on')[0]
        self.assertEqual('Honey, I triggered the flow! (I came from a webhook)', msg.text)

        # second message from our start flow action
        msg = Msg.objects.all().order_by('-created_on')[1]
        self.assertEqual('Honey, I triggered the flow! (I came from a webhook)', msg.text)

        # check all our mocked requests were made
        self.assertAllRequestsMade()

    def test_webhook(self):
        self.flow = self.get_flow('color')
        self.contact = self.create_contact("Ben Haggerty", '+250788383383')

        run = FlowRun.create(self.flow, self.contact)

        split_uuid = str(uuid4())
        valid_uuid = str(uuid4())

        # webhook ruleset comes first
        webhook = RuleSet.objects.create(flow=self.flow, uuid=str(uuid4()), x=0, y=0, ruleset_type=RuleSet.TYPE_WEBHOOK)
        config = {RuleSet.CONFIG_WEBHOOK: "http://localhost:49999/check_order.php?phone=@step.contact.tel_e164",
                  RuleSet.CONFIG_WEBHOOK_ACTION: "GET",
                  RuleSet.CONFIG_WEBHOOK_HEADERS: [{"name": "Authorization", "value": "Token 12345"}]}
        webhook.config = json.dumps(config)
        webhook.set_rules_dict([Rule(str(uuid4()), dict(base="All Responses"), split_uuid, 'R', TrueTest()).as_json()])
        webhook.save()

        # and a ruleset to split off the results
        rules = RuleSet.objects.create(flow=self.flow, uuid=split_uuid, x=0, y=200, ruleset_type=RuleSet.TYPE_EXPRESSION)
        rules.set_rules_dict([Rule(valid_uuid, dict(base="Valid"), "7d40faea-723b-473d-8999-59fb7d3c3ca2", 'A', ContainsTest(dict(base="valid"))).as_json(),
                              Rule(str(uuid4()), dict(base="Invalid"), "c12f37e2-8e6c-4c81-ba6d-941bb3caf93f", 'A', ContainsTest(dict(base="invalid"))).as_json()])
        rules.save()

        webhook_step = FlowStep.objects.create(run=run, contact=run.contact, step_type=FlowStep.TYPE_RULE_SET,
                                               step_uuid=webhook.uuid, arrived_on=timezone.now())
        incoming = self.create_msg(direction=INCOMING, contact=self.contact, text="1001")

        (match, value) = rules.find_matching_rule(webhook_step, run, incoming)
        self.assertIsNone(match)
        self.assertIsNone(value)

        rules.operand = "@extra.text @extra.blank"
        rules.save()

        self.mockRequest('GET', '/check_order.php?phone=%2B250788383383', '{ "text": "Get", "blank": "" }')
        self.mockRequest('POST', '/check_order.php?phone=%2B250788383383', '{ "text": "Post", "blank": "" }')

        # first do a GET
        webhook.find_matching_rule(webhook_step, run, incoming)
        self.assertEqual(dict(text="Get", blank=""), run.field_dict())

        # now do a POST
        config = webhook.config_json()
        config[RuleSet.CONFIG_WEBHOOK_ACTION] = 'POST'
        webhook.config = json.dumps(config)
        webhook.save()
        webhook.find_matching_rule(webhook_step, run, incoming)
        self.assertEqual(dict(text="Post", blank=""), run.field_dict())

        # remove @extra.blank from our text
        rules.operand = "@extra.text"
        rules.save()

        # clear our run's field dict
        run.fields = json.dumps(dict())
        run.save(update_fields=('fields',))

        rule_step = FlowStep.objects.create(run=run, contact=run.contact, step_type=FlowStep.TYPE_RULE_SET,
                                            step_uuid=rules.uuid, arrived_on=timezone.now())

        self.mockRequest('POST', '/check_order.php?phone=%2B250788383383', '{ "text": "Valid" }')

        (match, value) = webhook.find_matching_rule(webhook_step, run, incoming)
        (match, value) = rules.find_matching_rule(rule_step, run, incoming)

        self.assertEqual(valid_uuid, match.uuid)
        self.assertEqual("Valid", value)
        self.assertEqual(dict(text="Valid"), run.field_dict())

        self.mockRequest('POST', '/check_order.php?phone=%2B250788383383', '{ "text": "Valid", "order_number": "PX1001" }')

        (match, value) = webhook.find_matching_rule(webhook_step, run, incoming)
        (match, value) = rules.find_matching_rule(rule_step, run, incoming)

        self.assertEqual(valid_uuid, match.uuid)
        self.assertEqual("Valid", value)
        self.assertEqual(dict(text="Valid", order_number="PX1001"), run.field_dict())

        message_context = self.flow.build_expressions_context(self.contact, incoming)
        self.assertEqual(dict(text="Valid", order_number="PX1001"), message_context['extra'])

        self.mockRequest('POST', '/check_order.php?phone=%2B250788383383', '{ "text": "Valid", "order_number": "PX1002" }')

        webhook.find_matching_rule(webhook_step, run, incoming)
        (match, value) = rules.find_matching_rule(rule_step, run, incoming)

        self.assertEqual(valid_uuid, match.uuid)
        self.assertEqual("Valid", value)
        self.assertEqual(dict(text="Valid", order_number="PX1002"), run.field_dict())

        message_context = self.flow.build_expressions_context(self.contact, incoming)
        self.assertEqual(dict(text="Valid", order_number="PX1002"), message_context['extra'])

        self.mockRequest('POST', '/check_order.php?phone=%2B250788383383', '["zero", "one", "two"]')

        rule_step.run.fields = None
        rule_step.run.save(update_fields=('fields',))

        webhook.find_matching_rule(webhook_step, run, incoming)
        (match, value) = rules.find_matching_rule(rule_step, run, incoming)
        self.assertIsNone(match)
        self.assertIsNone(value)
        self.assertEqual("1001", incoming.text)

        message_context = self.flow.build_expressions_context(self.contact, incoming)
        self.assertEqual(message_context['extra'], {'0': 'zero', '1': 'one', '2': 'two'})

        self.mockRequest('POST', '/check_order.php?phone=%2B250788383383', json.dumps(range(300)))

        rule_step.run.fields = None
        rule_step.run.save(update_fields=('fields',))

        webhook.find_matching_rule(webhook_step, run, incoming)
        (match, value) = rules.find_matching_rule(rule_step, run, incoming)
        self.assertIsNone(match)
        self.assertIsNone(value)
        self.assertEqual("1001", incoming.text)

        message_context = self.flow.build_expressions_context(self.contact, incoming)
        extra = message_context['extra']

        # should only keep first 256 values
        self.assertEqual(256, len(extra))
        self.assertFalse('256' in extra)

        self.mockRequest('POST', '/check_order.php?phone=%2B250788383383', "asdfasdfasdf")

        rule_step.run.fields = None
        rule_step.run.save(update_fields=('fields',))

        webhook.find_matching_rule(webhook_step, run, incoming)
        (match, value) = rules.find_matching_rule(rule_step, run, incoming)
        self.assertIsNone(match)
        self.assertIsNone(value)
        self.assertEqual("1001", incoming.text)

        message_context = self.flow.build_expressions_context(self.contact, incoming)
        self.assertEqual({}, message_context['extra'])

        self.mockRequest('POST', '/check_order.php?phone=%2B250788383383', "12345")

        rule_step.run.fields = None
        rule_step.run.save(update_fields=('fields',))

        webhook.find_matching_rule(webhook_step, run, incoming)
        (match, value) = rules.find_matching_rule(rule_step, run, incoming)
        self.assertIsNone(match)
        self.assertIsNone(value)
        self.assertEqual("1001", incoming.text)

        message_context = self.flow.build_expressions_context(self.contact, incoming)
        self.assertEqual({}, message_context['extra'])

        self.mockRequest('POST', '/check_order.php?phone=%2B250788383383', "Server Error", status=500)

        rule_step.run.fields = None
        rule_step.run.save(update_fields=('fields',))

        webhook.find_matching_rule(webhook_step, run, incoming)
        (match, value) = rules.find_matching_rule(rule_step, run, incoming)
        self.assertIsNone(match)
        self.assertIsNone(value)
        self.assertEqual("1001", incoming.text)

        self.mockRequest('POST', '/check_order.php?phone=%2B250788383383', '{ "text": "Valid", "error": "400", "message": "Missing field in request" }', status=400)

        rule_step.run.fields = None
        rule_step.run.save(update_fields=('fields',))

        (match, value) = webhook.find_matching_rule(webhook_step, run, incoming)
        (match, value) = rules.find_matching_rule(rule_step, run, incoming)
        self.assertEqual(valid_uuid, match.uuid)
        self.assertEqual("Valid", value)
        self.assertEqual(dict(text="Valid", error="400", message="Missing field in request"), run.field_dict())

        message_context = self.flow.build_expressions_context(self.contact, incoming)
        self.assertEqual(dict(text="Valid", error="400", message="Missing field in request"), message_context['extra'])

        # check all our mocked requests were made
        self.assertAllRequestsMade()

    def test_resthook(self):
        self.contact = self.create_contact("Macklemore", "+12067799294")
        webhook_flow = self.get_flow('resthooks')

        # we don't have the resthook registered yet, so this won't trigger any calls
        webhook_flow.start([], [self.contact])

        # should have two messages of failures
        msgs = list(self.contact.msgs.order_by('id'))
        self.assertEqual(msgs[0].text, "That was a success.")
        self.assertEqual(msgs[1].text, "The second succeeded.")

        # but we should have created a webhook event regardless
        self.assertTrue(WebHookEvent.objects.filter(resthook__slug='new-registration'))

        # ok, let's go add a listener for that event (should have been created automatically)
        resthook = Resthook.objects.get(org=self.org, slug='new-registration')
        resthook.subscribers.create(target_url='http://localhost:49999/foo', created_by=self.admin, modified_by=self.admin)
        resthook.subscribers.create(target_url='http://localhost:49999/bar', created_by=self.admin, modified_by=self.admin)

        # clear out our messages
        Msg.objects.filter(contact=self.contact).delete()

        self.mockRequest('POST', '/foo', '{ "code": "ABABUUDDLRS" }')
        self.mockRequest('POST', '/bar', "Failure", status=400)
        self.mockRequest('POST', '/foo', "Unsubscribe", status=410)
        self.mockRequest('POST', '/bar', "Failure", status=400)

        # start over, have our first webhook fail, check that routing still works with failure
        webhook_flow.start([], [self.contact], restart_participants=True)

        msgs = list(self.contact.msgs.order_by('id'))

        # first should be a success because we had at least one success
        self.assertEqual(msgs[0].text, "That was a success.")

        # second, both failed so should be a failure
        self.assertEqual(msgs[1].text, "The second failed.")

        # we should also have unsubscribed from one of our endpoints
        self.assertTrue(resthook.subscribers.filter(is_active=False, target_url='http://localhost:49999/foo'))
        self.assertTrue(resthook.subscribers.filter(is_active=True, target_url='http://localhost:49999/bar'))

        # check all our mocked requests were made
        self.assertAllRequestsMade()


class SimulationTest(FlowFileTest):

    def test_simulation(self):
        flow = self.get_flow('pick_a_number')

        # remove our channels
        self.org.channels.all().delete()

        simulate_url = reverse('flows.flow_simulate', args=[flow.pk])
        self.admin.first_name = "Ben"
        self.admin.last_name = "Haggerty"
        self.admin.save()

        post_data = dict()
        post_data['has_refresh'] = True

        self.login(self.admin)
        response = self.client.post(simulate_url, json.dumps(post_data), content_type="application/json")
        json_dict = response.json()

        self.assertEqual(len(json_dict.keys()), 6)
        self.assertEqual(len(json_dict['messages']), 2)
        self.assertEqual('Ben Haggerty has entered the &quot;Pick a Number&quot; flow', json_dict['messages'][0]['text'])
        self.assertEqual("Pick a number between 1-10.", json_dict['messages'][1]['text'])

        post_data['new_message'] = "3"
        post_data['has_refresh'] = False

        response = self.client.post(simulate_url, json.dumps(post_data), content_type="application/json")
        self.assertEqual(200, response.status_code)
        json_dict = response.json()

        self.assertEqual(len(json_dict['messages']), 6)
        self.assertEqual("3", json_dict['messages'][2]['text'])
        self.assertEqual("Saved &#39;3&#39; as @flow.number", json_dict['messages'][3]['text'])
        self.assertEqual("You picked 3!", json_dict['messages'][4]['text'])
        self.assertEqual('Ben Haggerty has exited this flow', json_dict['messages'][5]['text'])

    @patch('temba.ussd.models.USSDSession.handle_incoming')
    def test_ussd_simulation(self, handle_incoming):
        self.channel.delete()
        self.channel = Channel.create(self.org, self.user, 'RW', 'JNU', None, '+250788123123',
                                      role=Channel.ROLE_USSD + Channel.DEFAULT_ROLE)
        flow = self.get_flow('ussd_example')

        simulate_url = reverse('flows.flow_simulate', args=[flow.pk])

        post_data = dict(has_refresh=True, new_message="derp")

        self.login(self.admin)
        response = self.client.post(simulate_url, json.dumps(post_data), content_type="application/json")

        self.assertEqual(response.status_code, 200)

        # session should have started now
        self.assertTrue(handle_incoming.called)
        self.assertEqual(handle_incoming.call_count, 1)

        self.assertIsNone(handle_incoming.call_args[1]['status'])

        self.channel.delete()
        response = self.client.post(simulate_url, json.dumps(post_data), content_type="application/json")
        self.assertEqual(response.status_code, 200)

    @patch('temba.ussd.models.USSDSession.handle_incoming')
    def test_ussd_simulation_interrupt(self, handle_incoming):
        self.channel.delete()
        self.channel = Channel.create(self.org, self.user, 'RW', 'JNU', None, '+250788123123',
                                      role=Channel.ROLE_USSD + Channel.DEFAULT_ROLE)
        flow = self.get_flow('ussd_example')

        simulate_url = reverse('flows.flow_simulate', args=[flow.pk])

        post_data = dict(has_refresh=True, new_message="__interrupt__")

        self.login(self.admin)
        response = self.client.post(simulate_url, json.dumps(post_data), content_type="application/json")

        self.assertEqual(response.status_code, 200)

        # session should have started now
        self.assertTrue(handle_incoming.called)
        self.assertEqual(handle_incoming.call_count, 1)

        self.assertEqual(handle_incoming.call_args[1]['status'], USSDSession.INTERRUPTED)

    def test_ussd_simulation_connection_end(self):
        self.ussd_channel = Channel.create(
            self.org, self.user, 'RW', 'JNU', None, '*123#',
            schemes=['tel'], uuid='00000000-0000-0000-0000-000000002222',
            role=Channel.ROLE_USSD)

        flow = self.get_flow('ussd_session_end')

        simulate_url = reverse('flows.flow_simulate', args=[flow.pk])

        post_data = dict(has_refresh=True, new_message="4")

        self.login(self.admin)
        response = self.client.post(simulate_url, json.dumps(post_data), content_type="application/json")

        self.assertEqual(response.status_code, 200)

        connection = USSDSession.objects.get()
        self.assertEqual(connection.status, USSDSession.COMPLETED)

    def test_ussd_simulation_without_channel_doesnt_run(self):
        Channel.objects.all().delete()

        flow = self.get_flow('ussd_session_end')

        simulate_url = reverse('flows.flow_simulate', args=[flow.pk])

        post_data = dict(has_refresh=True, new_message="4")

        self.login(self.admin)
        response = self.client.post(simulate_url, json.dumps(post_data), content_type="application/json")
        self.assertEqual(response.status_code, 400)
        self.assertEqual(response.json()['status'], 'error')

        self.assertEqual(flow.runs.count(), 0)


class FlowsTest(FlowFileTest):

    def test_validate_flow_definition(self):

        with self.assertRaises(ValueError):
            FlowRevision.validate_flow_definition(self.get_flow_json('not_fully_localized'))

        # base_language of null, but spec version 8
        with self.assertRaises(ValueError):
            FlowRevision.validate_flow_definition(self.get_flow_json('no_base_language_v8'))

        # base_language of 'eng' but non localized actions
        with self.assertRaises(ValueError):
            FlowRevision.validate_flow_definition(self.get_flow_json('non_localized_with_language'))

        with self.assertRaises(ValueError):
            FlowRevision.validate_flow_definition(self.get_flow_json('non_localized_ruleset'))

    def test_sms_forms(self):
        flow = self.get_flow('sms_form')

        def assert_response(message, response):
            self.assertEqual(response, self.send_message(flow, message, restart_participants=True))

        # invalid age
        assert_response("101 M Seattle", "Sorry, 101 doesn't look like a valid age, please try again.")

        # invalid gender
        assert_response("36 elephant Seattle", "Sorry, elephant doesn't look like a valid gender. Try again.")

        # invalid location
        assert_response("36 M Saturn", "I don't know the location Saturn. Please try again.")

        # some missing fields
        assert_response("36", "Sorry,  doesn't look like a valid gender. Try again.")
        assert_response("36 M", "I don't know the location . Please try again.")
        assert_response("36 M pequeño", "I don't know the location pequeño. Please try again.")

        # valid entry
        assert_response("36 M Seattle", "Thanks for your submission. We have that as:\n\n36 / M / Seattle")

        # valid entry with extra spaces
        assert_response("36   M  Seattle", "Thanks for your submission. We have that as:\n\n36 / M / Seattle")

        for delimiter in ['+', '.']:
            # now let's switch to pluses and make sure they do the right thing
            for ruleset in flow.rule_sets.filter(ruleset_type='form_field'):
                config = ruleset.config_json()
                config['field_delimiter'] = delimiter
                ruleset.set_config(config)
                ruleset.save()

            ctx = dict(delim=delimiter)

            assert_response("101%(delim)sM%(delim)sSeattle" % ctx, "Sorry, 101 doesn't look like a valid age, please try again.")
            assert_response("36%(delim)selephant%(delim)sSeattle" % ctx, "Sorry, elephant doesn't look like a valid gender. Try again.")
            assert_response("36%(delim)sM%(delim)sSaturn" % ctx, "I don't know the location Saturn. Please try again.")
            assert_response("36%(delim)sM%(delim)sSeattle" % ctx, "Thanks for your submission. We have that as:\n\n36 / M / Seattle")
            assert_response("15%(delim)sM%(delim)spequeño" % ctx, "I don't know the location pequeño. Please try again.")

    def test_write_protection(self):
        flow = self.get_flow('favorites')
        flow_json = flow.as_json()

        self.login(self.admin)

        # saving should work
        flow.update(flow_json, self.admin)

        # but if we save from in the past after our save it should fail
        with self.assertRaises(FlowUserConflictException):
            flow.update(flow_json, self.admin)

        # check view sends converts exception to error response
        response = self.client.post(reverse('flows.flow_json', args=[flow.id]), data=json.dumps(flow_json),
                                    content_type='application/json')

        self.assertEqual(response.status_code, 400)
        self.assertEqual(response.json(), {
            'description': 'Administrator is currently editing this Flow. '
                           'Your changes will not be saved until you refresh your browser.',
            'status': 'failure'
        })

        # we should also fail if we try saving an old spec version from the editor
        flow.refresh_from_db()
        flow_json = flow.as_json()

        with patch('temba.flows.models.get_current_export_version') as mock_version:
            mock_version.return_value = '1.234'

            with self.assertRaises(FlowVersionConflictException):
                flow.update(flow_json, self.admin)

            # check view sends converts exception to error response
            response = self.client.post(reverse('flows.flow_json', args=[flow.id]), data=json.dumps(flow_json),
                                        content_type='application/json')

            self.assertEqual(response.status_code, 400)
            self.assertEqual(response.json(), {
                'description': 'Your flow has been upgraded to the latest version. '
                               'In order to continue editing, please refresh your browser.',
                'status': 'failure'
            })

        # create an invalid loop in the flow definition
        flow_json['action_sets'][0]['destination'] = flow_json['action_sets'][0]['uuid']

        with self.assertRaises(FlowInvalidCycleException):
            flow.update(flow_json, self.admin)

        # check view sends converts exception to error response
        response = self.client.post(reverse('flows.flow_json', args=[flow.id]), data=json.dumps(flow_json),
                                    content_type='application/json')

        self.assertEqual(response.status_code, 400)
        self.assertEqual(response.json(), {
            'description': 'Your flow contains an invalid loop. Please refresh your browser.',
            'status': 'failure'
        })

    def test_flow_category_counts(self):

        def assertCount(counts, result_key, category_name, truth):
            found = False
            for count in counts['counts']:
                if count['key'] == result_key:
                    categories = count['categories']
                    for category in categories:
                        if category['name'] == category_name:
                            found = True
                            self.assertEqual(category['count'], truth)
            self.assertTrue(found)

        favorites = self.get_flow('favorites')

        # add in some fake data
        for i in range(0, 10):
            contact = self.create_contact('Contact %d' % i, '+120655530%d' % i)
            self.send_message(favorites, 'blue', contact=contact)
            self.send_message(favorites, 'primus', contact=contact)
            self.send_message(favorites, 'russell', contact=contact)

        for i in range(0, 5):
            contact = self.create_contact('Contact %d' % i, '+120655531%d' % i)
            self.send_message(favorites, 'red', contact=contact)
            self.send_message(favorites, 'primus', contact=contact)
            self.send_message(favorites, 'earl', contact=contact)

        # test update flow values
        for i in range(0, 5):
            contact = self.create_contact('Contact %d' % i, '+120655532%d' % i)
            self.send_message(favorites, 'orange', contact=contact)
            self.send_message(favorites, 'green', contact=contact)
            self.send_message(favorites, 'skol', contact=contact)
            self.send_message(favorites, 'bobby', contact=contact)

        counts = favorites.get_category_counts()

        assertCount(counts, 'color', 'Blue', 10)
        assertCount(counts, 'color', 'Red', 5)
        assertCount(counts, 'beer', 'Primus', 15)

        # name shouldn't be included since it's open ended
        self.assertNotIn('"name": "Name"', json.dumps(counts))

        # five oranges went back and became greens
        assertCount(counts, 'color', 'Other', 0)
        assertCount(counts, 'color', 'Green', 5)

        # now remap the uuid for our color node
        flow_json = favorites.as_json()
        color_ruleset = (flow_json['rule_sets'][0])
        flow_json = json.loads(json.dumps(flow_json).replace(color_ruleset['uuid'], str(uuid4())))
        favorites.update(flow_json)

        # send a few more runs through our updated flow
        for i in range(0, 3):
            contact = self.create_contact('Contact %d' % i, '+120655533%d' % i)
            self.send_message(favorites, 'red', contact=contact)
            self.send_message(favorites, 'turbo', contact=contact)

        # should now have three more reds
        counts = favorites.get_category_counts()
        assertCount(counts, 'color', 'Red', 8)
        assertCount(counts, 'beer', 'Turbo King', 3)

        # but if we ignore the ones from our deleted color node, should only have the three new ones
        counts = favorites.get_category_counts(deleted_nodes=False)
        assertCount(counts, 'color', 'Red', 3)

        # now erase the color key entirely
        flow_json['rule_sets'] = flow_json['rule_sets'][1:]
        favorites.update(flow_json)

        # now the color counts have been removed, but beer is still there
        counts = favorites.get_category_counts()
        self.assertNotIn('color', counts)
        assertCount(counts, 'beer', 'Turbo King', 3)

        # make sure it still works after ze squashings
        self.assertEqual(76, FlowCategoryCount.objects.all().count())
        FlowCategoryCount.squash()
        self.assertEqual(9, FlowCategoryCount.objects.all().count())
        counts = favorites.get_category_counts()
        assertCount(counts, 'beer', 'Turbo King', 3)

        # test tostring
        six.text_type(FlowCategoryCount.objects.all().first())

        # and if we delete our runs, things zero out
        FlowRun.objects.all().delete()
        counts = favorites.get_category_counts()
        assertCount(counts, 'beer', 'Turbo King', 0)

    def test_flow_results(self):
        favorites = self.get_flow('favorites')

        with patch('temba.flows.views.FlowCRUDL.RunTable.paginate_by', 1):

            pete = self.create_contact('Pete', '+12065553027')
            self.send_message(favorites, 'blue', contact=pete)

            jimmy = self.create_contact('Jimmy', '+12065553026')
            self.send_message(favorites, 'red', contact=jimmy)
            self.send_message(favorites, 'turbo', contact=jimmy)

            kobe = Contact.get_test_contact(self.admin)
            self.send_message(favorites, 'green', contact=kobe)
            self.send_message(favorites, 'skol', contact=kobe)

            self.login(self.admin)
            response = self.client.get(reverse('flows.flow_results', args=[favorites.uuid]))

            # the rulesets should be present as column headers
            self.assertContains(response, 'Beer')
            self.assertContains(response, 'Color')
            self.assertContains(response, 'Name')

            # fetch counts endpoint, should have 2 color results (one is a test contact)
            response = self.client.get(reverse('flows.flow_category_counts', args=[favorites.uuid]))
            counts = json.loads(response.content)['counts']
            self.assertEqual("Color", counts[0]['name'])
            self.assertEqual(2, counts[0]['total'])

            # test a search on our runs
            response = self.client.get('%s?q=pete' % reverse('flows.flow_run_table', args=[favorites.pk]))
            self.assertEqual(len(response.context['runs']), 1)
            self.assertContains(response, 'Pete')
            self.assertNotContains(response, 'Jimmy')

            response = self.client.get('%s?q=555-3026' % reverse('flows.flow_run_table', args=[favorites.pk]))
            self.assertEqual(len(response.context['runs']), 1)
            self.assertContains(response, 'Jimmy')
            self.assertNotContains(response, 'Pete')

            # fetch our intercooler rows for the run table
            response = self.client.get(reverse('flows.flow_run_table', args=[favorites.pk]))
            self.assertEqual(len(response.context['runs']), 1)
            self.assertEqual(200, response.status_code)
            self.assertContains(response, 'Jimmy')
            self.assertContains(response, 'red')
            self.assertContains(response, 'Red')
            self.assertContains(response, 'turbo')
            self.assertContains(response, 'Turbo King')
            self.assertNotContains(response, 'skol')

            # one more row to add
            self.assertEqual(1, len(response.context['runs']))
            # self.assertNotContains(response, "ic-append-from")

            next_link = re.search('ic-append-from=\"(.*)\" ic-trigger-on', response.content).group(1)
            response = self.client.get(next_link)
            self.assertEqual(200, response.status_code)

            FlowCRUDL.ActivityChart.HISTOGRAM_MIN = 0
            FlowCRUDL.ActivityChart.PERIOD_MIN = 0

            # and some charts
            response = self.client.get(reverse('flows.flow_activity_chart', args=[favorites.pk]))

            # we have two active runs
            self.assertContains(response, "name: 'Active', y: 2")
            self.assertContains(response, "3 Responses")

            # now send another message
            self.send_message(favorites, 'primus', contact=pete)
            self.send_message(favorites, 'Pete', contact=pete)

            # now only one active, one completed, and 5 total responses
            response = self.client.get(reverse('flows.flow_activity_chart', args=[favorites.pk]))
            self.assertContains(response, "name: 'Active', y: 1")
            self.assertContains(response, "name: 'Completed', y: 1")
            self.assertContains(response, "5 Responses")

            # they all happened on the same day
            response = self.client.get(reverse('flows.flow_activity_chart', args=[favorites.pk]))
            points = response.context['histogram']
            self.assertEqual(1, len(points))

            # put one of our counts way in the past so we get a different histogram scale
            count = FlowPathCount.objects.filter(flow=favorites).order_by('id')[1]
            count.period = count.period - timedelta(days=25)
            count.save()
            response = self.client.get(reverse('flows.flow_activity_chart', args=[favorites.pk]))
            points = response.context['histogram']
            self.assertTrue(timedelta(days=24) < (points[1]['bucket'] - points[0]['bucket']))

            # pick another scale
            count.period = count.period - timedelta(days=600)
            count.save()
            response = self.client.get(reverse('flows.flow_activity_chart', args=[favorites.pk]))

            # this should give us a more compressed histogram
            points = response.context['histogram']
            self.assertTrue(timedelta(days=620) < (points[1]['bucket'] - points[0]['bucket']))

            self.assertEqual(24, len(response.context['hod']))
            self.assertEqual(7, len(response.context['dow']))

        # delete a run
        with patch('temba.flows.views.FlowCRUDL.RunTable.paginate_by', 100):
            response = self.client.get(reverse('flows.flow_run_table', args=[favorites.pk]))
            self.assertEqual(len(response.context['runs']), 2)

            self.client.post(reverse('flows.flowrun_delete', args=[response.context['runs'][0].id]))
            response = self.client.get(reverse('flows.flow_run_table', args=[favorites.pk]))
            self.assertEqual(len(response.context['runs']), 1)

        with patch('temba.flows.views.FlowCRUDL.RunTable.paginate_by', 1):

            # create one empty run
            FlowRun.objects.create(org=favorites.org, flow=favorites, contact=pete, responded=True)

            # fetch our intercooler rows for the run table
            response = self.client.get(reverse('flows.flow_run_table', args=[favorites.pk]))
            self.assertEqual(len(response.context['runs']), 1)
            self.assertEqual(200, response.status_code)

        # make sure we show results for flows with only expression splits
        RuleSet.objects.filter(flow=favorites).update(ruleset_type=RuleSet.TYPE_EXPRESSION)
        response = self.client.get(reverse('flows.flow_activity_chart', args=[favorites.pk]))

        self.assertEqual(24, len(response.context['hod']))
        self.assertEqual(7, len(response.context['dow']))

    def test_send_all_replies(self):
        flow = self.get_flow('send_all')

        contact = self.create_contact('Stephen', '+12078778899', twitter='stephen')
        flow.start(groups=[], contacts=[contact], restart_participants=True)

        replies = Msg.objects.filter(contact=contact, direction='O')
        self.assertEqual(replies.count(), 1)
        self.assertIsNone(replies.filter(contact_urn__path='stephen').first())
        self.assertIsNotNone(replies.filter(contact_urn__path='+12078778899').first())

        Broadcast.objects.all().delete()
        Msg.objects.all().delete()

        # create twitter channel
        Channel.create(self.org, self.user, None, 'TT')
        flow.org.clear_cached_schemes()

        flow.start(groups=[], contacts=[contact], restart_participants=True)

        replies = Msg.objects.filter(contact=contact, direction='O')
        self.assertEqual(replies.count(), 2)
        self.assertIsNotNone(replies.filter(contact_urn__path='stephen').first())
        self.assertIsNotNone(replies.filter(contact_urn__path='+12078778899').first())

        Broadcast.objects.all().delete()
        Msg.objects.all().delete()

        # For offline survey runs with send to all URN
        survey_url = reverse('api.v1.steps')
        definition = flow.as_json()
        node_uuid = definition['action_sets'][0]['uuid']

        flow.update(definition)

        self.login(self.surveyor)
        data = dict(flow=flow.uuid,
                    revision=2,
                    contact=contact.uuid,
                    submitted_by=self.admin.username,
                    started='2015-08-25T11:09:29.088Z',
                    steps=[
                        dict(node=node_uuid,
                             arrived_on='2015-08-25T11:09:30.088Z',
                             actions=[
                                 dict(type="reply", msg="What is your favorite color?", send_all=True)
                             ])
                    ],
                    completed=False)

        with patch.object(timezone, 'now', return_value=datetime.datetime(2015, 9, 15, 0, 0, 0, 0, pytz.UTC)):
            self.client.post(survey_url + ".json", json.dumps(data), content_type="application/json",
                             HTTP_X_FORWARDED_HTTPS='https')

        out_msgs = Msg.objects.filter(direction='O').order_by('pk')
        self.assertEqual(len(out_msgs), 2)
        self.assertIsNotNone(out_msgs.filter(contact_urn__path='stephen').first())
        self.assertIsNotNone(out_msgs.filter(contact_urn__path='+12078778899').first())

        Broadcast.objects.all().delete()
        Msg.objects.all().delete()

        flow = self.get_flow('two_to_all')
        flow.start(groups=[], contacts=[contact], restart_participants=True)

        replies = Msg.objects.filter(contact=contact, direction='O')
        self.assertEqual(replies.count(), 4)
        self.assertEqual(replies.filter(contact_urn__path='stephen').count(), 2)
        self.assertEqual(replies.filter(contact_urn__path='+12078778899').count(), 2)

    def test_recent_messages(self):
        flow = self.get_flow('favorites')

        self.login(self.admin)
        recent_messages_url = reverse('flows.flow_recent_messages', args=[flow.pk])

        color_prompt = ActionSet.objects.filter(flow=flow, y=0).first()
        color_ruleset = RuleSet.objects.filter(flow=flow, label='Color').first()
        blue_rule = color_ruleset.get_rules()[-4]
        navy_rule = color_ruleset.get_rules()[-3]
        other_rule = color_ruleset.get_rules()[-1]

        # URL params for different flow path segments
        entry_params = "?exits=%s,%s&to=%s" % (color_prompt.exit_uuid, color_prompt.uuid, color_ruleset.uuid)
        other_params = "?exits=%s&to=%s" % (other_rule.uuid, other_rule.destination)
        blue_params = "?exits=%s,%s&to=%s" % (blue_rule.uuid, navy_rule.uuid, blue_rule.destination)
        invalid_params = "?exits=%s&to=%s" % (color_ruleset.uuid, color_ruleset.uuid)

        def assert_recent(resp, msgs):
            self.assertEqual([r['text'] for r in resp.json()], msgs)

        # no params returns no results
        assert_recent(self.client.get(recent_messages_url), [])

        self.send_message(flow, 'chartreuse')

        response = self.client.get(recent_messages_url + entry_params)
        assert_recent(response, ["What is your favorite color?"])

        # one incoming message on the other segment
        response = self.client.get(recent_messages_url + other_params)
        assert_recent(response, ["chartreuse"])

        # nothing yet on the blue segment
        response = self.client.get(recent_messages_url + blue_params)
        assert_recent(response, [])

        # invalid segment
        response = self.client.get(recent_messages_url + invalid_params)
        assert_recent(response, [])

        self.send_message(flow, 'mauve')
        msg1 = Msg.objects.filter(text='chartreuse').first()
        msg2 = Msg.objects.filter(text='mauve').first()

        response = self.client.get(recent_messages_url + entry_params)
        assert_recent(response, ["What is your favorite color?"])

        response = self.client.get(recent_messages_url + other_params)
        self.assertEqual(response.json(), [
            {'text': "mauve", 'sent': datetime_to_str(msg2.created_on, tz=self.org.timezone)},
            {'text': "chartreuse", 'sent': datetime_to_str(msg1.created_on, tz=self.org.timezone)}
        ])

        response = self.client.get(recent_messages_url + blue_params)
        assert_recent(response, [])

        self.send_message(flow, 'blue')

        response = self.client.get(recent_messages_url + entry_params)
        assert_recent(response, ["What is your favorite color?"])

        response = self.client.get(recent_messages_url + other_params)
        assert_recent(response, ["mauve", "chartreuse"])

        response = self.client.get(recent_messages_url + blue_params)
        assert_recent(response, ["blue"])

    def test_completion(self):

        flow = self.get_flow('favorites')
        self.login(self.admin)

        response = self.client.get('%s?flow=%d' % (reverse('flows.flow_completion'), flow.pk))
        response = response.json()

        def assert_in_response(response, data_key, key):
            found = False
            for item in response[data_key]:
                if key == item['name']:
                    found = True
            self.assertTrue(found, 'Key %s not found in %s' % (key, response))

        assert_in_response(response, 'message_completions', 'contact')
        assert_in_response(response, 'message_completions', 'contact.first_name')
        assert_in_response(response, 'message_completions', 'contact.tel')
        assert_in_response(response, 'message_completions', 'contact.mailto')

        assert_in_response(response, 'message_completions', 'parent.contact.uuid')
        assert_in_response(response, 'message_completions', 'child.contact.uuid')

        assert_in_response(response, 'message_completions', 'flow.color')
        assert_in_response(response, 'message_completions', 'flow.color.category')
        assert_in_response(response, 'message_completions', 'flow.color.text')
        assert_in_response(response, 'message_completions', 'flow.color.time')

        assert_in_response(response, 'function_completions', 'SUM')
        assert_in_response(response, 'function_completions', 'ABS')
        assert_in_response(response, 'function_completions', 'YEAR')

        # a Twitter channel
        Channel.create(self.org, self.user, None, 'TT')

        response = self.client.get('%s?flow=%d' % (reverse('flows.flow_completion'), flow.pk))
        response = response.json()

        assert_in_response(response, 'message_completions', 'contact.twitter')

    def test_bulk_exit(self):
        flow = self.get_flow('favorites')
        color = RuleSet.objects.get(label='Color', flow=flow)
        contacts = [self.create_contact("Run Contact %d" % i, "+25078838338%d" % i) for i in range(6)]

        # add our contacts to the flow
        for contact in contacts:
            self.send_message(flow, 'chartreuse', contact=contact)

        # should have six active flowruns
        (active, visited) = flow.get_activity()
        self.assertEqual(FlowRun.objects.filter(is_active=True).count(), 6)
        self.assertEqual(FlowRun.objects.filter(is_active=False).count(), 0)
        self.assertEqual(active[color.uuid], 6)

        self.assertEqual(FlowRunCount.get_totals(flow), {'A': 6, 'C': 0, 'E': 0, 'I': 0})

        # expire them all
        FlowRun.bulk_exit(FlowRun.objects.filter(is_active=True), FlowRun.EXIT_TYPE_EXPIRED)

        # should all be expired
        (active, visited) = flow.get_activity()
        self.assertEqual(FlowRun.objects.filter(is_active=True).count(), 0)
        self.assertEqual(FlowRun.objects.filter(is_active=False, exit_type='E').exclude(exited_on=None).count(), 6)
        self.assertEqual(len(active), 0)

        # assert our flowrun counts
        self.assertEqual(FlowRunCount.get_totals(flow), {'A': 0, 'C': 0, 'E': 6, 'I': 0})

        # start all contacts in the flow again
        for contact in contacts:
            self.send_message(flow, 'chartreuse', contact=contact, restart_participants=True)

        self.assertEqual(6, FlowRun.objects.filter(is_active=True).count())
        self.assertEqual(FlowRunCount.get_totals(flow), {'A': 6, 'C': 0, 'E': 6, 'I': 0})

        # stop them all
        FlowRun.bulk_exit(FlowRun.objects.filter(is_active=True), FlowRun.EXIT_TYPE_INTERRUPTED)

        self.assertEqual(FlowRun.objects.filter(is_active=False, exit_type='I').exclude(exited_on=None).count(), 6)
        self.assertEqual(FlowRunCount.get_totals(flow), {'A': 0, 'C': 0, 'E': 6, 'I': 6})

        # squash our counts
        squash_flowruncounts()
        self.assertEqual(FlowRunCount.get_totals(flow), {'A': 0, 'C': 0, 'E': 6, 'I': 6})

    def test_squash_run_counts(self):
        flow = self.get_flow('favorites')
        flow2 = self.get_flow('pick_a_number')

        FlowRunCount.objects.create(flow=flow, count=2, exit_type=None)
        FlowRunCount.objects.create(flow=flow, count=1, exit_type=None)
        FlowRunCount.objects.create(flow=flow, count=3, exit_type='E')
        FlowRunCount.objects.create(flow=flow2, count=10, exit_type='I')
        FlowRunCount.objects.create(flow=flow2, count=-1, exit_type='I')

        squash_flowruncounts()
        self.assertEqual(FlowRunCount.objects.all().count(), 3)
        self.assertEqual(FlowRunCount.get_totals(flow2), {'A': 0, 'C': 0, 'E': 0, 'I': 9})
        self.assertEqual(FlowRunCount.get_totals(flow), {'A': 3, 'C': 0, 'E': 3, 'I': 0})

        max_id = FlowRunCount.objects.all().order_by('-id').first().id

        # no-op this time
        squash_flowruncounts()
        self.assertEqual(max_id, FlowRunCount.objects.all().order_by('-id').first().id)

    def test_activity(self):
        flow = self.get_flow('favorites')
        color_question = ActionSet.objects.get(y=0, flow=flow)
        other_action = ActionSet.objects.get(y=8, flow=flow)
        beer_question = ActionSet.objects.get(y=237, flow=flow)
        name_question = ActionSet.objects.get(y=535, flow=flow)
        end_prompt = ActionSet.objects.get(y=805, flow=flow)
        beer = RuleSet.objects.get(label='Beer', flow=flow)
        color = RuleSet.objects.get(label='Color', flow=flow)
        name = RuleSet.objects.get(label='Name', flow=flow)

        rules = color.get_rules()
        color_other_uuid = rules[-1].uuid
        color_blue_uuid = rules[-4].uuid

        # we don't know this shade of green, it should route us to the beginning again
        self.send_message(flow, 'chartreuse')
        (active, visited) = flow.get_activity()

        self.assertEqual(active, {color.uuid: 1})

        self.assertEqual(visited, {
            '%s:%s' % (color_question.exit_uuid, color.uuid): 1,
            '%s:%s' % (color_other_uuid, other_action.uuid): 1,
            '%s:%s' % (other_action.exit_uuid, color.uuid): 1,
        })
        self.assertEqual(flow.get_run_stats(),
                         {'total': 1, 'active': 1, 'completed': 0, 'expired': 0, 'interrupted': 0, 'completion': 0})

        # another unknown color, that'll route us right back again
        # the active stats will look the same, but there should be one more journey on the path
        self.send_message(flow, 'mauve')
        (active, visited) = flow.get_activity()

        self.assertEqual(active, {color.uuid: 1})
        self.assertEqual(visited, {
            '%s:%s' % (color_question.exit_uuid, color.uuid): 1,
            '%s:%s' % (color_other_uuid, other_action.uuid): 2,
            '%s:%s' % (other_action.exit_uuid, color.uuid): 2,
        })

        # this time a color we know takes us elsewhere, activity will move
        # to another node, but still just one entry
        self.send_message(flow, 'blue')
        (active, visited) = flow.get_activity()

        self.assertEqual(active, {beer.uuid: 1})
        self.assertEqual(visited, {
            '%s:%s' % (color_question.exit_uuid, color.uuid): 1,
            '%s:%s' % (color_other_uuid, other_action.uuid): 2,
            '%s:%s' % (other_action.exit_uuid, color.uuid): 2,
            '%s:%s' % (color_blue_uuid, beer_question.uuid): 1,
            '%s:%s' % (beer_question.exit_uuid, beer.uuid): 1,
        })

        # check recent messages
        recent = FlowPathRecentMessage.get_recent([color_question.exit_uuid], color.uuid)
        self.assertEqual([m.text for m in recent], ["What is your favorite color?"])

        recent = FlowPathRecentMessage.get_recent([color_other_uuid], other_action.uuid)
        self.assertEqual([m.text for m in recent], ["mauve", "chartreuse"])

        recent = FlowPathRecentMessage.get_recent([other_action.exit_uuid], color.uuid)
        self.assertEqual([m.text for m in recent], ["I don't know that color. Try again.", "I don't know that color. Try again."])

        recent = FlowPathRecentMessage.get_recent([color_blue_uuid], beer_question.uuid)
        self.assertEqual([m.text for m in recent], ["blue"])

        # a new participant, showing distinct active counts and incremented path
        ryan = self.create_contact('Ryan Lewis', '+12065550725')
        self.send_message(flow, 'burnt sienna', contact=ryan)
        (active, visited) = flow.get_activity()

        self.assertEqual(active, {color.uuid: 1, beer.uuid: 1})
        self.assertEqual(visited, {
            '%s:%s' % (color_question.exit_uuid, color.uuid): 2,
            '%s:%s' % (color_other_uuid, other_action.uuid): 3,
            '%s:%s' % (other_action.exit_uuid, color.uuid): 3,
            '%s:%s' % (color_blue_uuid, beer_question.uuid): 1,
            '%s:%s' % (beer_question.exit_uuid, beer.uuid): 1,
        })
        self.assertEqual(flow.get_run_stats(),
                         {'total': 2, 'active': 2, 'completed': 0, 'expired': 0, 'interrupted': 0, 'completion': 0})

        # now let's have them land in the same place
        self.send_message(flow, 'blue', contact=ryan)
        (active, visited) = flow.get_activity()
        self.assertEqual(active, {beer.uuid: 2})

        # now move our first contact forward to the end
        self.send_message(flow, 'Turbo King')
        self.send_message(flow, 'Ben Haggerty')
        (active, visited) = flow.get_activity()
        self.assertEqual(active, {beer.uuid: 1})

        # half of our flows are now complete
        self.assertEqual(flow.get_run_stats(),
                         {'total': 2, 'active': 1, 'completed': 1, 'expired': 0, 'interrupted': 0, 'completion': 50})

        # we are going to expire, but we want runs across two different flows
        # to make sure that our optimization for expiration is working properly
        cga_flow = self.get_flow('color_gender_age')
        self.assertEqual("What is your gender?", self.send_message(cga_flow, "Red"))
        self.assertEqual(1, len(cga_flow.get_activity()[0]))

        # expire the first contact's runs
        FlowRun.bulk_exit(FlowRun.objects.filter(contact=self.contact), FlowRun.EXIT_TYPE_EXPIRED)

        # no active runs for our contact
        self.assertEqual(0, FlowRun.objects.filter(contact=self.contact, is_active=True).count())

        # both of our flows should have reduced active contacts
        self.assertEqual(0, len(cga_flow.get_activity()[0]))

        # now we should only have one node with active runs, but the paths stay
        # the same since those are historical
        (active, visited) = flow.get_activity()
        self.assertEqual(active, {beer.uuid: 1})
        self.assertEqual(visited, {
            '%s:%s' % (color_question.exit_uuid, color.uuid): 2,
            '%s:%s' % (color_other_uuid, other_action.uuid): 3,
            '%s:%s' % (other_action.exit_uuid, color.uuid): 3,
            '%s:%s' % (color_blue_uuid, beer_question.uuid): 2,
            '%s:%s' % (beer_question.exit_uuid, beer.uuid): 2,
            '%s:%s' % (beer.get_rules()[2].uuid, name_question.uuid): 1,
            '%s:%s' % (name_question.exit_uuid, name.uuid): 1,
            '%s:%s' % (name.get_rules()[0].uuid, end_prompt.uuid): 1,
        })

        # no completed runs but one expired run
        self.assertEqual(flow.get_run_stats(),
                         {'total': 2, 'active': 1, 'completed': 0, 'expired': 1, 'interrupted': 0, 'completion': 0})

        # check that we have the right number of runs
        self.assertEqual(2, FlowRun.objects.filter(flow=flow).count())

        # now let's delete our contact, we'll still have one active node, but
        # our visit path counts will go down by two since he went there twice
        self.contact.release(self.user)
        (active, visited) = flow.get_activity()
        self.assertEqual(active, {beer.uuid: 1})
        self.assertEqual(visited, {
            '%s:%s' % (color_question.exit_uuid, color.uuid): 1,
            '%s:%s' % (color_other_uuid, other_action.uuid): 1,
            '%s:%s' % (other_action.exit_uuid, color.uuid): 1,
            '%s:%s' % (color_blue_uuid, beer_question.uuid): 1,
            '%s:%s' % (beer_question.exit_uuid, beer.uuid): 1,
            '%s:%s' % (beer.get_rules()[2].uuid, name_question.uuid): 0,
            '%s:%s' % (name_question.exit_uuid, name.uuid): 0,
            '%s:%s' % (name.get_rules()[0].uuid, end_prompt.uuid): 0,
        })

        # he was also accounting for our completion rate, back to nothing
        self.assertEqual(flow.get_run_stats(),
                         {'total': 1, 'active': 1, 'completed': 0, 'expired': 0, 'interrupted': 0, 'completion': 0})

        # advance ryan to the end to make sure our percentage accounts for one less contact
        self.send_message(flow, 'Turbo King', contact=ryan)
        self.send_message(flow, 'Ryan Lewis', contact=ryan)
        (active, visited) = flow.get_activity()
        self.assertEqual(active, {})
        self.assertEqual(visited, {
            '%s:%s' % (color_question.exit_uuid, color.uuid): 1,
            '%s:%s' % (color_other_uuid, other_action.uuid): 1,
            '%s:%s' % (other_action.exit_uuid, color.uuid): 1,
            '%s:%s' % (color_blue_uuid, beer_question.uuid): 1,
            '%s:%s' % (beer_question.exit_uuid, beer.uuid): 1,
            '%s:%s' % (beer.get_rules()[2].uuid, name_question.uuid): 1,
            '%s:%s' % (name_question.exit_uuid, name.uuid): 1,
            '%s:%s' % (name.get_rules()[0].uuid, end_prompt.uuid): 1,
        })
        self.assertEqual(flow.get_run_stats(),
                         {'total': 1, 'active': 0, 'completed': 1, 'expired': 0, 'interrupted': 0, 'completion': 100})

        # messages to/from deleted contacts shouldn't appear in the recent messages
        recent = FlowPathRecentMessage.get_recent([color_other_uuid], other_action.uuid)
        self.assertEqual([m.text for m in recent], ["burnt sienna"])

        # test contacts should not affect the counts
        hammer = Contact.get_test_contact(self.admin)

        # please hammer, don't hurt em
        self.send_message(flow, 'Rose', contact=hammer)
        self.send_message(flow, 'Violet', contact=hammer)
        self.send_message(flow, 'Blue', contact=hammer)
        self.send_message(flow, 'Turbo King', contact=hammer)
        self.send_message(flow, 'MC Hammer', contact=hammer)

        # our flow stats should be unchanged
        (active, visited) = flow.get_activity()
        self.assertEqual(active, {})
        self.assertEqual(visited, {
            '%s:%s' % (color_question.exit_uuid, color.uuid): 1,
            '%s:%s' % (color_other_uuid, other_action.uuid): 1,
            '%s:%s' % (other_action.exit_uuid, color.uuid): 1,
            '%s:%s' % (color_blue_uuid, beer_question.uuid): 1,
            '%s:%s' % (beer_question.exit_uuid, beer.uuid): 1,
            '%s:%s' % (beer.get_rules()[2].uuid, name_question.uuid): 1,
            '%s:%s' % (name_question.exit_uuid, name.uuid): 1,
            '%s:%s' % (name.get_rules()[0].uuid, end_prompt.uuid): 1,
        })
        self.assertEqual(flow.get_run_stats(),
                         {'total': 1, 'active': 0, 'completed': 1, 'expired': 0, 'interrupted': 0, 'completion': 100})

        # and no recent message entries for this test contact
        recent = FlowPathRecentMessage.get_recent([color_other_uuid], other_action.uuid)
        self.assertEqual([m.text for m in recent], ["burnt sienna"])

        # try the same thing after squashing
        squash_flowpathcounts()
        visited = flow.get_activity()[1]
        self.assertEqual(visited, {
            '%s:%s' % (color_question.exit_uuid, color.uuid): 1,
            '%s:%s' % (color_other_uuid, other_action.uuid): 1,
            '%s:%s' % (other_action.exit_uuid, color.uuid): 1,
            '%s:%s' % (color_blue_uuid, beer_question.uuid): 1,
            '%s:%s' % (beer_question.exit_uuid, beer.uuid): 1,
            '%s:%s' % (beer.get_rules()[2].uuid, name_question.uuid): 1,
            '%s:%s' % (name_question.exit_uuid, name.uuid): 1,
            '%s:%s' % (name.get_rules()[0].uuid, end_prompt.uuid): 1,
        })

        # but hammer should have created some simulation activity
        (active, visited) = flow.get_activity(simulation=True)
        self.assertEqual(active, {})
        self.assertEqual(visited, {
            '%s:%s' % (color_question.exit_uuid, color.uuid): 1,
            '%s:%s' % (color_other_uuid, other_action.uuid): 2,
            '%s:%s' % (other_action.exit_uuid, color.uuid): 2,
            '%s:%s' % (color_blue_uuid, beer_question.uuid): 1,
            '%s:%s' % (beer_question.exit_uuid, beer.uuid): 1,
            '%s:%s' % (beer.get_rules()[2].uuid, name_question.uuid): 1,
            '%s:%s' % (name_question.exit_uuid, name.uuid): 1,
            '%s:%s' % (name.get_rules()[0].uuid, end_prompt.uuid): 1,
        })

        # delete our last contact to make sure activity is gone without first expiring, zeros abound
        ryan.release(self.admin)
        (active, visited) = flow.get_activity()
        self.assertEqual(active, {})
        self.assertEqual(visited, {
            '%s:%s' % (color_question.exit_uuid, color.uuid): 0,
            '%s:%s' % (color_other_uuid, other_action.uuid): 0,
            '%s:%s' % (other_action.exit_uuid, color.uuid): 0,
            '%s:%s' % (color_blue_uuid, beer_question.uuid): 0,
            '%s:%s' % (beer_question.exit_uuid, beer.uuid): 0,
            '%s:%s' % (beer.get_rules()[2].uuid, name_question.uuid): 0,
            '%s:%s' % (name_question.exit_uuid, name.uuid): 0,
            '%s:%s' % (name.get_rules()[0].uuid, end_prompt.uuid): 0,
        })
        self.assertEqual(flow.get_run_stats(),
                         {'total': 0, 'active': 0, 'completed': 0, 'expired': 0, 'interrupted': 0, 'completion': 0})

        # runs all gone too
        self.assertEqual(0, FlowRun.objects.filter(flow=flow, contact__is_test=False).count())

        # test that expirations remove activity when triggered from the cron in the same way
        tupac = self.create_contact('Tupac Shakur', '+12065550725')
        self.send_message(flow, 'azul', contact=tupac)
        (active, visited) = flow.get_activity()
        self.assertEqual(active, {color.uuid: 1})
        self.assertEqual(visited, {
            '%s:%s' % (color_question.exit_uuid, color.uuid): 1,
            '%s:%s' % (color_other_uuid, other_action.uuid): 1,
            '%s:%s' % (other_action.exit_uuid, color.uuid): 1,
            '%s:%s' % (color_blue_uuid, beer_question.uuid): 0,
            '%s:%s' % (beer_question.exit_uuid, beer.uuid): 0,
            '%s:%s' % (beer.get_rules()[2].uuid, name_question.uuid): 0,
            '%s:%s' % (name_question.exit_uuid, name.uuid): 0,
            '%s:%s' % (name.get_rules()[0].uuid, end_prompt.uuid): 0,
        })
        self.assertEqual(flow.get_run_stats(),
                         {'total': 1, 'active': 1, 'completed': 0, 'expired': 0, 'interrupted': 0, 'completion': 0})

        # set the run to be ready for expiration
        run = tupac.runs.first()
        run.expires_on = timezone.now() - timedelta(days=1)
        run.save(update_fields=('expires_on',))

        # now trigger the checking task and make sure it is removed from our activity
        from .tasks import check_flows_task
        check_flows_task()
        (active, visited) = flow.get_activity()
        self.assertEqual(active, {})
        self.assertEqual(flow.get_run_stats(),
                         {'total': 1, 'active': 0, 'completed': 0, 'expired': 1, 'interrupted': 0, 'completion': 0})

        # choose a rule that is not wired up (end of flow)
        jimmy = self.create_contact('Jimmy Graham', '+12065558888')
        self.send_message(flow, 'cyan', contact=jimmy, assert_reply=False)

        tyler = self.create_contact('Tyler Lockett', '+12065559999')
        self.send_message(flow, 'cyan', contact=tyler, assert_reply=False)

        squash_flowpathcounts()
        (active, visited) = flow.get_activity()

        self.assertEqual(active, {})
        self.assertEqual(visited, {
            '%s:%s' % (color_question.exit_uuid, color.uuid): 3,
            '%s:%s' % (color_other_uuid, other_action.uuid): 1,
            '%s:%s' % (other_action.exit_uuid, color.uuid): 1,
            '%s:%s' % (color_blue_uuid, beer_question.uuid): 0,
            '%s:%s' % (beer_question.exit_uuid, beer.uuid): 0,
            '%s:%s' % (beer.get_rules()[2].uuid, name_question.uuid): 0,
            '%s:%s' % (name_question.exit_uuid, name.uuid): 0,
            '%s:%s' % (name.get_rules()[0].uuid, end_prompt.uuid): 0,
        })

        # check that flow interruption counts properly
        rawls = self.create_contact('Thomas Rawls', '+12065557777')
        self.send_message(flow, 'blue', contact=rawls)

        # but he's got other things on his mind
        random_word = self.get_flow('random_word')
        self.send_message(random_word, 'blerg', contact=rawls)

        (active, visited) = flow.get_activity()

        self.assertEqual(active, {})
        self.assertEqual(visited, {
            '%s:%s' % (color_question.exit_uuid, color.uuid): 4,
            '%s:%s' % (color_other_uuid, other_action.uuid): 1,
            '%s:%s' % (other_action.exit_uuid, color.uuid): 1,
            '%s:%s' % (color_blue_uuid, beer_question.uuid): 1,
            '%s:%s' % (beer_question.exit_uuid, beer.uuid): 1,
            '%s:%s' % (beer.get_rules()[2].uuid, name_question.uuid): 0,
            '%s:%s' % (name_question.exit_uuid, name.uuid): 0,
            '%s:%s' % (name.get_rules()[0].uuid, end_prompt.uuid): 0,
        })

    def test_prune_recentmessages(self):
        flow = self.get_flow('favorites')

        other_action = ActionSet.objects.get(y=8, flow=flow)
        color_ruleset = RuleSet.objects.get(label='Color', flow=flow)
        other_rule = color_ruleset.get_rules()[-1]

        # send 12 invalid color responses (must be from different contacts to avoid loop detection at 10 messages)
        bob = self.create_contact("Bob", number="+260964151234")
        for m in range(12):
            contact = self.contact if m % 2 == 0 else bob
            self.send_message(flow, '%d' % (m + 1), contact=contact)

        # all 12 messages are stored for the other segment
        other_recent = FlowPathRecentMessage.objects.filter(from_uuid=other_rule.uuid, to_uuid=other_action.uuid)
        self.assertEqual(len(other_recent), 12)

        # and these are returned with most-recent first
        other_recent = FlowPathRecentMessage.get_recent([other_rule.uuid], other_action.uuid, limit=None)
        self.assertEqual([m.text for m in other_recent], ["12", "11", "10", "9", "8", "7", "6", "5", "4", "3", "2", "1"])

        # even when limit is applied
        other_recent = FlowPathRecentMessage.get_recent([other_rule.uuid], other_action.uuid, limit=5)
        self.assertEqual([m.text for m in other_recent], ["12", "11", "10", "9", "8"])

        prune_recentmessages()

        # now only 5 newest are stored
        other_recent = FlowPathRecentMessage.objects.filter(from_uuid=other_rule.uuid, to_uuid=other_action.uuid)
        self.assertEqual(len(other_recent), 5)

        other_recent = FlowPathRecentMessage.get_recent([other_rule.uuid], other_action.uuid)
        self.assertEqual([m.text for m in other_recent], ["12", "11", "10", "9", "8"])

        # send another message and prune again
        self.send_message(flow, "13", contact=bob)
        prune_recentmessages()

        other_recent = FlowPathRecentMessage.get_recent([other_rule.uuid], other_action.uuid)
        self.assertEqual([m.text for m in other_recent], ["13", "12", "11", "10", "9"])

    def test_destination_type(self):
        flow = self.get_flow('pick_a_number')

        # our start points to a ruleset
        start = ActionSet.objects.get(flow=flow, y=0)

        # assert our destination
        self.assertEqual(FlowStep.TYPE_RULE_SET, start.destination_type)

        # and that ruleset points to an actionset
        ruleset = RuleSet.objects.get(uuid=start.destination)
        rule = ruleset.get_rules()[0]
        self.assertEqual(FlowStep.TYPE_ACTION_SET, rule.destination_type)

        # point our rule to a ruleset
        passive = RuleSet.objects.get(flow=flow, label='passive')
        self.update_destination(flow, rule.uuid, passive.uuid)
        ruleset = RuleSet.objects.get(uuid=start.destination)
        self.assertEqual(FlowStep.TYPE_RULE_SET, ruleset.get_rules()[0].destination_type)

    def test_orphaned_action_to_action(self):
        """
        Orphaned at an action, then routed to an action
        """

        # run a flow that ends on an action
        flow = self.get_flow('pick_a_number')
        self.assertEqual("You picked 3!", self.send_message(flow, "3"))

        pick_a_number = ActionSet.objects.get(flow=flow, y=0)
        you_picked = ActionSet.objects.get(flow=flow, y=228)

        # send a message, no flow should handle us since we are done
        incoming = self.create_msg(direction=INCOMING, contact=self.contact, text="Unhandled")
        handled = Flow.find_and_handle(incoming)[0]
        self.assertFalse(handled)

        # now wire up our finished action to the start of our flow
        flow = self.update_destination(flow, you_picked.uuid, pick_a_number.uuid)
        self.send_message(flow, "next message please", assert_reply=False, assert_handle=False)

    def test_orphaned_action_to_input_rule(self):
        """
        Orphaned at an action, then routed to a rule that evaluates on input
        """
        flow = self.get_flow('pick_a_number')

        self.assertEqual("You picked 6!", self.send_message(flow, "6"))

        you_picked = ActionSet.objects.get(flow=flow, y=228)
        number = RuleSet.objects.get(flow=flow, label='number')

        flow = self.update_destination(flow, you_picked.uuid, number.uuid)
        self.send_message(flow, "9", assert_reply=False, assert_handle=False)

    def test_orphaned_action_to_passive_rule(self):
        """
        Orphaned at an action, then routed to a rule that doesn't require input which leads
        to a rule that evaluates on input
        """
        flow = self.get_flow('pick_a_number')

        you_picked = ActionSet.objects.get(flow=flow, y=228)
        passive_ruleset = RuleSet.objects.get(flow=flow, label='passive')
        self.assertEqual("You picked 6!", self.send_message(flow, "6"))

        flow = self.update_destination(flow, you_picked.uuid, passive_ruleset.uuid)
        self.send_message(flow, "9", assert_reply=False, assert_handle=False)

    def test_deleted_ruleset(self):
        flow = self.get_flow('favorites')
        self.send_message(flow, "RED", restart_participants=True)

        # one active run
        self.assertEqual(1, FlowRun.objects.filter(contact=self.contact, is_active=True).count())

        # at this point we are waiting for the response to the second question about beer, let's delete it
        RuleSet.objects.get(flow=flow, label='Beer').delete()

        # we still have one active run, though we are somewhat in limbo
        self.assertEqual(1, FlowRun.objects.filter(contact=self.contact, is_active=True).count())

        # sending a new message in shouldn't get a reply, and our run should be terminated
        responses = self.send_message(flow, "abandoned", assert_reply=False, assert_handle=True)
        self.assertIsNone(responses)
        self.assertEqual(0, FlowRun.objects.filter(contact=self.contact, is_active=True).count())

    def test_server_runtime_cycle(self):
        flow = self.get_flow('loop_detection')
        first_actionset = ActionSet.objects.get(flow=flow, y=0)
        group_ruleset = RuleSet.objects.get(flow=flow, label='Group Split A')
        group_one_rule = group_ruleset.get_rules()[0]
        name_ruleset = RuleSet.objects.get(flow=flow, label='Name Split')
        rowan_rule = name_ruleset.get_rules()[0]

        # rule turning back on ourselves
        with self.assertRaises(FlowException):
            self.update_destination(flow, group_one_rule.uuid, group_ruleset.uuid)

        # non-blocking rule to non-blocking rule and back
        with self.assertRaises(FlowException):
            self.update_destination(flow, rowan_rule.uuid, group_ruleset.uuid)

        # our non-blocking rule to an action and back to us again
        with self.assertRaises(FlowException):
            self.update_destination(flow, group_one_rule.uuid, first_actionset.uuid)

        # add our contact to Group A
        group_a = ContactGroup.user_groups.create(org=self.org, name="Group A",
                                                  created_by=self.admin, modified_by=self.admin)
        group_a.contacts.add(self.contact)

        # rule turning back on ourselves
        self.update_destination_no_check(flow, group_ruleset.uuid, group_ruleset.uuid, rule=group_one_rule.uuid)
        self.send_message(flow, "1", assert_reply=False, assert_handle=False)

        # should have an interrupted run
        self.assertEqual(1, FlowRun.objects.filter(contact=self.contact, exit_type=FlowRun.EXIT_TYPE_INTERRUPTED).count())

        flow.runs.all().delete()
        flow.delete()

        # non-blocking rule to non-blocking rule and back
        flow = self.get_flow('loop_detection')

        # need to get these again as we just reimported and UUIDs have changed
        group_ruleset = RuleSet.objects.get(flow=flow, label='Group Split A')
        name_ruleset = RuleSet.objects.get(flow=flow, label='Name Split')
        rowan_rule = name_ruleset.get_rules()[0]

        # update our name to rowan so we match the name rule
        self.contact.name = "Rowan"
        self.contact.save()

        # but remove ourselves from the group so we enter the loop
        group_a.contacts.remove(self.contact)

        self.update_destination_no_check(flow, name_ruleset.uuid, group_ruleset.uuid, rule=rowan_rule.uuid)
        self.send_message(flow, "2", assert_reply=False, assert_handle=False)

        # should have an interrupted run
        self.assertEqual(1, FlowRun.objects.filter(contact=self.contact, exit_type=FlowRun.EXIT_TYPE_INTERRUPTED).count())

    def test_decimal_substitution(self):
        flow = self.get_flow('pick_a_number')
        self.assertEqual("You picked 3!", self.send_message(flow, "3"))

    def test_rules_first(self):
        flow = self.get_flow('rules_first')
        self.assertEqual(Flow.RULES_ENTRY, flow.entry_type)
        self.assertEqual("You've got to be kitten me", self.send_message(flow, "cats"))

    def test_numeric_rule_allows_variables(self):
        flow = self.get_flow('numeric_rule_allows_variables')

        zinedine = self.create_contact('Zinedine', '+123456')
        zinedine.set_field(self.user, 'age', 25)

        self.assertEqual('Good count', self.send_message(flow, "35", contact=zinedine))

    def test_non_blocking_rule_first(self):

        flow = self.get_flow('non_blocking_rule_first')

        eminem = self.create_contact('Eminem', '+12345')
        flow.start(groups=[], contacts=[eminem])
        msg = Msg.objects.filter(direction='O', contact=eminem).first()
        self.assertEqual('Hi there Eminem', msg.text)

        # put a webhook on the rule first and make sure it executes
        ruleset = RuleSet.objects.get(uuid=flow.entry_uuid)
        ruleset.webhook_url = 'http://localhost'
        ruleset.save()

        tupac = self.create_contact('Tupac', '+15432')
        flow.start(groups=[], contacts=[tupac])
        msg = Msg.objects.filter(direction='O', contact=tupac).first()
        self.assertEqual('Hi there Tupac', msg.text)

    def test_webhook_rule_first(self):

        flow = self.get_flow('webhook_rule_first')
        tupac = self.create_contact('Tupac', '+15432')
        flow.start(groups=[], contacts=[tupac])

        # a message should have been sent
        msg = Msg.objects.filter(direction='O', contact=tupac).first()
        self.assertEqual('Testing this out', msg.text)

    def test_group_dependencies(self):
        self.get_flow('dependencies')
        flow = Flow.objects.filter(name='Dependencies').first()

        group_names = ['Dog Facts', 'Cat Facts', 'Fish Facts', 'Monkey Facts']
        for name in group_names:
            self.assertIsNotNone(flow.group_dependencies.filter(name=name).first(), 'Missing group %s' % name)

        # trim off our first action which is remove from Dog Facts
        update_json = flow.as_json()
        update_json['action_sets'][0]['actions'] = update_json['action_sets'][0]['actions'][1:]
        flow.update(update_json)

        # dog facts should be removed
        self.assertIsNone(flow.group_dependencies.filter(name='Dog Facts').first())

        # but others should still be there
        for name in group_names[1:]:
            self.assertIsNotNone(flow.group_dependencies.filter(name=name).first())

    def test_flow_dependencies(self):

        self.get_flow('dependencies')
        flow = Flow.objects.filter(name='Dependencies').first()

        # we should depend on our child flow
        self.assertIsNotNone(flow.flow_dependencies.filter(name='Child Flow').first())

        # remove our start flow action
        update_json = flow.as_json()
        actionsets = update_json['action_sets']
        actionsets[-1]['actions'] = actionsets[-1]['actions'][0:-1]
        update_json['action_sets'] = actionsets
        flow.update(update_json)

        # now we no longer depend on it
        self.assertIsNone(flow.flow_dependencies.filter(name='Child Flow').first())

    def test_group_uuid_mapping(self):
        flow = self.get_flow('group_split')

        # make sure the groups in our rules exist as expected
        ruleset = RuleSet.objects.filter(label="Member").first()
        rules = ruleset.get_rules_dict()
        group_count = 0
        for rule in rules:
            if rule['test']['type'] == 'in_group':
                group = ContactGroup.user_groups.filter(uuid=rule['test']['test']['uuid']).first()
                self.assertIsNotNone(group)
                group_count += 1
        self.assertEqual(2, group_count)

        self.get_flow('dependencies')
        flow = Flow.objects.filter(name='Dependencies').first()
        group_count = 0
        for actionset in flow.action_sets.all():
            actions = json.loads(actionset.actions)
            for action in actions:
                if action['type'] in ('add_group', 'del_group'):
                    for group in action['groups']:
                        if isinstance(group, dict):
                            group_count += 1
                            self.assertIsNotNone(ContactGroup.user_groups.filter(uuid=group['uuid']).first())

        # make sure we found both our group actions
        self.assertEqual(2, group_count)

    def test_group_split(self):
        flow = self.get_flow('group_split')

        rulesets = RuleSet.objects.filter(flow=flow)
        group_count = 0
        for ruleset in rulesets:
            rules = ruleset.get_rules_dict()
            for rule in rules:
                if rule['test']['type'] == 'in_group':
                    group = ContactGroup.user_groups.filter(uuid=rule['test']['test']['uuid']).first()
                    self.assertIsNotNone(group)
                    group_count += 1
        self.assertEqual(2, group_count)

        flow.start_msg_flow([self.contact.id])

        # not in any group
        self.assertEqual(0, ContactGroup.user_groups.filter(contacts__in=[self.contact]).count())

        # add us to Group A
        self.send('add group a')

        self.assertEqual('Awaiting command.', Msg.objects.filter(direction='O').order_by('-created_on').first().text)
        groups = ContactGroup.user_groups.filter(contacts__in=[self.contact])
        self.assertEqual(1, groups.count())
        self.assertEqual('Group A', groups.first().name)

        # now split us on group membership
        self.send('split')
        self.assertEqual('You are in Group A', Msg.objects.filter(direction='O').order_by('-created_on')[1].text)

        # now add us to group b and remove from group a
        self.send("remove group a")
        self.send("add group b")
        self.send('split')
        self.assertEqual('You are in Group B', Msg.objects.filter(direction='O').order_by('-created_on')[1].text)

    def test_media_first_action(self):
        flow = self.get_flow('media_first_action')

        runs = flow.start_msg_flow([self.contact.id])
        self.assertEqual(1, len(runs))

        msg = self.contact.msgs.get()
        self.assertEqual(msg.text, 'Hey')
        self.assertEqual(msg.attachments, [
            "image/jpeg:https://%s/%s" % (settings.AWS_BUCKET_DOMAIN, "attachments/2/53/steps/87d34837-491c-4541-98a1-fa75b52ebccc.jpg")
        ])

    def test_substitution(self):
        flow = self.get_flow('substitution')
        self.contact.name = "Ben Haggerty"
        self.contact.save()

        runs = flow.start_msg_flow([self.contact.id])
        self.assertEqual(1, len(runs))
        self.assertEqual(self.contact.msgs.get().text, 'Hi Ben Haggerty, what is your phone number?')

        self.assertEqual("Thanks, you typed +250788123123", self.send_message(flow, "0788123123"))
        sms = Msg.objects.get(org=flow.org, contact__urns__path="+250788123123")
        self.assertEqual("Hi from Ben Haggerty! Your phone is (206) 555-2020.", sms.text)

    def test_group_send(self):
        # create an inactive group with the same name, to test that this doesn't blow up our import
        group = ContactGroup.get_or_create(self.org, self.admin, "Survey Audience")
        group.is_active = False
        group.save()

        # and create another as well
        ContactGroup.get_or_create(self.org, self.admin, "Survey Audience")

        # this could blow up due to illegal lookup for more than one contact group
        self.get_flow('group_send_flow')

    def test_new_contact(self):
        mother_flow = self.get_flow('mama_mother_registration')
        registration_flow = self.get_flow('mama_registration', dict(NEW_MOTHER_FLOW_ID=mother_flow.pk))

        self.assertEqual("Enter the expected delivery date.", self.send_message(registration_flow, "Judy Pottier"))
        self.assertEqual("Great, thanks for registering the new mother", self.send_message(registration_flow, "31.1.2015"))

        mother = Contact.objects.get(org=self.org, name="Judy Pottier")
        self.assertTrue(mother.get_field_raw('edd').startswith('2015-01-31T'))
        self.assertEqual(mother.get_field_raw('chw_phone'), self.contact.get_urn(TEL_SCHEME).path)
        self.assertEqual(mother.get_field_raw('chw_name'), self.contact.name)

    def test_group_rule_first(self):
        rule_flow = self.get_flow('group_rule_first')

        # start our contact down it
        rule_flow.start([], [self.contact], restart_participants=True)

        # contact should get a message that they didn't match either group
        self.assertLastResponse("You are something else.")

        # add them to the father's group
        self.create_group("Fathers", [self.contact])

        rule_flow.start([], [self.contact], restart_participants=True)
        self.assertLastResponse("You are a father.")

    def test_mother_registration(self):
        mother_flow = self.get_flow('new_mother')
        registration_flow = self.get_flow('mother_registration', dict(NEW_MOTHER_FLOW_ID=mother_flow.pk))
        self.assertEqual(mother_flow.runs.count(), 0)

        self.assertEqual("What is her expected delivery date?", self.send_message(registration_flow, "Judy Pottier"))
        self.assertEqual("What is her phone number?", self.send_message(registration_flow, "31.1.2014"))
        self.assertEqual("Great, you've registered the new mother!", self.send_message(registration_flow, "0788 383 383"))

        # we start both the new mother by @flow.phone and the current contact by its uuid @contact.uuid
        self.assertEqual(mother_flow.runs.count(), 2)

        mother = Contact.from_urn(self.org, "tel:+250788383383")
        self.assertEqual("Judy Pottier", mother.name)
        self.assertTrue(mother.get_field_raw('expected_delivery_date').startswith('2014-01-31T'))
        self.assertEqual("+12065552020", mother.get_field_raw('chw'))
        self.assertTrue(mother.user_groups.filter(name="Expecting Mothers"))

        pain_flow = self.get_flow('pain_flow')
        self.assertEqual("Your CHW will be in contact soon!", self.send_message(pain_flow, "yes", contact=mother))

        chw = self.contact
        sms = Msg.objects.filter(contact=chw).order_by('-created_on')[0]
        self.assertEqual("Please follow up with Judy Pottier, she has reported she is in pain.", sms.text)

    def test_flow_delete(self):
        from temba.campaigns.models import Campaign, CampaignEvent
        flow = self.get_flow('favorites')

        # create a campaign that contains this flow
        friends = self.create_group("Friends", [])
        poll_date = ContactField.get_or_create(self.org, self.admin, 'poll_date', "Poll Date")

        campaign = Campaign.create(self.org, self.admin, Campaign.get_unique_name(self.org, "Favorite Poll"), friends)
        event1 = CampaignEvent.create_flow_event(self.org, self.admin, campaign, poll_date,
                                                 offset=0, unit='D', flow=flow, delivery_hour='13')

        # create a trigger that contains this flow
        trigger = Trigger.objects.create(org=self.org, keyword='poll', flow=flow, trigger_type=Trigger.TYPE_KEYWORD,
                                         created_by=self.admin, modified_by=self.admin)

        # run the flow
        self.assertEqual("Good choice, I like Red too! What is your favorite beer?", self.send_message(flow, "RED"))

        # run it again to completion
        joe = self.create_contact('Joe', '1234')
        self.send_message(flow, "green", contact=joe)
        self.send_message(flow, "primus", contact=joe)
        self.send_message(flow, "Joe", contact=joe)

        # try to remove the flow, not logged in, no dice
        response = self.client.post(reverse('flows.flow_delete', args=[flow.pk]))
        self.assertLoginRedirect(response)

        # login as admin
        self.login(self.admin)
        response = self.client.post(reverse('flows.flow_delete', args=[flow.pk]))
        self.assertEqual(200, response.status_code)

        # flow should no longer be active
        flow.refresh_from_db()
        self.assertFalse(flow.is_active)

        # should still have runs though
        self.assertEqual(flow.runs.count(), 2)

        # but they should all be inactive
        self.assertEqual(flow.runs.filter(is_active=True).count(), 0)

        # one is completed, the other interrupted
        self.assertEqual(flow.runs.filter(exit_type=FlowRun.EXIT_TYPE_INTERRUPTED).count(), 1)
        self.assertEqual(flow.runs.filter(exit_type=FlowRun.EXIT_TYPE_COMPLETED).count(), 1)

        # our campaign event should no longer be active
        event1.refresh_from_db()
        self.assertFalse(event1.is_active)

        # nor should our trigger
        trigger.refresh_from_db()
        self.assertFalse(trigger.is_active)

    def test_flow_delete_with_dependencies(self):
        self.login(self.admin)

        self.get_flow('dependencies')
        self.get_flow('dependencies_voice')
        parent = Flow.objects.filter(name='Dependencies').first()
        child = Flow.objects.filter(name='Child Flow').first()
        voice = Flow.objects.filter(name='Voice Dependencies').first()

        contact_fields = (
            {'key': 'contact_age', 'label': 'Contact Age'},

            # fields based on parent and child references
            {'key': 'top'},
            {'key': 'bottom'},

            # replies
            {'key': 'chw'},

            # url attachemnts
            {'key': 'attachment'},

            # dynamic groups
            {'key': 'cat_breed', 'label': 'Cat Breed'},
            {'key': 'organization'},

            # sending messages
            {'key': 'recipient'},
            {'key': 'message'},

            # sending emails
            {'key': 'email_message', 'label': 'Email Message'},
            {'key': 'subject'},

            # trigger someone else
            {'key': 'other_phone', 'label': 'Other Phone'},

            # rules and localizations
            {'key': 'rule'},
            {'key': 'french_rule', 'label': 'French Rule'},
            {'key': 'french_age', 'label': 'French Age'},
            {'key': 'french_fries', 'label': 'French Fries'},

            # updating contacts
            {'key': 'favorite_cat', 'label': 'Favorite Cat'},
            {'key': 'next_cat_fact', 'label': 'Next Cat Fact'},
            {'key': 'last_cat_fact', 'label': 'Last Cat Fact'},

            # webhook urls
            {'key': 'webhook'},

            # expression splits
            {'key': 'expression_split', 'label': 'Expression Split'},

            # voice says
            {'key': 'play_message', 'label': 'Play Message', 'flow': voice},
            {'key': 'voice_rule', 'label': 'Voice Rule', 'flow': voice},

            # voice plays (recordings)
            {'key': 'voice_recording', 'label': 'Voice Recording', 'flow': voice}
        )

        for field_spec in contact_fields:
            key = field_spec.get('key')
            label = field_spec.get('label', key.capitalize())
            flow = field_spec.get('flow', parent)

            # make sure our field exists after import
            field = ContactField.objects.filter(key=key, label=label).first()
            self.assertIsNotNone(field, "Couldn't find field %s (%s)" % (key, label))

            # and our flow is dependent on us
            self.assertIsNotNone(flow.field_dependencies.filter(key__in=[key]).first(), "Flow is missing dependency on %s (%s)" % (key, label))

        # deleting should fail since the 'Dependencies' flow depends on us
        self.client.post(reverse('flows.flow_delete', args=[child.id]))
        self.assertIsNotNone(Flow.objects.filter(id=child.id, is_active=True).first())

        # remove our child dependency
        parent = Flow.objects.filter(name='Dependencies').first()
        parent.flow_dependencies.remove(child)

        # now the child can be deleted
        self.client.post(reverse('flows.flow_delete', args=[child.id]))
        self.assertIsNotNone(Flow.objects.filter(id=child.id, is_active=False).first())

        # deleting our parent flow should work
        self.client.post(reverse('flows.flow_delete', args=[parent.id]))
        self.assertIsNotNone(Flow.objects.filter(id=parent.id, is_active=False).first())

        # our parent should no longer have any dependencies
        parent.refresh_from_db()
        self.assertEqual(0, parent.field_dependencies.all().count())
        self.assertEqual(0, parent.flow_dependencies.all().count())
        self.assertEqual(0, parent.group_dependencies.all().count())

    def test_start_flow_action(self):
        self.import_file('flow_starts')
        parent = Flow.objects.get(name='Parent Flow')
        child = Flow.objects.get(name='Child Flow')

        contacts = []
        for i in range(10):
            contacts.append(self.create_contact("Fred", '+25078812312%d' % i))

        # start the flow for our contacts
        start = FlowStart.objects.create(flow=parent, created_by=self.admin, modified_by=self.admin)
        for contact in contacts:
            start.contacts.add(contact)
        start.start()

        # all our contacts should have a name of Greg now (set in the child flow)
        for contact in contacts:
            self.assertTrue(FlowRun.objects.filter(flow=parent, contact=contact))
            self.assertTrue(FlowRun.objects.filter(flow=child, contact=contact))
            self.assertEqual("Greg", Contact.objects.get(pk=contact.pk).name)

        # 10 child flow runs should be active waiting for input
        self.assertEqual(FlowRun.objects.filter(flow=child, is_active=True).count(), 10)

        # send some input to complete the child flows
        for contact in contacts:
            msg = self.create_msg(contact=contact, direction='I', text="OK", channel=self.channel)
            msg.handle()

        # all of the runs should now be completed
        self.assertEqual(FlowRun.objects.filter(is_active=False, exit_type=FlowRun.EXIT_TYPE_COMPLETED).count(), 20)

    def test_cross_language_import(self):
        spanish = Language.create(self.org, self.admin, "Spanish", 'spa')
        Language.create(self.org, self.admin, "English", 'eng')

        # import our localized flow into an org with no languages
        self.import_file('multi_language_flow')
        flow = Flow.objects.get(name='Multi Language Flow')

        # even tho we don't have a language, our flow has enough info to function
        self.assertEqual('eng', flow.base_language)

        # now try executing this flow on our org, should use the flow base language
        self.assertEqual('Hello friend! What is your favorite color?',
                         self.send_message(flow, 'start flow', restart_participants=True, initiate_flow=True))

        replies = self.send_message(flow, 'blue')
        self.assertEqual('Thank you! I like blue.', replies[0])
        self.assertEqual('This message was not translated.', replies[1])

        # now add a primary language to our org
        self.org.primary_language = spanish
        self.org.save()

        flow = Flow.objects.get(pk=flow.pk)

        # with our org in spanish, we should get the spanish version
        self.assertEqual('\xa1Hola amigo! \xbfCu\xe1l es tu color favorito?',
                         self.send_message(flow, 'start flow', restart_participants=True, initiate_flow=True))

        self.org.primary_language = None
        self.org.save()
        flow = Flow.objects.get(pk=flow.pk)

        # no longer spanish on our org
        self.assertEqual('Hello friend! What is your favorite color?',
                         self.send_message(flow, 'start flow', restart_participants=True, initiate_flow=True))

        # back to spanish
        self.org.primary_language = spanish
        self.org.save()
        flow = Flow.objects.get(pk=flow.pk)

        # but set our contact's language explicitly should keep us at english
        self.contact.language = 'eng'
        self.contact.save()
        self.assertEqual('Hello friend! What is your favorite color?',
                         self.send_message(flow, 'start flow', restart_participants=True, initiate_flow=True))

    def test_different_expiration(self):
        flow = self.get_flow('favorites')
        self.send_message(flow, "RED", restart_participants=True)

        # get the latest run
        first_run = flow.runs.all()[0]
        first_expires = first_run.expires_on

        # make sure __str__ works
        six.text_type(first_run)

        time.sleep(1)

        # start it again
        self.send_message(flow, "RED", restart_participants=True)

        # previous run should no longer be active
        first_run = FlowRun.objects.get(pk=first_run.pk)
        self.assertFalse(first_run.is_active)

        # expires on shouldn't have changed on it though
        self.assertEqual(first_expires, first_run.expires_on)

        # new run should have a different expires on
        new_run = flow.runs.all().order_by('-expires_on').first()
        self.assertTrue(new_run.expires_on > first_expires)

    def test_flow_expiration_updates(self):
        flow = self.get_flow('favorites')
        self.assertEqual("Good choice, I like Red too! What is your favorite beer?", self.send_message(flow, "RED"))

        # get our current expiration
        run = flow.runs.get()
        self.assertEqual(flow.org, run.org)

        starting_expiration = run.expires_on
        starting_modified = run.modified_on

        time.sleep(1)

        # now fire another messages
        self.assertEqual("Mmmmm... delicious Turbo King. If only they made red Turbo King! Lastly, what is your name?",
                         self.send_message(flow, "turbo"))

        # our new expiration should be later
        run.refresh_from_db()
        self.assertTrue(run.expires_on > starting_expiration)
        self.assertTrue(run.modified_on > starting_modified)

    def test_initial_expiration(self):
        flow = self.get_flow('favorites')
        flow.start(groups=[], contacts=[self.contact])

        run = FlowRun.objects.get()
        self.assertTrue(run.expires_on)

    def test_flow_expiration(self):
        flow = self.get_flow('favorites')

        # run our flow like it was 10 mins ago
        with patch.object(timezone, 'now') as mock_now:
            mock_now.side_effect = lambda: datetime.datetime.now(tz=timezone.utc) - timedelta(minutes=10)

            self.assertEqual("Good choice, I like Red too! What is your favorite beer?", self.send_message(flow, "RED"))
            self.assertEqual("Mmmmm... delicious Turbo King. If only they made red Turbo King! Lastly, what is your name?", self.send_message(flow, "turbo"))
            self.assertEqual(1, flow.runs.count())

        # now let's expire them out of the flow prematurely
        flow.expires_after_minutes = 5
        flow.save()

        # this normally gets run on FlowCRUDL.Update
        update_run_expirations_task(flow.id)

        # check that our run is expired
        run = flow.runs.all()[0]
        self.assertFalse(run.is_active)

        # we will be starting a new run now, since the other expired
        self.assertEqual("I don't know that color. Try again.",
                         self.send_message(flow, "Michael Jordan", restart_participants=True))
        self.assertEqual(2, flow.runs.count())

        previous_expiration = run.expires_on
        run.update_expiration(None)
        self.assertTrue(run.expires_on > previous_expiration)

    def test_parsing(self):
        # test a preprocess url
        flow = self.get_flow('preprocess')
        self.assertEqual('http://preprocessor.com/endpoint.php', flow.rule_sets.all().order_by('y')[0].config_json()[RuleSet.CONFIG_WEBHOOK])

    def test_flow_loops(self):
        self.get_flow('flow_loop')
        # this tests two flows that start each other
        flow1 = Flow.objects.get(name='First Flow')
        flow2 = Flow.objects.get(name='Second Flow')

        # start the flow, shouldn't get into a loop, but both should get started
        flow1.start([], [self.contact])

        self.assertTrue(FlowRun.objects.get(flow=flow1, contact=self.contact))
        self.assertTrue(FlowRun.objects.get(flow=flow2, contact=self.contact))

    def test_ruleset_loops(self):
        self.import_file('ruleset_loop')

        flow1 = Flow.objects.all()[1]
        flow2 = Flow.objects.all()[0]

        # start the flow, should not get into a loop
        flow1.start([], [self.contact])

        self.assertTrue(FlowRun.objects.get(flow=flow1, contact=self.contact))
        self.assertTrue(FlowRun.objects.get(flow=flow2, contact=self.contact))

    def test_parent_child(self):
        from temba.campaigns.models import Campaign, CampaignEvent, EventFire

        favorites = self.get_flow('favorites')

        # do a dry run once so that the groups and fields get created
        group = self.create_group("Campaign", [])
        field = ContactField.get_or_create(self.org, self.admin, "campaign_date", "Campaign Date")

        # tests that a contact is properly updated when a child flow is called
        child = self.get_flow('child')
        parent = self.get_flow('parent', substitutions=dict(CHILD_ID=child.id))

        # create a campaign with a single event
        campaign = Campaign.create(self.org, self.admin, "Test Campaign", group)
        CampaignEvent.create_flow_event(self.org, self.admin, campaign, relative_to=field,
                                        offset=10, unit='W', flow=favorites)

        self.assertEqual("Added to campaign.", self.send_message(parent, "start", initiate_flow=True))

        # should have one event scheduled for this contact
        self.assertTrue(EventFire.objects.filter(contact=self.contact))

    def test_priority(self):
        self.get_flow('priorities')
        joe = self.create_contact("joe", "112233")

        parent = Flow.objects.get(name='Priority Parent')
        parent.start([], [self.contact, joe])

        self.assertEqual(8, Msg.objects.filter(direction='O').count())
        self.assertEqual(2, Broadcast.objects.all().count())

        # all messages so far are low prioirty as well because of no inbound
        self.assertEqual(8, Msg.objects.filter(direction='O', high_priority=False).count())

        # send a message in to become high priority
        self.send("make me high priority por favor")

        # each flow sends one message to cleanup
        self.assertEqual(11, Msg.objects.filter(direction='O').count())
        self.assertEqual(3, Msg.objects.filter(high_priority=True).count())

        # we've completed three flows, but joe is still at it
        self.assertEqual(5, FlowRun.objects.all().count())
        self.assertEqual(3, FlowRun.objects.filter(contact=self.contact, exit_type=FlowRun.EXIT_TYPE_COMPLETED).count())
        self.assertEqual(2, FlowRun.objects.filter(contact=joe, exit_type=None).count())

    def test_priority_single_contact(self):
        # try running with a single contact, we dont create broadcasts for a single
        # contact, but the messages should still be low prioirty
        self.get_flow('priorities')
        parent = Flow.objects.get(name='Priority Parent')
        parent.start([], [self.contact], restart_participants=True)

        self.assertEqual(4, Msg.objects.count())
        self.assertEqual(0, Broadcast.objects.count())
        self.assertEqual(4, Msg.objects.filter(high_priority=False).count())

    def test_priority_keyword_trigger(self):
        self.get_flow('priorities')

        # now lets kick a flow off with a message trigger
        self.send("priority")

        # now we should have two runs
        self.assertEqual(2, FlowRun.objects.count())

        # since the contact started us, all our messages should be high priority
        self.assertEqual(0, Msg.objects.filter(high_priority=False).count())
        self.assertEqual(4, Msg.objects.filter(direction='O', high_priority=True).count())

    def test_subflow(self):
        """
        Tests that a subflow can be called and the flow is handed back to the parent
        """
        self.get_flow('subflow')
        parent = Flow.objects.get(org=self.org, name='Parent Flow')
        parent_prompt = ActionSet.objects.get(flow=parent, y=0)
        kind_ruleset = RuleSet.objects.get(flow=parent, label='kind')
        subflow_ruleset = RuleSet.objects.get(flow=parent, ruleset_type='subflow')
        subflow_reply = ActionSet.objects.get(flow=parent, y=386, x=341)

        parent.start(groups=[], contacts=[self.contact, self.create_contact("joe", "001122")], restart_participants=True)

        msg = Msg.objects.filter(contact=self.contact).first()
        self.assertEqual("This is a parent flow. What would you like to do?", msg.text)
        self.assertFalse(msg.high_priority)

        # this should launch the child flow
        self.send_message(parent, "color", assert_reply=False)

        msg = Msg.objects.filter(contact=self.contact).order_by('-created_on').first()
        self.assertEqual("What color do you like?", msg.text)
        self.assertTrue(msg.high_priority)

        # should have a run for each flow
        parent_run, child_run = FlowRun.objects.filter(contact=self.contact, is_active=True).order_by('created_on')

        # should have made it to the subflow ruleset on the parent flow
        parent_path = parent_run.get_path()
        self.assertEqual(len(parent_path), 3)
        self.assertEqual(parent_path[0]['node_uuid'], parent_prompt.uuid)
        self.assertEqual(parent_path[0]['exit_uuid'], parent_prompt.exit_uuid)
        self.assertEqual(parent_path[1]['node_uuid'], kind_ruleset.uuid)
        self.assertEqual(parent_path[1]['exit_uuid'], kind_ruleset.get_rules()[0].uuid)
        self.assertEqual(parent_path[2]['node_uuid'], subflow_ruleset.uuid)
        self.assertNotIn('exit_uuid', parent_path[2])

        # complete the child flow
        self.send('Red')

        child_run.refresh_from_db()
        self.assertFalse(child_run.is_active)

        # now we are back to a single active flow, the parent
        parent_run.refresh_from_db()
        self.assertTrue(parent_run.is_active)

        parent_path = parent_run.get_path()
        self.assertEqual(len(parent_path), 5)
        self.assertEqual(parent_path[2]['node_uuid'], subflow_ruleset.uuid)
        self.assertEqual(parent_path[2]['exit_uuid'], subflow_ruleset.get_rules()[0].uuid)
        self.assertEqual(parent_path[3]['node_uuid'], subflow_reply.uuid)
        self.assertEqual(parent_path[3]['exit_uuid'], subflow_reply.exit_uuid)
        self.assertEqual(parent_path[4]['node_uuid'], kind_ruleset.uuid)
        self.assertNotIn('exit_uuid', parent_path[4])

        # we should have a new outbound message from the the parent flow
        msg = Msg.objects.filter(contact=self.contact, direction='O').order_by('-created_on').first()
        self.assertEqual("Complete: You picked Red.", msg.text)

        # should only have one response msg
        self.assertEqual(1, Msg.objects.filter(text='Complete: You picked Red.', contact=self.contact, direction='O').count())

    def test_subflow_interrupted(self):
        self.get_flow('subflow')
        parent = Flow.objects.get(org=self.org, name='Parent Flow')

        parent.start(groups=[], contacts=[self.contact], restart_participants=True)
        self.send_message(parent, "color", assert_reply=False)

        # we should now have two active flows
        runs = FlowRun.objects.filter(contact=self.contact, is_active=True).order_by('-created_on')
        self.assertEqual(2, runs.count())

        # now interrupt the child flow
        run = FlowRun.objects.filter(contact=self.contact, is_active=True).order_by('-created_on').first()
        FlowRun.bulk_exit(FlowRun.objects.filter(id=run.id), FlowRun.EXIT_TYPE_INTERRUPTED)

        # all flows should have finished
        self.assertEqual(0, FlowRun.objects.filter(contact=self.contact, is_active=True).count())

        # and the parent should not have resumed, so our last message was from our subflow
        msg = Msg.objects.all().order_by('-created_on').first()
        self.assertEqual('What color do you like?', msg.text)

    def test_subflow_expired(self):
        self.get_flow('subflow')
        parent = Flow.objects.get(org=self.org, name='Parent Flow')

        parent.start(groups=[], contacts=[self.contact], restart_participants=True)
        self.send_message(parent, "color", assert_reply=False)

        # we should now have two active flows
        runs = FlowRun.objects.filter(contact=self.contact, is_active=True).order_by('-created_on')
        self.assertEqual(2, runs.count())

        # make sure the parent run expires later than the child
        child_run = runs[0]
        parent_run = runs[1]
        self.assertTrue(parent_run.expires_on > child_run.expires_on)

        # now expire out of the child flow
        run = FlowRun.objects.filter(contact=self.contact, is_active=True).order_by('-created_on').first()
        FlowRun.bulk_exit(FlowRun.objects.filter(id=run.id), FlowRun.EXIT_TYPE_EXPIRED)

        # all flows should have finished
        self.assertEqual(0, FlowRun.objects.filter(contact=self.contact, is_active=True).count())

        # and should follow the expiration route
        msg = Msg.objects.all().order_by('-created_on').first()
        self.assertEqual("You expired out of the subflow", msg.text)

    def test_subflow_updates(self):

        self.get_flow('subflow')
        parent = Flow.objects.get(org=self.org, name='Parent Flow')

        parent.start(groups=[], contacts=[self.contact], restart_participants=True)
        self.send_message(parent, "color", assert_reply=False)

        # we should now have two active flows
        self.assertEqual(2, FlowRun.objects.filter(contact=self.contact, is_active=True).count())

        run = FlowRun.objects.filter(flow=parent).first()
        starting_expiration = run.expires_on
        starting_modified = run.modified_on

        time.sleep(1)

        # send a message that will keep us in the child flow
        self.send('no match')

        # our new expiration should be later
        run.refresh_from_db()
        self.assertTrue(run.expires_on > starting_expiration)
        self.assertTrue(run.modified_on > starting_modified)

    def test_subflow_no_interaction(self):
        self.get_flow('subflow_no_pause')
        parent = Flow.objects.get(org=self.org, name='Flow A')
        parent.start(groups=[], contacts=[self.contact], restart_participants=True)

        # check we got our three messages, the third populated by the child, but sent form the parent
        msgs = Msg.objects.order_by('created_on')
        self.assertEqual(5, msgs.count())
        self.assertEqual(msgs[0].text, "Message 1")
        self.assertEqual(msgs[1].text, "Message 2/4")
        self.assertEqual(msgs[2].text, "Message 3 (FLOW B)")
        self.assertEqual(msgs[3].text, "Message 2/4")
        self.assertEqual(msgs[4].text, "Message 5 (FLOW B)")

    def test_subflow_resumes(self):
        self.get_flow('subflow_resumes')

        self.send("radio")

        # upon starting, we see our starting message, then our language subflow question
        msgs = Msg.objects.order_by('created_on')
        self.assertEqual(3, msgs.count())
        self.assertEqual('radio', msgs[0].text)
        self.assertEqual('Welcome message.', msgs[1].text)
        self.assertEqual('What language? English or French?', msgs[2].text)

        runs = FlowRun.objects.filter(is_active=True).order_by('created_on')
        self.assertEqual(2, runs.count())
        self.assertEqual('Radio Show Poll', runs[0].flow.name)
        self.assertEqual('Ask Language', runs[1].flow.name)

        # choose english as our language
        self.send('english')

        # we bounce back to the parent flow, and then into the gender flow
        msgs = Msg.objects.order_by('created_on')
        self.assertEqual(5, msgs.count())
        self.assertEqual('english', msgs[3].text)
        self.assertEqual('Are you Male or Female?', msgs[4].text)

        # still two runs, except a different subflow is active now
        runs = FlowRun.objects.filter(is_active=True).order_by('created_on')
        self.assertEqual(2, runs.count())
        self.assertEqual('Radio Show Poll', runs[0].flow.name)
        self.assertEqual('Ask Gender', runs[1].flow.name)

        # choose our gender
        self.send('male')

        # back in the parent flow, asking our first parent question
        msgs = Msg.objects.order_by('created_on')
        self.assertEqual(7, msgs.count())
        self.assertEqual('male', msgs[5].text)
        self.assertEqual('Have you heard of show X? Yes or No?', msgs[6].text)

        # now only one run should be active, our parent
        runs = FlowRun.objects.filter(is_active=True).order_by('created_on')
        self.assertEqual(1, runs.count())
        self.assertEqual('Radio Show Poll', runs[0].flow.name)

        # let's start over, we should pass right through language and gender
        self.send("radio")

        msgs = Msg.objects.order_by('created_on')
        self.assertEqual(10, msgs.count())
        self.assertEqual('radio', msgs[7].text)
        self.assertEqual('Welcome message.', msgs[8].text)
        self.assertEqual('Have you heard of show X? Yes or No?', msgs[9].text)

    def test_trigger_flow_complete(self):
        contact2 = self.create_contact(name='Jason Tatum', number='+250788123123')

        self.get_flow('trigger_flow_complete', dict(contact2_uuid=contact2.uuid))

        parent = Flow.objects.get(org=self.org, name='Flow A')

        parent.start(groups=[], contacts=[self.contact], restart_participants=True)

        self.assertEqual(1, FlowRun.objects.filter(contact=self.contact).count())
        self.assertEqual(1, FlowRun.objects.filter(contact=contact2).count())

        run1 = FlowRun.objects.filter(contact=self.contact).first()
        run2 = FlowRun.objects.filter(contact=contact2).first()

        self.assertEqual(run1.exit_type, FlowRun.EXIT_TYPE_COMPLETED)
        self.assertFalse(run1.is_active)

        self.assertEqual(run2.parent.id, run1.id)

    def test_translations_rule_first(self):

        # import a rule first flow that already has language dicts
        # this rule first does not depend on @step.value for the first rule, so
        # it can be evaluated right away
        flow = self.get_flow('group_membership')

        # create the language for our org
        language = Language.create(self.org, flow.created_by, "English", 'eng')
        self.org.primary_language = language
        self.org.save()

        # start our flow without a message (simulating it being fired by a trigger or the simulator)
        # this will evaluate requires_step() to make sure it handles localized flows
        runs = flow.start_msg_flow([self.contact.id])
        self.assertEqual(1, len(runs))
        self.assertEqual(self.contact.msgs.get().text, 'You are not in the enrolled group.')

        enrolled_group = ContactGroup.create_static(self.org, self.user, "Enrolled")
        enrolled_group.update_contacts(self.user, [self.contact], True)

        runs_started = flow.start_msg_flow([self.contact.id])
        self.assertEqual(1, len(runs_started))

        msgs = list(self.contact.msgs.order_by('id'))
        self.assertEqual(len(msgs), 2)
        self.assertEqual(msgs[1].text, 'You are in the enrolled group.')

    def test_translations(self):

        favorites = self.get_flow('favorites')

        # create a new language on the org
        self.org.set_languages(self.admin, ['eng'], 'eng')

        # everything should work as normal with our flow
        self.assertEqual("What is your favorite color?", self.send_message(favorites, "favorites", initiate_flow=True))
        json_dict = favorites.as_json()
        reply = json_dict['action_sets'][0]['actions'][0]

        # we should be a normal unicode response
        self.assertTrue(isinstance(reply['msg'], dict))
        self.assertTrue(isinstance(reply['msg']['base'], six.text_type))

        # now our replies are language dicts
        json_dict = favorites.as_json()
        reply = json_dict['action_sets'][1]['actions'][0]
        self.assertEqual('Good choice, I like @flow.color.category too! What is your favorite beer?', reply['msg']['base'])

        # now interact with the flow and make sure we get an appropriate response
        FlowRun.objects.all().delete()

        self.assertEqual("What is your favorite color?", self.send_message(favorites, "favorites", initiate_flow=True))
        self.assertEqual("Good choice, I like Red too! What is your favorite beer?", self.send_message(favorites, "RED"))

        # now let's add a second language
        self.org.set_languages(self.admin, ['eng', 'tlh'], 'eng')

        # update our initial message
        initial_message = json_dict['action_sets'][0]['actions'][0]
        initial_message['msg']['tlh'] = 'Kikshtik derklop?'
        json_dict['action_sets'][0]['actions'][0] = initial_message

        # and the first response
        reply['msg']['tlh'] = 'Katishklick Shnik @flow.color.category Errrrrrrrklop'
        json_dict['action_sets'][1]['actions'][0] = reply

        # save the changes
        favorites.update(json_dict, self.admin)

        # should get org primary language (english) since our contact has no preferred language
        FlowRun.objects.all().delete()
        self.assertEqual("What is your favorite color?", self.send_message(favorites, "favorite", initiate_flow=True))
        self.assertEqual("Good choice, I like Red too! What is your favorite beer?", self.send_message(favorites, "RED"))

        # now set our contact's preferred language to klingon
        FlowRun.objects.all().delete()
        self.contact.language = 'tlh'
        self.contact.save()

        self.assertEqual("Kikshtik derklop?", self.send_message(favorites, "favorite", initiate_flow=True))
        self.assertEqual("Katishklick Shnik Red Errrrrrrrklop", self.send_message(favorites, "RED"))

        # we support localized rules and categories as well
        json_dict = favorites.as_json()
        rule = json_dict['rule_sets'][0]['rules'][0]
        self.assertTrue(isinstance(rule['test']['test'], dict))
        rule['test']['test']['tlh'] = 'klerk'
        rule['category']['tlh'] = 'Klerkistikloperopikshtop'
        json_dict['rule_sets'][0]['rules'][0] = rule
        favorites.update(json_dict, self.admin)

        FlowRun.objects.all().delete()
        self.assertEqual("Katishklick Shnik Klerkistikloperopikshtop Errrrrrrrklop", self.send_message(favorites, "klerk"))

        # test the send action as well
        json_dict = favorites.as_json()
        action = json_dict['action_sets'][1]['actions'][0]
        action['type'] = 'send'
        action['contacts'] = [dict(uuid=self.contact.uuid)]
        action['groups'] = []
        action['variables'] = []
        json_dict['action_sets'][1]['actions'][0] = action
        favorites.update(json_dict, self.admin)

        FlowRun.objects.all().delete()
        self.send_message(favorites, "klerk", assert_reply=False)
        sms = Msg.objects.filter(contact=self.contact).order_by('-pk')[0]
        self.assertEqual("Katishklick Shnik Klerkistikloperopikshtop Errrrrrrrklop", sms.text)

        # test dirty json
        json_dict = favorites.as_json()

        # boolean values in our language dict shouldn't blow up
        json_dict['action_sets'][0]['actions'][0]['msg']['updated'] = True
        json_dict['action_sets'][0]['actions'][0]['msg']['tlh'] = 'Bleck'

        # boolean values in our rule dict shouldn't blow up
        rule = json_dict['rule_sets'][0]['rules'][0]
        rule['category']['updated'] = True

        favorites.update(json_dict)

        favorites = Flow.objects.get(pk=favorites.pk)
        json_dict = favorites.as_json()
        action = self.assertEqual('Bleck', json_dict['action_sets'][0]['actions'][0]['msg']['tlh'])

        # test that simulation takes language into account
        self.login(self.admin)
        simulate_url = reverse('flows.flow_simulate', args=[favorites.pk])
        response = json.loads(self.client.post(simulate_url, json.dumps(dict(has_refresh=True)), content_type="application/json").content)
        self.assertEqual('What is your favorite color?', response['messages'][1]['text'])

        # now lets toggle the UI to Klingon and try the same thing
        simulate_url = "%s?lang=tlh" % reverse('flows.flow_simulate', args=[favorites.pk])
        response = json.loads(self.client.post(simulate_url, json.dumps(dict(has_refresh=True)), content_type="application/json").content)
        self.assertEqual('Bleck', response['messages'][1]['text'])

    def test_interrupted_state(self):
        self.channel.delete()
        # Create a USSD channel type to test USSDSession.INTERRUPTED status
        self.channel = Channel.create(self.org, self.user, 'RW', 'JNU', None, '+250788123123',
                                      role=Channel.ROLE_USSD)

        flow = self.get_flow('ussd_interrupt_example')

        # start the flow, check if we are interrupted yet
        flow.start([], [self.contact])
        self.assertFalse(FlowRun.objects.get(contact=self.contact).is_interrupted())

        USSDSession.handle_incoming(channel=self.channel, urn=self.contact.get_urn().path, date=timezone.now(),
                                    external_id="12341231", status=USSDSession.INTERRUPTED)

        run = FlowRun.objects.get(contact=self.contact)

        # as the example flow has an interrupt state connected to a valid destination,
        # the flow will go on and reach the destination
        self.assertFalse(run.is_interrupted())

        # the contact should have been added to the "Interrupted" group as flow step describes
        interrupted_group = ContactGroup.user_groups.get(name='Interrupted')
        self.assertTrue(interrupted_group.contacts.filter(id=run.contact.id).exists())

    def test_empty_interrupt_state(self):
        self.channel.delete()
        # Create a USSD channel type to test USSDSession.INTERRUPTED status
        self.channel = Channel.create(self.org, self.user, 'RW', 'JNU', None, '+250788123123',
                                      role=Channel.ROLE_USSD)

        flow = self.get_flow('ussd_interrupt_example')

        # disconnect action from interrupt state
        ruleset = flow.rule_sets.first()
        rules = ruleset.get_rules()
        interrupt_rule = filter(lambda rule: isinstance(rule.test, InterruptTest), rules)[0]
        interrupt_rule.destination = None
        interrupt_rule.destination_type = None
        ruleset.set_rules(rules)
        ruleset.save()

        # start the flow, check if we are interrupted yet
        flow.start([], [self.contact])

        self.assertFalse(FlowRun.objects.get(contact=self.contact).is_interrupted())

        USSDSession.handle_incoming(channel=self.channel, urn=self.contact.get_urn().path, date=timezone.now(),
                                    external_id="12341231", status=USSDSession.INTERRUPTED)

        run = FlowRun.objects.get(contact=self.contact)

        # the interrupt state is empty, it should interrupt the flow
        self.assertTrue(run.is_interrupted())

        # double check that the disconnected action wasn't run
        interrupted_group = ContactGroup.user_groups.get(name='Interrupted')
        self.assertFalse(interrupted_group.contacts.filter(id=run.contact.id).exists())

    def test_airtime_flow(self):
        flow = self.get_flow('airtime')

        contact_urn = self.contact.get_urn(TEL_SCHEME)

        airtime_event = AirtimeTransfer.objects.create(org=self.org, status=AirtimeTransfer.SUCCESS, amount=10, contact=self.contact,
                                                       recipient=contact_urn.path, created_by=self.admin, modified_by=self.admin)

        with patch('temba.flows.models.AirtimeTransfer.trigger_airtime_event') as mock_trigger_event:
            mock_trigger_event.return_value = airtime_event

            runs = flow.start_msg_flow([self.contact.id])
            self.assertEqual(1, len(runs))
            self.assertEqual(self.contact.msgs.get().text, 'Message complete')

            airtime_event.status = AirtimeTransfer.FAILED
            airtime_event.save()

            mock_trigger_event.return_value = airtime_event

            runs = flow.start_msg_flow([self.contact.id])
            self.assertEqual(1, len(runs))

            msgs = list(self.contact.msgs.order_by('id'))
            self.assertEqual(len(msgs), 2)
            self.assertEqual(msgs[1].text, 'Message failed')

    @patch('temba.airtime.models.AirtimeTransfer.post_transferto_api_response')
    def test_airtime_trigger_event(self, mock_post_transferto):
        mock_post_transferto.side_effect = [MockResponse(200, "error_code=0\r\ncurrency=USD\r\n"),
                                            MockResponse(200, "error_code=0\r\nerror_txt=\r\ncountry=United States\r\n"
                                                              "product_list=0.25,0.5,1,1.5\r\n"
                                                              "local_info_value_list=5,10,20,30\r\n"),
                                            MockResponse(200, "error_code=0\r\nerror_txt=\r\nreserved_id=234\r\n"),
                                            MockResponse(200, "error_code=0\r\nerror_txt=\r\n")]

        self.org.connect_transferto('mylogin', 'api_token', self.admin)
        self.org.refresh_transferto_account_currency()

        flow = self.get_flow('airtime')
        runs = flow.start_msg_flow([self.contact.id])
        self.assertEqual(1, len(runs))
        self.assertEqual(self.contact.msgs.get().text, 'Message complete')

        self.assertEqual(1, AirtimeTransfer.objects.all().count())
        airtime = AirtimeTransfer.objects.all().first()
        self.assertEqual(airtime.status, AirtimeTransfer.SUCCESS)
        self.assertEqual(airtime.contact, self.contact)
        self.assertEqual(airtime.message, "Airtime Transferred Successfully")
        self.assertEqual(mock_post_transferto.call_count, 4)
        mock_post_transferto.reset_mock()

        mock_post_transferto.side_effect = [MockResponse(200, "error_code=0\r\nerror_txt=\r\ncountry=Rwanda\r\n"
                                                              "product_list=0.25,0.5,1,1.5\r\n"
                                                              "local_info_value_list=5,10,20,30\r\n"),
                                            MockResponse(200, "error_code=0\r\nerror_txt=\r\nreserved_id=234\r\n"),
                                            MockResponse(200, "error_code=0\r\nerror_txt=\r\n")]

        runs = flow.start_msg_flow([self.contact.id])
        self.assertEqual(1, len(runs))
        msgs = list(self.contact.msgs.order_by('id'))
        self.assertEqual(msgs[1].text, 'Message failed')

        self.assertEqual(2, AirtimeTransfer.objects.all().count())
        airtime = AirtimeTransfer.objects.all().last()
        self.assertEqual(airtime.status, AirtimeTransfer.FAILED)
        self.assertEqual(airtime.message, "Error transferring airtime: Failed by invalid amount "
                                          "configuration or missing amount configuration for Rwanda")

        self.assertEqual(mock_post_transferto.call_count, 1)
        mock_post_transferto.reset_mock()

        mock_post_transferto.side_effect = [MockResponse(200, "error_code=0\r\nerror_txt=\r\ncountry=United States\r\n"
                                                              "product_list=0.25,0.5,1,1.5\r\n"
                                                              "local_info_value_list=5,10,20,30\r\n"),
                                            MockResponse(200, "error_code=0\r\nerror_txt=\r\nreserved_id=234\r\n"),
                                            MockResponse(200, "error_code=0\r\nerror_txt=\r\n")]

        test_contact = Contact.get_test_contact(self.admin)

        runs = flow.start_msg_flow([test_contact.id])
        self.assertEqual(1, len(runs))

        # no saved airtime event in DB
        self.assertEqual(2, AirtimeTransfer.objects.all().count())
        self.assertEqual(mock_post_transferto.call_count, 0)

        contact2 = self.create_contact(name='Bismack Biyombo', number='+250788123123', twitter='biyombo')
        self.assertEqual(contact2.get_urn().path, 'biyombo')

        runs = flow.start_msg_flow([contact2.id])
        self.assertEqual(1, len(runs))
        self.assertEqual(1, contact2.msgs.all().count())
        self.assertEqual('Message complete', contact2.msgs.all()[0].text)

        self.assertEqual(3, AirtimeTransfer.objects.all().count())
        airtime = AirtimeTransfer.objects.all().last()
        self.assertEqual(airtime.status, AirtimeTransfer.SUCCESS)
        self.assertEqual(airtime.recipient, '+250788123123')
        self.assertNotEqual(airtime.recipient, 'biyombo')
        self.assertEqual(mock_post_transferto.call_count, 3)
        mock_post_transferto.reset_mock()

        self.org.remove_transferto_account(self.admin)

        mock_post_transferto.side_effect = [MockResponse(200, "error_code=0\r\nerror_txt=\r\ncountry=United States\r\n"
                                                              "product_list=0.25,0.5,1,1.5\r\n"
                                                              "local_info_value_list=5,10,20,30\r\n"),
                                            MockResponse(200, "error_code=0\r\nerror_txt=\r\nreserved_id=234\r\n"),
                                            MockResponse(200, "error_code=0\r\nerror_txt=\r\n")]

        runs = flow.start_msg_flow([self.contact.id])
        self.assertEqual(1, len(runs))

        msgs = list(self.contact.msgs.order_by('id'))
        self.assertEqual(msgs[2].text, 'Message failed')

        self.assertEqual(4, AirtimeTransfer.objects.all().count())
        airtime = AirtimeTransfer.objects.all().last()
        self.assertEqual(airtime.status, AirtimeTransfer.FAILED)
        self.assertEqual(airtime.contact, self.contact)
        self.assertEqual(airtime.message, "Error transferring airtime: No transferTo Account connected to "
                                          "this organization")

        # we never call TransferTo API if no accoutnis connected
        self.assertEqual(mock_post_transferto.call_count, 0)
        mock_post_transferto.reset_mock()

    @patch('temba.flows.models.FlowRun.PATH_MAX_STEPS', 8)
    def test_run_path(self):
        flow = self.get_flow('favorites')
        colorPrompt = ActionSet.objects.get(uuid=flow.entry_uuid)
        colorRuleSet = RuleSet.objects.get(uuid=colorPrompt.destination)
        redRule = colorRuleSet.get_rules()[0]
        otherRule = colorRuleSet.get_rules()[-1]
        tryAgainPrompt = ActionSet.objects.get(uuid=otherRule.destination)
        beerPrompt = ActionSet.objects.get(uuid=redRule.destination)
        beerRuleSet = RuleSet.objects.get(uuid=beerPrompt.destination)

        # send an invalid response several times til we hit the path length limit
        for m in range(3):
            self.send_message(flow, "beige")

        run = FlowRun.objects.get()
        path = run.get_path()

        self.assertEqual([(p['node_uuid'], p.get('exit_uuid')) for p in path], [
            (colorPrompt.uuid, colorPrompt.exit_uuid),
            (colorRuleSet.uuid, otherRule.uuid),
            (tryAgainPrompt.uuid, tryAgainPrompt.exit_uuid),
            (colorRuleSet.uuid, otherRule.uuid),
            (tryAgainPrompt.uuid, tryAgainPrompt.exit_uuid),
            (colorRuleSet.uuid, otherRule.uuid),
            (tryAgainPrompt.uuid, tryAgainPrompt.exit_uuid),
            (colorRuleSet.uuid, None),
        ])

        self.send_message(flow, "red")

        run.refresh_from_db()
        path = run.get_path()

        self.assertEqual([(p['node_uuid'], p.get('exit_uuid')) for p in path], [
            (tryAgainPrompt.uuid, tryAgainPrompt.exit_uuid),
            (colorRuleSet.uuid, otherRule.uuid),
            (tryAgainPrompt.uuid, tryAgainPrompt.exit_uuid),
            (colorRuleSet.uuid, otherRule.uuid),
            (tryAgainPrompt.uuid, tryAgainPrompt.exit_uuid),
            (colorRuleSet.uuid, redRule.uuid),
            (beerPrompt.uuid, beerPrompt.exit_uuid),
            (beerRuleSet.uuid, None),
        ])


class FlowMigrationTest(FlowFileTest):

    def test_is_before_version(self):

        # works with numbers
        self.assertTrue(Flow.is_before_version(5, 6))

        self.assertTrue(Flow.is_before_version("10", "10.1"))
        self.assertFalse(Flow.is_before_version("10", "9"))

        # unknown versions return false
        self.assertFalse(Flow.is_before_version("3.1", "5"))
        self.assertFalse(Flow.is_before_version("200", "5"))
        self.assertFalse(Flow.is_before_version("3.1", "3.5"))

        self.assertFalse(Flow.is_before_version(get_current_export_version(), 10))

    def migrate_flow(self, flow, to_version=None):

        if not to_version:
            to_version = get_current_export_version()

        flow_json = flow.as_json()
        if Flow.is_before_version(flow.version_number, "6"):
            revision = flow.revisions.all().order_by('-revision').first()
            flow_json = dict(definition=flow_json, flow_type=flow.flow_type,
                             expires=flow.expires_after_minutes, id=flow.pk,
                             revision=revision.revision if revision else 1)

        flow_json = FlowRevision.migrate_definition(flow_json, flow, to_version=to_version)
        if 'definition' in flow_json:
            flow_json = flow_json['definition']

        flow.update(flow_json)
        return Flow.objects.get(pk=flow.pk)

    def test_migrate_with_flow_user(self):
        flow = Flow.create_instance(dict(name='Favorites', org=self.org,
                                         created_by=self.admin, modified_by=self.admin,
                                         saved_by=self.admin, version_number=7))

        flow_json = self.get_flow_json('favorites')
        FlowRevision.create_instance(dict(flow=flow, definition=json.dumps(flow_json),
                                          spec_version=7, revision=1,
                                          created_by=self.admin, modified_by=self.admin))

        old_json = flow.as_json()

        saved_on = flow.saved_on
        modified_on = flow.modified_on
        flow.ensure_current_version()
        flow.refresh_from_db()

        # system migration should not affect our saved_on even tho we are modified
        self.assertNotEqual(modified_on, flow.modified_on)
        self.assertEqual(saved_on, flow.saved_on)

        # but should still create a revision using the flow user
        self.assertEqual(1, flow.revisions.filter(created_by=get_flow_user(self.org)).count())

        # should see the system user on our revision json
        self.login(self.admin)
        response = self.client.get(reverse('flows.flow_revisions', args=[flow.id]))
        self.assertContains(response, 'System Update')
        self.assertEqual(2, len(response.json()))

        # attempt to save with old json, no bueno
        response = self.client.post(reverse('flows.flow_json', args=[flow.id]), data=json.dumps(old_json), content_type='application/json')

        self.assertEqual(response.status_code, 400)
        self.assertEqual(response.json(), {
            'description': 'rapidpro_flow is currently editing this Flow. Your changes will not be saved until you refresh your browser.',
            'status': u'failure'
        })

        # now refresh and save a new version
        flow.update(flow.as_json(), user=self.admin)
        self.assertEqual(3, flow.revisions.all().count())
        self.assertEqual(1, flow.revisions.filter(created_by=get_flow_user(self.org)).count())

    def test_migrate_malformed_single_message_flow(self):

        flow = Flow.create_instance(dict(name='Single Message Flow', org=self.org,
                                         created_by=self.admin, modified_by=self.admin,
                                         saved_by=self.admin, version_number=3))

        flow_json = self.get_flow_json('malformed_single_message')['definition']

        FlowRevision.create_instance(dict(flow=flow, definition=json.dumps(flow_json),
                                          spec_version=3, revision=1,
                                          created_by=self.admin, modified_by=self.admin))

        flow.ensure_current_version()
        flow_json = flow.as_json()

        self.assertEqual(len(flow_json['action_sets']), 1)
        self.assertEqual(len(flow_json['rule_sets']), 0)
        self.assertEqual(flow_json['version'], get_current_export_version())
        self.assertEqual(flow_json['metadata']['revision'], 2)

    def test_migration_string_group(self):
        flow = Flow.create_instance(dict(name='String group', org=self.org,
                                         created_by=self.admin, modified_by=self.admin,
                                         saved_by=self.admin, version_number=3))

        flow_json = self.get_flow_json('string_group')['definition']

        FlowRevision.create_instance(dict(flow=flow, definition=json.dumps(flow_json),
                                          spec_version=3, revision=1,
                                          created_by=self.admin, modified_by=self.admin))

        flow.ensure_current_version()
        flow_json = flow.as_json()

        self.assertEqual(len(flow_json['action_sets']), 1)
        self.assertEqual("The Funky Bunch", flow_json['action_sets'][0]['actions'][0]['groups'][0]['name'])
        self.assertTrue("The Funky Bunch", flow_json['action_sets'][0]['actions'][0]['groups'][0]['uuid'])
        self.assertEqual("@contact.name", flow_json['action_sets'][0]['actions'][0]['groups'][1])

    def test_update_dependencies_on_old_version(self):
        flow_json = self.get_flow_json('call_me_maybe')['definition']
        flow = Flow.create_instance(dict(name='Call Me Maybe', org=self.org,
                                         created_by=self.admin, modified_by=self.admin,
                                         saved_by=self.admin, version_number=3))

        FlowRevision.create_instance(dict(flow=flow, definition=json.dumps(flow_json),
                                          spec_version=3, revision=1,
                                          created_by=self.admin, modified_by=self.admin))

        # updating our dependencies should ensure the current version
        flow.update_dependencies()

        self.assertEqual(flow.version_number, get_current_export_version())

    def test_ensure_current_version(self):
        flow_json = self.get_flow_json('call_me_maybe')['definition']
        flow = Flow.create_instance(dict(name='Call Me Maybe', org=self.org,
                                         created_by=self.admin, modified_by=self.admin,
                                         saved_by=self.admin, version_number=3))

        FlowRevision.create_instance(dict(flow=flow, definition=json.dumps(flow_json),
                                          spec_version=3, revision=1,
                                          created_by=self.admin, modified_by=self.admin))

        # now make sure we are on the latest version
        flow.ensure_current_version()

        # and that the format looks correct
        flow_json = flow.as_json()
        self.assertEqual(flow_json['metadata']['name'], 'Call Me Maybe')
        self.assertEqual(flow_json['metadata']['revision'], 2)
        self.assertEqual(flow_json['metadata']['expires'], 720)
        self.assertEqual(flow_json['base_language'], 'base')
        self.assertEqual(5, len(flow_json['action_sets']))
        self.assertEqual(1, len(flow_json['rule_sets']))

    def test_migrate_to_11_2(self):
        fre_definition = {
            'base_language': 'fre',
            'action_sets': [
                {
                    'uuid': '9468bbce-0df6-4d86-ae14-f26525ddda1d',
                    'destination': 'cc904a60-9de1-4f0b-9b55-a42b4ea6c434',
                    'actions': [
                        {
                            'msg': {
                                'base': 'What is your favorite color?',
                                'eng': 'What is your favorite color?',
                                'fra': 'Quelle est votre couleur préférée?'
                            },
                            'type': 'reply',
                            'uuid': '335eb13d-5167-48ba-90c6-eb116656247c'
                        }
                    ],
                    'exit_uuid': 'a9904153-c831-4b95-aa20-13f84fed0841',
                    'y': 0,
                    'x': 100
                }
            ]
        }

        base_definition = {
            'base_language': 'base',
            'action_sets': [
                {
                    'uuid': '9468bbce-0df6-4d86-ae14-f26525ddda1d',
                    'destination': 'cc904a60-9de1-4f0b-9b55-a42b4ea6c434',
                    'actions': [
                        {
                            'msg': {
                                'base': 'What is your favorite color?',
                                'eng': 'What is your favorite color?',
                                'fra': 'Quelle est votre couleur préférée?'
                            },
                            'type': 'reply',
                            'uuid': '335eb13d-5167-48ba-90c6-eb116656247c'
                        }
                    ],
                    'exit_uuid': 'a9904153-c831-4b95-aa20-13f84fed0841',
                    'y': 0,
                    'x': 100
                }
            ]
        }

        flow1 = Flow.create_instance(dict(
            name='base lang test', org=self.org, created_by=self.admin, modified_by=self.admin, saved_by=self.admin,
            version_number=1)
        )
        flow2 = Flow.create_instance(dict(
            name='Base lang test', org=self.org, created_by=self.admin, modified_by=self.admin, saved_by=self.admin,
            version_number=1)
        )
        FlowRevision.create_instance(dict(
            flow=flow1, definition=json.dumps(fre_definition), spec_version=1, revision=1, created_by=self.admin,
            modified_by=self.admin)
        )
        FlowRevision.create_instance(dict(
            flow=flow2, definition=json.dumps(fre_definition), spec_version=1, revision=1, created_by=self.admin,
            modified_by=self.admin)
        )

        new_definition = migrate_to_version_11_2(fre_definition, flow=flow1)

        fre_lang_value = new_definition['base_language']
        self.assertEqual(fre_lang_value, 'fra')

        new_definition = migrate_to_version_11_2(base_definition, flow=flow2)

        base_lang_value = new_definition['base_language']
        self.assertEqual(base_lang_value, 'base')

    def test_migrate_to_11_1(self):
        definition = {
            'base_language': 'base',
            'action_sets': [
                {
                    'uuid': '9468bbce-0df6-4d86-ae14-f26525ddda1d',
                    'destination': 'cc904a60-9de1-4f0b-9b55-a42b4ea6c434',
                    'actions': [
                        {
                            'msg': {
                                'base': 'What is your favorite color?',
                                'eng': 'What is your favorite color?',
                                'fre': 'Quelle est votre couleur préférée?'
                            },
                            'type': 'reply',
                            'uuid': '335eb13d-5167-48ba-90c6-eb116656247c'
                        }
                    ],
                    'exit_uuid': 'a9904153-c831-4b95-aa20-13f84fed0841',
                    'y': 0,
                    'x': 100
                }, {
                    'y': 1214,
                    'x': 284,
                    'destination': '498b1953-02f1-47dd-b9cb-1b51913e348f',
                    'uuid': '9769918c-8ca4-4ec5-8b5b-bf94cc6746a9',
                    'actions': [{
                        'lang': 'fre',
                        'type': 'lang',
                        'name': 'French',
                        'uuid': '56a4bca5-b9e5-4d04-883c-ca65d7c4d538'
                    }]
                }, {
                    'uuid': '9468bbce-0df6-4d86-ae14-f26525ddda1d',
                    'destination': 'cc904a60-9de1-4f0b-9b55-a42b4ea6c434',
                    'actions': [
                        {
                            'msg': {
                                'base': 'What is your favorite color?',
                                'eng': 'What is your favorite color?',
                                'fre': 'Quelle est votre couleur préférée?',
                                'newl': 'Bogus translation'
                            },
                            'type': 'reply',
                            'uuid': '335eb13d-5167-48ba-90c6-eb116656247c'
                        }
                    ],
                    'exit_uuid': 'a9904153-c831-4b95-aa20-13f84fed0841',
                    'y': 0,
                    'x': 100
                }
            ]
        }

        flow = Flow.create_instance(dict(
            name='String group', org=self.org, created_by=self.admin, modified_by=self.admin, saved_by=self.admin,
            version_number=1)
        )

        FlowRevision.create_instance(dict(
            flow=flow, definition=json.dumps(definition), spec_version=1, revision=1, created_by=self.admin,
            modified_by=self.admin)
        )

        new_definition = migrate_to_version_11_1(definition, flow=flow)

        lang_path = new_definition['action_sets'][0]['actions'][0]['msg']

        self.assertTrue('fra' in lang_path)
        self.assertEqual(len(lang_path), 3)

        lang_key_value = new_definition['action_sets'][1]['actions'][0]['lang']

        self.assertEqual(lang_key_value, 'fra')

        should_not_be_migrated_path = new_definition['action_sets'][2]['actions'][0]['msg']
        self.assertTrue('fre' in should_not_be_migrated_path)

        # we cannot migrate flows to version 11 without flow object (languages depend on flow.org)
        self.assertRaises(ValueError, migrate_to_version_11_1, definition)

    def test_migrate_to_11_0(self):
        self.create_field('nickname', "Nickname", Value.TYPE_TEXT)
        self.create_field('district', "District", Value.TYPE_DISTRICT)
        self.create_field('joined_on', "Joined On", Value.TYPE_DATETIME)

        flow = self.get_flow("type_flow")
        flow_json = flow.as_json()

        # gather up replies to check expressions were migrated
        replies = []
        for action_set in flow_json['action_sets']:
            for action in action_set['actions']:
                if action['type'] == 'reply':
                    for text in sorted(action['msg'].values()):
                        replies.append(text)

        self.assertEqual(replies, [
            "Hey @contact.nickname, you joined on @(format_date(contact.joined_on)) in @(format_location(contact.district)).",
            "It's @(format_date(date)). The time is @(format_date(date.now)) on @date.today.",
            "Send text",
            "You said @flow.text at @(format_date(flow.text.time)). Send date",
            "You said @(format_date(flow.date)) which was in category @flow.date.category Send number",
            "You said @flow.number. Send state",
            "You said @(format_location(flow.state)) which was in category @flow.state.category. Send district",
            "You said @(format_location(flow.district)). Send ward",
            "Tu as dit @(format_location(flow.ward))",  # flow var followed by end of input
            "You said @(format_location(flow.ward))."   # flow var followed by period then end of input
        ])

    def test_migrate_to_10_4(self):
        definition = {
            'action_sets': [
                {
                    "y": 0, "x": 100,
                    "destination": "0ecf7914-05e0-4b71-8816-495d2c0921b5",
                    "uuid": "a6676605-332a-4309-a8b8-79b33e73adcd",
                    "actions": [
                        {
                            "type": "reply",
                            "msg": {"base": "What is your favorite color?"}
                        }
                    ]
                },
            ]
        }

        definition = migrate_to_version_10_4(definition)

        # make sure all of our action sets have an exit uuid and all of our actions have uuids set
        for actionset in definition['action_sets']:
            self.assertIsNotNone(actionset['exit_uuid'])
            for action in actionset['actions']:
                self.assertIsNotNone(action['uuid'])

    def test_migrate_to_10_3(self):
        favorites = self.get_flow('favorites')

        # make sure all of our action sets have an exit uuid
        for actionset in favorites.action_sets.all():
            self.assertIsNotNone(actionset.exit_uuid)

    def test_migrate_to_10_2(self):
        flow_json = self.get_flow_json('single_message_bad_localization')
        flow_json = migrate_to_version_10_2(flow_json)
        self.assertEqual('Campaign Message 12', flow_json['action_sets'][0]['actions'][0]['msg']['eng'])

    def test_migrate_to_10_1(self):
        favorites = self.get_flow('favorites')

        # make sure all of our actions have uuids set
        for actionset in favorites.action_sets.all():
            for action in actionset.get_actions():
                self.assertIsNotNone(action.uuid)

        # since actions can generate their own uuids, lets make sure fetching from the databse yields the same uuids
        exported = favorites.as_json()
        flow = Flow.objects.filter(name='Favorites').first()
        self.assertEqual(exported, flow.as_json())
        self.assertEqual(flow.version_number, get_current_export_version())

    @override_settings(SEND_WEBHOOKS=True)
    def test_migrate_to_10(self):
        # this is really just testing our rewriting of webhook rulesets
        webhook_flow = self.get_flow('dual_webhook')
        self.assertNotEqual(webhook_flow.modified_on, webhook_flow.saved_on)

        # get our definition out
        flow_def = webhook_flow.as_json()

        # make sure our rulesets no longer have 'webhook' or 'webhook_action'
        for ruleset in flow_def['rule_sets']:
            self.assertFalse('webhook' in ruleset)
            self.assertFalse('webhook_action' in ruleset)

        self.mockRequest('POST', '/code', '{"code": "ABABUUDDLRS"}', content_type='application/json')

        run, = webhook_flow.start([], [self.contact])

        # assert the code we received was right
        msg = Msg.objects.filter(direction='O', contact=self.contact).order_by('id').last()
        self.assertEqual(msg.text, "Great, your code is ABABUUDDLRS. Enter your name")

        self.mockRequest('GET', '/success', "Success")

        self.send_message(webhook_flow, "Ryan Lewis", assert_reply=False)

        # startover have our first webhook fail, check that routing still works with failure
        flow_def['rule_sets'][0]['config']['webhook'] = 'http://localhost:49999/error'
        webhook_flow.update(flow_def)

        self.mockRequest('POST', '/error', 'BOOM', status=400)

        webhook_flow.start([], [self.contact], restart_participants=True)

        # assert the code we received was right
        msg = Msg.objects.filter(direction='O', contact=self.contact).order_by('id').last()
        self.assertEqual("Great, your code is @extra.code. Enter your name", msg.text)

        # check all our mocked requests were made
        self.assertAllRequestsMade()

    def test_migrate_to_9(self):

        # our group and flow to move to uuids
        group = self.create_group("Phans", [])
        previous_flow = self.create_flow()
        start_flow = self.create_flow()
        label = Label.get_or_create(self.org, self.admin, 'My label')

        substitutions = dict(group_id=group.pk,
                             contact_id=self.contact.pk,
                             start_flow_id=start_flow.pk,
                             previous_flow_id=previous_flow.pk,
                             label_id=label.pk)

        exported_json = json.loads(self.get_import_json('migrate_to_9', substitutions))
        exported_json = migrate_export_to_version_9(exported_json, self.org, True)

        # our campaign events shouldn't have ids
        campaign = exported_json['campaigns'][0]
        event = campaign['events'][0]

        # campaigns should have uuids
        self.assertIn('uuid', campaign)
        self.assertNotIn('id', campaign)

        # our event flow should be a uuid
        self.assertIn('flow', event)
        self.assertIn('uuid', event['flow'])
        self.assertNotIn('id', event['flow'])

        # our relative field should not have an id
        self.assertNotIn('id', event['relative_to'])

        # evaluate that the flow json is migrated properly
        flow_json = exported_json['flows'][0]

        # check that contacts migrated properly
        send_action = flow_json['action_sets'][0]['actions'][1]
        self.assertEqual(1, len(send_action['contacts']))
        self.assertEqual(1, len(send_action['groups']))

        for contact in send_action['contacts']:
            self.assertIn('uuid', contact)
            self.assertNotIn('id', contact)

        for group in send_action['groups']:
            self.assertIn('uuid', group)
            self.assertNotIn('id', contact)

        label_action = flow_json['action_sets'][0]['actions'][2]
        for label in label_action.get('labels'):
            self.assertNotIn('id', label)
            self.assertIn('uuid', label)

        action_set = flow_json['action_sets'][1]
        actions = action_set['actions']

        for action in actions[0:2]:
            self.assertIn(action['type'], ('del_group', 'add_group'))
            self.assertIn('uuid', action['groups'][0])
            self.assertNotIn('id', action['groups'][0])

        for action in actions[2:4]:
            self.assertIn(action['type'], ('trigger-flow', 'flow'))
            self.assertIn('flow', action)
            self.assertIn('uuid', action['flow'])
            self.assertIn('name', action['flow'])
            self.assertNotIn('id', action)
            self.assertNotIn('name', action)

        # we also switch flow ids to uuids in the metadata
        self.assertIn('uuid', flow_json['metadata'])
        self.assertNotIn('id', flow_json['metadata'])

        # import the same thing again, should have the same uuids
        new_exported_json = json.loads(self.get_import_json('migrate_to_9', substitutions))
        new_exported_json = migrate_export_to_version_9(new_exported_json, self.org, True)
        self.assertEqual(flow_json['metadata']['uuid'], new_exported_json['flows'][0]['metadata']['uuid'])

        # but when done as a different site, it should be unique
        new_exported_json = json.loads(self.get_import_json('migrate_to_9', substitutions))
        new_exported_json = migrate_export_to_version_9(new_exported_json, self.org, False)
        self.assertNotEqual(flow_json['metadata']['uuid'], new_exported_json['flows'][0]['metadata']['uuid'])

        # check we can update a flow with the migrated definition
        flow = Flow.objects.create(name='test flow', created_by=self.admin, modified_by=self.admin, org=self.org, saved_by=self.admin)
        flow.update(FlowRevision.migrate_definition(exported_json['flows'][0], flow))

        # can also just import a single flow
        exported_json = json.loads(self.get_import_json('migrate_to_9', substitutions))
        flow_json = migrate_to_version_9(exported_json['flows'][0], flow)
        self.assertIn('uuid', flow_json['metadata'])
        self.assertNotIn('id', flow_json['metadata'])

        # try it with missing metadata
        flow_json = json.loads(self.get_import_json('migrate_to_9', substitutions))['flows'][0]
        del flow_json['metadata']
        flow_json = migrate_to_version_9(flow_json, flow)
        self.assertEqual(1, flow_json['metadata']['revision'])
        self.assertEqual('test flow', flow_json['metadata']['name'])
        self.assertEqual(720, flow_json['metadata']['expires'])
        self.assertTrue('uuid' in flow_json['metadata'])
        self.assertTrue('saved_on' in flow_json['metadata'])

        # check that our replacements work
        self.assertEqual('@(CONCAT(parent.divided, parent.sky))', flow_json['action_sets'][0]['actions'][3]['value'])
        self.assertEqual('@parent.contact.name', flow_json['action_sets'][0]['actions'][4]['value'])

    def test_migrate_to_8(self):
        # file uses old style expressions
        flow_json = self.get_flow_json('old_expressions')

        # migrate to the version right before us first
        flow_json = migrate_to_version_7(flow_json)
        flow_json = migrate_to_version_8(flow_json)

        self.assertEqual(flow_json['action_sets'][0]['actions'][0]['msg']['eng'], "Hi @(UPPER(contact.name)). Today is @(date.now)")
        self.assertEqual(flow_json['action_sets'][1]['actions'][0]['groups'][0], "@flow.response_1.category")
        self.assertEqual(flow_json['action_sets'][1]['actions'][1]['msg']['eng'], "Was @(PROPER(LOWER(contact.name))).")
        self.assertEqual(flow_json['action_sets'][1]['actions'][1]['variables'][0]['id'], "@flow.response_1.category")
        self.assertEqual(flow_json['rule_sets'][0]['webhook'], "http://example.com/query.php?contact=@(UPPER(contact.name))")
        self.assertEqual(flow_json['rule_sets'][0]['operand'], "@(step.value)")
        self.assertEqual(flow_json['rule_sets'][1]['operand'], "@(step.value + 3)")

    def test_migrate_to_7(self):
        flow_json = self.get_flow_json('call_me_maybe')

        # migrate to the version right before us first
        flow_json = migrate_to_version_5(flow_json)
        flow_json = migrate_to_version_6(flow_json)

        self.assertIsNotNone(flow_json.get('definition'))
        self.assertEqual('Call me maybe', flow_json.get('name'))
        self.assertEqual(100, flow_json.get('id'))
        self.assertEqual('V', flow_json.get('flow_type'))

        flow_json = migrate_to_version_7(flow_json)
        self.assertIsNone(flow_json.get('definition', None))
        self.assertIsNotNone(flow_json.get('metadata', None))

        metadata = flow_json.get('metadata')
        self.assertEqual('Call me maybe', metadata['name'])
        self.assertEqual(100, metadata['id'])
        self.assertEqual('V', flow_json.get('flow_type'))

    def test_migrate_to_6(self):

        # file format is old non-localized format
        voice_json = self.get_flow_json('call_me_maybe')
        definition = voice_json.get('definition')

        # no language set
        self.assertIsNone(definition.get('base_language', None))
        self.assertEqual('Yes', definition['rule_sets'][0]['rules'][0]['category'])
        self.assertEqual('Press one, two, or three. Thanks.', definition['action_sets'][0]['actions'][0]['msg'])

        # add a recording to make sure that gets migrated properly too
        definition['action_sets'][0]['actions'][0]['recording'] = '/recording.mp3'

        voice_json = migrate_to_version_5(voice_json)
        voice_json = migrate_to_version_6(voice_json)
        definition = voice_json.get('definition')

        # now we should have a language
        self.assertEqual('base', definition.get('base_language', None))
        self.assertEqual('Yes', definition['rule_sets'][0]['rules'][0]['category']['base'])
        self.assertEqual('Press one, two, or three. Thanks.', definition['action_sets'][0]['actions'][0]['msg']['base'])
        self.assertEqual('/recording.mp3', definition['action_sets'][0]['actions'][0]['recording']['base'])

        # now try one that doesn't have a recording set
        voice_json = self.get_flow_json('call_me_maybe')
        definition = voice_json.get('definition')
        del definition['action_sets'][0]['actions'][0]['recording']
        voice_json = migrate_to_version_5(voice_json)
        voice_json = migrate_to_version_6(voice_json)
        definition = voice_json.get('definition')
        self.assertTrue('recording' not in definition['action_sets'][0]['actions'][0])

    def test_migrate_to_5_language(self):

        flow_json = self.get_flow_json('multi_language_flow')
        ruleset = flow_json['definition']['rule_sets'][0]
        ruleset['operand'] = '@step.value|lower_case'

        # now migrate us forward
        flow_json = migrate_to_version_5(flow_json)

        wait_ruleset = None
        rules = None
        for ruleset in flow_json.get('definition').get('rule_sets'):
            if ruleset['ruleset_type'] == 'wait_message':
                rules = ruleset['rules']
                wait_ruleset = ruleset
                break

        self.assertIsNotNone(wait_ruleset)
        self.assertIsNotNone(rules)

        self.assertEqual(1, len(rules))
        self.assertEqual('All Responses', rules[0]['category']['eng'])
        self.assertEqual('Otro', rules[0]['category']['spa'])

    @override_settings(SEND_WEBHOOKS=True)
    def test_migrate_to_5(self):
        flow = self.get_flow('favorites_v4')

        # first node should be a wait node
        ruleset = RuleSet.objects.filter(label='Color Response').first()
        self.assertEqual('wait_message', ruleset.ruleset_type)
        self.assertEqual('@step.value', ruleset.operand)

        # we should now be pointing to a newly created webhook rule
        webhook = RuleSet.objects.get(flow=flow, uuid=ruleset.get_rules()[0].destination)
        self.assertEqual('webhook', webhook.ruleset_type)
        self.assertEqual('http://localhost:49999/status', webhook.config_json()[RuleSet.CONFIG_WEBHOOK])
        self.assertEqual('POST', webhook.config_json()[RuleSet.CONFIG_WEBHOOK_ACTION])
        self.assertEqual('@step.value', webhook.operand)
        self.assertEqual('Color Webhook', webhook.label)

        # which should in turn point to a new expression split on @extra.value
        expression = RuleSet.objects.get(flow=flow, uuid=webhook.get_rules()[0].destination)
        self.assertEqual('expression', expression.ruleset_type)
        self.assertEqual('@extra.value', expression.operand)

        # takes us to the next question
        beer_question = ActionSet.objects.get(flow=flow, uuid=expression.get_rules()[0].destination)

        # which should pause for the response
        wait_beer = RuleSet.objects.get(flow=flow, uuid=beer_question.destination)
        self.assertEqual('wait_message', wait_beer.ruleset_type)
        self.assertEqual('@step.value', wait_beer.operand)
        self.assertEqual(1, len(wait_beer.get_rules()))
        self.assertEqual('All Responses', wait_beer.get_rules()[0].category[flow.base_language])

        # and then split on the expression for various beer choices
        beer_expression = RuleSet.objects.get(flow=flow, uuid=wait_beer.get_rules()[0].destination)
        self.assertEqual('expression', beer_expression.ruleset_type)
        self.assertEqual('@(LOWER(step.value))', beer_expression.operand)
        self.assertEqual(5, len(beer_expression.get_rules()))

        # set our expression to operate on the last inbound message
        expression.operand = '@step.value'
        expression.save()

        # now try executing our migrated flow
        first_response = ActionSet.objects.get(flow=flow, x=131)
        actions = first_response.get_actions_dict()
        actions[0]['msg'][flow.base_language] = 'I like @flow.color.category too! What is your favorite beer? @flow.color_webhook'
        first_response.set_actions_dict(actions)
        first_response.save()

        self.mockRequest('POST', '/status', '{ "status": "valid" }')

        reply = self.send_message(flow, 'red')
        self.assertEqual('I like Red too! What is your favorite beer? { "status": "valid" }', reply)

        reply = self.send_message(flow, 'Turbo King')
        self.assertEqual('Mmmmm... delicious Turbo King. If only they made red Turbo King! Lastly, what is your name?', reply)

        # check all our mocked requests were made
        self.assertAllRequestsMade()

    def test_migrate_revisions(self):
        flow = self.get_flow('favorites_v4')
        rev = flow.revisions.all().first()
        json_flow = rev.get_definition_json()

        # remove our flow version from the flow
        del json_flow[Flow.VERSION]
        rev.definition = json.dumps(json_flow)
        rev.spec_version = '10'
        rev.save()

        new_rev = flow.update(rev.get_definition_json())
        self.assertEqual(new_rev.spec_version, get_current_export_version())

        flow.refresh_from_db()
        self.assertEqual(flow.revisions.all().count(), 2)
        self.assertEqual(flow.version_number, get_current_export_version())

    def test_migrate_sample_flows(self):
        self.org.create_sample_flows('https://app.rapidpro.io')
        self.assertEqual(3, self.org.flows.filter(name__icontains='Sample Flow').count())

        # make sure it is localized
        poll = self.org.flows.filter(name='Sample Flow - Simple Poll').first()
        self.assertTrue('base' in poll.action_sets.all().order_by('y').first().get_actions()[0].msg)
        self.assertEqual('base', poll.base_language)

        # check replacement
        order_checker = self.org.flows.filter(name='Sample Flow - Order Status Checker').first()
        ruleset = order_checker.rule_sets.filter(y=298).first()
        self.assertEqual('https://app.rapidpro.io/demo/status/', ruleset.config_json()[RuleSet.CONFIG_WEBHOOK])

        # our test user doesn't use an email address, check for Administrator for the email
        actionset = order_checker.action_sets.filter(y=991).first()
        self.assertEqual('Administrator', actionset.get_actions()[1].emails[0])

    def test_migrate_bad_group_names(self):
        # This test makes sure that bad contact groups (< 25, etc) are migrated forward properly.
        # However, since it was a missed migration, now we need to apply it for any current version
        # at the time of this fix
        for v in ('4', '5', '6', '7', '8', '9', '10'):
            error = 'Failure migrating group names "%s" forward from v%s'
            flow = self.get_flow('favorites_bad_group_name_v%s' % v)
            self.assertIsNotNone(flow, "Failure importing favorites from v%s" % v)
            self.assertTrue(ContactGroup.user_groups.filter(name='Contacts < 25').exists(), error % ("< 25", v))
            self.assertTrue(ContactGroup.user_groups.filter(name='Contacts > 100').exists(), error % ("> 100", v))

            ContactGroup.user_groups.all().delete()
            self.assertEqual(get_current_export_version(), flow.version_number)
            flow.delete()

    def test_migrate_malformed_groups(self):
        flow = self.get_flow('malformed_groups')
        self.assertIsNotNone(flow)
        self.assertTrue(ContactGroup.user_groups.filter(name='Contacts < 25').exists())
        self.assertTrue(ContactGroup.user_groups.filter(name='Unknown').exists())


class DuplicateResultTest(FlowFileTest):

    def test_duplicate_value_test(self):
        flow = self.get_flow('favorites')
        self.assertEqual("I don't know that color. Try again.", self.send_message(flow, "carpet"))

        # get the run for our contact
        run = FlowRun.objects.get(contact=self.contact, flow=flow)

        # we should have one result for this run, "Other"
        results = run.get_results()

        self.assertEqual(len(results), 1)
        self.assertEqual(results['color']['category'], "Other")

        # retry with "red" as an aswer
        self.assertEqual("Good choice, I like Red too! What is your favorite beer?", self.send_message(flow, "red"))

        # we should now still have only one value, but the category should be Red now
        run.refresh_from_db()
        results = run.get_results()
        self.assertEqual(len(results), 1)
        self.assertEqual(results['color']['category'], "Red")


class ChannelSplitTest(FlowFileTest):

    def setUp(self):
        super(ChannelSplitTest, self).setUp()

        # update our channel to have a 206 address
        self.channel.address = '+12065551212'
        self.channel.save()

    def test_initial_channel_split(self):
        flow = self.get_flow('channel_split')

        # start our contact down the flow
        flow.start([], [self.contact])

        # check the message sent to them
        msgs = list(self.contact.msgs.order_by('id'))
        self.assertEqual(len(msgs), 2)
        self.assertEqual(msgs[0].text, "Your channel is +12065551212")
        self.assertEqual(msgs[1].text, "206 Channel")

    def test_no_urn_channel_split(self):
        flow = self.get_flow('channel_split')

        # ok, remove the URN on our contact
        self.contact.urns.all().update(contact=None)

        # run the flow again
        flow.start([], [self.contact])

        # shouldn't have any messages sent, as they have no URN
        self.assertFalse(self.contact.msgs.all())

        # should have completed the flow though
        run = FlowRun.objects.get(contact=self.contact)
        self.assertFalse(run.is_active)

    def test_no_urn_channel_split_first(self):
        flow = self.get_flow('channel_split_rule_first')

        # start our contact down the flow
        flow.start([], [self.contact])

        # check that the split was successful
        msg = self.contact.msgs.first()
        self.assertEqual("206 Channel", msg.text)


class WebhookLoopTest(FlowFileTest):

    @override_settings(SEND_WEBHOOKS=True)
    def test_webhook_loop(self):
        flow = self.get_flow('webhook_loop')

        self.mockRequest('GET', '/msg', '{ "text": "first message" }')
        self.assertEqual("first message", self.send_message(flow, "first", initiate_flow=True))

        flow_def = flow.as_json()
        flow_def['action_sets'][0]['actions'][0]['webhook'] = 'http://localhost:49999/msg'
        flow.update(flow_def)

        self.mockRequest('GET', '/msg', '{ "text": "second message" }')
        self.assertEqual("second message", self.send_message(flow, "second"))

        # check all our mocked requests were made
        self.assertAllRequestsMade()


class MissedCallChannelTest(FlowFileTest):

    def test_missed_call_channel(self):
        flow = self.get_flow('call_channel_split')

        # trigger a missed call on our channel
        call = ChannelEvent.create(self.channel, 'tel:+250788111222', ChannelEvent.TYPE_CALL_IN_MISSED,
                                   timezone.now(), 0)

        # we aren't in the group, so no run should be started
        run = FlowRun.objects.filter(flow=flow).first()
        self.assertIsNone(run)

        # but if we add our contact to the group..
        group = ContactGroup.user_groups.filter(name='Trigger Group').first()
        group.update_contacts(self.admin, [self.create_contact(number='+250788111222')], True)

        # now create another missed call which should fire our trigger
        call = ChannelEvent.create(self.channel, 'tel:+250788111222', ChannelEvent.TYPE_CALL_IN_MISSED,
                                   timezone.now(), 0)

        # should have triggered our flow
        FlowRun.objects.get(flow=flow)

        # should have sent a message to the user
        msg = Msg.objects.get(contact=call.contact, channel=self.channel)
        self.assertEqual(msg.text, "Matched +250785551212")

        # try the same thing with a contact trigger (same as missed calls via twilio)
        Trigger.catch_triggers(msg.contact, Trigger.TYPE_MISSED_CALL, msg.channel)

        self.assertEqual(2, Msg.objects.filter(contact=call.contact, channel=self.channel).count())
        last = Msg.objects.filter(contact=call.contact, channel=self.channel).order_by('-pk').first()
        self.assertEqual(last.text, "Matched +250785551212")


class GhostActionNodeTest(FlowFileTest):

    def test_ghost_action_node_test(self):
        # load our flows
        self.get_flow('parent_child_flow')
        flow = Flow.objects.get(name="Parent Flow")

        # start the flow
        flow.start([], [self.contact])

        # at this point, our contact has to active flow runs:
        # one for our parent flow at an action set (the start flow action), one in our child flow at the send message action

        # let's remove the actionset we are stuck at
        ActionSet.objects.filter(flow=flow).delete()

        # create a new message and get it handled
        msg = self.create_msg(contact=self.contact, direction='I', text="yes")
        Flow.find_and_handle(msg)

        # we should have gotten a response from our child flow
        self.assertEqual("I like butter too.",
                         Msg.objects.filter(direction=OUTGOING).order_by('-created_on').first().text)


class TriggerStartTest(FlowFileTest):

    def test_trigger_start(self):
        """
        Test case for a flow starting with a split on a contact field, sending an action, THEN waiting for a message.
        Having this flow start from a trigger should NOT advance the contact past the first wait.
        """
        flow = self.get_flow('trigger_start')

        # create our message that will start our flow
        incoming = self.create_msg(direction=INCOMING, contact=self.contact, text="trigger")

        self.assertTrue(Trigger.find_and_handle(incoming))

        # flow should have started
        self.assertTrue(FlowRun.objects.filter(flow=flow, contact=self.contact))

        # but we shouldn't have our name be trigger
        contact = Contact.objects.get(pk=self.contact.pk)
        self.assertNotEqual(contact.name, "trigger")

        self.assertLastResponse("Thanks for participating, what is your name?")

        # if we send another message, that should set our name
        incoming = self.create_msg(direction=INCOMING, contact=self.contact, text="Rudolph")
        self.assertTrue(Flow.find_and_handle(incoming)[0])
        contact = Contact.objects.get(pk=self.contact.pk)
        self.assertEqual(contact.name, "Rudolph")

        self.assertLastResponse("Great to meet you Rudolph")

    def test_trigger_capture(self):
        """
        Test case for a flow starting with a wait. Having this flow start with a trigger should advance the flow
        past that wait and process the rest of the flow (until the next wait)
        """
        flow = self.get_flow('trigger_capture')

        # create our incoming message that will start our flow
        incoming = self.create_msg(direction=INCOMING, contact=self.contact, text="trigger2 Rudolph")

        self.assertTrue(Trigger.find_and_handle(incoming))

        # flow should have started
        self.assertTrue(FlowRun.objects.filter(flow=flow, contact=self.contact))

        # and our name should be set to Nic
        contact = Contact.objects.get(pk=self.contact.pk)
        self.assertEqual(contact.name, "Rudolph")

        self.assertLastResponse("Hi Rudolph, how old are you?")


@patch('temba.flows.models.START_FLOW_BATCH_SIZE', 10)
class FlowBatchTest(FlowFileTest):

    def test_flow_batch_start(self):
        """
        Tests starting a flow for a group of contacts
        """
        flow = self.get_flow('two_in_row')

        # create 10 contacts
        contacts = []
        for i in range(11):
            contacts.append(self.create_contact("Contact %d" % i, "2507883833%02d" % i))

        # stop our last contact
        stopped = contacts[10]
        stopped.stop(self.admin)

        # start our flow, this will take two batches
        with QueryTracker(assert_query_count=298, stack_count=10, skip_unique_queries=True):
            flow.start([], contacts)

        # ensure 11 flow runs were created
        self.assertEqual(11, FlowRun.objects.all().count())

        # ensure 20 outgoing messages were created (2 for each successful run)
        self.assertEqual(20, Msg.objects.all().exclude(contact=stopped).count())

        # but only one broadcast
        self.assertEqual(1, Broadcast.objects.all().count())
        broadcast = Broadcast.objects.get()

        # ensure that our flowsteps all have the broadcast set on them
        for step in FlowStep.objects.filter(step_type=FlowStep.TYPE_ACTION_SET).exclude(run__contact=stopped):
            self.assertEqual(broadcast, step.broadcasts.all().get())

        # make sure that adding a msg more than once doesn't blow up
        step.add_message(step.messages.all()[0])
        self.assertEqual(step.messages.all().count(), 2)
        self.assertEqual(step.broadcasts.all().count(), 1)

        # our stopped contact should have only received one msg before blowing up
        self.assertEqual(1, Msg.objects.filter(contact=stopped, status=FAILED).count())
        self.assertEqual(1, FlowRun.objects.filter(contact=stopped, exit_type=FlowRun.EXIT_TYPE_INTERRUPTED).count())


class TwoInRowTest(FlowFileTest):

    def test_two_in_row(self):
        flow = self.get_flow('two_in_row')
        flow.start([], [self.contact])

        # assert contact received both messages
        msgs = self.contact.msgs.all()
        self.assertEqual(msgs.count(), 2)


class SendActionTest(FlowFileTest):

    def test_send(self):
        contact1 = self.create_contact("Mark", "+14255551212")
        contact2 = self.create_contact("Gregg", "+12065551212")

        substitutions = dict(contact1_id=contact1.id, contact2_id=contact2.id)
        exported_json = json.loads(self.get_import_json('bad_send_action', substitutions))

        # create a flow object, we just need this to test our flow revision
        flow = Flow.objects.create(org=self.org, name="Import Flow", created_by=self.admin, modified_by=self.admin,
                                   saved_by=self.admin)
        revision = FlowRevision.objects.create(flow=flow, definition=json.dumps(exported_json), spec_version='8',
                                               revision=1, created_by=self.admin, modified_by=self.admin)
        flow.version_number = '8'
        flow.save()

        migrated = revision.get_definition_json()

        # assert our contacts have valid uuids now
        self.assertEqual(migrated['action_sets'][0]['actions'][0]['contacts'][0]['uuid'], contact1.uuid)
        self.assertEqual(migrated['action_sets'][0]['actions'][0]['contacts'][1]['uuid'], contact2.uuid)


class ExitTest(FlowFileTest):

    def test_exit_via_start(self):
        # start contact in one flow
        first_flow = self.get_flow('substitution')
        first_flow.start([], [self.contact])

        # should have one active flow run
        first_run = FlowRun.objects.get(is_active=True, flow=first_flow, contact=self.contact)

        # start in second via manual start
        second_flow = self.get_flow('favorites')
        second_flow.start([], [self.contact])

        second_run = FlowRun.objects.get(is_active=True)
        first_run.refresh_from_db()
        self.assertFalse(first_run.is_active)
        self.assertEqual(first_run.exit_type, FlowRun.EXIT_TYPE_INTERRUPTED)

        self.assertTrue(second_run.is_active)

    def test_exit_via_trigger(self):
        # start contact in one flow
        first_flow = self.get_flow('substitution')
        first_flow.start([], [self.contact])

        # should have one active flow run
        first_run = FlowRun.objects.get(is_active=True, flow=first_flow, contact=self.contact)

        # start in second via a keyword trigger
        second_flow = self.get_flow('favorites')

        Trigger.objects.create(org=self.org, keyword='favorites', flow=second_flow,
                               trigger_type=Trigger.TYPE_KEYWORD,
                               created_by=self.admin, modified_by=self.admin)

        # start it via the keyword
        msg = self.create_msg(contact=self.contact, direction=INCOMING, text="favorites")
        msg.handle()

        second_run = FlowRun.objects.get(is_active=True)
        first_run.refresh_from_db()
        self.assertFalse(first_run.is_active)
        self.assertEqual(first_run.exit_type, FlowRun.EXIT_TYPE_INTERRUPTED)

        self.assertTrue(second_run.is_active)

    def test_exit_via_campaign(self):
        from temba.campaigns.models import Campaign, CampaignEvent, EventFire

        # start contact in one flow
        first_flow = self.get_flow('substitution')
        first_flow.start([], [self.contact])

        # should have one active flow run
        first_run = FlowRun.objects.get(is_active=True, flow=first_flow, contact=self.contact)

        # start in second via a campaign event
        second_flow = self.get_flow('favorites')
        self.farmers = self.create_group("Farmers", [self.contact])

        campaign = Campaign.create(self.org, self.admin, Campaign.get_unique_name(self.org, "Reminders"), self.farmers)
        planting_date = ContactField.get_or_create(self.org, self.admin, 'planting_date', "Planting Date")
        event = CampaignEvent.create_flow_event(self.org, self.admin, campaign, planting_date,
                                                offset=1, unit='W', flow=second_flow, delivery_hour='13')

        self.contact.set_field(self.user, 'planting_date', "05-10-2020 12:30:10")

        # update our campaign events
        EventFire.update_campaign_events(campaign)
        event = EventFire.objects.get()

        # fire it, this will start our second flow
        event.fire()

        second_run = FlowRun.objects.get(is_active=True)
        first_run.refresh_from_db()
        self.assertFalse(first_run.is_active)
        self.assertEqual(first_run.exit_type, FlowRun.EXIT_TYPE_INTERRUPTED)

        self.assertTrue(second_run.is_active)


class OrderingTest(FlowFileTest):

    def setUp(self):
        super(OrderingTest, self).setUp()

        self.contact2 = self.create_contact('Ryan Lewis', '+12065552121')

        self.channel.delete()
        self.channel = Channel.create(self.org, self.user, 'KE', 'EX', None, '+250788123123', schemes=['tel'],
                                      config=dict(send_url='https://google.com'))

    def tearDown(self):
        super(OrderingTest, self).tearDown()

    def test_two_in_row(self):
        flow = self.get_flow('ordering')
        from temba.channels.tasks import send_msg_task

        # start our flow with a contact
        with patch('temba.channels.tasks.send_msg_task', wraps=send_msg_task) as mock_send_msg:
            flow.start([], [self.contact])

            # check the ordering of when the msgs were sent
            msgs = Msg.objects.filter(status=WIRED).order_by('sent_on')

            # the four messages should have been sent in order
            self.assertEqual(msgs[0].text, "Msg1")
            self.assertEqual(msgs[1].text, "Msg2")
            self.assertTrue(msgs[1].sent_on - msgs[0].sent_on > timedelta(seconds=.750))
            self.assertEqual(msgs[2].text, "Msg3")
            self.assertTrue(msgs[2].sent_on - msgs[1].sent_on > timedelta(seconds=.750))
            self.assertEqual(msgs[3].text, "Msg4")
            self.assertTrue(msgs[3].sent_on - msgs[2].sent_on > timedelta(seconds=.750))

            # send_msg_task should have only been called once
            self.assertEqual(mock_send_msg.call_count, 1)

        # reply, should get another 4 messages
        with patch('temba.channels.tasks.send_msg_task', wraps=send_msg_task) as mock_send_msg:
            msg = self.create_msg(contact=self.contact, direction=INCOMING, text="onwards!")
            Flow.find_and_handle(msg)

            msgs = Msg.objects.filter(direction=OUTGOING, status=WIRED).order_by('sent_on')[4:]
            self.assertEqual(msgs[0].text, "Ack1")
            self.assertEqual(msgs[1].text, "Ack2")
            self.assertTrue(msgs[1].sent_on - msgs[0].sent_on > timedelta(seconds=.750))
            self.assertEqual(msgs[2].text, "Ack3")
            self.assertTrue(msgs[2].sent_on - msgs[1].sent_on > timedelta(seconds=.750))
            self.assertEqual(msgs[3].text, "Ack4")
            self.assertTrue(msgs[3].sent_on - msgs[2].sent_on > timedelta(seconds=.750))

            # again, only one send_msg
            self.assertEqual(mock_send_msg.call_count, 1)

        Msg.objects.all().delete()

        # try with multiple contacts
        with patch('temba.channels.tasks.send_msg_task', wraps=send_msg_task) as mock_send_msg:
            flow.start([], [self.contact, self.contact2], restart_participants=True)

            # we should have two batches of messages, for for each contact
            msgs = Msg.objects.filter(status=WIRED).order_by('sent_on')

            self.assertEqual(msgs[0].contact, self.contact)
            self.assertEqual(msgs[0].text, "Msg1")
            self.assertEqual(msgs[1].text, "Msg2")
            self.assertTrue(msgs[1].sent_on - msgs[0].sent_on > timedelta(seconds=.750))
            self.assertEqual(msgs[2].text, "Msg3")
            self.assertTrue(msgs[2].sent_on - msgs[1].sent_on > timedelta(seconds=.750))
            self.assertEqual(msgs[3].text, "Msg4")
            self.assertTrue(msgs[3].sent_on - msgs[2].sent_on > timedelta(seconds=.750))

            self.assertEqual(msgs[4].contact, self.contact2)
            self.assertEqual(msgs[4].text, "Msg1")
            self.assertTrue(msgs[4].sent_on - msgs[3].sent_on < timedelta(seconds=.500))
            self.assertEqual(msgs[5].text, "Msg2")
            self.assertTrue(msgs[5].sent_on - msgs[4].sent_on > timedelta(seconds=.750))
            self.assertEqual(msgs[6].text, "Msg3")
            self.assertTrue(msgs[6].sent_on - msgs[5].sent_on > timedelta(seconds=.750))
            self.assertEqual(msgs[7].text, "Msg4")
            self.assertTrue(msgs[7].sent_on - msgs[6].sent_on > timedelta(seconds=.750))

            # two batches of messages, one batch for each contact
            self.assertEqual(mock_send_msg.call_count, 2)


class TimeoutTest(FlowFileTest):

    def test_disappearing_timeout(self):
        from temba.flows.tasks import check_flow_timeouts_task
        flow = self.get_flow('timeout')

        # start the flow
        flow.start([], [self.contact])

        # check our timeout is set
        run = FlowRun.objects.get()
        self.assertTrue(run.is_active)

        start_step = run.steps.order_by('-id').first()

        # mark our last message as sent
        last_msg = run.get_last_msg(OUTGOING)
        last_msg.sent_on = timezone.now() - timedelta(minutes=5)
        last_msg.save()

        time.sleep(1)

        # ok, change our timeout to the past
        timeout = timezone.now()
        FlowRun.objects.all().update(timeout_on=timeout)

        # remove our timeout rule
        flow_json = flow.as_json()
        del flow_json['rule_sets'][0]['rules'][-1]
        flow.update(flow_json)

        # process our timeouts
        check_flow_timeouts_task()

        # our timeout_on should have been cleared and we should be at the same node
        run.refresh_from_db()
        self.assertIsNone(run.timeout_on)
        current_step = run.steps.order_by('-id').first()
        self.assertEqual(current_step.step_uuid, start_step.step_uuid)

        # check that we can't be double queued by manually moving our timeout back
        with patch('temba.utils.queues.push_task') as mock_push:
            FlowRun.objects.all().update(timeout_on=timeout)
            check_flow_timeouts_task()

            self.assertEqual(0, mock_push.call_count)

    def test_timeout_race(self):
        # start one flow
        flow1 = self.get_flow('timeout')
        flow1.start([], [self.contact])
        run1 = FlowRun.objects.get(flow=flow1, contact=self.contact)

        # start another flow
        flow2 = self.get_flow('multi_timeout')
        flow2.start([], [self.contact])

        # remove our timeout rule on our second flow
        flow_json = flow2.as_json()
        del flow_json['rule_sets'][0]['rules'][-1]
        flow2.update(flow_json)

        # mark our last message as sent
        last_msg = run1.get_last_msg(OUTGOING)
        last_msg.sent_on = timezone.now() - timedelta(minutes=5)
        last_msg.save()

        time.sleep(.5)

        # ok, change our timeout to the past
        timeout = timezone.now()
        run1.timeout_on = timezone.now()
        run1.save(update_fields=['timeout_on'])

        # process our timeout
        run1.resume_after_timeout(timeout)

        # should have cleared the timeout, run2 is the active one now
        run1.refresh_from_db()
        self.assertIsNone(run1.timeout_on)

    def test_timeout_loop(self):
        from temba.flows.tasks import check_flow_timeouts_task
        from temba.msgs.tasks import process_run_timeout
        flow = self.get_flow('timeout_loop')

        # start the flow
        flow.start([], [self.contact])

        # mark our last message as sent
        run = FlowRun.objects.all().first()
        last_msg = run.get_last_msg(OUTGOING)
        last_msg.sent_on = timezone.now() - timedelta(minutes=2)
        last_msg.save()

        timeout = timezone.now()
        expiration = run.expires_on

        FlowRun.objects.all().update(timeout_on=timeout)
        check_flow_timeouts_task()

        # should have a new outgoing message
        last_msg = run.get_last_msg(OUTGOING)
        self.assertTrue(last_msg.text.find("No seriously, what's your name?") >= 0)

        # fire the task manually, shouldn't change anything (this tests double firing)
        process_run_timeout(run.id, timeout)

        # expiration should still be the same
        run.refresh_from_db()
        self.assertEqual(run.expires_on, expiration)

        new_last_msg = run.get_last_msg(OUTGOING)
        self.assertEqual(new_last_msg, last_msg)

        # ok, now respond
        msg = self.create_msg(contact=self.contact, direction='I', text="Wilson")
        Flow.find_and_handle(msg)

        # should have completed our flow
        run.refresh_from_db()
        self.assertFalse(run.is_active)

        last_msg = run.get_last_msg(OUTGOING)
        self.assertEqual(last_msg.text, "Cool, got it..")

    def test_multi_timeout(self):
        from temba.flows.tasks import check_flow_timeouts_task
        flow = self.get_flow('multi_timeout')

        # start the flow
        flow.start([], [self.contact])

        # create a new message and get it handled
        msg = self.create_msg(contact=self.contact, direction='I', text="Wilson")
        Flow.find_and_handle(msg)

        time.sleep(1)
        FlowRun.objects.all().update(timeout_on=timezone.now())
        check_flow_timeouts_task()

        run = FlowRun.objects.get()

        # nothing should have changed as we haven't yet sent our msg
        self.assertTrue(run.is_active)
        time.sleep(1)

        # ok, mark our message as sent, but only two minutes ago
        last_msg = run.get_last_msg(OUTGOING)
        last_msg.sent_on = timezone.now() - timedelta(minutes=2)
        last_msg.save()
        FlowRun.objects.all().update(timeout_on=timezone.now())
        check_flow_timeouts_task()

        # still nothing should have changed, not enough time has passed, but our timeout should be in the future now
        run.refresh_from_db()
        self.assertTrue(run.is_active)
        self.assertTrue(run.timeout_on > timezone.now() + timedelta(minutes=2))

        # ok, finally mark our message sent a while ago
        last_msg.sent_on = timezone.now() - timedelta(minutes=10)
        last_msg.save()

        time.sleep(1)
        FlowRun.objects.all().update(timeout_on=timezone.now())
        check_flow_timeouts_task()
        run.refresh_from_db()

        # run should be complete now
        self.assertFalse(run.is_active)
        self.assertEqual(run.exit_type, FlowRun.EXIT_TYPE_COMPLETED)

        # and we should have sent our message
        self.assertEqual("Thanks, Wilson",
                         Msg.objects.filter(direction=OUTGOING).order_by('-created_on').first().text)

    def test_timeout(self):
        from temba.flows.tasks import check_flow_timeouts_task
        flow = self.get_flow('timeout')

        # start the flow
        flow.start([], [self.contact])

        # create a new message and get it handled
        msg = self.create_msg(contact=self.contact, direction='I', text="Wilson")
        Flow.find_and_handle(msg)

        # we should have sent a response
        self.assertEqual("Great. Good to meet you Wilson",
                         Msg.objects.filter(direction=OUTGOING).order_by('-created_on').first().text)

        # assert we have exited our flow
        run = FlowRun.objects.get()
        self.assertFalse(run.is_active)
        self.assertEqual(run.exit_type, FlowRun.EXIT_TYPE_COMPLETED)

        # ok, now let's try with a timeout
        FlowRun.objects.all().delete()
        Msg.objects.all().delete()

        # start the flow
        flow.start([], [self.contact])

        # check our timeout is set
        run = FlowRun.objects.get()
        self.assertTrue(run.is_active)
        self.assertTrue(timezone.now() - timedelta(minutes=1) < run.timeout_on > timezone.now() + timedelta(minutes=4))

        # mark our last message as sent
        last_msg = run.get_last_msg(OUTGOING)
        last_msg.sent_on = timezone.now() - timedelta(minutes=5)
        last_msg.save()

        time.sleep(.5)

        # run our timeout check task
        check_flow_timeouts_task()

        # nothing occured as we haven't timed out yet
        run.refresh_from_db()
        self.assertTrue(run.is_active)
        self.assertTrue(timezone.now() - timedelta(minutes=1) < run.timeout_on > timezone.now() + timedelta(minutes=4))

        time.sleep(1)

        # ok, change our timeout to the past
        FlowRun.objects.all().update(timeout_on=timezone.now())

        # check our timeouts again
        check_flow_timeouts_task()
        run.refresh_from_db()

        # run should be complete now
        self.assertFalse(run.is_active)
        self.assertEqual(run.exit_type, FlowRun.EXIT_TYPE_COMPLETED)

        # and we should have sent our message
        self.assertEqual("Don't worry about it , we'll catch up next week.",
                         Msg.objects.filter(direction=OUTGOING).order_by('-created_on').first().text)


class MigrationUtilsTest(TembaTest):

    def test_map_actions(self):
        # minimalist flow def with just actions and entry
        flow_def = dict(entry='1234', action_sets=[dict(uuid='1234', x=100, y=0, actions=[dict(type='reply', msg=None)])], rule_sets=[dict(y=10, x=100, uuid='5678')])
        removed = map_actions(flow_def, lambda x: None)

        # no more action sets and entry is remapped
        self.assertFalse(removed['action_sets'])
        self.assertEqual('5678', removed['entry'])

        # add two action sets, we should remap entry to be the first
        flow_def['action_sets'] = [dict(uuid='1234', y=0, x=100, actions=[dict(type='reply', msg=None)]), dict(uuid='2345', y=5, x=100, actions=[dict(type='reply', msg="foo")])]
        removed = map_actions(flow_def, lambda x: None if x['msg'] is None else x)

        self.assertEqual(len(removed['action_sets']), 1)
        self.assertEqual(removed['action_sets'][0]['uuid'], '2345')
        self.assertEqual(removed['entry'], '2345')

        # remove a single action
        flow_def['action_sets'] = [dict(uuid='1234', y=10, x=100, actions=[dict(type='reply', msg=None), dict(type='reply', msg="foo")])]
        removed = map_actions(flow_def, lambda x: None if x['msg'] is None else x)

        self.assertEqual(len(removed['action_sets']), 1)
        self.assertEqual(len(removed['action_sets'][0]['actions']), 1)
        self.assertEqual(removed['entry'], '2345')

        # no entry
        flow_def = dict(entry='1234', action_sets=[dict(uuid='1234', y=0, x=100, actions=[dict(type='reply', msg=None)])], rule_sets=[])
        removed = map_actions(flow_def, lambda x: None if x['msg'] is None else x)

        self.assertEqual(len(removed['action_sets']), 0)
        self.assertEqual(removed['entry'], None)

        # check entry horizontal winner
        flow_def = dict(entry='1234', action_sets=[dict(uuid='1234', x=100, y=0, actions=[dict(type='reply', msg=None)])], rule_sets=[dict(y=10, x=100, uuid='5678'), dict(y=10, x=50, uuid='9012')])
        removed = map_actions(flow_def, lambda x: None if x['msg'] is None else x)
        self.assertEqual(removed['entry'], '9012')

        # same horizontal check with action sets
        flow_def = dict(entry='1234', action_sets=[
            dict(uuid='1234', x=100, y=0, actions=[dict(type='reply', msg=None)]),
            dict(uuid='9012', x=50, y=50, actions=[dict(type='reply', msg="foo")]),
            dict(uuid='3456', x=0, y=50, actions=[dict(type='reply', msg="foo")])
        ], rule_sets=[
            dict(y=100, x=100, uuid='5678')
        ])

        removed = map_actions(flow_def, lambda x: None if x['msg'] is None else x)
        self.assertEqual(removed['entry'], '3456')


class TriggerFlowTest(FlowFileTest):

    def test_trigger_then_loop(self):
        # start our parent flow
        flow = self.get_flow('parent_child_loop')
        flow.start([], [self.contact])

        # trigger our second flow to start
        msg = self.create_msg(contact=self.contact, direction='I', text="add 12067797878")
        Flow.find_and_handle(msg)

        child_run = FlowRun.objects.get(contact__urns__path="+12067797878")
        msg = self.create_msg(contact=child_run.contact, direction='I', text="Christine")
        Flow.find_and_handle(msg)
        child_run.refresh_from_db()
        self.assertEqual('C', child_run.exit_type)

        # main contact should still be in the flow
        run = FlowRun.objects.get(flow=flow, contact=self.contact)
        self.assertTrue(run.is_active)
        self.assertIsNone(run.exit_type)

        # and can do it again
        msg = self.create_msg(contact=self.contact, direction='I', text="add 12067798080")
        Flow.find_and_handle(msg)

        FlowRun.objects.get(contact__urns__path="+12067798080")
        run.refresh_from_db()
        self.assertTrue(run.is_active)


class StackedExitsTest(FlowFileTest):

    def setUp(self):
        super(StackedExitsTest, self).setUp()

        self.channel.delete()
        self.channel = Channel.create(self.org, self.user, 'KE', 'EX', None, '+250788123123', schemes=['tel'],
                                      config=dict(send_url='https://google.com'))

    def test_stacked_exits(self):
        self.get_flow('stacked_exits')
        flow = Flow.objects.get(name="Stacked")

        flow.start([], [self.contact])

        msgs = Msg.objects.filter(contact=self.contact).order_by('sent_on')
        self.assertEqual(3, msgs.count())
        self.assertEqual("Start!", msgs[0].text)
        self.assertEqual("Leaf!", msgs[1].text)
        self.assertEqual("End!", msgs[2].text)

        runs = FlowRun.objects.filter(contact=self.contact, exit_type=FlowRun.EXIT_TYPE_COMPLETED).order_by('exited_on')
        self.assertEqual(3, runs.count())
        self.assertEqual("Stacker Leaf", runs[0].flow.name)
        self.assertEqual("Stacker", runs[1].flow.name)
        self.assertEqual("Stacked", runs[2].flow.name)

    def test_stacked_webhook_exits(self):
        self.get_flow('stacked_webhook_exits')
        flow = Flow.objects.get(name="Stacked")

        flow.start([], [self.contact])

        msgs = Msg.objects.filter(contact=self.contact).order_by('sent_on')
        self.assertEqual(4, msgs.count())
        self.assertEqual("Start!", msgs[0].text)
        self.assertEqual("Leaf!", msgs[1].text)
        self.assertEqual("Middle!", msgs[2].text)
        self.assertEqual("End!", msgs[3].text)

        runs = FlowRun.objects.filter(contact=self.contact, exit_type=FlowRun.EXIT_TYPE_COMPLETED).order_by('exited_on')
        self.assertEqual(3, runs.count())
        self.assertEqual("Stacker Leaf", runs[0].flow.name)
        self.assertEqual("Stacker", runs[1].flow.name)
        self.assertEqual("Stacked", runs[2].flow.name)

    def test_response_exits(self):
        self.get_flow('stacked_response_exits')
        flow = Flow.objects.get(name="Stacked")

        flow.start([], [self.contact])

        msgs = Msg.objects.filter(contact=self.contact).order_by('sent_on')
        self.assertEqual(2, msgs.count())
        self.assertEqual("Start!", msgs[0].text)
        self.assertEqual("Send something!", msgs[1].text)

        # nobody completed yet
        self.assertEqual(0, FlowRun.objects.filter(contact=self.contact, exit_type=FlowRun.EXIT_TYPE_COMPLETED).count())

        # ok, send a response, should unwind all our flows
        msg = self.create_msg(contact=self.contact, direction='I', text="something")
        Msg.process_message(msg)

        msgs = Msg.objects.filter(contact=self.contact, direction='O').order_by('sent_on')
        self.assertEqual(3, msgs.count())
        self.assertEqual("Start!", msgs[0].text)
        self.assertEqual("Send something!", msgs[1].text)
        self.assertEqual("End!", msgs[2].text)

        runs = FlowRun.objects.filter(contact=self.contact, exit_type=FlowRun.EXIT_TYPE_COMPLETED).order_by('exited_on')
        self.assertEqual(3, runs.count())
        self.assertEqual("Stacker Leaf", runs[0].flow.name)
        self.assertEqual("Stacker", runs[1].flow.name)
        self.assertEqual("Stacked", runs[2].flow.name)


class ParentChildOrderingTest(FlowFileTest):

    def setUp(self):
        super(ParentChildOrderingTest, self).setUp()
        self.channel.delete()
        self.channel = Channel.create(self.org, self.user, 'KE', 'EX', None, '+250788123123', schemes=['tel'],
                                      config=dict(send_url='https://google.com'))

    def test_parent_child_ordering(self):
        from temba.channels.tasks import send_msg_task
        self.get_flow('parent_child_ordering')
        flow = Flow.objects.get(name="Parent Flow")

        with patch('temba.channels.tasks.send_msg_task', wraps=send_msg_task) as mock_send_msg:
            flow.start([], [self.contact])

            # get the msgs for our contact
            msgs = Msg.objects.filter(contact=self.contact).order_by('sent_on')
            self.assertEqual(msgs[0].text, "Parent 1")
            self.assertEqual(msgs[1].text, "Child Msg")

            self.assertEqual(mock_send_msg.call_count, 1)


class AndroidChildStatus(FlowFileTest):
    def setUp(self):
        super(AndroidChildStatus, self).setUp()
        self.channel.delete()
        self.channel = Channel.create(self.org, self.user, 'RW', 'A', None, '+250788123123', schemes=['tel'])

    def test_split_first(self):
        self.get_flow('split_first_child_msg')

        incoming = self.create_msg(direction=INCOMING, contact=self.contact, text="split")
        self.assertTrue(Trigger.find_and_handle(incoming))

        # get the msgs for our contact
        msgs = Msg.objects.filter(contact=self.contact, status=PENDING, direction=OUTGOING).order_by('created_on')
        self.assertEqual(msgs[0].text, "Child Msg 1")

        # respond
        msg = self.create_msg(contact=self.contact, direction='I', text="Response")
        Flow.find_and_handle(msg)

        msgs = Msg.objects.filter(contact=self.contact, status=PENDING, direction=OUTGOING).order_by('created_on')
        self.assertEqual(msgs[0].text, "Child Msg 1")
        self.assertEqual(msgs[1].text, "Child Msg 2")


class QueryTest(FlowFileTest):

    def test_num_queries(self):

        self.get_flow('query_test')
        flow = Flow.objects.filter(name="Query Test").first()

        from temba.utils.profiler import QueryTracker
        with QueryTracker(assert_query_count=158, stack_count=10, skip_unique_queries=True):
            flow.start([], [self.contact])


class FlowChannelSelectionTest(FlowFileTest):

    def setUp(self):
        super(FlowChannelSelectionTest, self).setUp()
        self.channel.delete()
        self.sms_channel = Channel.create(
            self.org, self.user, 'RW', 'JN', None, '+250788123123',
            schemes=['tel'], uuid='00000000-0000-0000-0000-000000001111',
            role=Channel.DEFAULT_ROLE)
        self.ussd_channel = Channel.create(
            self.org, self.user, 'RW', 'JNU', None, '*123#',
            schemes=['tel'], uuid='00000000-0000-0000-0000-000000002222',
            role=Channel.ROLE_USSD)

    def test_sms_channel_selection(self):
        contact_urn = self.contact.get_urn(TEL_SCHEME)
        channel = self.contact.org.get_send_channel(contact_urn=contact_urn)
        self.assertEqual(channel, self.sms_channel)

    def test_ussd_channel_selection(self):
        contact_urn = self.contact.get_urn(TEL_SCHEME)
        channel = self.contact.org.get_ussd_channel(contact_urn=contact_urn)
        self.assertEqual(channel, self.ussd_channel)


class FlowTriggerTest(TembaTest):

    def test_group_trigger(self):
        flow = self.get_flow('favorites')

        contact = self.create_contact("Joe", "+250788373373")
        group = self.create_group("Contact Group", [contact])

        # create a trigger, first just for the contact
        contact_trigger = Trigger.objects.create(org=self.org, flow=flow, trigger_type=Trigger.TYPE_SCHEDULE,
                                                 created_by=self.admin, modified_by=self.admin)
        contact_trigger.contacts.add(contact)

        # fire it manually
        contact_trigger.fire()

        # contact should be added to flow
        self.assertEqual(1, FlowRun.objects.filter(flow=flow, contact=contact).count())

        # but no flow starts were created
        self.assertEqual(0, FlowStart.objects.all().count())

        # now create a trigger for the group
        group_trigger = Trigger.objects.create(org=self.org, flow=flow, trigger_type=Trigger.TYPE_SCHEDULE,
                                               created_by=self.admin, modified_by=self.admin)
        group_trigger.groups.add(group)

        group_trigger.fire()

        # contact should be added to flow again
        self.assertEqual(2, FlowRun.objects.filter(flow=flow, contact=contact).count())

        # and we should have a flow start
        start = FlowStart.objects.get()
        self.assertEqual(0, start.contacts.all().count())
        self.assertEqual(1, start.groups.filter(id=group.id).count())

        # clear our the group on our group trigger
        group_trigger.groups.clear()

        # refire
        group_trigger.fire()

        # nothing should have changed
        self.assertEqual(2, FlowRun.objects.filter(flow=flow, contact=contact).count())
        self.assertEqual(1, FlowStart.objects.all().count())


class TypeTest(TembaTest):

    def test_value_types(self):

        contact = self.create_contact("Joe", "+250788373373")
        self.get_flow('type_flow')

        self.assertEqual(Value.TYPE_TEXT, RuleSet.objects.get(label="Text").value_type)
        self.assertEqual(Value.TYPE_DATETIME, RuleSet.objects.get(label="Date").value_type)
        self.assertEqual(Value.TYPE_DECIMAL, RuleSet.objects.get(label="Number").value_type)
        self.assertEqual(Value.TYPE_STATE, RuleSet.objects.get(label="State").value_type)
        self.assertEqual(Value.TYPE_DISTRICT, RuleSet.objects.get(label="District").value_type)
        self.assertEqual(Value.TYPE_WARD, RuleSet.objects.get(label="Ward").value_type)

        incoming = self.create_msg(direction=INCOMING, contact=contact, text="types")
        self.assertTrue(Trigger.find_and_handle(incoming))

        self.assertTrue(Flow.find_and_handle(self.create_msg(contact=contact, direction=INCOMING, text="Some Text")))
        self.assertTrue(Flow.find_and_handle(self.create_msg(contact=contact, direction=INCOMING, text="not a date")))

        results = FlowRun.objects.get().get_results()

        self.assertEqual('Text', results['text']['name'])
        self.assertEqual('Some Text', results['text']['value'])
        self.assertEqual('Some Text', results['text']['input'])
        self.assertEqual('All Responses', results['text']['category'])

        self.assertEqual('Date', results['date']['name'])
        self.assertEqual("not a date", results['date']['value'])
        self.assertEqual('not a date', results['date']['input'])
        self.assertEqual('Other', results['date']['category'])

        self.assertTrue(Flow.find_and_handle(self.create_msg(contact=contact, direction=INCOMING, text="Born 06/23/1977")))
        self.assertTrue(Flow.find_and_handle(self.create_msg(contact=contact, direction=INCOMING, text="The number is 10")))
        self.assertTrue(Flow.find_and_handle(self.create_msg(contact=contact, direction=INCOMING, text="I'm in Eastern Province")))
        self.assertTrue(Flow.find_and_handle(self.create_msg(contact=contact, direction=INCOMING, text="That's in Gatsibo")))
        self.assertTrue(Flow.find_and_handle(self.create_msg(contact=contact, direction=INCOMING, text="ya ok that's Kageyo")))

        results = FlowRun.objects.get().get_results()

        self.assertEqual('Text', results['text']['name'])
        self.assertEqual('Some Text', results['text']['value'])
        self.assertEqual('Some Text', results['text']['input'])
        self.assertEqual('All Responses', results['text']['category'])

        self.assertEqual('Date', results['date']['name'])
        self.assertTrue(results['date']['value'].startswith("1977-06-23T"))
        self.assertEqual('Born 06/23/1977', results['date']['input'])
        self.assertEqual('is a date', results['date']['category'])

        self.assertEqual('Number', results['number']['name'])
        self.assertEqual('10', results['number']['value'])
        self.assertEqual('The number is 10', results['number']['input'])
        self.assertEqual('numeric', results['number']['category'])

        self.assertEqual('State', results['state']['name'])
        self.assertEqual('Rwanda > Eastern Province', results['state']['value'])
        self.assertEqual('I\'m in Eastern Province', results['state']['input'])
        self.assertEqual('state', results['state']['category'])
        self.assertFalse('category_localized' in results['state'])

        self.assertEqual('District', results['district']['name'])
        self.assertEqual('Rwanda > Eastern Province > Gatsibo', results['district']['value'])
        self.assertEqual('That\'s in Gatsibo', results['district']['input'])
        self.assertEqual('district', results['district']['category'])
        self.assertEqual('le district', results['district']['category_localized'])

        self.assertEqual('Ward', results['ward']['name'])
        self.assertEqual('Rwanda > Eastern Province > Gatsibo > Kageyo', results['ward']['value'])
        self.assertEqual('ya ok that\'s Kageyo', results['ward']['input'])
        self.assertEqual('ward', results['ward']['category'])<|MERGE_RESOLUTION|>--- conflicted
+++ resolved
@@ -777,7 +777,6 @@
         self.assertExcelRow(sheet_runs, 1, [contact1_run1.contact.uuid, "+250788382382", "Eric", "Devs",
                                             contact1_run1.created_on, contact1_run1.exited_on,
                                             "Orange", "orange", "orange"], tz)
-<<<<<<< HEAD
 
         self.assertExcelRow(sheet_runs, 2, [contact1_run2.contact.uuid, "+250788382382", "Eric", "Devs",
                                             contact1_run2.created_on, contact1_run2.exited_on,
@@ -787,17 +786,6 @@
                                             contact2_run1.created_on, contact2_run1.exited_on,
                                             "Other", "green", "green"], tz)
 
-=======
-
-        self.assertExcelRow(sheet_runs, 2, [contact1_run2.contact.uuid, "+250788382382", "Eric", "Devs",
-                                            contact1_run2.created_on, contact1_run2.exited_on,
-                                            "Blue", "blue", " blue "], tz)
-
-        self.assertExcelRow(sheet_runs, 3, [contact2_run1.contact.uuid, "+250788383383", "Nic", "",
-                                            contact2_run1.created_on, contact2_run1.exited_on,
-                                            "Other", "green", "green"], tz)
-
->>>>>>> ae335e17
         self.assertExcelRow(sheet_runs, 4, [contact2_run2.contact.uuid, "+250788383383", "Nic", "",
                                             contact2_run2.created_on, "",
                                             "", "", ""], tz)
