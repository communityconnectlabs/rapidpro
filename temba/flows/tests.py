--- conflicted
+++ resolved
@@ -4023,125 +4023,9 @@
             tz,
         )
 
-<<<<<<< HEAD
-        # check messages sheet...
-        self.assertEqual(14, len(list(sheet_msgs.rows)))  # header + 13 messages
-        self.assertEqual(8, len(list(sheet_msgs.columns)))
-
-        self.assertExcelRow(
-            sheet_msgs, 0, ["Contact UUID", "URN", "Name", "Date", "Direction", "Message", "Attachments", "Channel"]
-        )
-
-        contact1_out1 = contact1_run1.get_messages().get(text="What is your favorite color?")
-        contact1_out2 = contact1_run1.get_messages().get(text="That is a funny color. Try again.")
-        contact1_out3 = contact1_run1.get_messages().get(text__startswith="I love orange too")
-        contact3_out1 = contact3_run1.get_messages().get(text="What is your favorite color?")
-
-        def msg_event_time(run, text):
-            for evt in run.get_msg_events():
-                if evt["msg"]["text"] == text:
-                    return iso8601.parse_date(evt["created_on"])
-            raise self.fail(f"no such message on run with text '{text}'")
-
-        self.assertExcelRow(
-            sheet_msgs,
-            1,
-            [
-                self.contact3.uuid,
-                "+250788123456",
-                "Norbert",
-                contact3_out1.created_on,
-                "OUT",
-                "What is your favorite color?",
-                "",
-                "Test Channel",
-            ],
-            tz,
-        )
-        self.assertExcelRow(
-            sheet_msgs,
-            2,
-            [
-                self.contact.uuid,
-                "+250788382382",
-                "Eric",
-                contact1_out1.created_on,
-                "OUT",
-                "What is your favorite color?",
-                "",
-                "Test Channel",
-            ],
-            tz,
-        )
-        self.assertExcelRow(
-            sheet_msgs,
-            3,
-            [
-                self.contact.uuid,
-                "+250788382382",
-                "Eric",
-                msg_event_time(contact1_run1, "light beige"),
-                "IN",
-                "light beige",
-                "",
-                "Test Channel",
-            ],
-            tz,
-        )
-        self.assertExcelRow(
-            sheet_msgs,
-            4,
-            [
-                self.contact.uuid,
-                "+250788382382",
-                "Eric",
-                contact1_out2.created_on,
-                "OUT",
-                "That is a funny color. Try again.",
-                "",
-                "Test Channel",
-            ],
-            tz,
-        )
-        self.assertExcelRow(
-            sheet_msgs,
-            5,
-            [
-                self.contact.uuid,
-                "+250788382382",
-                "Eric",
-                msg_event_time(contact1_run1, "orange"),
-                "IN",
-                "orange",
-                "",
-                "Test Channel",
-            ],
-            tz,
-        )
-        self.assertExcelRow(
-            sheet_msgs,
-            6,
-            [
-                self.contact.uuid,
-                "+250788382382",
-                "Eric",
-                contact1_out3.created_on,
-                "OUT",
-                "I love orange too! You said: orange which is category: Orange You are: 0788 382 382 SMS: orange Flow: color: orange",
-                "",
-                "Test Channel",
-            ],
-            tz,
-        )
-
-        # test without msgs or unresponded
-        with self.assertNumQueries(52):
-            workbook = self._export(flow, include_msgs=False, responded_only=True, group_memberships=(devs,))
-=======
         # test without unresponded
         with self.assertNumQueries(43):
             workbook = self._export(flow, responded_only=True, group_memberships=(devs,))
->>>>>>> 9145c8b3
 
         tz = self.org.timezone
         sheet_runs = workbook.worksheets[0]
@@ -4352,59 +4236,6 @@
                 self.org.timezone,
             )
 
-<<<<<<< HEAD
-    def test_msg_with_attachments(self):
-        flow = self.get_flow("color_v13")
-        flow_nodes = flow.get_definition()["nodes"]
-        color_prompt = flow_nodes[0]
-        color_split = flow_nodes[4]
-
-        contact1_run1 = (
-            MockSessionWriter(self.contact, flow)
-            .visit(color_prompt)
-            .send_msg(
-                "What is your favorite color?", self.channel, attachments=["audio:http://rapidpro.io/audio/sound.mp3"]
-            )
-            .visit(color_split)
-            .wait()
-            .save()
-        ).session.runs.get()
-
-        contact1_out1 = contact1_run1.get_messages().get(text="What is your favorite color?")
-
-        workbook = self._export(flow)
-        self.assertEqual(2, len(workbook.worksheets))
-
-        sheet_runs, sheet_msgs = workbook.worksheets
-
-        tz = self.org.timezone
-
-        # check runs sheet...
-        self.assertEqual(2, len(list(sheet_runs.rows)))
-        self.assertEqual(12, len(list(sheet_runs.columns)))
-
-        # check messages sheet...
-        self.assertEqual(2, len(list(sheet_msgs.rows)))
-        self.assertEqual(8, len(list(sheet_msgs.columns)))
-
-        self.assertExcelRow(
-            sheet_msgs,
-            1,
-            [
-                contact1_out1.contact.uuid,
-                "+250788382382",
-                "Eric",
-                contact1_out1.created_on,
-                "OUT",
-                "What is your favorite color?",
-                "http://rapidpro.io/audio/sound.mp3",
-                "Test Channel",
-            ],
-            tz,
-        )
-
-=======
->>>>>>> 9145c8b3
     def test_broadcast_only_flow(self):
         flow = self.get_flow("send_only_v13")
         send_node = flow.get_definition()["nodes"][0]
@@ -4522,198 +4353,9 @@
             tz,
         )
 
-<<<<<<< HEAD
-        # check messages sheet...
-        self.assertEqual(len(list(sheet_msgs.rows)), 11)  # header + 10 messages
-        self.assertEqual(len(list(sheet_msgs.columns)), 8)
-
-        self.assertExcelRow(
-            sheet_msgs, 0, ["Contact UUID", "URN", "Name", "Date", "Direction", "Message", "Attachments", "Channel"]
-        )
-
-        c1_run1_msg1 = contact1_run1.get_messages().get(text="This is the first message.")
-        c1_run1_msg2 = contact1_run1.get_messages().get(text="This is the second message.")
-
-        c2_run1_msg1 = contact2_run1.get_messages().get(text="This is the first message.")
-        c2_run1_msg2 = contact2_run1.get_messages().get(text="This is the second message.")
-
-        c3_run1_msg1 = contact3_run1.get_messages().get(text="This is the first message.")
-        c3_run1_msg2 = contact3_run1.get_messages().get(text="This is the second message.")
-
-        c1_run2_msg1 = contact1_run2.get_messages().get(text="This is the first message.")
-        c1_run2_msg2 = contact1_run2.get_messages().get(text="This is the second message.")
-
-        c2_run2_msg1 = contact2_run2.get_messages().get(text="This is the first message.")
-        c2_run2_msg2 = contact2_run2.get_messages().get(text="This is the second message.")
-
-        self.assertExcelRow(
-            sheet_msgs,
-            1,
-            [
-                c1_run1_msg1.contact.uuid,
-                "+250788382382",
-                "Eric",
-                c1_run1_msg1.created_on,
-                "OUT",
-                "This is the first message.",
-                "",
-                "Test Channel",
-            ],
-            tz,
-        )
-
-        self.assertExcelRow(
-            sheet_msgs,
-            2,
-            [
-                c1_run1_msg2.contact.uuid,
-                "+250788382382",
-                "Eric",
-                c1_run1_msg2.created_on,
-                "OUT",
-                "This is the second message.",
-                "",
-                "Test Channel",
-            ],
-            tz,
-        )
-
-        self.assertExcelRow(
-            sheet_msgs,
-            3,
-            [
-                c2_run1_msg1.contact.uuid,
-                "+250788383383",
-                "Nic",
-                c2_run1_msg1.created_on,
-                "OUT",
-                "This is the first message.",
-                "",
-                "Test Channel",
-            ],
-            tz,
-        )
-
-        self.assertExcelRow(
-            sheet_msgs,
-            4,
-            [
-                c2_run1_msg2.contact.uuid,
-                "+250788383383",
-                "Nic",
-                c2_run1_msg2.created_on,
-                "OUT",
-                "This is the second message.",
-                "",
-                "Test Channel",
-            ],
-            tz,
-        )
-
-        self.assertExcelRow(
-            sheet_msgs,
-            5,
-            [
-                c3_run1_msg1.contact.uuid,
-                "+250788123456",
-                "Norbert",
-                c3_run1_msg1.created_on,
-                "OUT",
-                "This is the first message.",
-                "",
-                "Test Channel",
-            ],
-            tz,
-        )
-
-        self.assertExcelRow(
-            sheet_msgs,
-            6,
-            [
-                c3_run1_msg2.contact.uuid,
-                "+250788123456",
-                "Norbert",
-                c3_run1_msg2.created_on,
-                "OUT",
-                "This is the second message.",
-                "",
-                "Test Channel",
-            ],
-            tz,
-        )
-
-        self.assertExcelRow(
-            sheet_msgs,
-            7,
-            [
-                c1_run2_msg1.contact.uuid,
-                "+250788382382",
-                "Eric",
-                c1_run2_msg1.created_on,
-                "OUT",
-                "This is the first message.",
-                "",
-                "Test Channel",
-            ],
-            tz,
-        )
-
-        self.assertExcelRow(
-            sheet_msgs,
-            8,
-            [
-                c1_run2_msg2.contact.uuid,
-                "+250788382382",
-                "Eric",
-                c1_run2_msg2.created_on,
-                "OUT",
-                "This is the second message.",
-                "",
-                "Test Channel",
-            ],
-            tz,
-        )
-
-        self.assertExcelRow(
-            sheet_msgs,
-            9,
-            [
-                c2_run2_msg1.contact.uuid,
-                "+250788383383",
-                "Nic",
-                c2_run2_msg1.created_on,
-                "OUT",
-                "This is the first message.",
-                "",
-                "Test Channel",
-            ],
-            tz,
-        )
-
-        self.assertExcelRow(
-            sheet_msgs,
-            10,
-            [
-                c2_run2_msg2.contact.uuid,
-                "+250788383383",
-                "Nic",
-                c2_run2_msg2.created_on,
-                "OUT",
-                "This is the second message.",
-                "",
-                "Test Channel",
-            ],
-            tz,
-        )
-
-        # test without msgs or unresponded
-        with self.assertNumQueries(39):
-            workbook = self._export(flow, include_msgs=False, responded_only=True, has_results=False)
-=======
         # test without unresponded
         with self.assertNumQueries(36):
             workbook = self._export(flow, responded_only=True, has_results=False)
->>>>>>> 9145c8b3
 
         (sheet_runs,) = workbook.worksheets
 
