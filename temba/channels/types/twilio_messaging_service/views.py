--- conflicted
+++ resolved
@@ -16,11 +16,7 @@
 class ClaimView(ClaimViewMixin, SmartFormView):
     class TwilioMessagingServiceForm(ClaimViewMixin.Form):
         country = forms.ChoiceField(
-<<<<<<< HEAD
-            choices=TWILIO_SUPPORTED_COUNTRIES, widget=SelectWidget(attrs={"searchable": True}),
-=======
             choices=TWILIO_SUPPORTED_COUNTRIES, widget=SelectWidget(attrs={"searchable": True})
->>>>>>> 904ab07c
         )
         messaging_service_sid = forms.CharField(
             label=_("Messaging Service SID"), help_text=_("The Twilio Messaging Service SID")
