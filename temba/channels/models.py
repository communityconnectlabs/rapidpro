from __future__ import absolute_import, print_function, unicode_literals

import json
import logging
import phonenumbers
import plivo
import requests
import six
import time
import urlparse

from abc import ABCMeta, abstractmethod
from enum import Enum
from datetime import timedelta
from django.conf import settings
from django.conf.urls import url
from django.contrib.auth.models import User, Group
from django.contrib.postgres.fields import ArrayField
from django.core.cache import cache
from django.core.exceptions import ObjectDoesNotExist
from django.core.urlresolvers import reverse
from django.db import models
from django.db.models import Q, Max, Sum
from django.db.models.signals import pre_save
from django.dispatch import receiver
from django.utils import timezone
from django.utils.http import urlquote_plus
from django.utils.safestring import mark_safe
from django.utils.translation import ugettext_lazy as _
from django_countries.fields import CountryField
from django_redis import get_redis_connection
from gcm.gcm import GCM, GCMNotRegisteredException
from phonenumbers import NumberParseException
from pyfcm import FCMNotification
from smartmin.models import SmartModel

from temba.orgs.models import Org, CHATBASE_TYPE_AGENT
from temba.utils import analytics, dict_to_struct, dict_to_json, on_transaction_commit, get_anonymous_user
from temba.utils.email import send_template_email
from temba.utils.gsm7 import is_gsm7, replace_non_gsm7_accents, calculate_num_segments
from temba.utils.http import HttpEvent
from temba.utils.nexmo import NCCOResponse
from temba.utils.models import SquashableModel, TembaModel, generate_uuid
from temba.utils.text import random_string
from twilio import twiml, TwilioRestException
from xml.sax.saxutils import escape

logger = logging.getLogger(__name__)

TEMBA_HEADERS = {'User-agent': 'RapidPro'}

# Hub9 is an aggregator in Indonesia, set this to the endpoint for your service
# and make sure you send from a whitelisted IP Address
HUB9_ENDPOINT = 'http://175.103.48.29:28078/testing/smsmt.php'

# Dart Media is another aggregator in Indonesia, set this to the endpoint for your service
DART_MEDIA_ENDPOINT = 'http://202.43.169.11/APIhttpU/receive2waysms.php'

# the event type for channel events in the handler queue
CHANNEL_EVENT = 'channel_event'


class Encoding(Enum):
    GSM7 = 1
    REPLACED = 2
    UNICODE = 3


class ChannelType(six.with_metaclass(ABCMeta)):
    """
    Base class for all dynamic channel types
    """
    class Category(Enum):
        PHONE = 1
        SOCIAL_MEDIA = 2
        USSD = 3
        API = 4

    class IVRProtocol(Enum):
        IVR_PROTOCOL_TWIML = 1
        IVR_PROTOCOL_NCCO = 2

    code = None
    slug = None
    category = None

    name = None
    icon = 'icon-channel-external'
    schemes = None
    show_config_page = True

    claim_blurb = None
    claim_view = None

    update_form = None

    max_length = -1
    max_tps = None
    attachment_support = False
    free_sending = False

    ivr_protocol = None

    def is_available_to(self, user):
        """
        Determines whether this channel type is available to the given user, e.g. check timezone
        """
        return True

    def get_claim_blurb(self):
        """
        Gets the blurb for use on the claim page list of channel types
        """
        return mark_safe(self.claim_blurb)

    def get_claim_url(self):
        """
        Gets the URL/view configuration for this channel types's claim page
        """
        rel_url = r'^claim/%s/' % self.slug
        url_name = 'channels.claim_%s' % self.slug
        return url(rel_url, self.claim_view.as_view(channel_type=self), name=url_name)

    def get_update_form(self):
        if self.update_form is None:
            from .views import UpdateChannelForm
            return UpdateChannelForm
        return self.update_form

    def activate(self, channel):
        """
        Called when a channel of this type has been created. Can be used to setup things like callbacks required by the
        channel. Note: this will only be called if IS_PROD setting is True.
        """

    def deactivate(self, channel):
        """
        Called when a channel of this type has been released. Can be used to cleanup things like callbacks which were
        used by the channel. Note: this will only be called if IS_PROD setting is True.
        """

    def activate_trigger(self, trigger):
        """
        Called when a trigger that is bound to a channel of this type is being created or restored. Note: this will only
        be called if IS_PROD setting is True.
        """

    def deactivate_trigger(self, trigger):
        """
        Called when a trigger that is bound to a channel of this type is being released. Note: this will only be called
        if IS_PROD setting is True.
        """

    @abstractmethod
    def send(self, channel, msg, text):
        """
        Sends the given message struct. Note: this will only be called if SEND_MESSAGES setting is True.
        """

    def has_attachment_support(self, channel):
        """
        Whether the given channel instance supports message attachments
        """
        return self.attachment_support

    def setup_periodic_tasks(self, sender):
        """
        Allows a ChannelType to register periodic tasks it wants celery to run.
        ex: sender.add_periodic_task(300, remap_twitter_ids)
        """

    def __str__(self):
        return self.name


@six.python_2_unicode_compatible
class Channel(TembaModel):
    TYPE_ANDROID = 'A'
    TYPE_CHIKKA = 'CK'
    TYPE_DUMMY = 'DM'
    TYPE_VERBOICE = 'VB'
    TYPE_VIBER = 'VI'

    # keys for various config options stored in the channel config dict
    CONFIG_SEND_URL = 'send_url'
    CONFIG_SEND_METHOD = 'method'
    CONFIG_SEND_BODY = 'body'
    CONFIG_DEFAULT_SEND_BODY = 'id={{id}}&text={{text}}&to={{to}}&to_no_plus={{to_no_plus}}&from={{from}}&from_no_plus={{from_no_plus}}&channel={{channel}}'
    CONFIG_USERNAME = 'username'
    CONFIG_PASSWORD = 'password'
    CONFIG_KEY = 'key'
    CONFIG_API_ID = 'api_id'
    CONFIG_CONTENT_TYPE = 'content_type'
    CONFIG_VERIFY_SSL = 'verify_ssl'
    CONFIG_USE_NATIONAL = 'use_national'
    CONFIG_ENCODING = 'encoding'
    CONFIG_PAGE_NAME = 'page_name'
    CONFIG_PLIVO_AUTH_ID = 'PLIVO_AUTH_ID'
    CONFIG_PLIVO_AUTH_TOKEN = 'PLIVO_AUTH_TOKEN'
    CONFIG_PLIVO_APP_ID = 'PLIVO_APP_ID'
    CONFIG_AUTH_TOKEN = 'auth_token'
    CONFIG_CHANNEL_ID = 'channel_id'
    CONFIG_CHANNEL_SECRET = 'channel_secret'
    CONFIG_CHANNEL_MID = 'channel_mid'
    CONFIG_FCM_ID = 'FCM_ID'
    CONFIG_MAX_LENGTH = 'max_length'
    CONFIG_MACROKIOSK_SENDER_ID = 'macrokiosk_sender_id'
    CONFIG_MACROKIOSK_SERVICE_ID = 'macrokiosk_service_id'
    CONFIG_RP_HOSTNAME_OVERRIDE = 'rp_hostname_override'
    CONFIG_ACCOUNT_SID = 'account_sid'
    CONFIG_APPLICATION_SID = 'application_sid'
    CONFIG_NUMBER_SID = 'number_sid'
    CONFIG_MESSAGING_SERVICE_SID = 'messaging_service_sid'

    CONFIG_SHORTCODE_MATCHING_PREFIXES = 'matching_prefixes'

    ENCODING_DEFAULT = 'D'  # we just pass the text down to the endpoint
    ENCODING_SMART = 'S'  # we try simple substitutions to GSM7 then go to unicode if it still isn't GSM7
    ENCODING_UNICODE = 'U'  # we send everything as unicode

    ENCODING_CHOICES = ((ENCODING_DEFAULT, _("Default Encoding")),
                        (ENCODING_SMART, _("Smart Encoding")),
                        (ENCODING_UNICODE, _("Unicode Encoding")))

    # the role types for our channels
    ROLE_SEND = 'S'
    ROLE_RECEIVE = 'R'
    ROLE_CALL = 'C'
    ROLE_ANSWER = 'A'
    ROLE_USSD = 'U'

    DEFAULT_ROLE = ROLE_SEND + ROLE_RECEIVE

    # how many outgoing messages we will queue at once
    SEND_QUEUE_DEPTH = 500

    # how big each batch of outgoing messages can be
    SEND_BATCH_SIZE = 100

    YO_API_URL_1 = 'http://smgw1.yo.co.ug:9100/sendsms'
    YO_API_URL_2 = 'http://41.220.12.201:9100/sendsms'
    YO_API_URL_3 = 'http://164.40.148.210:9100/sendsms'

    VUMI_GO_API_URL = 'https://go.vumi.org/api/v1/go/http_api_nostream'

    CONTENT_TYPE_URLENCODED = 'urlencoded'
    CONTENT_TYPE_JSON = 'json'
    CONTENT_TYPE_XML = 'xml'

    CONTENT_TYPES = {
        CONTENT_TYPE_URLENCODED: "application/x-www-form-urlencoded",
        CONTENT_TYPE_JSON: "application/json",
        CONTENT_TYPE_XML: "text/xml; charset=utf-8"
    }

    CONTENT_TYPE_CHOICES = ((CONTENT_TYPE_URLENCODED, _("URL Encoded - application/x-www-form-urlencoded")),
                            (CONTENT_TYPE_JSON, _("JSON - application/json")),
                            (CONTENT_TYPE_XML, _("XML - text/xml; charset=utf-8")))

    # our default max tps is 50
    DEFAULT_TPS = 50

    # various hard coded settings for the channel types
    CHANNEL_SETTINGS = {
        TYPE_ANDROID: dict(schemes=['tel'], max_length=-1),
        TYPE_CHIKKA: dict(schemes=['tel'], max_length=160),
        TYPE_DUMMY: dict(schemes=['tel'], max_length=160),
        TYPE_VERBOICE: dict(schemes=['tel'], max_length=1600),
        TYPE_VIBER: dict(schemes=['tel'], max_length=1000)
    }

    TYPE_CHOICES = ((TYPE_ANDROID, "Android"),
                    (TYPE_CHIKKA, "Chikka"),
                    (TYPE_DUMMY, "Dummy"),
                    (TYPE_VERBOICE, "Verboice"),
                    (TYPE_VIBER, "Viber"))

    TYPE_ICONS = {
        TYPE_ANDROID: "icon-channel-android",
        TYPE_VIBER: "icon-viber"
    }

    FREE_SENDING_CHANNEL_TYPES = [TYPE_VIBER]

    # list of all USSD channels
    USSD_CHANNELS = []

    TWIML_CHANNELS = ['T', TYPE_VERBOICE, 'TW']

<<<<<<< HEAD
    NCCO_CHANNELS = ['NX']

    MEDIA_CHANNELS = []
=======
    MEDIA_CHANNELS = [TYPE_TWILIO, TYPE_TWIML, TYPE_TWILIO_MESSAGING_SERVICE]
>>>>>>> 4f997032

    HIDE_CONFIG_PAGE = [TYPE_ANDROID]

    VIBER_NO_SERVICE_ID = 'no_service_id'

    SIMULATOR_CONTEXT = dict(__default__='(800) 555-1212', name='Simulator', tel='(800) 555-1212', tel_e164='+18005551212')

    channel_type = models.CharField(verbose_name=_("Channel Type"), max_length=3)

    name = models.CharField(verbose_name=_("Name"), max_length=64, blank=True, null=True,
                            help_text=_("Descriptive label for this channel"))

    address = models.CharField(verbose_name=_("Address"), max_length=255, blank=True, null=True,
                               help_text=_("Address with which this channel communicates"))

    country = CountryField(verbose_name=_("Country"), null=True, blank=True,
                           help_text=_("Country which this channel is for"))

    org = models.ForeignKey(Org, verbose_name=_("Org"), related_name="channels", blank=True, null=True,
                            help_text=_("Organization using this channel"))

    gcm_id = models.CharField(verbose_name=_("GCM ID"), max_length=255, blank=True, null=True,
                              help_text=_("The registration id for using Google Cloud Messaging"))

    claim_code = models.CharField(verbose_name=_("Claim Code"), max_length=16, blank=True, null=True, unique=True,
                                  help_text=_("The token the user will us to claim this channel"))

    secret = models.CharField(verbose_name=_("Secret"), max_length=64, blank=True, null=True, unique=True,
                              help_text=_("The secret token this channel should use when signing requests"))

    last_seen = models.DateTimeField(verbose_name=_("Last Seen"), auto_now_add=True,
                                     help_text=_("The last time this channel contacted the server"))

    device = models.CharField(verbose_name=_("Device"), max_length=255, null=True, blank=True,
                              help_text=_("The type of Android device this channel is running on"))

    os = models.CharField(verbose_name=_("OS"), max_length=255, null=True, blank=True,
                          help_text=_("What Android OS version this channel is running on"))

    alert_email = models.EmailField(verbose_name=_("Alert Email"), null=True, blank=True,
                                    help_text=_("We will send email alerts to this address if experiencing issues sending"))

    config = models.TextField(verbose_name=_("Config"), null=True,
                              help_text=_("Any channel specific configuration, used for the various aggregators"))

    schemes = ArrayField(models.CharField(max_length=16), default=['tel'],
                         verbose_name="URN Schemes", help_text=_("The URN schemes this channel supports"))

    role = models.CharField(verbose_name="Channel Role", max_length=4, default=DEFAULT_ROLE,
                            help_text=_("The roles this channel can fulfill"))

    parent = models.ForeignKey('self', blank=True, null=True,
                               help_text=_("The channel this channel is working on behalf of"))

    bod = models.TextField(verbose_name=_("Optional Data"), null=True,
                           help_text=_("Any channel specific state data"))

    tps = models.IntegerField(verbose_name=_("Maximum Transactions per Second"), null=True,
                              help_text=_("The max number of messages that will be sent per second"))

    @classmethod
    def create(cls, org, user, country, channel_type, name=None, address=None, config=None, role=DEFAULT_ROLE, schemes=None, **kwargs):
        if isinstance(channel_type, six.string_types):
            channel_type = cls.get_type_from_code(channel_type)

        if schemes:
            if channel_type.schemes and not set(channel_type.schemes).intersection(schemes):
                raise ValueError("Channel type '%s' cannot support schemes %s" % (channel_type, schemes))
        else:
            schemes = channel_type.schemes

        if not schemes:
            raise ValueError("Cannot create channel without schemes")

        if country and schemes != ['tel']:
            raise ValueError("Only channels handling phone numbers can be country specific")

        if config is None:
            config = {}

        create_args = dict(org=org, created_by=user, modified_by=user,
                           country=country,
                           channel_type=channel_type.code,
                           name=name, address=address,
                           config=json.dumps(config),
                           role=role, schemes=schemes)
        create_args.update(kwargs)

        if 'uuid' not in create_args:
            create_args['uuid'] = generate_uuid()

        channel = cls.objects.create(**create_args)

        # normalize any telephone numbers that we may now have a clue as to country
        if org and country:
            org.normalize_contact_tels()

        if settings.IS_PROD:
            on_transaction_commit(lambda: channel_type.activate(channel))

        return channel

    @classmethod
    def get_type_from_code(cls, code):
        from .types import TYPES
        try:
            return TYPES[code]
        except KeyError:  # pragma: no cover
            raise ValueError("Unrecognized channel type code: %s" % code)

    @classmethod
    def get_types(cls):
        from .types import TYPES
        return six.itervalues(TYPES)

    def get_type(self):
        return self.get_type_from_code(self.channel_type)

    @classmethod
    def add_viber_channel(cls, org, user, name):
        return Channel.create(org, user, None, Channel.TYPE_VIBER, name=name, address=Channel.VIBER_NO_SERVICE_ID)

    @classmethod
    def add_authenticated_external_channel(cls, org, user, country, phone_number,
                                           username, password, channel_type, url, role=DEFAULT_ROLE):
        try:
            parsed = phonenumbers.parse(phone_number, None)
            phone = phonenumbers.format_number(parsed, phonenumbers.PhoneNumberFormat.INTERNATIONAL)
        except Exception:
            # this is a shortcode, just use it plain
            phone = phone_number

        config = dict(username=username, password=password, send_url=url)
        return Channel.create(org, user, country, channel_type, name=phone, address=phone_number, config=config,
                              role=role)

    @classmethod
    def add_config_external_channel(cls, org, user, country, address, channel_type, config, role=DEFAULT_ROLE,
                                    schemes=['tel'], parent=None):
        return Channel.create(org, user, country, channel_type, name=address, address=address,
                              config=config, role=role, schemes=schemes, parent=parent)

    @classmethod
    def add_send_channel(cls, user, channel):
        # nexmo ships numbers around as E164 without the leading +
        parsed = phonenumbers.parse(channel.address, None)
        nexmo_phone_number = phonenumbers.format_number(parsed, phonenumbers.PhoneNumberFormat.E164).strip('+')

        return Channel.create(user.get_org(), user, channel.country, 'NX', name="Nexmo Sender",
                              address=channel.address, role=Channel.ROLE_SEND, parent=channel, bod=nexmo_phone_number)

    @classmethod
    def add_call_channel(cls, org, user, channel):
        return Channel.create(org, user, channel.country, 'T', name="Twilio Caller",
                              address=channel.address, role=Channel.ROLE_CALL, parent=channel)

    @classmethod
    def refresh_all_jiochat_access_token(cls, channel_id=None):
        from temba.utils.jiochat import JiochatClient

        jiochat_channels = Channel.objects.filter(channel_type='JC', is_active=True)
        if channel_id:
            jiochat_channels = jiochat_channels.filter(id=channel_id)

        for channel in jiochat_channels:
            client = JiochatClient.from_channel(channel)
            if client is not None:
                client.refresh_access_token(channel.id)

    @classmethod
    def get_or_create_android(cls, registration_data, status):
        """
        Creates a new Android channel from the gcm and status commands sent during device registration
        """
        gcm_id = registration_data.get('gcm_id')
        fcm_id = registration_data.get('fcm_id')
        uuid = registration_data.get('uuid')
        country = status.get('cc')
        device = status.get('dev')

        if (not gcm_id and not fcm_id) or not uuid:  # pragma: no cover
            raise ValueError("Can't create Android channel without UUID, FCM ID and GCM ID")

        # Clear and Ignore the GCM ID if we have the FCM ID
        if fcm_id:
            gcm_id = None

        # look for existing active channel with this UUID
        existing = Channel.objects.filter(uuid=uuid, is_active=True).first()

        # if device exists reset some of the settings (ok because device clearly isn't in use if it's registering)
        if existing:
            config = existing.config_json()
            config.update({Channel.CONFIG_FCM_ID: fcm_id})

            existing.config = json.dumps(config)
            existing.gcm_id = gcm_id
            existing.claim_code = cls.generate_claim_code()
            existing.secret = cls.generate_secret()
            existing.country = country
            existing.device = device
            existing.save(update_fields=('gcm_id', 'secret', 'claim_code', 'country', 'device'))

            return existing

        # if any inactive channel has this UUID, we can steal it
        for ch in Channel.objects.filter(uuid=uuid, is_active=False):
            ch.uuid = generate_uuid()
            ch.save(update_fields=('uuid',))

        # generate random secret and claim code
        claim_code = cls.generate_claim_code()
        secret = cls.generate_secret()
        anon = get_anonymous_user()
        config = {Channel.CONFIG_FCM_ID: fcm_id}

        return Channel.create(None, anon, country, Channel.TYPE_ANDROID, None, None, gcm_id=gcm_id, config=config,
                              uuid=uuid, device=device, claim_code=claim_code, secret=secret)

    @classmethod
    def generate_claim_code(cls):
        """
        Generates a random and guaranteed unique claim code
        """
        code = random_string(9)
        while cls.objects.filter(claim_code=code):  # pragma: no cover
            code = random_string(9)
        return code

    @classmethod
    def generate_secret(cls, length=64):
        """
        Generates a secret value used for command signing
        """
        return random_string(length)

    @classmethod
    def determine_encoding(cls, text, replace=False):
        """
        Determines what type of encoding should be used for the passed in SMS text.
        """
        # if this is plain gsm7, then we are good to go
        if is_gsm7(text):
            return Encoding.GSM7, text

        # if this doesn't look like GSM7 try to replace characters that are close enough
        if replace:
            replaced = replace_non_gsm7_accents(text)

            # great, this is now GSM7, let's send that
            if is_gsm7(replaced):
                return Encoding.REPLACED, replaced

        # otherwise, this is unicode
        return Encoding.UNICODE, text

    @classmethod
    def supports_media(cls, channel):
        """
        Can this channel send images, audio, and video. This is static to work
        with ChannelStructs or Channels
        """
        # Twilio only supports mms in the US and Canada
        if channel.channel_type == 'T':
            return channel.country in ('US', 'CA')
        else:
            return cls.get_type_from_code(channel.channel_type).has_attachment_support(channel)

    def has_channel_log(self):
        return self.channel_type != Channel.TYPE_ANDROID

    def get_delegate_channels(self):
        # detached channels can't have delegates
        if not self.org:  # pragma: no cover
            return Channel.objects.none()

        return self.org.channels.filter(parent=self, is_active=True, org=self.org).order_by('-role')

    def get_delegate(self, role):
        """
        Get the channel that should perform a given action. Could just be us
        (the same channel), but may be a delegate channel working on our behalf.
        """
        if self.role == role:
            delegate = self
        else:
            # if we have a delegate channel for this role, use that
            delegate = self.get_delegate_channels().filter(role=role).first()

        if not delegate and role in self.role:
            delegate = self

        return delegate

    def get_sender(self):
        return self.get_delegate(Channel.ROLE_SEND)

    def get_caller(self):
        return self.get_delegate(Channel.ROLE_CALL)

    def get_ussd_delegate(self):
        return self.get_delegate(Channel.ROLE_USSD)

    def is_delegate_sender(self):
        return self.parent and Channel.ROLE_SEND in self.role

    def is_delegate_caller(self):
        return self.parent and Channel.ROLE_CALL in self.role

    def generate_ivr_response(self):
        ivr_protocol = Channel.get_type_from_code(self.channel_type).ivr_protocol
        if ivr_protocol == ChannelType.IVRProtocol.IVR_PROTOCOL_TWIML:
            return twiml.Response()
        if ivr_protocol == ChannelType.IVRProtocol.IVR_PROTOCOL_NCCO:
            return NCCOResponse()

    def get_ivr_client(self):

        # no client for released channels
        if not (self.is_active and self.org):
            return None

        if self.channel_type == 'T':
            return self.org.get_twilio_client()
        elif self.channel_type == 'TW':
            return self.get_twiml_client()
        elif self.channel_type == Channel.TYPE_VERBOICE:  # pragma: no cover
            return self.org.get_verboice_client()
        elif self.channel_type == 'NX':
            return self.org.get_nexmo_client()

    def get_twiml_client(self):
        from temba.ivr.clients import TwilioClient

        config = self.config_json()

        if config:
            account_sid = config.get(Channel.CONFIG_ACCOUNT_SID, None)
            auth_token = config.get(Channel.CONFIG_AUTH_TOKEN, None)
            base = config.get(Channel.CONFIG_SEND_URL, None)

            if account_sid and auth_token:
                return TwilioClient(account_sid, auth_token, org=self, base=base)

        return None

    def supports_ivr(self):
        return Channel.ROLE_CALL in self.role or Channel.ROLE_ANSWER in self.role

    def get_name(self):  # pragma: no cover
        if self.name:
            return self.name
        elif self.device:
            return self.device
        else:
            return _("Android Phone")

    def get_channel_type_display(self):
        return self.get_type().name

    def get_channel_type_name(self):
        channel_type_display = self.get_channel_type_display()

        if self.channel_type == Channel.TYPE_ANDROID:
            return _("Android Phone")
        else:
            return _("%s Channel" % channel_type_display)

    def get_address_display(self, e164=False):
        from temba.contacts.models import TEL_SCHEME, TWITTER_SCHEME, FACEBOOK_SCHEME
        if not self.address:
            return ''

        if self.address and TEL_SCHEME in self.schemes and self.country:
            # assume that a number not starting with + is a short code and return as is
            if self.address[0] != '+':
                return self.address

            try:
                normalized = phonenumbers.parse(self.address, str(self.country))
                fmt = phonenumbers.PhoneNumberFormat.E164 if e164 else phonenumbers.PhoneNumberFormat.INTERNATIONAL
                return phonenumbers.format_number(normalized, fmt)
            except NumberParseException:  # pragma: needs cover
                # the number may be alphanumeric in the case of short codes
                pass

        elif TWITTER_SCHEME in self.schemes:
            return '@%s' % self.address

        elif FACEBOOK_SCHEME in self.schemes:
            return "%s (%s)" % (self.config_json().get(Channel.CONFIG_PAGE_NAME, self.name), self.address)

        return self.address

    def build_expressions_context(self):
        from temba.contacts.models import TEL_SCHEME

        address = self.get_address_display()
        default = address if address else six.text_type(self)

        # for backwards compatibility
        if TEL_SCHEME in self.schemes:
            tel = address
            tel_e164 = self.get_address_display(e164=True)
        else:
            tel = ''
            tel_e164 = ''

        return dict(__default__=default, name=self.get_name(), address=address, tel=tel, tel_e164=tel_e164)

    def config_json(self):
        if self.config:
            return json.loads(self.config)
        else:  # pragma: no cover
            return dict()

    @classmethod
    def get_cached_channel(cls, channel_id):
        """
        Fetches this channel's configuration from our cache, also populating it with the channel uuid
        """
        key = 'channel_config:%d' % channel_id
        cached = cache.get(key, None)

        if cached is None:
            channel = Channel.objects.filter(pk=channel_id).exclude(org=None).first()

            # channel has been disconnected, ignore
            if not channel:  # pragma: no cover
                return None
            else:
                cached = channel.as_cached_json()
                cache.set(key, dict_to_json(cached), 900)
        else:
            cached = json.loads(cached)

        return dict_to_struct('ChannelStruct', cached)

    @classmethod
    def clear_cached_channel(cls, channel_id):
        key = 'channel_config:%d' % channel_id
        cache.delete(key)

    def as_cached_json(self):
        # also save our org config, as it has twilio and nexmo keys
        org_config = self.org.config_json()

        return dict(id=self.id, org=self.org_id, country=six.text_type(self.country), address=self.address,
                    uuid=self.uuid, secret=self.secret, channel_type=self.channel_type, name=self.name,
                    config=self.config_json(), org_config=org_config)

    def build_registration_command(self):
        # create a claim code if we don't have one
        if not self.claim_code:
            self.claim_code = self.generate_claim_code()
            self.save(update_fields=('claim_code',))

        # create a secret if we don't have one
        if not self.secret:
            self.secret = self.generate_secret()
            self.save(update_fields=('secret',))

        # return our command
        return dict(cmd='reg',
                    relayer_claim_code=self.claim_code,
                    relayer_secret=self.secret,
                    relayer_id=self.id)

    def get_latest_sent_message(self):
        # all message states that are successfully sent
        messages = self.msgs.filter(status__in=['S', 'D']).exclude(sent_on=None).order_by('-sent_on')

        # only outgoing messages
        messages = messages.filter(direction='O')

        latest_message = None
        if messages:
            latest_message = messages[0]

        return latest_message

    def get_delayed_outgoing_messages(self):
        messages = self.get_unsent_messages()
        latest_sent_message = self.get_latest_sent_message()

        # ignore really recent unsent messages
        messages = messages.exclude(created_on__gt=timezone.now() - timedelta(hours=1))

        # if there is one message successfully sent ignore also all message created before it was sent
        if latest_sent_message:
            messages = messages.exclude(created_on__lt=latest_sent_message.sent_on)

        return messages

    def get_recent_syncs(self):
        return self.syncevent_set.filter(created_on__gt=timezone.now() - timedelta(hours=1)).order_by('-created_on')

    def get_last_sync(self):
        if not hasattr(self, '_last_sync'):
            last_sync = self.syncevent_set.order_by('-created_on').first()

            self._last_sync = last_sync

        return self._last_sync

    def get_last_power(self):
        last = self.get_last_sync()
        return last.power_level if last else -1

    def get_last_power_status(self):
        last = self.get_last_sync()
        return last.power_status if last else None

    def get_last_power_source(self):
        last = self.get_last_sync()
        return last.power_source if last else None

    def get_last_network_type(self):
        last = self.get_last_sync()
        return last.network_type if last else None

    def get_unsent_messages(self):
        # use our optimized index for our org outbox
        from temba.msgs.models import Msg
        return Msg.objects.filter(org=self.org.id, status__in=['P', 'Q'], direction='O',
                                  visibility='V').filter(channel=self, contact__is_test=False)

    def is_new(self):
        # is this channel newer than an hour
        return self.created_on > timezone.now() - timedelta(hours=1) or not self.get_last_sync()

    def is_ussd(self):
        return self.channel_type in ['JNU', 'VMU']

    def calculate_tps_cost(self, msg):
        """
        Calculates the TPS cost for sending the passed in message. We look at the URN type and for any
        `tel` URNs we just use the calculated segments here. All others have a cost of 1.

        In the case of attachments, our cost is the number of attachments.
        """
        from temba.contacts.models import TEL_SCHEME
        cost = 1
        if msg.contact_urn.scheme == TEL_SCHEME:
            cost = calculate_num_segments(msg.text)

        # if we have attachments then use that as our cost (MMS bundles text into the attachment, but only one per)
        if msg.attachments:
            cost = len(msg.attachments)

        return cost

    def claim(self, org, user, phone):
        """
        Claims this channel for the given org/user
        """
        from temba.contacts.models import ContactURN

        if not self.country:  # pragma: needs cover
            self.country = ContactURN.derive_country_from_tel(phone)

        self.alert_email = user.email
        self.org = org
        self.is_active = True
        self.claim_code = None
        self.address = phone
        self.save()

        org.normalize_contact_tels()

    def release(self, trigger_sync=True):
        """
        Releases this channel, removing it from the org and making it inactive
        """
        channel_type = self.get_type()
        config = self.config_json()

        # release any channels working on our behalf as well
        for delegate_channel in Channel.objects.filter(parent=self, org=self.org):
            delegate_channel.release()

        # only call out to external aggregator services if we are on prod servers
        if settings.IS_PROD:
            try:
                # if channel is a new style type, deactivate it
                channel_type.deactivate(self)
            except Exception as e:  # pragma: no cover
                # proceed with removing this channel but log the problem
                logger.exception(six.text_type(e))

            # hangup all its calls
            from temba.ivr.models import IVRCall
            for call in IVRCall.objects.filter(channel=self):
                call.close()

            # delete Plivo application
            if self.channel_type == 'PL':
                client = plivo.RestAPI(self.config_json()[Channel.CONFIG_PLIVO_AUTH_ID], self.config_json()[Channel.CONFIG_PLIVO_AUTH_TOKEN])
                client.delete_application(params=dict(app_id=self.config_json()[Channel.CONFIG_PLIVO_APP_ID]))

            # delete Twilio SMS application
            elif self.channel_type == 'T':
                client = self.org.get_twilio_client()
                number_update_args = dict()

                if not self.is_delegate_sender():
                    number_update_args['sms_application_sid'] = ""

                if self.supports_ivr():
                    number_update_args['voice_application_sid'] = ""

                try:
                    number_sid = self.bod or self.config_json()['number_sid']
                    client.phone_numbers.update(number_sid, **number_update_args)
                except Exception:
                    if client:
                        matching = client.phone_numbers.list(phone_number=self.address)
                        if matching:
                            client.phone_numbers.update(matching[0].sid, **number_update_args)

                if 'application_sid' in config:
                    try:
                        client.applications.delete(sid=config['application_sid'])
                    except TwilioRestException:  # pragma: no cover
                        pass

        # save off our org and gcm id before nullifying
        org = self.org
        fcm_id = config.pop(Channel.CONFIG_FCM_ID, None)

        if fcm_id is not None:
            registration_id = fcm_id
        else:
            registration_id = self.gcm_id

        # remove all identifying bits from the client
        self.org = None
        self.gcm_id = None
        self.config = json.dumps(config)
        self.secret = None
        self.claim_code = None
        self.is_active = False
        self.save()

        # mark any messages in sending mode as failed for this channel
        from temba.msgs.models import Msg, OUTGOING, PENDING, QUEUED, ERRORED, FAILED
        Msg.objects.filter(channel=self, direction=OUTGOING, status__in=[QUEUED, PENDING, ERRORED]).update(status=FAILED)

        # trigger the orphaned channel
        if trigger_sync and self.channel_type == Channel.TYPE_ANDROID:  # pragma: no cover
            self.trigger_sync(registration_id)

        # clear our cache for this channel
        Channel.clear_cached_channel(self.id)

        from temba.triggers.models import Trigger
        Trigger.objects.filter(channel=self, org=org).update(is_active=False)

    def trigger_sync(self, registration_id=None):  # pragma: no cover
        """
        Sends a GCM command to trigger a sync on the client
        """
        # androids sync via FCM or GCM(for old apps installs)
        if self.channel_type == Channel.TYPE_ANDROID:
            config = self.config_json()
            fcm_id = config.get(Channel.CONFIG_FCM_ID)

            if fcm_id is not None:
                if getattr(settings, 'FCM_API_KEY', None):
                    from .tasks import sync_channel_fcm_task
                    if not registration_id:
                        registration_id = fcm_id
                    if registration_id:
                        on_transaction_commit(lambda: sync_channel_fcm_task.delay(registration_id, channel_id=self.pk))

            elif self.gcm_id:
                if getattr(settings, 'GCM_API_KEY', None):
                    from .tasks import sync_channel_gcm_task
                    if not registration_id:
                        registration_id = self.gcm_id
                    if registration_id:
                        on_transaction_commit(lambda: sync_channel_gcm_task.delay(registration_id, channel_id=self.pk))

        # otherwise this is an aggregator, no-op
        else:
            raise Exception("Trigger sync called on non Android channel. [%d]" % self.pk)

    @classmethod
    def sync_channel_fcm(cls, registration_id, channel=None):  # pragma: no cover
        push_service = FCMNotification(api_key=settings.FCM_API_KEY)
        result = push_service.notify_single_device(registration_id=registration_id, data_message=dict(msg='sync'))

        if not result.get('success', 0):
            valid_registration_ids = push_service.clean_registration_ids([registration_id])
            if registration_id not in valid_registration_ids:
                # this fcm id is invalid now, clear it out
                config = channel.config_json()
                config.pop(Channel.CONFIG_FCM_ID, None)
                channel.config = json.dumps(config)
                channel.save()

    @classmethod
    def sync_channel_gcm(cls, registration_id, channel=None):  # pragma: no cover
        try:
            gcm = GCM(settings.GCM_API_KEY)
            gcm.plaintext_request(registration_id=registration_id, data=dict(msg='sync'))
        except GCMNotRegisteredException:
            if channel:
                # this gcm id is invalid now, clear it out
                channel.gcm_id = None
                channel.save()

    @classmethod
    def replace_variables(cls, text, variables, content_type=CONTENT_TYPE_URLENCODED):
        for key in variables.keys():
            replacement = six.text_type(variables[key])

            # encode based on our content type
            if content_type == Channel.CONTENT_TYPE_URLENCODED:
                replacement = urlquote_plus(replacement)

            # if this is JSON, need to wrap in quotes (and escape them)
            elif content_type == Channel.CONTENT_TYPE_JSON:
                replacement = json.dumps(replacement)

            # XML needs to be escaped
            elif content_type == Channel.CONTENT_TYPE_XML:
                replacement = escape(replacement)

            text = text.replace("{{%s}}" % key, replacement)

        return text

    @classmethod
    def success(cls, channel, msg, msg_status, start, external_id=None, event=None, events=None):
        request_time = time.time() - start

        from temba.msgs.models import Msg

        Msg.mark_sent(channel.config['r'], msg, msg_status, external_id)

        # record stats for analytics
        if msg.queued_on:
            analytics.gauge('temba.sending_latency', (msg.sent_on - msg.queued_on).total_seconds())

        # logs that a message was sent for this channel type if our latency is known
        if request_time > 0:
            analytics.gauge('temba.msg_sent_%s' % channel.channel_type.lower(), request_time)

        # log our request time in ms
        request_time_ms = request_time * 1000

        if events is None and event:
            events = [event]

        for event in events:
            # write to our log file
            print(u"[%d] %0.3fs SENT - %s %s \"%s\" %s \"%s\"" %
                  (msg.id, request_time, event.method, event.url, event.request_body, event.status_code, event.response_body))

            # lastly store a ChannelLog object for the user
            ChannelLog.objects.create(channel_id=msg.channel,
                                      msg_id=msg.id,
                                      is_error=False,
                                      description='Successfully delivered',
                                      method=event.method,
                                      url=event.url,
                                      request=event.request_body,
                                      response=event.response_body,
                                      response_status=event.status_code,
                                      request_time=request_time_ms)

            # Sending data to Chatbase API
            if hasattr(msg, 'is_org_connected_to_chatbase'):
                chatbase_version = msg.chatbase_version if hasattr(msg, 'chatbase_version') else None
                Msg.send_chatbase_log(msg.chatbase_api_key, chatbase_version, channel.name, msg.text, msg.contact,
                                      CHATBASE_TYPE_AGENT)

    @classmethod
    def send_dummy_message(cls, channel, msg, text):  # pragma: no cover
        from temba.msgs.models import WIRED

        delay = channel.config.get('delay', 1000)
        start = time.time()

        # sleep that amount
        time.sleep(delay / float(1000))

        event = HttpEvent('GET', 'http://fake')

        # record the message as sent
        Channel.success(channel, msg, WIRED, start, event=event)

    @classmethod
    def send_chikka_message(cls, channel, msg, text):
        from temba.msgs.models import Msg, WIRED

        payload = {
            'message_type': 'SEND',
            'mobile_number': msg.urn_path.lstrip('+'),
            'shortcode': channel.address,
            'message_id': msg.id,
            'message': text,
            'request_cost': 'FREE',
            'client_id': channel.config[Channel.CONFIG_USERNAME],
            'secret_key': channel.config[Channel.CONFIG_PASSWORD]
        }

        # if this is a response to a user SMS, then we need to set this as a reply
        # response ids are only valid for up to 24 hours
        response_window = timedelta(hours=24)
        if msg.response_to_id and msg.created_on > timezone.now() - response_window:
            response_to = Msg.objects.filter(id=msg.response_to_id).first()
            if response_to:
                payload['message_type'] = 'REPLY'
                payload['request_id'] = response_to.external_id

        # build our send URL
        url = 'https://post.chikka.com/smsapi/request'
        start = time.time()

        log_payload = payload.copy()
        log_payload['secret_key'] = 'x' * len(log_payload['secret_key'])

        event = HttpEvent('POST', url, log_payload)
        events = [event]

        try:
            response = requests.post(url, data=payload, headers=TEMBA_HEADERS, timeout=5)
            event.status_code = response.status_code
            event.response_body = response.text
        except Exception as e:
            raise SendException(six.text_type(e), event=event, start=start)

        # if they reject our request_id, send it as a normal send
        if response.status_code == 400 and 'request_id' in payload:
            error = response.json()
            if error.get('message', None) == 'BAD REQUEST' and error.get('description', None) == 'Invalid/Used Request ID':
                try:

                    # operate on a copy so we can still inspect our original call
                    payload = payload.copy()
                    del payload['request_id']
                    payload['message_type'] = 'SEND'

                    event = HttpEvent('POST', url, payload)
                    events.append(event)

                    response = requests.post(url, data=payload, headers=TEMBA_HEADERS, timeout=5)
                    event.status_code = response.status_code
                    event.response_body = response.text

                    log_payload = payload.copy()
                    log_payload['secret_key'] = 'x' * len(log_payload['secret_key'])

                except Exception as e:
                    raise SendException(six.text_type(e), events=events, start=start)

        if response.status_code != 200 and response.status_code != 201 and response.status_code != 202:
            raise SendException("Got non-200 response [%d] from API" % response.status_code,
                                events=events, start=start)

        Channel.success(channel, msg, WIRED, start, events=events)

    @classmethod
    def send_viber_message(cls, channel, msg, text):
        from temba.msgs.models import WIRED

        url = 'https://services.viber.com/vibersrvc/1/send_message'
        payload = {'service_id': int(channel.address),
                   'dest': msg.urn_path.lstrip('+'),
                   'seq': msg.id,
                   'type': 206,
                   'message': {
                       '#txt': text,
                       '#tracking_data': 'tracking_id:%d' % msg.id}}

        event = HttpEvent('POST', url, json.dumps(payload))

        start = time.time()

        headers = dict(Accept='application/json')
        headers.update(TEMBA_HEADERS)

        try:
            response = requests.post(url, json=payload, headers=headers, timeout=5)
            event.status_code = response.status_code
            event.response_body = response.text

            response_json = response.json()
        except Exception as e:
            raise SendException(six.text_type(e), event=event, start=start)

        if response.status_code not in [200, 201, 202]:
            raise SendException("Got non-200 response [%d] from API" % response.status_code,
                                event=event, start=start)

        # success is 0, everything else is a failure
        if response_json['status'] != 0:
            raise SendException("Got non-0 status [%d] from API" % response_json['status'],
                                event=event, fatal=True, start=start)

        external_id = response.json().get('message_token', None)
        Channel.success(channel, msg, WIRED, start, event=event, external_id=external_id)

    @classmethod
    def get_pending_messages(cls, org):
        """
        We want all messages that are:
            1. Pending, ie, never queued
            2. Queued over two hours ago (something went awry and we need to re-queue)
            3. Errored and are ready for a retry
        """
        from temba.msgs.models import Msg, PENDING, QUEUED, ERRORED, OUTGOING

        now = timezone.now()
        hours_ago = now - timedelta(hours=12)
        five_minutes_ago = now - timedelta(minutes=5)

        pending = Msg.objects.filter(org=org, direction=OUTGOING)
        pending = pending.filter(Q(status=PENDING, created_on__lte=five_minutes_ago) |
                                 Q(status=QUEUED, queued_on__lte=hours_ago) |
                                 Q(status=ERRORED, next_attempt__lte=now))
        pending = pending.exclude(channel__channel_type=Channel.TYPE_ANDROID)

        # only SMS'es that have a topup and aren't the test contact
        pending = pending.exclude(topup=None).exclude(contact__is_test=True)

        # order then first by priority, then date
        pending = pending.order_by('-priority', 'created_on')
        return pending

    @classmethod
    def send_message(cls, msg):  # pragma: no cover
        from temba.msgs.models import Msg, Attachment, QUEUED, WIRED, MSG_SENT_KEY
        r = get_redis_connection()

        # check whether this message was already sent somehow
        pipe = r.pipeline()
        pipe.sismember(timezone.now().strftime(MSG_SENT_KEY), str(msg.id))
        pipe.sismember((timezone.now() - timedelta(days=1)).strftime(MSG_SENT_KEY), str(msg.id))
        (sent_today, sent_yesterday) = pipe.execute()

        # get our cached channel
        channel = Channel.get_cached_channel(msg.channel)

        if sent_today or sent_yesterday:
            Msg.mark_sent(r, msg, WIRED, -1)
            print("!! [%d] prevented duplicate send" % msg.id)
            return

        # channel can be none in the case where the channel has been removed
        if not channel:
            Msg.mark_error(r, None, msg, fatal=True)
            ChannelLog.log_error(msg, _("Message no longer has a way of being sent, marking as failed."))
            return

        # populate redis in our config
        channel.config['r'] = r

        channel_type = Channel.get_type_from_code(channel.channel_type)

        # Check whether we need to throttle ourselves
        # This isn't an ideal implementation, in that if there is only one Channel with tons of messages
        # and a low throttle rate, we will have lots of threads waiting, but since throttling is currently
        # a rare event, this is an ok stopgap.
        if channel_type.max_tps:
            tps_set_name = 'channel_tps_%d' % channel.id
            lock_name = '%s_lock' % tps_set_name

            while True:
                # only one thread should be messing with the map at once
                with r.lock(lock_name, timeout=5):
                    # check how many were sent in the last second
                    now = time.time()
                    last_second = time.time() - 1

                    # how many have been sent in the past second?
                    count = r.zcount(tps_set_name, last_second, now)

                    # we're within our tps, add ourselves to the list and go on our way
                    if count < channel_type.max_tps:
                        r.zadd(tps_set_name, now, now)
                        r.zremrangebyscore(tps_set_name, "-inf", last_second)
                        r.expire(tps_set_name, 5)
                        break

                # too many sent in the last second, sleep a bit and try again
                time.sleep(1 / float(channel_type.max_tps))

        sent_count = 0

        # append media url if our channel doesn't support it
        text = msg.text

        if msg.attachments and not Channel.supports_media(channel):
            # for now we only support sending one attachment per message but this could change in future
            attachment = Attachment.parse_all(msg.attachments)[0]
            text = '%s\n%s' % (text, attachment.url)

            # don't send as media
            msg.attachments = None

        parts = Msg.get_text_parts(text, channel.config.get(Channel.CONFIG_MAX_LENGTH, channel_type.max_length))

        for part in parts:
            sent_count += 1
            try:
                # never send in debug unless overridden
                if not settings.SEND_MESSAGES:
                    Msg.mark_sent(r, msg, WIRED, -1)
                    print("FAKED SEND for [%d] - %s" % (msg.id, part))
                else:
                    channel_type.send(channel, msg, part)

            except SendException as e:
                ChannelLog.log_exception(channel, msg, e)

                import traceback
                traceback.print_exc(e)

                Msg.mark_error(r, channel, msg, fatal=e.fatal)
                sent_count -= 1

            except Exception as e:
                ChannelLog.log_error(msg, six.text_type(e))

                import traceback
                traceback.print_exc(e)

                Msg.mark_error(r, channel, msg)
                sent_count -= 1

            finally:
                # if we are still in a queued state, mark ourselves as an error
                if msg.status == QUEUED:
                    print("!! [%d] marking queued message as error" % msg.id)
                    Msg.mark_error(r, channel, msg)
                    sent_count -= 1

                    # make sure media isn't sent more than once
                    msg.attachments = None

        # update the number of sms it took to send this if it was more than 1
        if len(parts) > 1:
            Msg.objects.filter(pk=msg.id).update(msg_count=len(parts))

    @classmethod
    def track_status(cls, channel, status):
        if channel:
            # track success, errors and failures
            analytics.gauge('temba.channel_%s_%s' % (status.lower(), channel.channel_type.lower()))

    @classmethod
    def build_twilio_callback_url(cls, channel_type, channel_uuid, sms_id):
        if channel_type == 'T':
            url = reverse('courier.t', args=[channel_uuid, 'status'])
        elif channel_type == 'TMS':
            url = reverse('courier.tms', args=[channel_uuid, 'status'])
        elif channel_type == 'TW':
            url = reverse('courier.tw', args=[channel_uuid, 'status'])

        url = "https://" + settings.TEMBA_HOST + url + "?action=callback&id=%d" % sms_id
        return url

    def __str__(self):  # pragma: no cover
        if self.name:
            return self.name
        elif self.device:
            return self.device
        elif self.address:
            return self.address
        else:
            return six.text_type(self.pk)

    def get_count(self, count_types):
        count = ChannelCount.objects.filter(channel=self, count_type__in=count_types)\
                                    .aggregate(Sum('count')).get('count__sum', 0)

        return 0 if count is None else count

    def get_msg_count(self):
        return self.get_count([ChannelCount.INCOMING_MSG_TYPE, ChannelCount.OUTGOING_MSG_TYPE])

    def get_ivr_count(self):
        return self.get_count([ChannelCount.INCOMING_IVR_TYPE, ChannelCount.OUTGOING_IVR_TYPE])

    def get_log_count(self):
        return self.get_count([ChannelCount.SUCCESS_LOG_TYPE, ChannelCount.ERROR_LOG_TYPE])

    def get_error_log_count(self):
        return self.get_count([ChannelCount.ERROR_LOG_TYPE]) + self.get_ivr_log_count()

    def get_success_log_count(self):
        return self.get_count([ChannelCount.SUCCESS_LOG_TYPE])

    def get_ivr_log_count(self):
        return ChannelLog.objects.filter(channel=self).exclude(connection=None).order_by('connection').distinct('connection').count()

    def get_non_ivr_log_count(self):
        return self.get_log_count() - self.get_ivr_log_count()

    class Meta:
        ordering = ('-last_seen', '-pk')


SOURCE_AC = "AC"
SOURCE_USB = "USB"
SOURCE_WIRELESS = "WIR"
SOURCE_BATTERY = "BAT"

STATUS_UNKNOWN = "UNK"
STATUS_CHARGING = "CHA"
STATUS_DISCHARGING = "DIS"
STATUS_NOT_CHARGING = "NOT"
STATUS_FULL = "FUL"

SEND_FUNCTIONS = {Channel.TYPE_CHIKKA: Channel.send_chikka_message,
                  Channel.TYPE_DUMMY: Channel.send_dummy_message,
                  Channel.TYPE_VIBER: Channel.send_viber_message}


@six.python_2_unicode_compatible
class ChannelCount(SquashableModel):
    """
    This model is maintained by Postgres triggers and maintains the daily counts of messages and ivr interactions
    on each day. This allows for fast visualizations of activity on the channel read page as well as summaries
    of message usage over the course of time.
    """
    SQUASH_OVER = ('channel_id', 'count_type', 'day')

    INCOMING_MSG_TYPE = 'IM'  # Incoming message
    OUTGOING_MSG_TYPE = 'OM'  # Outgoing message
    INCOMING_IVR_TYPE = 'IV'  # Incoming IVR step
    OUTGOING_IVR_TYPE = 'OV'  # Outgoing IVR step
    SUCCESS_LOG_TYPE = 'LS'   # ChannelLog record
    ERROR_LOG_TYPE = 'LE'     # ChannelLog record that is an error

    COUNT_TYPE_CHOICES = ((INCOMING_MSG_TYPE, _("Incoming Message")),
                          (OUTGOING_MSG_TYPE, _("Outgoing Message")),
                          (INCOMING_IVR_TYPE, _("Incoming Voice")),
                          (OUTGOING_IVR_TYPE, _("Outgoing Voice")),
                          (SUCCESS_LOG_TYPE, _("Success Log Record")),
                          (ERROR_LOG_TYPE, _("Error Log Record")))

    channel = models.ForeignKey(Channel,
                                help_text=_("The channel this is a daily summary count for"))
    count_type = models.CharField(choices=COUNT_TYPE_CHOICES, max_length=2,
                                  help_text=_("What type of message this row is counting"))
    day = models.DateField(null=True, help_text=_("The day this count is for"))
    count = models.IntegerField(default=0,
                                help_text=_("The count of messages on this day and type"))

    @classmethod
    def get_day_count(cls, channel, count_type, day):
        count = ChannelCount.objects.filter(channel=channel, count_type=count_type, day=day)
        count = count.order_by('day', 'count_type').aggregate(count_sum=Sum('count'))

        return count['count_sum'] if count['count_sum'] is not None else 0

    @classmethod
    def get_squash_query(cls, distinct_set):
        if distinct_set.day:
            sql = """
            WITH removed as (
                DELETE FROM %(table)s WHERE "channel_id" = %%s AND "count_type" = %%s AND "day" = %%s RETURNING "count"
            )
            INSERT INTO %(table)s("channel_id", "count_type", "day", "count", "is_squashed")
            VALUES (%%s, %%s, %%s, GREATEST(0, (SELECT SUM("count") FROM removed)), TRUE);
            """ % {'table': cls._meta.db_table}

            params = (distinct_set.channel_id, distinct_set.count_type, distinct_set.day) * 2
        else:
            sql = """
            WITH removed as (
                DELETE FROM %(table)s WHERE "channel_id" = %%s AND "count_type" = %%s AND "day" IS NULL RETURNING "count"
            )
            INSERT INTO %(table)s("channel_id", "count_type", "day", "count", "is_squashed")
            VALUES (%%s, %%s, NULL, GREATEST(0, (SELECT SUM("count") FROM removed)), TRUE);
            """ % {'table': cls._meta.db_table}

            params = (distinct_set.channel_id, distinct_set.count_type) * 2

        return sql, params

    def __str__(self):  # pragma: no cover
        return "ChannelCount(%d) %s %s count: %d" % (self.channel_id, self.count_type, self.day, self.count)

    class Meta:
        index_together = ['channel', 'count_type', 'day']


class ChannelEvent(models.Model):
    """
    An event other than a message that occurs between a channel and a contact. Can be used to trigger flows etc.
    """
    TYPE_UNKNOWN = 'unknown'
    TYPE_CALL_OUT = 'mt_call'
    TYPE_CALL_OUT_MISSED = 'mt_miss'
    TYPE_CALL_IN = 'mo_call'
    TYPE_CALL_IN_MISSED = 'mo_miss'
    TYPE_NEW_CONVERSATION = 'new_conversation'
    TYPE_REFERRAL = 'referral'
    TYPE_FOLLOW = 'follow'

    EXTRA_REFERRER_ID = 'referrer_id'

    # single char flag, human readable name, API readable name
    TYPE_CONFIG = ((TYPE_UNKNOWN, _("Unknown Call Type"), 'unknown'),
                   (TYPE_CALL_OUT, _("Outgoing Call"), 'call-out'),
                   (TYPE_CALL_OUT_MISSED, _("Missed Outgoing Call"), 'call-out-missed'),
                   (TYPE_CALL_IN, _("Incoming Call"), 'call-in'),
                   (TYPE_CALL_IN_MISSED, _("Missed Incoming Call"), 'call-in-missed'),
                   (TYPE_NEW_CONVERSATION, _("New Conversation"), 'new-conversation'),
                   (TYPE_REFERRAL, _("Referral"), 'referral'),
                   (TYPE_FOLLOW, _("Follow"), 'follow'))

    TYPE_CHOICES = [(t[0], t[1]) for t in TYPE_CONFIG]

    CALL_TYPES = {TYPE_CALL_OUT, TYPE_CALL_OUT_MISSED, TYPE_CALL_IN, TYPE_CALL_IN_MISSED}

    org = models.ForeignKey(Org, verbose_name=_("Org"),
                            help_text=_("The org this event is connected to"))
    channel = models.ForeignKey(Channel, verbose_name=_("Channel"),
                                help_text=_("The channel on which this event took place"))
    event_type = models.CharField(max_length=16, choices=TYPE_CHOICES, verbose_name=_("Event Type"),
                                  help_text=_("The type of event"))
    contact = models.ForeignKey('contacts.Contact', verbose_name=_("Contact"), related_name='channel_events',
                                help_text=_("The contact associated with this event"))
    contact_urn = models.ForeignKey('contacts.ContactURN', null=True, verbose_name=_("URN"), related_name='channel_events',
                                    help_text=_("The contact URN associated with this event"))
    extra = models.TextField(verbose_name=_("Extra"), null=True,
                             help_text=_("Any extra properties on this event as JSON"))
    occurred_on = models.DateTimeField(verbose_name=_("Occurred On"),
                                       help_text=_("When this event took place"))
    created_on = models.DateTimeField(verbose_name=_("Created On"), default=timezone.now,
                                      help_text=_("When this event was created"))

    @classmethod
    def create(cls, channel, urn, event_type, occurred_on, extra=None):
        from temba.api.models import WebHookEvent
        from temba.contacts.models import Contact
        from temba.triggers.models import Trigger

        org = channel.org
        user = get_anonymous_user()

        contact = Contact.get_or_create(org, user, name=None, urns=[urn], channel=channel)
        contact_urn = contact.urn_objects[urn]

        extra_json = None if not extra else json.dumps(extra)
        event = cls.objects.create(org=org, channel=channel, contact=contact, contact_urn=contact_urn,
                                   occurred_on=occurred_on, event_type=event_type, extra=extra_json)

        if event_type in cls.CALL_TYPES:
            analytics.gauge('temba.call_%s' % event.get_event_type_display().lower().replace(' ', '_'))
            WebHookEvent.trigger_call_event(event)

        if event_type == cls.TYPE_CALL_IN_MISSED:
            Trigger.catch_triggers(event, Trigger.TYPE_MISSED_CALL, channel)

        return event

    @classmethod
    def get_all(cls, org):
        return cls.objects.filter(org=org)

    def handle(self):
        """
        Handles takes care of any processing of this channel event that needs to take place, such as
        trigger any flows based on new conversations or referrals.
        """
        from temba.triggers.models import Trigger
        handled = False

        if self.event_type == ChannelEvent.TYPE_NEW_CONVERSATION:
            handled = Trigger.catch_triggers(self, Trigger.TYPE_NEW_CONVERSATION, self.channel)

        elif self.event_type == ChannelEvent.TYPE_REFERRAL:
            handled = Trigger.catch_triggers(self, Trigger.TYPE_REFERRAL, self.channel,
                                             referrer_id=self.extra_json().get('referrer_id'), extra=self.extra_json())

        elif self.event_type == ChannelEvent.TYPE_FOLLOW:
            handled = Trigger.catch_triggers(self, Trigger.TYPE_FOLLOW, self.channel)

        return handled

    def release(self):
        self.delete()

    def extra_json(self):
        if self.extra:
            return json.loads(self.extra)
        else:
            return dict()


class SendException(Exception):

    def __init__(self, description, event=None, events=None, fatal=False, start=None):
        super(SendException, self).__init__(description)

        if events is None and event:
            events = [event]

        self.description = description
        self.events = events
        self.fatal = fatal
        self.start = start


class ChannelLog(models.Model):
    channel = models.ForeignKey(Channel, related_name='logs',
                                help_text=_("The channel the message was sent on"))
    msg = models.ForeignKey('msgs.Msg', related_name='channel_logs', null=True,
                            help_text=_("The message that was sent"))

    connection = models.ForeignKey('channels.ChannelSession', related_name='channel_logs', null=True,
                                   help_text=_("The channel session for this log"))

    description = models.CharField(max_length=255,
                                   help_text=_("A description of the status of this message send"))
    is_error = models.BooleanField(default=None,
                                   help_text=_("Whether an error was encountered when sending the message"))
    url = models.TextField(null=True,
                           help_text=_("The URL used when sending the message"))
    method = models.CharField(max_length=16, null=True,
                              help_text=_("The HTTP method used when sending the message"))
    request = models.TextField(null=True,
                               help_text=_("The body of the request used when sending the message"))
    response = models.TextField(null=True,
                                help_text=_("The body of the response received when sending the message"))
    response_status = models.IntegerField(null=True,
                                          help_text=_("The response code received when sending the message"))
    created_on = models.DateTimeField(auto_now_add=True,
                                      help_text=_("When this log message was logged"))
    request_time = models.IntegerField(null=True, help_text=_('Time it took to process this request'))

    @classmethod
    def log_exception(cls, channel, msg, e):
        # calculate our request time if possible
        request_time = 0 if not e.start else time.time() - e.start

        for event in e.events:
            print(u"[%d] %0.3fs ERROR - %s %s \"%s\" %s \"%s\"" %
                  (msg.id, request_time, event.method, event.url, event.request_body, event.status_code, event.response_body))

            # log our request time in ms
            request_time_ms = request_time * 1000

            ChannelLog.objects.create(channel_id=msg.channel,
                                      msg_id=msg.id,
                                      is_error=True,
                                      description=six.text_type(e.description)[:255],
                                      method=event.method,
                                      url=event.url,
                                      request=event.request_body,
                                      response=event.response_body,
                                      response_status=event.status_code,
                                      request_time=request_time_ms)

        if request_time > 0:
            analytics.gauge('temba.msg_sent_%s' % channel.channel_type.lower(), request_time)

    @classmethod
    def log_error(cls, msg, description):
        print(u"[%d] ERROR - %s" % (msg.id, description))
        ChannelLog.objects.create(channel_id=msg.channel,
                                  msg_id=msg.id,
                                  is_error=True,
                                  description=description[:255])

    @classmethod
    def log_message(cls, msg, description, event, is_error=False):
        ChannelLog.objects.create(channel_id=msg.channel_id,
                                  msg=msg,
                                  request=event.request_body,
                                  response=event.response_body,
                                  url=event.url,
                                  method=event.method,
                                  is_error=is_error,
                                  response_status=event.status_code,
                                  description=description[:255])

    @classmethod
    def log_ivr_interaction(cls, call, description, event, is_error=False):
        ChannelLog.objects.create(channel_id=call.channel_id,
                                  connection_id=call.id,
                                  request=six.text_type(event.request_body),
                                  response=six.text_type(event.response_body),
                                  url=event.url,
                                  method=event.method,
                                  is_error=is_error,
                                  response_status=event.status_code,
                                  description=description[:255])

    @classmethod
    def log_channel_request(cls, channel_id, description, event, start, is_error=False):
        request_time = 0 if not start else time.time() - start
        request_time_ms = request_time * 1000

        ChannelLog.objects.create(channel_id=channel_id,
                                  request=six.text_type(event.request_body),
                                  response=six.text_type(event.response_body),
                                  url=event.url,
                                  method=event.method,
                                  is_error=is_error,
                                  response_status=event.status_code,
                                  description=description[:255],
                                  request_time=request_time_ms)

    def get_url_host(self):
        parsed = urlparse.urlparse(self.url)
        return '%s://%s%s' % (parsed.scheme, parsed.hostname, parsed.path)

    def log_group(self):
        return ChannelLog.objects.filter(msg=self.msg, connection=self.connection).order_by('-created_on')

    def get_request_formatted(self):
        if not self.request:
            return "%s %s" % (self.method, self.url)

        try:
            return json.dumps(json.loads(self.request), indent=2)
        except:
            return self.request

    def get_response_formatted(self):
        try:
            return json.dumps(json.loads(self.response), indent=2)
        except:
            if not self.response:
                self.response = self.description
            return self.response


class SyncEvent(SmartModel):
    channel = models.ForeignKey(Channel, verbose_name=_("Channel"),
                                help_text=_("The channel that synced to the server"))
    power_source = models.CharField(verbose_name=_("Power Source"), max_length=64,
                                    help_text=_("The power source the device is using"))
    power_status = models.CharField(verbose_name=_("Power Status"), max_length=64, default="STATUS_UNKNOWN",
                                    help_text=_("The power status. eg: Charging, Full or Discharging"))
    power_level = models.IntegerField(verbose_name=_("Power Level"), help_text=_("The power level of the battery"))
    network_type = models.CharField(verbose_name=_("Network Type"), max_length=128,
                                    help_text=_("The data network type to which the channel is connected"))
    lifetime = models.IntegerField(verbose_name=_("Lifetime"), null=True, blank=True, default=0)
    pending_message_count = models.IntegerField(verbose_name=_("Pending Messages Count"),
                                                help_text=_("The number of messages on the channel in PENDING state"), default=0)
    retry_message_count = models.IntegerField(verbose_name=_("Retry Message Count"),
                                              help_text=_("The number of messages on the channel in RETRY state"), default=0)
    incoming_command_count = models.IntegerField(verbose_name=_("Incoming Command Count"),
                                                 help_text=_("The number of commands that the channel gave us"), default=0)
    outgoing_command_count = models.IntegerField(verbose_name=_("Outgoing Command Count"),
                                                 help_text=_("The number of commands that we gave the channel"), default=0)

    @classmethod
    def create(cls, channel, cmd, incoming_commands):
        # update country, device and OS on our channel
        device = cmd.get('dev', None)
        os = cmd.get('os', None)

        # update our channel if anything is new
        if channel.device != device or channel.os != os:  # pragma: no cover
            channel.device = device
            channel.os = os
            channel.save(update_fields=['device', 'os'])

        args = dict()

        args['power_source'] = cmd.get('p_src', cmd.get('power_source'))
        args['power_status'] = cmd.get('p_sts', cmd.get('power_status'))
        args['power_level'] = cmd.get('p_lvl', cmd.get('power_level'))

        args['network_type'] = cmd.get('net', cmd.get('network_type'))

        args['pending_message_count'] = len(cmd.get('pending', cmd.get('pending_messages')))
        args['retry_message_count'] = len(cmd.get('retry', cmd.get('retry_messages')))
        args['incoming_command_count'] = max(len(incoming_commands) - 2, 0)

        anon_user = get_anonymous_user()
        args['channel'] = channel
        args['created_by'] = anon_user
        args['modified_by'] = anon_user

        sync_event = SyncEvent.objects.create(**args)
        sync_event.pending_messages = cmd.get('pending', cmd.get('pending_messages'))
        sync_event.retry_messages = cmd.get('retry', cmd.get('retry_messages'))

        # trim any extra events
        cls.trim()

        return sync_event

    def get_pending_messages(self):
        return getattr(self, 'pending_messages', [])

    def get_retry_messages(self):
        return getattr(self, 'retry_messages', [])

    @classmethod
    def trim(cls):
        month_ago = timezone.now() - timedelta(days=30)
        cls.objects.filter(created_on__lte=month_ago).delete()


@receiver(pre_save, sender=SyncEvent)
def pre_save(sender, instance, **kwargs):
    if kwargs['raw']:  # pragma: no cover
        return

    if not instance.pk:
        last_sync_event = SyncEvent.objects.filter(channel=instance.channel).order_by('-created_on').first()
        if last_sync_event:
            td = (timezone.now() - last_sync_event.created_on)
            last_sync_event.lifetime = td.seconds + td.days * 24 * 3600
            last_sync_event.save()


class Alert(SmartModel):
    TYPE_DISCONNECTED = 'D'
    TYPE_POWER = 'P'
    TYPE_SMS = 'S'

    TYPE_CHOICES = ((TYPE_POWER, _("Power")),                 # channel has low power
                    (TYPE_DISCONNECTED, _("Disconnected")),   # channel hasn't synced in a while
                    (TYPE_SMS, _("SMS")))                     # channel has many unsent messages

    channel = models.ForeignKey(Channel, verbose_name=_("Channel"),
                                help_text=_("The channel that this alert is for"))
    sync_event = models.ForeignKey(SyncEvent, verbose_name=_("Sync Event"), null=True,
                                   help_text=_("The sync event that caused this alert to be sent (if any)"))
    alert_type = models.CharField(verbose_name=_("Alert Type"), max_length=1, choices=TYPE_CHOICES,
                                  help_text=_("The type of alert the channel is sending"))
    ended_on = models.DateTimeField(verbose_name=_("Ended On"), blank=True, null=True)

    @classmethod
    def check_power_alert(cls, sync):
        alert_user = get_alert_user()

        if sync.power_status in (STATUS_DISCHARGING, STATUS_UNKNOWN, STATUS_NOT_CHARGING) and int(sync.power_level) < 25:

            alerts = Alert.objects.filter(sync_event__channel=sync.channel, alert_type=cls.TYPE_POWER, ended_on=None)

            if not alerts:
                new_alert = Alert.objects.create(channel=sync.channel,
                                                 sync_event=sync,
                                                 alert_type=cls.TYPE_POWER,
                                                 created_by=alert_user,
                                                 modified_by=alert_user)
                new_alert.send_alert()

        if sync.power_status == STATUS_CHARGING or sync.power_status == STATUS_FULL:
            alerts = Alert.objects.filter(sync_event__channel=sync.channel, alert_type=cls.TYPE_POWER, ended_on=None)
            alerts = alerts.order_by('-created_on')

            # end our previous alert
            if alerts and int(alerts[0].sync_event.power_level) < 25:
                for alert in alerts:
                    alert.ended_on = timezone.now()
                    alert.save()
                    last_alert = alert
                last_alert.send_resolved()

    @classmethod
    def check_alerts(cls):
        from temba.msgs.models import Msg

        alert_user = get_alert_user()
        thirty_minutes_ago = timezone.now() - timedelta(minutes=30)

        # end any alerts that no longer seem valid
        for alert in Alert.objects.filter(alert_type=cls.TYPE_DISCONNECTED, ended_on=None):
            # if we've seen the channel since this alert went out, then clear the alert
            if alert.channel.last_seen > alert.created_on:
                alert.ended_on = alert.channel.last_seen
                alert.save()
                alert.send_resolved()

        for channel in Channel.objects.filter(channel_type=Channel.TYPE_ANDROID, is_active=True).exclude(org=None).exclude(last_seen__gte=thirty_minutes_ago):
            # have we already sent an alert for this channel
            if not Alert.objects.filter(channel=channel, alert_type=cls.TYPE_DISCONNECTED, ended_on=None):
                alert = Alert.objects.create(channel=channel, alert_type=cls.TYPE_DISCONNECTED,
                                             modified_by=alert_user, created_by=alert_user)
                alert.send_alert()

        day_ago = timezone.now() - timedelta(days=1)
        six_hours_ago = timezone.now() - timedelta(hours=6)

        # end any sms alerts that are open and no longer seem valid
        for alert in Alert.objects.filter(alert_type=cls.TYPE_SMS, ended_on=None):
            # are there still queued messages?

            if not Msg.objects.filter(status__in=['Q', 'P'], channel=alert.channel, contact__is_test=False, created_on__lte=thirty_minutes_ago).exclude(created_on__lte=day_ago):
                alert.ended_on = timezone.now()
                alert.save()

        # now look for channels that have many unsent messages
        queued_messages = Msg.objects.filter(status__in=['Q', 'P'], contact__is_test=False).order_by('channel', 'created_on').exclude(created_on__gte=thirty_minutes_ago).exclude(created_on__lte=day_ago).exclude(channel=None).values('channel').annotate(latest_queued=Max('created_on'))
        sent_messages = Msg.objects.filter(status__in=['S', 'D'], contact__is_test=False).exclude(created_on__lte=day_ago).exclude(channel=None).order_by('channel', 'sent_on').values('channel').annotate(latest_sent=Max('sent_on'))

        channels = dict()
        for queued in queued_messages:
            if queued['channel']:
                channels[queued['channel']] = dict(queued=queued['latest_queued'], sent=None)

        for sent in sent_messages:
            existing = channels.get(sent['channel'], dict(queued=None))
            existing['sent'] = sent['latest_sent']

        for (channel_id, value) in channels.items():
            # we haven't sent any messages in the past six hours
            if not value['sent'] or value['sent'] < six_hours_ago:
                channel = Channel.objects.get(pk=channel_id)

                # never alert on channels that have no org
                if channel.org is None:  # pragma: no cover
                    continue

                # if we haven't sent an alert in the past six ours
                if not Alert.objects.filter(channel=channel).filter(Q(created_on__gt=six_hours_ago)):
                    alert = Alert.objects.create(channel=channel, alert_type=cls.TYPE_SMS,
                                                 modified_by=alert_user, created_by=alert_user)
                    alert.send_alert()

    def send_alert(self):
        from .tasks import send_alert_task
        on_transaction_commit(lambda: send_alert_task.delay(self.id, resolved=False))

    def send_resolved(self):
        from .tasks import send_alert_task
        on_transaction_commit(lambda: send_alert_task.delay(self.id, resolved=True))

    def send_email(self, resolved):
        from temba.msgs.models import Msg

        # no-op if this channel has no alert email
        if not self.channel.alert_email:
            return

        # no-op if the channel is not tied to an org
        if not self.channel.org:
            return

        if self.alert_type == self.TYPE_POWER:
            if resolved:
                subject = "Your Android phone is now charging"
                template = 'channels/email/power_charging_alert'
            else:
                subject = "Your Android phone battery is low"
                template = 'channels/email/power_alert'

        elif self.alert_type == self.TYPE_DISCONNECTED:
            if resolved:
                subject = "Your Android phone is now connected"
                template = 'channels/email/connected_alert'
            else:
                subject = "Your Android phone is disconnected"
                template = 'channels/email/disconnected_alert'

        elif self.alert_type == self.TYPE_SMS:
            subject = "Your %s is having trouble sending messages" % self.channel.get_channel_type_name()
            template = 'channels/email/sms_alert'
        else:  # pragma: no cover
            raise Exception(_("Unknown alert type: %(alert)s") % {'alert': self.alert_type})

        context = dict(org=self.channel.org, channel=self.channel, now=timezone.now(),
                       last_seen=self.channel.last_seen, sync=self.sync_event)
        context['unsent_count'] = Msg.objects.filter(channel=self.channel, status__in=['Q', 'P'], contact__is_test=False).count()
        context['subject'] = subject

        send_template_email(self.channel.alert_email, subject, template, context, self.channel.org.get_branding())


def get_alert_user():
    user = User.objects.filter(username='alert').first()
    if user:
        return user
    else:
        user = User.objects.create_user('alert')
        user.groups.add(Group.objects.get(name='Service Users'))
        return user


class ChannelSession(SmartModel):
    PENDING = 'P'
    QUEUED = 'Q'
    RINGING = 'R'
    IN_PROGRESS = 'I'
    COMPLETED = 'D'
    BUSY = 'B'
    FAILED = 'F'
    NO_ANSWER = 'N'
    CANCELED = 'C'
    TRIGGERED = 'T'
    INTERRUPTED = 'X'
    INITIATED = 'A'
    ENDING = 'E'

    DONE = [COMPLETED, BUSY, FAILED, NO_ANSWER, CANCELED, INTERRUPTED]

    INCOMING = 'I'
    OUTGOING = 'O'

    IVR = 'F'
    USSD = 'U'

    DIRECTION_CHOICES = ((INCOMING, "Incoming"),
                         (OUTGOING, "Outgoing"))

    TYPE_CHOICES = ((IVR, "IVR"), (USSD, "USSD"),)

    STATUS_CHOICES = ((PENDING, "Pending"),
                      (QUEUED, "Queued"),
                      (RINGING, "Ringing"),
                      (IN_PROGRESS, "In Progress"),
                      (COMPLETED, "Complete"),
                      (BUSY, "Busy"),
                      (FAILED, "Failed"),
                      (NO_ANSWER, "No Answer"),
                      (CANCELED, "Canceled"),
                      (INTERRUPTED, "Interrupted"),
                      (TRIGGERED, "Triggered"),
                      (INITIATED, "Initiated"),
                      (ENDING, "Ending"))

    external_id = models.CharField(max_length=255,
                                   help_text="The external id for this session, our twilio id usually")
    status = models.CharField(max_length=1, choices=STATUS_CHOICES, default=PENDING,
                              help_text="The status of this session")
    channel = models.ForeignKey('Channel',
                                help_text="The channel that created this session")
    contact = models.ForeignKey('contacts.Contact', related_name='sessions',
                                help_text="Who this session is with")
    contact_urn = models.ForeignKey('contacts.ContactURN', verbose_name=_("Contact URN"),
                                    help_text=_("The URN this session is communicating with"))
    direction = models.CharField(max_length=1, choices=DIRECTION_CHOICES,
                                 help_text="The direction of this session, either incoming or outgoing")
    started_on = models.DateTimeField(null=True, blank=True,
                                      help_text="When this session was connected and started")
    ended_on = models.DateTimeField(null=True, blank=True,
                                    help_text="When this session ended")
    org = models.ForeignKey(Org,
                            help_text="The organization this session belongs to")
    session_type = models.CharField(max_length=1, choices=TYPE_CHOICES,
                                    help_text="What sort of session this is")
    duration = models.IntegerField(default=0, null=True,
                                   help_text="The length of this session in seconds")

    def __init__(self, *args, **kwargs):
        super(ChannelSession, self).__init__(*args, **kwargs)

        """ This is needed when referencing `session` from `FlowRun`. Since
        the FK is bound to ChannelSession, when it initializes an instance from
        DB we need to specify the class based on `session_type` so we can access
        all the methods the proxy model implements. """

        if type(self) is ChannelSession:
            if self.session_type == self.USSD:
                from temba.ussd.models import USSDSession
                self.__class__ = USSDSession
            elif self.session_type == self.IVR:
                from temba.ivr.models import IVRCall
                self.__class__ = IVRCall

    def get_logs(self):
        return self.channel_logs.all().order_by('created_on')

    def get_duration(self):
        return timedelta(seconds=self.duration)

    def is_done(self):
        return self.status in self.DONE

    def is_ivr(self):
        return self.session_type == self.IVR

    def close(self):  # pragma: no cover
        pass

    def get(self):
        if self.session_type == self.IVR:
            from temba.ivr.models import IVRCall
            return IVRCall.objects.filter(id=self.id).first()
        if self.session_type == self.USSD:
            from temba.ussd.models import USSDSession
            return USSDSession.objects.filter(id=self.id).first()
        return self  # pragma: no cover

    def get_session(self):
        """
        There is a one-to-one relationship between flow sessions and connections, but as connection can be null
        it can throw an exception
        """
        try:
            return self.session
        except ObjectDoesNotExist:
            return None<|MERGE_RESOLUTION|>--- conflicted
+++ resolved
@@ -287,13 +287,7 @@
 
     TWIML_CHANNELS = ['T', TYPE_VERBOICE, 'TW']
 
-<<<<<<< HEAD
-    NCCO_CHANNELS = ['NX']
-
     MEDIA_CHANNELS = []
-=======
-    MEDIA_CHANNELS = [TYPE_TWILIO, TYPE_TWIML, TYPE_TWILIO_MESSAGING_SERVICE]
->>>>>>> 4f997032
 
     HIDE_CONFIG_PAGE = [TYPE_ANDROID]
 
