--- conflicted
+++ resolved
@@ -1712,11 +1712,7 @@
         for alert in Alert.objects.filter(alert_type=cls.TYPE_SMS, ended_on=None).distinct("channel_id"):
             # are there still queued or errored messages?
             if (
-<<<<<<< HEAD
-                not Msg.objects.filter(status__in=["Q", "P", "E", "F"], channel_id=alert.channel_id)
-=======
                 not Msg.objects.filter(status__in=["Q", "P", "E"], channel_id=alert.channel_id)
->>>>>>> 3fa2f18a
                 .exclude(Q(created_on__gte=thirty_minutes_ago) & Q(status__in=["Q", "P"]))
                 .exclude(created_on__lte=day_ago)
                 .exists()
