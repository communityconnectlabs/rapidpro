from __future__ import absolute_import, unicode_literals

import json
import time
import urlparse
import os
import phonenumbers
import plivo
import regex
import requests
import telegram
import re

from enum import Enum
from datetime import timedelta
from django.contrib.auth.models import User, Group
from django.core.urlresolvers import reverse
from django.db import models, connection
from django.db.models import Q, Max, Sum
from django.db.models.signals import pre_save
from django.conf import settings
from django.utils import timezone
from django.utils.http import urlencode
from django.utils.translation import ugettext_lazy as _
from django.dispatch import receiver
from django_countries.fields import CountryField
from django.core.cache import cache
from gcm.gcm import GCM, GCMNotRegisteredException
from phonenumbers import NumberParseException
from redis_cache import get_redis_connection
from smartmin.models import SmartModel
from temba.nexmo import NexmoClient
from temba.orgs.models import Org, OrgLock, APPLICATION_SID, NEXMO_UUID
from temba.utils.email import send_template_email
from temba.utils import analytics, random_string, dict_to_struct, dict_to_json
from time import sleep
from twilio.rest import TwilioRestClient
from twython import Twython
from temba.utils.gsm7 import is_gsm7, replace_non_gsm7_accents
from temba.utils.models import TembaModel, generate_uuid
from urllib import quote_plus
from xml.sax.saxutils import quoteattr, escape

<<<<<<< HEAD
AFRICAS_TALKING = 'AT'
ANDROID = 'A'
BLACKMYNA = 'BM'
CLICKATELL = 'CT'
FACEBOOK = 'FB'
EXTERNAL = 'EX'
HIGH_CONNECTION = 'HX'
HUB9 = 'H9'
INFOBIP = 'IB'
KANNEL = 'KN'
M3TECH = 'M3'
NEXMO = 'NX'
PLIVO = 'PL'
SHAQODOON = 'SQ'
SMSCENTRAL = 'SC'
TWILIO = 'T'
TWITTER = 'TT'
VERBOICE = 'VB'
VUMI = 'VM'
ZENVIA = 'ZV'
YO = 'YO'
START = 'ST'
TWILIO_MESSAGING_SERVICE = 'TMS'
TELEGRAM = 'TG'
CHIKKA = 'CK'
JASMIN = 'JS'
MBLOX = 'MB'
GLOBE = 'GL'
LINE = 'LN'

SEND_URL = 'send_url'
SEND_METHOD = 'method'
SEND_BODY = 'body'
DEFAULT_SEND_BODY = 'id={{id}}&text={{text}}&to={{to}}&to_no_plus={{to_no_plus}}&from={{from}}&from_no_plus={{from_no_plus}}&channel={{channel}}'
USERNAME = 'username'
PASSWORD = 'password'
KEY = 'key'
API_ID = 'api_id'
VERIFY_SSL = 'verify_ssl'
USE_NATIONAL = 'use_national'
ENCODING = 'encoding'
PAGE_NAME = 'page_name'
CHANNEL_ID = 'channel_id'
CHANNEL_SECRET = 'channel_secret'
CHANNEL_MID = 'channel_mid'

DEFAULT_ENCODING = 'D'  # we just pass the text down to the endpoint
SMART_ENCODING = 'S'    # we try simple substitutions to GSM7 then go to unicode if it still isn't GSM7
UNICODE_ENCODING = 'U'  # we send everything as unicode

ENCODING_CHOICES = ((DEFAULT_ENCODING, _("Default Encoding")),
                    (SMART_ENCODING, _("Smart Encoding")),
                    (UNICODE_ENCODING, _("Unicode Encoding")))

SEND = 'S'
RECEIVE = 'R'
CALL = 'C'
ANSWER = 'A'

# how many outgoing messages we will queue at once
SEND_QUEUE_DEPTH = 500

# how big each batch of outgoing messages can be
SEND_BATCH_SIZE = 100

# various hard coded settings for the channel types
CHANNEL_SETTINGS = {
    AFRICAS_TALKING: dict(scheme='tel', max_length=160),
    ANDROID: dict(scheme='tel', max_length=-1),
    BLACKMYNA: dict(scheme='tel', max_length=1600),
    CHIKKA: dict(scheme='tel', max_length=160),
    CLICKATELL: dict(scheme='tel', max_length=420),
    EXTERNAL: dict(max_length=160),
    FACEBOOK: dict(scheme='facebook', max_length=320),
    GLOBE: dict(scheme='tel', max_length=160),
    HIGH_CONNECTION: dict(scheme='tel', max_length=320),
    HUB9: dict(scheme='tel', max_length=1600),
    INFOBIP: dict(scheme='tel', max_length=1600),
    JASMIN: dict(scheme='tel', max_length=1600),
    KANNEL: dict(scheme='tel', max_length=1600),
    LINE: dict(scheme='line', max_length=1600),
    M3TECH: dict(scheme='tel', max_length=160),
    NEXMO: dict(scheme='tel', max_length=1600, max_tps=1),
    MBLOX: dict(scheme='tel', max_length=459),
    PLIVO: dict(scheme='tel', max_length=1600),
    SHAQODOON: dict(scheme='tel', max_length=1600),
    SMSCENTRAL: dict(scheme='tel', max_length=1600),
    START: dict(scheme='tel', max_length=1600),
    TELEGRAM: dict(scheme='telegram', max_length=1600),
    TWILIO: dict(scheme='tel', max_length=1600),
    TWILIO_MESSAGING_SERVICE: dict(scheme='tel', max_length=1600),
    TWITTER: dict(scheme='twitter', max_length=10000),
    VERBOICE: dict(scheme='tel', max_length=1600),
    VUMI: dict(scheme='tel', max_length=1600),
    YO: dict(scheme='tel', max_length=1600),
    ZENVIA: dict(scheme='tel', max_length=150),
}

=======
>>>>>>> 2e4f9292
TEMBA_HEADERS = {'User-agent': 'RapidPro'}

# Some providers need a static ip to whitelist, route them through our proxy
OUTGOING_PROXIES = settings.OUTGOING_PROXIES


class Encoding(Enum):
    GSM7 = 1
    REPLACED = 2
    UNICODE = 3


class Channel(TembaModel):
<<<<<<< HEAD
    TYPE_CHOICES = ((AFRICAS_TALKING, "Africa's Talking"),
                    (ANDROID, "Android"),
                    (BLACKMYNA, "Blackmyna"),
                    (CLICKATELL, "Clickatell"),
                    (EXTERNAL, "External"),
                    (FACEBOOK, "Facebook"),
                    (GLOBE, "Globe Labs"),
                    (HIGH_CONNECTION, "High Connection"),
                    (HUB9, "Hub9"),
                    (INFOBIP, "Infobip"),
                    (JASMIN, "Jasmin"),
                    (KANNEL, "Kannel"),
                    (LINE, "LINE"),
                    (M3TECH, "M3 Tech"),
                    (MBLOX, "Mblox"),
                    (NEXMO, "Nexmo"),
                    (PLIVO, "Plivo"),
                    (SHAQODOON, "Shaqodoon"),
                    (SMSCENTRAL, "SMSCentral"),
                    (START, "Start Mobile"),
                    (TELEGRAM, "Telegram"),
                    (TWILIO, "Twilio"),
                    (TWILIO_MESSAGING_SERVICE, "Twilio Messaging Service"),
                    (TWITTER, "Twitter"),
                    (VERBOICE, "Verboice"),
                    (VUMI, "Vumi"),
                    (YO, "Yo!"),
                    (ZENVIA, "Zenvia"))
=======
    TYPE_AFRICAS_TALKING = 'AT'
    TYPE_ANDROID = 'A'
    TYPE_BLACKMYNA = 'BM'
    TYPE_CHIKKA = 'CK'
    TYPE_CLICKATELL = 'CT'
    TYPE_EXTERNAL = 'EX'
    TYPE_FACEBOOK = 'FB'
    TYPE_GLOBE = 'GL'
    TYPE_HIGH_CONNECTION = 'HX'
    TYPE_HUB9 = 'H9'
    TYPE_INFOBIP = 'IB'
    TYPE_JASMIN = 'JS'
    TYPE_KANNEL = 'KN'
    TYPE_M3TECH = 'M3'
    TYPE_MBLOX = 'MB'
    TYPE_NEXMO = 'NX'
    TYPE_PLIVO = 'PL'
    TYPE_SHAQODOON = 'SQ'
    TYPE_SMSCENTRAL = 'SC'
    TYPE_START = 'ST'
    TYPE_TELEGRAM = 'TG'
    TYPE_TWILIO = 'T'
    TYPE_TWILIO_MESSAGING_SERVICE = 'TMS'
    TYPE_TWITTER = 'TT'
    TYPE_VERBOICE = 'VB'
    TYPE_VIBER = 'VI'
    TYPE_VUMI = 'VM'
    TYPE_YO = 'YO'
    TYPE_ZENVIA = 'ZV'

    # keys for various config options stored in the channel config dict
    CONFIG_SEND_URL = 'send_url'
    CONFIG_SEND_METHOD = 'method'
    CONFIG_SEND_BODY = 'body'
    CONFIG_DEFAULT_SEND_BODY = 'id={{id}}&text={{text}}&to={{to}}&to_no_plus={{to_no_plus}}&from={{from}}&from_no_plus={{from_no_plus}}&channel={{channel}}'
    CONFIG_USERNAME = 'username'
    CONFIG_PASSWORD = 'password'
    CONFIG_KEY = 'key'
    CONFIG_API_ID = 'api_id'
    CONFIG_VERIFY_SSL = 'verify_ssl'
    CONFIG_USE_NATIONAL = 'use_national'
    CONFIG_ENCODING = 'encoding'
    CONFIG_PAGE_NAME = 'page_name'
    CONFIG_PLIVO_AUTH_ID = 'PLIVO_AUTH_ID'
    CONFIG_PLIVO_AUTH_TOKEN = 'PLIVO_AUTH_TOKEN'
    CONFIG_PLIVO_APP_ID = 'PLIVO_APP_ID'
    CONFIG_AUTH_TOKEN = 'auth_token'

    ENCODING_DEFAULT = 'D'  # we just pass the text down to the endpoint
    ENCODING_SMART = 'S'  # we try simple substitutions to GSM7 then go to unicode if it still isn't GSM7
    ENCODING_UNICODE = 'U'  # we send everything as unicode

    ENCODING_CHOICES = ((ENCODING_DEFAULT, _("Default Encoding")),
                        (ENCODING_SMART, _("Smart Encoding")),
                        (ENCODING_UNICODE, _("Unicode Encoding")))

    # the role types for our channels
    ROLE_SEND = 'S'
    ROLE_RECEIVE = 'R'
    ROLE_CALL = 'C'
    ROLE_ANSWER = 'A'

    # how many outgoing messages we will queue at once
    SEND_QUEUE_DEPTH = 500

    # how big each batch of outgoing messages can be
    SEND_BATCH_SIZE = 100

    TWITTER_FATAL_403S = ("messages to this user right now",  # handle is suspended
                          "users who are not following you")  # handle no longer follows us

    YO_API_URL_1 = 'http://smgw1.yo.co.ug:9100/sendsms'
    YO_API_URL_2 = 'http://41.220.12.201:9100/sendsms'
    YO_API_URL_3 = 'http://164.40.148.210:9100/sendsms'

    # various hard coded settings for the channel types
    CHANNEL_SETTINGS = {
        TYPE_AFRICAS_TALKING: dict(scheme='tel', max_length=160),
        TYPE_ANDROID: dict(scheme='tel', max_length=-1),
        TYPE_BLACKMYNA: dict(scheme='tel', max_length=1600),
        TYPE_CHIKKA: dict(scheme='tel', max_length=160),
        TYPE_CLICKATELL: dict(scheme='tel', max_length=420),
        TYPE_EXTERNAL: dict(max_length=160),
        TYPE_FACEBOOK: dict(scheme='facebook', max_length=320),
        TYPE_GLOBE: dict(scheme='tel', max_length=160),
        TYPE_HIGH_CONNECTION: dict(scheme='tel', max_length=320),
        TYPE_HUB9: dict(scheme='tel', max_length=1600),
        TYPE_INFOBIP: dict(scheme='tel', max_length=1600),
        TYPE_JASMIN: dict(scheme='tel', max_length=1600),
        TYPE_KANNEL: dict(scheme='tel', max_length=1600),
        TYPE_M3TECH: dict(scheme='tel', max_length=160),
        TYPE_NEXMO: dict(scheme='tel', max_length=1600, max_tps=1),
        TYPE_MBLOX: dict(scheme='tel', max_length=459),
        TYPE_PLIVO: dict(scheme='tel', max_length=1600),
        TYPE_SHAQODOON: dict(scheme='tel', max_length=1600),
        TYPE_SMSCENTRAL: dict(scheme='tel', max_length=1600),
        TYPE_START: dict(scheme='tel', max_length=1600),
        TYPE_TELEGRAM: dict(scheme='telegram', max_length=1600),
        TYPE_TWILIO: dict(scheme='tel', max_length=1600),
        TYPE_TWILIO_MESSAGING_SERVICE: dict(scheme='tel', max_length=1600),
        TYPE_TWITTER: dict(scheme='twitter', max_length=10000),
        TYPE_VERBOICE: dict(scheme='tel', max_length=1600),
        TYPE_VIBER: dict(scheme='tel', max_length=1000),
        TYPE_VUMI: dict(scheme='tel', max_length=1600),
        TYPE_YO: dict(scheme='tel', max_length=1600),
        TYPE_ZENVIA: dict(scheme='tel', max_length=150),
    }

    TYPE_CHOICES = ((TYPE_AFRICAS_TALKING, "Africa's Talking"),
                    (TYPE_ANDROID, "Android"),
                    (TYPE_BLACKMYNA, "Blackmyna"),
                    (TYPE_CLICKATELL, "Clickatell"),
                    (TYPE_EXTERNAL, "External"),
                    (TYPE_FACEBOOK, "Facebook"),
                    (TYPE_GLOBE, "Globe Labs"),
                    (TYPE_HIGH_CONNECTION, "High Connection"),
                    (TYPE_HUB9, "Hub9"),
                    (TYPE_INFOBIP, "Infobip"),
                    (TYPE_JASMIN, "Jasmin"),
                    (TYPE_KANNEL, "Kannel"),
                    (TYPE_M3TECH, "M3 Tech"),
                    (TYPE_MBLOX, "Mblox"),
                    (TYPE_NEXMO, "Nexmo"),
                    (TYPE_PLIVO, "Plivo"),
                    (TYPE_SHAQODOON, "Shaqodoon"),
                    (TYPE_SMSCENTRAL, "SMSCentral"),
                    (TYPE_START, "Start Mobile"),
                    (TYPE_TELEGRAM, "Telegram"),
                    (TYPE_TWILIO, "Twilio"),
                    (TYPE_TWILIO_MESSAGING_SERVICE, "Twilio Messaging Service"),
                    (TYPE_TWITTER, "Twitter"),
                    (TYPE_VERBOICE, "Verboice"),
                    (TYPE_VIBER, "Viber"),
                    (TYPE_VUMI, "Vumi"),
                    (TYPE_YO, "Yo!"),
                    (TYPE_ZENVIA, "Zenvia"))
>>>>>>> 2e4f9292

    GET_STARTED = 'get_started'
    VIBER_NO_SERVICE_ID = 'no_service_id'

    channel_type = models.CharField(verbose_name=_("Channel Type"), max_length=3, choices=TYPE_CHOICES,
                                    default=TYPE_ANDROID, help_text=_("Type of this channel, whether Android, Twilio or SMSC"))

    name = models.CharField(verbose_name=_("Name"), max_length=64, blank=True, null=True,
                            help_text=_("Descriptive label for this channel"))

    address = models.CharField(verbose_name=_("Address"), max_length=16, blank=True, null=True,
                               help_text=_("Address with which this channel communicates"))

    country = CountryField(verbose_name=_("Country"), null=True, blank=True,
                           help_text=_("Country which this channel is for"))

    org = models.ForeignKey(Org, verbose_name=_("Org"), related_name="channels", blank=True, null=True,
                            help_text=_("Organization using this channel"))

    gcm_id = models.CharField(verbose_name=_("GCM ID"), max_length=255, blank=True, null=True,
                              help_text=_("The registration id for using Google Cloud Messaging"))

    claim_code = models.CharField(verbose_name=_("Claim Code"), max_length=16, blank=True, null=True, unique=True,
                                  help_text=_("The token the user will us to claim this channel"))

    secret = models.CharField(verbose_name=_("Secret"), max_length=64, blank=True, null=True, unique=True,
                              help_text=_("The secret token this channel should use when signing requests"))

    last_seen = models.DateTimeField(verbose_name=_("Last Seen"), auto_now_add=True,
                                     help_text=_("The last time this channel contacted the server"))

    device = models.CharField(verbose_name=_("Device"), max_length=255, null=True, blank=True,
                              help_text=_("The type of Android device this channel is running on"))

    os = models.CharField(verbose_name=_("OS"), max_length=255, null=True, blank=True,
                          help_text=_("What Android OS version this channel is running on"))

    alert_email = models.EmailField(verbose_name=_("Alert Email"), null=True, blank=True,
                                    help_text=_("We will send email alerts to this address if experiencing issues sending"))

    config = models.TextField(verbose_name=_("Config"), null=True,
                              help_text=_("Any channel specific configuration, used for the various aggregators"))

    scheme = models.CharField(verbose_name="URN Scheme", max_length=8, default='tel',
                              help_text=_("The URN scheme this channel can handle"))

    role = models.CharField(verbose_name="Channel Role", max_length=4, default=ROLE_SEND + ROLE_RECEIVE,
                            help_text=_("The roles this channel can fulfill"))

    parent = models.ForeignKey('self', blank=True, null=True,
                               help_text=_("The channel this channel is working on behalf of"))

    bod = models.TextField(verbose_name=_("Optional Data"), null=True,
                           help_text=_("Any channel specific state data"))

    @classmethod
    def create(cls, org, user, country, channel_type, name=None, address=None, config=None, role=ROLE_SEND + ROLE_RECEIVE, scheme=None, **kwargs):
        type_settings = Channel.CHANNEL_SETTINGS[channel_type]
        fixed_scheme = type_settings.get('scheme')

        if scheme:
            if fixed_scheme and fixed_scheme != scheme:
                raise ValueError("Channel type %s cannot support scheme %s" % (channel_type, scheme))
        else:
            scheme = fixed_scheme

        if not scheme:
            raise ValueError("Cannot create channel without scheme")

        if country and scheme != 'tel':
            raise ValueError("Only channels handling phone numbers can be country specific")

        if config is None:
            config = {}

        create_args = dict(org=org, created_by=user, modified_by=user,
                           country=country,
                           channel_type=channel_type,
                           name=name, address=address,
                           config=json.dumps(config),
                           role=role, scheme=scheme)
        create_args.update(kwargs)

        if 'uuid' not in create_args:
            create_args['uuid'] = generate_uuid()

        channel = cls.objects.create(**create_args)

        # normalize any telephone numbers that we may now have a clue as to country
        if org:
            org.normalize_contact_tels()

        return channel

    @classmethod
    def add_telegram_channel(cls, org, user, auth_token):
        """
        Creates a new telegram channel from the passed in auth token
        """
        from temba.contacts.models import TELEGRAM_SCHEME
        bot = telegram.Bot(auth_token)
        me = bot.getMe()

        channel = Channel.create(org, user, None, Channel.TYPE_TELEGRAM, name=me.first_name, address=me.username,
                                 config={Channel.CONFIG_AUTH_TOKEN: auth_token}, scheme=TELEGRAM_SCHEME)

        bot.setWebhook("https://" + settings.TEMBA_HOST +
                       "%s" % reverse('handlers.telegram_handler', args=[channel.uuid]))
        return channel

    @classmethod
    def add_viber_channel(cls, org, user, name):
        return Channel.create(org, user, None, Channel.TYPE_VIBER, name=name, address=Channel.VIBER_NO_SERVICE_ID)

    @classmethod
    def add_authenticated_external_channel(cls, org, user, country, phone_number,
                                           username, password, channel_type, url):
        try:
            parsed = phonenumbers.parse(phone_number, None)
            phone = phonenumbers.format_number(parsed, phonenumbers.PhoneNumberFormat.INTERNATIONAL)
        except Exception:
            # this is a shortcode, just use it plain
            phone = phone_number

        config = dict(username=username, password=password, send_url=url)
        return Channel.create(org, user, country, channel_type, name=phone, address=phone_number, config=config)

    @classmethod
    def add_config_external_channel(cls, org, user, country, address, channel_type, config, role=ROLE_SEND + ROLE_RECEIVE,
                                    scheme='tel', parent=None):
        return Channel.create(org, user, country, channel_type, name=address, address=address,
                              config=config, role=role, scheme=scheme, parent=parent)

    @classmethod
    def add_plivo_channel(cls, org, user, country, phone_number, auth_id, auth_token):
        plivo_uuid = generate_uuid()
        app_name = "%s/%s" % (settings.TEMBA_HOST.lower(), plivo_uuid)

        client = plivo.RestAPI(auth_id, auth_token)

        message_url = "https://" + settings.TEMBA_HOST + "%s" % reverse('handlers.plivo_handler', args=['receive', plivo_uuid])
        answer_url = "https://" + settings.AWS_BUCKET_DOMAIN + "/plivo_voice_unavailable.xml"

        plivo_response_status, plivo_response = client.create_application(params=dict(app_name=app_name,
                                                                                      answer_url=answer_url,
                                                                                      message_url=message_url))

        if plivo_response_status in [201, 200, 202]:
            plivo_app_id = plivo_response['app_id']
        else:
            plivo_app_id = None

        plivo_config = {Channel.CONFIG_PLIVO_AUTH_ID: auth_id,
                        Channel.CONFIG_PLIVO_AUTH_TOKEN: auth_token,
                        Channel.CONFIG_PLIVO_APP_ID: plivo_app_id}

        plivo_number = phone_number.strip('+ ').replace(' ', '')

        plivo_response_status, plivo_response = client.get_number(params=dict(number=plivo_number))

        if plivo_response_status != 200:
            plivo_response_status, plivo_response = client.buy_phone_number(params=dict(number=plivo_number))

            if plivo_response_status != 201:
                raise Exception(_("There was a problem claiming that number, please check the balance on your account."))

            plivo_response_status, plivo_response = client.get_number(params=dict(number=plivo_number))

        if plivo_response_status == 200:
            plivo_response_status, plivo_response = client.modify_number(params=dict(number=plivo_number,
                                                                                     app_id=plivo_app_id))
            if plivo_response_status != 202:
                raise Exception(_("There was a problem updating that number, please try again."))

        phone_number = '+' + plivo_number
        phone = phonenumbers.format_number(phonenumbers.parse(phone_number, None),
                                           phonenumbers.PhoneNumberFormat.NATIONAL)

        return Channel.create(org, user, country, Channel.TYPE_PLIVO, name=phone, address=phone_number,
                              config=plivo_config, uuid=plivo_uuid)

    @classmethod
    def add_nexmo_channel(cls, org, user, country, phone_number):
        client = org.get_nexmo_client()
        org_uuid = org.config_json().get(NEXMO_UUID)

        nexmo_phones = client.get_numbers(phone_number)
        is_shortcode = False

        # try it with just the national code (for short codes)
        if not nexmo_phones:
            parsed = phonenumbers.parse(phone_number, None)
            shortcode = str(parsed.national_number)
            nexmo_phones = client.get_numbers(shortcode)

            if nexmo_phones:
                is_shortcode = True
                phone_number = shortcode

        # buy the number if we have to
        if not nexmo_phones:
            try:
                client.buy_number(country, phone_number)
            except Exception as e:
                raise Exception(_("There was a problem claiming that number, "
                                  "please check the balance on your account. " +
                                  "Note that you can only claim numbers after "
                                  "adding credit to your Nexmo account.") + "\n" + str(e))

        mo_path = reverse('handlers.nexmo_handler', args=['receive', org_uuid])

        # update the delivery URLs for it
        from temba.settings import TEMBA_HOST
        try:
            client.update_number(country, phone_number, 'http://%s%s' % (TEMBA_HOST, mo_path))

        except Exception as e:
            # shortcodes don't seem to claim right on nexmo, move forward anyways
            if not is_shortcode:
                raise Exception(_("There was a problem claiming that number, please check the balance on your account.") +
                                "\n" + str(e))

        if is_shortcode:
            phone = phone_number
            nexmo_phone_number = phone_number
        else:
            parsed = phonenumbers.parse(phone_number, None)
            phone = phonenumbers.format_number(parsed, phonenumbers.PhoneNumberFormat.INTERNATIONAL)

            # nexmo ships numbers around as E164 without the leading +
            nexmo_phone_number = phonenumbers.format_number(parsed, phonenumbers.PhoneNumberFormat.E164).strip('+')

        return Channel.create(org, user, country, Channel.TYPE_NEXMO, name=phone, address=phone_number, bod=nexmo_phone_number)

    @classmethod
    def add_twilio_channel(cls, org, user, phone_number, country, role):
        client = org.get_twilio_client()
        twilio_phones = client.phone_numbers.list(phone_number=phone_number)

        config = org.config_json()
        application_sid = config.get(APPLICATION_SID)

        # make sure our application id still exists on this account
        exists = False
        for app in client.applications.list():
            if app.sid == application_sid:
                exists = True
                break

        if not exists:
            raise Exception(_("Your Twilio account is no longer connected. "
                              "First remove your Twilio account, reconnect it and try again."))

        is_short_code = len(phone_number) <= 6

        if is_short_code:
            short_codes = client.sms.short_codes.list(short_code=phone_number)

            if short_codes:
                short_code = short_codes[0]
                twilio_sid = short_code.sid
                app_url = "https://" + settings.TEMBA_HOST + "%s" % reverse('handlers.twilio_handler')
                client.sms.short_codes.update(twilio_sid, sms_url=app_url)

                role = Channel.ROLE_SEND + Channel.ROLE_RECEIVE
                phone = phone_number

            else:
                raise Exception(_("Short code not found on your Twilio Account. "
                                  "Please check you own the short code and Try again"))
        else:
            if twilio_phones:
                twilio_phone = twilio_phones[0]
                client.phone_numbers.update(twilio_phone.sid,
                                            voice_application_sid=application_sid,
                                            sms_application_sid=application_sid)

            else:
                twilio_phone = client.phone_numbers.purchase(phone_number=phone_number,
                                                             voice_application_sid=application_sid,
                                                             sms_application_sid=application_sid)

            phone = phonenumbers.format_number(phonenumbers.parse(phone_number, None),
                                               phonenumbers.PhoneNumberFormat.NATIONAL)

            twilio_sid = twilio_phone.sid

        return Channel.create(org, user, country, Channel.TYPE_TWILIO, name=phone, address=phone_number, role=role, bod=twilio_sid)

    @classmethod
    def add_twilio_messaging_service_channel(cls, org, user, messaging_service_sid, country):
        config = dict(messaging_service_sid=messaging_service_sid)

        return Channel.create(org, user, country, Channel.TYPE_TWILIO_MESSAGING_SERVICE,
                              name=messaging_service_sid, address=None, config=config)

    @classmethod
    def add_africas_talking_channel(cls, org, user, country, phone, username, api_key, is_shared=False):
        config = dict(username=username, api_key=api_key, is_shared=is_shared)

        return Channel.create(org, user, country, Channel.TYPE_AFRICAS_TALKING,
                              name="Africa's Talking: %s" % phone, address=phone, config=config)

    @classmethod
    def add_zenvia_channel(cls, org, user, phone, account, code):
        config = dict(account=account, code=code)

        return Channel.create(org, user, 'BR', Channel.TYPE_ZENVIA, name="Zenvia: %s" % phone, address=phone, config=config)

    @classmethod
    def add_send_channel(cls, user, channel):
        # nexmo ships numbers around as E164 without the leading +
        parsed = phonenumbers.parse(channel.address, None)
        nexmo_phone_number = phonenumbers.format_number(parsed, phonenumbers.PhoneNumberFormat.E164).strip('+')

        return Channel.create(user.get_org(), user, channel.country, Channel.TYPE_NEXMO, name="Nexmo Sender",
                              address=channel.address, role=Channel.ROLE_SEND, parent=channel, bod=nexmo_phone_number)

    @classmethod
    def add_call_channel(cls, org, user, channel):
        return Channel.create(org, user, channel.country, Channel.TYPE_TWILIO, name="Twilio Caller",
                              address=channel.address, role=Channel.ROLE_CALL, parent=channel)

    @classmethod
    def add_facebook_channel(cls, org, user, page_name, page_id, page_access_token):
        channel = Channel.create(org, user, None, Channel.TYPE_FACEBOOK, name=page_name, address=page_id,
                                 config={Channel.CONFIG_AUTH_TOKEN: page_access_token, Channel.CONFIG_PAGE_NAME: page_name},
                                 secret=Channel.generate_secret())

        return channel

    @classmethod
    def add_line_channel(cls, org, user, credentials, name):
        channel_id = credentials.get('channel_id')
        channel_secret = credentials.get('channel_secret')
        channel_mid = credentials.get('channel_mid')

        channel = Channel.create(org, user, None, LINE, name=name, address=channel_mid, config={CHANNEL_ID: channel_id, CHANNEL_SECRET: channel_secret, CHANNEL_MID: channel_mid})
        return channel

    @classmethod
    def add_twitter_channel(cls, org, user, screen_name, handle_id, oauth_token, oauth_token_secret):
        config = dict(handle_id=long(handle_id),
                      oauth_token=oauth_token,
                      oauth_token_secret=oauth_token_secret)

        with org.lock_on(OrgLock.channels):
            channel = Channel.objects.filter(org=org, channel_type=Channel.TYPE_TWITTER, address=screen_name, is_active=True).first()
            if channel:
                channel.config = json.dumps(config)
                channel.modified_by = user
                channel.save()
            else:
                channel = Channel.create(org, user, None, Channel.TYPE_TWITTER, name="@%s" % screen_name, address=screen_name,
                                         config=config)

                # notify Mage so that it activates this channel
                from .tasks import MageStreamAction, notify_mage_task
                notify_mage_task.delay(channel.uuid, MageStreamAction.activate)

        return channel

    @classmethod
    def get_or_create_android(cls, gcm, status):
        """
        Creates a new Android channel from the gcm and status commands sent during device registration
        """
        gcm_id = gcm.get('gcm_id')
        uuid = gcm.get('uuid')
        country = status.get('cc')
        device = status.get('dev')

        if not gcm_id or not uuid:
            raise ValueError("Can't create Android channel without UUID and GCM ID")

        # look for existing active channel with this UUID
        existing = Channel.objects.filter(uuid=uuid, is_active=True).first()

        # if device exists reset some of the settings (ok because device clearly isn't in use if it's registering)
        if existing:
            existing.gcm_id = gcm_id
            existing.claim_code = cls.generate_claim_code()
            existing.secret = cls.generate_secret()
            existing.country = country
            existing.device = device
            existing.save(update_fields=('gcm_id', 'secret', 'claim_code', 'country', 'device'))

            return existing

        # if any inactive channel has this UUID, we can steal it
        for ch in Channel.objects.filter(uuid=uuid, is_active=False):
            ch.uuid = generate_uuid()
            ch.save(update_fields=('uuid',))

        # generate random secret and claim code
        claim_code = cls.generate_claim_code()
        secret = cls.generate_secret()
        anon = User.objects.get(username=settings.ANONYMOUS_USER_NAME)

        return Channel.create(None, anon, country, Channel.TYPE_ANDROID, None, None, gcm_id=gcm_id, uuid=uuid,
                              device=device, claim_code=claim_code, secret=secret)

    @classmethod
    def generate_claim_code(cls):
        """
        Generates a random and guaranteed unique claim code
        """
        code = random_string(9)
        while cls.objects.filter(claim_code=code):  # pragma: no cover
            code = random_string(9)
        return code

    @classmethod
    def generate_secret(cls):
        """
        Generates a secret value used for command signing
        """
        return random_string(64)

    @classmethod
    def determine_encoding(cls, text, replace=False):
        """
        Determines what type of encoding should be used for the passed in SMS text.
        """
        # if this is plain gsm7, then we are good to go
        if is_gsm7(text):
            return Encoding.GSM7, text

        # if this doesn't look like GSM7 try to replace characters that are close enough
        if replace:
            replaced = replace_non_gsm7_accents(text)

            # great, this is now GSM7, let's send that
            if is_gsm7(replaced):
                return Encoding.REPLACED, replaced

        # otherwise, this is unicode
        return Encoding.UNICODE, text

    def has_sending_log(self):
        return self.channel_type != Channel.TYPE_ANDROID

    def has_configuration_page(self):
        """
        Whether or not this channel supports a configuration/settings page
        """
        return self.channel_type not in (Channel.TYPE_TWILIO, Channel.TYPE_ANDROID, Channel.TYPE_TWITTER, Channel.TYPE_TELEGRAM)

    def get_delegate_channels(self):
        if not self.org:  # detached channels can't have delegates
            return Channel.objects.none()

        return self.org.channels.filter(parent=self, is_active=True, org=self.org).order_by('-role')

    def set_fb_call_to_action_payload(self, payload):
        # register for get_started events
        url = 'https://graph.facebook.com/v2.6/%s/thread_settings' % self.address
        body = dict(setting_type='call_to_actions', thread_state='new_thread', call_to_actions=[])

        # if we have a payload, set it, otherwise, clear it
        if payload:
            body['call_to_actions'].append(dict(payload=payload))

        access_token = self.config_json()[Channel.CONFIG_AUTH_TOKEN]

        response = requests.post(url, json.dumps(body),
                                 params=dict(access_token=access_token),
                                 headers={'Content-Type': 'application/json'})

        if response.status_code != 200:
            raise Exception(_("Unable to update call to action: %s" % response.content))

    def get_delegate(self, role):
        """
        Get the channel that should perform a given action. Could just be us
        (the same channel), but may be a delegate channel working on our behalf.
        """
        if self.role == role:
            delegate = self
        else:
            # if we have a delegate channel for this role, use that
            delegate = self.get_delegate_channels().filter(role=role).first()

        if not delegate and role in self.role:
            delegate = self

        return delegate

    def get_sender(self):
        return self.get_delegate(Channel.ROLE_SEND)

    def get_caller(self):
        return self.get_delegate(Channel.ROLE_CALL)

    def get_parent_channel(self):
        """
        If we are a delegate channel, this will get us the parent channel.
        Otherwise, it will just return ourselves if we are the parent channel
        """
        if self.parent:
            return self.parent
        return self

    def is_delegate_sender(self):
        return self.parent and Channel.ROLE_SEND in self.role

    def is_delegate_caller(self):
        return self.parent and Channel.ROLE_CALL in self.role

    def get_ivr_client(self):
        if self.channel_type == Channel.TYPE_TWILIO:
            return self.org.get_twilio_client()
        if self.channel_type == Channel.TYPE_VERBOICE:
            return self.org.get_verboice_client()
        return None

    def supports_ivr(self):
        return Channel.ROLE_CALL in self.role or Channel.ROLE_ANSWER in self.role

    def get_name(self):  # pragma: no cover
        if self.name:
            return self.name
        elif self.device:
            return self.device
        else:
            return _("Android Phone")

    def get_channel_type_name(self):
        channel_type_display = self.get_channel_type_display()

        if self.channel_type == Channel.TYPE_ANDROID:
            return _("Android Phone")
        else:
            return _("%s Channel" % channel_type_display)

    def get_address_display(self, e164=False):
        from temba.contacts.models import TEL_SCHEME
        if not self.address:
            return ''

        if self.address and self.scheme == TEL_SCHEME and self.country:
            # assume that a number not starting with + is a short code and return as is
            if self.address[0] != '+':
                return self.address

            try:
                normalized = phonenumbers.parse(self.address, str(self.country))
                fmt = phonenumbers.PhoneNumberFormat.E164 if e164 else phonenumbers.PhoneNumberFormat.INTERNATIONAL
                return phonenumbers.format_number(normalized, fmt)
            except NumberParseException:
                # the number may be alphanumeric in the case of short codes
                pass

        elif self.channel_type == Channel.TYPE_TWITTER:
            return '@%s' % self.address

        elif self.channel_type == Channel.TYPE_FACEBOOK:
            return "%s (%s)" % (self.config_json().get(Channel.CONFIG_PAGE_NAME, self.name), self.address)

        return self.address

    def build_message_context(self):
        from temba.contacts.models import TEL_SCHEME

        address = self.get_address_display()
        default = address if address else self.__unicode__()

        # for backwards compatibility
        if self.scheme == TEL_SCHEME:
            tel = address
            tel_e164 = self.get_address_display(e164=True)
        else:
            tel = ''
            tel_e164 = ''

        return dict(__default__=default, name=self.get_name(), address=address, tel=tel, tel_e164=tel_e164)

    def config_json(self):
        if self.config:
            return json.loads(self.config)
        else:
            return dict()

    @classmethod
    def get_cached_channel(cls, channel_id):
        """
        Fetches this channel's configuration from our cache, also populating it with the channel uuid
        """
        key = 'channel_config:%d' % channel_id
        cached = cache.get(key, None)

        if cached is None:
            channel = Channel.objects.filter(pk=channel_id).exclude(org=None).first()

            # channel has been disconnected, ignore
            if not channel:
                return None
            else:
                cached = channel.as_cached_json()
                cache.set(key, dict_to_json(cached), 900)
        else:
            cached = json.loads(cached)

        return dict_to_struct('ChannelStruct', cached)

    @classmethod
    def clear_cached_channel(cls, channel_id):
        key = 'channel_config:%d' % channel_id
        cache.delete(key)

    def as_cached_json(self):
        # also save our org config, as it has twilio and nexmo keys
        org_config = self.org.config_json()

        return dict(id=self.id, org=self.org_id, country=str(self.country), address=self.address, uuid=self.uuid,
                    secret=self.secret, channel_type=self.channel_type, name=self.name, config=self.config_json(),
                    org_config=org_config)

    def build_registration_command(self):
        # create a claim code if we don't have one
        if not self.claim_code:
            self.claim_code = self.generate_claim_code()
            self.save(update_fields=('claim_code',))

        # create a secret if we don't have one
        if not self.secret:
            self.secret = self.generate_secret()
            self.save(update_fields=('secret',))

        # return our command
        return dict(cmd='reg',
                    relayer_claim_code=self.claim_code,
                    relayer_secret=self.secret,
                    relayer_id=self.id)

    def get_latest_sent_message(self):
        # all message states that are successfully sent
        messages = self.msgs.filter(status__in=['S', 'D'], purged=False).exclude(sent_on=None).order_by('-sent_on')

        # only outgoing messages
        messages = messages.filter(direction='O')

        latest_message = None
        if messages:
            latest_message = messages[0]

        return latest_message

    def get_delayed_outgoing_messages(self):
        messages = self.get_unsent_messages()
        latest_sent_message = self.get_latest_sent_message()

        # ignore really recent unsent messages
        messages = messages.exclude(created_on__gt=timezone.now() - timedelta(hours=1))

        # if there is one message successfully sent ignore also all message created before it was sent
        if latest_sent_message:
            messages = messages.exclude(created_on__lt=latest_sent_message.sent_on)

        return messages

    def get_recent_syncs(self):
        return self.syncevent_set.filter(created_on__gt=timezone.now() - timedelta(hours=1)).order_by('-created_on')

    def get_last_sync(self):
        if not hasattr(self, '_last_sync'):
            last_sync = self.syncevent_set.order_by('-created_on').first()

            self._last_sync = last_sync

        return self._last_sync

    def get_last_power(self):
        last = self.get_last_sync()
        return last.power_level if last else -1

    def get_last_power_status(self):
        last = self.get_last_sync()
        return last.power_status if last else None

    def get_last_power_source(self):
        last = self.get_last_sync()
        return last.power_source if last else None

    def get_last_network_type(self):
        last = self.get_last_sync()
        return last.network_type if last else None

    def get_unsent_messages(self):
        # use our optimized index for our org outbox
        from temba.msgs.models import Msg
        return Msg.all_messages.filter(org=self.org.id, status__in=['P', 'Q'], direction='O',
                                       visibility='V').filter(channel=self, contact__is_test=False)

    def is_new(self):
        # is this channel newer than an hour
        return self.created_on > timezone.now() - timedelta(hours=1) or not self.get_last_sync()

    def claim(self, org, user, phone):
        """
        Claims this channel for the given org/user
        """
        from temba.contacts.models import ContactURN

        if not self.country:
            self.country = ContactURN.derive_country_from_tel(phone)

        self.alert_email = user.email
        self.org = org
        self.is_active = True
        self.claim_code = None
        self.address = phone
        self.save()

        org.normalize_contact_tels()

    def release(self, trigger_sync=True, notify_mage=True):
        """
        Releases this channel, removing it from the org and making it inactive
        """
        # release any channels working on our behalf as well
        for delegate_channel in Channel.objects.filter(parent=self, org=self.org):
            delegate_channel.release()

        if not settings.DEBUG:
            # only call out to external aggregator services if not in debug mode

            # delete Plivo application
            if self.channel_type == Channel.TYPE_PLIVO:
                client = plivo.RestAPI(self.config_json()[Channel.CONFIG_PLIVO_AUTH_ID], self.config_json()[Channel.CONFIG_PLIVO_AUTH_TOKEN])
                client.delete_application(params=dict(app_id=self.config_json()[Channel.CONFIG_PLIVO_APP_ID]))

            # delete Twilio SMS application
            elif self.channel_type == Channel.TYPE_TWILIO:
                client = self.org.get_twilio_client()
                number_update_args = dict()

                if not self.is_delegate_sender():
                    number_update_args['sms_application_sid'] = ""

                if self.supports_ivr():
                    number_update_args['voice_application_sid'] = ""

                try:
                    client.phone_numbers.update(self.bod, **number_update_args)
                except Exception:
                    if client:
                        matching = client.phone_numbers.list(phone_number=self.address)
                        if matching:
                            client.phone_numbers.update(matching[0].sid, **number_update_args)

            # unsubscribe from facebook events for this page
            elif self.channel_type == Channel.TYPE_FACEBOOK:
                page_access_token = self.config_json()[Channel.CONFIG_AUTH_TOKEN]
                requests.delete('https://graph.facebook.com/v2.5/me/subscribed_apps',
                                params=dict(access_token=page_access_token))

        # save off our org and gcm id before nullifying
        org = self.org
        gcm_id = self.gcm_id

        # remove all identifying bits from the client
        self.org = None
        self.gcm_id = None
        self.secret = None
        self.claim_code = None
        self.is_active = False
        self.save()

        # mark any messages in sending mode as failed for this channel
        from temba.msgs.models import Msg, OUTGOING, PENDING, QUEUED, ERRORED, FAILED
        Msg.current_messages.filter(channel=self, direction=OUTGOING,
                                    status__in=[QUEUED, PENDING, ERRORED]).update(status=FAILED)

        # trigger the orphaned channel
        if trigger_sync and self.channel_type == Channel.TYPE_ANDROID:  # pragma: no cover
            self.trigger_sync(gcm_id)

        # clear our cache for this channel
        Channel.clear_cached_channel(self.id)

        if notify_mage and self.channel_type == Channel.TYPE_TWITTER:
            # notify Mage so that it deactivates this channel
            from .tasks import MageStreamAction, notify_mage_task
            notify_mage_task.delay(self.uuid, MageStreamAction.deactivate)

        # if we just lost calling capabilities archive our voice flows
        if Channel.ROLE_CALL in self.role:
            if not org.get_schemes(Channel.ROLE_CALL):
                # archive any IVR flows
                from temba.flows.models import Flow
                for flow in Flow.objects.filter(org=org, is_active=True, flow_type=Flow.VOICE):
                    flow.archive()

        # if we just lost answering capabilities, archive our inbound call trigger
        if Channel.ROLE_ANSWER in self.role:
            if not org.get_schemes(Channel.ROLE_ANSWER):
                from temba.triggers.models import Trigger
                Trigger.objects.filter(trigger_type=Trigger.TYPE_INBOUND_CALL, org=org, is_archived=False).update(is_archived=True)

        from temba.triggers.models import Trigger
        Trigger.objects.filter(channel=self, org=org).update(is_active=False)

    def trigger_sync(self, gcm_id=None):  # pragma: no cover
        """
        Sends a GCM command to trigger a sync on the client
        """
        # androids sync via GCM
        if self.channel_type == Channel.TYPE_ANDROID:
            if getattr(settings, 'GCM_API_KEY', None):
                from .tasks import sync_channel_task
                if not gcm_id:
                    gcm_id = self.gcm_id
                if gcm_id:
                    sync_channel_task.delay(gcm_id, channel_id=self.pk)

        # otherwise this is an aggregator, no-op
        else:
            raise Exception("Trigger sync called on non Android channel. [%d]" % self.pk)

    @classmethod
    def sync_channel(cls, gcm_id, channel=None):  # pragma: no cover
        try:
            gcm = GCM(settings.GCM_API_KEY)
            gcm.plaintext_request(registration_id=gcm_id, data=dict(msg='sync'))
        except GCMNotRegisteredException:
            if channel:
                # this gcm id is invalid now, clear it out
                channel.gcm_id = None
                channel.save()

    @classmethod
    def build_send_url(cls, url, variables):
        for key in variables.keys():
            url = url.replace("{{%s}}" % key, quote_plus(unicode(variables[key]).encode('utf-8')))

        return url

    @classmethod
    def send_jasmin_message(cls, channel, msg, text):
        from temba.msgs.models import Msg, WIRED
        from temba.utils import gsm7

        # build our callback dlr url, jasmin will call this when our message is sent or delivered
        dlr_url = 'https://%s%s' % (settings.HOSTNAME, reverse('handlers.jasmin_handler', args=['status', channel.uuid]))

        # encode to GSM7
        encoded = gsm7.encode(text, 'replace')[0]

        # build our payload
        payload = dict()
        payload['from'] = channel.address.lstrip('+')
        payload['to'] = msg.urn_path.lstrip('+')
        payload['username'] = channel.config[Channel.CONFIG_USERNAME]
        payload['password'] = channel.config[Channel.CONFIG_PASSWORD]
        payload['dlr'] = dlr_url
        payload['dlr-level'] = '2'
        payload['dlr-method'] = 'POST'
        payload['coding'] = '0'
        payload['content'] = encoded

        log_payload = payload.copy()
        log_payload['password'] = 'x' * len(log_payload['password'])

        log_url = channel.config[Channel.CONFIG_SEND_URL] + "?" + urlencode(log_payload)
        start = time.time()

        try:
            response = requests.get(channel.config[Channel.CONFIG_SEND_URL], verify=True, params=payload, timeout=15)
        except Exception as e:
            raise SendException(unicode(e),
                                method='GET',
                                url=log_url,
                                request="",
                                response="",
                                response_status=503)

        if response.status_code != 200 and response.status_code != 201 and response.status_code != 202:
            raise SendException("Got non-200 response [%d] from Jasmin" % response.status_code,
                                method='GET',
                                url=log_url,
                                request="",
                                response=response.text,
                                response_status=response.status_code)

        # save the external id, response should be in format:
        # Success "07033084-5cfd-4812-90a4-e4d24ffb6e3d"
        external_id = None
        match = re.match(r"Success \"(.*)\"", response.text)
        if match:
            external_id = match.group(1)

        Msg.mark_sent(channel.config['r'], channel, msg, WIRED, time.time() - start, external_id)

        ChannelLog.log_success(msg=msg,
                               description="Successfully delivered",
                               method='GET',
                               url=log_url,
                               response=response.text,
                               response_status=response.status_code)

    @classmethod
    def send_facebook_message(cls, channel, msg, text):
        from temba.msgs.models import Msg, WIRED

        # build our payload
        payload = dict()
        payload['recipient'] = dict(id=msg.urn_path)
        payload['message'] = dict(text=text)
        payload = json.dumps(payload)

        url = "https://graph.facebook.com/v2.5/me/messages"
        params = dict(access_token=channel.config[Channel.CONFIG_AUTH_TOKEN])
        headers = {'Content-Type': 'application/json'}
        start = time.time()

        try:
            response = requests.post(url, payload, params=params, headers=headers, timeout=15)
        except Exception as e:
            raise SendException(unicode(e),
                                method='POST',
                                url=url,
                                request=payload,
                                response="",
                                response_status=503)

        if response.status_code != 200:
            raise SendException("Got non-200 response [%d] from Facebook" % response.status_code,
                                method='POST',
                                url=url,
                                request=payload,
                                response=response.text,
                                response_status=response.status_code)

        # grab our external id out, Facebook response is in format:
        # "{"recipient_id":"997011467086879","message_id":"mid.1459532331848:2534ddacc3993a4b78"}"
        external_id = None
        try:
            external_id = response.json()['message_id']
        except Exception as e:
            # if we can't pull out our message id, that's ok, we still sent
            pass

        Msg.mark_sent(channel.config['r'], channel, msg, WIRED, time.time() - start, external_id)

        ChannelLog.log_success(msg=msg,
                               description="Successfully delivered",
                               method='POST',
                               url=url,
                               request=payload,
                               response=response.text,
                               response_status=response.status_code)

    @classmethod
    def send_line_message(cls, channel, msg, text):
        from temba.msgs.models import Msg, WIRED
        from linebot.client import LineBotClient

        credentials = {
            CHANNEL_MID: channel.config.get(CHANNEL_MID),
            CHANNEL_SECRET: channel.config.get(CHANNEL_SECRET),
            CHANNEL_ID: channel.config.get(CHANNEL_ID)
        }

        line_bot_client = LineBotClient(**credentials)

        start = time.time()

        response = line_bot_client.send_text(to_mid=msg.urn_path, text=text)
        content = json.loads(response.content)
        external_id = int(content.get('messageId'))

        Msg.mark_sent(channel.config['r'], channel, msg, WIRED, time.time() - start, external_id=external_id)

        ChannelLog.log_success(msg=msg,
                               description="Successfully delivered",
                               method='POST',
                               url=response.request.url,
                               request=response.request.body,
                               response=response.content,
                               response_status=response.status_code)

    @classmethod
    def send_mblox_message(cls, channel, msg, text):
        from temba.msgs.models import Msg, WIRED

        # build our payload
        payload = dict()
        payload['from'] = channel.address.lstrip('+')
        payload['to'] = [msg.urn_path.lstrip('+')]
        payload['body'] = text
        payload['delivery_report'] = 'per_recipient'

        request_body = json.dumps(payload)

        url = 'https://api.mblox.com/xms/v1/%s/batches' % channel.config[Channel.CONFIG_USERNAME]
        headers = {'Content-Type': 'application/json',
                   'Authorization': 'Bearer %s' % channel.config[Channel.CONFIG_PASSWORD]}

        start = time.time()

        try:
            response = requests.post(url, request_body, headers=headers, timeout=15)
        except Exception as e:
            raise SendException(unicode(e),
                                method='POST',
                                url=url,
                                request=request_body,
                                response="",
                                response_status=503)

        if response.status_code != 200 and response.status_code != 201 and response.status_code != 202:
            raise SendException("Got non-200 response [%d] from MBlox" % response.status_code,
                                method='POST',
                                url=url,
                                request=request_body,
                                response=response.text,
                                response_status=response.status_code)

        # response in format:
        # {
        #  "id": "Oyi75urq5_yB",
        #  "to": [ "593997290044" ],
        #  "from": "18444651185",
        #  "canceled": false,
        #  "body": "Hello world.",
        #  "type": "mt_text",
        #  "created_at": "2016-03-30T17:55:03.683Z",
        #  "modified_at": "2016-03-30T17:55:03.683Z",
        #  "delivery_report": "none",
        #  "expire_at": "2016-04-02T17:55:03.683Z"
        # }
        try:
            response_json = response.json()
            external_id = response_json['id']
        except:
            raise SendException("Unable to parse response body from MBlox",
                                method='POST',
                                url=url,
                                request=request_body,
                                response=response.text,
                                response_status=response.status_code)

        Msg.mark_sent(channel.config['r'], channel, msg, WIRED, time.time() - start, external_id)

        ChannelLog.log_success(msg=msg,
                               description="Successfully delivered",
                               method='POST',
                               url=url,
                               request=request_body,
                               response=response.text,
                               response_status=response.status_code)

    @classmethod
    def send_kannel_message(cls, channel, msg, text):
        from temba.msgs.models import Msg, WIRED

        # build our callback dlr url, kannel will call this when our message is sent or delivered
        dlr_url = 'https://%s%s?id=%d&status=%%d' % (settings.HOSTNAME, reverse('handlers.kannel_handler', args=['status', channel.uuid]), msg.id)
        dlr_mask = 31

        # build our payload
        payload = dict()
        payload['from'] = channel.address
        payload['username'] = channel.config[Channel.CONFIG_USERNAME]
        payload['password'] = channel.config[Channel.CONFIG_PASSWORD]
        payload['text'] = text
        payload['to'] = msg.urn_path
        payload['dlr-url'] = dlr_url
        payload['dlr-mask'] = dlr_mask

        # should our to actually be in national format?
        use_national = channel.config.get(Channel.CONFIG_USE_NATIONAL, False)
        if use_national:
            # parse and remap our 'to' address
            parsed = phonenumbers.parse(msg.urn_path)
            payload['to'] = str(parsed.national_number)

        # figure out if we should send encoding or do any of our own substitution
        desired_encoding = channel.config.get(Channel.CONFIG_ENCODING, Channel.ENCODING_DEFAULT)

        # they want unicde, they get unicode!
        if desired_encoding == Channel.ENCODING_UNICODE:
            payload['coding'] = '2'

        # otherwise, if this is smart encoding, try to derive it
        elif desired_encoding == Channel.ENCODING_SMART:
            # if this is smart encoding, figure out what encoding we will use
            encoding, text = Channel.determine_encoding(text, replace=True)
            payload['text'] = text

            if encoding == Encoding.UNICODE:
                payload['coding'] = '2'

        log_payload = payload.copy()
        log_payload['password'] = 'x' * len(log_payload['password'])

        log_url = channel.config[Channel.CONFIG_SEND_URL]
        if log_url.find("?") >= 0:
            log_url += "&" + urlencode(log_payload)
        else:
            log_url += "?" + urlencode(log_payload)

        start = time.time()

        try:
            if channel.config.get(Channel.CONFIG_VERIFY_SSL, True):
                response = requests.get(channel.config[Channel.CONFIG_SEND_URL], verify=True, params=payload, timeout=15)
            else:
                response = requests.get(channel.config[Channel.CONFIG_SEND_URL], verify=False, params=payload, timeout=15)
        except Exception as e:
            payload['password'] = 'x' * len(payload['password'])
            raise SendException(unicode(e),
                                method='GET',
                                url=log_url,
                                request="",
                                response="",
                                response_status=503)

        if response.status_code != 200 and response.status_code != 201 and response.status_code != 202:
            raise SendException("Got non-200 response [%d] from Kannel" % response.status_code,
                                method='GET',
                                url=log_url,
                                request="",
                                response=response.text,
                                response_status=response.status_code)

        Msg.mark_sent(channel.config['r'], channel, msg, WIRED, time.time() - start)

        ChannelLog.log_success(msg=msg,
                               description="Successfully delivered",
                               method='GET',
                               url=log_url,
                               response=response.text,
                               response_status=response.status_code)

    @classmethod
    def send_shaqodoon_message(cls, channel, msg, text):
        from temba.msgs.models import Msg, WIRED

        # requests are signed with a key built as follows:
        # signing_key = md5(username|password|from|to|msg|key|current_date)
        # where current_date is in the format: d/m/y H
        payload = {'from': channel.address.lstrip('+'), 'to': msg.urn_path.lstrip('+'),
                   'username': channel.config[Channel.CONFIG_USERNAME], 'password': channel.config[Channel.CONFIG_PASSWORD],
                   'msg': text}

        # build our send URL
        url = channel.config[Channel.CONFIG_SEND_URL] + "?" + urlencode(payload)
        log_payload = ""
        start = time.time()

        try:
            # these guys use a self signed certificate
            response = requests.get(url, headers=TEMBA_HEADERS, timeout=15, verify=False)

        except Exception as e:
            raise SendException(unicode(e),
                                method='GET',
                                url=url,
                                request=log_payload,
                                response="",
                                response_status=503)

        if response.status_code != 200 and response.status_code != 201 and response.status_code != 202:
            raise SendException("Got non-200 response [%d] from API" % response.status_code,
                                method='GET',
                                url=url,
                                request=log_payload,
                                response=response.text,
                                response_status=response.status_code)

        Msg.mark_sent(channel.config['r'], channel, msg, WIRED, time.time() - start)

        ChannelLog.log_success(msg=msg,
                               description="Successfully delivered",
                               method='GET',
                               url=url,
                               request=log_payload,
                               response=response.text,
                               response_status=response.status_code)

    @classmethod
    def send_external_message(cls, channel, msg, text):
        from temba.msgs.models import Msg, WIRED
        payload = {
            'id': str(msg.id),
            'text': text,
            'to': msg.urn_path,
            'to_no_plus': msg.urn_path.lstrip('+'),
            'from': channel.address,
            'from_no_plus': channel.address.lstrip('+'),
            'channel': str(channel.id)
        }

        # build our send URL
        url = Channel.build_send_url(channel.config[Channel.CONFIG_SEND_URL], payload)
        start = time.time()

        method = channel.config.get(Channel.CONFIG_SEND_METHOD, 'POST')

        headers = TEMBA_HEADERS.copy()
        if method in ('POST', 'PUT'):
            body = channel.config.get(Channel.CONFIG_SEND_BODY, Channel.CONFIG_DEFAULT_SEND_BODY)
            body = Channel.build_send_url(body, payload)
            headers['Content-Type'] = 'application/x-www-form-urlencoded'
            log_payload = body
        else:
            log_payload = None

        try:
            if method == 'POST':
                response = requests.post(url, data=body, headers=headers, timeout=5)
            elif method == 'PUT':
                response = requests.put(url, data=body, headers=headers, timeout=5)
            else:
                response = requests.get(url, headers=headers, timeout=5)

        except Exception as e:
            raise SendException(unicode(e),
                                method=method,
                                url=url,
                                request=log_payload,
                                response="",
                                response_status=503)

        if response.status_code != 200 and response.status_code != 201 and response.status_code != 202:
            raise SendException("Got non-200 response [%d] from API" % response.status_code,
                                method=method,
                                url=url,
                                request=log_payload,
                                response=response.text,
                                response_status=response.status_code)

        Msg.mark_sent(channel.config['r'], channel, msg, WIRED, time.time() - start)

        ChannelLog.log_success(msg=msg,
                               description="Successfully delivered",
                               method=method,
                               url=url,
                               request=log_payload,
                               response=response.text,
                               response_status=response.status_code)

    @classmethod
    def send_chikka_message(cls, channel, msg, text):
        from temba.msgs.models import Msg, WIRED
        payload = {
            'message_type': 'SEND',
            'mobile_number': msg.urn_path.lstrip('+'),
            'shortcode': channel.address,
            'message_id': msg.id,
            'message': msg.text,
            'request_cost': 'FREE',
            'client_id': channel.config[Channel.CONFIG_USERNAME],
            'secret_key': channel.config[Channel.CONFIG_PASSWORD]
        }

        # if this is a response to a user SMS, then we need to set this as a reply
        if msg.response_to_id:
            response_to = Msg.all_messages.filter(id=msg.response_to_id).first()
            if response_to:
                payload['message_type'] = 'REPLY'
                payload['request_id'] = response_to.external_id

        # build our send URL
        url = 'https://post.chikka.com/smsapi/request'
        log_payload = payload.copy()
        log_payload['secret_key'] = 'x' * len(log_payload['secret_key'])

        start = time.time()

        try:
            response = requests.post(url, data=payload, headers=TEMBA_HEADERS, timeout=5)

        except Exception as e:
            raise SendException(unicode(e),
                                method='POST',
                                url=url,
                                request=log_payload,
                                response="",
                                response_status=503)

        if response.status_code != 200 and response.status_code != 201 and response.status_code != 202:
            raise SendException("Got non-200 response [%d] from API" % response.status_code,
                                method='POST',
                                url=url,
                                request=log_payload,
                                response=response.text,
                                response_status=response.status_code)

        Msg.mark_sent(channel.config['r'], channel, msg, WIRED, time.time() - start)

        ChannelLog.log_success(msg=msg,
                               description="Successfully delivered",
                               method='POST',
                               url=url,
                               request=log_payload,
                               response=response.text,
                               response_status=response.status_code)

    @classmethod
    def send_high_connection_message(cls, channel, msg, text):
        from temba.msgs.models import Msg, WIRED
        payload = {
            'accountid': channel.config[Channel.CONFIG_USERNAME],
            'password': channel.config[Channel.CONFIG_PASSWORD],
            'text': text,
            'to': msg.urn_path,
            'ret_id': msg.id,
            'datacoding': 8,
            'userdata': 'textit',
            'ret_url': 'https://%s%s' % (settings.HOSTNAME, reverse('handlers.hcnx_handler', args=['status', channel.uuid])),
            'ret_mo_url': 'https://%s%s' % (settings.HOSTNAME, reverse('handlers.hcnx_handler', args=['receive', channel.uuid]))
        }

        # build our send URL
        url = 'https://highpushfastapi-v2.hcnx.eu/api' + '?' + urlencode(payload)
        log_payload = None
        start = time.time()

        try:
            response = requests.get(url, headers=TEMBA_HEADERS, timeout=30)
            log_payload = urlencode(payload)
        except Exception as e:
            raise SendException(unicode(e),
                                method='GET',
                                url=url,
                                request=log_payload,
                                response="",
                                response_status=503)

        if response.status_code != 200 and response.status_code != 201 and response.status_code != 202:
            raise SendException("Got non-200 response [%d] from API" % response.status_code,
                                method='GET',
                                url=url,
                                request=log_payload,
                                response=response.text,
                                response_status=response.status_code)

        Msg.mark_sent(channel.config['r'], channel, msg, WIRED, time.time() - start)

        ChannelLog.log_success(msg=msg,
                               description="Successfully delivered",
                               method='GET',
                               url=url,
                               request=log_payload,
                               response=response.text,
                               response_status=response.status_code)

    @classmethod
    def send_blackmyna_message(cls, channel, msg, text):
        from temba.msgs.models import Msg, WIRED
        payload = {
            'address': msg.urn_path,
            'senderaddress': channel.address,
            'message': text,
        }

        url = 'http://api.blackmyna.com/2/smsmessaging/outbound'
        log_payload = None
        external_id = None
        start = time.time()

        try:
            log_payload = urlencode(payload)

            response = requests.post(url, data=payload, headers=TEMBA_HEADERS, timeout=30,
                                     auth=(channel.config[Channel.CONFIG_USERNAME], channel.config[Channel.CONFIG_PASSWORD]))
            # parse our response, should be JSON that looks something like:
            # [{
            #   "recipient" : recipient_number_1,
            #   "id" : Unique_identifier (universally unique identifier UUID)
            # }]
            response_json = response.json()

            # we only care about the first piece
            if response_json and len(response_json) > 0:
                external_id = response_json[0].get('id', None)

        except Exception as e:
            raise SendException(unicode(e),
                                method='POST',
                                url=url,
                                request=log_payload,
                                response=response.text if response else '',
                                response_status=503)

        if response.status_code != 200 and response.status_code != 201 and response.status_code != 202:
            raise SendException("Got non-200 response [%d] from API" % response.status_code,
                                method='POST',
                                url=url,
                                request=log_payload,
                                response=response.text,
                                response_status=response.status_code)

        Msg.mark_sent(channel.config['r'], channel, msg, WIRED, time.time() - start, external_id=external_id)

        ChannelLog.log_success(msg=msg,
                               description="Successfully delivered",
                               method='POST',
                               url=url,
                               request=log_payload,
                               response=response.text,
                               response_status=response.status_code)

    @classmethod
    def send_start_message(cls, channel, msg, text):
        from temba.msgs.models import Msg, WIRED

        post_body = u"""
          <message>
            <service id="single" source=$$FROM$$ />
            <to>$$TO$$</to>
            <body content-type="plain/text" encoding="plain">$$BODY$$</body>
          </message>
        """
        post_body = post_body.replace("$$FROM$$", quoteattr(channel.address))
        post_body = post_body.replace("$$TO$$", escape(msg.urn_path))
        post_body = post_body.replace("$$BODY$$", escape(msg.text))
        post_body = post_body.encode('utf8')

        url = 'http://bulk.startmobile.com.ua/clients.php'

        start = time.time()
        try:
            headers = {'Content-Type': 'application/xml; charset=utf8'}
            headers.update(TEMBA_HEADERS)

            response = requests.post(url,
                                     data=post_body,
                                     headers=headers,
                                     auth=(channel.config[Channel.CONFIG_USERNAME], channel.config[Channel.CONFIG_PASSWORD]),
                                     timeout=30)
        except Exception as e:
            raise SendException(unicode(e),
                                method='POST',
                                url=url,
                                request=post_body.decode('utf8'),
                                response='',
                                response_status=503)

        if (response.status_code != 200 and response.status_code != 201) or response.text.find("error") >= 0:
            raise SendException("Error Sending Message",
                                method='POST',
                                url=url,
                                request=post_body.decode('utf8'),
                                response=response.text,
                                response_status=response.status_code)

        # parse out our id, this is XML but we only care about the id
        external_id = None
        start = response.text.find("<id>")
        end = response.text.find("</id>")
        if end > start > 0:
            external_id = response.text[start + 4:end]

        Msg.mark_sent(channel.config['r'], channel, msg, WIRED, time.time() - start, external_id=external_id)

        ChannelLog.log_success(msg=msg,
                               description="Successfully delivered",
                               method='POST',
                               url=url,
                               request=post_body.decode('utf8'),
                               response=response.text,
                               response_status=response.status_code)

    @classmethod
    def send_smscentral_message(cls, channel, msg, text):
        from temba.msgs.models import Msg, WIRED

        # strip a leading +
        mobile = msg.urn_path[1:] if msg.urn_path.startswith('+') else msg.urn_path

        payload = {
            'user': channel.config[Channel.CONFIG_USERNAME], 'pass': channel.config[Channel.CONFIG_PASSWORD], 'mobile': mobile, 'content': text,
        }

        url = 'http://smail.smscentral.com.np/bp/ApiSms.php'
        log_payload = urlencode(payload)
        start = time.time()

        try:
            response = requests.post(url, data=payload, headers=TEMBA_HEADERS, timeout=30)

        except Exception as e:
            raise SendException(unicode(e),
                                method='POST',
                                url=url,
                                request=log_payload,
                                response='',
                                response_status=503)

        if response.status_code != 200 and response.status_code != 201 and response.status_code != 202:
            raise SendException("Got non-200 response [%d] from API" % response.status_code,
                                method='POST',
                                url=url,
                                request=log_payload,
                                response=response.text,
                                response_status=response.status_code)

        Msg.mark_sent(channel.config['r'], channel, msg, WIRED, time.time() - start)

        ChannelLog.log_success(msg=msg,
                               description="Successfully delivered",
                               method='POST',
                               url=url,
                               request=log_payload,
                               response=response.text,
                               response_status=response.status_code)

    @classmethod
    def send_vumi_message(cls, channel, msg, text):
        from temba.msgs.models import Msg, WIRED
        from temba.contacts.models import Contact

        channel.config['transport_name'] = 'mtech_ng_smpp_transport'

        payload = dict(message_id=msg.id,
                       in_reply_to=None,
                       session_event=None,
                       to_addr=msg.urn_path,
                       from_addr=channel.address,
                       content=text,
                       transport_name=channel.config['transport_name'],
                       transport_type='sms',
                       transport_metadata={},
                       helper_metadata={})

        payload = json.dumps(payload)

        headers = dict(TEMBA_HEADERS)
        headers['content-type'] = 'application/json'

        url = 'https://go.vumi.org/api/v1/go/http_api_nostream/%s/messages.json' % channel.config['conversation_key']
        start = time.time()

        try:
            response = requests.put(url,
                                    data=payload,
                                    headers=headers,
                                    timeout=30,
                                    auth=(channel.config['account_key'], channel.config['access_token']))

        except Exception as e:
            raise SendException(unicode(e),
                                method='PUT',
                                url=url,
                                request=payload,
                                response="",
                                response_status=503)

        if response.status_code != 200 and response.status_code != 201:
            # this is a fatal failure, don't retry
            fatal = response.status_code == 400

            # if this is fatal due to the user opting out, stop them
            if response.text and response.text.find('has opted out') >= 0:
                contact = Contact.objects.get(id=msg.contact)
                contact.stop(contact.modified_by)
                fatal = True

            raise SendException("Got non-200 response [%d] from API" % response.status_code,
                                method='PUT',
                                url=url,
                                request=payload,
                                response=response.text,
                                response_status=response.status_code,
                                fatal=fatal)

        # parse our response
        body = response.json()

        # mark our message as sent
        Msg.mark_sent(channel.config['r'], channel, msg, WIRED, time.time() - start, external_id=body.get('message_id', ''))

        ChannelLog.log_success(msg=msg,
                               description="Successfully delivered",
                               method='PUT',
                               url=url,
                               request=payload,
                               response=response.text,
                               response_status=response.status_code)

    @classmethod
    def send_globe_message(cls, channel, msg, text):
        from temba.msgs.models import Msg, WIRED

        payload = {
            'address': msg.urn_path.lstrip('+'),
            'message': text,
            'passphrase': channel.config['passphrase'],
            'app_id': channel.config['app_id'],
            'app_secret': channel.config['app_secret']
        }
        headers = dict(TEMBA_HEADERS)

        url = 'https://devapi.globelabs.com.ph/smsmessaging/v1/outbound/%s/requests' % channel.address
        start = time.time()

        try:
            response = requests.post(url,
                                     data=payload,
                                     headers=headers,
                                     timeout=5)
        except Exception as e:
            raise SendException(unicode(e),
                                method='POST',
                                url=url,
                                request=payload,
                                response="",
                                response_status=503)

        if response.status_code != 200 and response.status_code != 201:
            raise SendException("Got non-200 response [%d] from API" % response.status_code,
                                method='POST',
                                url=url,
                                request=payload,
                                response=response.text,
                                response_status=response.status_code)

        # parse our response
        response.json()

        # mark our message as sent
        Msg.mark_sent(channel.config['r'], channel, msg, WIRED, time.time() - start)

        ChannelLog.log_success(msg=msg,
                               description="Successfully delivered",
                               method='POST',
                               url=url,
                               request=payload,
                               response=response.text,
                               response_status=response.status_code)

    @classmethod
    def send_nexmo_message(cls, channel, msg, text):
        from temba.msgs.models import Msg, SENT
        from temba.orgs.models import NEXMO_KEY, NEXMO_SECRET

        client = NexmoClient(channel.org_config[NEXMO_KEY], channel.org_config[NEXMO_SECRET])
        start = time.time()

        attempts = 0
        response = None
        while not response:
            try:
                (message_id, response) = client.send_message(channel.address, msg.urn_path, text)
            except SendException as e:
                match = regex.match(r'.*Throughput Rate Exceeded - please wait \[ (\d+) \] and retry.*', e.response)

                # this is a throughput failure, attempt to wait up to three times
                if match and attempts < 3:
                    sleep(float(match.group(1)) / 1000)
                    attempts += 1
                else:
                    raise e

        Msg.mark_sent(channel.config['r'], channel, msg, SENT, time.time() - start, external_id=message_id)

        ChannelLog.log_success(msg=msg,
                               description="Successfully delivered to Nexmo",
                               method=response.request.method,
                               url=response.request.url,
                               response=response.text,
                               response_status=response.status_code)

    @classmethod
    def send_yo_message(cls, channel, msg, text):
        from temba.msgs.models import Msg, SENT
        from temba.contacts.models import Contact

        # build our message dict
        params = dict(origin=channel.address.lstrip('+'),
                      sms_content=text,
                      destinations=msg.urn_path.lstrip('+'),
                      ybsacctno=channel.config['username'],
                      password=channel.config['password'])
        log_params = params.copy()
        log_params['password'] = 'x' * len(log_params['password'])

        start = time.time()
        failed = False
        fatal = False

        for send_url in [Channel.YO_API_URL_1, Channel.YO_API_URL_2, Channel.YO_API_URL_3]:
            url = send_url + '?' + urlencode(params)
            log_url = send_url + '?' + urlencode(log_params)

            failed = False
            try:
                response = requests.get(url, headers=TEMBA_HEADERS, timeout=5)
                response_qs = urlparse.parse_qs(response.text)
            except Exception:
                failed = True

            if not failed and response.status_code != 200 and response.status_code != 201:
                failed = True

            # if it wasn't successfully delivered, throw
            if not failed and response_qs.get('ybs_autocreate_status', [''])[0] != 'OK':
                failed = True

            # check if we failed permanently (they blocked us)
            if failed and response_qs.get('ybs_autocreate_message', [''])[0].find('BLACKLISTED') >= 0:
                contact = Contact.objects.get(id=msg.contact)
                contact.stop(contact.modified_by)
                fatal = True
                break

            # if we sent the message, then move on
            if not failed:
                break

        if failed:
            raise SendException("Received error from Yo! API",
                                url=log_url,
                                method='GET',
                                request='',
                                response=response.text,
                                response_status=response.status_code,
                                fatal=fatal)

        Msg.mark_sent(channel.config['r'], channel, msg, SENT, time.time() - start)

        ChannelLog.log_success(msg=msg,
                               description="Successfully delivered",
                               url=log_url,
                               method='GET',
                               request='',
                               response=response.text,
                               response_status=response.status_code)

    @classmethod
    def send_infobip_message(cls, channel, msg, text):
        from temba.msgs.models import Msg, SENT

        API_URL = 'http://api.infobip.com/api/v3/sendsms/json'
        BACKUP_API_URL = 'http://api2.infobip.com/api/v3/sendsms/json'

        url = API_URL

        # build our message dict
        message = dict(sender=channel.address.lstrip('+'),
                       text=text,
                       recipients=[dict(gsm=msg.urn_path.lstrip('+'))])

        # infobip requires that long messages have a different type
        if len(text) > 160:
            message['type'] = 'longSMS'

        payload = {'authentication': dict(username=channel.config['username'], password=channel.config['password']),
                   'messages': [message]}

        headers = {'Content-Type': 'application/json', 'Accept': 'application/json'}
        headers.update(TEMBA_HEADERS)
        start = time.time()

        try:
            response = requests.post(url, data=json.dumps(payload), headers=headers, timeout=5)
        except Exception:
            try:
                # we failed to connect, try our backup URL
                url = BACKUP_API_URL
                response = requests.post(url, params=payload, headers=headers, timeout=5)
            except Exception as e:
                payload['authentication']['password'] = 'x' * len(payload['authentication']['password'])
                raise SendException(u"Unable to send message: %s" % unicode(e),
                                    url=url,
                                    method='POST',
                                    request=json.dumps(payload),
                                    response=response.text,
                                    response_status=response.status_code)

        if response.status_code != 200 and response.status_code != 201:
            payload['authentication']['password'] = 'x' * len(payload['authentication']['password'])
            raise SendException("Received non 200 status: %d" % response.status_code,
                                url=url,
                                method='POST',
                                request=json.dumps(payload),
                                response=response.text,
                                response_status=response.status_code)

        response_json = response.json()
        messages = response_json['results']

        # if it wasn't successfully delivered, throw
        if int(messages[0]['status']) != 0:
            raise SendException("Received non-zero status code [%s]" % messages[0]['status'],
                                url=url,
                                method='POST',
                                request=json.dumps(payload),
                                response=response.text,
                                response_status=response.status_code)

        Msg.mark_sent(channel.config['r'], channel, msg, SENT, time.time() - start, external_id=messages[0]['messageid'])

        ChannelLog.log_success(msg=msg,
                               description="Successfully delivered",
                               url=url,
                               method='POST',
                               request=json.dumps(payload),
                               response=response.text,
                               response_status=response.status_code)

    @classmethod
    def send_hub9_message(cls, channel, msg, text):
        from temba.msgs.models import Msg, SENT

        # http://175.103.48.29:28078/testing/smsmt.php?
        #   userid=xxx
        #   &password=xxxx
        #   &original=6282881134567
        #   &sendto=628159152565
        #   &messagetype=0
        #   &messageid=1897869768
        #   &message=Test+Normal+Single+Message&dcs=0
        #   &udhl=0&charset=utf-8
        #
        from temba.settings import HUB9_ENDPOINT
        url = HUB9_ENDPOINT
        payload = dict(userid=channel.config['username'], password=channel.config['password'],
                       original=channel.address.lstrip('+'), sendto=msg.urn_path.lstrip('+'),
                       messageid=msg.id, message=text, dcs=0, udhl=0)

        # build up our querystring and send it as a get
        send_url = "%s?%s" % (url, urlencode(payload))
        payload['password'] = 'x' * len(payload['password'])
        masked_url = "%s?%s" % (url, urlencode(payload))
        start = time.time()

        try:
            response = requests.get(send_url, proxies=OUTGOING_PROXIES, headers=TEMBA_HEADERS, timeout=15)
            if not response:
                raise SendException("Unable to send message",
                                    url=masked_url,
                                    method='GET',
                                    response="Empty response",
                                    response_status=503)

            if response.status_code != 200 and response.status_code != 201:
                raise SendException("Received non 200 status: %d" % response.status_code,
                                    url=masked_url,
                                    method='GET',
                                    request=None,
                                    response=response.text,
                                    response_status=response.status_code)

            # if it wasn't successfully delivered, throw
            if response.text != "000":
                error = "Unknown error"
                if response.text == "001":
                    error = "Error 001: Authentication Error"
                elif response.text == "101":
                    error = "Error 101: Account expired or invalid parameters"

                raise SendException(error,
                                    url=masked_url,
                                    method='GET',
                                    request=None,
                                    response=response.text,
                                    response_status=response.status_code)

            Msg.mark_sent(channel.config['r'], channel, msg, SENT, time.time() - start)

            ChannelLog.log_success(msg=msg,
                                   description="Successfully delivered",
                                   url=masked_url,
                                   method='GET',
                                   response=response.text,
                                   response_status=response.status_code)

        except SendException as e:
            raise e
        except Exception as e:
            reason = "Unknown error"
            try:
                if e.message and e.message.reason:
                    reason = e.message.reason
            except Exception:
                pass
            raise SendException(u"Unable to send message: %s" % unicode(reason)[:64],
                                url=masked_url,
                                method='GET',
                                request=None,
                                response=reason,
                                response_status=503)

    @classmethod
    def send_zenvia_message(cls, channel, msg, text):
        from temba.msgs.models import Msg, WIRED

        # Zenvia accepts messages via a GET
        # http://www.zenvia360.com.br/GatewayIntegration/msgSms.do?dispatch=send&account=temba&
        # code=abc123&to=5511996458779&msg=my message content&id=123&callbackOption=1
        payload = dict(dispatch='send',
                       account=channel.config['account'],
                       code=channel.config['code'],
                       msg=text,
                       to=msg.urn_path,
                       id=msg.id,
                       callbackOption=1)

        zenvia_url = "http://www.zenvia360.com.br/GatewayIntegration/msgSms.do"
        headers = {'Content-Type': "text/html", 'Accept-Charset': 'ISO-8859-1'}
        headers.update(TEMBA_HEADERS)
        start = time.time()

        try:
            response = requests.get(zenvia_url,
                                    params=payload, headers=headers, timeout=5)
        except Exception as e:
            raise SendException(u"Unable to send message: %s" % unicode(e),
                                url=zenvia_url,
                                method='POST',
                                request=json.dumps(payload),
                                response=response.text,
                                response_status=response.status_code)

        if response.status_code != 200 and response.status_code != 201:
            raise SendException("Got non-200 response from API: %d" % response.status_code,
                                url=zenvia_url,
                                method='POST',
                                request=json.dumps(payload),
                                response=response.text,
                                response_status=response.status_code)

        response_code = int(response.text[:3])

        if response_code != 0:
            raise Exception("Got non-zero response from Zenvia: %s" % response.text)

        Msg.mark_sent(channel.config['r'], channel, msg, WIRED, time.time() - start)

        ChannelLog.log_success(msg=msg,
                               description="Successfully delivered",
                               url=zenvia_url,
                               method='POST',
                               request=json.dumps(payload),
                               response=response.text,
                               response_status=response.status_code)

    @classmethod
    def send_africas_talking_message(cls, channel, msg, text):
        from temba.msgs.models import Msg, SENT

        payload = dict(username=channel.config['username'],
                       to=msg.urn_path,
                       message=text)

        # if this isn't a shared shortcode, send the from address
        if not channel.config.get('is_shared', False):
            payload['from'] = channel.address

        headers = dict(Accept='application/json', apikey=channel.config['api_key'])
        headers.update(TEMBA_HEADERS)

        api_url = "https://api.africastalking.com/version1/messaging"
        start = time.time()

        try:
            response = requests.post(api_url,
                                     data=payload, headers=headers, timeout=5)
        except Exception as e:
            raise SendException(u"Unable to send message: %s" % unicode(e),
                                url=api_url,
                                method='POST',
                                request=json.dumps(payload),
                                response=response.text,
                                response_status=response.status_code)

        if response.status_code != 200 and response.status_code != 201:
            raise SendException("Got non-200 response from API: %d" % response.status_code,
                                url=api_url,
                                method='POST',
                                request=json.dumps(payload),
                                response=response.text,
                                response_status=response.status_code)

        response_data = response.json()

        # set our external id so we know when it is actually sent, this is missing in cases where
        # it wasn't sent, in which case we'll become an errored message
        external_id = response_data['SMSMessageData']['Recipients'][0]['messageId']

        Msg.mark_sent(channel.config['r'], channel, msg, SENT, time.time() - start, external_id=external_id)

        ChannelLog.log_success(msg=msg,
                               description="Successfully delivered",
                               url=api_url,
                               method='POST',
                               request=json.dumps(payload),
                               response=response.text,
                               response_status=response.status_code)

    @classmethod
    def send_twilio_message(cls, channel, msg, text):
        from temba.msgs.models import Msg, WIRED
        from temba.orgs.models import ACCOUNT_SID, ACCOUNT_TOKEN

        callback_url = Channel.build_twilio_callback_url(msg.id)
        client = TwilioRestClient(channel.org_config[ACCOUNT_SID], channel.org_config[ACCOUNT_TOKEN])
        start = time.time()

        if channel.channel_type == Channel.TYPE_TWILIO_MESSAGING_SERVICE:
            messaging_service_sid = channel.config['messaging_service_sid']
            client.messages.create(to=msg.urn_path,
                                   messaging_service_sid=messaging_service_sid,
                                   body=text,
                                   status_callback=callback_url)
        else:
            client.messages.create(to=msg.urn_path,
                                   from_=channel.address,
                                   body=text,
                                   status_callback=callback_url)

        Msg.mark_sent(channel.config['r'], channel, msg, WIRED, time.time() - start)
        ChannelLog.log_success(msg, "Successfully delivered message")

    @classmethod
    def send_telegram_message(cls, channel, msg, text):
        from temba.msgs.models import Msg, WIRED
        start = time.time()

        auth_token = channel.config[Channel.CONFIG_AUTH_TOKEN]
        send_url = 'https://api.telegram.org/bot%s/sendMessage' % auth_token
        post_body = dict(chat_id=msg.urn_path, text=text)

        try:
            response = requests.post(send_url, post_body)
            external_id = response.json()['result']['message_id']
        except Exception as e:
            raise SendException(str(e),
                                send_url,
                                'POST',
                                urlencode(post_body),
                                response.content,
                                505)

        Msg.mark_sent(channel.config['r'], channel, msg, WIRED, time.time() - start, external_id=external_id)
        ChannelLog.log_success(msg, "Successfully delivered message")

    @classmethod
    def send_twitter_message(cls, channel, msg, text):
        from temba.msgs.models import Msg, WIRED
        from temba.contacts.models import Contact

        consumer_key = settings.TWITTER_API_KEY
        consumer_secret = settings.TWITTER_API_SECRET
        oauth_token = channel.config['oauth_token']
        oauth_token_secret = channel.config['oauth_token_secret']

        twitter = Twython(consumer_key, consumer_secret, oauth_token, oauth_token_secret)
        start = time.time()

        try:
            dm = twitter.send_direct_message(screen_name=msg.urn_path, text=text)
        except Exception as e:
            error_code = getattr(e, 'error_code', 400)
            fatal = False

            if error_code == 404:  # handle doesn't exist
                fatal = True
            elif error_code == 403:
                for err in Channel.TWITTER_FATAL_403S:
                    if unicode(e).find(err) >= 0:
                        fatal = True
                        break

            # if message can never be sent, stop them contact
            if fatal:
                contact = Contact.objects.get(id=msg.contact)
                contact.stop(contact.modified_by)

            raise SendException(str(e),
                                'https://api.twitter.com/1.1/direct_messages/new.json',
                                'POST',
                                urlencode(dict(screen_name=msg.urn_path, text=text)),  # not complete, but useful in the log
                                str(e),
                                error_code,
                                fatal=fatal)

        external_id = dm['id']

        Msg.mark_sent(channel.config['r'], channel, msg, WIRED, time.time() - start, external_id=external_id)
        ChannelLog.log_success(msg, "Successfully delivered message")

    @classmethod
    def send_clickatell_message(cls, channel, msg, text):
        """
        Sends a message to Clickatell, they expect a GET in the following format:
             https://api.clickatell.com/http/sendmsg?api_id=xxx&user=xxxx&password=xxxx&to=xxxxx&text=xxxx
        """
        from temba.msgs.models import Msg, WIRED

        # determine our encoding
        encoding, text = Channel.determine_encoding(text, replace=True)

        # if this looks like unicode, ask clickatell to send as unicode
        if encoding == Encoding.UNICODE:
            unicode_switch = 1
        else:
            unicode_switch = 0

        url = 'https://api.clickatell.com/http/sendmsg'
        payload = {'api_id': channel.config[Channel.CONFIG_API_ID],
                   'user': channel.config[Channel.CONFIG_USERNAME],
                   'password': channel.config[Channel.CONFIG_PASSWORD],
                   'from': channel.address.lstrip('+'),
                   'concat': 3,
                   'callback': 7,
                   'mo': 1,
                   'unicode': unicode_switch,
                   'to': msg.urn_path.lstrip('+'),
                   'text': text}
        start = time.time()

        try:
            response = requests.get(url, params=payload, headers=TEMBA_HEADERS, timeout=5)
            log_payload = urlencode(payload)

        except Exception as e:
            raise SendException(unicode(e),
                                method='GET',
                                url=url,
                                request=log_payload,
                                response="",
                                response_status=503)

        if response.status_code != 200 and response.status_code != 201 and response.status_code != 202:
            raise SendException("Got non-200 response [%d] from API" % response.status_code,
                                method='GET',
                                url=url,
                                request=log_payload,
                                response=response.text,
                                response_status=response.status_code)

        # parse out the external id for the message, comes in the format: "ID: id12312312312"
        external_id = None
        if response.text.startswith("ID: "):
            external_id = response.text[4:]

        Msg.mark_sent(channel.config['r'], channel, msg, WIRED, time.time() - start, external_id=external_id)

        ChannelLog.log_success(msg=msg,
                               description="Successfully delivered",
                               method='GET',
                               url=url,
                               request=log_payload,
                               response=response.text,
                               response_status=response.status_code)

    @classmethod
    def send_plivo_message(cls, channel, msg, text):
        import plivo
        from temba.msgs.models import Msg, WIRED

        # url used for logs and exceptions
        url = 'https://api.plivo.com/v1/Account/%s/Message/' % channel.config[Channel.CONFIG_PLIVO_AUTH_ID]

        client = plivo.RestAPI(channel.config[Channel.CONFIG_PLIVO_AUTH_ID], channel.config[Channel.CONFIG_PLIVO_AUTH_TOKEN])
        status_url = "https://" + settings.TEMBA_HOST + "%s" % reverse('handlers.plivo_handler',
                                                                       args=['status', channel.uuid])

        payload = {'src': channel.address.lstrip('+'),
                   'dst': msg.urn_path.lstrip('+'),
                   'text': text,
                   'url': status_url,
                   'method': 'POST'}
        start = time.time()

        try:
            plivo_response_status, plivo_response = client.send_message(params=payload)
        except Exception as e:
            raise SendException(unicode(e),
                                method='POST',
                                url=url,
                                request=json.dumps(payload),
                                response="",
                                response_status=503)

        if plivo_response_status != 200 and plivo_response_status != 201 and plivo_response_status != 202:
            raise SendException("Got non-200 response [%d] from API" % plivo_response_status,
                                method='POST',
                                url=url,
                                request=json.dumps(payload),
                                response=plivo_response,
                                response_status=plivo_response_status)

        external_id = plivo_response['message_uuid'][0]
        Msg.mark_sent(channel.config['r'], channel, msg, WIRED, time.time() - start, external_id)

        ChannelLog.log_success(msg=msg,
                               description="Successfully delivered",
                               method='POST',
                               url=url,
                               request=json.dumps(payload),
                               response=plivo_response,
                               response_status=plivo_response_status)

    @classmethod
    def send_m3tech_message(cls, channel, msg, text):
        from temba.msgs.models import Msg, WIRED

        # determine our encoding
        encoding, text = Channel.determine_encoding(text, replace=True)

        # if this looks like unicode, ask m3tech to send as unicode
        if encoding == Encoding.UNICODE:
            sms_type = '7'
        else:
            sms_type = '0'

        url = 'https://secure.m3techservice.com/GenericServiceRestAPI/api/SendSMS'
        payload = {'AuthKey': 'm3-Tech',
                   'UserId': channel.config[Channel.CONFIG_USERNAME],
                   'Password': channel.config[Channel.CONFIG_PASSWORD],
                   'MobileNo': msg.urn_path.lstrip('+'),
                   'MsgId': msg.id,
                   'SMS': text,
                   'MsgHeader': channel.address.lstrip('+'),
                   'SMSType': sms_type,
                   'HandsetPort': '0',
                   'SMSChannel': '0',
                   'Telco': '0'}

        start = time.time()

        log_payload = urlencode(payload)

        try:
            response = requests.get(url, params=payload, headers=TEMBA_HEADERS, timeout=5)

        except Exception as e:
            raise SendException(unicode(e),
                                method='GET',
                                url=url,
                                request=log_payload,
                                response="",
                                response_status=503)

        if response.status_code != 200 and response.status_code != 201 and response.status_code != 202:
            raise SendException("Got non-200 response [%d] from API" % response.status_code,
                                method='GET',
                                url=url,
                                request=log_payload,
                                response=response.text,
                                response_status=response.status_code)

        # our response is JSON and should contain a 0 as a status code:
        # [{"Response":"0"}]
        response_code = ""
        try:
            response_code = json.loads(response.text)[0]["Response"]
        except Exception as e:
            response_code = str(e)

        # <Response>0</Response>
        if response_code != "0":
            raise SendException("Received non-zero status from API: %s" % str(response_code),
                                method='GET',
                                url=url,
                                request=log_payload,
                                response=response.text,
                                response_status=response.status_code)

        Msg.mark_sent(channel.config['r'], channel, msg, WIRED, time.time() - start)

        ChannelLog.log_success(msg=msg,
                               description="Successfully delivered",
                               method='GET',
                               url=url,
                               request=log_payload,
                               response=response.text,
                               response_status=response.status_code)

    @classmethod
    def send_viber_message(cls, channel, msg, text):
        from temba.msgs.models import Msg, WIRED

        url = 'https://services.viber.com/vibersrvc/1/send_message'
        payload = {'service_id': channel.address,
                   'dest': msg.urn_path.lstrip('+'),
                   'seq': msg.id,
                   'type': 206,
                   'message': {'#txt': text}}

        start = time.time()

        headers = dict(Accept='application/json')
        headers.update(TEMBA_HEADERS)

        try:
            response = requests.post(url, params=payload, headers=headers, timeout=5)
            response_json = response.json()
        except Exception as e:
            raise SendException(unicode(e),
                                method='POST',
                                url=url,
                                request=json.dumps(payload),
                                response="",
                                response_status=503)

        if response.status_code not in [200, 201, 202]:
            raise SendException("Got non-200 response [%d] from API" % response.status_code,
                                method='POST',
                                url=url,
                                request=json.dumps(payload),
                                response=response.content,
                                response_status=response.status_code)

        # success is 0, everything else is a failure
        if response_json['status'] != 0:
            print "failing: %s" % response.content
            raise SendException("Got non-0 status [%d] from API" % response_json['status'],
                                method='POST',
                                url=url,
                                request=json.dumps(payload),
                                response=response.content,
                                response_status=response.status_code,
                                fatal=True)

        external_id = response.json().get('message_token', None)
        Msg.mark_sent(channel.config['r'], channel, msg, WIRED, time.time() - start, external_id)

        ChannelLog.log_success(msg=msg,
                               description="Successfully delivered",
                               method='POST',
                               url=url,
                               request=json.dumps(payload),
                               response=response.content,
                               response_status=response.status_code)

    @classmethod
    def get_pending_messages(cls, org):
        """
        We want all messages that are:
            1. Pending, ie, never queued
            2. Queued over two hours ago (something went awry and we need to re-queue)
            3. Errored and are ready for a retry
        """
        from temba.msgs.models import Msg, PENDING, QUEUED, ERRORED, OUTGOING

        now = timezone.now()
        hours_ago = now - timedelta(hours=12)

        pending = Msg.current_messages.filter(org=org, direction=OUTGOING)
        pending = pending.filter(Q(status=PENDING) |
                                 Q(status=QUEUED, queued_on__lte=hours_ago) |
                                 Q(status=ERRORED, next_attempt__lte=now))
        pending = pending.exclude(channel__channel_type=Channel.TYPE_ANDROID)

        # only SMS'es that have a topup and aren't the test contact
        pending = pending.exclude(topup=None).exclude(contact__is_test=True)

        # order then first by priority, then date
        pending = pending.order_by('-priority', 'created_on')
        return pending

    @classmethod
    def send_message(cls, msg):  # pragma: no cover
        from temba.msgs.models import Msg, QUEUED, WIRED, MSG_SENT_KEY
        r = get_redis_connection()

        # check whether this message was already sent somehow
        pipe = r.pipeline()
        pipe.sismember(timezone.now().strftime(MSG_SENT_KEY), str(msg.id))
        pipe.sismember((timezone.now() - timedelta(days=1)).strftime(MSG_SENT_KEY), str(msg.id))
        (sent_today, sent_yesterday) = pipe.execute()

        # get our cached channel
        channel = Channel.get_cached_channel(msg.channel)

        if sent_today or sent_yesterday:
            Msg.mark_sent(r, channel, msg, WIRED, -1)
            print "!! [%d] prevented duplicate send" % (msg.id)
            return

        # channel can be none in the case where the channel has been removed
        if not channel:
            Msg.mark_error(r, None, msg, fatal=True)
            ChannelLog.log_error(msg, _("Message no longer has a way of being sent, marking as failed."))
            return

        # populate redis in our config
        channel.config['r'] = r
<<<<<<< HEAD
        type_settings = CHANNEL_SETTINGS[channel.channel_type]

        send_funcs = {AFRICAS_TALKING: Channel.send_africas_talking_message,
                      BLACKMYNA: Channel.send_blackmyna_message,
                      CHIKKA: Channel.send_chikka_message,
                      CLICKATELL: Channel.send_clickatell_message,
                      EXTERNAL: Channel.send_external_message,
                      FACEBOOK: Channel.send_facebook_message,
                      GLOBE: Channel.send_globe_message,
                      HIGH_CONNECTION: Channel.send_high_connection_message,
                      HUB9: Channel.send_hub9_message,
                      INFOBIP: Channel.send_infobip_message,
                      JASMIN: Channel.send_jasmin_message,
                      KANNEL: Channel.send_kannel_message,
                      LINE: Channel.send_line_message,
                      M3TECH: Channel.send_m3tech_message,
                      MBLOX: Channel.send_mblox_message,
                      NEXMO: Channel.send_nexmo_message,
                      PLIVO: Channel.send_plivo_message,
                      SHAQODOON: Channel.send_shaqodoon_message,
                      SMSCENTRAL: Channel.send_smscentral_message,
                      START: Channel.send_start_message,
                      TELEGRAM: Channel.send_telegram_message,
                      TWILIO: Channel.send_twilio_message,
                      TWILIO_MESSAGING_SERVICE: Channel.send_twilio_message,
                      TWITTER: Channel.send_twitter_message,
                      VUMI: Channel.send_vumi_message,
                      YO: Channel.send_yo_message,
                      ZENVIA: Channel.send_zenvia_message}
=======
        type_settings = Channel.CHANNEL_SETTINGS[channel.channel_type]
>>>>>>> 2e4f9292

        # Check whether we need to throttle ourselves
        # This isn't an ideal implementation, in that if there is only one Channel with tons of messages
        # and a low throttle rate, we will have lots of threads waiting, but since throttling is currently
        # a rare event, this is an ok stopgap.
        max_tps = type_settings.get('max_tps', 0)
        if max_tps:
            tps_set_name = 'channel_tps_%d' % channel.id
            lock_name = '%s_lock' % tps_set_name

            while True:
                # only one thread should be messing with the map at once
                with r.lock(lock_name, timeout=5):
                    # check how many were sent in the last second
                    now = time.time()
                    last_second = time.time() - 1

                    # how many have been sent in the past second?
                    count = r.zcount(tps_set_name, last_second, now)

                    # we're within our tps, add ourselves to the list and go on our way
                    if count < max_tps:
                        r.zadd(tps_set_name, now, now)
                        r.zremrangebyscore(tps_set_name, "-inf", last_second)
                        r.expire(tps_set_name, 5)
                        break

                # too many sent in the last second, sleep a bit and try again
                time.sleep(1 / float(max_tps))

        sent_count = 0
        parts = Msg.get_text_parts(msg.text, type_settings['max_length'])
        for part in parts:
            sent_count += 1
            try:
                channel_type = channel.channel_type

                # never send in debug unless overridden
                if not settings.SEND_MESSAGES:
                    Msg.mark_sent(r, channel, msg, WIRED, -1)
                    print "FAKED SEND for [%d] - %s" % (msg.id, part)
                elif channel_type in SEND_FUNCTIONS:
                    SEND_FUNCTIONS[channel_type](channel, msg, part)
                else:
                    sent_count -= 1
                    raise Exception(_("Unknown channel type: %(channel)s") % {'channel': channel.channel_type})
            except SendException as e:
                ChannelLog.log_exception(msg, e)

                import traceback
                traceback.print_exc(e)

                Msg.mark_error(r, channel, msg, fatal=e.fatal)
                sent_count -= 1

            except Exception as e:
                ChannelLog.log_error(msg, unicode(e))

                import traceback
                traceback.print_exc(e)

                Msg.mark_error(r, channel, msg)
                sent_count -= 1

            finally:
                # if we are still in a queued state, mark ourselves as an error
                if msg.status == QUEUED:
                    print "!! [%d] marking queued message as error" % msg.id
                    Msg.mark_error(r, channel, msg)
                    sent_count -= 1

        # update the number of sms it took to send this if it was more than 1
        if len(parts) > 1:
            Msg.all_messages.filter(pk=msg.id).update(msg_count=len(parts))

    @classmethod
    def track_status(cls, channel, status):
        if channel:
            # track success, errors and failures
            analytics.gauge('temba.channel_%s_%s' % (status.lower(), channel.channel_type.lower()))

    @classmethod
    def build_twilio_callback_url(cls, sms_id):
        url = "https://" + settings.TEMBA_HOST + "/api/v1/twilio/?action=callback&id=%d" % sms_id
        return url

    def __unicode__(self):  # pragma: no cover
        if self.name:
            return self.name
        elif self.device:
            return self.device
        elif self.address:
            return self.address
        else:
            return unicode(self.pk)

    def get_count(self, count_types):
        count = ChannelCount.objects.filter(channel=self, count_type__in=count_types)\
                                    .aggregate(Sum('count')).get('count__sum', 0)

        return 0 if count is None else count

    def get_msg_count(self):
        return self.get_count([ChannelCount.INCOMING_MSG_TYPE, ChannelCount.OUTGOING_MSG_TYPE])

    def get_ivr_count(self):
        return self.get_count([ChannelCount.INCOMING_IVR_TYPE, ChannelCount.OUTGOING_IVR_TYPE])

    def get_log_count(self):
        return self.get_count([ChannelCount.SUCCESS_LOG_TYPE, ChannelCount.ERROR_LOG_TYPE])

    def get_error_log_count(self):
        return self.get_count([ChannelCount.ERROR_LOG_TYPE])

    def get_success_log_count(self):
        return self.get_count([ChannelCount.SUCCESS_LOG_TYPE])

    class Meta:
        ordering = ('-last_seen', '-pk')

SOURCE_AC = "AC"
SOURCE_USB = "USB"
SOURCE_WIRELESS = "WIR"
SOURCE_BATTERY = "BAT"

STATUS_UNKNOWN = "UNK"
STATUS_CHARGING = "CHA"
STATUS_DISCHARGING = "DIS"
STATUS_NOT_CHARGING = "NOT"
STATUS_FULL = "FUL"

SEND_FUNCTIONS = {Channel.TYPE_AFRICAS_TALKING: Channel.send_africas_talking_message,
                  Channel.TYPE_BLACKMYNA: Channel.send_blackmyna_message,
                  Channel.TYPE_CHIKKA: Channel.send_chikka_message,
                  Channel.TYPE_CLICKATELL: Channel.send_clickatell_message,
                  Channel.TYPE_EXTERNAL: Channel.send_external_message,
                  Channel.TYPE_FACEBOOK: Channel.send_facebook_message,
                  Channel.TYPE_GLOBE: Channel.send_globe_message,
                  Channel.TYPE_HIGH_CONNECTION: Channel.send_high_connection_message,
                  Channel.TYPE_HUB9: Channel.send_hub9_message,
                  Channel.TYPE_INFOBIP: Channel.send_infobip_message,
                  Channel.TYPE_JASMIN: Channel.send_jasmin_message,
                  Channel.TYPE_KANNEL: Channel.send_kannel_message,
                  Channel.TYPE_M3TECH: Channel.send_m3tech_message,
                  Channel.TYPE_MBLOX: Channel.send_mblox_message,
                  Channel.TYPE_NEXMO: Channel.send_nexmo_message,
                  Channel.TYPE_PLIVO: Channel.send_plivo_message,
                  Channel.TYPE_SHAQODOON: Channel.send_shaqodoon_message,
                  Channel.TYPE_SMSCENTRAL: Channel.send_smscentral_message,
                  Channel.TYPE_START: Channel.send_start_message,
                  Channel.TYPE_TELEGRAM: Channel.send_telegram_message,
                  Channel.TYPE_TWILIO: Channel.send_twilio_message,
                  Channel.TYPE_TWILIO_MESSAGING_SERVICE: Channel.send_twilio_message,
                  Channel.TYPE_TWITTER: Channel.send_twitter_message,
                  Channel.TYPE_VIBER: Channel.send_viber_message,
                  Channel.TYPE_VUMI: Channel.send_vumi_message,
                  Channel.TYPE_YO: Channel.send_yo_message,
                  Channel.TYPE_ZENVIA: Channel.send_zenvia_message}


class ChannelCount(models.Model):
    """
    This model is maintained by Postgres triggers and maintains the daily counts of messages and ivr interactions
    on each day. This allows for fast visualizations of activity on the channel read page as well as summaries
    of message usage over the course of time.
    """
    LAST_SQUASH_KEY = 'last_channelcount_squash'

    INCOMING_MSG_TYPE = 'IM'  # Incoming message
    OUTGOING_MSG_TYPE = 'OM'  # Outgoing message
    INCOMING_IVR_TYPE = 'IV'  # Incoming IVR step
    OUTGOING_IVR_TYPE = 'OV'  # Outgoing IVR step
    SUCCESS_LOG_TYPE = 'LS'   # ChannelLog record
    ERROR_LOG_TYPE = 'LE'     # ChannelLog record that is an error

    COUNT_TYPE_CHOICES = ((INCOMING_MSG_TYPE, _("Incoming Message")),
                          (OUTGOING_MSG_TYPE, _("Outgoing Message")),
                          (INCOMING_IVR_TYPE, _("Incoming Voice")),
                          (OUTGOING_IVR_TYPE, _("Outgoing Voice")),
                          (SUCCESS_LOG_TYPE, _("Success Log Record")),
                          (ERROR_LOG_TYPE, _("Error Log Record")))

    channel = models.ForeignKey(Channel,
                                help_text=_("The channel this is a daily summary count for"))
    count_type = models.CharField(choices=COUNT_TYPE_CHOICES, max_length=2,
                                  help_text=_("What type of message this row is counting"))
    day = models.DateField(null=True, help_text=_("The day this count is for"))
    count = models.IntegerField(default=0,
                                help_text=_("The count of messages on this day and type"))

    @classmethod
    def get_day_count(cls, channel, count_type, day):
        count = ChannelCount.objects.filter(channel=channel, count_type=count_type, day=day)
        count = count.order_by('day', 'count_type').aggregate(count_sum=Sum('count'))

        return 0 if not count else count['count_sum']

    @classmethod
    def squash_counts(cls):
        # get the id of the last count we squashed
        r = get_redis_connection()
        last_squash = r.get(ChannelCount.LAST_SQUASH_KEY)
        if not last_squash:
            last_squash = 0

        # get the unique ids for all new ones
        start = time.time()
        squash_count = 0
        for count in ChannelCount.objects.filter(id__gt=last_squash).order_by('channel_id', 'count_type', 'day')\
                                                                    .distinct('channel_id', 'count_type', 'day'):
            print "Squashing: %d %s %s" % (count.channel_id, count.count_type, count.day)

            # perform our atomic squash in SQL by calling our squash method
            with connection.cursor() as c:
                c.execute("SELECT temba_squash_channelcount(%s, %s, %s);", (count.channel_id, count.count_type, count.day))

            squash_count += 1

        # insert our new top squashed id
        max_id = ChannelCount.objects.all().order_by('-id').first()
        if max_id:
            r.set(ChannelCount.LAST_SQUASH_KEY, max_id.id)

        print "Squashed channel counts for %d pairs in %0.3fs" % (squash_count, time.time() - start)

    def __unicode__(self):
        return "ChannelCount(%d) %s %s count: %d" % (self.channel_id, self.count_type, self.day, self.count)

    class Meta:
        index_together = ['channel', 'count_type', 'day']


class ChannelEvent(models.Model):
    """
    An event other than a message that occurs between a channel and a contact. Can be used to trigger flows etc.
    """
    TYPE_UNKNOWN = 'unknown'
    TYPE_CALL_OUT = 'mt_call'
    TYPE_CALL_OUT_MISSED = 'mt_miss'
    TYPE_CALL_IN = 'mo_call'
    TYPE_CALL_IN_MISSED = 'mo_miss'

    # single char flag, human readable name, API readable name
    TYPE_CONFIG = ((TYPE_UNKNOWN, _("Unknown Call Type"), 'unknown'),
                   (TYPE_CALL_OUT, _("Outgoing Call"), 'call-out'),
                   (TYPE_CALL_OUT_MISSED, _("Missed Outgoing Call"), 'call-out-missed'),
                   (TYPE_CALL_IN, _("Incoming Call"), 'call-in'),
                   (TYPE_CALL_IN_MISSED, _("Missed Incoming Call"), 'call-in-missed'))

    TYPE_CHOICES = [(t[0], t[1]) for t in TYPE_CONFIG]

    CALL_TYPES = {TYPE_CALL_OUT, TYPE_CALL_OUT_MISSED, TYPE_CALL_IN, TYPE_CALL_IN_MISSED}

    org = models.ForeignKey(Org, verbose_name=_("Org"),
                            help_text=_("The org this event is connected to"))
    channel = models.ForeignKey(Channel, verbose_name=_("Channel"),
                                help_text=_("The channel on which this event took place"))
    event_type = models.CharField(max_length=16, choices=TYPE_CHOICES, verbose_name=_("Event Type"),
                                  help_text=_("The type of event"))
    contact = models.ForeignKey('contacts.Contact', verbose_name=_("Contact"), related_name='channel_events',
                                help_text=_("The contact associated with this event"))
    contact_urn = models.ForeignKey('contacts.ContactURN', null=True, verbose_name=_("URN"), related_name='channel_events',
                                    help_text=_("The contact URN associated with this event"))
    time = models.DateTimeField(verbose_name=_("Time"),
                                help_text=_("When this event took place"))
    duration = models.IntegerField(default=0, verbose_name=_("Duration"),
                                   help_text=_("Duration in seconds if event is a call"))
    created_on = models.DateTimeField(verbose_name=_("Created On"), default=timezone.now,
                                      help_text=_("When this event was created"))
    is_active = models.BooleanField(default=True,
                                    help_text="Whether this item is active, use this instead of deleting")

    @classmethod
    def create(cls, channel, urn, event_type, date, duration=0):
        from temba.api.models import WebHookEvent
        from temba.contacts.models import Contact
        from temba.triggers.models import Trigger

        org = channel.org
        user = User.objects.get(username=settings.ANONYMOUS_USER_NAME)

        contact = Contact.get_or_create(org, user, name=None, urns=[urn], channel=channel)
        contact_urn = contact.urn_objects[urn]

        event = cls.objects.create(org=org, channel=channel, contact=contact, contact_urn=contact_urn,
                                   time=date, duration=duration, event_type=event_type)

        if event_type in cls.CALL_TYPES:
            analytics.gauge('temba.call_%s' % event.get_event_type_display().lower().replace(' ', '_'))

            WebHookEvent.trigger_call_event(event)

        if event_type == cls.TYPE_CALL_IN_MISSED:
            Trigger.catch_triggers(event, Trigger.TYPE_MISSED_CALL, channel)

        return event

    @classmethod
    def get_all(cls, org):
        return cls.objects.filter(org=org, is_active=True)

    def release(self):
        self.is_active = False
        self.save(update_fields=('is_active',))


class SendException(Exception):

    def __init__(self, description, url, method, request, response, response_status, fatal=False):
        super(SendException, self).__init__(description)

        self.description = description
        self.url = url
        self.method = method
        self.request = request
        self.response = response
        self.response_status = response_status
        self.fatal = fatal


class ChannelLog(models.Model):
    channel = models.ForeignKey(Channel, related_name='logs',
                                help_text=_("The channel the message was sent on"))
    msg = models.ForeignKey('msgs.Msg', related_name='channel_logs',
                            help_text=_("The message that was sent"))
    description = models.CharField(max_length=255,
                                   help_text=_("A description of the status of this message send"))
    is_error = models.BooleanField(default=None,
                                   help_text=_("Whether an error was encountered when sending the message"))
    url = models.TextField(null=True,
                           help_text=_("The URL used when sending the message"))
    method = models.CharField(max_length=16, null=True,
                              help_text=_("The HTTP method used when sending the message"))
    request = models.TextField(null=True,
                               help_text=_("The body of the request used when sending the message"))
    response = models.TextField(null=True,
                                help_text=_("The body of the response received when sending the message"))
    response_status = models.IntegerField(null=True,
                                          help_text=_("The response code received when sending the message"))
    created_on = models.DateTimeField(auto_now_add=True,
                                      help_text=_("When this log message was logged"))

    @classmethod
    def write(cls, log):
        if log.is_error:
            print(u"[%d] ERROR - %s %s \"%s\" %s \"%s\"" %
                  (log.msg.pk, log.method, log.url, log.request, log.response_status, log.response))
        else:
            print(u"[%d] SENT - %s %s \"%s\" %s \"%s\"" %
                  (log.msg.pk, log.method, log.url, log.request, log.response_status, log.response))

    @classmethod
    def log_exception(cls, msg, e):
        cls.write(ChannelLog.objects.create(channel_id=msg.channel,
                                            msg_id=msg.id,
                                            is_error=True,
                                            description=unicode(e.description)[:255],
                                            method=e.method,
                                            url=e.url,
                                            request=e.request,
                                            response=e.response,
                                            response_status=e.response_status))

    @classmethod
    def log_error(cls, msg, description):
        cls.write(ChannelLog.objects.create(channel_id=msg.channel,
                                            msg_id=msg.id,
                                            is_error=True,
                                            description=description[:255]))

    @classmethod
    def log_success(cls, msg, description, method=None, url=None, request=None, response=None, response_status=None):
        cls.write(ChannelLog.objects.create(channel_id=msg.channel,
                                            msg_id=msg.id,
                                            is_error=False,
                                            description=description[:255],
                                            method=method,
                                            url=url,
                                            request=request,
                                            response=response,
                                            response_status=response_status))


class SyncEvent(SmartModel):
    channel = models.ForeignKey(Channel, verbose_name=_("Channel"),
                                help_text=_("The channel that synced to the server"))
    power_source = models.CharField(verbose_name=_("Power Source"), max_length=64,
                                    help_text=_("The power source the device is using"))
    power_status = models.CharField(verbose_name=_("Power Status"), max_length=64, default="STATUS_UNKNOWN",
                                    help_text=_("The power status. eg: Charging, Full or Discharging"))
    power_level = models.IntegerField(verbose_name=_("Power Level"), help_text=_("The power level of the battery"))
    network_type = models.CharField(verbose_name=_("Network Type"), max_length=128,
                                    help_text=_("The data network type to which the channel is connected"))
    lifetime = models.IntegerField(verbose_name=_("Lifetime"), null=True, blank=True, default=0)
    pending_message_count = models.IntegerField(verbose_name=_("Pending Messages Count"),
                                                help_text=_("The number of messages on the channel in PENDING state"), default=0)
    retry_message_count = models.IntegerField(verbose_name=_("Retry Message Count"),
                                              help_text=_("The number of messages on the channel in RETRY state"), default=0)
    incoming_command_count = models.IntegerField(verbose_name=_("Incoming Command Count"),
                                                 help_text=_("The number of commands that the channel gave us"), default=0)
    outgoing_command_count = models.IntegerField(verbose_name=_("Outgoing Command Count"),
                                                 help_text=_("The number of commands that we gave the channel"), default=0)

    @classmethod
    def create(cls, channel, cmd, incoming_commands):
        # update country, device and OS on our channel
        device = cmd.get('dev', None)
        os = cmd.get('os', None)

        # update our channel if anything is new
        if channel.device != device or channel.os != os:
            Channel.objects.filter(pk=channel.pk).update(device=device, os=os)

        args = dict()

        args['power_source'] = cmd.get('p_src', cmd.get('power_source'))
        args['power_status'] = cmd.get('p_sts', cmd.get('power_status'))
        args['power_level'] = cmd.get('p_lvl', cmd.get('power_level'))

        args['network_type'] = cmd.get('net', cmd.get('network_type'))

        args['pending_message_count'] = len(cmd.get('pending', cmd.get('pending_messages')))
        args['retry_message_count'] = len(cmd.get('retry', cmd.get('retry_messages')))
        args['incoming_command_count'] = max(len(incoming_commands) - 2, 0)

        anon_user = User.objects.get(username=settings.ANONYMOUS_USER_NAME)
        args['channel'] = channel
        args['created_by'] = anon_user
        args['modified_by'] = anon_user

        sync_event = SyncEvent.objects.create(**args)
        sync_event.pending_messages = cmd.get('pending', cmd.get('pending_messages'))
        sync_event.retry_messages = cmd.get('retry', cmd.get('retry_messages'))

        # trim any extra events
        cls.trim()

        return sync_event

    def get_pending_messages(self):
        return getattr(self, 'pending_messages', [])

    def get_retry_messages(self):
        return getattr(self, 'retry_messages', [])

    @classmethod
    def trim(cls):
        month_ago = timezone.now() - timedelta(days=30)
        cls.objects.filter(created_on__lte=month_ago).delete()


@receiver(pre_save, sender=SyncEvent)
def pre_save(sender, instance, **kwargs):
    if kwargs['raw']:
        return

    if not instance.pk:
        last_sync_event = SyncEvent.objects.filter(channel=instance.channel).order_by('-created_on').first()
        if last_sync_event:
            td = (timezone.now() - last_sync_event.created_on)
            last_sync_event.lifetime = td.seconds + td.days * 24 * 3600
            last_sync_event.save()


class Alert(SmartModel):
    TYPE_DISCONNECTED = 'D'
    TYPE_POWER = 'P'
    TYPE_SMS = 'S'

    TYPE_CHOICES = ((TYPE_POWER, _("Power")),                 # channel has low power
                    (TYPE_DISCONNECTED, _("Disconnected")),   # channel hasn't synced in a while
                    (TYPE_SMS, _("SMS")))                     # channel has many unsent messages

    channel = models.ForeignKey(Channel, verbose_name=_("Channel"),
                                help_text=_("The channel that this alert is for"))
    sync_event = models.ForeignKey(SyncEvent, verbose_name=_("Sync Event"), null=True,
                                   help_text=_("The sync event that caused this alert to be sent (if any)"))
    alert_type = models.CharField(verbose_name=_("Alert Type"), max_length=1, choices=TYPE_CHOICES,
                                  help_text=_("The type of alert the channel is sending"))
    ended_on = models.DateTimeField(verbose_name=_("Ended On"), blank=True, null=True)

    @classmethod
    def check_power_alert(cls, sync):
        alert_user = get_alert_user()

        if sync.power_status in (STATUS_DISCHARGING, STATUS_UNKNOWN, STATUS_NOT_CHARGING) and int(sync.power_level) < 25:

            alerts = Alert.objects.filter(sync_event__channel=sync.channel, alert_type=cls.TYPE_POWER, ended_on=None)

            if not alerts:
                new_alert = Alert.objects.create(channel=sync.channel,
                                                 sync_event=sync,
                                                 alert_type=cls.TYPE_POWER,
                                                 created_by=alert_user,
                                                 modified_by=alert_user)
                new_alert.send_alert()

        if sync.power_status == STATUS_CHARGING or sync.power_status == STATUS_FULL:
            alerts = Alert.objects.filter(sync_event__channel=sync.channel, alert_type=cls.TYPE_POWER, ended_on=None)
            alerts = alerts.order_by('-created_on')

            # end our previous alert
            if alerts and int(alerts[0].sync_event.power_level) < 25:
                for alert in alerts:
                    alert.ended_on = timezone.now()
                    alert.save()
                    last_alert = alert
                last_alert.send_resolved()

    @classmethod
    def check_alerts(cls):
        from temba.msgs.models import Msg

        alert_user = get_alert_user()
        thirty_minutes_ago = timezone.now() - timedelta(minutes=30)

        # end any alerts that no longer seem valid
        for alert in Alert.objects.filter(alert_type=cls.TYPE_DISCONNECTED, ended_on=None):
            # if we've seen the channel since this alert went out, then clear the alert
            if alert.channel.last_seen > alert.created_on:
                alert.ended_on = alert.channel.last_seen
                alert.save()
                alert.send_resolved()

        for channel in Channel.objects.filter(channel_type=Channel.TYPE_ANDROID, is_active=True).exclude(org=None).exclude(last_seen__gte=thirty_minutes_ago):
            # have we already sent an alert for this channel
            if not Alert.objects.filter(channel=channel, alert_type=cls.TYPE_DISCONNECTED, ended_on=None):
                alert = Alert.objects.create(channel=channel, alert_type=cls.TYPE_DISCONNECTED,
                                             modified_by=alert_user, created_by=alert_user)
                alert.send_alert()

        day_ago = timezone.now() - timedelta(days=1)
        six_hours_ago = timezone.now() - timedelta(hours=6)

        # end any sms alerts that are open and no longer seem valid
        for alert in Alert.objects.filter(alert_type=cls.TYPE_SMS, ended_on=None):
            # are there still queued messages?

            if not Msg.current_messages.filter(status__in=['Q', 'P'], channel=alert.channel, contact__is_test=False, created_on__lte=thirty_minutes_ago).exclude(created_on__lte=day_ago):
                alert.ended_on = timezone.now()
                alert.save()

        # now look for channels that have many unsent messages
        queued_messages = Msg.current_messages.filter(status__in=['Q', 'P'], contact__is_test=False).order_by('channel', 'created_on').exclude(created_on__gte=thirty_minutes_ago).exclude(created_on__lte=day_ago).exclude(channel=None).values('channel').annotate(latest_queued=Max('created_on'))
        sent_messages = Msg.current_messages.filter(status__in=['S', 'D'], contact__is_test=False).exclude(created_on__lte=day_ago).exclude(channel=None).order_by('channel', 'sent_on').values('channel').annotate(latest_sent=Max('sent_on'))

        channels = dict()
        for queued in queued_messages:
            if queued['channel']:
                channels[queued['channel']] = dict(queued=queued['latest_queued'], sent=None)

        for sent in sent_messages:
            existing = channels.get(sent['channel'], dict(queued=None))
            existing['sent'] = sent['latest_sent']

        for (channel_id, value) in channels.items():
            # we haven't sent any messages in the past six hours
            if not value['sent'] or value['sent'] < six_hours_ago:
                channel = Channel.objects.get(pk=channel_id)

                # never alert on channels that have no org
                if channel.org is None:
                    continue

                # if we haven't sent an alert in the past six ours
                if not Alert.objects.filter(channel=channel).filter(Q(created_on__gt=six_hours_ago)):
                    alert = Alert.objects.create(channel=channel, alert_type=cls.TYPE_SMS,
                                                 modified_by=alert_user, created_by=alert_user)
                    alert.send_alert()

    def send_alert(self):
        from .tasks import send_alert_task
        send_alert_task.delay(self.id, resolved=False)

    def send_resolved(self):
        from .tasks import send_alert_task
        send_alert_task.delay(self.id, resolved=True)

    def send_email(self, resolved):
        from temba.msgs.models import Msg

        # no-op if this channel has no alert email
        if not self.channel.alert_email:
            return

        # no-op if the channel is not tied to an org
        if not self.channel.org:
            return

        if self.alert_type == self.TYPE_POWER:
            if resolved:
                subject = "Your Android phone is now charging"
                template = 'channels/email/power_charging_alert'
            else:
                subject = "Your Android phone battery is low"
                template = 'channels/email/power_alert'

        elif self.alert_type == self.TYPE_DISCONNECTED:
            if resolved:
                subject = "Your Android phone is now connected"
                template = 'channels/email/connected_alert'
            else:
                subject = "Your Android phone is disconnected"
                template = 'channels/email/disconnected_alert'

        elif self.alert_type == self.TYPE_SMS:
            subject = "Your %s is having trouble sending messages" % self.channel.get_channel_type_name()
            template = 'channels/email/sms_alert'
        else:  # pragma: no cover
            raise Exception(_("Unknown alert type: %(alert)s") % {'alert': self.alert_type})

        context = dict(org=self.channel.org, channel=self.channel, now=timezone.now(),
                       last_seen=self.channel.last_seen, sync=self.sync_event)
        context['unsent_count'] = Msg.current_messages.filter(channel=self.channel, status__in=['Q', 'P'], contact__is_test=False).count()
        context['subject'] = subject

        send_template_email(self.channel.alert_email, subject, template, context, self.channel.org.get_branding())


def get_alert_user():
    user = User.objects.filter(username='alert').first()
    if user:
        return user
    else:
        user = User.objects.create_user('alert')
        user.groups.add(Group.objects.get(name='Service Users'))
        return user


def get_twilio_application_sid():
    return os.environ.get('TWILIO_APPLICATION_SID', settings.TWILIO_APPLICATION_SID)


def get_twilio_client():
    account_sid = os.environ.get('TWILIO_ACCOUNT_SID', settings.TWILIO_ACCOUNT_SID)
    auth_token = os.environ.get('TWILIO_AUTH_TOKEN', settings.TWILIO_AUTH_TOKEN)
    from temba.ivr.clients import TwilioClient
    return TwilioClient(account_sid, auth_token)<|MERGE_RESOLUTION|>--- conflicted
+++ resolved
@@ -41,107 +41,6 @@
 from urllib import quote_plus
 from xml.sax.saxutils import quoteattr, escape
 
-<<<<<<< HEAD
-AFRICAS_TALKING = 'AT'
-ANDROID = 'A'
-BLACKMYNA = 'BM'
-CLICKATELL = 'CT'
-FACEBOOK = 'FB'
-EXTERNAL = 'EX'
-HIGH_CONNECTION = 'HX'
-HUB9 = 'H9'
-INFOBIP = 'IB'
-KANNEL = 'KN'
-M3TECH = 'M3'
-NEXMO = 'NX'
-PLIVO = 'PL'
-SHAQODOON = 'SQ'
-SMSCENTRAL = 'SC'
-TWILIO = 'T'
-TWITTER = 'TT'
-VERBOICE = 'VB'
-VUMI = 'VM'
-ZENVIA = 'ZV'
-YO = 'YO'
-START = 'ST'
-TWILIO_MESSAGING_SERVICE = 'TMS'
-TELEGRAM = 'TG'
-CHIKKA = 'CK'
-JASMIN = 'JS'
-MBLOX = 'MB'
-GLOBE = 'GL'
-LINE = 'LN'
-
-SEND_URL = 'send_url'
-SEND_METHOD = 'method'
-SEND_BODY = 'body'
-DEFAULT_SEND_BODY = 'id={{id}}&text={{text}}&to={{to}}&to_no_plus={{to_no_plus}}&from={{from}}&from_no_plus={{from_no_plus}}&channel={{channel}}'
-USERNAME = 'username'
-PASSWORD = 'password'
-KEY = 'key'
-API_ID = 'api_id'
-VERIFY_SSL = 'verify_ssl'
-USE_NATIONAL = 'use_national'
-ENCODING = 'encoding'
-PAGE_NAME = 'page_name'
-CHANNEL_ID = 'channel_id'
-CHANNEL_SECRET = 'channel_secret'
-CHANNEL_MID = 'channel_mid'
-
-DEFAULT_ENCODING = 'D'  # we just pass the text down to the endpoint
-SMART_ENCODING = 'S'    # we try simple substitutions to GSM7 then go to unicode if it still isn't GSM7
-UNICODE_ENCODING = 'U'  # we send everything as unicode
-
-ENCODING_CHOICES = ((DEFAULT_ENCODING, _("Default Encoding")),
-                    (SMART_ENCODING, _("Smart Encoding")),
-                    (UNICODE_ENCODING, _("Unicode Encoding")))
-
-SEND = 'S'
-RECEIVE = 'R'
-CALL = 'C'
-ANSWER = 'A'
-
-# how many outgoing messages we will queue at once
-SEND_QUEUE_DEPTH = 500
-
-# how big each batch of outgoing messages can be
-SEND_BATCH_SIZE = 100
-
-# various hard coded settings for the channel types
-CHANNEL_SETTINGS = {
-    AFRICAS_TALKING: dict(scheme='tel', max_length=160),
-    ANDROID: dict(scheme='tel', max_length=-1),
-    BLACKMYNA: dict(scheme='tel', max_length=1600),
-    CHIKKA: dict(scheme='tel', max_length=160),
-    CLICKATELL: dict(scheme='tel', max_length=420),
-    EXTERNAL: dict(max_length=160),
-    FACEBOOK: dict(scheme='facebook', max_length=320),
-    GLOBE: dict(scheme='tel', max_length=160),
-    HIGH_CONNECTION: dict(scheme='tel', max_length=320),
-    HUB9: dict(scheme='tel', max_length=1600),
-    INFOBIP: dict(scheme='tel', max_length=1600),
-    JASMIN: dict(scheme='tel', max_length=1600),
-    KANNEL: dict(scheme='tel', max_length=1600),
-    LINE: dict(scheme='line', max_length=1600),
-    M3TECH: dict(scheme='tel', max_length=160),
-    NEXMO: dict(scheme='tel', max_length=1600, max_tps=1),
-    MBLOX: dict(scheme='tel', max_length=459),
-    PLIVO: dict(scheme='tel', max_length=1600),
-    SHAQODOON: dict(scheme='tel', max_length=1600),
-    SMSCENTRAL: dict(scheme='tel', max_length=1600),
-    START: dict(scheme='tel', max_length=1600),
-    TELEGRAM: dict(scheme='telegram', max_length=1600),
-    TWILIO: dict(scheme='tel', max_length=1600),
-    TWILIO_MESSAGING_SERVICE: dict(scheme='tel', max_length=1600),
-    TWITTER: dict(scheme='twitter', max_length=10000),
-    VERBOICE: dict(scheme='tel', max_length=1600),
-    VUMI: dict(scheme='tel', max_length=1600),
-    YO: dict(scheme='tel', max_length=1600),
-    ZENVIA: dict(scheme='tel', max_length=150),
-}
-
-=======
->>>>>>> 2e4f9292
 TEMBA_HEADERS = {'User-agent': 'RapidPro'}
 
 # Some providers need a static ip to whitelist, route them through our proxy
@@ -155,36 +54,6 @@
 
 
 class Channel(TembaModel):
-<<<<<<< HEAD
-    TYPE_CHOICES = ((AFRICAS_TALKING, "Africa's Talking"),
-                    (ANDROID, "Android"),
-                    (BLACKMYNA, "Blackmyna"),
-                    (CLICKATELL, "Clickatell"),
-                    (EXTERNAL, "External"),
-                    (FACEBOOK, "Facebook"),
-                    (GLOBE, "Globe Labs"),
-                    (HIGH_CONNECTION, "High Connection"),
-                    (HUB9, "Hub9"),
-                    (INFOBIP, "Infobip"),
-                    (JASMIN, "Jasmin"),
-                    (KANNEL, "Kannel"),
-                    (LINE, "LINE"),
-                    (M3TECH, "M3 Tech"),
-                    (MBLOX, "Mblox"),
-                    (NEXMO, "Nexmo"),
-                    (PLIVO, "Plivo"),
-                    (SHAQODOON, "Shaqodoon"),
-                    (SMSCENTRAL, "SMSCentral"),
-                    (START, "Start Mobile"),
-                    (TELEGRAM, "Telegram"),
-                    (TWILIO, "Twilio"),
-                    (TWILIO_MESSAGING_SERVICE, "Twilio Messaging Service"),
-                    (TWITTER, "Twitter"),
-                    (VERBOICE, "Verboice"),
-                    (VUMI, "Vumi"),
-                    (YO, "Yo!"),
-                    (ZENVIA, "Zenvia"))
-=======
     TYPE_AFRICAS_TALKING = 'AT'
     TYPE_ANDROID = 'A'
     TYPE_BLACKMYNA = 'BM'
@@ -321,7 +190,6 @@
                     (TYPE_VUMI, "Vumi"),
                     (TYPE_YO, "Yo!"),
                     (TYPE_ZENVIA, "Zenvia"))
->>>>>>> 2e4f9292
 
     GET_STARTED = 'get_started'
     VIBER_NO_SERVICE_ID = 'no_service_id'
@@ -2708,39 +2576,7 @@
 
         # populate redis in our config
         channel.config['r'] = r
-<<<<<<< HEAD
-        type_settings = CHANNEL_SETTINGS[channel.channel_type]
-
-        send_funcs = {AFRICAS_TALKING: Channel.send_africas_talking_message,
-                      BLACKMYNA: Channel.send_blackmyna_message,
-                      CHIKKA: Channel.send_chikka_message,
-                      CLICKATELL: Channel.send_clickatell_message,
-                      EXTERNAL: Channel.send_external_message,
-                      FACEBOOK: Channel.send_facebook_message,
-                      GLOBE: Channel.send_globe_message,
-                      HIGH_CONNECTION: Channel.send_high_connection_message,
-                      HUB9: Channel.send_hub9_message,
-                      INFOBIP: Channel.send_infobip_message,
-                      JASMIN: Channel.send_jasmin_message,
-                      KANNEL: Channel.send_kannel_message,
-                      LINE: Channel.send_line_message,
-                      M3TECH: Channel.send_m3tech_message,
-                      MBLOX: Channel.send_mblox_message,
-                      NEXMO: Channel.send_nexmo_message,
-                      PLIVO: Channel.send_plivo_message,
-                      SHAQODOON: Channel.send_shaqodoon_message,
-                      SMSCENTRAL: Channel.send_smscentral_message,
-                      START: Channel.send_start_message,
-                      TELEGRAM: Channel.send_telegram_message,
-                      TWILIO: Channel.send_twilio_message,
-                      TWILIO_MESSAGING_SERVICE: Channel.send_twilio_message,
-                      TWITTER: Channel.send_twitter_message,
-                      VUMI: Channel.send_vumi_message,
-                      YO: Channel.send_yo_message,
-                      ZENVIA: Channel.send_zenvia_message}
-=======
         type_settings = Channel.CHANNEL_SETTINGS[channel.channel_type]
->>>>>>> 2e4f9292
 
         # Check whether we need to throttle ourselves
         # This isn't an ideal implementation, in that if there is only one Channel with tons of messages
