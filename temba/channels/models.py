--- conflicted
+++ resolved
@@ -758,14 +758,10 @@
             return self.get_twiml_client()
         if self.channel_type == Channel.TYPE_VERBOICE:  # pragma: no cover
             return self.org.get_verboice_client()
-<<<<<<< HEAD
         elif self.channel_type == Channel.TYPE_NEXMO:
             return self.org.get_nexmo_client()
 
         return None
-=======
-        return None  # pragma: no cover
->>>>>>> 92251cd4
 
     def get_twiml_client(self):
         from temba.ivr.clients import TwilioClient
