import logging
from datetime import datetime

import pytz
from twilio import twiml

from django.conf import settings
from django.db.models import Q
from django.http import HttpResponse, JsonResponse
from django.utils.encoding import force_text
from django.views.decorators.csrf import csrf_exempt
from django.views.generic import View

from temba.api.models import WebHookEvent
from temba.channels.models import Channel, ChannelLog
from temba.contacts.models import URN, Contact
from temba.flows.models import Flow, FlowRun
from temba.msgs.models import HANDLE_EVENT_TASK, HANDLER_QUEUE, MSG_EVENT, Msg
from temba.orgs.models import NEXMO_UUID
from temba.triggers.models import Trigger
from temba.ussd.models import USSDSession
<<<<<<< HEAD
from temba.utils import json, on_transaction_commit
=======
>>>>>>> 18ea8143
from temba.utils.http import HttpEvent
from temba.utils.queues import push_task

logger = logging.getLogger(__name__)


class BaseChannelHandler(View):
    """
    Base class for all channel handlers
    """

    # the url pattern for this handler on courier
    courier_url = None
    courier_name = None

    # the url pattern for this handler on rapidpro (legacy)
    handler_url = None
    handler_name = None

    @csrf_exempt
    def dispatch(self, request, *args, **kwargs):
        return super().dispatch(request, *args, **kwargs)

    @classmethod
    def get_handler_url(cls):
        return cls.handler_url, cls.handler_name

    def get_param(self, name, default=None):
        """
        Utility for handlers that were written to use request.REQUEST which was removed in Django 1.9
        """
        try:
            return self.request.GET[name]
        except KeyError:
            try:
                return self.request.POST[name]
            except KeyError:
                return default


def get_channel_handlers():
    """
    Gets all known channel handler classes, i.e. subclasses of BaseChannelHandler
    """

    def all_subclasses(cls):
        return cls.__subclasses__() + [g for s in cls.__subclasses__() for g in all_subclasses(s)]

    return all_subclasses(BaseChannelHandler)


class TWIMLCallHandler(BaseChannelHandler):
    handler_url = r"^twiml_api/(?P<uuid>[a-z0-9\-]+)/?$"
    handler_name = "handlers.twiml_api_handler"

    def get(self, request, *args, **kwargs):  # pragma: no cover
        return HttpResponse("ILLEGAL METHOD")

    def post(self, request, *args, **kwargs):
        from twilio.util import RequestValidator
        from temba.flows.models import FlowSession

        signature = request.META.get("HTTP_X_TWILIO_SIGNATURE", "")
        url = "https://" + request.get_host() + "%s" % request.get_full_path()

        channel_uuid = kwargs.get("uuid")
        call_sid = self.get_param("CallSid")
        direction = self.get_param("Direction")
        status = self.get_param("CallStatus")
        to_number = self.get_param("To")
        to_country = self.get_param("ToCountry")
        from_number = self.get_param("From")

        # Twilio sometimes sends un-normalized numbers
        if to_number and not to_number.startswith("+") and to_country:  # pragma: no cover
            to_number, valid = URN.normalize_number(to_number, to_country)

        # see if it's a twilio call being initiated
        if to_number and call_sid and direction == "inbound" and status == "ringing":

            # find a channel that knows how to answer twilio calls
            channel = self.get_ringing_channel(uuid=channel_uuid)
            if not channel:
                response = twiml.Response()
                response.say("Sorry, there is no channel configured to take this call. Goodbye.")
                response.hangup()
                return HttpResponse(str(response))

            org = channel.org

            if self.get_channel_type() == "T" and not org.is_connected_to_twilio():
                return HttpResponse("No Twilio account is connected", status=400)

            client = self.get_client(channel=channel)
            validator = RequestValidator(client.auth[1])
            signature = request.META.get("HTTP_X_TWILIO_SIGNATURE", "")

            url = "https://%s%s" % (request.get_host(), request.get_full_path())

            if validator.validate(url, request.POST, signature):
                from temba.ivr.models import IVRCall

                # find a contact for the one initiating us
                urn = URN.from_tel(from_number)
                contact, urn_obj = Contact.get_or_create(channel.org, urn, channel)

                flow = Trigger.find_flow_for_inbound_call(contact)

                if flow:
                    call = IVRCall.create_incoming(channel, contact, urn_obj, channel.created_by, call_sid)
                    session = FlowSession.create(contact, connection=call)

                    call.update_status(
                        request.POST.get("CallStatus", None), request.POST.get("CallDuration", None), "T"
                    )
                    call.save()

                    FlowRun.create(flow, contact, session=session, connection=call)
                    response = Flow.handle_call(call)
                    return HttpResponse(str(response))

                else:

                    # we don't have an inbound trigger to deal with this call.
                    response = channel.generate_ivr_response()

                    # say nothing and hangup, this is a little rude, but if we reject the call, then
                    # they'll get a non-working number error. We send 'busy' when our server is down
                    # so we don't want to use that here either.
                    response.say("")
                    response.hangup()

                    # if they have a missed call trigger, fire that off
                    Trigger.catch_triggers(contact, Trigger.TYPE_MISSED_CALL, channel)

                    # either way, we need to hangup now
                    return HttpResponse(str(response))

        # check for call progress events, these include post-call hangup notifications
        if request.POST.get("CallbackSource", None) == "call-progress-events":
            if call_sid:
                from temba.ivr.models import IVRCall

                call = IVRCall.objects.filter(external_id=call_sid).first()
                if call:
                    call.update_status(
                        request.POST.get("CallStatus", None), request.POST.get("CallDuration", None), "TW"
                    )
                    call.save()
                    return HttpResponse("Call status updated")
            return HttpResponse("No call found")

        return HttpResponse("Not Handled, unknown action", status=400)  # pragma: no cover

    def get_ringing_channel(self, uuid):
        return Channel.objects.filter(
            uuid=uuid, channel_type=self.get_channel_type(), role__contains="A", is_active=True
        ).first()

    def get_receive_channel(self, uuid=None):  # pragma: no cover
        return Channel.objects.filter(uuid=uuid, is_active=True, channel_type=self.get_channel_type()).first()

    def get_client(self, channel):
        return channel.get_ivr_client()

    def get_channel_type(self):  # pragma: no cover
        return "TW"


class TwilioCallHandler(TWIMLCallHandler):

    handler_url = r"^twilio/(?P<action>receive|status|voice)/(?P<uuid>[a-z0-9\-]+)/?$"
    handler_name = "handlers.twilio_handler"

    def get_channel_type(self):
        return "T"


class NexmoCallHandler(BaseChannelHandler):

    handler_url = r"^nexmo/(?P<action>answer|event)/(?P<uuid>[a-z0-9\-]+)/$"
    handler_name = "handlers.nexmo_call_handler"

    @csrf_exempt
    def dispatch(self, request, *args, **kwargs):
        return super(BaseChannelHandler, self).dispatch(request, *args, **kwargs)

    def post(self, request, *args, **kwargs):
        return self.get(request, *args, **kwargs)

    def get(self, request, *args, **kwargs):
        from temba.flows.models import FlowSession
        from temba.ivr.models import IVRCall

        action = kwargs["action"].lower()

        request_body = force_text(request.body)
        request_path = request.get_full_path()
        request_method = request.method

        request_uuid = kwargs["uuid"]

        if action == "event":
            if not request_body:
                return HttpResponse("")

            body_json = json.loads(request_body)
            status = body_json.get("status", None)
            duration = body_json.get("duration", None)
            call_uuid = body_json.get("uuid", None)
            conversation_uuid = body_json.get("conversation_uuid", None)

            if call_uuid is None:
                return HttpResponse("Missing uuid parameter, ignoring")

            call = IVRCall.objects.filter(external_id=call_uuid).first()
            if not call:
                # try looking up by the conversation uuid (inbound calls start with that)
                call = IVRCall.objects.filter(external_id=conversation_uuid).first()
                if call:
                    call.external_id = call_uuid
                    call.save()
                else:
                    response = dict(message="Call not found for %s" % call_uuid)
                    return JsonResponse(response)

            channel = call.channel
            channel_type = channel.channel_type
            call.update_status(status, duration, channel_type)
            call.save()

            response = dict(
                description="Updated call status", call=dict(status=call.get_status_display(), duration=call.duration)
            )

            event = HttpEvent(request_method, request_path, request_body, 200, json.dumps(response))
            ChannelLog.log_ivr_interaction(call, "Updated call status", event)

            if call.status == IVRCall.COMPLETED:
                # if our call is completed, hangup
                runs = FlowRun.objects.filter(connection=call)
                for run in runs:
                    if not run.is_completed():
                        run.set_completed(exit_uuid=None)

            return JsonResponse(response)

        if action == "answer":
            if not request_body:
                return HttpResponse("")

            body_json = json.loads(request_body)
            from_number = body_json.get("from", None)
            channel_number = body_json.get("to", None)
            external_id = body_json.get("conversation_uuid", None)

            if not from_number or not channel_number or not external_id:
                return HttpResponse("Missing parameters, Ignoring")

            # look up the channel
            address_q = Q(address=channel_number) | Q(address=("+" + channel_number))
            channel = Channel.objects.filter(address_q).filter(is_active=True, channel_type="NX").first()

            # make sure we got one, and that it matches the key for our org
            org_uuid = None
            if channel:
                org_uuid = channel.org.config.get(NEXMO_UUID, None)

            if not channel or org_uuid != request_uuid:
                return HttpResponse("Channel not found for number: %s" % channel_number, status=404)

            urn = URN.from_tel(from_number)
            contact, urn_obj = Contact.get_or_create(channel.org, urn, channel)

            flow = Trigger.find_flow_for_inbound_call(contact)

            if flow:
                call = IVRCall.create_incoming(channel, contact, urn_obj, channel.created_by, external_id)
                session = FlowSession.create(contact, connection=call)

                FlowRun.create(flow, contact, session=session, connection=call)
                response = Flow.handle_call(call)

                event = HttpEvent(request_method, request_path, request_body, 200, str(response))
                ChannelLog.log_ivr_interaction(call, "Incoming request for call", event)
                return JsonResponse(json.loads(str(response)), safe=False)
            else:
                # we don't have an inbound trigger to deal with this call.
                response = channel.generate_ivr_response()

                # say nothing and hangup, this is a little rude, but if we reject the call, then
                # they'll get a non-working number error. We send 'busy' when our server is down
                # so we don't want to use that here either.
                response.say("")
                response.hangup()

                # if they have a missed call trigger, fire that off
                Trigger.catch_triggers(contact, Trigger.TYPE_MISSED_CALL, channel)

                # either way, we need to hangup now
                return JsonResponse(json.loads(str(response)), safe=False)


class MageHandler(BaseChannelHandler):
    handler_url = r"^mage/(?P<action>handle_message|follow_notification|stop_contact)$"
    handler_name = "handlers.mage_handler"

    @csrf_exempt
    def dispatch(self, request, *args, **kwargs):
        return super(BaseChannelHandler, self).dispatch(request, *args, **kwargs)

    def get(self, request, *args, **kwargs):
        return JsonResponse(dict(error="Illegal method, must be POST"), status=405)

    def post(self, request, *args, **kwargs):
        if not settings.MAGE_AUTH_TOKEN:  # pragma: no cover
            return JsonResponse(dict(error="Authentication not configured"), status=401)

        authorization = request.META.get("HTTP_AUTHORIZATION", "").split(" ")

        if len(authorization) != 2 or authorization[0] != "Token" or authorization[1] != settings.MAGE_AUTH_TOKEN:
            return JsonResponse(dict(error="Incorrect authentication token"), status=401)

        action = kwargs["action"].lower()
        new_contact = request.POST.get("new_contact", "").lower() in ("true", "1")

        if action == "handle_message":
            try:
                msg_id = int(request.POST.get("message_id", ""))
            except ValueError:
                return JsonResponse(dict(error="Invalid message_id"), status=400)

            msg = Msg.objects.select_related("org").get(pk=msg_id)

            push_task(
                msg.org,
                HANDLER_QUEUE,
                HANDLE_EVENT_TASK,
                dict(type=MSG_EVENT, id=msg.id, from_mage=True, new_contact=new_contact),
            )

            # fire an event off for this message
            WebHookEvent.trigger_sms_event(WebHookEvent.TYPE_SMS_RECEIVED, msg, msg.created_on)

        elif action == "stop_contact":
            contact = Contact.objects.filter(is_active=True, id=request.POST.get("contact_id", "-1")).first()
            if not contact:
                return JsonResponse(dict(error="Invalid contact_id"), status=400)

            contact.stop(contact.modified_by)

        return JsonResponse(dict(error=None))


class JunebugUSSDHandler(BaseChannelHandler):
    handler_url = r"^junebug/(?P<action>event|inbound)/(?P<uuid>[a-z0-9\-]+)/?$"
    handler_name = "handlers.junebug_handler"

    ACK = "ack"
    NACK = "nack"

    @csrf_exempt
    def dispatch(self, request, *args, **kwargs):
        return super(BaseChannelHandler, self).dispatch(request, *args, **kwargs)

    def get(self, request, *args, **kwargs):
        return HttpResponse("Must be called as a POST", status=400)

    def is_ussd_message(self, msg):
        return "session_event" in msg.get("channel_data", {})

    def post(self, request, *args, **kwargs):
        from temba.msgs.models import Msg

        request_body = request.body
        request_method = request.method
        request_path = request.get_full_path()

        def log_channel(channel, description, event, is_error=False):
            return ChannelLog.objects.create(
                channel_id=channel.pk,
                is_error=is_error,
                request=event.request_body,
                response=event.response_body,
                url=event.url,
                method=event.method,
                response_status=event.status_code,
                description=description,
            )

        action = kwargs["action"].lower()
        request_uuid = kwargs["uuid"]

        data = json.loads(force_text(request_body))
        is_ussd = self.is_ussd_message(data)
        channel_data = data.get("channel_data", {})
        channel_types = ("JNU", "JN")

        # look up the channel
        channel = Channel.objects.filter(uuid=request_uuid, is_active=True, channel_type__in=channel_types).first()

        if not channel:
            return HttpResponse("Channel not found for id: %s" % request_uuid, status=400)

        auth = request.META.get("HTTP_AUTHORIZATION", "").split(" ")
        secret = channel.config.get(Channel.CONFIG_SECRET)
        if secret is not None and (len(auth) != 2 or auth[0] != "Token" or auth[1] != secret):
            return JsonResponse(dict(error="Incorrect authentication token"), status=401)

        # Junebug is sending an event
        if action == "event":
            expected_keys = ["event_type", "message_id", "timestamp"]
            if not set(expected_keys).issubset(data.keys()):
                status = 400
                response_body = "Missing one of %s in request parameters." % (", ".join(expected_keys))
                event = HttpEvent(request_method, request_path, request_body, status, response_body)
                log_channel(channel, "Failed to handle event.", event, is_error=True)
                return HttpResponse(response_body, status=status)

            message_id = data["message_id"]
            event_type = data["event_type"]

            # look up the message
            message = Msg.objects.filter(channel=channel, external_id=message_id).select_related("channel")
            if not message:
                status = 400
                response_body = "Message with external id of '%s' not found" % (message_id,)
                event = HttpEvent(request_method, request_path, request_body, status, response_body)
                log_channel(channel, "Failed to handle %s event_type." % (event_type), event)
                return HttpResponse(response_body, status=status)

            if event_type == "submitted":
                for message_obj in message:
                    message_obj.status_sent()
            if event_type == "delivery_succeeded":
                for message_obj in message:
                    message_obj.status_delivered()
            elif event_type in ["delivery_failed", "rejected"]:
                for message_obj in message:
                    message_obj.status_fail()

            response_body = {"status": self.ACK, "message_ids": [message_obj.pk for message_obj in message]}
            event = HttpEvent(request_method, request_path, request_body, 200, json.dumps(response_body))
            log_channel(channel, "Handled %s event_type." % (event_type), event)
            # Let Junebug know we're happy
            return JsonResponse(response_body)

        # Handle an inbound message
        elif action == "inbound":
            expected_keys = [
                "channel_data",
                "from",
                "channel_id",
                "timestamp",
                "content",
                "to",
                "reply_to",
                "message_id",
            ]
            if not set(expected_keys).issubset(data.keys()):
                status = 400
                response_body = "Missing one of %s in request parameters." % (", ".join(expected_keys))
                event = HttpEvent(request_method, request_path, request_body, status, response_body)
                log_channel(channel, "Failed to handle message.", event, is_error=True)
                return HttpResponse(response_body, status=status)

            if is_ussd:
                status = {"close": USSDSession.INTERRUPTED, "new": USSDSession.TRIGGERED}.get(
                    channel_data.get("session_event"), USSDSession.IN_PROGRESS
                )

                message_date = datetime.strptime(data["timestamp"], "%Y-%m-%d %H:%M:%S.%f")
                gmt_date = pytz.timezone("GMT").localize(message_date)
                # Use a session id if provided, otherwise fall back to using the `from` address as the identifier
                session_id = channel_data.get("session_id") or data["from"]

                connection = USSDSession.handle_incoming(
                    channel=channel,
                    urn=data["from"],
                    content=data["content"],
                    status=status,
                    date=gmt_date,
                    external_id=session_id,
                    message_id=data["message_id"],
                    starcode=data["to"],
                )

                if connection:
                    status = 200
                    response_body = {"status": self.ACK, "session_id": connection.pk}
                    event = HttpEvent(request_method, request_path, request_body, status, json.dumps(response_body))
                    log_channel(
                        channel, "Handled USSD message of %s session_event" % (channel_data["session_event"],), event
                    )
                    return JsonResponse(response_body, status=status)
                else:
                    status = 400
                    response_body = {"status": self.NACK, "reason": "No suitable session found for this message."}
                    event = HttpEvent(request_method, request_path, request_body, status, json.dumps(response_body))
                    log_channel(
                        channel,
                        "Failed to handle USSD message of %s session_event" % (channel_data["session_event"],),
                        event,
                    )
                    return JsonResponse(response_body, status=status)
            else:
                content = data["content"]
                message = Msg.create_incoming(channel, URN.from_tel(data["from"]), content)
                status = 200
                response_body = {"status": self.ACK, "message_id": message.pk}
                Msg.objects.filter(pk=message.id).update(external_id=data["message_id"])
                event = HttpEvent(request_method, request_path, request_body, status, json.dumps(response_body))
                ChannelLog.log_message(message, "Handled inbound message.", event)
                return JsonResponse(response_body, status=status)


class CourierHandler(View):
    channel_name = None

    def get(self, request, *args, **kwargs):  # pragma: no cover
        logger.error(
            "%s courier handler called in RapidPro with URL: %s" % (self.channel_name, request.get_full_path())
        )
        return HttpResponse("%s handling only implemented in Courier" % self.channel_name, status=404)

    def post(self, request, *args, **kwargs):  # pragma: no cover
        logger.error(
            "%s courier handler called in RapidPro with URL: %s" % (self.channel_name, request.get_full_path())
        )
        return HttpResponse("%s handling only implemented in Courier" % self.channel_name, status=404)<|MERGE_RESOLUTION|>--- conflicted
+++ resolved
@@ -19,10 +19,7 @@
 from temba.orgs.models import NEXMO_UUID
 from temba.triggers.models import Trigger
 from temba.ussd.models import USSDSession
-<<<<<<< HEAD
-from temba.utils import json, on_transaction_commit
-=======
->>>>>>> 18ea8143
+from temba.utils import json
 from temba.utils.http import HttpEvent
 from temba.utils.queues import push_task
 
