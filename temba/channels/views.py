--- conflicted
+++ resolved
@@ -35,16 +35,11 @@
 from twilio import TwilioRestException
 from twython import Twython
 from uuid import uuid4
-from .models import Channel, SyncEvent, Alert, ChannelLog, ChannelCount, M3TECH, TWILIO_MESSAGING_SERVICE
-from .models import PLIVO_AUTH_ID, PLIVO_AUTH_TOKEN, PLIVO, BLACKMYNA, SMSCENTRAL, VERIFY_SSL, JASMIN, FACEBOOK
+from .models import Channel, SyncEvent, Alert, ChannelLog, ChannelCount, M3TECH, TWILIO_MESSAGING_SERVICE, MBLOX
+from .models import PLIVO_AUTH_ID, PLIVO_AUTH_TOKEN, PLIVO, BLACKMYNA, SMSCENTRAL, VERIFY_SSL, JASMIN, FACEBOOK, HUB9
 from .models import PASSWORD, RECEIVE, SEND, CALL, ANSWER, SEND_METHOD, SEND_URL, USERNAME, CLICKATELL, HIGH_CONNECTION
-from .models import ANDROID, EXTERNAL, HUB9, INFOBIP, KANNEL, NEXMO, TWILIO, TWITTER, VUMI, VERBOICE, SHAQODOON, MBLOX
-<<<<<<< HEAD
-from .models import ENCODING, ENCODING_CHOICES, DEFAULT_ENCODING, YO, USE_NATIONAL, START, TELEGRAM, AUTH_TOKEN, CHIKKA
-from .models import AUTH_TOKEN, FACEBOOK, VUMI_USSD
-=======
+from .models import ANDROID, EXTERNAL, INFOBIP, KANNEL, NEXMO, TWILIO, TWITTER, VUMI, VUMI_USSD, VERBOICE, SHAQODOON
 from .models import ENCODING, ENCODING_CHOICES, DEFAULT_ENCODING, YO, USE_NATIONAL, START, TELEGRAM, CHIKKA, AUTH_TOKEN
->>>>>>> 0e5af15b
 
 RELAYER_TYPE_ICONS = {ANDROID: "icon-channel-android",
                       CHIKKA: "icon-channel-external",
