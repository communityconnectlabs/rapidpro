# -*- coding: utf-8 -*-
from __future__ import absolute_import, print_function, unicode_literals

import base64
import hashlib
import hmac
import json
import phonenumbers
import plivo
import pytz
import six
import time
import requests
import regex

from collections import defaultdict
from datetime import datetime, timedelta
from django import forms
from django.conf import settings
from django.contrib import messages
from django.core.exceptions import ValidationError, PermissionDenied
from django.core.urlresolvers import reverse
from django.db.models import Count, Sum
from django.http import Http404, HttpResponse, HttpResponseRedirect, JsonResponse
from django.views.decorators.csrf import csrf_exempt
from django.utils import timezone
from django.utils.translation import ugettext_lazy as _
from django_countries.data import COUNTRIES
from smartmin.views import SmartCRUDL, SmartReadView
from smartmin.views import SmartUpdateView, SmartDeleteView, SmartTemplateView, SmartListView, SmartFormView, SmartModelActionView
from temba.contacts.models import ContactURN, URN, TEL_SCHEME
from temba.msgs.models import Msg, SystemLabel, QUEUED, PENDING, WIRED, OUTGOING
from temba.msgs.views import InboxView
from temba.orgs.models import Org
from temba.orgs.views import OrgPermsMixin, OrgObjPermsMixin, ModalMixin, AnonMixin
from temba.channels.models import ChannelSession
from temba.utils import analytics
from twilio import TwilioRestException
from .models import Channel, ChannelEvent, SyncEvent, Alert, ChannelLog, ChannelCount


COUNTRIES_NAMES = {key: value for key, value in COUNTRIES.iteritems()}
COUNTRIES_NAMES['GB'] = _("United Kingdom")
COUNTRIES_NAMES['US'] = _("United States")


COUNTRY_CALLING_CODES = {
    "AF": (93, ),  # Afghanistan
    "AX": (35818, ),  # Åland Islands
    "AL": (355, ),  # Albania
    "DZ": (213,),  # Algeria
    "AS": (1684,),  # American Samoa
    "AD": (376,),  # Andorra
    "AO": (244,),  # Angola
    "AI": (1264,),  # Anguilla
    "AQ": (),  # Antarctica
    "AG": (1268,),  # Antigua and Barbuda
    "AR": (54,),  # Argentina
    "AM": (374,),  # Armenia
    "AW": (297,),  # Aruba
    "AU": (61,),  # Australia
    "AT": (43,),  # Austria
    "AZ": (994,),  # Azerbaijan
    "BS": (1242,),  # Bahamas
    "BH": (973,),  # Bahrain
    "BD": (880,),  # Bangladesh
    "BB": (1246,),  # Barbados
    "BY": (375,),  # Belarus
    "BE": (32,),  # Belgium
    "BZ": (501,),  # Belize
    "BJ": (229,),  # Benin
    "BM": (1441,),  # Bermuda
    "BT": (975,),  # Bhutan
    "BO": (591,),  # Bolivia (Plurinational State of)
    "BQ": (5997,),  # Bonaire, Sint Eustatius and Saba
    "BA": (387,),  # Bosnia and Herzegovina
    "BW": (267,),  # Botswana
    "BV": (),  # Bouvet Island
    "BR": (55,),  # Brazil
    "IO": (246,),  # British Indian Ocean Territory
    "BN": (673,),  # Brunei Darussalam
    "BG": (359,),  # Bulgaria
    "BF": (226,),  # Burkina Faso
    "BI": (257,),  # Burundi
    "CV": (238,),  # Cabo Verde
    "KH": (855,),  # Cambodia
    "CM": (237,),  # Cameroon
    "CA": (1,),  # Canada
    "KY": (1345,),  # Cayman Islands
    "CF": (236,),  # Central African Republic
    "TD": (235,),  # Chad
    "CL": (56,),  # Chile
    "CN": (86,),  # China
    "CX": (6189164,),  # Christmas Island
    "CC": (6189162,),  # Cocos (Keeling) Islands
    "CO": (57,),  # Colombia
    "KM": (269,),  # Comoros
    "CD": (243,),  # Congo (the Democratic Republic of the)
    "CG": (242,),  # Congo
    "CK": (682,),  # Cook Islands
    "CR": (506,),  # Costa Rica
    "CI": (225,),  # Côte d'Ivoire
    "HR": (385,),  # Croatia
    "CU": (53,),  # Cuba
    "CW": (5999,),  # Curaçao
    "CY": (357,),  # Cyprus
    "CZ": (420,),  # Czech Republic
    "DK": (45,),  # Denmark
    "DJ": (253,),  # Djibouti
    "DM": (1767,),  # Dominica
    "DO": (1809, 1829, 1849),  # Dominican Republic
    "EC": (539,),  # Ecuador
    "EG": (20,),  # Egypt
    "SV": (503,),  # El Salvador
    "GQ": (240,),  # Equatorial Guinea
    "ER": (291,),  # Eritrea
    "EE": (372,),  # Estonia
    "ET": (251,),  # Ethiopia
    "FK": (500,),  # Falkland Islands  [Malvinas]
    "FO": (298,),  # Faroe Islands
    "FJ": (679,),  # Fiji
    "FI": (358,),  # Finland
    "FR": (33,),  # France
    "GF": (594,),  # French Guiana
    "PF": (689,),  # French Polynesia
    "TF": (),  # French Southern Territories
    "GA": (241,),  # Gabon
    "GM": (220,),  # Gambia
    "GE": (995,),  # Georgia
    "DE": (49,),  # Germany
    "GH": (233,),  # Ghana
    "GI": (350,),  # Gibraltar
    "GR": (30,),  # Greece
    "GL": (299,),  # Greenland
    "GD": (1473,),  # Grenada
    "GP": (590,),  # Guadeloupe
    "GU": (1671,),  # Guam
    "GT": (502,),  # Guatemala
    "GG": (441481, 447781, 447839, 447911),  # Guernsey
    "GN": (224,),  # Guinea
    "GW": (245,),  # Guinea-Bissau
    "GY": (592,),  # Guyana
    "HT": (509,),  # Haiti
    "HM": (),  # Heard Island and McDonald Islands
    "VA": (379, 3906698),  # Holy See
    "HN": (504,),  # Honduras
    "HK": (852,),  # Hong Kong
    "HU": (36,),  # Hungary
    "IS": (354,),  # Iceland
    "IN": (91,),  # India
    "ID": (62,),  # Indonesia
    "IR": (98,),  # Iran (Islamic Republic of)
    "IQ": (964,),  # Iraq
    "IE": (353,),  # Ireland
    "IM": (441624, 447524, 447624, 447924),  # Isle of Man
    "IL": (972,),  # Israel
    "IT": (39,),  # Italy
    "JM": (1876,),  # Jamaica
    "JP": (81,),  # Japan
    "JE": (441534,),  # Jersey
    "JO": (962,),  # Jordan
    "KZ": (76, 77),  # Kazakhstan
    "KE": (254,),  # Kenya
    "KI": (686,),  # Kiribati
    "KP": (850,),  # Korea (the Democratic People's Republic of)
    "KR": (82,),  # Korea (the Republic of)
    "KW": (965,),  # Kuwait
    "KG": (996,),  # Kyrgyzstan
    "LA": (856,),  # Lao People's Democratic Republic
    "LV": (371,),  # Latvia
    "LB": (961,),  # Lebanon
    "LS": (266,),  # Lesotho
    "LR": (231,),  # Liberia
    "LY": (218,),  # Libya
    "LI": (423,),  # Liechtenstein
    "LT": (370,),  # Lithuania
    "LU": (352,),  # Luxembourg
    "MO": (853,),  # Macao
    "MK": (389,),  # Macedonia (the former Yugoslav Republic of)
    "MG": (261,),  # Madagascar
    "MW": (265,),  # Malawi
    "MY": (60,),  # Malaysia
    "MV": (960,),  # Maldives
    "ML": (223,),   # Mali
    "MT": (356,),   # Malta
    "MH": (692,),   # Marshall Islands
    "MQ": (596,),   # Martinique
    "MR": (222,),   # Mauritania
    "MU": (230,),   # Mauritius
    "YT": (262269, 262639),   # Mayotte
    "MX": (52,),   # Mexico
    "FM": (691,),   # Micronesia (Federated States of)
    "MD": (373,),   # Moldova (the Republic of)
    "MC": (377,),   # Monaco
    "MN": (976,),   # Mongolia
    "ME": (382,),   # Montenegro
    "MS": (1664,),   # Montserrat
    "MA": (212,),   # Morocco
    "MZ": (258,),   # Mozambique
    "MM": (95,),   # Myanmar
    "NA": (264,),   # Namibia
    "NR": (674,),   # Nauru
    "NP": (977,),   # Nepal
    "NL": (31,),   # Netherlands
    "NC": (687,),   # New Caledonia
    "NZ": (64,),   # New Zealand
    "NI": (505,),   # Nicaragua
    "NE": (227,),   # Niger
    "NG": (243,),   # Nigeria
    "NU": (683,),   # Niue
    "NF": (6723,),   # Norfolk Island
    "MP": (1670,),   # Northern Mariana Islands
    "NO": (47,),   # Norway
    "OM": (968,),   # Oman
    "PK": (92,),   # Pakistan
    "PW": (680,),   # Palau
    "PS": (970,),   # Palestine, State of
    "PA": (507,),   # Panama
    "PG": (675,),   # Papua New Guinea
    "PY": (595,),   # Paraguay
    "PE": (51,),   # Peru
    "PH": (63,),  # _("Philippines
    "PN": (64,),   # Pitcairn
    "PL": (48,),   # Poland
    "PT": (351,),   # Portugal
    "PR": (1787, 1939),   # Puerto Rico
    "QA": (974,),   # Qatar
    "RE": (262,),   # Réunion
    "RO": (40,),   # Romania
    "RU": (7,),   # Russian Federation
    "RW": (250,),   # Rwanda
    "BL": (590,),  # _("Saint Barthélemy
    "SH": (290,),   # Saint Helena, Ascension and Tristan da Cunha
    "KN": (1869,),   # Saint Kitts and Nevis
    "LC": (1758,),   # Saint Lucia
    "MF": (590,),   # Saint Martin (French part)
    "PM": (508,),   # Saint Pierre and Miquelon
    "VC": (1784,),   # Saint Vincent and the Grenadines
    "WS": (685,),   # Samoa
    "SM": (378,),   # San Marino
    "ST": (239,),   # Sao Tome and Principe
    "SA": (966,),   # Saudi Arabia
    "SN": (221,),   # Senegal
    "RS": (381,),   # Serbia
    "SC": (248,),   # Seychelles
    "SL": (232,),   # Sierra Leone
    "SG": (65,),   # Singapore
    "SX": (1721,),   # Sint Maarten (Dutch part)
    "SK": (421,),   # Slovakia
    "SI": (386,),  # Slovenia
    "SB": (677,),   # Solomon Islands
    "SO": (252,),   # Somalia
    "ZA": (27,),   # South Africa
    "GS": (500,),   # South Georgia and the South Sandwich Islands
    "SS": (211,),   # South Sudan
    "ES": (34,),   # Spain
    "LK": (94,),   # Sri Lanka
    "SD": (249,),   # Sudan
    "SR": (597,),   # Suriname
    "SJ": (4779,),   # Svalbard and Jan Mayen
    "SZ": (268,),   # Swaziland
    "SE": (46,),   # Sweden
    "CH": (41,),   # Switzerland
    "SY": (963,),   # Syrian Arab Republic
    "TW": (886,),   # Taiwan (Province of China)
    "TJ": (992,),   # Tajikistan
    "TZ": (255,),   # Tanzania, United Republic of
    "TH": (66,),   # Thailand
    "TL": (),   # Timor-Leste
    "TG": (228,),   # Togo
    "TK": (690,),   # Tokelau
    "TO": (676,),   # Tonga
    "TT": (1868,),   # Trinidad and Tobago
    "TN": (216,),   # Tunisia
    "TR": (90,),   # Turkey
    "TM": (993,),   # Turkmenistan
    "TC": (1649,),   # Turks and Caicos Islands
    "TV": (668,),   # Tuvalu
    "UG": (256,),   # Uganda
    "UA": (380,),   # Ukraine
    "AE": (971,),   # United Arab Emirates
    "GB": (44,),   # United Kingdom of Great Britain and Northern Ireland
    "UM": (),   # United States Minor Outlying Islands
    "US": (1,),   # United States of America
    "UY": (598,),   # Uruguay
    "UZ": (998,),   # Uzbekistan
    "VU": (678,),   # Vanuatu
    "VE": (58,),   # Venezuela (Bolivarian Republic of)
    "VN": (84,),   # Viet Nam
    "VG": (),   # Virgin Islands (British)
    "VI": (),   # Virgin Islands (U.S.)
    "WF": (681,),   # Wallis and Futuna
    "EH": (),   # Western Sahara
    "YE": (967,),   # Yemen
    "ZM": (260,),   # Zambia
    "ZW": (263,),   # Zimbabwe
}

TWILIO_SEARCH_COUNTRIES_CONFIG = ('BE',  # Belgium
                                  'CA',  # Canada
                                  'FI',  # Finland
                                  'NO',  # Norway
                                  'PL',  # Poland
                                  'ES',  # Spain
                                  'SE',  # Sweden
                                  'GB',  # United Kingdom
                                  'US'   # United States
                                  )

TWILIO_SEARCH_COUNTRIES = tuple([(elt, COUNTRIES_NAMES[elt]) for elt in TWILIO_SEARCH_COUNTRIES_CONFIG])

TWILIO_SUPPORTED_COUNTRIES_CONFIG = ('AU',  # Australia
                                     'AT',  # Austria
                                     'BE',  # Belgium
                                     'CA',  # Canada
                                     'CL',  # Chile  # Beta
                                     'CZ',  # Czech Republic  # Beta
                                     'DK',  # Denmark  # Beta
                                     'EE',  # Estonia
                                     'FI',  # Finland
                                     'FR',  # France  # Beta
                                     'DE',  # Germany
                                     'HK',  # Hong Kong
                                     'HU',  # Hungary  # Beta
                                     'IE',  # Ireland,
                                     'IL',  # Israel  # Beta
                                     'LT',  # Lithuania
                                     'MX',  # Mexico  # Beta
                                     'NO',  # Norway
                                     'PL',  # Poland
                                     'ES',  # Spain
                                     'SE',  # Sweden
                                     'CH',  # Switzerland
                                     'GB',  # United Kingdom
                                     'US',  # United States
                                     )

TWILIO_SUPPORTED_COUNTRIES = tuple([(elt, COUNTRIES_NAMES[elt]) for elt in TWILIO_SUPPORTED_COUNTRIES_CONFIG])

TWILIO_SUPPORTED_COUNTRY_CODES = list(set([code
                                           for elt in TWILIO_SUPPORTED_COUNTRIES_CONFIG
                                           for code in list(COUNTRY_CALLING_CODES[elt])]))

NEXMO_SUPPORTED_COUNTRIES_CONFIG = ('DZ',  # Algeria
                                    'AR',  # Argentina
                                    'AU',  # Australia
                                    'AT',  # Austria
                                    'BH',  # Bahrain
                                    'BE',  # Belgium
                                    'BJ',  # Benin
                                    'BO',  # Bolivia
                                    'BR',  # Brazil
                                    'BG',  # Bulgaria
                                    'KH',  # Cambodia
                                    'CA',  # Canada
                                    'KY',  # Cayman Islands
                                    'CL',  # Chile
                                    'CN',  # China
                                    'CO',  # Colombia
                                    'CR',  # Costa Rica
                                    'HR',  # Croatia
                                    'CY',  # Cyprus
                                    'CZ',  # Czech Republic
                                    'DK',  # Denmark
                                    'DO',  # Dominican Republic
                                    'SV',  # El Salvador
                                    'EE',  # Estonia
                                    'FI',  # Finland
                                    'FR',  # France
                                    'GE',  # Georgia
                                    'DE',  # Germany
                                    'GH',  # Ghana
                                    'GR',  # Greece
                                    'GD',  # Grenanda
                                    'GT',  # Guatemala
                                    'HN',  # Honduras
                                    'HK',  # Hong Kong
                                    'HU',  # Hungary
                                    'IS',  # Iceland
                                    'IN',  # India
                                    'ID',  # Indonesia
                                    'IE',  # Ireland
                                    'IL',  # Israel
                                    'IT',  # Italy
                                    'JM',  # Jamaica
                                    'JP',  # Japan
                                    'KE',  # Kenya
                                    'LV',  # Latvia
                                    'LI',  # Liechtenstein
                                    'LT',  # Lithuania
                                    'LU',  # Luxembourg
                                    'MO',  # Macau
                                    'MY',  # Malaysia
                                    'MT',  # Malta
                                    'MX',  # Mexico
                                    'MD',  # Moldova
                                    'NL',  # Netherlands
                                    'NZ',  # New Zealand
                                    'NG',  # Nigeria
                                    'NO',  # Norway
                                    'PK',  # Pakistan
                                    'PA',  # Panama
                                    'PE',  # Peru
                                    'PH',  # Philippines
                                    'PL',  # Poland
                                    'PT',  # Portugal
                                    'PR',  # Puerto Rico
                                    'RO',  # Romania
                                    'RU',  # Russia
                                    'RW',  # Rwanda
                                    'SA',  # Saudi Arabia
                                    'SG',  # Singapore
                                    'SK',  # Slovakia
                                    'SI',  # Slovenia
                                    'ZA',  # South Africa
                                    'KR',  # South Korea
                                    'ES',  # Spain
                                    'SE',  # Sweden
                                    'CH',  # Switzerland
                                    'TW',  # Taiwan
                                    'TJ',  # Tajikistan
                                    'TH',  # Thailand
                                    'TT',  # Trinidad and Tobago
                                    'TR',  # Turkey
                                    'GB',  # United Kingdom
                                    'US',  # United States
                                    'UY',  # Uruguay
                                    'VE',  # Venezuala
                                    'ZM',  # Zambia
                                    )

NEXMO_SUPPORTED_COUNTRIES = tuple([(elt, COUNTRIES_NAMES[elt]) for elt in NEXMO_SUPPORTED_COUNTRIES_CONFIG])

NEXMO_SUPPORTED_COUNTRY_CODES = list(set([code
                                          for elt in NEXMO_SUPPORTED_COUNTRIES_CONFIG
                                          for code in list(COUNTRY_CALLING_CODES[elt])]))

PLIVO_SUPPORTED_COUNTRIES_CONFIG = ('AU',  # Australia
                                    'BE',  # Belgium
                                    'CA',  # Canada
                                    'CZ',  # Czech Republic
                                    'EE',  # Estonia
                                    'FI',  # Finland
                                    'DE',  # Germany
                                    'HK',  # Hong Kong
                                    'HU',  # Hungary
                                    'IL',  # Israel
                                    'LT',  # Lithuania
                                    'MX',  # Mexico
                                    'NO',  # Norway
                                    'PK',  # Pakistan
                                    'PL',  # Poland
                                    'ZA',  # South Africa
                                    'SE',  # Sweden
                                    'CH',  # Switzerland
                                    'GB',  # United Kingdom
                                    'US',  # United States
                                    )

PLIVO_SUPPORTED_COUNTRIES = tuple([(elt, COUNTRIES_NAMES[elt]) for elt in PLIVO_SUPPORTED_COUNTRIES_CONFIG])

PLIVO_SUPPORTED_COUNTRY_CODES = list(set([code
                                          for elt in PLIVO_SUPPORTED_COUNTRIES_CONFIG
                                          for code in list(COUNTRY_CALLING_CODES[elt])]))

# django_countries now uses a dict of countries, let's turn it in our tuple
# list of codes and countries sorted by country name
ALL_COUNTRIES = sorted(((code, name) for code, name in COUNTRIES_NAMES.items()), key=lambda x: x[1])


def get_channel_read_url(channel):
    # viber channels without service id's need to go to their claim page instead of read
    if channel.channel_type == Channel.TYPE_VIBER and channel.address == Channel.VIBER_NO_SERVICE_ID:
        return reverse('channels.channel_claim_viber', args=[channel.id])
    else:
        return reverse('channels.channel_read', args=[channel.uuid])


def channel_status_processor(request):
    status = dict()
    user = request.user

    if user.is_superuser or user.is_anonymous():
        return status

    # from the logged in user get the channel
    org = user.get_org()

    allowed = False
    if org:
        allowed = user.has_org_perm(org, 'channels.channel_claim')

    if allowed:
        # only care about channels that are older than an hour
        cutoff = timezone.now() - timedelta(hours=1)
        send_channel = org.get_send_channel()
        call_channel = org.get_call_channel()
        ussd_channel = org.get_ussd_channel()

        status['send_channel'] = send_channel
        status['call_channel'] = call_channel
        status['has_outgoing_channel'] = send_channel or call_channel or ussd_channel
        status['is_ussd_channel'] = True if ussd_channel else False

        channels = org.channels.filter(is_active=True)
        for channel in channels:

            if channel.created_on > cutoff:
                continue

            if not channel.is_new():
                # delayed out going messages
                if channel.get_delayed_outgoing_messages().exists():
                    status['unsent_msgs'] = True

                # see if it hasn't synced in a while
                if not channel.get_recent_syncs().exists():
                    status['delayed_syncevents'] = True

                # don't have to keep looking if they've both failed
                if 'delayed_syncevents' in status and 'unsent_msgs' in status:
                    break

    return status


def get_commands(channel, commands, sync_event=None):
    """
    Generates sync commands for all queued messages on the given channel
    """
    msgs = Msg.objects.filter(status__in=(PENDING, QUEUED, WIRED), channel=channel, direction=OUTGOING)
    msgs = msgs.exclude(contact__is_test=True).exclude(topup=None)

    if sync_event:
        pending_msgs = sync_event.get_pending_messages()
        retry_msgs = sync_event.get_retry_messages()
        msgs = msgs.exclude(id__in=pending_msgs).exclude(id__in=retry_msgs)

    commands += Msg.get_sync_commands(msgs=msgs)

    # TODO: add in other commands for the channel
    # We need a queueable model similar to messages for sending arbitrary commands to the client

    return commands


@csrf_exempt
def sync(request, channel_id):
    start = time.time()

    if request.method != 'POST':
        return HttpResponse(status=500, content='POST Required')

    commands = []
    channel = Channel.objects.filter(pk=channel_id, is_active=True)
    if not channel:
        return JsonResponse(dict(cmds=[dict(cmd='rel', relayer_id=channel_id)]))

    channel = channel[0]

    request_time = request.GET.get('ts', '')
    request_signature = request.GET.get('signature', '')

    if not channel.secret or not channel.org:
        return JsonResponse(dict(cmds=[channel.build_registration_command()]))

    # print "\n\nSECRET: '%s'" % channel.secret
    # print "TS: %s" % request_time
    # print "BODY: '%s'\n\n" % request.body

    # check that the request isn't too old (15 mins)
    now = time.time()
    if abs(now - int(request_time)) > 60 * 15:
        return JsonResponse({"error_id": 3, "error": "Old Request", "cmds": []}, status=401)

    # sign the request
    signature = hmac.new(key=str(channel.secret + request_time), msg=bytes(request.body), digestmod=hashlib.sha256).digest()

    # base64 and url sanitize
    signature = base64.urlsafe_b64encode(signature).strip()

    if request_signature != signature:
        return JsonResponse({"error_id": 1, "error": "Invalid signature: \'%(request)s\'"
                                                     % {'request': request_signature}, "cmds": []}, status=401)

    # update our last seen on our channel if we haven't seen this channel in a bit
    if not channel.last_seen or timezone.now() - channel.last_seen > timedelta(minutes=5):
        channel.last_seen = timezone.now()
        channel.save(update_fields=['last_seen'])

    sync_event = None

    # Take the update from the client
    if request.body:

        client_updates = json.loads(request.body)

        print("==GOT SYNC")
        print(json.dumps(client_updates, indent=2))

        if 'cmds' in client_updates:
            cmds = client_updates['cmds']

            for cmd in cmds:
                handled = False
                extra = None

                if 'cmd' in cmd:
                    keyword = cmd['cmd']

                    # catchall for commands that deal with a single message
                    if 'msg_id' in cmd:
                        msg = Msg.objects.filter(pk=cmd['msg_id'], org=channel.org).first()
                        if msg:
                            if msg.direction == OUTGOING:
                                handled = msg.update(cmd)
                            else:
                                handled = True

                    # creating a new message
                    elif keyword == 'mo_sms':
                        date = datetime.fromtimestamp(int(cmd['ts']) / 1000).replace(tzinfo=pytz.utc)

                        # it is possible to receive spam SMS messages from no number on some carriers
                        tel = cmd['phone'] if cmd['phone'] else 'empty'
                        try:
                            URN.normalize(URN.from_tel(tel), channel.country.code)

                            if 'msg' in cmd:
                                msg = Msg.create_incoming(channel, URN.from_tel(tel), cmd['msg'], date=date)
                                if msg:
                                    extra = dict(msg_id=msg.id)
                        except ValueError:
                            pass

                        handled = True

                    # phone event
                    elif keyword == 'call':
                        date = datetime.fromtimestamp(int(cmd['ts']) / 1000).replace(tzinfo=pytz.utc)

                        duration = 0
                        if cmd['type'] != 'miss':
                            duration = cmd['dur']

                        # Android sometimes will pass us a call from an 'unknown number', which is null
                        # ignore these events on our side as they have no purpose and break a lot of our
                        # assumptions
                        if cmd['phone']:
                            urn = URN.from_parts(TEL_SCHEME, cmd['phone'])
                            try:
                                ChannelEvent.create(channel, urn, cmd['type'], date, extra=dict(duration=duration))
                            except ValueError:
                                # in some cases Android passes us invalid URNs, in those cases just ignore them
                                pass
                        handled = True

                    elif keyword == 'gcm':
                        gcm_id = cmd.get('gcm_id', None)
                        uuid = cmd.get('uuid', None)
                        if channel.gcm_id != gcm_id or channel.uuid != uuid:
                            channel.gcm_id = gcm_id
                            channel.uuid = uuid
                            channel.save(update_fields=['gcm_id', 'uuid'])

                        # no acking the gcm
                        handled = False

                    elif keyword == 'fcm':
                        # update our fcm and uuid

                        channel.gcm_id = None
                        config = channel.config_json()
                        config.update({Channel.CONFIG_FCM_ID: cmd['fcm_id']})
                        channel.config = json.dumps(config)
                        channel.uuid = cmd.get('uuid', None)
                        channel.save(update_fields=['uuid', 'config', 'gcm_id'])

                        # no acking the gcm
                        handled = False

                    elif keyword == 'reset':
                        # release this channel
                        channel.release(False)
                        channel.save()

                        # ack that things got handled
                        handled = True

                    elif keyword == 'status':
                        sync_event = SyncEvent.create(channel, cmd, cmds)
                        Alert.check_power_alert(sync_event)

                        # tell the channel to update its org if this channel got moved
                        if channel.org and 'org_id' in cmd and channel.org.pk != cmd['org_id']:
                            commands.append(dict(cmd='claim', org_id=channel.org.pk))

                        # we don't ack status messages since they are always included
                        handled = False

                # is this something we can ack?
                if 'p_id' in cmd and handled:
                    ack = dict(p_id=cmd['p_id'], cmd="ack")
                    if extra:
                        ack['extra'] = extra

                    commands.append(ack)

    outgoing_cmds = get_commands(channel, commands, sync_event)
    result = dict(cmds=outgoing_cmds)

    if sync_event:
        sync_event.outgoing_command_count = len([_ for _ in outgoing_cmds if _['cmd'] != 'ack'])
        sync_event.save()

    print("==RESPONDING WITH:")
    print(json.dumps(result, indent=2))

    # keep track of how long a sync takes
    analytics.gauge('temba.relayer_sync', time.time() - start)

    return JsonResponse(result)


@csrf_exempt
def register(request):
    """
    Endpoint for Android devices registering with this server
    """
    if request.method != 'POST':
        return HttpResponse(status=500, content=_('POST Required'))

    client_payload = json.loads(request.body)
    cmds = client_payload['cmds']

    # look up a channel with that id
    channel = Channel.get_or_create_android(cmds[0], cmds[1])
    cmd = channel.build_registration_command()

    return JsonResponse(dict(cmds=[cmd]))


class ClaimViewMixin(OrgPermsMixin):
    permission = 'channels.channel_claim'
    channel_type = None

    class Form(forms.Form):
        def __init__(self, **kwargs):
            self.request = kwargs.pop('request')
            self.channel_type = kwargs.pop('channel_type')
            super(ClaimViewMixin.Form, self).__init__(**kwargs)

    def __init__(self, channel_type):
        self.channel_type = channel_type
        self.template_name = 'channels/types/%s/claim.html' % channel_type.slug
        super(ClaimViewMixin, self).__init__()

    def derive_title(self):
        return _("Connect %(channel_type)s") % {'channel_type': self.channel_type.name}

    def get_form_kwargs(self):
        kwargs = super(ClaimViewMixin, self).get_form_kwargs()
        kwargs['request'] = self.request
        kwargs['channel_type'] = self.channel_type
        return kwargs

    def get_success_url(self):
        if self.channel_type.show_edit_page:
            return reverse('channels.channel_update', args=[self.object.id])
        elif self.channel_type.show_config_page:
            return reverse('channels.channel_configuration', args=[self.object.id])
        else:
            return reverse('channels.channel_read', args=[self.object.uuid])


class AuthenticatedExternalClaimView(ClaimViewMixin, SmartFormView):
    class Form(ClaimViewMixin.Form):
        country = forms.ChoiceField(choices=ALL_COUNTRIES, label=_("Country"),
                                    help_text=_("The country this phone number is used in"))
        number = forms.CharField(max_length=14, min_length=1, label=_("Number"),
                                 help_text=_("The phone number or short code you are connecting with country code. ex: +250788123124"))
        username = forms.CharField(label=_("Username"),
                                   help_text=_("The username provided by the provider to use their API"))
        password = forms.CharField(label=_("Password"),
                                   help_text=_("The password provided by the provider to use their API"))

        def clean_number(self):
            number = self.data['number']

            # number is a shortcode, accept as is
            if len(number) > 0 and len(number) < 7:
                return number

            # otherwise, try to parse into an international format
            if number and number[0] != '+':
                number = '+' + number

            try:
                cleaned = phonenumbers.parse(number, None)
                return phonenumbers.format_number(cleaned, phonenumbers.PhoneNumberFormat.E164)
            except Exception:  # pragma: needs cover
                raise forms.ValidationError(
                    _("Invalid phone number, please include the country code. ex: +250788123123"))

    form_class = Form

    def get_submitted_country(self, data):
        return data['country']

    def get_channel_config(self, org, data):
        """
        Subclasses can override this method to add in other channel config variables
        """
        return {}

    def form_valid(self, form):
        org = self.request.user.get_org()

        if not org:  # pragma: no cover
            raise Exception("No org for this user, cannot claim")

        data = form.cleaned_data
        extra_config = self.get_channel_config(org, data)
        self.object = Channel.add_authenticated_external_channel(
            org, self.request.user, self.get_submitted_country(data), data['number'], data['username'],
            data['password'], self.channel_type, data.get('url'), extra_config=extra_config,
        )

        return super(AuthenticatedExternalClaimView, self).form_valid(form)


class AuthenticatedExternalCallbackClaimView(AuthenticatedExternalClaimView):
    def get_channel_config(self, org, data):
        return {Channel.CONFIG_CALLBACK_DOMAIN: org.get_brand_domain()}


class BaseClaimNumberMixin(ClaimViewMixin):
    def pre_process(self, *args, **kwargs):  # pragma: needs cover
        return None

    def get_context_data(self, **kwargs):
        context = super(BaseClaimNumberMixin, self).get_context_data(**kwargs)
        org = self.request.user.get_org()

        try:
            context['account_numbers'] = self.get_existing_numbers(org)
        except Exception as e:
            context['account_numbers'] = []
            context['error'] = str(e)

        context['search_url'] = self.get_search_url()
        context['claim_url'] = self.get_claim_url()

        context['search_countries'] = self.get_search_countries()
        context['supported_country_iso_codes'] = self.get_supported_country_iso_codes()

        return context

    def get_search_countries(self):
        search_countries = []

        for country in self.get_search_countries_tuple():
            search_countries.append(dict(key=country[0], label=country[1]))

        return search_countries

    def get_supported_country_iso_codes(self):
        supported_country_iso_codes = []

        for country in self.get_supported_countries_tuple():
            supported_country_iso_codes.append(country[0])

        return supported_country_iso_codes

    def get_search_countries_tuple(self):  # pragma: no cover
        raise NotImplementedError('method "get_search_countries_tuple" should be overridden in %s.%s'
                                  % (self.crudl.__class__.__name__, self.__class__.__name__))

    def get_supported_countries_tuple(self):  # pragma: no cover
        raise NotImplementedError('method "get_supported_countries_tuple" should be overridden in %s.%s'
                                  % (self.crudl.__class__.__name__, self.__class__.__name__))

    def get_search_url(self):  # pragma: no cover
        raise NotImplementedError('method "get_search_url" should be overridden in %s.%s'
                                  % (self.crudl.__class__.__name__, self.__class__.__name__))

    def get_claim_url(self):  # pragma: no cover
        raise NotImplementedError('method "get_claim_url" should be overridden in %s.%s'
                                  % (self.crudl.__class__.__name__, self.__class__.__name__))

    def get_existing_numbers(self, org):  # pragma: no cover
        raise NotImplementedError('method "get_existing_numbers" should be overridden in %s.%s'
                                  % (self.crudl.__class__.__name__, self.__class__.__name__))

    def is_valid_country(self, country_code):  # pragma: no cover
        raise NotImplementedError('method "is_valid_country" should be overridden in %s.%s'
                                  % (self.crudl.__class__.__name__, self.__class__.__name__))

    def is_messaging_country(self, country):  # pragma: no cover
        raise NotImplementedError('method "is_messaging_country" should be overridden in %s.%s'
                                  % (self.crudl.__class__.__name__, self.__class__.__name__))

    def claim_number(self, user, phone_number, country, role):  # pragma: no cover
        raise NotImplementedError('method "claim_number" should be overridden in %s.%s'
                                  % (self.crudl.__class__.__name__, self.__class__.__name__))

    def remove_api_credentials_from_session(self):
        pass

    def form_valid(self, form, *args, **kwargs):

        # must have an org
        org = self.request.user.get_org()
        if not org:  # pragma: needs cover
            form._errors['upgrade'] = True
            form._errors['phone_number'] = form.error_class(
                [_("Sorry, you need to have an organization to add numbers. "
                   "You can still test things out for free using an Android phone.")])
            return self.form_invalid(form)

        data = form.cleaned_data

        # no number parse for short codes
        if len(data['phone_number']) > 6:
            phone = phonenumbers.parse(data['phone_number'])
            if not self.is_valid_country(phone.country_code):  # pragma: needs cover
                form._errors['phone_number'] = form.error_class([_("Sorry, the number you chose is not supported. "
                                                                   "You can still deploy in any country using your "
                                                                   "own SIM card and an Android phone.")])
                return self.form_invalid(form)

        # don't add the same number twice to the same account
        existing = org.channels.filter(is_active=True, address=data['phone_number']).exclude(channel_type='TWP').first()
        if existing:  # pragma: needs cover
            form._errors['phone_number'] = form.error_class(
                [_("That number is already connected (%s)" % data['phone_number'])])
            return self.form_invalid(form)

        existing = Channel.objects.filter(is_active=True, address=data['phone_number']).exclude(channel_type='TWP').first()
        if existing:  # pragma: needs cover
            form._errors['phone_number'] = form.error_class([_("That number is already connected to another account - %s (%s)" % (existing.org, existing.created_by.username))])
            return self.form_invalid(form)

        # try to claim the number
        try:
            role = Channel.ROLE_CALL + Channel.ROLE_ANSWER
            if self.is_messaging_country(data['country']):
                role += Channel.ROLE_SEND + Channel.ROLE_RECEIVE
            self.claim_number(self.request.user, data['phone_number'], data['country'], role)
            self.remove_api_credentials_from_session()

            return HttpResponseRedirect('%s?success' % reverse('public.public_welcome'))
        except Exception as e:  # pragma: needs cover
            import traceback
            traceback.print_exc(e)
            if e.message:
                form._errors['phone_number'] = form.error_class([six.text_type(e.message)])
            else:
                form._errors['phone_number'] = _(
                    "An error occurred connecting your Twilio number, try removing your "
                    "Twilio account, reconnecting it and trying again.")
            return self.form_invalid(form)


class ClaimAndroidForm(forms.Form):
    claim_code = forms.CharField(max_length=12, help_text=_("The claim code from your Android phone"))
    phone_number = forms.CharField(max_length=15, help_text=_("The phone number of the phone"))

    def __init__(self, *args, **kwargs):
        self.org = kwargs.pop('org')
        super(ClaimAndroidForm, self).__init__(*args, **kwargs)

    def clean_claim_code(self):
        claim_code = self.cleaned_data['claim_code']
        claim_code = claim_code.replace(' ', '').upper()

        # is there a channel with that claim?
        channel = Channel.objects.filter(claim_code=claim_code, is_active=True).first()

        if not channel:
            raise forms.ValidationError(_("Invalid claim code, please check and try again."))
        else:
            self.cleaned_data['channel'] = channel

        return claim_code

    def clean_phone_number(self):
        number = self.cleaned_data['phone_number']

        if 'channel' in self.cleaned_data:
            channel = self.cleaned_data['channel']

            # ensure number is valid for the channel's country
            try:
                normalized = phonenumbers.parse(number, channel.country.code)
                if not phonenumbers.is_possible_number(normalized):
                    raise forms.ValidationError(_("Invalid phone number, try again."))
            except Exception:  # pragma: no cover
                raise forms.ValidationError(_("Invalid phone number, try again."))

            number = phonenumbers.format_number(normalized, phonenumbers.PhoneNumberFormat.E164)

            # ensure no other active channel has this number
            if self.org.channels.filter(address=number, is_active=True).exclude(pk=channel.pk).exists():
                raise forms.ValidationError(_("Another channel has this number. Please remove that channel first."))

        return number


class UpdateChannelForm(forms.ModelForm):
    def __init__(self, *args, **kwargs):
        self.object = kwargs['object']
        del kwargs['object']

        super(UpdateChannelForm, self).__init__(*args, **kwargs)
        self.add_config_fields()

    def add_config_fields(self):
        pass

    class Meta:
        model = Channel
        fields = 'name', 'address', 'country', 'alert_email'
        config_fields = []
        readonly = ('address', 'country',)
        labels = {'address': _('Address')}
        helps = {'address': _('The number or address of this channel')}


class UpdateNexmoForm(UpdateChannelForm):
    class Meta(UpdateChannelForm.Meta):
        readonly = ('country',)


class UpdateAndroidForm(UpdateChannelForm):
    class Meta(UpdateChannelForm.Meta):
        readonly = []
        helps = {'address': _('Phone number of this device')}


class UpdateTwitterForm(UpdateChannelForm):
    class Meta(UpdateChannelForm.Meta):
        fields = 'name', 'address', 'alert_email'
        readonly = ('address',)
        labels = {'address': _('Handle')}
        helps = {'address': _('Twitter handle of this channel')}


class UpdateWsForm(UpdateChannelForm):
    name = forms.CharField(label=_('Name'), help_text=_('Descriptive label for this channel'),
                           widget=forms.TextInput(attrs={'required': ''}))

    logo = forms.FileField(label=_('Logo'), required=False, help_text=_('We recommend to upload an image with 64x64px'))

    title = forms.CharField(label=_('Chat Title'), help_text=_('It will appear on the header of the webchat'),
                            widget=forms.TextInput(attrs={'required': '', 'maxlength': 40}))

    welcome_message = forms.CharField(label=_('Welcome Message'),
                                      widget=forms.Textarea(attrs={'style': 'height: 110px', 'required': ''}))

    theme = forms.ChoiceField(label=_('Theme'), required=False)

    widget_bg_color = forms.CharField(label=_('Widget Background Color'),
                                      widget=forms.TextInput(attrs={'class': 'jscolor'}))

    chat_header_bg_color = forms.CharField(label=_('Chat Header Background Color'),
                                           widget=forms.TextInput(attrs={'class': 'jscolor'}))

    chat_header_text_color = forms.CharField(label=_('Chat Header Text Color'),
                                             widget=forms.TextInput(attrs={'class': 'jscolor'}))

    automated_chat_bg = forms.CharField(label=_('Automated Chat Background'),
                                        widget=forms.TextInput(attrs={'class': 'jscolor'}))

    automated_chat_txt = forms.CharField(label=_('Automated Chat Text'),
                                         widget=forms.TextInput(attrs={'class': 'jscolor'}))

    user_chat_bg = forms.CharField(label=_('User Chat Background'),
                                   widget=forms.TextInput(attrs={'class': 'jscolor'}))

    user_chat_txt = forms.CharField(label=_('User Chat Text'),
                                    widget=forms.TextInput(attrs={'class': 'jscolor'}))

    def __init__(self, *args, **kwargs):
        super(UpdateWsForm, self).__init__(*args, **kwargs)

        self.fields['theme'].choices = [(theme.get('name'), theme.get('name')) for theme in settings.WIDGET_THEMES]

        if self.instance.config:
            config = self.instance.config_json()
            self.fields['theme'].initial = config.get('theme', '')
            self.fields['title'].initial = config.get('title', '')
            self.fields['welcome_message'].initial = config.get('welcome_message', '')
            self.fields['widget_bg_color'].initial = config.get('widget_bg_color',
                                                                settings.WIDGET_THEMES[0]['widget_bg'])
            self.fields['chat_header_bg_color'].initial = config.get('chat_header_bg_color',
                                                                     settings.WIDGET_THEMES[0]['header_bg'])
            self.fields['chat_header_text_color'].initial = config.get('chat_header_text_color',
                                                                       settings.WIDGET_THEMES[0]['header_txt'])
            self.fields['automated_chat_bg'].initial = config.get('automated_chat_bg',
                                                                  settings.WIDGET_THEMES[0]['automated_chat_bg'])
            self.fields['automated_chat_txt'].initial = config.get('automated_chat_txt',
                                                                   settings.WIDGET_THEMES[0]['automated_chat_txt'])
            self.fields['user_chat_bg'].initial = config.get('user_chat_bg',
                                                             settings.WIDGET_THEMES[0]['user_chat_bg'])
            self.fields['user_chat_txt'].initial = config.get('user_chat_txt',
                                                              settings.WIDGET_THEMES[0]['user_chat_txt'])

    def clean_name(self):
        org = self.object.org
        name = self.cleaned_data['name']

        if not regex.match(r'^[A-Za-z0-9_.\-*() ]+$', name, regex.V0):
            raise forms.ValidationError('Please make sure the websocket name only contains '
                                        'alphanumeric characters [0-9a-zA-Z], hyphens, and underscores')

        # does a ws channel already exists on this account with that name
        existing = Channel.objects.filter(org=org, is_active=True, channel_type=self.object.channel_type,
                                          name=name).first()

        if existing and existing != self.object:
            raise ValidationError(_("A WebSocket channel for this name already exists on your account."))

        return name

    def clean_title(self):
        title = self.cleaned_data['title']

        if len(title) > 40:
            raise ValidationError(_("Oops, the maximum length for a title is only 40 characters, "
                                    "your title has %s." % len(title)))

        return title

    def clean_logo(self):
        channel = self.instance
        org = channel.org
        logo = self.cleaned_data.get('logo')
        config = channel.config_json()

        logo_media = config.get(Channel.CONFIG_WG_LOGO, None)

        if logo:
            if logo.size > 1000000:
                raise ValidationError(_('Too big logo for the Widget, it does not accept more than 1MB'))

            extension = logo.name.split('.')[-1]
            if extension not in ['png', 'jpg', 'jpeg', 'gif']:
                raise ValidationError(_('Please, upload a logo using one of the following formats: PNG, JPG, '
                                        'JPEG or GIF'))

            logo_media = org.save_media(logo, extension)

        return logo_media

    class Meta(UpdateChannelForm.Meta):
        config_fields = ['logo', 'title', 'welcome_message', 'theme', 'widget_bg_color', 'chat_header_bg_color',
                         'chat_header_text_color', 'automated_chat_bg', 'automated_chat_txt', 'user_chat_bg',
                         'user_chat_txt']
        fields = 'name', 'title', 'logo', 'welcome_message', 'theme', 'widget_bg_color', 'chat_header_bg_color',\
                 'chat_header_text_color', 'automated_chat_bg', 'automated_chat_txt', 'user_chat_bg', 'user_chat_txt',\
                 'address', 'alert_email'
        readonly = ('address',)
        helps = {'address': _('URL to the WebSocket Server')}


TYPE_UPDATE_FORM_CLASSES = {
    Channel.TYPE_ANDROID: UpdateAndroidForm,
}


class ChannelCRUDL(SmartCRUDL):
    model = Channel
    actions = ('list', 'claim', 'update', 'read', 'delete', 'search_numbers',
               'claim_android', 'configuration',
               'search_nexmo', 'bulk_sender_options', 'create_bulk_sender',
               'create_caller', 'claim_verboice', 'search_plivo',
               'claim_viber', 'create_viber', 'facebook_whitelist')
    permissions = True

    class Read(OrgObjPermsMixin, SmartReadView):
        slug_url_kwarg = 'uuid'
        exclude = ('id', 'is_active', 'created_by', 'modified_by', 'modified_on', 'gcm_id')

        def get_queryset(self):
            return Channel.objects.filter(is_active=True)

        def get_gear_links(self):
            links = []

            if self.has_org_perm("channels.channel_update"):
                links.append(dict(title=_('Edit'),
                                  style='btn-primary',
                                  href=reverse('channels.channel_update', args=[self.get_object().id])))

                sender = self.get_object().get_sender()
                if sender and sender.is_delegate_sender():
                    links.append(dict(title=_('Disable Bulk Sending'),
                                      style='btn-primary',
                                      href="#",
                                      js_class='remove-sender'))
                elif self.get_object().channel_type == Channel.TYPE_ANDROID:
                    links.append(dict(title=_('Enable Bulk Sending'),
                                      style='btn-primary',
                                      href="%s?channel=%d" % (reverse("channels.channel_bulk_sender_options"), self.get_object().pk)))

                caller = self.get_object().get_caller()
                if caller and caller.is_delegate_caller():
                    links.append(dict(title=_('Disable Voice Calling'),
                                      style='btn-primary',
                                      href="#",
                                      js_class='remove-caller'))

            if self.has_org_perm("channels.channel_delete"):
                links.append(dict(title=_('Remove'),
                                  js_class='remove-channel',
                                  href="#"))

            if self.object.channel_type == 'FB' and self.has_org_perm('channels.channel_facebook_whitelist'):
                links.append(dict(title=_("Whitelist Domain"), js_class='facebook-whitelist', href='#'))

            return links

        def get_context_data(self, **kwargs):
            context = super(ChannelCRUDL.Read, self).get_context_data(**kwargs)
            channel = self.object

            sync_events = SyncEvent.objects.filter(channel=channel.id).order_by('-created_on')
            context['last_sync'] = sync_events.first()

            if 'HTTP_X_FORMAX' in self.request.META:  # no additional data needed if request is only for formax
                return context

            if not channel.is_active:  # pragma: needs cover
                raise Http404("No active channel with that id")

            context['msg_count'] = channel.get_msg_count()
            context['ivr_count'] = channel.get_ivr_count()

            # power source stats data
            source_stats = [[event['power_source'], event['count']]
                            for event in sync_events.order_by('power_source')
                                                    .values('power_source')
                                                    .annotate(count=Count('power_source'))]
            context['source_stats'] = source_stats

            # network connected to stats
            network_stats = [[event['network_type'], event['count']]
                             for event in sync_events.order_by('network_type')
                                                     .values('network_type')
                                                     .annotate(count=Count('network_type'))]
            context['network_stats'] = network_stats

            total_network = 0
            network_share = []

            for net in network_stats:
                total_network += net[1]

            total_share = 0
            for net_stat in network_stats:
                share = int(round((100 * net_stat[1]) / float(total_network)))
                net_name = net_stat[0]

                if net_name != "NONE" and net_name != "UNKNOWN" and share > 0:
                    network_share.append([net_name, share])
                    total_share += share

            other_share = 100 - total_share
            if other_share > 0:
                network_share.append(["OTHER", other_share])

            context['network_share'] = sorted(network_share, key=lambda _: _[1], reverse=True)

            # add to context the latest sync events to display in a table
            context['latest_sync_events'] = sync_events[:10]

            # delayed sync event
            if not channel.is_new():
                if sync_events:
                    latest_sync_event = sync_events[0]
                    interval = timezone.now() - latest_sync_event.created_on
                    seconds = interval.seconds + interval.days * 24 * 3600
                    if seconds > 3600:
                        context['delayed_sync_event'] = latest_sync_event

                # unsent messages
                unsent_msgs = channel.get_delayed_outgoing_messages()

                if unsent_msgs:
                    context['unsent_msgs_count'] = unsent_msgs.count()

            end_date = (timezone.now() + timedelta(days=1)).date()
            start_date = end_date - timedelta(days=30)

            context['start_date'] = start_date
            context['end_date'] = end_date

            message_stats = []

            # build up the channels we care about for outgoing messages
            channels = [channel]
            for sender in Channel.objects.filter(parent=channel):
                channels.append(sender)

            msg_in = []
            msg_out = []
            ivr_in = []
            ivr_out = []

            message_stats.append(dict(name=_('Incoming Text'), data=msg_in))
            message_stats.append(dict(name=_('Outgoing Text'), data=msg_out))

            if context['ivr_count']:
                message_stats.append(dict(name=_('Incoming IVR'), data=ivr_in))
                message_stats.append(dict(name=_('Outgoing IVR'), data=ivr_out))

            # get all our counts for that period
            daily_counts = list(ChannelCount.objects.filter(channel__in=channels, day__gte=start_date)
                                                    .filter(count_type__in=[ChannelCount.INCOMING_MSG_TYPE,
                                                                            ChannelCount.OUTGOING_MSG_TYPE,
                                                                            ChannelCount.INCOMING_IVR_TYPE,
                                                                            ChannelCount.OUTGOING_IVR_TYPE])
                                                    .values('day', 'count_type')
                                                    .order_by('day', 'count_type')
                                                    .annotate(count_sum=Sum('count')))

            current = start_date
            while current <= end_date:
                # for every date we care about
                while daily_counts and daily_counts[0]['day'] == current:
                    daily_count = daily_counts.pop(0)
                    if daily_count['count_type'] == ChannelCount.INCOMING_MSG_TYPE:
                        msg_in.append(dict(date=daily_count['day'], count=daily_count['count_sum']))
                    elif daily_count['count_type'] == ChannelCount.OUTGOING_MSG_TYPE:
                        msg_out.append(dict(date=daily_count['day'], count=daily_count['count_sum']))
                    elif daily_count['count_type'] == ChannelCount.INCOMING_IVR_TYPE:
                        ivr_in.append(dict(date=daily_count['day'], count=daily_count['count_sum']))
                    elif daily_count['count_type'] == ChannelCount.OUTGOING_IVR_TYPE:
                        ivr_out.append(dict(date=daily_count['day'], count=daily_count['count_sum']))

                current = current + timedelta(days=1)

            context['message_stats'] = message_stats
            context['has_messages'] = len(msg_in) or len(msg_out) or len(ivr_in) or len(ivr_out)

            message_stats_table = []

            # we'll show totals for every month since this channel was started
            month_start = channel.created_on.replace(day=1, hour=0, minute=0, second=0, microsecond=0)

            # get our totals grouped by month
            monthly_totals = list(ChannelCount.objects.filter(channel=channel, day__gte=month_start)
                                                      .filter(count_type__in=[ChannelCount.INCOMING_MSG_TYPE,
                                                                              ChannelCount.OUTGOING_MSG_TYPE,
                                                                              ChannelCount.INCOMING_IVR_TYPE,
                                                                              ChannelCount.OUTGOING_IVR_TYPE])
                                                      .extra({'month': "date_trunc('month', day)"})
                                                      .values('month', 'count_type')
                                                      .order_by('month', 'count_type')
                                                      .annotate(count_sum=Sum('count')))

            # calculate our summary table for last 12 months
            now = timezone.now()
            while month_start < now:
                msg_in = 0
                msg_out = 0
                ivr_in = 0
                ivr_out = 0

                while monthly_totals and monthly_totals[0]['month'] == month_start:
                    monthly_total = monthly_totals.pop(0)
                    if monthly_total['count_type'] == ChannelCount.INCOMING_MSG_TYPE:
                        msg_in = monthly_total['count_sum']
                    elif monthly_total['count_type'] == ChannelCount.OUTGOING_MSG_TYPE:
                        msg_out = monthly_total['count_sum']
                    elif monthly_total['count_type'] == ChannelCount.INCOMING_IVR_TYPE:
                        ivr_in = monthly_total['count_sum']
                    elif monthly_total['count_type'] == ChannelCount.OUTGOING_IVR_TYPE:
                        ivr_out = monthly_total['count_sum']

                message_stats_table.append(dict(month_start=month_start,
                                                incoming_messages_count=msg_in,
                                                outgoing_messages_count=msg_out,
                                                incoming_ivr_count=ivr_in,
                                                outgoing_ivr_count=ivr_out))

                month_start = (month_start + timedelta(days=32)).replace(day=1)

            # reverse our table so most recent is first
            message_stats_table.reverse()
            context['message_stats_table'] = message_stats_table

            return context

    class FacebookWhitelist(ModalMixin, OrgObjPermsMixin, SmartModelActionView):
        class DomainForm(forms.Form):
            whitelisted_domain = forms.URLField(required=True, initial='https://',
                                                help_text="The domain to whitelist for Messenger extensions  ex: https://yourdomain.com")

        slug_url_kwarg = 'uuid'
        success_url = 'uuid@channels.channel_read'
        form_class = DomainForm

        def get_queryset(self):
            return Channel.objects.filter(is_active=True, org=self.request.user.get_org())

        def execute_action(self):
            # curl -X POST -H "Content-Type: application/json" -d '{
            #  "setting_type" : "domain_whitelisting",
            #  "whitelisted_domains" : ["https://petersfancyapparel.com"],
            #  "domain_action_type": "add"
            # }' "https://graph.facebook.com/v2.6/me/thread_settings?access_token=PAGE_ACCESS_TOKEN"
            access_token = self.object.config_json()[Channel.CONFIG_AUTH_TOKEN]
            response = requests.post('https://graph.facebook.com/v2.6/me/thread_settings?access_token=' + access_token,
                                     json=dict(setting_type='domain_whitelisting',
                                               whitelisted_domains=[self.form.cleaned_data['whitelisted_domain']],
                                               domain_action_type='add'))

            if response.status_code != 200:
                response_json = response.json()
                default_error = dict(message=_("An error occured contacting the Facebook API"))
                raise ValidationError(response_json.get('error', default_error)['message'])

    class Delete(ModalMixin, OrgObjPermsMixin, SmartDeleteView):
        cancel_url = 'id@channels.channel_read'
        title = _("Remove Android")
        success_message = ''
        fields = ('id',)

        def get_success_url(self):
            return reverse('orgs.org_home')

        def post(self, request, *args, **kwargs):
            channel = self.get_object()

            try:
                channel.release(trigger_sync=self.request.META['SERVER_NAME'] != "testserver")

                if channel.channel_type == 'T' and not channel.is_delegate_sender():
                    messages.info(request, _("We have disconnected your Twilio number. If you do not need this number you can delete it from the Twilio website."))
                else:
                    messages.info(request, _("The %s channel has been removed." % channel.name))

                return HttpResponseRedirect(self.get_success_url())

            except TwilioRestException as e:
                if e.code == 20003:
                    messages.error(request, _("We can no longer authenticate with your Twilio Account. To delete this channel please update your Twilio connection settings."))
                else:
                    messages.error(request, _("Twilio reported an error removing your channel (Twilio error %s). Please try again later." % e.code))
                return HttpResponseRedirect(reverse("orgs.org_home"))

            except Exception as e:  # pragma: no cover
                import traceback
                traceback.print_exc(e)
                messages.error(request, _("We encountered an error removing your channel, please try again later."))
                return HttpResponseRedirect(reverse("channels.channel_read", args=[channel.uuid]))

    class Update(OrgObjPermsMixin, SmartUpdateView):
        success_message = ''
        submit_button_name = _("Save Changes")

        def derive_title(self):
            return _("%s Channel") % self.object.get_channel_type_display()

        def derive_readonly(self):
            return self.form.Meta.readonly if hasattr(self, 'form') else []

        def lookup_field_label(self, context, field, default=None):
            if field in self.form.Meta.labels:
                return self.form.Meta.labels[field]
            return super(ChannelCRUDL.Update, self).lookup_field_label(context, field, default=default)

        def lookup_field_help(self, field, default=None):
            if field in self.form.Meta.helps:
                return self.form.Meta.helps[field]
            return super(ChannelCRUDL.Update, self).lookup_field_help(field, default=default)

        def get_success_url(self):
            if self.object.channel_type == 'WS':
                return reverse('channels.channel_configuration', args=[self.object.pk])
            else:
                return reverse('channels.channel_read', args=[self.object.uuid])

        def get_form_class(self):
            return Channel.get_type_from_code(self.object.channel_type).get_update_form()

        def get_form_kwargs(self):
            kwargs = super(ChannelCRUDL.Update, self).get_form_kwargs()
            kwargs['object'] = self.object
            return kwargs

        def pre_save(self, obj):
            if obj.config:
                config = json.loads(obj.config)
                for field in self.form.Meta.config_fields:  # pragma: needs cover
                    config[field] = self.form.cleaned_data[field]
                obj.config = json.dumps(config)
            return obj

        def post_save(self, obj):
            # update our delegate channels with the new number
            if not obj.parent and TEL_SCHEME in obj.schemes:
                e164_phone_number = None
                try:
                    parsed = phonenumbers.parse(obj.address, None)
                    e164_phone_number = phonenumbers.format_number(parsed, phonenumbers.PhoneNumberFormat.E164).strip('+')
                except Exception:
                    pass
                for channel in obj.get_delegate_channels():  # pragma: needs cover
                    channel.address = obj.address
                    channel.bod = e164_phone_number
                    channel.save(update_fields=('address', 'bod'))

            return obj

    class Claim(OrgPermsMixin, SmartTemplateView):

        def get_context_data(self, **kwargs):
            context = super(ChannelCRUDL.Claim, self).get_context_data(**kwargs)
            user = self.request.user

            twilio_countries = [six.text_type(c[1]) for c in TWILIO_SEARCH_COUNTRIES]

            twilio_countries_str = ', '.join(twilio_countries[:-1])
            twilio_countries_str += ' ' + six.text_type(_('or')) + ' ' + twilio_countries[-1]

            context['twilio_countries'] = twilio_countries_str

            org = user.get_org()
            context['org_timezone'] = six.text_type(org.timezone)

            context['brand'] = org.get_branding()

            # fetch channel types, sorted by category and name
            types_by_category = defaultdict(list)
            recommended_channels = []
            for ch_type in list(Channel.get_types()):
                if ch_type.is_recommended_to(user):
                    recommended_channels.append(ch_type)
                elif ch_type.is_available_to(user) and ch_type.category:
                    types_by_category[ch_type.category.name].append(ch_type)

            context['recommended_channels'] = recommended_channels
            context['channel_types'] = types_by_category
            return context

    class BulkSenderOptions(OrgPermsMixin, SmartTemplateView):
        pass

    class CreateBulkSender(OrgPermsMixin, SmartFormView):

        class BulkSenderForm(forms.Form):
            connection = forms.CharField(max_length=2, widget=forms.HiddenInput, required=False)
            channel = forms.IntegerField(widget=forms.HiddenInput, required=False)

            def __init__(self, *args, **kwargs):
                self.org = kwargs['org']
                del kwargs['org']
                super(ChannelCRUDL.CreateBulkSender.BulkSenderForm, self).__init__(*args, **kwargs)

            def clean_connection(self):
                connection = self.cleaned_data['connection']
                if connection == 'NX' and not self.org.is_connected_to_nexmo():
                    raise forms.ValidationError(_("A connection to a Nexmo account is required"))
                return connection

            def clean_channel(self):
                channel = self.cleaned_data['channel']
                channel = self.org.channels.filter(pk=channel).first()
                if not channel:
                    raise forms.ValidationError("Can't add sender for that number")
                return channel

        form_class = BulkSenderForm
        fields = ('connection', 'channel')

        def get_form_kwargs(self, *args, **kwargs):
            form_kwargs = super(ChannelCRUDL.CreateBulkSender, self).get_form_kwargs(*args, **kwargs)
            form_kwargs['org'] = Org.objects.get(pk=self.request.user.get_org().pk)
            return form_kwargs

        def form_valid(self, form):
            user = self.request.user

            channel = form.cleaned_data['channel']
            Channel.add_send_channel(user, channel)
            return super(ChannelCRUDL.CreateBulkSender, self).form_valid(form)

        def form_invalid(self, form):
            return super(ChannelCRUDL.CreateBulkSender, self).form_invalid(form)

        def get_success_url(self):
            return reverse('orgs.org_home')

    class CreateCaller(OrgPermsMixin, SmartFormView):
        class CallerForm(forms.Form):
            connection = forms.CharField(max_length=2, widget=forms.HiddenInput, required=False)
            channel = forms.IntegerField(widget=forms.HiddenInput, required=False)

            def __init__(self, *args, **kwargs):
                self.org = kwargs['org']
                del kwargs['org']
                super(ChannelCRUDL.CreateCaller.CallerForm, self).__init__(*args, **kwargs)

            def clean_connection(self):
                connection = self.cleaned_data['connection']
                if connection == 'T' and not self.org.is_connected_to_twilio():
                    raise forms.ValidationError(_("A connection to a Twilio account is required"))
                return connection

            def clean_channel(self):
                channel = self.cleaned_data['channel']
                channel = self.org.channels.filter(pk=channel).first()
                if not channel:
                    raise forms.ValidationError(_("Sorry, a caller cannot be added for that number"))
                return channel

        form_class = CallerForm
        fields = ('connection', 'channel')

        def get_form_kwargs(self, *args, **kwargs):
            form_kwargs = super(ChannelCRUDL.CreateCaller, self).get_form_kwargs(*args, **kwargs)
            form_kwargs['org'] = Org.objects.get(pk=self.request.user.get_org().pk)
            return form_kwargs

        def form_valid(self, form):
            user = self.request.user
            org = user.get_org()

            channel = form.cleaned_data['channel']
            Channel.add_call_channel(org, user, channel)
            return super(ChannelCRUDL.CreateCaller, self).form_valid(form)

        def form_invalid(self, form):
            return super(ChannelCRUDL.CreateCaller, self).form_invalid(form)

        def get_success_url(self):
            return reverse('orgs.org_home')

    class CreateViber(OrgPermsMixin, SmartFormView):
        class ViberCreateForm(forms.Form):
            name = forms.CharField(max_length=32, min_length=1,
                                   help_text=_("The name of your Viber bot"))

        title = _("Connect Viber Bot")
        fields = ('name',)
        form_class = ViberCreateForm
        permission = 'channels.channel_claim'
        success_url = "id@channels.channel_claim_viber"

        def form_valid(self, form):
            org = self.request.user.get_org()
            data = form.cleaned_data
            self.object = Channel.add_viber_channel(org,
                                                    self.request.user,
                                                    data['name'])

            return super(ChannelCRUDL.CreateViber, self).form_valid(form)

    class ClaimViber(OrgPermsMixin, SmartUpdateView):
        class ViberClaimForm(forms.ModelForm):
            service_id = forms.IntegerField(help_text=_("The service id provided by Viber"))

            class Meta:
                model = Channel
                fields = ('service_id',)

        title = _("Connect Viber Bot")
        fields = ('service_id',)
        form_class = ViberClaimForm
        permission = 'channels.channel_claim'
        success_url = "id@channels.channel_configuration"

        def get_context_data(self, **kwargs):
            context = super(ChannelCRUDL.ClaimViber, self).get_context_data(**kwargs)
            context['ip_addresses'] = settings.IP_ADDRESSES
            return context

        def form_valid(self, form):
            data = form.cleaned_data

            # save our service id as our address
            self.object.address = data['service_id']
            self.object.save()

            return super(ChannelCRUDL.ClaimViber, self).form_valid(form)

    class ClaimVerboice(OrgPermsMixin, SmartFormView):
        class VerboiceClaimForm(forms.Form):
            country = forms.ChoiceField(choices=ALL_COUNTRIES, label=_("Country"),
                                        help_text=_("The country this phone number is used in"))
            number = forms.CharField(max_length=14, min_length=1, label=_("Number"),
                                     help_text=_("The phone number with country code or short code you are connecting. "
                                                 "ex: +250788123124 or 15543"))
            username = forms.CharField(label=_("Username"),
                                       help_text=_("The username provided by the provider to use their API"))
            password = forms.CharField(label=_("Password"),
                                       help_text=_("The password provided by the provider to use their API"))
            channel = forms.CharField(label=_("Channel Name"),
                                      help_text=_("The Verboice channel that will be handling your calls"))

        title = _("Connect Verboice")
        channel_type = Channel.TYPE_VERBOICE
        form_class = VerboiceClaimForm
        permission = 'channels.channel_claim'
        success_url = "id@channels.channel_configuration"
        template_name = 'channels/channel_claim_verboice.html'
        fields = ('country', 'number', 'username', 'password', 'channel')

        def form_valid(self, form):  # pragma: needs cover
            org = self.request.user.get_org()

            if not org:  # pragma: no cover
                raise Exception(_("No org for this user, cannot claim"))

            data = form.cleaned_data
            self.object = Channel.add_config_external_channel(org, self.request.user,
                                                              data['country'], data['number'], Channel.TYPE_VERBOICE,
                                                              dict(username=data['username'],
                                                                   password=data['password'],
                                                                   channel=data['channel']),
                                                              role=Channel.ROLE_CALL + Channel.ROLE_ANSWER)
            return super(ChannelCRUDL.ClaimVerboice, self).form_valid(form)

    class Configuration(OrgPermsMixin, SmartReadView):

<<<<<<< HEAD
=======
        def get_gear_links(self):
            links = []

            if self.has_org_perm("channels.channel_update"):
                links.append(dict(title=_('Edit'),
                                  style='btn-primary',
                                  href=reverse('channels.channel_update', args=[self.object.id])))

            return links

>>>>>>> 75d0f835
        def has_permission_view_objects(self):
            channel = Channel.objects.filter(org=self.request.user.get_org(), pk=self.kwargs.get('pk')).first()
            if not channel:
                raise PermissionDenied()
            return None

        def get_context_data(self, **kwargs):
            context = super(ChannelCRUDL.Configuration, self).get_context_data(**kwargs)

            # if this is an external channel, build an example URL
            if self.object.channel_type == 'EX':
                config = self.object.config_json()
                send_url = config[Channel.CONFIG_SEND_URL]
                send_body = config.get(Channel.CONFIG_SEND_BODY, Channel.CONFIG_DEFAULT_SEND_BODY)

                example_payload = {
                    'to': '+250788123123',
                    'to_no_plus': '250788123123',
                    'text': "Love is patient. Love is kind.",
                    'from': self.object.address,
                    'from_no_plus': self.object.address.lstrip('+'),
                    'id': '1241244',
                    'channel': str(self.object.id)
                }

                content_type = config.get(Channel.CONFIG_CONTENT_TYPE, Channel.CONTENT_TYPE_URLENCODED)
                context['example_content_type'] = "Content-Type: " + Channel.CONTENT_TYPES[content_type]
                context['example_url'] = Channel.replace_variables(send_url, example_payload)
                context['example_body'] = Channel.replace_variables(send_body, example_payload, content_type)

            context['domain'] = self.object.callback_domain
            context['ip_addresses'] = settings.IP_ADDRESSES
            context['widget_compiled_file'] = settings.WIDGET_COMPILED_FILE

            return context

    class ClaimAndroid(OrgPermsMixin, SmartFormView):
        fields = ('claim_code', 'phone_number')
        form_class = ClaimAndroidForm
        title = _("Connect Android Channel")
        permission = 'channels.channel_claim'

        def get_form_kwargs(self):
            kwargs = super(ChannelCRUDL.ClaimAndroid, self).get_form_kwargs()
            kwargs['org'] = self.request.user.get_org()
            return kwargs

        def get_success_url(self):
            return "%s?success" % reverse('public.public_welcome')

        def form_valid(self, form):
            org = self.request.user.get_org()

            if not org:  # pragma: no cover
                raise Exception(_("No org for this user, cannot claim"))

            self.object = Channel.objects.filter(claim_code=self.form.cleaned_data['claim_code']).first()

            country = self.object.country
            phone_country = ContactURN.derive_country_from_tel(self.form.cleaned_data['phone_number'],
                                                               str(self.object.country))

            # always prefer the country of the phone number they are entering if we have one
            if phone_country and phone_country != country:  # pragma: needs cover
                self.object.country = phone_country

            analytics.track(self.request.user.username, 'temba.channel_create')

            self.object.claim(org, self.request.user, self.form.cleaned_data['phone_number'])
            self.object.save()

            # trigger a sync
            self.object.trigger_sync()

            return super(ChannelCRUDL.ClaimAndroid, self).form_valid(form)

        def derive_org(self):
            user = self.request.user
            org = None

            if not user.is_anonymous():
                org = user.get_org()

            org_id = self.request.session.get('org_id', None)
            if org_id:  # pragma: needs cover
                org = Org.objects.get(pk=org_id)

            return org

    class List(OrgPermsMixin, SmartListView):
        title = _("Channels")
        fields = ('name', 'address', 'last_seen')
        search_fields = ('name', 'address', 'org__created_by__email')
        link_url = 'uuid@channels.channel_read'

        def get_queryset(self, **kwargs):
            queryset = super(ChannelCRUDL.List, self).get_queryset(**kwargs)

            # org users see channels for their org, superuser sees all
            if not self.request.user.is_superuser:
                org = self.request.user.get_org()
                queryset = queryset.filter(org=org)

            return queryset.filter(is_active=True)

        def pre_process(self, *args, **kwargs):
            # superuser sees things as they are
            if self.request.user.is_superuser:
                return super(ChannelCRUDL.List, self).pre_process(*args, **kwargs)

            # everybody else goes to a different page depending how many channels there are
            org = self.request.user.get_org()
            channels = list(Channel.objects.filter(org=org, is_active=True).exclude(org=None))

            if len(channels) == 0:
                return HttpResponseRedirect(reverse('channels.channel_claim'))
            elif len(channels) == 1:
                return HttpResponseRedirect(reverse('channels.channel_read', args=[channels[0].uuid]))
            else:
                return super(ChannelCRUDL.List, self).pre_process(*args, **kwargs)

        def get_name(self, obj):
            return obj.get_name()

        def get_address(self, obj):
            return obj.address if obj.address else _("Unknown")

    class SearchNumbers(OrgPermsMixin, SmartFormView):
        class SearchNumbersForm(forms.Form):
            area_code = forms.CharField(max_length=3, min_length=3, required=False,
                                        help_text=_("The area code you want to search for a new number in"))
            country = forms.ChoiceField(choices=TWILIO_SEARCH_COUNTRIES)

        form_class = SearchNumbersForm

        def form_invalid(self, *args, **kwargs):
            return JsonResponse([], safe=False)

        def search_available_numbers(self, client, **kwargs):
            available_numbers = []

            kwargs['type'] = 'local'
            try:
                available_numbers += client.phone_numbers.search(**kwargs)
            except TwilioRestException:  # pragma: no cover
                pass

            kwargs['type'] = 'mobile'
            try:
                available_numbers += client.phone_numbers.search(**kwargs)
            except TwilioRestException:  # pragma: no cover
                pass

            return available_numbers

        def form_valid(self, form, *args, **kwargs):
            org = self.request.user.get_org()
            client = org.get_twilio_client()
            data = form.cleaned_data

            # if the country is not US or CANADA list using contains instead of area code
            if not data['area_code']:
                available_numbers = self.search_available_numbers(client, country=data['country'])
            elif data['country'] in ['CA', 'US']:
                available_numbers = self.search_available_numbers(client, area_code=data['area_code'], country=data['country'])
            else:
                available_numbers = self.search_available_numbers(client, contains=data['area_code'], country=data['country'])

            numbers = []

            for number in available_numbers:
                numbers.append(phonenumbers.format_number(phonenumbers.parse(number.phone_number, None),
                                                          phonenumbers.PhoneNumberFormat.INTERNATIONAL))

            if not numbers:
                if data['country'] in ['CA', 'US']:
                    return HttpResponse(json.dumps(dict(error=str(_("Sorry, no numbers found, "
                                                                    "please enter another area code and try again.")))))
                else:
                    return HttpResponse(json.dumps(dict(error=str(_("Sorry, no numbers found, "
                                                                    "please enter another pattern and try again.")))))

            return JsonResponse(numbers, safe=False)

    class SearchNexmo(SearchNumbers):
        class SearchNexmoForm(forms.Form):
            area_code = forms.CharField(max_length=7, required=False,
                                        help_text=_("The area code you want to search for a new number in"))
            country = forms.ChoiceField(choices=NEXMO_SUPPORTED_COUNTRIES)

        form_class = SearchNexmoForm

        def form_valid(self, form, *args, **kwargs):  # pragma: needs cover
            org = self.request.user.get_org()
            client = org.get_nexmo_client()
            data = form.cleaned_data

            try:
                available_numbers = client.search_numbers(data['country'], data['area_code'])
                numbers = []

                for number in available_numbers:
                    numbers.append(phonenumbers.format_number(phonenumbers.parse(number['msisdn'], data['country']),
                                                              phonenumbers.PhoneNumberFormat.INTERNATIONAL))

                return JsonResponse(numbers, safe=False)
            except Exception as e:
                return JsonResponse(dict(error=str(e)))

    class SearchPlivo(SearchNumbers):
        class SearchPlivoForm(forms.Form):
            area_code = forms.CharField(max_length=3, min_length=3, required=False,
                                        help_text=_("The area code you want to search for a new number in"))
            country = forms.ChoiceField(choices=PLIVO_SUPPORTED_COUNTRIES)

        form_class = SearchPlivoForm

        def pre_process(self, *args, **kwargs):  # pragma: needs cover
            client = self.get_valid_client()

            if client:
                return None
            else:
                return HttpResponseRedirect(reverse('channels.channel_claim'))

        def get_valid_client(self):  # pragma: needs cover
            auth_id = self.request.session.get(Channel.CONFIG_PLIVO_AUTH_ID, None)
            auth_token = self.request.session.get(Channel.CONFIG_PLIVO_AUTH_TOKEN, None)

            try:
                client = plivo.RestAPI(auth_id, auth_token)
                validation_response = client.get_account()

                if validation_response[0] != 200:
                    client = None
            except Exception:
                client = None

            return client

        def form_valid(self, form, *args, **kwargs):
            data = form.cleaned_data
            client = self.get_valid_client()

            results_numbers = []
            try:
                status, response_data = client.search_phone_numbers(dict(country_iso=data['country'], pattern=data['area_code']))

                if status == 200:
                    results_numbers = ['+' + number_dict['number'] for number_dict in response_data['objects']]

                numbers = [phonenumbers.format_number(phonenumbers.parse(number, None),
                                                      phonenumbers.PhoneNumberFormat.INTERNATIONAL)
                           for number in results_numbers]
                return JsonResponse(numbers, safe=False)
            except Exception as e:
                return JsonResponse(dict(error=str(e)))


class ChannelEventCRUDL(SmartCRUDL):
    model = ChannelEvent
    actions = ('calls',)

    class Calls(InboxView):
        title = _("Calls")
        fields = ('contact', 'event_type', 'channel', 'occurred_on')
        default_order = '-occurred_on'
        search_fields = ('contact__urns__path__icontains', 'contact__name__icontains')
        system_label = SystemLabel.TYPE_CALLS
        select_related = ('contact', 'channel')

        @classmethod
        def derive_url_pattern(cls, path, action):
            return r'^calls/$'

        def get_context_data(self, *args, **kwargs):
            context = super(ChannelEventCRUDL.Calls, self).get_context_data(*args, **kwargs)
            context['actions'] = []
            return context


class ChannelLogCRUDL(SmartCRUDL):
    model = ChannelLog
    actions = ('list', 'read', 'session')

    class List(OrgPermsMixin, SmartListView):
        fields = ('channel', 'description', 'created_on')
        link_fields = ('channel', 'description', 'created_on')
        paginate_by = 50

        def has_permission_view_objects(self):
            channel = Channel.objects.filter(org=self.request.user.get_org(), pk=self.request.GET['channel']).first()
            if not channel:
                raise PermissionDenied()
            return None

        def derive_queryset(self, **kwargs):
            channel = Channel.objects.get(pk=self.request.GET['channel'])

            if self.request.GET.get('sessions'):
                logs = ChannelLog.objects.filter(channel=channel).exclude(connection=None).values_list('connection_id', flat=True)
                events = ChannelSession.objects.filter(id__in=logs).order_by('-created_on')

                if self.request.GET.get('errors'):
                    events = events.filter(status=ChannelSession.FAILED)

            elif self.request.GET.get('others'):
                events = ChannelLog.objects.filter(channel=channel, connection=None, msg=None).order_by('-created_on')

            else:
                events = ChannelLog.objects.filter(channel=channel, connection=None).exclude(msg=None).order_by('-created_on').select_related('msg__contact', 'msg')
                events.count = lambda: channel.get_non_ivr_log_count()

            return events

        def get_context_data(self, **kwargs):
            context = super(ChannelLogCRUDL.List, self).get_context_data(**kwargs)
            context['channel'] = Channel.objects.get(pk=self.request.GET['channel'])
            return context

    class Session(AnonMixin, SmartReadView):
        model = ChannelSession

    class Read(AnonMixin, SmartReadView):
        fields = ('description', 'created_on')

        def derive_queryset(self, **kwargs):
            queryset = super(ChannelLogCRUDL.Read, self).derive_queryset(**kwargs)
            return queryset.filter(channel__org=self.request.user.get_org()).order_by('-created_on')<|MERGE_RESOLUTION|>--- conflicted
+++ resolved
@@ -1726,8 +1726,6 @@
 
     class Configuration(OrgPermsMixin, SmartReadView):
 
-<<<<<<< HEAD
-=======
         def get_gear_links(self):
             links = []
 
@@ -1738,7 +1736,6 @@
 
             return links
 
->>>>>>> 75d0f835
         def has_permission_view_objects(self):
             channel = Channel.objects.filter(org=self.request.user.get_org(), pk=self.kwargs.get('pk')).first()
             if not channel:
