--- conflicted
+++ resolved
@@ -46,12 +46,8 @@
 from temba.msgs.views import InboxView
 from temba.orgs.models import Org
 from temba.orgs.views import AnonMixin, ModalMixin, OrgObjPermsMixin, OrgPermsMixin
-<<<<<<< HEAD
+from temba.utils.fields import SelectWidget
 from temba.utils import analytics, json, get_image_size
-=======
-from temba.utils import analytics, json
-from temba.utils.fields import SelectWidget
->>>>>>> e341e9e1
 from temba.utils.http import http_headers
 from temba.utils.models import patch_queryset_count
 from temba.utils.views import ComponentFormMixin
@@ -1270,18 +1266,11 @@
 
     class Meta:
         model = Channel
-<<<<<<< HEAD
-        fields = "name", "address", "country", "alert_email"
+        fields = "name", "alert_email"
         config_fields = []
-        readonly = ("address", "country")
-        labels = {"address": _("Address")}
-        helps = {"address": _("The number or address of this channel")}
-=======
-        fields = "name", "alert_email"
         readonly = ()
         labels = {}
         helps = {}
->>>>>>> e341e9e1
 
 
 class UpdateWebChatForm(UpdateChannelForm):
@@ -2381,13 +2370,7 @@
         search_fields = ("name", "address", "org__created_by__email")
 
         def lookup_field_link(self, context, field, obj):
-<<<<<<< HEAD
-            if field == "name":
-                return reverse("channels.channel_read", args=[obj.uuid])
-            return super().lookup_field_link(context, field, obj)
-=======
             return reverse("channels.channel_read", args=[obj.uuid])
->>>>>>> e341e9e1
 
         def get_queryset(self, **kwargs):
             queryset = super().get_queryset(**kwargs)
