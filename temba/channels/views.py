--- conflicted
+++ resolved
@@ -529,12 +529,7 @@
                'claim_hub9', 'claim_vumi', 'create_caller', 'claim_kannel', 'claim_twitter', 'claim_shaqodoon',
                'claim_verboice', 'claim_clickatell', 'claim_plivo', 'search_plivo', 'claim_high_connection',
                'claim_blackmyna', 'claim_smscentral', 'claim_start', 'claim_telegram', 'claim_m3tech', 'claim_yo',
-<<<<<<< HEAD
-               'claim_twilio_messaging_service', 'claim_zenvia', 'claim_jasmin', 'claim_mblox', 'claim_facebook',
-               'facebook_welcome', 'claim_twiml_api')
-=======
-               'claim_twilio_messaging_service', 'claim_zenvia', 'claim_jasmin', 'claim_mblox', 'claim_facebook')
->>>>>>> 7702a38a
+               'claim_twilio_messaging_service', 'claim_zenvia', 'claim_jasmin', 'claim_mblox', 'claim_facebook', 'claim_twiml_api')
     permissions = True
 
     class AnonMixin(OrgPermsMixin):
