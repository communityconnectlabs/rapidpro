--- conflicted
+++ resolved
@@ -24,22 +24,7 @@
 from temba.contacts.models import TEL_SCHEME, TWITTER_SCHEME, URN, Contact, ContactGroup, ContactURN
 from temba.ivr.models import IVRCall
 from temba.msgs.models import IVR, PENDING, QUEUED, Broadcast, Msg
-<<<<<<< HEAD
-from temba.orgs.models import (
-    ACCOUNT_SID,
-    ACCOUNT_TOKEN,
-    APPLICATION_SID,
-    FREE_PLAN,
-    NEXMO_APP_ID,
-    NEXMO_APP_PRIVATE_KEY,
-    NEXMO_KEY,
-    NEXMO_SECRET,
-    NEXMO_UUID,
-    Org,
-)
-=======
 from temba.orgs.models import Org
->>>>>>> 354ac7e1
 from temba.tests import AnonymousOrg, MockResponse, TembaTest
 from temba.triggers.models import Trigger
 from temba.utils import dict_to_struct, get_anonymous_user, json
@@ -2504,535 +2489,6 @@
         self.assertEqual(self.channel.get_success_log_count(), 2)
         self.assertEqual(self.channel.get_error_log_count(), 4)  # error log count always includes IVR logs
 
-<<<<<<< HEAD
-    def test_channellog_connection_anonymous(self):
-        url = reverse("channels.channellog_connection", args=(1,))
-
-        self.login(self.admin)
-        response = self.client.get(url)
-
-        self.assertTrue(response.status_code, 200)
-
-        with AnonymousOrg(self.org):
-            response = self.client.get(url)
-            # admin has no access
-            self.assertLoginRedirect(response)
-
-        self.customer_support.is_staff = True
-        self.customer_support.save()
-
-        self.login(self.customer_support)
-
-        with AnonymousOrg(self.org):
-            response = self.client.get(url)
-            # customer_support has access
-            self.assertTrue(response.status_code, 200)
-
-    def test_channellog_anonymous_org_telegram_channel(self):
-        telegram_urn = "telegram:3527065"
-
-        tg_contact = self.create_contact("Fred Jones", telegram_urn)
-        tg_channel = Channel.create(self.org, self.user, None, "TG", name="Test TG Channel")
-
-        incoming_msg = Msg.create_incoming(tg_channel, telegram_urn, "incoming msg", contact=tg_contact)
-
-        success_log = ChannelLog.objects.create(
-            channel=tg_channel,
-            msg=incoming_msg,
-            description="Successfully Sent",
-            is_error=False,
-            url=r"https://api.telegram.org/<redacted>/sendMessage",
-            method="POST",
-            request=r"POST /<redacted>/sendMessage HTTP/1.1\r\nHost: api.telegram.org\r\nUser-Agent: Courier/1.2.159\r\nContent-Length: 231\r\nContent-Type: application/x-www-form-urlencoded\r\nAccept-Encoding: gzip\r\n\r\nchat_id=3527065&reply_markup=%7B%22resize_keyboard%22%3Atrue%2C%22one_time_keyboard%22%3Atrue%2C%22keyboard%22%3A%5B%5B%7B%22text%22%3A%22blackjack%22%7D%2C%7B%22text%22%3A%22balance%22%7D%5D%5D%7D&text=Your+balance+is+now+%246.00.",
-            response=r'HTTP/1.1 200 OK\r\nContent-Length: 298\r\nAccess-Control-Allow-Methods: GET, POST, OPTIONS\r\nAccess-Control-Allow-Origin: *\r\nAccess-Control-Expose-Headers: Content-Length,Content-Type,Date,Server,Connection\r\nConnection: keep-alive\r\nContent-Type: application/json\r\nDate: Tue, 11 Jun 2019 15:33:06 GMT\r\nServer: nginx/1.12.2\r\nStrict-Transport-Security: max-age=31536000; includeSubDomains; preload\r\n\r\n{"ok":true,"result":{"message_id":1440,"from":{"id":678777066,"is_bot":true,"first_name":"textit_staging","username":"textit_staging_bot"},"chat":{"id":3527065,"first_name":"Nic","last_name":"Pottier","username":"Nicpottier","type":"private"},"date":1560267186,"text":"Your balance is now $6.00."}}',
-            response_status=200,
-        )
-
-        self.login(self.admin)
-
-        list_url = reverse("channels.channellog_list", args=[tg_channel.uuid])
-        response = self.client.get(list_url)
-
-        self.assertContains(response, "3527065", count=1)
-
-        with AnonymousOrg(self.org):
-            response = self.client.get(list_url)
-
-            self.assertContains(response, "3527065", count=0)
-
-            self.assertContains(response, ContactURN.ANON_MASK, count=1)
-
-        read_url = reverse("channels.channellog_read", args=[success_log.id])
-        response = self.client.get(read_url)
-
-        self.assertContains(response, "3527065", count=3)
-        self.assertContains(response, "Nic", count=2)
-        self.assertContains(response, "Pottier", count=1)
-
-        with AnonymousOrg(self.org):
-            response = self.client.get(read_url)
-
-            self.assertContains(response, "3527065", count=0)
-            self.assertContains(response, "Nic", count=0)
-            self.assertContains(response, "Pottier", count=0)
-
-            self.assertContains(response, ContactURN.ANON_MASK, count=9)
-
-        # login as customer support, must see URNs
-        self.customer_support.is_staff = True
-        self.customer_support.save()
-
-        self.login(self.customer_support)
-
-        read_url = reverse("channels.channellog_read", args=[success_log.id])
-        response = self.client.get(read_url)
-
-        self.assertContains(response, "3527065", count=3)
-
-        with AnonymousOrg(self.org):
-            response = self.client.get(read_url)
-            # contact_urn is still masked on the read page, it uses contacts.models.Contact.get_display
-            # Contact.get_display does not check if user has `contacts.contact_break_anon` permission
-            self.assertContains(response, "3527065", count=2)
-            self.assertContains(response, "Nic", count=2)
-            self.assertContains(response, "Pottier", count=1)
-
-            self.assertContains(response, ContactURN.ANON_MASK, count=1)
-
-    def test_channellog_anonymous_org_telegram_channel_parse_error(self):
-        telegram_urn = "telegram:3527065"
-
-        tg_contact = self.create_contact("Fred Jones", telegram_urn)
-        tg_channel = Channel.create(self.org, self.user, None, "TG", name="Test TG Channel")
-
-        incoming_msg = Msg.create_incoming(tg_channel, telegram_urn, "incoming msg", contact=tg_contact)
-
-        success_log = ChannelLog.objects.create(
-            channel=tg_channel,
-            msg=incoming_msg,
-            description="Successfully Sent",
-            is_error=False,
-            url=r"not important",
-            method="POST",
-            request=r"not important",
-            response=r'Content-Type: application/json\r\n\r\n{"bad_json":true, "first_name": "Nic"',
-            response_status=200,
-        )
-
-        self.login(self.admin)
-
-        read_url = reverse("channels.channellog_read", args=[success_log.id])
-        response = self.client.get(read_url)
-
-        self.assertContains(response, "3527065", count=1)
-
-        with AnonymousOrg(self.org):
-            response = self.client.get(read_url)
-
-            self.assertContains(response, "3527065", count=0)
-            self.assertContains(response, "Nic", count=0)
-            self.assertContains(response, "Pottier", count=0)
-
-            # everything is masked
-            self.assertContains(response, ContactURN.ANON_MASK, count=4)
-
-        # login as customer support, must see URNs
-        self.customer_support.is_staff = True
-        self.customer_support.save()
-
-        self.login(self.customer_support)
-
-        read_url = reverse("channels.channellog_read", args=[success_log.id])
-        response = self.client.get(read_url)
-
-        self.assertContains(response, "3527065", count=1)
-
-        with AnonymousOrg(self.org):
-            response = self.client.get(read_url)
-            self.assertContains(response, "Nic", count=1)
-
-            self.assertContains(response, ContactURN.ANON_MASK, count=1)
-
-    def test_channellog_anonymous_org_telegram_channel_apply_mask_cant_find_match(self):
-        telegram_urn = "telegram:3527065"
-
-        tg_contact = self.create_contact("Fred Jones", telegram_urn)
-        tg_channel = Channel.create(self.org, self.user, None, "TG", name="Test TG Channel")
-
-        incoming_msg = Msg.create_incoming(tg_channel, telegram_urn, "incoming msg", contact=tg_contact)
-
-        success_log = ChannelLog.objects.create(
-            channel=tg_channel,
-            msg=incoming_msg,
-            description="Successfully Sent",
-            is_error=False,
-            url="There is no contact identifying information",
-            method="POST",
-            request=r"""There is no contact identifying information\r\n\r\n{"json": "ok"}""",
-            response=r"""There is no contact identifying information\r\n\r\n{"json": "ok"}""",
-            response_status=200,
-        )
-
-        self.login(self.admin)
-
-        read_url = reverse("channels.channellog_read", args=[success_log.id])
-        response = self.client.get(read_url)
-
-        self.assertContains(response, "3527065", count=1)
-        self.assertContains(response, "There is no contact identifying information", count=3)
-
-        with AnonymousOrg(self.org):
-            response = self.client.get(read_url)
-
-            # url/request/reponse are masked
-            self.assertContains(response, "There is no contact identifying information", count=0)
-
-            self.assertContains(response, "3527065", count=0)
-            self.assertContains(response, ContactURN.ANON_MASK, count=4)
-
-        # login as customer support, must see URNs
-        self.customer_support.is_staff = True
-        self.customer_support.save()
-
-        self.login(self.customer_support)
-
-        response = self.client.get(read_url)
-
-        self.assertContains(response, "3527065", count=1)
-
-        with AnonymousOrg(self.org):
-            response = self.client.get(read_url)
-            self.assertContains(response, "There is no contact identifying information", count=3)
-
-            self.assertContains(response, ContactURN.ANON_MASK, count=1)
-
-    def test_channellog_anonymous_org_twitter_activity_channel(self):
-        twitter_urn = "twitterid:767659860"
-
-        tw_contact = self.create_contact("Fred Jones", twitter_urn)
-        tw_channel = Channel.create(self.org, self.user, None, "TWT", name="Test TWT Channel")
-
-        incoming_msg = Msg.create_incoming(tw_channel, twitter_urn, "incoming msg", contact=tw_contact)
-
-        success_log = ChannelLog.objects.create(
-            channel=tw_channel,
-            msg=incoming_msg,
-            description="Successfully Sent",
-            is_error=False,
-            url=r"https://textit.in/c/twt/5c70a767-f3dc-4a99-9323-4774f6432af5/receive",
-            method="POST",
-            request=r"""POST /c/twt/5c70a767-f3dc-4a99-9323-4774f6432af5/receive HTTP/1.1\r\nHost: textit.in\r\nContent-Length: 1596\r\nContent-Type: application/json\r\nFinagle-Ctx-Com.twitter.finagle.deadline: 1560853608671000000 1560853611615000000\r\nFinagle-Ctx-Com.twitter.finagle.retries: 0\r\nFinagle-Http-Retryable-Request: \r\nX-Amzn-Trace-Id: Root=1-5d08bc68-de52174e83904d614a32a5c6\r\nX-B3-Flags: 2\r\nX-B3-Parentspanid: fe22fff79af84311\r\nX-B3-Sampled: false\r\nX-B3-Spanid: 86f3c3871ae31c2d\r\nX-B3-Traceid: fe22fff79af84311\r\nX-Forwarded-For: 199.16.157.173\r\nX-Forwarded-Port: 443\r\nX-Forwarded-Proto: https\r\nX-Twitter-Webhooks-Signature: sha256=CYVI5q7e7bzKufCD3GnZoJheSmjVRmNQo9uzO/gi4tA=\r\n\r\n{"for_user_id":"3753944237","direct_message_events":[{"type":"message_create","id":"1140928844112814089","created_timestamp":"1560853608526","message_create":{"target":{"recipient_id":"3753944237"},"sender_id":"767659860","message_data":{"text":"Briefly what will you be talking about and do you have any feature stories","entities":{"hashtags":[],"symbols":[],"user_mentions":[],"urls":[]}}}}],"users":{"767659860":{"id":"767659860","created_timestamp":"1345386861000","name":"Aaron Tumukunde","screen_name":"tumaaron","description":"Mathematics \u25a1 Media \u25a1 Real Estate \u25a1 And Jesus above all.","protected":false,"verified":false,"followers_count":167,"friends_count":485,"statuses_count":237,"profile_image_url":"http:\/\/pbs.twimg.com\/profile_images\/860380640029573120\/HKuXgxR__normal.jpg","profile_image_url_https":"https:\/\/pbs.twimg.com\/profile_images\/860380640029573120\/HKuXgxR__normal.jpg"},"3753944237":{"id":"3753944237","created_timestamp":"1443048916258","name":"\ud83c\uddfa\ud83c\uddecTeheca","screen_name":"tehecaug","location":"Uganda","description":"We connect new mothers & parents to nurses for postnatal care. #Google LaunchPad Africa 2018, #UNFPA UpAccelerate 2017 #MasterCard Innovation exp 2017 #YCSUS18","url":"https:\/\/t.co\/i0hcLRwEj7","protected":false,"verified":false,"followers_count":3369,"friends_count":4872,"statuses_count":1128,"profile_image_url":"http:\/\/pbs.twimg.com\/profile_images\/694638274204143616\/Q4Mbg1tO_normal.png","profile_image_url_https":"https:\/\/pbs.twimg.com\/profile_images\/694638274204143616\/Q4Mbg1tO_normal.png"}}}""",
-            response=r'HTTP/1.1 200 OK\r\nContent-Type: application/json\r\n\n{"message":"Message Accepted","data":[{"type":"msg","channel_uuid":"5c70a767-f3dc-4a99-9323-4774f6432af5","msg_uuid":"6c26277d-7002-4489-9b7f-998d4be5d0db","text":"Briefly what will you be talking about and do you have any feature stories","urn":"twitterid:767659860#tumaaron","external_id":"1140928844112814089","received_on":"2019-06-18T10:26:48.526Z"}]}',
-            response_status=200,
-        )
-
-        self.login(self.admin)
-
-        list_url = reverse("channels.channellog_list", args=[tw_channel.uuid])
-        response = self.client.get(list_url)
-
-        self.assertContains(response, "767659860", count=1)
-
-        with AnonymousOrg(self.org):
-            response = self.client.get(list_url)
-
-            self.assertContains(response, "767659860", count=0)
-
-            self.assertContains(response, ContactURN.ANON_MASK, count=1)
-
-        read_url = reverse("channels.channellog_read", args=[success_log.id])
-        response = self.client.get(read_url)
-
-        self.assertContains(response, "767659860", count=5)
-        self.assertContains(response, "Aaron Tumukunde", count=1)
-        self.assertContains(response, "tumaaron", count=2)
-
-        with AnonymousOrg(self.org):
-            response = self.client.get(read_url)
-
-            self.assertContains(response, "767659860", count=0)
-            self.assertContains(response, "Aaron Tumukunde", count=0)
-            self.assertContains(response, "tumaaron", count=0)
-
-            self.assertContains(response, ContactURN.ANON_MASK, count=14)
-
-        # login as customer support, must see URNs
-        self.customer_support.is_staff = True
-        self.customer_support.save()
-
-        self.login(self.customer_support)
-
-        read_url = reverse("channels.channellog_read", args=[success_log.id])
-        response = self.client.get(read_url)
-
-        self.assertContains(response, "767659860", count=5)
-
-        with AnonymousOrg(self.org):
-            response = self.client.get(read_url)
-            # contact_urn is still masked on the read page, it uses contacts.models.Contact.get_display
-            # Contact.get_display does not check if user has `contacts.contact_break_anon` permission
-            self.assertContains(response, "767659860", count=4)
-            self.assertContains(response, "Aaron Tumukunde", count=1)
-            self.assertContains(response, "tumaaron", count=2)
-
-            self.assertContains(response, ContactURN.ANON_MASK, count=1)
-
-    def test_channellog_anonymous_org_twitter_activity_channel_apply_mask_cant_find_match(self):
-        twitter_urn = "twitterid:767659860"
-
-        tw_contact = self.create_contact("Fred Jones", twitter_urn)
-        tw_channel = Channel.create(self.org, self.user, None, "TWT", name="Test TWT Channel")
-
-        incoming_msg = Msg.create_incoming(tw_channel, twitter_urn, "incoming msg", contact=tw_contact)
-
-        success_log = ChannelLog.objects.create(
-            channel=tw_channel,
-            msg=incoming_msg,
-            description="Successfully Sent",
-            is_error=False,
-            url="There is no contact identifying information",
-            method="POST",
-            request=r"""There is no contact identifying information\r\n\r\n{"json": "ok"}""",
-            response=r"""There is no contact identifying information\r\n\r\n{"json": "ok"}""",
-            response_status=200,
-        )
-
-        self.login(self.admin)
-
-        read_url = reverse("channels.channellog_read", args=[success_log.id])
-        response = self.client.get(read_url)
-
-        self.assertContains(response, "767659860", count=1)
-        self.assertContains(response, "There is no contact identifying information", count=3)
-
-        with AnonymousOrg(self.org):
-            response = self.client.get(read_url)
-
-            # url/request/reponse are masked
-            self.assertContains(response, "There is no contact identifying information", count=0)
-
-            self.assertContains(response, "767659860", count=0)
-            self.assertContains(response, ContactURN.ANON_MASK, count=4)
-
-        # login as customer support, must see URNs
-        self.customer_support.is_staff = True
-        self.customer_support.save()
-
-        self.login(self.customer_support)
-
-        response = self.client.get(read_url)
-
-        self.assertContains(response, "767659860", count=1)
-
-        with AnonymousOrg(self.org):
-            response = self.client.get(read_url)
-            self.assertContains(response, "There is no contact identifying information", count=3)
-
-            self.assertContains(response, ContactURN.ANON_MASK, count=1)
-
-    def test_channellog_anonymous_org(self):
-        fb_urn = "facebook:2150393045080607"
-
-        fb_contact = self.create_contact("Fred Jones", fb_urn)
-        fb_channel = Channel.create(self.org, self.user, None, "FB", name="Test FB Channel")
-
-        incoming_msg = Msg.create_incoming(fb_channel, fb_urn, "incoming msg", contact=fb_contact)
-
-        success_log = ChannelLog.objects.create(
-            channel=fb_channel,
-            msg=incoming_msg,
-            description="Successfully Sent",
-            is_error=False,
-            url=f"https://textit.in/c/fb/{fb_channel.uuid}/receive",
-            method="POST",
-            request="""POST /c/fb/d1117754-f2ab-4348-9572-996ddc1959a8/receive HTTP/1.1
-Host: textit.in
-Accept: */*
-Accept-Encoding: deflate, gzip
-Content-Length: 314
-Content-Type: application/json
-
-{"object":"page","entry":[{"id":"311494332880244","time":1559102364444,"messaging":[{"sender":{"id":"2150393045080607"},"recipient":{"id":"311494332880244"},"timestamp":1559102363925,"message":{"mid":"ld5jgfQP8TLBX9FFc3AETshZgE6Zn5UjpY3vY00t3A_YYC2AYDM3quxaodTiHj7nK6lI_ds4WFUJlTmM2l5xoA","seq":0,"text":"hi"}}]}]}
-""",
-            response="""HTTP/1.1 200 OK
-Content-Encoding: gzip
-Content-Type: application/json
-
-{"message":"Events Handled","data":[{"type":"msg","channel_uuid":"d1117754-f2ab-4348-9572-996ddc1959a8","msg_uuid":"55a3387b-f97e-4270-8157-7ba781a86411","text":"hi","urn":"facebook:2150393045080607","external_id":"ld5jgfQP8TLBX9FFc3AETshZgE6Zn5UjpY3vY00t3A_YYC2AYDM3quxaodTiHj7nK6lI_ds4WFUJlTmM2l5xoA","received_on":"2019-05-29T03:59:23.925Z"}]}
-
-""",
-            response_status=200,
-        )
-
-        self.login(self.admin)
-
-        list_url = reverse("channels.channellog_list", args=[fb_channel.uuid])
-        response = self.client.get(list_url)
-
-        self.assertContains(response, "2150393045080607", count=1)
-        self.assertContains(response, "facebook:2150393045080607", count=0)
-
-        with AnonymousOrg(self.org):
-            response = self.client.get(list_url)
-
-            self.assertContains(response, "2150393045080607", count=0)
-            self.assertContains(response, "facebook:2150393045080607", count=0)
-            self.assertContains(response, ContactURN.ANON_MASK, count=1)
-
-        read_url = reverse("channels.channellog_read", args=[success_log.id])
-
-        response = self.client.get(read_url)
-
-        self.assertContains(response, "2150393045080607", count=3)
-        self.assertContains(response, "facebook:2150393045080607", count=1)
-
-        with AnonymousOrg(self.org):
-            response = self.client.get(read_url)
-
-            self.assertContains(response, "2150393045080607", count=0)
-            self.assertContains(response, "facebook:", count=1)
-
-            self.assertContains(response, ContactURN.ANON_MASK, count=4)
-
-        # login as customer support, must see URNs
-        self.customer_support.is_staff = True
-        self.customer_support.save()
-
-        self.login(self.customer_support)
-
-        read_url = reverse("channels.channellog_read", args=[success_log.id])
-
-        response = self.client.get(read_url)
-
-        self.assertContains(response, "2150393045080607", count=3)
-        self.assertContains(response, "facebook:2150393045080607", count=1)
-
-        with AnonymousOrg(self.org):
-            response = self.client.get(read_url)
-            # contact_urn is still masked on the read page, it uses contacts.models.Contact.get_display
-            # Contact.get_display does not check if user has `contacts.contact_break_anon` permission
-            self.assertContains(response, "2150393045080607", count=2)
-            self.assertContains(response, "facebook:", count=1)
-
-            self.assertContains(response, ContactURN.ANON_MASK, count=1)
-
-    def test_channellog_anonymous_org_apply_mask_cant_find_match(self):
-        # in this case we are paranoid and mask everything
-        fb_urn = "facebook:2150393045080607"
-
-        fb_contact = self.create_contact("Fred Jones", fb_urn)
-        fb_channel = Channel.create(self.org, self.user, None, "FB", name="Test FB Channel")
-
-        incoming_msg = Msg.create_incoming(fb_channel, fb_urn, "incoming msg", contact=fb_contact)
-
-        success_log = ChannelLog.objects.create(
-            channel=fb_channel,
-            msg=incoming_msg,
-            description="Successfully Sent",
-            is_error=False,
-            url="There is no contact identifying information",
-            method="POST",
-            request="""There is no contact identifying information""",
-            response="""There is no contact identifying information""",
-            response_status=200,
-        )
-
-        self.login(self.admin)
-
-        list_url = reverse("channels.channellog_list", args=[fb_channel.uuid])
-        response = self.client.get(list_url)
-
-        self.assertContains(response, "2150393045080607", count=1)
-
-        with AnonymousOrg(self.org):
-            response = self.client.get(list_url)
-
-            self.assertContains(response, ContactURN.ANON_MASK, count=1)
-
-        read_url = reverse("channels.channellog_read", args=[success_log.id])
-
-        response = self.client.get(read_url)
-
-        self.assertContains(response, "2150393045080607", count=1)
-
-        with AnonymousOrg(self.org):
-            response = self.client.get(read_url)
-
-            # url/request/reponse are masked
-            self.assertContains(response, "There is no contact identifying information", count=0)
-
-            self.assertContains(response, "2150393045080607", count=0)
-            self.assertContains(response, ContactURN.ANON_MASK, count=4)
-
-        # login as customer support, must see URNs
-        self.customer_support.is_staff = True
-        self.customer_support.save()
-
-        self.login(self.customer_support)
-
-        response = self.client.get(read_url)
-
-        self.assertContains(response, "2150393045080607", count=1)
-
-        with AnonymousOrg(self.org):
-            response = self.client.get(read_url)
-            self.assertContains(response, "There is no contact identifying information", count=3)
-
-            # contact_urn is still masked on the read page, it uses contacts.models.Contact.get_display
-            # Contact.get_display does not check if user has `contacts.contact_break_anon` permission
-            self.assertContains(response, ContactURN.ANON_MASK, count=1)
-
-    def test_channellog_anonymous_org_no_msg(self):
-        tw_urn = "15128505839"
-
-        tw_channel = Channel.create(self.org, self.user, None, "TW", name="Test TW Channel")
-
-        failed_log = ChannelLog.objects.create(
-            channel=tw_channel,
-            msg=None,
-            description="Channel Error",
-            is_error=True,
-            url=f"https://textit.in/c/tw/{tw_channel.uuid}/status?action=callback&id=58027120",
-            method="POST",
-            request="""
-POST /c/tw/8388f8cd-658f-4fae-925e-ee0792588e68/status?action=callback&id=58027120 HTTP/1.1
-Host: textit.in
-Accept: */*
-Accept-Encoding: gzip;q=1.0,deflate;q=0.6,identity;q=0.3
-Content-Length: 343
-Content-Type: application/x-www-form-urlencoded
-User-Agent: SignalwireCallback/1.0
-
-MessageSid=e1d12194-a643-4007-834a-5900db47e262&SmsSid=e1d12194-a643-4007-834a-5900db47e262&AccountSid=<redacted>&From=%2B15618981512&To=%2B15128505839&Body=Hi+Ben+Google+Voice%2C+Did+you+enjoy+your+stay+at+White+Bay+Villas%3F++Answer+with+Yes+or+No.+reply+STOP+to+opt-out.&NumMedia=0&NumSegments=1&MessageStatus=sent""",
-            response="""
-HTTP/1.1 400 Bad Request
-Content-Encoding: gzip
-Content-Type: application/json
-
-{"message":"Error","data":[{"type":"error","error":"missing request signature"}]}
-
-
-Error: missing request signature""",
-            response_status=400,
-        )
-
-        self.login(self.admin)
-
-        read_url = reverse("channels.channellog_read", args=[failed_log.id])
-
-        response = self.client.get(read_url)
-
-        # non anon user can see contact identifying data (in the request)
-        self.assertContains(response, tw_urn, count=1)
-
-        with AnonymousOrg(self.org):
-            response = self.client.get(read_url)
-
-            self.assertContains(response, tw_urn, count=0)
-
-            # when we can't identify the contact, url, request and response objects are completely masked
-            self.assertContains(response, ContactURN.ANON_MASK, count=3)
-=======
         # check that IVR logs are displayed correctly
         response = self.client.get(reverse("channels.channellog_list", args=[self.channel.uuid]) + "?connections=1")
         self.assertContains(response, "15 seconds")
@@ -3069,7 +2525,534 @@
 
             response = self.client.get(read_url)
             self.assertContains(response, "invalid credentials")
->>>>>>> 354ac7e1
+
+        def test_channellog_connection_anonymous(self):
+            url = reverse("channels.channellog_connection", args=(1,))
+
+            self.login(self.admin)
+            response = self.client.get(url)
+
+            self.assertTrue(response.status_code, 200)
+
+            with AnonymousOrg(self.org):
+                response = self.client.get(url)
+                # admin has no access
+                self.assertLoginRedirect(response)
+
+            self.customer_support.is_staff = True
+            self.customer_support.save()
+
+            self.login(self.customer_support)
+
+            with AnonymousOrg(self.org):
+                response = self.client.get(url)
+                # customer_support has access
+                self.assertTrue(response.status_code, 200)
+
+        def test_channellog_anonymous_org_telegram_channel(self):
+            telegram_urn = "telegram:3527065"
+
+            tg_contact = self.create_contact("Fred Jones", telegram_urn)
+            tg_channel = Channel.create(self.org, self.user, None, "TG", name="Test TG Channel")
+
+            incoming_msg = Msg.create_incoming(tg_channel, telegram_urn, "incoming msg", contact=tg_contact)
+
+            success_log = ChannelLog.objects.create(
+                channel=tg_channel,
+                msg=incoming_msg,
+                description="Successfully Sent",
+                is_error=False,
+                url=r"https://api.telegram.org/<redacted>/sendMessage",
+                method="POST",
+                request=r"POST /<redacted>/sendMessage HTTP/1.1\r\nHost: api.telegram.org\r\nUser-Agent: Courier/1.2.159\r\nContent-Length: 231\r\nContent-Type: application/x-www-form-urlencoded\r\nAccept-Encoding: gzip\r\n\r\nchat_id=3527065&reply_markup=%7B%22resize_keyboard%22%3Atrue%2C%22one_time_keyboard%22%3Atrue%2C%22keyboard%22%3A%5B%5B%7B%22text%22%3A%22blackjack%22%7D%2C%7B%22text%22%3A%22balance%22%7D%5D%5D%7D&text=Your+balance+is+now+%246.00.",
+                response=r'HTTP/1.1 200 OK\r\nContent-Length: 298\r\nAccess-Control-Allow-Methods: GET, POST, OPTIONS\r\nAccess-Control-Allow-Origin: *\r\nAccess-Control-Expose-Headers: Content-Length,Content-Type,Date,Server,Connection\r\nConnection: keep-alive\r\nContent-Type: application/json\r\nDate: Tue, 11 Jun 2019 15:33:06 GMT\r\nServer: nginx/1.12.2\r\nStrict-Transport-Security: max-age=31536000; includeSubDomains; preload\r\n\r\n{"ok":true,"result":{"message_id":1440,"from":{"id":678777066,"is_bot":true,"first_name":"textit_staging","username":"textit_staging_bot"},"chat":{"id":3527065,"first_name":"Nic","last_name":"Pottier","username":"Nicpottier","type":"private"},"date":1560267186,"text":"Your balance is now $6.00."}}',
+                response_status=200,
+            )
+
+            self.login(self.admin)
+
+            list_url = reverse("channels.channellog_list", args=[tg_channel.uuid])
+            response = self.client.get(list_url)
+
+            self.assertContains(response, "3527065", count=1)
+
+            with AnonymousOrg(self.org):
+                response = self.client.get(list_url)
+
+                self.assertContains(response, "3527065", count=0)
+
+                self.assertContains(response, ContactURN.ANON_MASK, count=1)
+
+            read_url = reverse("channels.channellog_read", args=[success_log.id])
+            response = self.client.get(read_url)
+
+            self.assertContains(response, "3527065", count=3)
+            self.assertContains(response, "Nic", count=2)
+            self.assertContains(response, "Pottier", count=1)
+
+            with AnonymousOrg(self.org):
+                response = self.client.get(read_url)
+
+                self.assertContains(response, "3527065", count=0)
+                self.assertContains(response, "Nic", count=0)
+                self.assertContains(response, "Pottier", count=0)
+
+                self.assertContains(response, ContactURN.ANON_MASK, count=9)
+
+            # login as customer support, must see URNs
+            self.customer_support.is_staff = True
+            self.customer_support.save()
+
+            self.login(self.customer_support)
+
+            read_url = reverse("channels.channellog_read", args=[success_log.id])
+            response = self.client.get(read_url)
+
+            self.assertContains(response, "3527065", count=3)
+
+            with AnonymousOrg(self.org):
+                response = self.client.get(read_url)
+                # contact_urn is still masked on the read page, it uses contacts.models.Contact.get_display
+                # Contact.get_display does not check if user has `contacts.contact_break_anon` permission
+                self.assertContains(response, "3527065", count=2)
+                self.assertContains(response, "Nic", count=2)
+                self.assertContains(response, "Pottier", count=1)
+
+                self.assertContains(response, ContactURN.ANON_MASK, count=1)
+
+        def test_channellog_anonymous_org_telegram_channel_parse_error(self):
+            telegram_urn = "telegram:3527065"
+
+            tg_contact = self.create_contact("Fred Jones", telegram_urn)
+            tg_channel = Channel.create(self.org, self.user, None, "TG", name="Test TG Channel")
+
+            incoming_msg = Msg.create_incoming(tg_channel, telegram_urn, "incoming msg", contact=tg_contact)
+
+            success_log = ChannelLog.objects.create(
+                channel=tg_channel,
+                msg=incoming_msg,
+                description="Successfully Sent",
+                is_error=False,
+                url=r"not important",
+                method="POST",
+                request=r"not important",
+                response=r'Content-Type: application/json\r\n\r\n{"bad_json":true, "first_name": "Nic"',
+                response_status=200,
+            )
+
+            self.login(self.admin)
+
+            read_url = reverse("channels.channellog_read", args=[success_log.id])
+            response = self.client.get(read_url)
+
+            self.assertContains(response, "3527065", count=1)
+
+            with AnonymousOrg(self.org):
+                response = self.client.get(read_url)
+
+                self.assertContains(response, "3527065", count=0)
+                self.assertContains(response, "Nic", count=0)
+                self.assertContains(response, "Pottier", count=0)
+
+                # everything is masked
+                self.assertContains(response, ContactURN.ANON_MASK, count=4)
+
+            # login as customer support, must see URNs
+            self.customer_support.is_staff = True
+            self.customer_support.save()
+
+            self.login(self.customer_support)
+
+            read_url = reverse("channels.channellog_read", args=[success_log.id])
+            response = self.client.get(read_url)
+
+            self.assertContains(response, "3527065", count=1)
+
+            with AnonymousOrg(self.org):
+                response = self.client.get(read_url)
+                self.assertContains(response, "Nic", count=1)
+
+                self.assertContains(response, ContactURN.ANON_MASK, count=1)
+
+        def test_channellog_anonymous_org_telegram_channel_apply_mask_cant_find_match(self):
+            telegram_urn = "telegram:3527065"
+
+            tg_contact = self.create_contact("Fred Jones", telegram_urn)
+            tg_channel = Channel.create(self.org, self.user, None, "TG", name="Test TG Channel")
+
+            incoming_msg = Msg.create_incoming(tg_channel, telegram_urn, "incoming msg", contact=tg_contact)
+
+            success_log = ChannelLog.objects.create(
+                channel=tg_channel,
+                msg=incoming_msg,
+                description="Successfully Sent",
+                is_error=False,
+                url="There is no contact identifying information",
+                method="POST",
+                request=r"""There is no contact identifying information\r\n\r\n{"json": "ok"}""",
+                response=r"""There is no contact identifying information\r\n\r\n{"json": "ok"}""",
+                response_status=200,
+            )
+
+            self.login(self.admin)
+
+            read_url = reverse("channels.channellog_read", args=[success_log.id])
+            response = self.client.get(read_url)
+
+            self.assertContains(response, "3527065", count=1)
+            self.assertContains(response, "There is no contact identifying information", count=3)
+
+            with AnonymousOrg(self.org):
+                response = self.client.get(read_url)
+
+                # url/request/reponse are masked
+                self.assertContains(response, "There is no contact identifying information", count=0)
+
+                self.assertContains(response, "3527065", count=0)
+                self.assertContains(response, ContactURN.ANON_MASK, count=4)
+
+            # login as customer support, must see URNs
+            self.customer_support.is_staff = True
+            self.customer_support.save()
+
+            self.login(self.customer_support)
+
+            response = self.client.get(read_url)
+
+            self.assertContains(response, "3527065", count=1)
+
+            with AnonymousOrg(self.org):
+                response = self.client.get(read_url)
+                self.assertContains(response, "There is no contact identifying information", count=3)
+
+                self.assertContains(response, ContactURN.ANON_MASK, count=1)
+
+        def test_channellog_anonymous_org_twitter_activity_channel(self):
+            twitter_urn = "twitterid:767659860"
+
+            tw_contact = self.create_contact("Fred Jones", twitter_urn)
+            tw_channel = Channel.create(self.org, self.user, None, "TWT", name="Test TWT Channel")
+
+            incoming_msg = Msg.create_incoming(tw_channel, twitter_urn, "incoming msg", contact=tw_contact)
+
+            success_log = ChannelLog.objects.create(
+                channel=tw_channel,
+                msg=incoming_msg,
+                description="Successfully Sent",
+                is_error=False,
+                url=r"https://textit.in/c/twt/5c70a767-f3dc-4a99-9323-4774f6432af5/receive",
+                method="POST",
+                request=r"""POST /c/twt/5c70a767-f3dc-4a99-9323-4774f6432af5/receive HTTP/1.1\r\nHost: textit.in\r\nContent-Length: 1596\r\nContent-Type: application/json\r\nFinagle-Ctx-Com.twitter.finagle.deadline: 1560853608671000000 1560853611615000000\r\nFinagle-Ctx-Com.twitter.finagle.retries: 0\r\nFinagle-Http-Retryable-Request: \r\nX-Amzn-Trace-Id: Root=1-5d08bc68-de52174e83904d614a32a5c6\r\nX-B3-Flags: 2\r\nX-B3-Parentspanid: fe22fff79af84311\r\nX-B3-Sampled: false\r\nX-B3-Spanid: 86f3c3871ae31c2d\r\nX-B3-Traceid: fe22fff79af84311\r\nX-Forwarded-For: 199.16.157.173\r\nX-Forwarded-Port: 443\r\nX-Forwarded-Proto: https\r\nX-Twitter-Webhooks-Signature: sha256=CYVI5q7e7bzKufCD3GnZoJheSmjVRmNQo9uzO/gi4tA=\r\n\r\n{"for_user_id":"3753944237","direct_message_events":[{"type":"message_create","id":"1140928844112814089","created_timestamp":"1560853608526","message_create":{"target":{"recipient_id":"3753944237"},"sender_id":"767659860","message_data":{"text":"Briefly what will you be talking about and do you have any feature stories","entities":{"hashtags":[],"symbols":[],"user_mentions":[],"urls":[]}}}}],"users":{"767659860":{"id":"767659860","created_timestamp":"1345386861000","name":"Aaron Tumukunde","screen_name":"tumaaron","description":"Mathematics \u25a1 Media \u25a1 Real Estate \u25a1 And Jesus above all.","protected":false,"verified":false,"followers_count":167,"friends_count":485,"statuses_count":237,"profile_image_url":"http:\/\/pbs.twimg.com\/profile_images\/860380640029573120\/HKuXgxR__normal.jpg","profile_image_url_https":"https:\/\/pbs.twimg.com\/profile_images\/860380640029573120\/HKuXgxR__normal.jpg"},"3753944237":{"id":"3753944237","created_timestamp":"1443048916258","name":"\ud83c\uddfa\ud83c\uddecTeheca","screen_name":"tehecaug","location":"Uganda","description":"We connect new mothers & parents to nurses for postnatal care. #Google LaunchPad Africa 2018, #UNFPA UpAccelerate 2017 #MasterCard Innovation exp 2017 #YCSUS18","url":"https:\/\/t.co\/i0hcLRwEj7","protected":false,"verified":false,"followers_count":3369,"friends_count":4872,"statuses_count":1128,"profile_image_url":"http:\/\/pbs.twimg.com\/profile_images\/694638274204143616\/Q4Mbg1tO_normal.png","profile_image_url_https":"https:\/\/pbs.twimg.com\/profile_images\/694638274204143616\/Q4Mbg1tO_normal.png"}}}""",
+                response=r'HTTP/1.1 200 OK\r\nContent-Type: application/json\r\n\n{"message":"Message Accepted","data":[{"type":"msg","channel_uuid":"5c70a767-f3dc-4a99-9323-4774f6432af5","msg_uuid":"6c26277d-7002-4489-9b7f-998d4be5d0db","text":"Briefly what will you be talking about and do you have any feature stories","urn":"twitterid:767659860#tumaaron","external_id":"1140928844112814089","received_on":"2019-06-18T10:26:48.526Z"}]}',
+                response_status=200,
+            )
+
+            self.login(self.admin)
+
+            list_url = reverse("channels.channellog_list", args=[tw_channel.uuid])
+            response = self.client.get(list_url)
+
+            self.assertContains(response, "767659860", count=1)
+
+            with AnonymousOrg(self.org):
+                response = self.client.get(list_url)
+
+                self.assertContains(response, "767659860", count=0)
+
+                self.assertContains(response, ContactURN.ANON_MASK, count=1)
+
+            read_url = reverse("channels.channellog_read", args=[success_log.id])
+            response = self.client.get(read_url)
+
+            self.assertContains(response, "767659860", count=5)
+            self.assertContains(response, "Aaron Tumukunde", count=1)
+            self.assertContains(response, "tumaaron", count=2)
+
+            with AnonymousOrg(self.org):
+                response = self.client.get(read_url)
+
+                self.assertContains(response, "767659860", count=0)
+                self.assertContains(response, "Aaron Tumukunde", count=0)
+                self.assertContains(response, "tumaaron", count=0)
+
+                self.assertContains(response, ContactURN.ANON_MASK, count=14)
+
+            # login as customer support, must see URNs
+            self.customer_support.is_staff = True
+            self.customer_support.save()
+
+            self.login(self.customer_support)
+
+            read_url = reverse("channels.channellog_read", args=[success_log.id])
+            response = self.client.get(read_url)
+
+            self.assertContains(response, "767659860", count=5)
+
+            with AnonymousOrg(self.org):
+                response = self.client.get(read_url)
+                # contact_urn is still masked on the read page, it uses contacts.models.Contact.get_display
+                # Contact.get_display does not check if user has `contacts.contact_break_anon` permission
+                self.assertContains(response, "767659860", count=4)
+                self.assertContains(response, "Aaron Tumukunde", count=1)
+                self.assertContains(response, "tumaaron", count=2)
+
+                self.assertContains(response, ContactURN.ANON_MASK, count=1)
+
+        def test_channellog_anonymous_org_twitter_activity_channel_apply_mask_cant_find_match(self):
+            twitter_urn = "twitterid:767659860"
+
+            tw_contact = self.create_contact("Fred Jones", twitter_urn)
+            tw_channel = Channel.create(self.org, self.user, None, "TWT", name="Test TWT Channel")
+
+            incoming_msg = Msg.create_incoming(tw_channel, twitter_urn, "incoming msg", contact=tw_contact)
+
+            success_log = ChannelLog.objects.create(
+                channel=tw_channel,
+                msg=incoming_msg,
+                description="Successfully Sent",
+                is_error=False,
+                url="There is no contact identifying information",
+                method="POST",
+                request=r"""There is no contact identifying information\r\n\r\n{"json": "ok"}""",
+                response=r"""There is no contact identifying information\r\n\r\n{"json": "ok"}""",
+                response_status=200,
+            )
+
+            self.login(self.admin)
+
+            read_url = reverse("channels.channellog_read", args=[success_log.id])
+            response = self.client.get(read_url)
+
+            self.assertContains(response, "767659860", count=1)
+            self.assertContains(response, "There is no contact identifying information", count=3)
+
+            with AnonymousOrg(self.org):
+                response = self.client.get(read_url)
+
+                # url/request/reponse are masked
+                self.assertContains(response, "There is no contact identifying information", count=0)
+
+                self.assertContains(response, "767659860", count=0)
+                self.assertContains(response, ContactURN.ANON_MASK, count=4)
+
+            # login as customer support, must see URNs
+            self.customer_support.is_staff = True
+            self.customer_support.save()
+
+            self.login(self.customer_support)
+
+            response = self.client.get(read_url)
+
+            self.assertContains(response, "767659860", count=1)
+
+            with AnonymousOrg(self.org):
+                response = self.client.get(read_url)
+                self.assertContains(response, "There is no contact identifying information", count=3)
+
+                self.assertContains(response, ContactURN.ANON_MASK, count=1)
+
+        def test_channellog_anonymous_org(self):
+            fb_urn = "facebook:2150393045080607"
+
+            fb_contact = self.create_contact("Fred Jones", fb_urn)
+            fb_channel = Channel.create(self.org, self.user, None, "FB", name="Test FB Channel")
+
+            incoming_msg = Msg.create_incoming(fb_channel, fb_urn, "incoming msg", contact=fb_contact)
+
+            success_log = ChannelLog.objects.create(
+                channel=fb_channel,
+                msg=incoming_msg,
+                description="Successfully Sent",
+                is_error=False,
+                url=f"https://textit.in/c/fb/{fb_channel.uuid}/receive",
+                method="POST",
+                request="""POST /c/fb/d1117754-f2ab-4348-9572-996ddc1959a8/receive HTTP/1.1
+    Host: textit.in
+    Accept: */*
+    Accept-Encoding: deflate, gzip
+    Content-Length: 314
+    Content-Type: application/json
+
+    {"object":"page","entry":[{"id":"311494332880244","time":1559102364444,"messaging":[{"sender":{"id":"2150393045080607"},"recipient":{"id":"311494332880244"},"timestamp":1559102363925,"message":{"mid":"ld5jgfQP8TLBX9FFc3AETshZgE6Zn5UjpY3vY00t3A_YYC2AYDM3quxaodTiHj7nK6lI_ds4WFUJlTmM2l5xoA","seq":0,"text":"hi"}}]}]}
+    """,
+                response="""HTTP/1.1 200 OK
+    Content-Encoding: gzip
+    Content-Type: application/json
+
+    {"message":"Events Handled","data":[{"type":"msg","channel_uuid":"d1117754-f2ab-4348-9572-996ddc1959a8","msg_uuid":"55a3387b-f97e-4270-8157-7ba781a86411","text":"hi","urn":"facebook:2150393045080607","external_id":"ld5jgfQP8TLBX9FFc3AETshZgE6Zn5UjpY3vY00t3A_YYC2AYDM3quxaodTiHj7nK6lI_ds4WFUJlTmM2l5xoA","received_on":"2019-05-29T03:59:23.925Z"}]}
+
+    """,
+                response_status=200,
+            )
+
+            self.login(self.admin)
+
+            list_url = reverse("channels.channellog_list", args=[fb_channel.uuid])
+            response = self.client.get(list_url)
+
+            self.assertContains(response, "2150393045080607", count=1)
+            self.assertContains(response, "facebook:2150393045080607", count=0)
+
+            with AnonymousOrg(self.org):
+                response = self.client.get(list_url)
+
+                self.assertContains(response, "2150393045080607", count=0)
+                self.assertContains(response, "facebook:2150393045080607", count=0)
+                self.assertContains(response, ContactURN.ANON_MASK, count=1)
+
+            read_url = reverse("channels.channellog_read", args=[success_log.id])
+
+            response = self.client.get(read_url)
+
+            self.assertContains(response, "2150393045080607", count=3)
+            self.assertContains(response, "facebook:2150393045080607", count=1)
+
+            with AnonymousOrg(self.org):
+                response = self.client.get(read_url)
+
+                self.assertContains(response, "2150393045080607", count=0)
+                self.assertContains(response, "facebook:", count=1)
+
+                self.assertContains(response, ContactURN.ANON_MASK, count=4)
+
+            # login as customer support, must see URNs
+            self.customer_support.is_staff = True
+            self.customer_support.save()
+
+            self.login(self.customer_support)
+
+            read_url = reverse("channels.channellog_read", args=[success_log.id])
+
+            response = self.client.get(read_url)
+
+            self.assertContains(response, "2150393045080607", count=3)
+            self.assertContains(response, "facebook:2150393045080607", count=1)
+
+            with AnonymousOrg(self.org):
+                response = self.client.get(read_url)
+                # contact_urn is still masked on the read page, it uses contacts.models.Contact.get_display
+                # Contact.get_display does not check if user has `contacts.contact_break_anon` permission
+                self.assertContains(response, "2150393045080607", count=2)
+                self.assertContains(response, "facebook:", count=1)
+
+                self.assertContains(response, ContactURN.ANON_MASK, count=1)
+
+        def test_channellog_anonymous_org_apply_mask_cant_find_match(self):
+            # in this case we are paranoid and mask everything
+            fb_urn = "facebook:2150393045080607"
+
+            fb_contact = self.create_contact("Fred Jones", fb_urn)
+            fb_channel = Channel.create(self.org, self.user, None, "FB", name="Test FB Channel")
+
+            incoming_msg = Msg.create_incoming(fb_channel, fb_urn, "incoming msg", contact=fb_contact)
+
+            success_log = ChannelLog.objects.create(
+                channel=fb_channel,
+                msg=incoming_msg,
+                description="Successfully Sent",
+                is_error=False,
+                url="There is no contact identifying information",
+                method="POST",
+                request="""There is no contact identifying information""",
+                response="""There is no contact identifying information""",
+                response_status=200,
+            )
+
+            self.login(self.admin)
+
+            list_url = reverse("channels.channellog_list", args=[fb_channel.uuid])
+            response = self.client.get(list_url)
+
+            self.assertContains(response, "2150393045080607", count=1)
+
+            with AnonymousOrg(self.org):
+                response = self.client.get(list_url)
+
+                self.assertContains(response, ContactURN.ANON_MASK, count=1)
+
+            read_url = reverse("channels.channellog_read", args=[success_log.id])
+
+            response = self.client.get(read_url)
+
+            self.assertContains(response, "2150393045080607", count=1)
+
+            with AnonymousOrg(self.org):
+                response = self.client.get(read_url)
+
+                # url/request/reponse are masked
+                self.assertContains(response, "There is no contact identifying information", count=0)
+
+                self.assertContains(response, "2150393045080607", count=0)
+                self.assertContains(response, ContactURN.ANON_MASK, count=4)
+
+            # login as customer support, must see URNs
+            self.customer_support.is_staff = True
+            self.customer_support.save()
+
+            self.login(self.customer_support)
+
+            response = self.client.get(read_url)
+
+            self.assertContains(response, "2150393045080607", count=1)
+
+            with AnonymousOrg(self.org):
+                response = self.client.get(read_url)
+                self.assertContains(response, "There is no contact identifying information", count=3)
+
+                # contact_urn is still masked on the read page, it uses contacts.models.Contact.get_display
+                # Contact.get_display does not check if user has `contacts.contact_break_anon` permission
+                self.assertContains(response, ContactURN.ANON_MASK, count=1)
+
+        def test_channellog_anonymous_org_no_msg(self):
+            tw_urn = "15128505839"
+
+            tw_channel = Channel.create(self.org, self.user, None, "TW", name="Test TW Channel")
+
+            failed_log = ChannelLog.objects.create(
+                channel=tw_channel,
+                msg=None,
+                description="Channel Error",
+                is_error=True,
+                url=f"https://textit.in/c/tw/{tw_channel.uuid}/status?action=callback&id=58027120",
+                method="POST",
+                request="""
+    POST /c/tw/8388f8cd-658f-4fae-925e-ee0792588e68/status?action=callback&id=58027120 HTTP/1.1
+    Host: textit.in
+    Accept: */*
+    Accept-Encoding: gzip;q=1.0,deflate;q=0.6,identity;q=0.3
+    Content-Length: 343
+    Content-Type: application/x-www-form-urlencoded
+    User-Agent: SignalwireCallback/1.0
+
+    MessageSid=e1d12194-a643-4007-834a-5900db47e262&SmsSid=e1d12194-a643-4007-834a-5900db47e262&AccountSid=<redacted>&From=%2B15618981512&To=%2B15128505839&Body=Hi+Ben+Google+Voice%2C+Did+you+enjoy+your+stay+at+White+Bay+Villas%3F++Answer+with+Yes+or+No.+reply+STOP+to+opt-out.&NumMedia=0&NumSegments=1&MessageStatus=sent""",
+                response="""
+    HTTP/1.1 400 Bad Request
+    Content-Encoding: gzip
+    Content-Type: application/json
+
+    {"message":"Error","data":[{"type":"error","error":"missing request signature"}]}
+
+
+    Error: missing request signature""",
+                response_status=400,
+            )
+
+            self.login(self.admin)
+
+            read_url = reverse("channels.channellog_read", args=[failed_log.id])
+
+            response = self.client.get(read_url)
+
+            # non anon user can see contact identifying data (in the request)
+            self.assertContains(response, tw_urn, count=1)
+
+            with AnonymousOrg(self.org):
+                response = self.client.get(read_url)
+
+                self.assertContains(response, tw_urn, count=0)
+
+                # when we can't identify the contact, url, request and response objects are completely masked
+                self.assertContains(response, ContactURN.ANON_MASK, count=3)
 
 
 class FacebookWhitelistTest(TembaTest):
