--- conflicted
+++ resolved
@@ -1199,17 +1199,10 @@
         )
         android = Channel.objects.order_by("id").last()
 
-<<<<<<< HEAD
-        post_data = dict(
-            cmds=[
-                dict(cmd="status", org_id="-1", p_lvl=84, net="WIFI", p_sts="CHA", p_src="USB", pending=[], retry=[])
-            ]
-=======
         # claim it
         self.login(self.admin)
         self.client.post(
             reverse("channels.types.android.claim"), {"claim_code": android.claim_code, "phone_number": "0788123123"}
->>>>>>> 98c4dcd4
         )
         android.refresh_from_db()
 
