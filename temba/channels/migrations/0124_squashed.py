# Generated by Django 2.2.10 on 2020-12-04 17:21

import django_countries.fields

import django.contrib.postgres.fields
import django.db.models.deletion
import django.utils.timezone
from django.conf import settings
from django.db import migrations, models

import temba.channels.models
import temba.utils.models


class Migration(migrations.Migration):

<<<<<<< HEAD
    dependencies = [migrations.swappable_dependency(settings.AUTH_USER_MODEL), ("channels", "0123_auto_20201026_1945")]
=======
    initial = True

    dependencies = [
        migrations.swappable_dependency(settings.AUTH_USER_MODEL),
    ]
>>>>>>> 98c4dcd4

    operations = [
        migrations.CreateModel(
            name="Alert",
            fields=[
                ("id", models.AutoField(auto_created=True, primary_key=True, serialize=False, verbose_name="ID")),
                (
                    "is_active",
                    models.BooleanField(
                        default=True, help_text="Whether this item is active, use this instead of deleting"
                    ),
                ),
                (
                    "created_on",
                    models.DateTimeField(
                        blank=True,
                        default=django.utils.timezone.now,
                        editable=False,
                        help_text="When this item was originally created",
                    ),
                ),
                (
                    "modified_on",
                    models.DateTimeField(
                        blank=True,
                        default=django.utils.timezone.now,
                        editable=False,
                        help_text="When this item was last modified",
                    ),
                ),
                (
                    "alert_type",
                    models.CharField(
                        choices=[("P", "Power"), ("D", "Disconnected"), ("S", "SMS")],
                        help_text="The type of alert the channel is sending",
                        max_length=1,
                        verbose_name="Alert Type",
                    ),
                ),
                ("ended_on", models.DateTimeField(blank=True, null=True, verbose_name="Ended On")),
            ],
            options={"abstract": False},
        ),
        migrations.CreateModel(
            name="Channel",
            fields=[
                ("id", models.AutoField(auto_created=True, primary_key=True, serialize=False, verbose_name="ID")),
                (
                    "is_active",
                    models.BooleanField(
                        default=True, help_text="Whether this item is active, use this instead of deleting"
                    ),
                ),
                (
                    "created_on",
                    models.DateTimeField(
                        blank=True,
                        default=django.utils.timezone.now,
                        editable=False,
                        help_text="When this item was originally created",
                    ),
                ),
                (
                    "modified_on",
                    models.DateTimeField(
                        blank=True,
                        default=django.utils.timezone.now,
                        editable=False,
                        help_text="When this item was last modified",
                    ),
                ),
                (
                    "uuid",
                    models.CharField(
                        db_index=True,
                        default=temba.utils.models.generate_uuid,
                        help_text="The unique identifier for this object",
                        max_length=36,
                        unique=True,
                        verbose_name="Unique Identifier",
                    ),
                ),
                ("channel_type", models.CharField(max_length=3)),
                (
                    "name",
                    models.CharField(
                        blank=True,
                        help_text="Descriptive label for this channel",
                        max_length=64,
                        null=True,
                        verbose_name="Name",
                    ),
                ),
                (
                    "address",
                    models.CharField(
                        blank=True,
                        help_text="Address with which this channel communicates",
                        max_length=255,
                        null=True,
                        verbose_name="Address",
                    ),
                ),
                (
                    "country",
                    django_countries.fields.CountryField(
                        blank=True,
                        help_text="Country which this channel is for",
                        max_length=2,
                        null=True,
                        verbose_name="Country",
                    ),
                ),
                (
                    "claim_code",
                    models.CharField(
                        blank=True,
                        help_text="The token the user will us to claim this channel",
                        max_length=16,
                        null=True,
                        unique=True,
                        verbose_name="Claim Code",
                    ),
                ),
                (
                    "secret",
                    models.CharField(
                        blank=True,
                        help_text="The secret token this channel should use when signing requests",
                        max_length=64,
                        null=True,
                        unique=True,
                        verbose_name="Secret",
                    ),
                ),
                (
                    "last_seen",
                    models.DateTimeField(
                        auto_now_add=True,
                        help_text="The last time this channel contacted the server",
                        verbose_name="Last Seen",
                    ),
                ),
                (
                    "device",
                    models.CharField(
                        blank=True,
                        help_text="The type of Android device this channel is running on",
                        max_length=255,
                        null=True,
                        verbose_name="Device",
                    ),
                ),
                (
                    "os",
                    models.CharField(
                        blank=True,
                        help_text="What Android OS version this channel is running on",
                        max_length=255,
                        null=True,
                        verbose_name="OS",
                    ),
                ),
                (
                    "alert_email",
                    models.EmailField(
                        blank=True,
                        help_text="We will send email alerts to this address if experiencing issues sending",
                        max_length=254,
                        null=True,
                        verbose_name="Alert Email",
                    ),
                ),
                ("config", temba.utils.models.JSONAsTextField(default=dict, null=True)),
                (
                    "schemes",
                    django.contrib.postgres.fields.ArrayField(
                        base_field=models.CharField(max_length=16),
                        default=temba.channels.models._get_default_channel_scheme,
                        size=None,
                    ),
                ),
                ("role", models.CharField(default="SR", max_length=4)),
                ("bod", models.TextField(null=True)),
                (
                    "tps",
                    models.IntegerField(
                        help_text="The max number of messages that will be sent per second",
                        null=True,
                        verbose_name="Maximum Transactions per Second",
                    ),
                ),
            ],
            options={"ordering": ("-last_seen", "-pk")},
        ),
        migrations.CreateModel(
            name="ChannelConnection",
            fields=[
                ("id", models.AutoField(auto_created=True, primary_key=True, serialize=False, verbose_name="ID")),
                (
                    "created_on",
                    models.DateTimeField(
                        blank=True,
                        default=django.utils.timezone.now,
                        editable=False,
                        help_text="When this item was originally created",
                    ),
                ),
                (
                    "modified_on",
                    models.DateTimeField(
                        blank=True,
                        default=django.utils.timezone.now,
                        editable=False,
                        help_text="When this item was last modified",
                    ),
                ),
                (
                    "external_id",
                    models.CharField(
                        help_text="The external id for this session, our twilio id usually", max_length=255
                    ),
                ),
                (
                    "status",
                    models.CharField(
                        choices=[
                            ("P", "Pending"),
                            ("Q", "Queued"),
                            ("W", "Wired"),
                            ("R", "Ringing"),
                            ("I", "In Progress"),
                            ("D", "Complete"),
                            ("B", "Busy"),
                            ("F", "Failed"),
                            ("N", "No Answer"),
                            ("C", "Canceled"),
                            ("X", "Interrupted"),
                            ("T", "Triggered"),
                            ("A", "Initiated"),
                            ("E", "Ending"),
                        ],
                        default="P",
                        max_length=1,
                    ),
                ),
                ("direction", models.CharField(choices=[("I", "Incoming"), ("O", "Outgoing")], max_length=1)),
                ("started_on", models.DateTimeField(blank=True, null=True)),
                ("ended_on", models.DateTimeField(blank=True, null=True)),
                ("connection_type", models.CharField(choices=[("V", "Voice")], max_length=1)),
                (
                    "duration",
                    models.IntegerField(default=0, help_text="The length of this connection in seconds", null=True),
                ),
                (
                    "retry_count",
                    models.IntegerField(
                        default=0,
                        help_text="The number of times this call has been retried",
                        verbose_name="Retry Count",
                    ),
                ),
                (
                    "error_count",
                    models.IntegerField(
                        default=0, help_text="The number of times this call has errored", verbose_name="Error Count"
                    ),
                ),
                (
                    "next_attempt",
                    models.DateTimeField(
                        help_text="When we should next attempt to make this call",
                        null=True,
                        verbose_name="Next Attempt",
                    ),
                ),
            ],
        ),
        migrations.CreateModel(
            name="ChannelCount",
            fields=[
                ("id", models.BigAutoField(auto_created=True, primary_key=True, serialize=False, verbose_name="ID")),
                (
                    "is_squashed",
                    models.BooleanField(default=False, help_text="Whether this row was created by squashing"),
                ),
                (
                    "count_type",
                    models.CharField(
                        choices=[
                            ("IM", "Incoming Message"),
                            ("OM", "Outgoing Message"),
                            ("IV", "Incoming Voice"),
                            ("OV", "Outgoing Voice"),
                            ("LS", "Success Log Record"),
                            ("LE", "Error Log Record"),
                        ],
                        help_text="What type of message this row is counting",
                        max_length=2,
                    ),
                ),
                ("day", models.DateField(help_text="The day this count is for", null=True)),
                ("count", models.IntegerField(default=0, help_text="The count of messages on this day and type")),
            ],
        ),
        migrations.CreateModel(
            name="ChannelEvent",
            fields=[
                ("id", models.AutoField(auto_created=True, primary_key=True, serialize=False, verbose_name="ID")),
                (
                    "event_type",
                    models.CharField(
                        choices=[
                            ("unknown", "Unknown Call Type"),
                            ("mt_call", "Outgoing Call"),
                            ("mt_miss", "Missed Outgoing Call"),
                            ("mo_call", "Incoming Call"),
                            ("mo_miss", "Missed Incoming Call"),
                            ("stop_contact", "Stop Contact"),
                            ("new_conversation", "New Conversation"),
                            ("referral", "Referral"),
                            ("welcome_message", "Welcome Message"),
                        ],
                        max_length=16,
                    ),
                ),
                ("extra", temba.utils.models.JSONAsTextField(default=dict, null=True)),
                ("occurred_on", models.DateTimeField()),
                ("created_on", models.DateTimeField(default=django.utils.timezone.now)),
            ],
        ),
        migrations.CreateModel(
            name="SyncEvent",
            fields=[
                ("id", models.AutoField(auto_created=True, primary_key=True, serialize=False, verbose_name="ID")),
                (
                    "is_active",
                    models.BooleanField(
                        default=True, help_text="Whether this item is active, use this instead of deleting"
                    ),
                ),
                (
                    "created_on",
                    models.DateTimeField(
                        blank=True,
                        default=django.utils.timezone.now,
                        editable=False,
                        help_text="When this item was originally created",
                    ),
                ),
                (
                    "modified_on",
                    models.DateTimeField(
                        blank=True,
                        default=django.utils.timezone.now,
                        editable=False,
                        help_text="When this item was last modified",
                    ),
                ),
                (
                    "power_source",
                    models.CharField(
                        choices=[("AC", "A/C"), ("USB", "USB"), ("WIR", "Wireless"), ("BAT", "Battery")], max_length=64
                    ),
                ),
                (
                    "power_status",
                    models.CharField(
                        choices=[
                            ("UNK", "Unknown"),
                            ("CHA", "Charging"),
                            ("DIS", "Discharging"),
                            ("NOT", "Not Charging"),
                            ("FUL", "FUL"),
                        ],
                        default="UNK",
                        max_length=64,
                    ),
                ),
                ("power_level", models.IntegerField()),
                ("network_type", models.CharField(max_length=128)),
                ("lifetime", models.IntegerField(blank=True, default=0, null=True)),
                ("pending_message_count", models.IntegerField(default=0)),
                ("retry_message_count", models.IntegerField(default=0)),
                ("incoming_command_count", models.IntegerField(default=0)),
                ("outgoing_command_count", models.IntegerField(default=0)),
                (
                    "channel",
                    models.ForeignKey(
                        on_delete=django.db.models.deletion.PROTECT, related_name="sync_events", to="channels.Channel"
                    ),
                ),
                (
                    "created_by",
                    models.ForeignKey(
                        help_text="The user which originally created this item",
                        on_delete=django.db.models.deletion.PROTECT,
                        related_name="channels_syncevent_creations",
                        to=settings.AUTH_USER_MODEL,
                    ),
                ),
                (
                    "modified_by",
                    models.ForeignKey(
                        help_text="The user which last modified this item",
                        on_delete=django.db.models.deletion.PROTECT,
                        related_name="channels_syncevent_modifications",
                        to=settings.AUTH_USER_MODEL,
                    ),
                ),
            ],
            options={"abstract": False},
        ),
        migrations.CreateModel(
            name="ChannelLog",
            fields=[
                ("id", models.AutoField(auto_created=True, primary_key=True, serialize=False, verbose_name="ID")),
                ("description", models.CharField(max_length=255)),
                ("is_error", models.BooleanField(default=False)),
                ("url", models.TextField(null=True)),
                ("method", models.CharField(max_length=16, null=True)),
                ("request", models.TextField(null=True)),
                ("response", models.TextField(null=True)),
                ("response_status", models.IntegerField(null=True)),
                ("created_on", models.DateTimeField(auto_now_add=True)),
                ("request_time", models.IntegerField(null=True)),
                (
                    "channel",
                    models.ForeignKey(
                        on_delete=django.db.models.deletion.PROTECT, related_name="logs", to="channels.Channel"
                    ),
                ),
                (
                    "connection",
                    models.ForeignKey(
                        null=True,
                        on_delete=django.db.models.deletion.PROTECT,
                        related_name="channel_logs",
                        to="channels.ChannelConnection",
                    ),
                ),
            ],
        ),
    ]<|MERGE_RESOLUTION|>--- conflicted
+++ resolved
@@ -14,15 +14,11 @@
 
 class Migration(migrations.Migration):
 
-<<<<<<< HEAD
-    dependencies = [migrations.swappable_dependency(settings.AUTH_USER_MODEL), ("channels", "0123_auto_20201026_1945")]
-=======
     initial = True
 
     dependencies = [
         migrations.swappable_dependency(settings.AUTH_USER_MODEL),
     ]
->>>>>>> 98c4dcd4
 
     operations = [
         migrations.CreateModel(
