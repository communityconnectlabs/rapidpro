--- conflicted
+++ resolved
@@ -1,7 +1,6 @@
 import json
 from django.core.urlresolvers import reverse
 from temba.tests import TembaTest
-
 
 class Locationtest(TembaTest):
 
@@ -63,12 +62,7 @@
 
         # update our alias for kigali
         response = self.client.post(reverse('locations.adminboundary_boundaries', args=[self.country.osm_id]),
-<<<<<<< HEAD
-                                    json.dumps(
-                                        [dict(osm_id=self.state1.osm_id, aliases="kigs\nkig")]),
-=======
                                     json.dumps([dict(osm_id=self.state1.osm_id, aliases="kigs\nkig ")]),
->>>>>>> d19e37d1
                                     content_type='application/json')
 
         self.assertEquals(200, response.status_code)
