from smartmin.views import SmartCRUDL, SmartReadView, SmartUpdateView

from django.contrib import messages
from django.db.models import Prefetch
from django.http import HttpResponse, HttpResponseRedirect, JsonResponse
from django.urls import reverse
from django.utils.translation import ugettext_lazy as _
from django.views.decorators.csrf import csrf_exempt

from temba.locations.models import AdminBoundary, BoundaryAlias
from temba.orgs.views import OrgPermsMixin
from temba.utils import json


class BoundaryCRUDL(SmartCRUDL):
    actions = ("alias", "geometry", "boundaries")
    model = AdminBoundary

    class Alias(OrgPermsMixin, SmartReadView):
        @classmethod
        def derive_url_pattern(cls, path, action):
            # though we are a read view, we don't actually need an id passed
            # in, that is derived
            return r"^%s/%s/$" % (path, action)

        def get_gear_links(self):
<<<<<<< HEAD
            return [dict(title=_("Home"), style="button-light", href=reverse("orgs.org_home"),)]
=======
            return [dict(title=_("Home"), style="button-light", href=reverse("orgs.org_home"))]
>>>>>>> 904ab07c

        def pre_process(self, request, *args, **kwargs):
            response = super().pre_process(self, request, *args, **kwargs)

            # we didn't shortcut for some other reason, check that they have an
            # org
            if not response:
                org = request.user.get_org()
                if not org.country:
                    messages.warning(request, _("You must select a country for your workspace."))
                    return HttpResponseRedirect(reverse("orgs.org_home"))

            return None

        def get_object(self, queryset=None):
            org = self.request.user.get_org()
            return org.country

    class Geometry(OrgPermsMixin, SmartReadView):
        @classmethod
        def derive_url_pattern(cls, path, action):
            # though we are a read view, we don't actually need an id passed
            # in, that is derived
            return r"^%s/%s/(?P<osmId>\w+\.?\d+\.?\d?\_?\d?)/$" % (path, action)

        def get_object(self):
            return AdminBoundary.geometries.get(osm_id=self.kwargs["osmId"])

        def render_to_response(self, context):
            if self.object.children.all().count() > 0:
                return HttpResponse(self.object.get_children_geojson(), content_type="application/json")
            return HttpResponse(self.object.get_geojson(), content_type="application/json")

    class Boundaries(OrgPermsMixin, SmartUpdateView):
        @csrf_exempt
        def dispatch(self, *args, **kwargs):
            return super().dispatch(*args, **kwargs)

        @classmethod
        def derive_url_pattern(cls, path, action):
            # though we are a read view, we don't actually need an id passed
            # in, that is derived
            return r"^%s/%s/(?P<osmId>[\w\.]+)/$" % (path, action)

        def get_object(self):
            return AdminBoundary.geometries.get(osm_id=self.kwargs["osmId"])

        def post(self, request, *args, **kwargs):
            def update_aliases(boundary, new_aliases):
                # for now, nuke and recreate all aliases
                BoundaryAlias.objects.filter(boundary=boundary, org=org).delete()
                unique_new_aliases = list(set(new_aliases.split("\n")))
                for new_alias in unique_new_aliases:
                    if new_alias:
                        new_alias = new_alias.strip()

                        # aliases are only allowed to exist on one boundary at a time
                        BoundaryAlias.objects.filter(name=new_alias, org=org).delete()

                        BoundaryAlias.objects.create(
                            boundary=boundary,
                            org=org,
                            name=new_alias,
                            created_by=self.request.user,
                            modified_by=self.request.user,
                        )

            # try to parse our body
            json_string = request.body
            org = request.user.get_org()

            try:
                boundary_update = json.loads(json_string)
            except Exception as e:
                return JsonResponse(dict(status="error", description="Error parsing JSON: %s" % str(e)), status=400)

            boundary = AdminBoundary.objects.filter(osm_id=boundary_update["osm_id"]).first()
            aliases = boundary_update.get("aliases", "")
            if boundary:
                update_aliases(boundary, aliases)

            return JsonResponse(boundary_update, safe=False)

        def get(self, request, *args, **kwargs):
            org = request.user.get_org()
            boundary = self.get_object()

            page_size = 25

            # searches just return a list of all matches
            query = request.GET.get("q", None)
            if query:
                page = int(request.GET.get("page", 0))
                matches = set(
                    AdminBoundary.objects.filter(
                        path__startswith=f"{boundary.name} {AdminBoundary.PATH_SEPARATOR}"
                    ).filter(name__icontains=query)
                )
                aliases = BoundaryAlias.objects.filter(name__icontains=query, org=org)
                for alias in aliases:
                    matches.add(alias.boundary)

                start = page * page_size
                end = start + page_size

                matches = sorted(matches, key=lambda match: match.name)[start:end]
                response = [match.as_json(org) for match in matches]
                return JsonResponse(response, safe=False)

            # otherwise grab each item in the path
            path = []
            while boundary:
                children = list(
                    AdminBoundary.objects.filter(parent__osm_id=boundary.osm_id)
                    .order_by("name")
                    .prefetch_related(
                        Prefetch("aliases", queryset=BoundaryAlias.objects.filter(org=org).order_by("name"))
                    )
                )

                item = boundary.as_json(org)
                children_json = []
                for child in children:
                    child_json = child.as_json(org)
                    child_json["has_children"] = AdminBoundary.objects.filter(parent__osm_id=child.osm_id).exists()
                    children_json.append(child_json)

                item["children"] = children_json
                item["has_children"] = len(children_json) > 0
                path.append(item)
                boundary = boundary.parent

            path.reverse()
            return JsonResponse(path, safe=False)<|MERGE_RESOLUTION|>--- conflicted
+++ resolved
@@ -24,11 +24,7 @@
             return r"^%s/%s/$" % (path, action)
 
         def get_gear_links(self):
-<<<<<<< HEAD
-            return [dict(title=_("Home"), style="button-light", href=reverse("orgs.org_home"),)]
-=======
             return [dict(title=_("Home"), style="button-light", href=reverse("orgs.org_home"))]
->>>>>>> 904ab07c
 
         def pre_process(self, request, *args, **kwargs):
             response = super().pre_process(self, request, *args, **kwargs)
