from gettext import gettext as _

from smartmin.views import SmartCreateView, SmartCRUDL, SmartFormView, SmartListView, SmartReadView, SmartUpdateView

from django import forms
from django.db.models import Max
from django.http import HttpResponseRedirect
from django.urls import reverse
from django.utils import timezone

from temba.orgs.views import OrgPermsMixin
from temba.utils import analytics
from temba.utils.views import ComponentFormMixin

from .models import Consent, Policy


class PolicyCRUDL(SmartCRUDL):
    actions = ("create", "read", "update", "list", "admin", "history", "give_consent")
    model = Policy
    permissions = True

    class Admin(SmartListView):
        ordering = ("-created_on",)
        link_fields = ("policy_type",)
        title = "Policies"
        paginate_by = 500

        def get_gear_links(self):
<<<<<<< HEAD
            links = [dict(title=_("New Policy"), href=reverse("policies.policy_create"),)]
=======
            links = [dict(title=_("New Policy"), href=reverse("policies.policy_create"))]
>>>>>>> 904ab07c
            return links

        def get_queryset(self, **kwargs):
            queryset = super().get_queryset(**kwargs)
            return queryset.filter(is_active=False)

        def get_context_data(self, **kwargs):
            context = super().get_context_data(**kwargs)
            context["active_policies"] = Policy.objects.filter(is_active=True).order_by(*self.ordering)
            context["gear_links"] = self.get_gear_links()
            return context

    class Update(ComponentFormMixin, SmartUpdateView):
        pass

    class Create(ComponentFormMixin, SmartCreateView):

        # make sure we only have one active policy at a time
        def post_save(self, obj):
            Policy.objects.filter(policy_type=obj.policy_type, is_active=True).exclude(id=obj.id).update(
                is_active=False
            )
            return obj

    class History(SmartReadView):
        def derive_title(self):
            return self.get_object().get_policy_type_display()

    class Read(History):
        permission = None

        @classmethod
        def derive_url_pattern(cls, path, action):
            archive_types = (choice[0] for choice in Policy.TYPE_CHOICES)
            return r"^%s/(%s)/$" % (path, "|".join(archive_types))

        def get_requested_policy_type(self):
            return self.request.path.split("/")[-2]

        def get_object(self):
            policy_type = self.get_requested_policy_type()
            return Policy.objects.filter(policy_type=policy_type, is_active=True).order_by("-created_on").first()

    class List(SmartListView):
        title = _("Your Privacy")
        permission = None
        link_fields = ()

        def get_queryset(self, **kwargs):
            queryset = super().get_queryset(**kwargs)
            return queryset.filter(is_active=True).order_by("requires_consent", "-policy_type")

        def get_context_data(self, **kwargs):
            context = super().get_context_data(**kwargs)

            user = self.request.user

            if not user.is_anonymous:
                needs_consent = Policy.get_policies_needing_consent(user)
                context["needs_consent"] = needs_consent

                if not needs_consent:
                    context["consent_date"] = Consent.objects.filter(user=user, revoked_on=None).aggregate(
                        Max("created_on")
                    )["created_on__max"]

            context["next"] = self.request.GET.get("next", None)

            return context

    class GiveConsent(OrgPermsMixin, SmartFormView):
        class ConsentForm(forms.ModelForm):
            consent = forms.BooleanField(required=False)

            class Meta:
                model = Consent
                fields = ("consent",)

        form_class = ConsentForm

        @classmethod
        def derive_url_pattern(cls, path, action):
            return r"^%s/consent/$" % path

        def form_valid(self, form):
            if form.cleaned_data["consent"]:

                analytics.change_consent(self.request.user.email, True)

                for policy in Policy.get_policies_needing_consent(self.request.user):
                    Consent.objects.create(policy=policy, user=self.request.user)
            else:

                # only revoke consent for currently active policies
                active_policies = Policy.objects.filter(is_active=True, requires_consent=True).values_list(
                    "id", flat=True
                )
                consents = Consent.objects.filter(
                    user=self.request.user, policy__id__in=active_policies, revoked_on=None
                )
                consents.update(revoked_on=timezone.now())
                # forget we were ever friends
                analytics.change_consent(self.request.user.email, False)

            redirect = self.request.POST.get("next")
            if not redirect:
                redirect = reverse("policies.policy_list")

            return HttpResponseRedirect(redirect)<|MERGE_RESOLUTION|>--- conflicted
+++ resolved
@@ -27,11 +27,7 @@
         paginate_by = 500
 
         def get_gear_links(self):
-<<<<<<< HEAD
-            links = [dict(title=_("New Policy"), href=reverse("policies.policy_create"),)]
-=======
             links = [dict(title=_("New Policy"), href=reverse("policies.policy_create"))]
->>>>>>> 904ab07c
             return links
 
         def get_queryset(self, **kwargs):
