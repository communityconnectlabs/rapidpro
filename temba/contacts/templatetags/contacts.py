--- conflicted
+++ resolved
@@ -197,40 +197,10 @@
     if event_type not in SUMMARY_EVENTS:
         classes.append("detail-event")
 
-<<<<<<< HEAD
     return " ".join(classes)
-
-
-@register.filter
-def campaign_event_time(event):
-
-    unit = event.unit
-    if abs(event.offset) == 1:
-        if event.unit == "D":
-            unit = _("day")
-        elif event.unit == "M":
-            unit = _("minute")
-        elif event.unit == "H":
-            unit = _("hour")
-    else:
-        if event.unit == "D":
-            unit = _("days")
-        elif event.unit == "M":
-            unit = _("minutes")
-        elif event.unit == "H":
-            unit = _("hours")
-
-    direction = "after"
-    if event.offset < 0:
-        direction = "before"
-
-    return "%d %s %s %s" % (abs(event.offset), unit, direction, event.relative_to.label)
 
 
 @register.filter
 def has_connection(contact):
     urn = contact.get_urn()
-    return bool(urn and urn.scheme != "ext")
-=======
-    return " ".join(classes)
->>>>>>> 98c4dcd4
+    return bool(urn and urn.scheme != "ext")