--- conflicted
+++ resolved
@@ -37,22 +37,6 @@
             .order_by("name")
         )
 
-<<<<<<< HEAD
-        if contact_uuids:
-            qs = qs.filter(uuid__in=contact_uuids.split(","))
-
-        elif message_ids:
-            qs = qs.filter(msgs__in=message_ids.split(","))
-
-        elif label_id:
-            label = Label.objects.get(pk=label_id)
-            qs = qs.filter(msgs__in=label.get_messages())
-
-        return qs.distinct().order_by("name")
-
-    # this lookup returns a ContactGroup queryset
-=======
->>>>>>> 83602f31
     elif group_uuids:
         return ContactGroup.get_groups(org).filter(uuid__in=group_uuids.split(",")).order_by("name")
 
