--- conflicted
+++ resolved
@@ -91,11 +91,7 @@
                 {"error": "cannot query on redacted URNs", "code": "redacted_urns"},
                 "Can't query on URNs in an anonymous workspace",
             ),
-<<<<<<< HEAD
-            ({"error": "no code here"}, "no code here",),
-=======
             ({"error": "no code here"}, "no code here"),
->>>>>>> 904ab07c
         )
 
         for response, message in tests:
