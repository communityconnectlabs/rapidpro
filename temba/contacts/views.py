--- conflicted
+++ resolved
@@ -30,6 +30,7 @@
 from django.urls import reverse
 from django.utils import timezone
 from django.utils.http import urlquote_plus
+from django.utils.safestring import mark_safe
 from django.utils.translation import ugettext_lazy as _
 from django.views import View
 from django.views.decorators.csrf import csrf_exempt
@@ -59,6 +60,7 @@
     ExportContactsTask,
 )
 from .omnibox import omnibox_query, omnibox_results_to_dict
+from .search import SearchException, parse_query
 from .tasks import export_contacts_task, release_group_task
 
 logger = logging.getLogger(__name__)
@@ -1111,7 +1113,6 @@
         def get_gear_links(self):
             links = []
 
-<<<<<<< HEAD
             if self.has_org_perm("msgs.broadcast_send") and not self.object.is_blocked and not self.object.is_stopped:
                 links.append(
                     dict(
@@ -1122,8 +1123,6 @@
                     )
                 )
 
-=======
->>>>>>> 9a488a60
             if self.has_org_perm("contacts.contact_update"):
 
                 links.append(dict(title=_("Edit"), style="btn-primary", js_class="update-contact", href="#"))
