--- conflicted
+++ resolved
@@ -4,11 +4,7 @@
 from itertools import chain
 from typing import Dict, List
 
-<<<<<<< HEAD
-from django.shortcuts import get_object_or_404
-=======
 import iso8601
->>>>>>> 98c4dcd4
 from smartmin.views import (
     SmartCreateView,
     SmartCRUDL,
@@ -30,7 +26,8 @@
 from django.db.models import Count
 from django.db.models.functions import Lower, Upper
 from django.forms import Form
-from django.http import Http404, HttpResponse, HttpResponseRedirect, JsonResponse
+from django.http import HttpResponse, HttpResponseNotFound, HttpResponseRedirect, JsonResponse, Http404
+from django.shortcuts import get_object_or_404
 from django.urls import reverse
 from django.utils import timezone
 from django.utils.functional import cached_property
@@ -40,7 +37,6 @@
 
 from temba.archives.models import Archive
 from temba.channels.models import Channel
-from temba.flows.models import Flow
 from temba.contacts.templatetags.contacts import MISSING_VALUE
 from temba.flows.models import Flow, FlowStart
 from temba.mailroom.events import Event
@@ -545,11 +541,8 @@
         "archive",
         "delete",
         "history",
-<<<<<<< HEAD
+        "start",
         "invite_participants",
-=======
-        "start",
->>>>>>> 98c4dcd4
     )
 
     class Export(ModalMixin, OrgPermsMixin, SmartFormView):
@@ -801,23 +794,8 @@
         def get_gear_links(self):
             links = []
 
-<<<<<<< HEAD
-            if (
-                self.has_org_perm("msgs.broadcast_send")
-                # and not self.object.is_blocked
-                # and not self.object.is_stopped
-                and self.object.get_urn()
-            ):
-                links.append(
-                    dict(
-                        id="send-message",
-                        title=_("Send Message"),
-                        style="button-primary",
-                        href=f"{reverse('msgs.broadcast_send')}?c={self.object.uuid}",
-                        modax=_("Send Message"),
-=======
             if self.object.status == Contact.STATUS_ACTIVE:
-                if self.has_org_perm("msgs.broadcast_send"):
+                if self.has_org_perm("msgs.broadcast_send") and self.object.get_urn():
                     links.append(
                         dict(
                             id="send-message",
@@ -826,7 +804,6 @@
                             href=f"{reverse('msgs.broadcast_send')}?c={self.object.uuid}",
                             modax=_("Send Message"),
                         )
->>>>>>> 98c4dcd4
                     )
 
                 if self.has_org_perm("contacts.contact_start"):
@@ -1429,7 +1406,39 @@
             obj.release(self.request.user)
             return obj
 
-<<<<<<< HEAD
+    class Start(ModalMixin, OrgObjPermsMixin, SmartUpdateView):
+        """
+        Starts this contact in a flow
+        """
+
+        class Form(forms.Form):
+            flow = forms.ModelChoiceField(
+                queryset=Flow.objects.none(),
+                widget=SelectWidget(
+                    attrs={"placeholder": _("Select a flow to start"), "widget_only": True, "searchable": True}
+                ),
+            )
+
+            def __init__(self, instance, **kwargs):
+                super().__init__(**kwargs)
+
+                self.fields["flow"].queryset = instance.org.flows.filter(
+                    flow_type__in=(Flow.TYPE_MESSAGE, Flow.TYPE_VOICE, Flow.TYPE_BACKGROUND),
+                    is_archived=False,
+                    is_system=False,
+                    is_active=True,
+                ).order_by("name")
+
+        form_class = Form
+        success_url = "hide"
+        success_message = ""
+        submit_button_name = _("Start")
+
+        def save(self, obj):
+            self.flow = self.form.cleaned_data["flow"]
+            start = FlowStart.create(self.flow, self.request.user, FlowStart.TYPE_MANUAL, contacts=[obj])
+            start.async_start()
+
     class InviteParticipants(ContactListView):
         title = _("Invite Participants")
         system_group = ContactGroup.TYPE_ACTIVE
@@ -1543,40 +1552,6 @@
             context["contact_fields"] = ContactField.user_fields.active_for_org(org=org).order_by("-priority", "pk")
 
             return context
-=======
-    class Start(ModalMixin, OrgObjPermsMixin, SmartUpdateView):
-        """
-        Starts this contact in a flow
-        """
-
-        class Form(forms.Form):
-            flow = forms.ModelChoiceField(
-                queryset=Flow.objects.none(),
-                widget=SelectWidget(
-                    attrs={"placeholder": _("Select a flow to start"), "widget_only": True, "searchable": True}
-                ),
-            )
-
-            def __init__(self, instance, **kwargs):
-                super().__init__(**kwargs)
-
-                self.fields["flow"].queryset = instance.org.flows.filter(
-                    flow_type__in=(Flow.TYPE_MESSAGE, Flow.TYPE_VOICE, Flow.TYPE_BACKGROUND),
-                    is_archived=False,
-                    is_system=False,
-                    is_active=True,
-                ).order_by("name")
-
-        form_class = Form
-        success_url = "hide"
-        success_message = ""
-        submit_button_name = _("Start")
-
-        def save(self, obj):
-            self.flow = self.form.cleaned_data["flow"]
-            start = FlowStart.create(self.flow, self.request.user, FlowStart.TYPE_MANUAL, contacts=[obj])
-            start.async_start()
->>>>>>> 98c4dcd4
 
 
 class ContactGroupCRUDL(SmartCRUDL):
