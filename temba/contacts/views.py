import logging
from collections import OrderedDict
from datetime import timedelta
from typing import Dict, List

from smartmin.views import (
    SmartCreateView,
    SmartCRUDL,
    SmartDeleteView,
    SmartFormView,
    SmartListView,
    SmartReadView,
    SmartUpdateView,
    SmartView,
    smart_url,
)

from django import forms
from django.conf import settings
from django.contrib import messages
<<<<<<< HEAD
from django.core.exceptions import ValidationError, PermissionDenied
from django.core.files.base import ContentFile
=======
from django.core.exceptions import ValidationError
from django.core.validators import FileExtensionValidator
>>>>>>> e341e9e1
from django.db import transaction
from django.db.models import Count
from django.db.models.functions import Lower, Upper
from django.forms import Form
from django.http import Http404, HttpResponse, HttpResponseNotFound, HttpResponseRedirect, JsonResponse
from django.urls import reverse
from django.utils import timezone
from django.utils.functional import cached_property
from django.utils.http import is_safe_url, urlquote_plus
from django.utils.translation import ugettext_lazy as _
from django.views import View

from temba.archives.models import Archive
from temba.channels.models import Channel
from temba.flows.models import Flow
from temba.contacts.templatetags.contacts import MISSING_VALUE
from temba.mixins import NotFoundRedirectMixin
from temba.msgs.views import SendMessageForm
from temba.orgs.models import Org
from temba.orgs.views import ModalMixin, OrgObjPermsMixin, OrgPermsMixin
from temba.tickets.models import Ticket
from temba.utils import analytics, json, languages, on_transaction_commit
from temba.utils.dates import datetime_to_ms, ms_to_datetime
from temba.utils.fields import CheckboxWidget, InputWidget, SelectMultipleWidget, SelectWidget
from temba.utils.models import IDSliceQuerySet, patch_queryset_count
from temba.utils.views import BulkActionMixin, ComponentFormMixin, NonAtomicMixin

from .models import (
    URN,
    Contact,
    ContactField,
    ContactGroup,
    ContactGroupCount,
    ContactImport,
    ContactURN,
    ExportContactsTask,
)
from .search import SearchException, parse_query, search_contacts
from .search.omnibox import omnibox_query, omnibox_results_to_dict
from .tasks import export_contacts_task, release_group_task

logger = logging.getLogger(__name__)


class RemoveFromGroupForm(forms.Form):
    contact = forms.ModelChoiceField(Contact.objects.all())
    group = forms.ModelChoiceField(ContactGroup.user_groups.all())

    def __init__(self, *args, **kwargs):
        org = kwargs.pop("org")
        self.user = kwargs.pop("user")

        super().__init__(*args, **kwargs)

        self.fields["contact"].queryset = org.contacts.filter(is_active=True)
        self.fields["group"].queryset = ContactGroup.user_groups.filter(org=org)

    def execute(self):
        data = self.cleaned_data
        contact = data["contact"]
        group = data["group"]

        assert not group.is_dynamic, "can't manually add/remove contacts for a dynamic group"

        # remove contact from group
        Contact.bulk_change_group(self.user, [contact], group, add=False)

        return {"status": "success"}


class ContactGroupForm(forms.ModelForm):
    preselected_contacts = forms.CharField(required=False, widget=forms.HiddenInput)
    group_query = forms.CharField(required=False, widget=forms.HiddenInput)

    def __init__(self, user, *args, **kwargs):
        self.user = user
        self.org = user.get_org()
        super().__init__(*args, **kwargs)

    def clean_name(self):
        name = self.cleaned_data["name"].strip()

        # make sure the name isn't already taken
        existing = ContactGroup.get_user_group_by_name(self.org, name)
        if existing and self.instance != existing:
            raise forms.ValidationError(_("Name is used by another group"))

        # and that the name is valid
        if not ContactGroup.is_valid_name(name):
            raise forms.ValidationError(_("Group name must not be blank or begin with + or -"))

        org_active_group_limit = self.org.get_limit(Org.LIMIT_GROUPS)

        groups_count = ContactGroup.user_groups.filter(org=self.org).count()
        if groups_count >= org_active_group_limit:
            raise forms.ValidationError(
                _(
                    "This org has %(count)d groups and the limit is %(limit)d. "
                    "You must delete existing ones before you can "
                    "create new ones." % dict(count=groups_count, limit=org_active_group_limit)
                )
            )

        return name

    def clean_query(self):
        try:
            parsed = parse_query(self.org, self.cleaned_data["query"])
            if not parsed.metadata.allow_as_group:
                raise forms.ValidationError(_('You cannot create a smart group based on "id" or "group".'))

            if (
                self.instance
                and self.instance.status != ContactGroup.STATUS_READY
                and parsed.query != self.instance.query
            ):
                raise forms.ValidationError(_("You cannot update the query of a group that is evaluating."))

            return parsed.query

        except SearchException as e:
            raise forms.ValidationError(str(e))

    class Meta:
        fields = ("name", "query")
        model = ContactGroup


class ContactListView(OrgPermsMixin, BulkActionMixin, SmartListView):
    """
    Base class for contact list views with contact folders and groups listed by the side
    """

    system_group = None
    add_button = True
    paginate_by = 50

    parsed_query = None
    save_dynamic_search = None

    sort_field = None
    sort_direction = None

    search_error = None

    def pre_process(self, request, *args, **kwargs):
        """
        Don't allow pagination past 200th page
        """
        if int(self.request.GET.get("page", "1")) > 200:
            return HttpResponseNotFound()

        return super().pre_process(request, *args, **kwargs)

    def derive_group(self):
        return ContactGroup.all_groups.get(org=self.request.user.get_org(), group_type=self.system_group)

    def derive_export_url(self):
        search = urlquote_plus(self.request.GET.get("search", ""))
        redirect = urlquote_plus(self.request.get_full_path())
        return "%s?g=%s&s=%s&redirect=%s" % (
            reverse("contacts.contact_export"),
            self.derive_group().uuid,
            search,
            redirect,
        )

    def derive_refresh(self):
        # dynamic groups that are reevaluating should refresh every 2 seconds
        group = self.derive_group()
        if group.is_dynamic and group.status != ContactGroup.STATUS_READY:
            return 2000

        return None

    @staticmethod
    def prepare_sort_field_struct(sort_on):
        if not sort_on:
            return None, None, None

        if sort_on[0] == "-":
            sort_direction = "desc"
            sort_field = sort_on[1:]
        else:
            sort_direction = "asc"
            sort_field = sort_on

        if sort_field == "created_on":

            return (
                sort_field,
                sort_direction,
                {"field_type": "attribute", "sort_direction": sort_direction, "field_name": "created_on"},
            )
        if sort_field == "last_seen_on":

            return (
                sort_field,
                sort_direction,
                {"field_type": "attribute", "sort_direction": sort_direction, "field_name": "last_seen_on"},
            )
        else:
            try:
                contact_sort_field = ContactField.user_fields.values("value_type", "uuid").get(uuid=sort_field)
            except ValidationError:
                return None, None, None
            except ContactField.DoesNotExist:
                return None, None, None

            mapping = {
                "T": "text",
                "N": "number",
                "D": "datetime",
                "S": "state_keyword",
                "I": "district_keyword",
                "W": "ward_keyword",
            }
            field_leaf = mapping[contact_sort_field["value_type"]]

            return (
                sort_field,
                sort_direction,
                {
                    "field_type": "field",
                    "sort_direction": sort_direction,
                    "field_path": "fields.{}".format(field_leaf),
                    "field_uuid": str(contact_sort_field["uuid"]),
                },
            )

    def get_queryset(self, **kwargs):
        org = self.request.user.get_org()
        group = self.derive_group()
        self.search_error = None

        # contact list views don't use regular field searching but use more complex contact searching
        search_query = self.request.GET.get("search", None)
        sort_on = self.request.GET.get("sort_on", "")
        page = self.request.GET.get("page", "1")

        offset = (int(page) - 1) * 50

        self.sort_direction = "desc" if sort_on.startswith("-") else "asc"
        self.sort_field = sort_on.lstrip("-")

        if search_query or sort_on:
            # is this request is part of a bulk action, get the ids that were modified so we can check which ones
            # should no longer appear in this view, even though ES won't have caught up yet
            bulk_action_ids = self.kwargs.get("bulk_action_ids", [])
            if bulk_action_ids:
                reappearing_ids = set(group.contacts.filter(id__in=bulk_action_ids).values_list("id", flat=True))
                exclude_ids = [i for i in bulk_action_ids if i not in reappearing_ids]
            else:
                exclude_ids = []

            try:
                results = search_contacts(
                    org, search_query, group=group, sort=sort_on, offset=offset, exclude_ids=exclude_ids
                )
                self.parsed_query = results.query if len(results.query) > 0 else None
                self.save_dynamic_search = results.metadata.allow_as_group

                return IDSliceQuerySet(Contact, results.contact_ids, offset, results.total)
            except SearchException as e:
                self.search_error = str(e)

                # this should be an empty resultset
                return Contact.objects.none()
        else:
            # if user search is not defined, use DB to select contacts
            qs = (
                group.contacts.filter(org=self.request.user.get_org())
                .order_by("-id")
                .prefetch_related("org", "all_groups")
            )
            patch_queryset_count(qs, group.get_member_count)
            return qs

    def get_bulk_action_labels(self):
        return ContactGroup.get_user_groups(org=self.get_user().get_org(), dynamic=False)

    def get_context_data(self, **kwargs):
        context = super().get_context_data(**kwargs)

        org = self.request.user.get_org()
        counts = ContactGroup.get_system_group_counts(org)

        folders = [
            dict(count=counts[ContactGroup.TYPE_ACTIVE], label=_("Active"), url=reverse("contacts.contact_list")),
            dict(count=counts[ContactGroup.TYPE_BLOCKED], label=_("Blocked"), url=reverse("contacts.contact_blocked")),
            dict(count=counts[ContactGroup.TYPE_STOPPED], label=_("Stopped"), url=reverse("contacts.contact_stopped")),
            dict(
                count=counts[ContactGroup.TYPE_ARCHIVED], label=_("Archived"), url=reverse("contacts.contact_archived")
            ),
        ]

        # resolve the paginated object list so we can initialize a cache of URNs and fields
        contacts = context["object_list"]
        Contact.bulk_cache_initialize(org, contacts)

        context["contacts"] = contacts
        context["groups"] = self.get_user_groups(org)
        context["folders"] = folders
        context["has_contacts"] = contacts or org.has_contacts()
        context["search_error"] = self.search_error
        context["send_form"] = SendMessageForm(self.request.user)
        context["folder_count"] = counts[self.system_group] if self.system_group else None

        context["sort_direction"] = self.sort_direction
        context["sort_field"] = self.sort_field

        # replace search string with parsed search expression
        if self.parsed_query is not None:
            context["search"] = self.parsed_query
            context["save_dynamic_search"] = self.save_dynamic_search

        return context

    def get_user_groups(self, org):
        groups = ContactGroup.get_user_groups(org, ready_only=False).select_related("org").order_by(Upper("name"))
        group_counts = ContactGroupCount.get_totals(groups)

        rendered = []
        for g in groups:
            rendered.append(
                {
                    "pk": g.id,
                    "uuid": g.uuid,
                    "label": g.name,
                    "count": group_counts[g],
                    "is_dynamic": g.is_dynamic,
                    "is_ready": g.status == ContactGroup.STATUS_READY,
                }
            )

        return rendered


class ContactForm(forms.ModelForm):
    def __init__(self, *args, **kwargs):
        self.user = kwargs["user"]
        self.org = self.user.get_org()
        del kwargs["user"]
        super().__init__(*args, **kwargs)

        # add all URN scheme fields if org is not anon
        extra_fields = []
        if not self.org.is_anon:
            urns = self.instance.get_urns()

            idx = 0

            last_urn = None

            if not urns:
                urn = ContactURN()
                urn.scheme = "tel"
                urns = [urn]

            for urn in urns:
                first_urn = last_urn is None or urn.scheme != last_urn.scheme

                urn_choice = None
                for choice in URN.SCHEME_CHOICES:
                    if choice[0] == urn.scheme:
                        urn_choice = choice

                scheme = urn.scheme
                label = urn.scheme

                if urn_choice:
                    label = urn_choice[1]

                help_text = _(f"{label} for this contact")
                if first_urn:
<<<<<<< HEAD
                    help_text = "%s for this contact (@urns.%s)" % (label, scheme)
=======
                    help_text = _(f"{label} for this contact") + f" (@urns.{scheme})"
>>>>>>> e341e9e1

                # get all the urns for this scheme
                ctrl = forms.CharField(
                    required=False, label=label, initial=urn.path, help_text=help_text, widget=InputWidget(),
                )
                extra_fields.append(("urn__%s__%d" % (scheme, idx), ctrl))
                idx += 1

                last_urn = urn

        self.fields = OrderedDict(list(self.fields.items()) + extra_fields)

    def clean(self):
        country = self.org.default_country_code

        def validate_urn(key, scheme, path):
            try:
                normalized = URN.normalize(URN.from_parts(scheme, path), country)
                existing_urn = ContactURN.lookup(self.org, normalized, normalize=False)

                if existing_urn and existing_urn.contact and existing_urn.contact != self.instance:
                    self._errors[key] = self.error_class([_("Used by another contact")])
                    return False
                # validate but not with country as users are allowed to enter numbers before adding a channel
                elif not URN.validate(normalized):
                    if scheme == URN.TEL_SCHEME:  # pragma: needs cover
                        self._errors[key] = self.error_class(
                            [_("Invalid number. Ensure number includes country code, e.g. +1-541-754-3010")]
                        )
                    else:
                        self._errors[key] = self.error_class([_("Invalid format")])
                    return False
                return True
            except ValueError:
                self._errors[key] = self.error_class([_("Invalid input")])
                return False

        # validate URN fields
        for field_key, value in self.data.items():
            if field_key.startswith("urn__") and value:
                scheme = field_key.split("__")[1]
                validate_urn(field_key, scheme, value)

        # validate new URN if provided
        if self.data.get("new_path", None):
            if validate_urn("new_path", self.data["new_scheme"], self.data["new_path"]):
                self.cleaned_data["new_scheme"] = self.data["new_scheme"]
                self.cleaned_data["new_path"] = self.data["new_path"]

        return self.cleaned_data

    class Meta:
        model = Contact
        fields = ("name",)
        widgets = {"name": InputWidget(attrs={"widget_only": False})}


class UpdateContactForm(ContactForm):
    groups = forms.ModelMultipleChoiceField(
        queryset=ContactGroup.user_groups.filter(pk__lt=0),
        required=False,
        label=_("Groups"),
        widget=SelectMultipleWidget(attrs={"placeholder": _("Select groups for this contact")}),
    )

    def __init__(self, *args, **kwargs):
        super().__init__(*args, **kwargs)

        choices = [("", "No Preference")]

        # if they had a preference that has since been removed, make sure we show it
        if self.instance.language:
            if not self.instance.org.languages.filter(iso_code=self.instance.language).first():
                lang = languages.get_language_name(self.instance.language)
                choices += [(self.instance.language, _("%s (Missing)") % lang)]

        choices += [(l.iso_code, l.name) for l in self.instance.org.languages.all().order_by("orgs", "name")]

        self.fields["language"] = forms.ChoiceField(
            required=False, label=_("Language"), initial=self.instance.language, choices=choices, widget=SelectWidget()
        )

        self.fields["groups"].initial = self.instance.user_groups.all()
        self.fields["groups"].queryset = ContactGroup.get_user_groups(self.user.get_org(), dynamic=False)
        self.fields["groups"].help_text = _("The groups which this contact belongs to")

    class Meta:
        model = Contact
        fields = ("name", "language", "groups")
        widgets = {
            "name": InputWidget(),
        }


class ExportForm(Form):
    group_memberships = forms.ModelMultipleChoiceField(
        queryset=ContactGroup.user_groups.none(),
        required=False,
        label=_("Group Memberships for",),
        widget=SelectMultipleWidget(
            attrs={"widget_only": True, "placeholder": _("Optional: Choose groups to show in your export")}
        ),
    )

    def __init__(self, user, *args, **kwargs):
        super().__init__(*args, **kwargs)
        self.user = user

        self.fields["group_memberships"].queryset = ContactGroup.user_groups.filter(
            org=self.user.get_org(), is_active=True, status=ContactGroup.STATUS_READY
        ).order_by(Lower("name"))

        self.fields["group_memberships"].help_text = _(
            "Include group membership only for these groups. " "(Leave blank to ignore group memberships)."
        )


class ContactCRUDL(SmartCRUDL):
    model = Contact
    actions = (
        "create",
        "update",
        "search",
        "stopped",
        "archived",
        "list",
        "read",
        "filter",
        "blocked",
        "omnibox",
        "update_fields",
        "update_fields_input",
        "export",
        "block",
        "restore",
        "archive",
        "delete",
        "history",
        "invite_participants",
    )

    class Export(ModalMixin, OrgPermsMixin, SmartFormView):

        form_class = ExportForm
        submit_button_name = "Export"
        success_url = "@contacts.contact_list"

        def pre_process(self, request, *args, **kwargs):
            user = self.request.user
            org = user.get_org()

            group_uuid, search, redirect = self.derive_params()

            # is there already an export taking place?
            existing = ExportContactsTask.get_recent_unfinished(org)
            if existing:
                messages.info(
                    self.request,
                    _(
                        "There is already an export in progress, started by %s. You must wait "
                        "for that export to complete before starting another." % existing.created_by.username
                    ),
                )
                return HttpResponseRedirect(redirect or reverse("contacts.contact_list"))

        def derive_params(self):
            group_uuid = self.request.GET.get("g")
            search = self.request.GET.get("s")
            redirect = self.request.GET.get("redirect")
            if redirect and not is_safe_url(redirect, self.request.get_host()):
                redirect = None

            return group_uuid, search, redirect

        def get_form_kwargs(self):
            kwargs = super().get_form_kwargs()
            kwargs["user"] = self.request.user
            return kwargs

        def form_invalid(self, form):  # pragma: needs cover
            if "_format" in self.request.GET and self.request.GET["_format"] == "json":
                return HttpResponse(
                    json.dumps(dict(status="error", errors=form.errors)), content_type="application/json", status=400
                )
            else:
                return super().form_invalid(form)

        def form_valid(self, form):
            user = self.request.user
            org = user.get_org()

            group_uuid, search, redirect = self.derive_params()
            group_memberships = form.cleaned_data["group_memberships"]

            group = ContactGroup.all_groups.filter(org=org, uuid=group_uuid).first() if group_uuid else None

            previous_export = (
                ExportContactsTask.objects.filter(org=org, created_by=user).order_by("-modified_on").first()
            )
            if previous_export and previous_export.created_on < timezone.now() - timedelta(
                hours=24
            ):  # pragma: needs cover
                analytics.track(self.request.user.username, "temba.contact_exported")

            export = ExportContactsTask.create(org, user, group, search, group_memberships)

            # schedule the export job
            on_transaction_commit(lambda: export_contacts_task.delay(export.pk))

            if not getattr(settings, "CELERY_ALWAYS_EAGER", False):  # pragma: no cover
                messages.info(
                    self.request,
                    _("We are preparing your export. We will e-mail you at %s when it is ready.")
                    % self.request.user.username,
                )

            else:
                dl_url = reverse("assets.download", kwargs=dict(type="contact_export", pk=export.pk))
                messages.info(
                    self.request,
                    _("Export complete, you can find it here: %s (production users will get an email)") % dl_url,
                )
            if "HTTP_X_PJAX" not in self.request.META:
                return HttpResponseRedirect(redirect or reverse("contacts.contact_list"))
            else:  # pragma: no cover
                return self.render_to_response(
                    self.get_context_data(
                        form=form,
                        success_url=self.get_success_url(),
                        success_script=getattr(self, "success_script", None),
                    )
                )

<<<<<<< HEAD
    class Customize(OrgPermsMixin, SmartUpdateView):
        class CustomizeForm(forms.ModelForm):
            def __init__(self, *args, **kwargs):
                self.org = kwargs["org"]
                del kwargs["org"]
                super().__init__(*args, **kwargs)

            def clean(self):

                existing_contact_fields = ContactField.user_fields.active_for_org(org=self.org).values("key", "label")
                existing_contact_fields_map = {elt["label"]: elt["key"] for elt in existing_contact_fields}

                used_labels = []
                # don't allow users to specify field keys or labels
                re_col_name_field = regex.compile(r"column_\w+_label$", regex.V0)
                re_col_name_include = regex.compile(r"column_(?P<name>\w+)_label$", regex.V0)
                for key, value in self.data.items():
                    if re_col_name_field.match(key):
                        field_label = value.strip()
                        if field_label.startswith("[_NEW_]"):
                            field_label = field_label[7:]

                        # skip fields that are not included and remove them from data
                        column_name = re_col_name_include.match(key).groupdict().get("name")
                        column_include = self.data.get("column_{}_include".format(column_name))
                        if not column_include or "on" not in column_include:
                            continue

                        field_key = ContactField.make_key(field_label)

                        if not ContactField.is_valid_label(field_label):
                            raise forms.ValidationError(_("Can only contain letters, numbers and hyphens."))

                        if not ContactField.is_valid_key(field_key):
                            raise forms.ValidationError(
                                _(
                                    "%s is an invalid name or is a reserved name for contact "
                                    "fields, field names should start with a letter."
                                )
                                % value
                            )

                        if field_label in used_labels:
                            raise forms.ValidationError(_("%s should be used once") % field_label)

                        existing_key = existing_contact_fields_map.get(field_label, None)
                        if existing_key and existing_key in Contact.RESERVED_FIELD_KEYS:
                            raise forms.ValidationError(
                                _(
                                    "'%(label)s' contact field has '%(key)s' key which is reserved name. "
                                    "Column cannot be imported"
                                )
                                % dict(label=value, key=existing_key)
                            )

                        used_labels.append(field_label)

                return self.cleaned_data

            class Meta:
                model = ImportTask
                fields = "__all__"

        model = ImportTask
        form_class = CustomizeForm

        def pre_process(self, request, *args, **kwargs):
            pre_process = super().pre_process(request, *args, **kwargs)
            if pre_process is not None:  # pragma: needs cover
                return pre_process

            headers = Contact.get_org_import_file_headers(self.get_object().csv_file.file, self.derive_org())

            if not headers:
                task = self.get_object()
                self.post_save(task)
                return HttpResponseRedirect(reverse("contacts.contact_import") + "?task=%d" % task.pk)

            self.headers = headers
            return None

        def create_column_controls(self, column_headers):
            """
            Adds fields to the form for extra columns found in the spreadsheet. Returns a list of dictionaries
            containing the column label and the names of the fields
            """
            org = self.derive_org()
            column_controls = []
            for header_col in column_headers:

                header = header_col
                if header.startswith("field:"):
                    header = header.replace("field:", "", 1).strip()

                header_key = slugify_with(header)

                include_field = forms.BooleanField(label=" ", required=False, initial=True)
                include_field_name = "column_%s_include" % header_key

                label_initial = ContactField.get_by_label(org, header.title())

                label_field_initial = header.title()
                if label_initial:
                    label_field_initial = label_initial.label

                label_field = forms.CharField(initial=label_field_initial, required=False, label=" ")

                label_field_name = "column_%s_label" % header_key

                type_field_initial = None
                if label_initial:
                    type_field_initial = label_initial.value_type

                type_field = forms.ChoiceField(
                    label=" ", choices=Value.TYPE_CHOICES, required=True, initial=type_field_initial
                )
                type_field_name = "column_%s_type" % header_key

                fields = [
                    (include_field_name, include_field),
                    (label_field_name, label_field),
                    (type_field_name, type_field),
                ]

                self.form.fields = OrderedDict(list(self.form.fields.items()) + fields)

                column_controls.append(
                    dict(
                        header=header_col,
                        include_field=include_field_name,
                        label_field=label_field_name,
                        type_field=type_field_name,
                    )
                )

            return column_controls

        def get_context_data(self, **kwargs):
            context = super().get_context_data(**kwargs)

            org = self.derive_org()

            context["column_controls"] = self.column_controls
            context["task"] = self.get_object()

            contact_fields = sorted(
                [
                    dict(id=elt["label"], text=elt["label"])
                    for elt in ContactField.user_fields.active_for_org(org=org).values("label")
                ],
                key=lambda k: k["text"].lower(),
            )
            context["contact_fields"] = json.dumps(contact_fields)

            return context

        def get_form_kwargs(self):
            kwargs = super().get_form_kwargs()
            kwargs["org"] = self.derive_org()
            return kwargs

        def get_form(self):
            form = super().get_form()
            form.fields.clear()

            self.column_controls = self.create_column_controls(self.headers)

            return form

        def pre_save(self, task):
            extra_fields = []
            cleaned_data = self.form.cleaned_data

            # enumerate the columns which the user has chosen to include as fields
            for column in self.column_controls:
                if cleaned_data[column["include_field"]]:
                    label = cleaned_data[column["label_field"]]
                    if label.startswith("[_NEW_]"):
                        label = label[7:]

                    label = label.strip()
                    value_type = cleaned_data[column["type_field"]]
                    org = self.derive_org()

                    field_key = slugify_with(label)

                    existing_field = ContactField.get_by_label(org, label)
                    if existing_field:
                        field_key = existing_field.key
                        value_type = existing_field.value_type

                    extra_fields.append(dict(key=field_key, header=column["header"], label=label, type=value_type))

            # update the extra_fields in the task's params
            params = json.loads(task.import_params)
            params["extra_fields"] = extra_fields
            task.import_params = json.dumps(params)

            return task

        def post_save(self, task):

            if not task.done():
                task.start()

            return task

        def derive_success_message(self):
            return None

        def get_success_url(self):
            return reverse("contacts.contact_import") + "?task=%d" % self.object.pk

    class Import(OrgPermsMixin, SmartCSVImportView):
        class ImportForm(forms.ModelForm):
            def __init__(self, *args, **kwargs):
                self.org = kwargs["org"]
                del kwargs["org"]
                super().__init__(*args, **kwargs)

            def clean_csv_file(self):
                if not regex.match(r"^[A-Za-z0-9_.\-*() ]+$", self.cleaned_data["csv_file"].name, regex.V0):
                    raise forms.ValidationError(
                        "Please make sure the file name only contains "
                        "alphanumeric characters [0-9a-zA-Z] and "
                        "special characters in -, _, ., (, )"
                    )

                try:
                    Contact.get_org_import_file_headers(ContentFile(self.cleaned_data["csv_file"].read()), self.org)
                except Exception as e:
                    raise forms.ValidationError(str(e))

                return self.cleaned_data["csv_file"]

            def clean(self):
                groups_count = ContactGroup.user_groups.filter(org=self.org).count()
                if groups_count >= ContactGroup.MAX_ORG_CONTACTGROUPS:
                    raise forms.ValidationError(
                        _(
                            "This org has %(count)d groups and the limit is %(limit)d. "
                            "You must delete existing ones before you can "
                            "create new ones." % dict(count=groups_count, limit=ContactGroup.MAX_ORG_CONTACTGROUPS)
                        )
                    )

                return self.cleaned_data

            class Meta:
                model = ImportTask
                fields = "__all__"

        form_class = ImportForm
        model = ImportTask
        fields = ("csv_file",)
        success_message = ""

        def get(self, *args, **kwargs):
            # overwritten to unblock contacts manually when unblock param is present
            task = self.request.GET.get("task")
            task = ImportTask.objects.filter(id=task).last()
            results = json.loads(task.import_results) if task and task.import_results else dict()
            blocked_contacts = results.pop("blocked_contacts", [])
            group = ContactGroup.user_groups.filter(import_task=task).first()
            unblock = self.request.GET.get("unblock", "").lower()
            unblock = eval(unblock.capitalize()) if unblock in ("true", "false") else None

            if unblock and blocked_contacts:
                # unblock contact
                contacts = Contact.objects.filter(id__in=blocked_contacts)
                contacts.update(is_blocked=False)

                # adding contact to the task group
                if group:
                    group.contacts.add(*contacts)
                    group.save()

                # update import_results because it doesn't has an blocked_contacts anymore
                task.import_results = json.dumps(results)
                task.save()

            elif unblock is not None and not unblock:
                # update import_results to remove blocked_contacts
                task.import_results = json.dumps(results)
                task.save()

            return super().get(*args, **kwargs)

        def pre_save(self, task):
            super().pre_save(task)

            previous_import = ImportTask.objects.filter(created_by=self.request.user).order_by("-created_on").first()
            if previous_import and previous_import.created_on < timezone.now() - timedelta(
                hours=24
            ):  # pragma: needs cover
                analytics.track(self.request.user.username, "temba.contact_imported")

            return task

        def post_save(self, task):
            # configure import params with current org and timezone
            org = self.derive_org()
            params = dict(
                org_id=org.id,
                timezone=str(org.timezone),
                extra_fields=[],
                original_filename=self.form.cleaned_data["csv_file"].name,
            )
            params_dump = json.dumps(params)
            ImportTask.objects.filter(pk=task.pk).update(import_params=params_dump)

            return task

        def get_form_kwargs(self):
            kwargs = super().get_form_kwargs()
            kwargs["org"] = self.derive_org()
            return kwargs

        def get_context_data(self, **kwargs):
            context = super().get_context_data(**kwargs)
            context["task"] = None
            context["group"] = None
            context["show_form"] = True
            org = self.derive_org()
            connected_channels = Channel.objects.filter(is_active=True, org=org)
            ch_schemes = set()
            for ch in connected_channels:
                ch_schemes.union(ch.schemes)

            context["urn_scheme_config"] = [
                conf for conf in URN_SCHEME_CONFIG if conf[0] == TEL_SCHEME or conf[0] in ch_schemes
            ]

            task_id = self.request.GET.get("task", None)
            if task_id:
                tasks = ImportTask.objects.filter(pk=task_id, created_by=self.request.user)

                if tasks:
                    task = tasks[0]
                    context["task"] = task
                    context["show_form"] = False
                    context["results"] = json.loads(task.import_results) if task.import_results else dict()

                    groups = ContactGroup.user_groups.filter(import_task=task)

                    if groups:
                        context["group"] = groups[0]

                    elif not task.status() in ["PENDING", "RUNNING", "STARTED"]:  # pragma: no cover
                        context["show_form"] = True

                    blocked_contacts = "blocked_contacts" in context["results"] and task.status() == "SUCCESS"
                    context["show_form"] = False if blocked_contacts else context["show_form"]

            return context

        def derive_refresh(self):
            task_id = self.request.GET.get("task", None)
            if task_id:
                tasks = ImportTask.objects.filter(pk=task_id, created_by=self.request.user)
                if tasks and tasks[0].status() in ["PENDING", "RUNNING", "STARTED"]:  # pragma: no cover
                    return 3000
                elif not ContactGroup.user_groups.filter(import_task__id=task_id).exists():
                    return 3000
            return 0

        def derive_success_message(self):
            return None

        def get_success_url(self):
            return reverse("contacts.contact_customize", args=[self.object.pk])

=======
>>>>>>> e341e9e1
    class Omnibox(OrgPermsMixin, SmartListView):
        paginate_by = 75
        fields = ("id", "text")

        def get_queryset(self, **kwargs):
            org = self.derive_org()
            return omnibox_query(org, **{k: v for k, v in self.request.GET.items()})

        def render_to_response(self, context, **response_kwargs):
            org = self.derive_org()
            page = context["page_obj"]
            object_list = context["object_list"]

            results = omnibox_results_to_dict(org, object_list, self.request.GET.get("v", "1"))

            json_result = {"results": results, "more": page.has_next(), "total": len(results), "err": "nil"}

            return HttpResponse(json.dumps(json_result), content_type="application/json")

    class Read(OrgObjPermsMixin, SmartReadView):
        slug_url_kwarg = "uuid"
        fields = ("name",)

        def derive_title(self):
            return self.object.get_display()

        def get_queryset(self):
            return Contact.objects.filter(is_active=True)

        def get_context_data(self, **kwargs):
            context = super().get_context_data(**kwargs)

            contact = self.object

            # the users group membership
            context["contact_groups"] = contact.user_groups.order_by(Lower("name"))

            # campaign event fires
            event_fires = contact.campaign_fires.filter(
                event__is_active=True, event__campaign__is_archived=False, scheduled__gte=timezone.now()
            ).order_by("scheduled")

            scheduled_triggers = contact.get_scheduled_triggers()

            scheduled_messages = contact.get_scheduled_messages()

            merged_upcoming_events = []
            for fire in event_fires:
                merged_upcoming_events.append(
                    dict(
                        event_type=fire.event.event_type,
                        message=fire.event.get_message(contact=contact),
                        flow_uuid=fire.event.flow.uuid,
                        flow_name=fire.event.flow.name,
                        scheduled=fire.scheduled,
                    )
                )

            for sched_trigger in scheduled_triggers:
                merged_upcoming_events.append(
                    dict(
                        repeat_period=sched_trigger.schedule.repeat_period,
                        event_type="F",
                        message=None,
                        flow_uuid=sched_trigger.flow.uuid,
                        flow_name=sched_trigger.flow.name,
                        scheduled=sched_trigger.schedule.next_fire,
                    )
                )

            for sched_broadcast in scheduled_messages:
                merged_upcoming_events.append(
                    dict(
                        repeat_period=sched_broadcast.schedule.repeat_period,
                        event_type="M",
                        message=sched_broadcast.get_translated_text(contact, org=contact.org),
                        flow_uuid=None,
                        flow_name=None,
                        scheduled=sched_broadcast.schedule.next_fire,
                    )
                )

            # upcoming scheduled events
            context["upcoming_events"] = sorted(merged_upcoming_events, key=lambda k: k["scheduled"], reverse=True)

            # open tickets
            context["open_tickets"] = list(
                contact.tickets.filter(status=Ticket.STATUS_OPEN).select_related("ticketer").order_by("-opened_on")
            )

            # divide contact's URNs into those we can send to, and those we can't
            sendable_schemes = contact.org.get_schemes(Channel.ROLE_SEND)

            urns = contact.get_urns()
            has_sendable_urn = False

            for urn in urns:
                if urn.scheme in sendable_schemes:
                    urn.sendable = True
                    has_sendable_urn = True

            context["contact_urns"] = urns
            context["has_sendable_urn"] = has_sendable_urn

            # load our contacts values
            Contact.bulk_cache_initialize(contact.org, [contact])

            # lookup all of our contact fields
            all_contact_fields = []
            fields = ContactField.user_fields.active_for_org(org=contact.org).order_by(
                "-show_in_table", "-priority", "label", "pk"
            )

            for field in fields:
                value = contact.get_field_value(field)

                if field.show_in_table:
                    if not (value):
                        display = MISSING_VALUE
                    else:
                        display = contact.get_field_display(field)

                    all_contact_fields.append(
                        dict(id=field.id, label=field.label, value=display, show_in_table=field.show_in_table)
                    )

                else:
                    display = contact.get_field_display(field)
                    # add a contact field only if it has a value
                    if display:
                        all_contact_fields.append(
                            dict(id=field.id, label=field.label, value=display, show_in_table=field.show_in_table)
                        )

            context["all_contact_fields"] = all_contact_fields

            # add contact.language to the context
            if contact.language:
                lang = languages.get_language_name(contact.language)
                if not lang:
                    lang = contact.language
                context["contact_language"] = lang

            # calculate time after which timeline should be repeatedly refreshed - five minutes ago lets us pick up
            # status changes on new messages
            context["recent_start"] = datetime_to_ms(timezone.now() - timedelta(minutes=5))
            return context

        def post(self, request, *args, **kwargs):
            action = request.GET.get("action")

            if action == "remove_from_group":
                form = RemoveFromGroupForm(self.request.POST, org=request.user.get_org(), user=request.user)
                if form.is_valid():
                    return JsonResponse(form.execute())
                else:
                    return JsonResponse({"status": "failed"})

            return HttpResponse("unknown action", status=400)  # pragma: no cover

        def get_gear_links(self):
            links = []

<<<<<<< HEAD
            if (
                self.has_org_perm("msgs.broadcast_send")
                and not self.object.is_blocked
                and not self.object.is_stopped
                and self.object.get_urn()
            ):
=======
            if self.has_org_perm("msgs.broadcast_send") and self.object.status == Contact.STATUS_ACTIVE:
>>>>>>> e341e9e1
                links.append(
                    dict(
                        id="send-message",
                        title=_("Send Message"),
                        style="button-primary",
                        href=f"{reverse('msgs.broadcast_send')}?c={self.object.uuid}",
                        modax=_("Send Message"),
                    )
                )

            if self.has_org_perm("contacts.contact_update"):

                # links.append(dict(title=_("Edit"), style="btn-primary", js_class="update-contact", href="#"))

                links.append(
                    dict(
                        id="edit-contact",
                        title=_("Edit"),
                        modax=_("Edit Contact"),
                        href=f"{reverse('contacts.contact_update', args=[self.object.pk])}",
                    )
                )

                links.append(
                    dict(
                        id="update-custom-fields",
                        title=_("Custom Fields"),
                        modax=_("Custom Fields"),
                        href=f"{reverse('contacts.contact_update_fields', args=[self.object.pk])}",
                    )
                )

                if self.object.status != Contact.STATUS_ACTIVE and self.has_org_perm("contacts.contact_restore"):
                    links.append(
                        dict(
                            title=_("Activate"),
                            style="button-primary",
                            js_class="posterize",
                            href=reverse("contacts.contact_restore", args=(self.object.pk,)),
                        )
                    )

                if self.object.status != Contact.STATUS_BLOCKED and self.has_org_perm("contacts.contact_block"):
                    links.append(
                        dict(
                            title=_("Block"),
                            style="button-primary",
                            js_class="posterize",
                            href=reverse("contacts.contact_block", args=(self.object.pk,)),
                        )
                    )

                if self.object.status != Contact.STATUS_ARCHIVED and self.has_org_perm("contacts.contact_archive"):
                    links.append(
                        dict(
                            title=_("Archive"),
                            style="btn-primary",
                            js_class="posterize",
                            href=reverse("contacts.contact_archive", args=(self.object.pk,)),
                        )
                    )

            user = self.get_user()
            if user.is_superuser or user.is_staff:
                links.append(
                    dict(
                        title=_("Service"),
                        posterize=True,
                        href=f'{reverse("orgs.org_service")}?organization={self.object.org_id}&redirect_url={reverse("contacts.contact_read", args=[self.get_object().uuid])}',
                    )
                )

            return links

    class History(OrgObjPermsMixin, SmartReadView):
        slug_url_kwarg = "uuid"

        def get_queryset(self):
            return Contact.objects.filter(is_active=True)

        def get_context_data(self, *args, **kwargs):
            context = super().get_context_data(*args, **kwargs)
            contact = self.get_object()

            # since we create messages with timestamps from external systems, always a chance a contact's initial
            # message has a timestamp slightly earlier than the contact itself.
            contact_creation = contact.created_on - timedelta(hours=1)

            before = int(self.request.GET.get("before", 0))
            after = int(self.request.GET.get("after", 0))

            # if we want an expanding window, or just all the recent activity
            recent_only = False
            if not before:
                recent_only = True
                before = timezone.now()
            else:
                before = ms_to_datetime(before)

            if not after:
                after = before - timedelta(days=90)
            else:
                after = ms_to_datetime(after)

            # keep looking further back until we get at least 20 items
            while True:
                history = contact.get_history(after, before)
                if recent_only or len(history) >= 20 or after == contact_creation:
                    break
                else:
                    after = max(after - timedelta(days=90), contact_creation)

            if len(history) >= Contact.MAX_HISTORY:
                after = history[-1]["created_on"]

            # check if there are more pages to fetch
            context["has_older"] = False
            if not recent_only and before > contact.created_on:
                context["has_older"] = bool(contact.get_history(contact_creation, after))

            context["recent_only"] = recent_only
            context["before"] = datetime_to_ms(after)
            context["after"] = datetime_to_ms(max(after - timedelta(days=90), contact_creation))
            context["history"] = history
            context["start_date"] = contact.org.get_delete_date(archive_type=Archive.TYPE_MSG)
            return context

    class Search(ContactListView):
        template_name = "contacts/contact_list.haml"

        def get(self, request, *args, **kwargs):
            org = self.request.user.get_org()
            query = self.request.GET.get("search", None)
            samples = int(self.request.GET.get("samples", 10))

            if not query:
                return JsonResponse({"total": 0, "sample": [], "fields": {}})

            try:
                results = search_contacts(org, query, group=org.cached_active_contacts_group, sort="-created_on")
                summary = {
                    "total": results.total,
                    "query": results.query,
                    "fields": results.metadata.fields,
                    "sample": IDSliceQuerySet(Contact, results.contact_ids, 0, results.total)[0:samples],
                }
            except SearchException as e:
                return JsonResponse({"total": 0, "sample": [], "query": "", "error": str(e)})

            # serialize our contact sample
            json_contacts = []
            for contact in summary["sample"]:

                primary_urn = contact.get_urn()
                if primary_urn:
                    primary_urn = primary_urn.get_display(org=org, international=True)
                else:
                    primary_urn = "--"

                contact_json = {
                    "name": contact.name,
                    "fields": contact.fields if contact.fields else {},
                    "primary_urn_formatted": primary_urn,
                }
                contact_json["created_on"] = org.format_datetime(contact.created_on, False)

                json_contacts.append(contact_json)
            summary["sample"] = json_contacts

            # add in our field defs
            field_keys = [f["key"] for f in summary["fields"]]
            summary["fields"] = {
                str(f.uuid): {"label": f.label}
                for f in ContactField.user_fields.filter(org=org, key__in=field_keys, is_active=True)
            }
            return JsonResponse(summary)

    class List(ContactListView):
        title = _("Contacts")
        system_group = ContactGroup.TYPE_ACTIVE

        def get_bulk_actions(self):
            return ("label", "block", "archive") if self.has_org_perm("contacts.contact_update") else ()

        def get_gear_links(self):
            links = []

            search = self.request.GET.get("search")

            # define save search conditions
            valid_search_condition = search and not self.search_error
            has_contactgroup_create_perm = self.has_org_perm("contacts.contactgroup_create")

            if has_contactgroup_create_perm and valid_search_condition:
                try:
                    parsed = parse_query(self.org, search)
                    if parsed.metadata.allow_as_group:
                        links.append(
                            dict(
                                id="create-smartgroup",
                                title=_("Save as Group"),
                                modax=_("Save as Group"),
                                href=f"{reverse('contacts.contactgroup_create')}?search={urlquote_plus(search)}",
                            )
                        )
                except SearchException:  # pragma: no cover
                    pass

            if self.has_org_perm("contacts.contactfield_list"):
                links.append(dict(title=_("Manage Fields"), href=reverse("contacts.contactfield_list")))

            if self.has_org_perm("contacts.contact_export"):
                links.append(
                    dict(
                        id="export-contacts",
                        title=_("Export"),
                        modax=_("Export Contacts"),
                        href=self.derive_export_url(),
                    )
                )
            return links

        def get_context_data(self, *args, **kwargs):
            context = super().get_context_data(*args, **kwargs)
            org = self.request.user.get_org()

            context["contact_fields"] = ContactField.user_fields.active_for_org(org=org).order_by(
                "-show_in_table", "-priority", "pk"
            )[0:6]
            return context

    class Blocked(ContactListView):
        title = _("Blocked Contacts")
        template_name = "contacts/contact_list.haml"
        system_group = ContactGroup.TYPE_BLOCKED

        def get_bulk_actions(self):
            return ("restore", "archive") if self.has_org_perm("contacts.contact_update") else ()

        def get_context_data(self, *args, **kwargs):
            context = super().get_context_data(*args, **kwargs)
            context["reply_disabled"] = True
            return context

    class Stopped(ContactListView):
        title = _("Stopped Contacts")
        template_name = "contacts/contact_stopped.haml"
        system_group = ContactGroup.TYPE_STOPPED

        def get_bulk_actions(self):
            return ("restore", "archive") if self.has_org_perm("contacts.contact_update") else ()

        def get_context_data(self, *args, **kwargs):
            context = super().get_context_data(*args, **kwargs)
            context["reply_disabled"] = True
            return context

<<<<<<< HEAD
    class Filter(NotFoundRedirectMixin, ContactActionMixin, ContactListView, OrgObjPermsMixin):
=======
    class Archived(ContactListView):
        title = _("Archived Contacts")
        template_name = "contacts/contact_archived.haml"
        system_group = ContactGroup.TYPE_ARCHIVED
        bulk_action_permissions = {"delete": "contacts.contact_delete"}

        def get_bulk_actions(self):
            actions = []
            if self.has_org_perm("contacts.contact_update"):
                actions.append("restore")
            if self.has_org_perm("contacts.contact_delete"):
                actions.append("delete")
            return actions

        def get_context_data(self, *args, **kwargs):
            context = super().get_context_data(*args, **kwargs)
            context["reply_disabled"] = True
            return context

        def get_gear_links(self):
            links = []
            if self.has_org_perm("contacts.contact_delete"):
                links.append(
                    dict(title=_("Delete All"), style="btn-default", js_class="contacts-btn-delete-all", href="#")
                )
            return links

    class Filter(ContactListView, OrgObjPermsMixin):
>>>>>>> e341e9e1
        template_name = "contacts/contact_filter.haml"

        # fields for NotFoundRedirectMixin
        redirect_checking_model = ContactGroup
        redirect_url = "contacts.contact_list"
        redirect_params = {
            "filter_key": "uuid",
            "filter_value": "group",
            "model_manager": "user_groups",
            "message": _("Contact group not found."),
        }

        def has_permission_view_objects(self):
            group = ContactGroup.all_groups.filter(
                org=self.request.user.get_org(), uuid=self.kwargs.get("group")
            ).first()
            if not group:
                raise PermissionDenied()
            return None

        def get_gear_links(self):
            links = []
            pk = self.derive_group().pk

            if self.has_org_perm("contacts.contactfield_list"):
                links.append(dict(title=_("Manage Fields"), href=reverse("contacts.contactfield_list")))

            if self.has_org_perm("contacts.contactgroup_update"):
                links.append(
                    dict(
                        id="edit-group",
                        title=_("Edit Group"),
                        modax=_("Edit Group"),
                        href=reverse("contacts.contactgroup_update", args=[pk]),
                    )
                )

            if self.has_org_perm("contacts.contact_export"):
                links.append(
                    dict(
                        id="export-contacts",
                        title=_("Export"),
                        modax=_("Export Contacts"),
                        href=self.derive_export_url(),
                    )
                )

            if self.has_org_perm("contacts.contactgroup_delete"):
                links.append(
                    dict(
                        id="delete-group",
                        title=_("Delete Group"),
                        modax=_("Delete Group"),
                        href=reverse("contacts.contactgroup_delete", args=[pk]),
                    )
                )
            return links

        def get_bulk_actions(self):
            return ("block", "archive") if self.derive_group().is_dynamic else ("block", "label", "unlabel")

        def get_context_data(self, *args, **kwargs):
            context = super().get_context_data(*args, **kwargs)

            group = self.derive_group()
            org = self.request.user.get_org()

            context["current_group"] = group
            context["contact_fields"] = ContactField.user_fields.active_for_org(org=org).order_by("-priority", "pk")
            return context

        @classmethod
        def derive_url_pattern(cls, path, action):
            return r"^%s/%s/(?P<group>[^/]+)/$" % (path, action)

        def get_object_org(self):
            return ContactGroup.user_groups.get(uuid=self.kwargs["group"]).org

        def derive_group(self):
            return ContactGroup.user_groups.get(uuid=self.kwargs["group"], org=self.request.user.get_org())

    class Create(NonAtomicMixin, ModalMixin, OrgPermsMixin, SmartCreateView):
        form_class = ContactForm
        success_message = ""
        submit_button_name = _("Create")

        def get_form_kwargs(self, *args, **kwargs):
            form_kwargs = super().get_form_kwargs(*args, **kwargs)
            form_kwargs["user"] = self.request.user
            return form_kwargs

        def get_form(self):
            return super().get_form()

        def pre_save(self, obj):
            obj = super().pre_save(obj)
            obj.org = self.request.user.get_org()
            return obj

        def save(self, obj):
            urns = []
            for field_key, value in self.form.cleaned_data.items():
                if field_key.startswith("urn__") and value:
                    scheme = field_key.split("__")[1]
                    urns.append(URN.from_parts(scheme, value))

            Contact.create(obj.org, self.request.user, obj.name, language="", urns=urns, fields={}, groups=[])

    class Update(NonAtomicMixin, ModalMixin, OrgObjPermsMixin, SmartUpdateView):
        form_class = UpdateContactForm
        success_url = "uuid@contacts.contact_read"
        success_message = ""
        submit_button_name = _("Save Changes")

        def derive_exclude(self):
            obj = self.get_object()
            exclude = []
            exclude.extend(self.exclude)

            if not obj.org.primary_language:
                exclude.append("language")

            if obj.status != Contact.STATUS_ACTIVE:
                exclude.append("groups")

            return exclude

        def get_form_kwargs(self, *args, **kwargs):
            form_kwargs = super().get_form_kwargs(*args, **kwargs)
            form_kwargs["user"] = self.request.user
            return form_kwargs

        def get_context_data(self, **kwargs):
            context = super().get_context_data(**kwargs)
            context["schemes"] = URN.SCHEME_CHOICES
            return context

        def form_valid(self, form):
            obj = self.get_object()
            data = form.cleaned_data

            mods = obj.update(data.get("name"), data.get("language"))

            new_groups = self.form.cleaned_data.get("groups")
            if new_groups is not None:
                mods += obj.update_static_groups(new_groups)

            if not self.org.is_anon:
                urns = []

                for field_key, value in self.form.data.items():
                    if field_key.startswith("urn__") and value:
                        parts = field_key.split("__")
                        scheme = parts[1]

                        order = int(self.form.data.get("order__" + field_key, "0"))
                        urns.append((order, URN.from_parts(scheme, value)))

                new_scheme = data.get("new_scheme", None)
                new_path = data.get("new_path", None)

                if new_scheme and new_path:
                    urns.append((len(urns), URN.from_parts(new_scheme, new_path)))

                # sort our urns by the supplied order
                urns = [urn[1] for urn in sorted(urns, key=lambda x: x[0])]
                mods += obj.update_urns(urns)

            try:
                obj.modify(self.request.user, mods)
            except Exception:
                errors = form._errors.setdefault(forms.forms.NON_FIELD_ERRORS, forms.utils.ErrorList())
                errors.append(_("An error occurred updating your contact. Please try again later."))
                return self.render_to_response(self.get_context_data(form=form))

            messages.success(self.request, self.derive_success_message())

            response = self.render_to_response(
                self.get_context_data(
                    form=form,
                    success_url=self.get_success_url(),
                    success_script=getattr(self, "success_script", None),
                )
            )
            response["Temba-Success"] = self.get_success_url()
            return response

    class UpdateFields(NonAtomicMixin, ModalMixin, OrgObjPermsMixin, SmartUpdateView):
        class Form(forms.Form):
            contact_field = forms.ModelChoiceField(
                ContactField.user_fields.all(),
                widget=SelectWidget(
                    attrs={"widget_only": True, "searchable": True, "placeholder": _("Select a field to update")}
                ),
            )
            field_value = forms.CharField(required=False)

            def __init__(self, user, instance, *args, **kwargs):
                super().__init__(*args, **kwargs)
                org = user.get_org()
                self.fields["contact_field"].queryset = org.contactfields(manager="user_fields").filter(is_active=True)

        form_class = Form
        success_url = "uuid@contacts.contact_read"
        success_message = ""
        submit_button_name = _("Save Changes")

        def get_form_kwargs(self):
            kwargs = super().get_form_kwargs()
            kwargs["user"] = self.request.user
            return kwargs

        def get_context_data(self, **kwargs):
            context = super().get_context_data(**kwargs)
            org = self.request.user.get_org()
            field_id = self.request.GET.get("field", 0)
            if field_id:
                context["contact_field"] = org.contactfields(manager="user_fields").get(id=field_id)
            return context

        def save(self, obj):
            pass

        def post_save(self, obj):
            obj = super().post_save(obj)

            field = self.form.cleaned_data.get("contact_field")
            value = self.form.cleaned_data.get("field_value", "")

            mods = obj.update_fields({field: value})
            obj.modify(self.request.user, mods)

            return obj

    class UpdateFieldsInput(OrgObjPermsMixin, SmartReadView):
        """
        Simple view for displaying a form rendered input of a contact field value. This is a helper
        view for UpdateFields to show different inputs based on the selected field.
        """

        def get_context_data(self, **kwargs):
            context = super().get_context_data(**kwargs)
            field_id = self.request.GET.get("field", 0)
            if field_id:
                contact_field = ContactField.user_fields.filter(id=field_id).first()
                context["contact_field"] = contact_field
                if contact_field:
                    context["value"] = self.get_object().get_field_display(contact_field)
            return context

    class Block(OrgObjPermsMixin, SmartUpdateView):
        """
        Block this contact
        """

        fields = ()
        success_url = "uuid@contacts.contact_read"
        success_message = ""

        def save(self, obj):
            obj.block(self.request.user)
            return obj

    class Restore(OrgObjPermsMixin, SmartUpdateView):
        """
        Restore this contact
        """

        fields = ()
        success_url = "uuid@contacts.contact_read"
        success_message = ""

        def save(self, obj):
            obj.restore(self.request.user)
            return obj

    class Archive(OrgObjPermsMixin, SmartUpdateView):
        """
        Archive this contact
        """

        fields = ()
        success_url = "uuid@contacts.contact_read"
        success_message = ""

        def save(self, obj):
            obj.archive(self.request.user)
            return obj

    class Delete(ModalMixin, OrgObjPermsMixin, SmartUpdateView):
        """
        Delete this contact (can't be undone)
        """

        fields = ()
        success_url = "@contacts.contact_list"
        success_message = ""
        submit_button_name = _("Delete")

        def save(self, obj):
            obj.release(self.request.user)
            return obj

    class InviteParticipants(ContactActionMixin, ContactListView):
        title = _("Invite Participants")
        system_group = ContactGroup.TYPE_ALL

        def get(self, request, *args, **kwargs):
            contact_uuid = request.GET.get("contact_uuid")
            if not contact_uuid:
                return super().get(request, *args, **kwargs)

            org = request.user.get_org()
            flow_uuid = org.config.get(org.OPTIN_FLOW, None)
            flow = Flow.objects.filter(org=org, is_active=True, uuid=flow_uuid).exclude(is_archived=True).first()
            existing_contact = Contact.objects.filter(uuid=contact_uuid).first()
            send_channel = org.get_send_channel()
            call_channel = org.get_call_channel()

            if not any((send_channel, call_channel)):
                messages.error(request, _("To get started you need to add a channel to your account."))
                result = dict(sent=False)
            elif existing_contact and flow:
                flow.async_start(
                    self.request.user,
                    list([]),
                    list([existing_contact]),
                    restart_participants=True,
                    include_active=True,
                )
                result = dict(sent=True)
            else:
                org.config.pop(org.OPTIN_FLOW, None)
                org.save(update_fields=["config"])
                messages.error(
                    request,
                    _(
                        "The current opt-in flow doesn't set or unavailable. Please, choose another one before you click 'Invite'."
                    ),
                )
                result = dict(sent=False)

            return HttpResponse(json.dumps(result), content_type="application/json")

        def post(self, request, *args, **kwargs):
            optin_flow_uuid = request.POST.get("optin_flow_uuid", None)
            flow = Flow.objects.filter(
                org=self.org, is_active=True, is_system=False, is_archived=False, uuid=optin_flow_uuid
            ).first()

            if optin_flow_uuid and flow:
                self.org.set_optin_flow(request.user, optin_flow_uuid)
                messages.success(request, _("Opt-in Flow updated."))
            elif optin_flow_uuid:
                messages.error(request, _("This opt-in flow can't be selected. Please provide another flow."))
            else:
                messages.error(request, _("You haven't provided any opt-in flow."))

            return HttpResponseRedirect(request.META.get("HTTP_REFERER"))

        def derive_group(self):
            org = self.request.user.get_org()
            group_uuid = self.request.GET.get("group", None)

            if group_uuid:
                try:
                    return ContactGroup.user_groups.get(uuid=group_uuid, org=org)
                except ContactGroup.DoesNotExist:
                    raise Http404

            return super().derive_group()

        def get_gear_links(self):
            links = []

            # define save search conditions
            valid_search_condition = self.request.GET.get("search") and not self.search_error
            has_contactgroup_create_perm = self.has_org_perm("contacts.contactgroup_create")

            if has_contactgroup_create_perm and valid_search_condition:
                links.append(dict(title=_("Save as Group"), js_class="add-dynamic-group", href="#"))

            if self.has_org_perm("contacts.contactfield_list"):
                links.append(
                    dict(
                        title=_("Manage Fields"), js_class="manage-fields", href=reverse("contacts.contactfield_list")
                    )
                )

            if self.has_org_perm("contacts.contact_export"):
                links.append(dict(title=_("Export"), js_class="export-contacts", href="#"))
            return links

        def get_context_data(self, *args, **kwargs):
            context = super().get_context_data(*args, **kwargs)
            org = self.request.user.get_org()
            group = self.derive_group()
            view_url = reverse("contacts.contact_invite_participants")

            counts = ContactGroup.get_system_group_counts(org)

            folders = [dict(count=counts[ContactGroup.TYPE_ALL], label=_("All Contacts"), url=view_url)]

            available_flows = Flow.objects.filter(org=org, is_active=True, is_system=False, is_archived=False)
            current_optin_flow = available_flows.filter(uuid=org.get_optin_flow())
            if not current_optin_flow:
                org.config.pop(org.OPTIN_FLOW, None)
                org.save(update_fields=["config"])

            context["flows"] = available_flows
            context["optin_flow"] = org.get_optin_flow()
            context["folders"] = folders
            context["current_group"] = group
            context["contact_fields"] = ContactField.user_fields.active_for_org(org=org).order_by("-priority", "pk")
            context["export_url"] = self.derive_export_url()
            context["actions"] = ("label", "block")
            return context


class ContactGroupCRUDL(SmartCRUDL):
    model = ContactGroup
    actions = ("create", "update", "delete")

    class Create(ComponentFormMixin, ModalMixin, OrgPermsMixin, SmartCreateView):
        form_class = ContactGroupForm
        fields = ("name", "preselected_contacts", "group_query")
        success_url = "uuid@contacts.contact_filter"
        success_message = ""
        submit_button_name = _("Create")

        def save(self, obj):
            org = self.request.user.get_org()
            user = self.request.user
            name = self.form.cleaned_data.get("name")
            query = self.form.cleaned_data.get("group_query")
            preselected_contacts = self.form.cleaned_data.get("preselected_contacts")

            if query:
                self.object = ContactGroup.create_dynamic(org, user, name, query)
            else:
                self.object = ContactGroup.create_static(org, user, name)

                if preselected_contacts:
                    preselected_ids = [int(c_id) for c_id in preselected_contacts.split(",") if c_id.isdigit()]
                    contacts = org.contacts.filter(id__in=preselected_ids, is_active=True)

                    on_transaction_commit(lambda: Contact.bulk_change_group(user, contacts, self.object, add=True))

        def derive_initial(self):
            initial = super().derive_initial()
            initial["group_query"] = self.request.GET.get("search", "")
            return initial

        def get_form_kwargs(self):
            kwargs = super().get_form_kwargs()
            kwargs["user"] = self.request.user
            return kwargs

    class Update(ComponentFormMixin, ModalMixin, OrgObjPermsMixin, SmartUpdateView):
        form_class = ContactGroupForm
        fields = ("name",)
        success_url = "uuid@contacts.contact_filter"
        success_message = ""

        def derive_fields(self):
            return ("name", "query") if self.get_object().is_dynamic else ("name",)

        def get_form_kwargs(self):
            kwargs = super().get_form_kwargs()
            kwargs["user"] = self.request.user
            return kwargs

        def form_valid(self, form):
            self.prev_query = self.get_object().query

            return super().form_valid(form)

        def post_save(self, obj):
            obj = super().post_save(obj)
            obj.update_flows()

            if obj.query and obj.query != self.prev_query:
                obj.update_query(obj.query)
            return obj

    class Delete(ModalMixin, OrgObjPermsMixin, SmartDeleteView):
        cancel_url = "uuid@contacts.contact_filter"
        redirect_url = "@contacts.contact_list"
        success_message = ""
        fields = ("uuid",)
        submit_button_name = _("Delete")

        def get_context_data(self, **kwargs):
            context = super().get_context_data(**kwargs)
            group = self.get_object()

            context["triggers"] = group.trigger_set.filter(is_archived=False)
            context["campaigns"] = group.campaigns.filter(is_archived=False)

            return context

        def get_success_url(self):
            return reverse("contacts.contact_list")

        def post(self, request, *args, **kwargs):
            # we need a self.object for get_context_data
            self.object = self.get_object()
            group = self.object

            # if there are still dependencies, give up
            triggers = group.trigger_set.filter(is_archived=False)
            if triggers.count() > 0:
                return HttpResponseRedirect(smart_url(self.cancel_url, group))

            from temba.flows.models import Flow

            if Flow.objects.filter(org=group.org, group_dependencies__in=[group]).exists():
                return HttpResponseRedirect(smart_url(self.cancel_url, group))

            if group.campaigns.filter(is_archived=False).exists():
                return HttpResponseRedirect(smart_url(self.cancel_url, group))

            # deactivate the group, this makes it 'invisible'
            group.is_active = False
            group.save(update_fields=("is_active",))

            # release the group in a background task
            on_transaction_commit(lambda: release_group_task.delay(group.id))

            # we can't just redirect so as to make our modal do the right thing
            response = self.render_to_response(
                self.get_context_data(
                    success_url=self.get_success_url(), success_script=getattr(self, "success_script", None)
                )
            )
            response["Temba-Success"] = self.get_success_url()
            return response


class ContactFieldFormMixin:
    org = None

    def clean(self):
        cleaned_data = super().clean()
        label = cleaned_data.get("label", "")

        if not ContactField.is_valid_label(label):
            raise forms.ValidationError(_("Can only contain letters, numbers and hyphens."))

        cf_exists = ContactField.user_fields.active_for_org(org=self.org).filter(label__iexact=label.lower()).exists()

        if self.instance.label != label and cf_exists is True:
            raise forms.ValidationError(_("Must be unique."))

        if not ContactField.is_valid_key(ContactField.make_key(label)):
            raise forms.ValidationError(_("Can't be a reserved word"))


class CreateContactFieldForm(ContactFieldFormMixin, forms.ModelForm):
    def __init__(self, *args, **kwargs):
        self.org = kwargs["org"]
        del kwargs["org"]

        super().__init__(*args, **kwargs)

    def clean(self):
        super().clean()
        org_active_fields_limit = self.org.get_limit(Org.LIMIT_FIELDS)

        field_count = ContactField.user_fields.count_active_for_org(org=self.org)
        if field_count >= org_active_fields_limit:
            raise forms.ValidationError(
                _(f"Cannot create a new field as limit is %(limit)s."), params={"limit": org_active_fields_limit},
            )

    class Meta:
        model = ContactField
        fields = ("label", "value_type", "show_in_table")
        widgets = {
            "label": InputWidget(attrs={"name": _("Field Name"), "widget_only": False}),
            "value_type": SelectWidget(attrs={"widget_only": False}),
            "show_in_table": CheckboxWidget(attrs={"widget_only": True}),
        }


class UpdateContactFieldForm(ContactFieldFormMixin, forms.ModelForm):
    def __init__(self, *args, **kwargs):
        self.org = kwargs["org"]
        del kwargs["org"]

        super().__init__(*args, **kwargs)

    class Meta:
        model = ContactField
        fields = ("label", "value_type", "show_in_table")
        widgets = {
            "label": InputWidget(attrs={"name": _("Field Name"), "widget_only": False}),
            "value_type": SelectWidget(attrs={"widget_only": False}),
            "show_in_table": CheckboxWidget(attrs={"widget_only": True}),
        }


class ContactFieldListView(OrgPermsMixin, SmartListView):
    queryset = ContactField.user_fields
    title = _("Manage Contact Fields")
    fields = ("label", "show_in_table", "key", "value_type")
    search_fields = ("label__icontains", "key__icontains")
    default_order = ("label",)

    success_url = "@contacts.contactfield_list"
    link_fields = ()
    paginate_by = 10000

    template_name = "contacts/contactfield_list.haml"

    def _get_static_context_data(self, **kwargs):

        org = self.request.user.get_org()
        org_active_fields_limit = org.get_limit(Org.LIMIT_FIELDS)
        active_user_fields = self.queryset.filter(org=org, is_active=True)
        all_count = active_user_fields.count()
        featured_count = active_user_fields.filter(show_in_table=True).count()

        type_counts = (
            active_user_fields.values("value_type")
            .annotate(type_count=Count("value_type"))
            .order_by("-type_count", "value_type")
        )
        value_type_map = {vt[0]: vt[1] for vt in ContactField.TYPE_CHOICES}
        types = [
            {
                "label": value_type_map[type_cnt["value_type"]],
                "count": type_cnt["type_count"],
                "url": reverse("contacts.contactfield_filter_by_type", args=type_cnt["value_type"]),
                "value_type": type_cnt["value_type"],
            }
            for type_cnt in type_counts
        ]

        return {
            "total_count": all_count,
            "total_limit": org_active_fields_limit,
            "cf_categories": [
                {"label": "All", "count": all_count, "url": reverse("contacts.contactfield_list")},
                {"label": "Featured", "count": featured_count, "url": reverse("contacts.contactfield_featured")},
            ],
            "cf_types": types,
        }

    def get_queryset(self, **kwargs):
        qs = super().get_queryset(**kwargs)
        qs = qs.collect_usage().filter(org=self.request.user.get_org(), is_active=True)

        return qs

    def get_context_data(self, **kwargs):
        context = super().get_context_data(**kwargs)

        context.update(self._get_static_context_data(**kwargs))

        return context


class ContactFieldCRUDL(SmartCRUDL):
    model = ContactField
    actions = ("list", "create", "update", "update_priority", "delete", "featured", "filter_by_type", "detail")

    class Create(ModalMixin, OrgPermsMixin, SmartCreateView):
        queryset = ContactField.user_fields
        form_class = CreateContactFieldForm
        success_message = ""
        submit_button_name = _("Create")
        field_config = {"show_in_table": {"label": _("Featured")}}

        def get_form_kwargs(self):
            kwargs = super().get_form_kwargs()
            kwargs["org"] = self.derive_org()
            return kwargs

        def form_valid(self, form):
            self.object = ContactField.get_or_create(
                org=self.request.user.get_org(),
                user=self.request.user,
                key=ContactField.make_key(label=form.cleaned_data["label"]),
                label=form.cleaned_data["label"],
                value_type=form.cleaned_data["value_type"],
                show_in_table=form.cleaned_data["show_in_table"],
            )

            response = self.render_to_response(
                self.get_context_data(
                    form=form, success_url=self.get_success_url(), success_script=getattr(self, "success_script", None)
                )
            )
            response["Temba-Success"] = self.get_success_url()
            return response

    class Update(ModalMixin, OrgObjPermsMixin, SmartUpdateView):
        queryset = ContactField.user_fields
        form_class = UpdateContactFieldForm
        success_message = ""
        submit_button_name = _("Update")
        field_config = {"show_in_table": {"label": _("Featured")}}

        def get_form_kwargs(self):
            kwargs = super().get_form_kwargs()
            kwargs["org"] = self.derive_org()
            return kwargs

        def form_valid(self, form):
            self.object = ContactField.get_or_create(
                org=self.request.user.get_org(),
                user=self.request.user,
                key=self.object.key,  # do not replace the key
                label=form.cleaned_data["label"],
                value_type=form.cleaned_data["value_type"],
                show_in_table=form.cleaned_data["show_in_table"],
                priority=0,  # reset the priority, this will move CF to the bottom of the list
            )

            response = self.render_to_response(
                self.get_context_data(
                    form=form, success_url=self.get_success_url(), success_script=getattr(self, "success_script", None)
                )
            )
            response["Temba-Success"] = self.get_success_url()
            return response

    class Delete(ModalMixin, OrgObjPermsMixin, SmartUpdateView):
        queryset = ContactField.user_fields
        success_url = "@contacts.contactfield_list"
        success_message = ""
        submit_button_name = _("Delete")
        http_method_names = ["get", "post"]
        fields = ("id",)

        def _has_uses(self):
            return any([self.object.flow_count, self.object.campaign_count, self.object.contactgroup_count])

        def get_queryset(self):
            qs = super().get_queryset()

            qs = qs.collect_usage()

            return qs

        def get_context_data(self, **kwargs):
            context = super().get_context_data(**kwargs)

            context["has_uses"] = self._has_uses()

            return context

        def post(self, request, *args, **kwargs):

            pk = self.kwargs.get(self.pk_url_kwarg)

            # does this ContactField actually exist
            self.object = ContactField.user_fields.filter(is_active=True, id=pk).collect_usage().get()

            # did it maybe change underneath us ???
            if self._has_uses():
                raise ValueError(f"Cannot remove a ContactField {pk}:{self.object.label} which is in use")

            else:
                self.object.hide_field(org=self.request.user.get_org(), user=self.request.user, key=self.object.key)
                response = self.render_to_response(self.get_context_data())
                response["Temba-Success"] = self.get_success_url()
                return response

    class UpdatePriority(OrgPermsMixin, SmartView, View):
        def post(self, request, *args, **kwargs):

            try:
                post_data = json.loads(request.body)

                with transaction.atomic():
                    for cfid, priority in post_data.items():
                        ContactField.user_fields.filter(id=cfid, org=self.request.user.get_org()).update(
                            priority=priority
                        )

                return HttpResponse('{"status":"OK"}', status=200, content_type="application/json")

            except Exception as e:
                logger.error(f"Could not update priorities of ContactFields: {str(e)}")

                payload = {"status": "ERROR", "err_detail": str(e)}

                return HttpResponse(json.dumps(payload), status=400, content_type="application/json")

    class List(ContactFieldListView):
        pass

    class Featured(ContactFieldListView):
        search_fields = None  # search and reordering do not work together
        default_order = ("-priority", "label")

        def get_queryset(self, **kwargs):
            qs = super().get_queryset(**kwargs)
            qs = qs.filter(org=self.request.user.get_org(), is_active=True, show_in_table=True)

            return qs

        def get_context_data(self, **kwargs):
            context = super().get_context_data(**kwargs)

            context["is_featured_category"] = True

            return context

    class FilterByType(ContactFieldListView):
        def get_queryset(self, **kwargs):
            qs = super().get_queryset(**kwargs)

            qs = qs.filter(value_type=self.kwargs["value_type"])

            return qs

        def get_context_data(self, **kwargs):
            context = super().get_context_data(**kwargs)

            context["selected_value_type"] = self.kwargs["value_type"]

            return context

        @classmethod
        def derive_url_pattern(cls, path, action):
            return r"^%s/%s/(?P<value_type>[^/]+)/$" % (path, action)

    class Detail(OrgObjPermsMixin, SmartReadView):
        queryset = ContactField.user_fields
        template_name = "contacts/contactfield_detail.haml"
        title = _("Contact field uses")

        def get_context_data(self, **kwargs):
            context = super().get_context_data(**kwargs)

            context["dep_flows"] = list(self.object.dependent_flows.filter(is_active=True, is_system=False).all())
            context["dep_campaignevents"] = list(
                self.object.campaign_events.filter(is_active=True).select_related("campaign").all()
            )
            context["dep_groups"] = list(self.object.contactgroup_set.filter(is_active=True).all())

            return context


class ContactImportCRUDL(SmartCRUDL):
    model = ContactImport
    actions = ("create", "preview", "read")

    class Create(OrgPermsMixin, SmartCreateView):
        class Form(forms.ModelForm):
            file = forms.FileField(validators=[FileExtensionValidator(allowed_extensions=("xls", "xlsx", "csv"))])

            def __init__(self, *args, org, **kwargs):
                self.org = org
                self.headers = None
                self.mappings = None
                self.num_records = None

                super().__init__(*args, **kwargs)

            def clean_file(self):
                file = self.cleaned_data["file"]

                # try to parse the file saving the mappings so we don't have to repeat parsing when saving the import
                self.mappings, self.num_records = ContactImport.try_to_parse(self.org, file.file, file.name)

                return file

            def clean(self):
                groups_count = ContactGroup.user_groups.filter(org=self.org).count()

                org_active_groups_limit = self.org.get_limit(Org.LIMIT_GROUPS)
                if groups_count >= org_active_groups_limit:
                    raise forms.ValidationError(
                        _(
                            "This workspace has reached the limit of %(count)d groups. "
                            "You must delete existing ones before you can perform an import."
                        ),
                        params={"count": org_active_groups_limit},
                    )

                return self.cleaned_data

            class Meta:
                model = ContactImport
                fields = ("file",)

        form_class = Form
        success_message = ""
        success_url = "id@contacts.contactimport_preview"

        def get_form_kwargs(self):
            kwargs = super().get_form_kwargs()
            kwargs["org"] = self.derive_org()
            return kwargs

        def get_context_data(self, **kwargs):
            context = super().get_context_data(**kwargs)

            org = self.derive_org()
            schemes = org.get_schemes(role=Channel.ROLE_SEND)
            schemes.add(URN.TEL_SCHEME)  # always show tel
            context["urn_schemes"] = [conf for conf in URN.SCHEME_CHOICES if conf[0] in schemes]
            context["explicit_clear"] = ContactImport.EXPLICIT_CLEAR
            context["max_records"] = ContactImport.MAX_RECORDS
            context["org_country"] = self.org.default_country
            return context

        def pre_save(self, obj):
            obj = super().pre_save(obj)
            obj.org = self.get_user().get_org()
            obj.original_filename = self.form.cleaned_data["file"].name
            obj.mappings = self.form.mappings
            obj.num_records = self.form.num_records
            return obj

    class Preview(OrgObjPermsMixin, SmartUpdateView):
        class Form(forms.ModelForm):
            def __init__(self, *args, org, **kwargs):
                self.org = org
                super().__init__(*args, **kwargs)

                self.columns = []
                for i, item in enumerate(self.instance.mappings):
                    mapping = item["mapping"]
                    column = item.copy()

                    if mapping["type"] == "new_field":
                        include_field = forms.BooleanField(
                            label=" ", required=False, initial=True, widget=CheckboxWidget(attrs={"widget_only": True})
                        )
                        name_field = forms.CharField(
                            label=" ", initial=mapping["name"], required=False, widget=InputWidget(),
                        )
                        value_type_field = forms.ChoiceField(
                            label=" ",
                            choices=ContactField.TYPE_CHOICES,
                            required=True,
                            initial=ContactField.TYPE_TEXT,
                            widget=SelectWidget(attrs={"widget_only": True}),
                        )

                        column_controls = OrderedDict(
                            [
                                (f"column_{i}_include", include_field),
                                (f"column_{i}_name", name_field),
                                (f"column_{i}_value_type", value_type_field),
                            ]
                        )
                        self.fields.update(column_controls)

                        column["controls"] = list(column_controls.keys())

                    self.columns.append(column)

            def get_form_values(self) -> List[Dict]:
                """
                Gather form data into a list the same size as the mappings
                """
                data = []
                for i in range(len(self.instance.mappings)):
                    data.append(
                        {
                            "include": self.cleaned_data.get(f"column_{i}_include", True),
                            "name": self.cleaned_data.get(f"column_{i}_name", "").strip(),
                            "value_type": self.cleaned_data.get(f"column_{i}_value_type", ContactField.TYPE_TEXT),
                        }
                    )
                return data

            def clean(self):
                existing_field_keys = {f.key for f in self.org.contactfields.filter(is_active=True)}
                used_field_keys = set()
                form_values = self.get_form_values()
                for data, item in zip(form_values, self.instance.mappings):
                    header, mapping = item["header"], item["mapping"]

                    if mapping["type"] == "new_field" and data["include"]:
                        field_name = data["name"]
                        if not field_name:
                            raise ValidationError(
                                _("Field name for '%(header)s' can't be empty.") % {"header": header}
                            )
                        else:
                            field_key = ContactField.make_key(field_name)
                            if field_key in existing_field_keys:
                                raise forms.ValidationError(
                                    _("Field name for '%(header)s' matches an existing field."),
                                    params={"header": header},
                                )

                            if not ContactField.is_valid_label(field_name) or not ContactField.is_valid_key(field_key):
                                raise forms.ValidationError(
                                    _("Field name for '%(header)s' is invalid or a reserved word."),
                                    params={"header": header},
                                )

                            if field_key in used_field_keys:
                                raise forms.ValidationError(
                                    _("Field name '%(name)s' is repeated.") % {"name": field_name}
                                )

                            used_field_keys.add(field_key)

                return self.cleaned_data

            class Meta:
                model = ContactImport
                fields = ("id",)

        form_class = Form
        success_url = "id@contacts.contactimport_read"
        success_message = ""

        def get_form_kwargs(self):
            kwargs = super().get_form_kwargs()
            kwargs["org"] = self.derive_org()
            return kwargs

        def pre_process(self, request, *args, **kwargs):
            obj = self.get_object()

            # can't preview an import which has already started
            if obj.started_on:
                return HttpResponseRedirect(reverse("contacts.contactimport_read", args=[obj.id]))

        def get_context_data(self, **kwargs):
            context = super().get_context_data(**kwargs)
            context["num_records"] = self.get_object().num_records
            return context

        def pre_save(self, obj):
            form_values = self.form.get_form_values()

            # rewrite mappings using values from form
            for i, data in enumerate(form_values):
                mapping = obj.mappings[i]["mapping"]

                if not data["include"]:
                    mapping = ContactImport.MAPPING_IGNORE
                else:
                    if mapping["type"] == "new_field":
                        mapping["key"] = ContactField.make_key(data["name"])
                        mapping["name"] = data["name"]
                        mapping["value_type"] = data["value_type"]

                obj.mappings[i]["mapping"] = mapping
            return obj

        def post_save(self, obj):
            obj.start_async()
            return obj

    class Read(OrgObjPermsMixin, SmartReadView):
        def get_context_data(self, **kwargs):
            context = super().get_context_data(**kwargs)
            context["info"] = self.import_info
            context["is_finished"] = self.is_import_finished()
            return context

        @cached_property
        def import_info(self):
            return self.get_object().get_info()

        def is_import_finished(self):
            return self.import_info["status"] in (ContactImport.STATUS_COMPLETE, ContactImport.STATUS_FAILED)

        def derive_refresh(self):
            return 0 if self.is_import_finished() else 3000<|MERGE_RESOLUTION|>--- conflicted
+++ resolved
@@ -3,6 +3,8 @@
 from datetime import timedelta
 from typing import Dict, List
 
+from django.core.files.base import ContentFile
+from smartmin.csv_imports.models import ImportTask
 from smartmin.views import (
     SmartCreateView,
     SmartCRUDL,
@@ -18,13 +20,8 @@
 from django import forms
 from django.conf import settings
 from django.contrib import messages
-<<<<<<< HEAD
 from django.core.exceptions import ValidationError, PermissionDenied
-from django.core.files.base import ContentFile
-=======
-from django.core.exceptions import ValidationError
 from django.core.validators import FileExtensionValidator
->>>>>>> e341e9e1
 from django.db import transaction
 from django.db.models import Count
 from django.db.models.functions import Lower, Upper
@@ -65,6 +62,7 @@
 from .search import SearchException, parse_query, search_contacts
 from .search.omnibox import omnibox_query, omnibox_results_to_dict
 from .tasks import export_contacts_task, release_group_task
+from ..utils.text import slugify_with
 
 logger = logging.getLogger(__name__)
 
@@ -400,11 +398,7 @@
 
                 help_text = _(f"{label} for this contact")
                 if first_urn:
-<<<<<<< HEAD
-                    help_text = "%s for this contact (@urns.%s)" % (label, scheme)
-=======
                     help_text = _(f"{label} for this contact") + f" (@urns.{scheme})"
->>>>>>> e341e9e1
 
                 # get all the urns for this scheme
                 ctrl = forms.CharField(
@@ -638,381 +632,7 @@
                     )
                 )
 
-<<<<<<< HEAD
-    class Customize(OrgPermsMixin, SmartUpdateView):
-        class CustomizeForm(forms.ModelForm):
-            def __init__(self, *args, **kwargs):
-                self.org = kwargs["org"]
-                del kwargs["org"]
-                super().__init__(*args, **kwargs)
-
-            def clean(self):
-
-                existing_contact_fields = ContactField.user_fields.active_for_org(org=self.org).values("key", "label")
-                existing_contact_fields_map = {elt["label"]: elt["key"] for elt in existing_contact_fields}
-
-                used_labels = []
-                # don't allow users to specify field keys or labels
-                re_col_name_field = regex.compile(r"column_\w+_label$", regex.V0)
-                re_col_name_include = regex.compile(r"column_(?P<name>\w+)_label$", regex.V0)
-                for key, value in self.data.items():
-                    if re_col_name_field.match(key):
-                        field_label = value.strip()
-                        if field_label.startswith("[_NEW_]"):
-                            field_label = field_label[7:]
-
-                        # skip fields that are not included and remove them from data
-                        column_name = re_col_name_include.match(key).groupdict().get("name")
-                        column_include = self.data.get("column_{}_include".format(column_name))
-                        if not column_include or "on" not in column_include:
-                            continue
-
-                        field_key = ContactField.make_key(field_label)
-
-                        if not ContactField.is_valid_label(field_label):
-                            raise forms.ValidationError(_("Can only contain letters, numbers and hyphens."))
-
-                        if not ContactField.is_valid_key(field_key):
-                            raise forms.ValidationError(
-                                _(
-                                    "%s is an invalid name or is a reserved name for contact "
-                                    "fields, field names should start with a letter."
-                                )
-                                % value
-                            )
-
-                        if field_label in used_labels:
-                            raise forms.ValidationError(_("%s should be used once") % field_label)
-
-                        existing_key = existing_contact_fields_map.get(field_label, None)
-                        if existing_key and existing_key in Contact.RESERVED_FIELD_KEYS:
-                            raise forms.ValidationError(
-                                _(
-                                    "'%(label)s' contact field has '%(key)s' key which is reserved name. "
-                                    "Column cannot be imported"
-                                )
-                                % dict(label=value, key=existing_key)
-                            )
-
-                        used_labels.append(field_label)
-
-                return self.cleaned_data
-
-            class Meta:
-                model = ImportTask
-                fields = "__all__"
-
-        model = ImportTask
-        form_class = CustomizeForm
-
-        def pre_process(self, request, *args, **kwargs):
-            pre_process = super().pre_process(request, *args, **kwargs)
-            if pre_process is not None:  # pragma: needs cover
-                return pre_process
-
-            headers = Contact.get_org_import_file_headers(self.get_object().csv_file.file, self.derive_org())
-
-            if not headers:
-                task = self.get_object()
-                self.post_save(task)
-                return HttpResponseRedirect(reverse("contacts.contact_import") + "?task=%d" % task.pk)
-
-            self.headers = headers
-            return None
-
-        def create_column_controls(self, column_headers):
-            """
-            Adds fields to the form for extra columns found in the spreadsheet. Returns a list of dictionaries
-            containing the column label and the names of the fields
-            """
-            org = self.derive_org()
-            column_controls = []
-            for header_col in column_headers:
-
-                header = header_col
-                if header.startswith("field:"):
-                    header = header.replace("field:", "", 1).strip()
-
-                header_key = slugify_with(header)
-
-                include_field = forms.BooleanField(label=" ", required=False, initial=True)
-                include_field_name = "column_%s_include" % header_key
-
-                label_initial = ContactField.get_by_label(org, header.title())
-
-                label_field_initial = header.title()
-                if label_initial:
-                    label_field_initial = label_initial.label
-
-                label_field = forms.CharField(initial=label_field_initial, required=False, label=" ")
-
-                label_field_name = "column_%s_label" % header_key
-
-                type_field_initial = None
-                if label_initial:
-                    type_field_initial = label_initial.value_type
-
-                type_field = forms.ChoiceField(
-                    label=" ", choices=Value.TYPE_CHOICES, required=True, initial=type_field_initial
-                )
-                type_field_name = "column_%s_type" % header_key
-
-                fields = [
-                    (include_field_name, include_field),
-                    (label_field_name, label_field),
-                    (type_field_name, type_field),
-                ]
-
-                self.form.fields = OrderedDict(list(self.form.fields.items()) + fields)
-
-                column_controls.append(
-                    dict(
-                        header=header_col,
-                        include_field=include_field_name,
-                        label_field=label_field_name,
-                        type_field=type_field_name,
-                    )
-                )
-
-            return column_controls
-
-        def get_context_data(self, **kwargs):
-            context = super().get_context_data(**kwargs)
-
-            org = self.derive_org()
-
-            context["column_controls"] = self.column_controls
-            context["task"] = self.get_object()
-
-            contact_fields = sorted(
-                [
-                    dict(id=elt["label"], text=elt["label"])
-                    for elt in ContactField.user_fields.active_for_org(org=org).values("label")
-                ],
-                key=lambda k: k["text"].lower(),
-            )
-            context["contact_fields"] = json.dumps(contact_fields)
-
-            return context
-
-        def get_form_kwargs(self):
-            kwargs = super().get_form_kwargs()
-            kwargs["org"] = self.derive_org()
-            return kwargs
-
-        def get_form(self):
-            form = super().get_form()
-            form.fields.clear()
-
-            self.column_controls = self.create_column_controls(self.headers)
-
-            return form
-
-        def pre_save(self, task):
-            extra_fields = []
-            cleaned_data = self.form.cleaned_data
-
-            # enumerate the columns which the user has chosen to include as fields
-            for column in self.column_controls:
-                if cleaned_data[column["include_field"]]:
-                    label = cleaned_data[column["label_field"]]
-                    if label.startswith("[_NEW_]"):
-                        label = label[7:]
-
-                    label = label.strip()
-                    value_type = cleaned_data[column["type_field"]]
-                    org = self.derive_org()
-
-                    field_key = slugify_with(label)
-
-                    existing_field = ContactField.get_by_label(org, label)
-                    if existing_field:
-                        field_key = existing_field.key
-                        value_type = existing_field.value_type
-
-                    extra_fields.append(dict(key=field_key, header=column["header"], label=label, type=value_type))
-
-            # update the extra_fields in the task's params
-            params = json.loads(task.import_params)
-            params["extra_fields"] = extra_fields
-            task.import_params = json.dumps(params)
-
-            return task
-
-        def post_save(self, task):
-
-            if not task.done():
-                task.start()
-
-            return task
-
-        def derive_success_message(self):
-            return None
-
-        def get_success_url(self):
-            return reverse("contacts.contact_import") + "?task=%d" % self.object.pk
-
-    class Import(OrgPermsMixin, SmartCSVImportView):
-        class ImportForm(forms.ModelForm):
-            def __init__(self, *args, **kwargs):
-                self.org = kwargs["org"]
-                del kwargs["org"]
-                super().__init__(*args, **kwargs)
-
-            def clean_csv_file(self):
-                if not regex.match(r"^[A-Za-z0-9_.\-*() ]+$", self.cleaned_data["csv_file"].name, regex.V0):
-                    raise forms.ValidationError(
-                        "Please make sure the file name only contains "
-                        "alphanumeric characters [0-9a-zA-Z] and "
-                        "special characters in -, _, ., (, )"
-                    )
-
-                try:
-                    Contact.get_org_import_file_headers(ContentFile(self.cleaned_data["csv_file"].read()), self.org)
-                except Exception as e:
-                    raise forms.ValidationError(str(e))
-
-                return self.cleaned_data["csv_file"]
-
-            def clean(self):
-                groups_count = ContactGroup.user_groups.filter(org=self.org).count()
-                if groups_count >= ContactGroup.MAX_ORG_CONTACTGROUPS:
-                    raise forms.ValidationError(
-                        _(
-                            "This org has %(count)d groups and the limit is %(limit)d. "
-                            "You must delete existing ones before you can "
-                            "create new ones." % dict(count=groups_count, limit=ContactGroup.MAX_ORG_CONTACTGROUPS)
-                        )
-                    )
-
-                return self.cleaned_data
-
-            class Meta:
-                model = ImportTask
-                fields = "__all__"
-
-        form_class = ImportForm
-        model = ImportTask
-        fields = ("csv_file",)
-        success_message = ""
-
-        def get(self, *args, **kwargs):
-            # overwritten to unblock contacts manually when unblock param is present
-            task = self.request.GET.get("task")
-            task = ImportTask.objects.filter(id=task).last()
-            results = json.loads(task.import_results) if task and task.import_results else dict()
-            blocked_contacts = results.pop("blocked_contacts", [])
-            group = ContactGroup.user_groups.filter(import_task=task).first()
-            unblock = self.request.GET.get("unblock", "").lower()
-            unblock = eval(unblock.capitalize()) if unblock in ("true", "false") else None
-
-            if unblock and blocked_contacts:
-                # unblock contact
-                contacts = Contact.objects.filter(id__in=blocked_contacts)
-                contacts.update(is_blocked=False)
-
-                # adding contact to the task group
-                if group:
-                    group.contacts.add(*contacts)
-                    group.save()
-
-                # update import_results because it doesn't has an blocked_contacts anymore
-                task.import_results = json.dumps(results)
-                task.save()
-
-            elif unblock is not None and not unblock:
-                # update import_results to remove blocked_contacts
-                task.import_results = json.dumps(results)
-                task.save()
-
-            return super().get(*args, **kwargs)
-
-        def pre_save(self, task):
-            super().pre_save(task)
-
-            previous_import = ImportTask.objects.filter(created_by=self.request.user).order_by("-created_on").first()
-            if previous_import and previous_import.created_on < timezone.now() - timedelta(
-                hours=24
-            ):  # pragma: needs cover
-                analytics.track(self.request.user.username, "temba.contact_imported")
-
-            return task
-
-        def post_save(self, task):
-            # configure import params with current org and timezone
-            org = self.derive_org()
-            params = dict(
-                org_id=org.id,
-                timezone=str(org.timezone),
-                extra_fields=[],
-                original_filename=self.form.cleaned_data["csv_file"].name,
-            )
-            params_dump = json.dumps(params)
-            ImportTask.objects.filter(pk=task.pk).update(import_params=params_dump)
-
-            return task
-
-        def get_form_kwargs(self):
-            kwargs = super().get_form_kwargs()
-            kwargs["org"] = self.derive_org()
-            return kwargs
-
-        def get_context_data(self, **kwargs):
-            context = super().get_context_data(**kwargs)
-            context["task"] = None
-            context["group"] = None
-            context["show_form"] = True
-            org = self.derive_org()
-            connected_channels = Channel.objects.filter(is_active=True, org=org)
-            ch_schemes = set()
-            for ch in connected_channels:
-                ch_schemes.union(ch.schemes)
-
-            context["urn_scheme_config"] = [
-                conf for conf in URN_SCHEME_CONFIG if conf[0] == TEL_SCHEME or conf[0] in ch_schemes
-            ]
-
-            task_id = self.request.GET.get("task", None)
-            if task_id:
-                tasks = ImportTask.objects.filter(pk=task_id, created_by=self.request.user)
-
-                if tasks:
-                    task = tasks[0]
-                    context["task"] = task
-                    context["show_form"] = False
-                    context["results"] = json.loads(task.import_results) if task.import_results else dict()
-
-                    groups = ContactGroup.user_groups.filter(import_task=task)
-
-                    if groups:
-                        context["group"] = groups[0]
-
-                    elif not task.status() in ["PENDING", "RUNNING", "STARTED"]:  # pragma: no cover
-                        context["show_form"] = True
-
-                    blocked_contacts = "blocked_contacts" in context["results"] and task.status() == "SUCCESS"
-                    context["show_form"] = False if blocked_contacts else context["show_form"]
-
-            return context
-
-        def derive_refresh(self):
-            task_id = self.request.GET.get("task", None)
-            if task_id:
-                tasks = ImportTask.objects.filter(pk=task_id, created_by=self.request.user)
-                if tasks and tasks[0].status() in ["PENDING", "RUNNING", "STARTED"]:  # pragma: no cover
-                    return 3000
-                elif not ContactGroup.user_groups.filter(import_task__id=task_id).exists():
-                    return 3000
-            return 0
-
-        def derive_success_message(self):
-            return None
-
-        def get_success_url(self):
-            return reverse("contacts.contact_customize", args=[self.object.pk])
-
-=======
->>>>>>> e341e9e1
+
     class Omnibox(OrgPermsMixin, SmartListView):
         paginate_by = 75
         fields = ("id", "text")
@@ -1176,16 +796,12 @@
         def get_gear_links(self):
             links = []
 
-<<<<<<< HEAD
             if (
                 self.has_org_perm("msgs.broadcast_send")
                 and not self.object.is_blocked
                 and not self.object.is_stopped
                 and self.object.get_urn()
             ):
-=======
-            if self.has_org_perm("msgs.broadcast_send") and self.object.status == Contact.STATUS_ACTIVE:
->>>>>>> e341e9e1
                 links.append(
                     dict(
                         id="send-message",
@@ -1443,9 +1059,6 @@
             context["reply_disabled"] = True
             return context
 
-<<<<<<< HEAD
-    class Filter(NotFoundRedirectMixin, ContactActionMixin, ContactListView, OrgObjPermsMixin):
-=======
     class Archived(ContactListView):
         title = _("Archived Contacts")
         template_name = "contacts/contact_archived.haml"
@@ -1474,7 +1087,6 @@
             return links
 
     class Filter(ContactListView, OrgObjPermsMixin):
->>>>>>> e341e9e1
         template_name = "contacts/contact_filter.haml"
 
         # fields for NotFoundRedirectMixin
@@ -1778,9 +1390,9 @@
             obj.release(self.request.user)
             return obj
 
-    class InviteParticipants(ContactActionMixin, ContactListView):
+    class InviteParticipants(ContactListView):
         title = _("Invite Participants")
-        system_group = ContactGroup.TYPE_ALL
+        system_group = ContactGroup.TYPE_ACTIVE
 
         def get(self, request, *args, **kwargs):
             contact_uuid = request.GET.get("contact_uuid")
