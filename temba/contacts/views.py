--- conflicted
+++ resolved
@@ -575,11 +575,8 @@
         "delete",
         "scheduled",
         "history",
-<<<<<<< HEAD
         "start",
         "invite_participants",
-=======
->>>>>>> 6b0fbde4
     )
 
     class Menu(MenuMixin, OrgPermsMixin, SmartTemplateView):
@@ -799,87 +796,8 @@
             context = super().get_context_data(**kwargs)
             contact = self.object
 
-<<<<<<< HEAD
-            # the users group membership
-            context["contact_groups"] = contact.user_groups.order_by(Lower("name"))
-
-            # campaign event fires
-            event_fires = contact.campaign_fires.filter(
-                event__is_active=True, event__campaign__is_archived=False, scheduled__gte=timezone.now()
-            ).order_by("scheduled")
-
-            scheduled_triggers = contact.get_scheduled_triggers()
-
-            scheduled_messages = contact.get_scheduled_messages()
-
-            merged_upcoming_events = []
-            for fire in event_fires:
-                merged_upcoming_events.append(
-                    dict(
-                        event_type=fire.event.event_type,
-                        message=fire.event.get_message(contact=contact),
-                        flow_uuid=fire.event.flow.uuid,
-                        flow_name=fire.event.flow.name,
-                        scheduled=fire.scheduled,
-                        **(
-                            {}
-                            if not fire.event.campaign
-                            else dict(
-                                trigger_name=fire.event.campaign.name,
-                                trigger_url=reverse("campaigns.campaign_read", kwargs={"pk": fire.event.campaign.id}),
-                            )
-                        ),
-                    )
-                )
-
-            for sched_trigger in scheduled_triggers:
-                merged_upcoming_events.append(
-                    dict(
-                        repeat_period=sched_trigger.schedule.repeat_period,
-                        event_type="F",
-                        message=None,
-                        flow_uuid=sched_trigger.flow.uuid,
-                        flow_name=sched_trigger.flow.name,
-                        scheduled=sched_trigger.schedule.next_fire,
-                        **(
-                            {}
-                            if not sched_trigger
-                            else dict(
-                                trigger_name=f"Triggers {sched_trigger.schedule.get_display()}",
-                                trigger_url=reverse("triggers.trigger_list"),
-                            )
-                        ),
-                    )
-                )
-
-            for sched_broadcast in scheduled_messages:
-                merged_upcoming_events.append(
-                    dict(
-                        repeat_period=sched_broadcast.schedule.repeat_period,
-                        event_type="M",
-                        message=sched_broadcast.get_text(contact),
-                        flow_uuid=None,
-                        flow_name=None,
-                        scheduled=sched_broadcast.schedule.next_fire,
-                        **(
-                            {}
-                            if not sched_broadcast
-                            else dict(
-                                trigger_name=f"Triggers {sched_broadcast.schedule.get_display()}",
-                                trigger_url=reverse("triggers.trigger_list"),
-                            )
-                        ),
-                    )
-                )
-
-            # upcoming scheduled events
-            context["upcoming_events"] = sorted(merged_upcoming_events, key=lambda k: k["scheduled"], reverse=True)
-
-            # open tickets
-=======
             context["contact_groups"] = contact.get_groups().order_by(Lower("name"))
             context["upcoming_events"] = contact.get_scheduled(reverse=True)
->>>>>>> 6b0fbde4
             context["open_tickets"] = list(
                 contact.tickets.filter(status=Ticket.STATUS_OPEN).select_related("ticketer").order_by("-opened_on")
             )
@@ -972,12 +890,8 @@
             links = []
 
             if self.object.status == Contact.STATUS_ACTIVE:
-<<<<<<< HEAD
-                if self.has_org_perm("msgs.broadcast_send") and self.object.get_urn():
-=======
 
                 if not self.is_spa() and self.has_org_perm("msgs.broadcast_send"):
->>>>>>> 6b0fbde4
                     links.append(
                         dict(
                             id="send-message",
@@ -1244,33 +1158,17 @@
                         title=_("Start Studio Flow"),
                         modax=_("Launch Studio Flow"),
                         href=reverse("flows.flow_launch_studio_flow"),
+                    ),
+                    dict(
+                        id="export-contacts",
+                        title=_("Export"),
+                        modax=_("Export Contacts"),
+                        href=self.derive_export_url(),
                     )
-                )
-
-<<<<<<< HEAD
-            if is_spa:
-
-                links.append(
-                    dict(
-                        id="create-contact",
-                        title=_("New Contact"),
-                        modax=_("New Contact"),
-                        href=reverse("contacts.contact_create"),
-                    )
-                )
-
-                links.append(
-                    dict(
-                        id="create-group",
-                        title=_("New Group"),
-                        modax=_("New Group"),
-                        href=reverse("contacts.contactgroup_create"),
-                    )
+
                 )
 
             links.extend(super().get_gear_links())
-=======
->>>>>>> 6b0fbde4
             return links
 
         def get_context_data(self, *args, **kwargs):
@@ -1671,40 +1569,6 @@
         def save(self, obj):
             obj.release(self.request.user)
             return obj
-
-<<<<<<< HEAD
-    class Start(ModalMixin, OrgObjPermsMixin, SmartUpdateView):
-        """
-        Starts this contact in a flow
-        """
-
-        class Form(forms.Form):
-            flow = TembaChoiceField(
-                queryset=Flow.objects.none(),
-                widget=SelectWidget(
-                    attrs={"placeholder": _("Select a flow to start"), "widget_only": True, "searchable": True}
-                ),
-            )
-
-            def __init__(self, instance, **kwargs):
-                super().__init__(**kwargs)
-
-                self.fields["flow"].queryset = instance.org.flows.filter(
-                    flow_type__in=(Flow.TYPE_MESSAGE, Flow.TYPE_VOICE, Flow.TYPE_BACKGROUND),
-                    is_archived=False,
-                    is_system=False,
-                    is_active=True,
-                ).order_by("name")
-
-        form_class = Form
-        success_url = "hide"
-        success_message = ""
-        submit_button_name = _("Start")
-
-        def save(self, obj):
-            self.flow = self.form.cleaned_data["flow"]
-            start = FlowStart.create(self.flow, self.request.user, FlowStart.TYPE_MANUAL, contacts=[obj])
-            start.async_start()
 
     class InviteParticipants(ContactListView):
         title = _("Invite Participants")
@@ -1820,8 +1684,6 @@
 
             return context
 
-=======
->>>>>>> 6b0fbde4
 
 class ContactGroupCRUDL(SmartCRUDL):
     model = ContactGroup
@@ -1975,13 +1837,8 @@
     def clean_name(self):
         name = self.cleaned_data["name"]
 
-<<<<<<< HEAD
-        if not ContactField.is_valid_label(label):
-            raise forms.ValidationError(_("Can only contain letters, numbers and hyphens."))
-=======
         if not ContactField.is_valid_name(name):
             raise forms.ValidationError(_("Can only contain letters, numbers and hypens."))
->>>>>>> 6b0fbde4
 
         if not ContactField.is_valid_key(ContactField.make_key(name)):
             raise forms.ValidationError(_("Can't be a reserved word."))
