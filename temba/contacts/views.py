import logging
from collections import OrderedDict
from datetime import timedelta

import regex
from smartmin.csv_imports.models import ImportTask
from smartmin.views import (
    SmartCreateView,
    SmartCRUDL,
    SmartCSVImportView,
    SmartDeleteView,
    SmartFormView,
    SmartListView,
    SmartReadView,
    SmartUpdateView,
    SmartView,
    smart_url,
)

from django import forms
from django.conf import settings
from django.contrib import messages
from django.core.exceptions import ValidationError, PermissionDenied
from django.core.files.base import ContentFile
from django.db import transaction
from django.db.models import Count
from django.db.models.functions import Lower, Upper
from django.forms import Form
from django.http import Http404, HttpResponse, HttpResponseNotFound, HttpResponseRedirect, JsonResponse
from django.urls import reverse
from django.utils import timezone
from django.utils.http import is_safe_url, urlquote_plus
from django.utils.translation import ugettext_lazy as _
from django.views import View
from django.views.decorators.csrf import csrf_exempt

from temba.archives.models import Archive
from temba.channels.models import Channel
from temba.flows.models import Flow
from temba.contacts.templatetags.contacts import MISSING_VALUE
from temba.mixins import NotFoundRedirectMixin
from temba.msgs.views import SendMessageForm
from temba.orgs.views import ModalMixin, OrgObjPermsMixin, OrgPermsMixin
from temba.utils import analytics, json, languages, on_transaction_commit
from temba.utils.dates import datetime_to_ms, ms_to_datetime
from temba.utils.fields import Select2Field
from temba.utils.models import IDSliceQuerySet, patch_queryset_count
from temba.utils.text import slugify_with
from temba.utils.views import BaseActionForm
from temba.values.constants import Value

from .models import (
    TEL_SCHEME,
    URN,
    URN_SCHEME_CONFIG,
    Contact,
    ContactField,
    ContactGroup,
    ContactGroupCount,
    ContactURN,
    ExportContactsTask,
)
from .omnibox import omnibox_query, omnibox_results_to_dict
from .tasks import export_contacts_task, release_group_task

logger = logging.getLogger(__name__)


class RemoveFromGroupForm(forms.Form):
    contact = forms.ModelChoiceField(Contact.objects.all())
    group = forms.ModelChoiceField(ContactGroup.user_groups.all())

    def __init__(self, *args, **kwargs):
        org = kwargs.pop("org")
        self.user = kwargs.pop("user")

        super().__init__(*args, **kwargs)

        self.fields["contact"].queryset = org.contacts.filter(is_active=True)
        self.fields["group"].queryset = ContactGroup.user_groups.filter(org=org)

    def execute(self):
        data = self.cleaned_data
        contact = data["contact"]
        group = data["group"]

        assert not group.is_dynamic, "can't manually add/remove contacts for a dynamic group"

        # remove contact from group
        group.update_contacts(self.user, [contact], add=False)

        return {"status": "success"}


class ContactGroupForm(forms.ModelForm):
    preselected_contacts = forms.CharField(required=False, widget=forms.HiddenInput)
    group_query = forms.CharField(required=False, widget=forms.HiddenInput)

    def __init__(self, user, *args, **kwargs):
        self.user = user
        self.org = user.get_org()
        super().__init__(*args, **kwargs)

    def clean_name(self):
        name = self.cleaned_data["name"].strip()

        # make sure the name isn't already taken
        existing = ContactGroup.get_user_group_by_name(self.org, name)
        if existing and self.instance != existing:
            raise forms.ValidationError(_("Name is used by another group"))

        # and that the name is valid
        if not ContactGroup.is_valid_name(name):
            raise forms.ValidationError(_("Group name must not be blank or begin with + or -"))

        groups_count = ContactGroup.user_groups.filter(org=self.org).count()
        if groups_count >= ContactGroup.MAX_ORG_CONTACTGROUPS:
            raise forms.ValidationError(
                _(
                    "This org has %(count)d groups and the limit is %(limit)d. "
                    "You must delete existing ones before you can "
                    "create new ones." % dict(count=groups_count, limit=ContactGroup.MAX_ORG_CONTACTGROUPS)
                )
            )

        return name

    def clean_query(self):
        from temba.contacts.search import parse_query, SearchException

        try:
            parsed = parse_query(self.org.id, self.cleaned_data["query"])
            if not parsed.allow_as_group:
                raise forms.ValidationError(_('You cannot create a dynamic group based on "id" or "group".'))

            if (
                self.instance
                and self.instance.status != ContactGroup.STATUS_READY
                and parsed.query != self.instance.query
            ):
                raise forms.ValidationError(_("You cannot update the query of a group that is evaluating."))

            return parsed.query

        except SearchException as e:
            raise forms.ValidationError(str(e))

    class Meta:
        fields = ("name", "query")
        model = ContactGroup


class ContactListView(OrgPermsMixin, SmartListView):
    """
    Base class for contact list views with contact folders and groups listed by the side
    """

    system_group = None
    add_button = True
    paginate_by = 50

    parsed_query = None
    save_dynamic_search = None

    sort_field = None
    sort_direction = None

    search_error = None

    def pre_process(self, request, *args, **kwargs):
        """
        Don't allow pagination past 200th page
        """
        if int(self.request.GET.get("page", "1")) > 200:
            return HttpResponseNotFound()

        return super().pre_process(request, *args, **kwargs)

    def derive_group(self):
        return ContactGroup.all_groups.get(org=self.request.user.get_org(), group_type=self.system_group)

    def derive_export_url(self):
        search = urlquote_plus(self.request.GET.get("search", ""))
        redirect = urlquote_plus(self.request.get_full_path())
        return "%s?g=%s&s=%s&redirect=%s" % (
            reverse("contacts.contact_export"),
            self.derive_group().uuid,
            search,
            redirect,
        )

    def derive_refresh(self):
        # dynamic groups that are reevaluating should refresh every 2 seconds
        group = self.derive_group()
        if group.is_dynamic and group.status != ContactGroup.STATUS_READY:
            return 2000

        return None

    @staticmethod
    def prepare_sort_field_struct(sort_on):
        if not sort_on:
            return None, None, None

        if sort_on[0] == "-":
            sort_direction = "desc"
            sort_field = sort_on[1:]
        else:
            sort_direction = "asc"
            sort_field = sort_on

        if sort_field == "created_on":

            return (
                sort_field,
                sort_direction,
                {"field_type": "attribute", "sort_direction": sort_direction, "field_name": "created_on"},
            )
        else:
            try:
                contact_sort_field = ContactField.user_fields.values("value_type", "uuid").get(uuid=sort_field)
            except ValidationError:
                return None, None, None
            except ContactField.DoesNotExist:
                return None, None, None

            mapping = {
                "T": "text",
                "N": "number",
                "D": "datetime",
                "S": "state_keyword",
                "I": "district_keyword",
                "W": "ward_keyword",
            }
            field_leaf = mapping[contact_sort_field["value_type"]]

            return (
                sort_field,
                sort_direction,
                {
                    "field_type": "field",
                    "sort_direction": sort_direction,
                    "field_path": "fields.{}".format(field_leaf),
                    "field_uuid": str(contact_sort_field["uuid"]),
                },
            )

    def get_queryset(self, **kwargs):
        from temba.contacts.search import search_contacts, SearchException

        org = self.request.user.get_org()
        group = self.derive_group()
        self.search_error = None

        # contact list views don't use regular field searching but use more complex contact searching
        search_query = self.request.GET.get("search", None)
        sort_on = self.request.GET.get("sort_on", "")
        page = self.request.GET.get("page", "1")

        offset = (int(page) - 1) * 50

        self.sort_direction = "desc" if sort_on.startswith("-") else "asc"
        self.sort_field = sort_on.lstrip("-")

        if search_query or sort_on:
            try:
                results = search_contacts(org.id, str(group.uuid), search_query, sort_on, offset)
                self.parsed_query = results.query if len(results.query) > 0 else None
                self.save_dynamic_search = results.allow_as_group

                return IDSliceQuerySet(Contact, results.contact_ids, offset, results.total)
            except SearchException as e:
                self.search_error = str(e)

                # this should be an empty resultset
                return Contact.objects.none()
        else:
            # if user search is not defined, use DB to select contacts
            qs = (
                group.contacts.filter(org=self.request.user.get_org())
                .order_by("-id")
                .prefetch_related("org", "all_groups")
            )
            patch_queryset_count(qs, group.get_member_count)
            return qs

    def get_context_data(self, **kwargs):
        context = super().get_context_data(**kwargs)

        org = self.request.user.get_org()
        counts = ContactGroup.get_system_group_counts(org)

        folders = [
            dict(count=counts[ContactGroup.TYPE_ALL], label=_("All Contacts"), url=reverse("contacts.contact_list")),
            dict(count=counts[ContactGroup.TYPE_BLOCKED], label=_("Blocked"), url=reverse("contacts.contact_blocked")),
            dict(count=counts[ContactGroup.TYPE_STOPPED], label=_("Stopped"), url=reverse("contacts.contact_stopped")),
        ]

        # resolve the paginated object list so we can initialize a cache of URNs and fields
        contacts = context["object_list"]
        Contact.bulk_cache_initialize(org, contacts)

        context["contacts"] = contacts
        context["groups"] = self.get_user_groups(org)
        context["folders"] = folders
        context["has_contacts"] = contacts or org.has_contacts()
        context["search_error"] = self.search_error
        context["send_form"] = SendMessageForm(self.request.user)

        context["sort_direction"] = self.sort_direction
        context["sort_field"] = self.sort_field

        # replace search string with parsed search expression
        if self.parsed_query is not None:
            context["search"] = self.parsed_query
            context["save_dynamic_search"] = self.save_dynamic_search

        return context

    def get_user_groups(self, org):
        groups = ContactGroup.get_user_groups(org, ready_only=False).select_related("org").order_by(Upper("name"))
        group_counts = ContactGroupCount.get_totals(groups)

        rendered = []
        for g in groups:
            rendered.append(
                {
                    "pk": g.id,
                    "uuid": g.uuid,
                    "label": g.name,
                    "count": group_counts[g],
                    "is_dynamic": g.is_dynamic,
                    "is_ready": g.status == ContactGroup.STATUS_READY,
                }
            )

        return rendered


class ContactActionForm(BaseActionForm):
    allowed_actions = (
        ("label", _("Add to Group")),
        ("unlabel", _("Remove from Group")),
        ("unblock", _("Unblock Contacts")),
        ("block", _("Block Contacts")),
        ("delete", _("Delete Contacts")),
        ("unstop", _("Unstop Contacts")),
    )

    model = Contact
    label_model = ContactGroup
    label_model_manager = "user_groups"
    has_is_active = True

    class Meta:
        fields = ("action", "label", "objects", "add")


class ContactActionMixin(SmartListView):
    @csrf_exempt
    def dispatch(self, *args, **kwargs):
        return super().dispatch(*args, **kwargs)

    def post(self, request, *args, **kwargs):
        user = self.request.user
        org = user.get_org()

        form = ContactActionForm(self.request.POST, org=org, user=user)

        if form.is_valid():
            form.execute()

        return self.get(request, *args, **kwargs)


class ContactFieldForm(forms.ModelForm):

    contact_field = Select2Field()
    field_value = forms.CharField(required=False)

    def __init__(self, *args, **kwargs):
        super().__init__(*args, **kwargs)

    class Meta:
        model = Contact
        fields = "__all__"


class ContactForm(forms.ModelForm):
    def __init__(self, *args, **kwargs):
        self.user = kwargs["user"]
        self.org = self.user.get_org()
        del kwargs["user"]
        super().__init__(*args, **kwargs)

        # add all URN scheme fields if org is not anon
        extra_fields = []
        if not self.org.is_anon:
            urns = self.instance.get_urns()

            idx = 0

            last_urn = None

            if not urns:
                urn = ContactURN()
                urn.scheme = "tel"
                urns = [urn]
            for urn in urns:

                first_urn = last_urn is None or urn.scheme != last_urn.scheme

                urn_choice = None
                for choice in ContactURN.SCHEME_CHOICES:
                    if choice[0] == urn.scheme:
                        urn_choice = choice

                scheme = urn.scheme
                label = urn.scheme

                if urn_choice:
                    label = urn_choice[1]

                help_text = "%s for this contact" % label
                if first_urn:
                    help_text = "%s for this contact (@contact.%s)" % (label, scheme)

                # get all the urns for this scheme
                ctrl = forms.CharField(required=False, label=label, initial=urn.path, help_text=help_text)
                extra_fields.append(("urn__%s__%d" % (scheme, idx), ctrl))
                idx += 1

                last_urn = urn

        self.fields = OrderedDict(list(self.fields.items()) + extra_fields)

    def clean(self):
        country = self.org.get_country_code()

        def validate_urn(key, scheme, path):
            try:
                normalized = URN.normalize(URN.from_parts(scheme, path), country)
                existing_urn = ContactURN.lookup(self.org, normalized, normalize=False)

                if existing_urn and existing_urn.contact and existing_urn.contact != self.instance:
                    self._errors[key] = _("Used by another contact")
                    return False
                # validate but not with country as users are allowed to enter numbers before adding a channel
                elif not URN.validate(normalized):
                    if scheme == TEL_SCHEME:  # pragma: needs cover
                        self._errors[key] = _(
                            "Invalid number. Ensure number includes country code, e.g. +1-541-754-3010"
                        )
                    else:
                        self._errors[key] = _("Invalid format")
                    return False
                return True
            except ValueError:
                self._errors[key] = _("Invalid input")
                return False

        # validate URN fields
        for field_key, value in self.data.items():
            if field_key.startswith("urn__") and value:
                scheme = field_key.split("__")[1]
                validate_urn(field_key, scheme, value)

        # validate new URN if provided
        if self.data.get("new_path", None):
            if validate_urn("new_path", self.data["new_scheme"], self.data["new_path"]):
                self.cleaned_data["new_scheme"] = self.data["new_scheme"]
                self.cleaned_data["new_path"] = self.data["new_path"]

        return self.cleaned_data

    class Meta:
        model = Contact
        fields = "__all__"


class UpdateContactForm(ContactForm):
    groups = forms.ModelMultipleChoiceField(
        queryset=ContactGroup.user_groups.filter(pk__lt=0),
        required=False,
        label=_("Groups"),
        help_text=_("Add or remove groups this contact belongs to"),
    )

    def __init__(self, *args, **kwargs):
        super().__init__(*args, **kwargs)

        choices = [("", "No Preference")]

        # if they had a preference that has since been removed, make sure we show it
        if self.instance.language:
            if not self.instance.org.languages.filter(iso_code=self.instance.language).first():
                lang = languages.get_language_name(self.instance.language)
                choices += [(self.instance.language, _("%s (Missing)") % lang)]

        choices += [(l.iso_code, l.name) for l in self.instance.org.languages.all().order_by("orgs", "name")]

        self.fields["language"] = forms.ChoiceField(
            required=False, label=_("Language"), initial=self.instance.language, choices=choices
        )

        self.fields["groups"].initial = self.instance.user_groups.all()
        self.fields["groups"].queryset = ContactGroup.get_user_groups(self.user.get_org(), dynamic=False)
        self.fields["groups"].help_text = _("The groups which this contact belongs to")


class ExportForm(Form):
    group_memberships = forms.ModelMultipleChoiceField(
        queryset=ContactGroup.user_groups.none(), required=False, label=_("Group Memberships for")
    )

    def __init__(self, user, *args, **kwargs):
        super().__init__(*args, **kwargs)
        self.user = user

        self.fields["group_memberships"].queryset = ContactGroup.user_groups.filter(
            org=self.user.get_org(), is_active=True, status=ContactGroup.STATUS_READY
        ).order_by(Lower("name"))

        self.fields["group_memberships"].help_text = _(
            "Include group membership only for these groups. " "(Leave blank to ignore group memberships)."
        )


class ContactCRUDL(SmartCRUDL):
    model = Contact
    actions = (
        "create",
        "update",
        "search",
        "stopped",
        "list",
        "import",
        "read",
        "filter",
        "blocked",
        "omnibox",
        "customize",
        "update_fields",
        "update_fields_input",
        "export",
        "block",
        "unblock",
        "unstop",
        "delete",
        "history",
        "invite_participants",
    )

    class Export(ModalMixin, OrgPermsMixin, SmartFormView):

        form_class = ExportForm
        submit_button_name = "Export"
        success_url = "@contacts.contact_list"

        def pre_process(self, request, *args, **kwargs):
            user = self.request.user
            org = user.get_org()

            group_uuid, search, redirect = self.derive_params()

            # is there already an export taking place?
            existing = ExportContactsTask.get_recent_unfinished(org)
            if existing:
                messages.info(
                    self.request,
                    _(
                        "There is already an export in progress, started by %s. You must wait "
                        "for that export to complete before starting another." % existing.created_by.username
                    ),
                )
                return HttpResponseRedirect(redirect or reverse("contacts.contact_list"))

        def derive_params(self):
            group_uuid = self.request.GET.get("g")
            search = self.request.GET.get("s")
            redirect = self.request.GET.get("redirect")
            if redirect and not is_safe_url(redirect, self.request.get_host()):
                redirect = None

            return group_uuid, search, redirect

        def get_form_kwargs(self):
            kwargs = super().get_form_kwargs()
            kwargs["user"] = self.request.user
            return kwargs

        def form_invalid(self, form):  # pragma: needs cover
            if "_format" in self.request.GET and self.request.GET["_format"] == "json":
                return HttpResponse(
                    json.dumps(dict(status="error", errors=form.errors)), content_type="application/json", status=400
                )
            else:
                return super().form_invalid(form)

        def form_valid(self, form):
            user = self.request.user
            org = user.get_org()

            group_uuid, search, redirect = self.derive_params()
            group_memberships = form.cleaned_data["group_memberships"]

            group = ContactGroup.all_groups.filter(org=org, uuid=group_uuid).first() if group_uuid else None

            previous_export = (
                ExportContactsTask.objects.filter(org=org, created_by=user).order_by("-modified_on").first()
            )
            if previous_export and previous_export.created_on < timezone.now() - timedelta(
                hours=24
            ):  # pragma: needs cover
                analytics.track(self.request.user.username, "temba.contact_exported")

            export = ExportContactsTask.create(org, user, group, search, group_memberships)

            # schedule the export job
            on_transaction_commit(lambda: export_contacts_task.delay(export.pk))

            if not getattr(settings, "CELERY_ALWAYS_EAGER", False):  # pragma: no cover
                messages.info(
                    self.request,
                    _("We are preparing your export. We will e-mail you at %s when it is ready.")
                    % self.request.user.username,
                )

            else:
                dl_url = reverse("assets.download", kwargs=dict(type="contact_export", pk=export.pk))
                messages.info(
                    self.request,
                    _("Export complete, you can find it here: %s (production users will get an email)") % dl_url,
                )
            if "HTTP_X_PJAX" not in self.request.META:
                return HttpResponseRedirect(redirect or reverse("contacts.contact_list"))
            else:  # pragma: no cover
                return self.render_to_response(
                    self.get_context_data(
                        form=form,
                        success_url=self.get_success_url(),
                        success_script=getattr(self, "success_script", None),
                    )
                )

    class Customize(OrgPermsMixin, SmartUpdateView):
        class CustomizeForm(forms.ModelForm):
            def __init__(self, *args, **kwargs):
                self.org = kwargs["org"]
                del kwargs["org"]
                super().__init__(*args, **kwargs)

            def clean(self):

                existing_contact_fields = ContactField.user_fields.active_for_org(org=self.org).values("key", "label")
                existing_contact_fields_map = {elt["label"]: elt["key"] for elt in existing_contact_fields}

                used_labels = []
                # don't allow users to specify field keys or labels
                re_col_name_field = regex.compile(r"column_\w+_label$", regex.V0)
                re_col_name_include = regex.compile(r"column_(?P<name>\w+)_label$", regex.V0)
                for key, value in self.data.items():
                    if re_col_name_field.match(key):
                        field_label = value.strip()
                        if field_label.startswith("[_NEW_]"):
                            field_label = field_label[7:]

                        # skip fields that are not included and remove them from data
                        column_name = re_col_name_include.match(key).groupdict().get("name")
                        column_include = self.data.get("column_{}_include".format(column_name))
                        if not column_include or "on" not in column_include:
                            continue

                        field_key = ContactField.make_key(field_label)

                        if not ContactField.is_valid_label(field_label):
                            raise forms.ValidationError(_("Can only contain letters, numbers and hypens."))

                        if not ContactField.is_valid_key(field_key):
                            raise forms.ValidationError(
                                _(
                                    "%s is an invalid name or is a reserved name for contact "
                                    "fields, field names should start with a letter."
                                )
                                % value
                            )

                        if field_label in used_labels:
                            raise forms.ValidationError(_("%s should be used once") % field_label)

                        existing_key = existing_contact_fields_map.get(field_label, None)
                        if existing_key and existing_key in Contact.RESERVED_FIELD_KEYS:
                            raise forms.ValidationError(
                                _(
                                    "'%(label)s' contact field has '%(key)s' key which is reserved name. "
                                    "Column cannot be imported"
                                )
                                % dict(label=value, key=existing_key)
                            )

                        used_labels.append(field_label)

                return self.cleaned_data

            class Meta:
                model = ImportTask
                fields = "__all__"

        model = ImportTask
        form_class = CustomizeForm

        def pre_process(self, request, *args, **kwargs):
            pre_process = super().pre_process(request, *args, **kwargs)
            if pre_process is not None:  # pragma: needs cover
                return pre_process

            headers = Contact.get_org_import_file_headers(self.get_object().csv_file.file, self.derive_org())

            if not headers:
                task = self.get_object()
                self.post_save(task)
                return HttpResponseRedirect(reverse("contacts.contact_import") + "?task=%d" % task.pk)

            self.headers = headers
            return None

        def create_column_controls(self, column_headers):
            """
            Adds fields to the form for extra columns found in the spreadsheet. Returns a list of dictionaries
            containing the column label and the names of the fields
            """
            org = self.derive_org()
            column_controls = []
            for header_col in column_headers:

                header = header_col
                if header.startswith("field:"):
                    header = header.replace("field:", "", 1).strip()

                header_key = slugify_with(header)

                include_field = forms.BooleanField(label=" ", required=False, initial=True)
                include_field_name = "column_%s_include" % header_key

                label_initial = ContactField.get_by_label(org, header.title())

                label_field_initial = header.title()
                if label_initial:
                    label_field_initial = label_initial.label

                label_field = forms.CharField(initial=label_field_initial, required=False, label=" ")

                label_field_name = "column_%s_label" % header_key

                type_field_initial = None
                if label_initial:
                    type_field_initial = label_initial.value_type

                type_field = forms.ChoiceField(
                    label=" ", choices=Value.TYPE_CHOICES, required=True, initial=type_field_initial
                )
                type_field_name = "column_%s_type" % header_key

                fields = [
                    (include_field_name, include_field),
                    (label_field_name, label_field),
                    (type_field_name, type_field),
                ]

                self.form.fields = OrderedDict(list(self.form.fields.items()) + fields)

                column_controls.append(
                    dict(
                        header=header_col,
                        include_field=include_field_name,
                        label_field=label_field_name,
                        type_field=type_field_name,
                    )
                )

            return column_controls

        def get_context_data(self, **kwargs):
            context = super().get_context_data(**kwargs)

            org = self.derive_org()

            context["column_controls"] = self.column_controls
            context["task"] = self.get_object()

            contact_fields = sorted(
                [
                    dict(id=elt["label"], text=elt["label"])
                    for elt in ContactField.user_fields.active_for_org(org=org).values("label")
                ],
                key=lambda k: k["text"].lower(),
            )
            context["contact_fields"] = json.dumps(contact_fields)

            return context

        def get_form_kwargs(self):
            kwargs = super().get_form_kwargs()
            kwargs["org"] = self.derive_org()
            return kwargs

        def get_form(self):
            form = super().get_form()
            form.fields.clear()

            self.column_controls = self.create_column_controls(self.headers)

            return form

        def pre_save(self, task):
            extra_fields = []
            cleaned_data = self.form.cleaned_data

            # enumerate the columns which the user has chosen to include as fields
            for column in self.column_controls:
                if cleaned_data[column["include_field"]]:
                    label = cleaned_data[column["label_field"]]
                    if label.startswith("[_NEW_]"):
                        label = label[7:]

                    label = label.strip()
                    value_type = cleaned_data[column["type_field"]]
                    org = self.derive_org()

                    field_key = slugify_with(label)

                    existing_field = ContactField.get_by_label(org, label)
                    if existing_field:
                        field_key = existing_field.key
                        value_type = existing_field.value_type

                    extra_fields.append(dict(key=field_key, header=column["header"], label=label, type=value_type))

            # update the extra_fields in the task's params
            params = json.loads(task.import_params)
            params["extra_fields"] = extra_fields
            task.import_params = json.dumps(params)

            return task

        def post_save(self, task):

            if not task.done():
                task.start()

            return task

        def derive_success_message(self):
            return None

        def get_success_url(self):
            return reverse("contacts.contact_import") + "?task=%d" % self.object.pk

    class Import(OrgPermsMixin, SmartCSVImportView):
        class ImportForm(forms.ModelForm):
            def __init__(self, *args, **kwargs):
                self.org = kwargs["org"]
                del kwargs["org"]
                super().__init__(*args, **kwargs)

            def clean_csv_file(self):
                if not regex.match(r"^[A-Za-z0-9_.\-*() ]+$", self.cleaned_data["csv_file"].name, regex.V0):
                    raise forms.ValidationError(
                        "Please make sure the file name only contains "
                        "alphanumeric characters [0-9a-zA-Z] and "
                        "special characters in -, _, ., (, )"
                    )

                try:
                    Contact.get_org_import_file_headers(ContentFile(self.cleaned_data["csv_file"].read()), self.org)
                except Exception as e:
                    raise forms.ValidationError(str(e))

                return self.cleaned_data["csv_file"]

            def clean(self):
                groups_count = ContactGroup.user_groups.filter(org=self.org).count()
                if groups_count >= ContactGroup.MAX_ORG_CONTACTGROUPS:
                    raise forms.ValidationError(
                        _(
                            "This org has %(count)d groups and the limit is %(limit)d. "
                            "You must delete existing ones before you can "
                            "create new ones." % dict(count=groups_count, limit=ContactGroup.MAX_ORG_CONTACTGROUPS)
                        )
                    )

                return self.cleaned_data

            class Meta:
                model = ImportTask
                fields = "__all__"

        form_class = ImportForm
        model = ImportTask
        fields = ("csv_file",)
        success_message = ""

        def get(self, *args, **kwargs):
            # overwritten to unblock contacts manually when unblock param is present
            task = self.request.GET.get("task")
            task = ImportTask.objects.filter(id=task).last()
            results = json.loads(task.import_results) if task and task.import_results else dict()
            blocked_contacts = results.pop("blocked_contacts", [])
            group = ContactGroup.user_groups.filter(import_task=task).first()
            unblock = self.request.GET.get("unblock")
            unblock = True if unblock == "true" else False

            if unblock and blocked_contacts:
                # unblock contact
                contacts = Contact.objects.filter(id__in=blocked_contacts)
                contacts.update(is_blocked=False)

                # adding contact to the task group
                if group:
                    group.contacts.add(*contacts)
                    group.save()

                # update import_results because it doesn't has an blocked_contacts anymore
                task.import_results = json.dumps(results)
                task.save()
            return super().get(*args, **kwargs)

        def pre_save(self, task):
            super().pre_save(task)

            previous_import = ImportTask.objects.filter(created_by=self.request.user).order_by("-created_on").first()
            if previous_import and previous_import.created_on < timezone.now() - timedelta(
                hours=24
            ):  # pragma: needs cover
                analytics.track(self.request.user.username, "temba.contact_imported")

            return task

        def post_save(self, task):
            # configure import params with current org and timezone
            org = self.derive_org()
            params = dict(
                org_id=org.id,
                timezone=str(org.timezone),
                extra_fields=[],
                original_filename=self.form.cleaned_data["csv_file"].name,
            )
            params_dump = json.dumps(params)
            ImportTask.objects.filter(pk=task.pk).update(import_params=params_dump)

            return task

        def get_form_kwargs(self):
            kwargs = super().get_form_kwargs()
            kwargs["org"] = self.derive_org()
            return kwargs

        def get_context_data(self, **kwargs):
            context = super().get_context_data(**kwargs)
            context["task"] = None
            context["group"] = None
            context["show_form"] = True
            org = self.derive_org()
            connected_channels = Channel.objects.filter(is_active=True, org=org)
            ch_schemes = set()
            for ch in connected_channels:
                ch_schemes.union(ch.schemes)

            context["urn_scheme_config"] = [
                conf for conf in URN_SCHEME_CONFIG if conf[0] == TEL_SCHEME or conf[0] in ch_schemes
            ]

            task_id = self.request.GET.get("task", None)
            if task_id:
                tasks = ImportTask.objects.filter(pk=task_id, created_by=self.request.user)

                if tasks:
                    task = tasks[0]
                    context["task"] = task
                    context["show_form"] = False
                    context["results"] = json.loads(task.import_results) if task.import_results else dict()

                    groups = ContactGroup.user_groups.filter(import_task=task)

                    if groups:
                        context["group"] = groups[0]

                    elif not task.status() in ["PENDING", "RUNNING", "STARTED"]:  # pragma: no cover
                        context["show_form"] = True

                    blocked_contacts = "blocked_contacts" in context["results"] and task.status() == "SUCCESS"
                    context["show_form"] = False if blocked_contacts else context["show_form"]

            return context

        def derive_refresh(self):
            task_id = self.request.GET.get("task", None)
            if task_id:
                tasks = ImportTask.objects.filter(pk=task_id, created_by=self.request.user)
                if tasks and tasks[0].status() in ["PENDING", "RUNNING", "STARTED"]:  # pragma: no cover
                    return 3000
                elif not ContactGroup.user_groups.filter(import_task__id=task_id).exists():
                    return 3000
            return 0

        def derive_success_message(self):
            return None

        def get_success_url(self):
            return reverse("contacts.contact_customize", args=[self.object.pk])

    class Omnibox(OrgPermsMixin, SmartListView):
        paginate_by = 75
        fields = ("id", "text")

        def get_queryset(self, **kwargs):
            org = self.derive_org()
            return omnibox_query(org, **{k: v for k, v in self.request.GET.items()})

        def render_to_response(self, context, **response_kwargs):
            org = self.derive_org()
            page = context["page_obj"]
            object_list = context["object_list"]

            results = omnibox_results_to_dict(org, object_list, self.request.GET.get("v", "1"))

            json_result = {"results": results, "more": page.has_next(), "total": len(results), "err": "nil"}

            return HttpResponse(json.dumps(json_result), content_type="application/json")

    class Read(OrgObjPermsMixin, SmartReadView):
        slug_url_kwarg = "uuid"
        fields = ("name",)

        def derive_title(self):
            return self.object.get_display()

        def get_queryset(self):
            return Contact.objects.filter(is_active=True)

        def get_context_data(self, **kwargs):
            context = super().get_context_data(**kwargs)

            contact = self.object

            # the users group membership
            context["contact_groups"] = contact.user_groups.order_by(Lower("name"))

            # campaign event fires
            event_fires = contact.campaign_fires.filter(
                event__is_active=True, event__campaign__is_archived=False, scheduled__gte=timezone.now()
            ).order_by("scheduled")

            scheduled_triggers = contact.get_scheduled_triggers()

            scheduled_messages = contact.get_scheduled_messages()

            merged_upcoming_events = []
            for fire in event_fires:
                merged_upcoming_events.append(
                    dict(
                        event_type=fire.event.event_type,
                        message=fire.event.get_message(contact=contact),
                        flow_uuid=fire.event.flow.uuid,
                        flow_name=fire.event.flow.name,
                        scheduled=fire.scheduled,
                    )
                )

            for sched_trigger in scheduled_triggers:
                merged_upcoming_events.append(
                    dict(
                        repeat_period=sched_trigger.schedule.repeat_period,
                        event_type="F",
                        message=None,
                        flow_uuid=sched_trigger.flow.uuid,
                        flow_name=sched_trigger.flow.name,
                        scheduled=sched_trigger.schedule.next_fire,
                    )
                )

            for sched_broadcast in scheduled_messages:
                merged_upcoming_events.append(
                    dict(
                        repeat_period=sched_broadcast.schedule.repeat_period,
                        event_type="M",
                        message=sched_broadcast.get_translated_text(contact, org=contact.org),
                        flow_uuid=None,
                        flow_name=None,
                        scheduled=sched_broadcast.schedule.next_fire,
                    )
                )

            # upcoming scheduled events
            context["upcoming_events"] = sorted(merged_upcoming_events, key=lambda k: k["scheduled"])

            # divide contact's URNs into those we can send to, and those we can't
            from temba.channels.models import Channel

            sendable_schemes = contact.org.get_schemes(Channel.ROLE_SEND)

            urns = contact.get_urns()
            has_sendable_urn = False

            for urn in urns:
                if urn.scheme in sendable_schemes:
                    urn.sendable = True
                    has_sendable_urn = True

            context["contact_urns"] = urns
            context["has_sendable_urn"] = has_sendable_urn

            # load our contacts values
            Contact.bulk_cache_initialize(contact.org, [contact])

            # lookup all of our contact fields
            all_contact_fields = []
            fields = ContactField.user_fields.active_for_org(org=contact.org).order_by(
                "-show_in_table", "-priority", "label", "pk"
            )

            for field in fields:
                value = contact.get_field_value(field)

                if field.show_in_table:
                    if not (value):
                        display = MISSING_VALUE
                    else:
                        display = contact.get_field_display(field)

                    all_contact_fields.append(
                        dict(id=field.id, label=field.label, value=display, show_in_table=field.show_in_table)
                    )

                else:
                    display = contact.get_field_display(field)
                    # add a contact field only if it has a value
                    if display:
                        all_contact_fields.append(
                            dict(id=field.id, label=field.label, value=display, show_in_table=field.show_in_table)
                        )

            context["all_contact_fields"] = all_contact_fields

            # add contact.language to the context
            if contact.language:
                lang = languages.get_language_name(contact.language)
                if not lang:
                    lang = contact.language
                context["contact_language"] = lang

            # calculate time after which timeline should be repeatedly refreshed - five minutes ago lets us pick up
            # status changes on new messages
            context["recent_start"] = datetime_to_ms(timezone.now() - timedelta(minutes=5))
            return context

        def post(self, request, *args, **kwargs):
            action = request.GET.get("action")

            if action == "remove_from_group":
                form = RemoveFromGroupForm(self.request.POST, org=request.user.get_org(), user=request.user)
                if form.is_valid():
                    return JsonResponse(form.execute())
                else:
                    return JsonResponse({"status": "failed"})

            return HttpResponse("unknown action", status=400)  # pragma: no cover

        def get_gear_links(self):
            links = []

            if (
                self.has_org_perm("msgs.broadcast_send")
                and not self.object.is_blocked
                and not self.object.is_stopped
                and self.object.get_urn()
            ):
                links.append(
                    dict(
                        id="send-message",
                        title=_("Send Message"),
                        href=f"{reverse('msgs.broadcast_send')}?c={self.object.uuid}",
                        modax=_("Send Message"),
                    )
                )

            if self.has_org_perm("contacts.contact_update"):

                links.append(dict(title=_("Edit"), style="btn-primary", js_class="update-contact", href="#"))

                links.append(
                    dict(title=_("Custom Fields"), style="btn-primary", js_class="update-contact-fields", href="#")
                )

                if self.has_org_perm("contacts.contact_block") and not self.object.is_blocked:
                    links.append(
                        dict(
                            title=_("Block"),
                            style="btn-primary",
                            js_class="posterize",
                            href=reverse("contacts.contact_block", args=(self.object.pk,)),
                        )
                    )

                if self.has_org_perm("contacts.contact_unblock") and self.object.is_blocked:
                    links.append(
                        dict(
                            title=_("Unblock"),
                            style="btn-primary",
                            js_class="posterize",
                            href=reverse("contacts.contact_unblock", args=(self.object.pk,)),
                        )
                    )

                if self.has_org_perm("contacts.contact_unstop") and self.object.is_stopped:
                    links.append(
                        dict(
                            title=_("Unstop"),
                            style="btn-primary",
                            js_class="posterize",
                            href=reverse("contacts.contact_unstop", args=(self.object.pk,)),
                        )
                    )

                if self.has_org_perm("contacts.contact_delete"):
                    links.append(
                        dict(title=_("Delete"), style="btn-primary", js_class="contact-delete-button", href="#")
                    )

            user = self.get_user()
            if user.is_superuser or user.is_staff:
                links.append(
                    dict(
                        title=_("Service"),
                        posterize=True,
                        href=f'{reverse("orgs.org_service")}?organization={self.object.org_id}&redirect_url={reverse("contacts.contact_read", args=[self.get_object().uuid])}',
                    )
                )

            return links

    class History(OrgObjPermsMixin, SmartReadView):
        slug_url_kwarg = "uuid"

        def get_queryset(self):
            return Contact.objects.filter(is_active=True)

        def get_context_data(self, *args, **kwargs):
            context = super().get_context_data(*args, **kwargs)
            contact = self.get_object()

            # since we create messages with timestamps from external systems, always a chance a contact's initial
            # message has a timestamp slightly earlier than the contact itself.
            contact_creation = contact.created_on - timedelta(hours=1)

            before = int(self.request.GET.get("before", 0))
            after = int(self.request.GET.get("after", 0))

            # if we want an expanding window, or just all the recent activity
            recent_only = False
            if not before:
                recent_only = True
                before = timezone.now()
            else:
                before = ms_to_datetime(before)

            if not after:
                after = before - timedelta(days=90)
            else:
                after = ms_to_datetime(after)

            # keep looking further back until we get at least 20 items
            while True:
                history = contact.get_history(after, before)
                if recent_only or len(history) >= 20 or after == contact_creation:
                    break
                else:
                    after = max(after - timedelta(days=90), contact_creation)

            from .models import MAX_HISTORY

            if len(history) >= MAX_HISTORY:
                after = history[-1]["created_on"]

            # check if there are more pages to fetch
            context["has_older"] = False
            if not recent_only and before > contact.created_on:
                context["has_older"] = bool(contact.get_history(contact_creation, after))

            context["recent_only"] = recent_only
            context["before"] = datetime_to_ms(after)
            context["after"] = datetime_to_ms(max(after - timedelta(days=90), contact_creation))
            context["history"] = history
            context["start_date"] = contact.org.get_delete_date(archive_type=Archive.TYPE_MSG)
            return context

    class Search(ContactListView):
        template_name = "contacts/contact_list.haml"

        def get(self, request, *args, **kwargs):
            from temba.contacts.search import search_contacts, SearchException

            org = self.request.user.get_org()
            query = self.request.GET.get("search", None)
            samples = int(self.request.GET.get("samples", 10))

            if not query:
                return JsonResponse({"total": 0, "sample": [], "fields": {}})

            try:
                results = search_contacts(org.id, org.cached_all_contacts_group.uuid, query, "-created_on")
                summary = {
                    "total": results.total,
                    "query": results.query,
                    "fields": results.fields,
                    "sample": IDSliceQuerySet(Contact, results.contact_ids, 0, results.total)[0:samples],
                }
            except SearchException as e:
                return JsonResponse({"total": 0, "sample": [], "query": "", "error": str(e)})

            # serialize our contact sample
            json_contacts = []
            for contact in summary["sample"]:

                primary_urn = contact.get_urn()
                if primary_urn:
                    primary_urn = primary_urn.get_display(org=org, international=True)
                else:
                    primary_urn = "--"

                contact_json = {
                    "name": contact.name,
                    "fields": contact.fields if contact.fields else {},
                    "primary_urn_formatted": primary_urn,
                }
                contact_json["created_on"] = org.format_datetime(contact.created_on, False)

                json_contacts.append(contact_json)
            summary["sample"] = json_contacts

            # add in our field defs
            summary["fields"] = {
                str(f.uuid): {"label": f.label}
                for f in ContactField.user_fields.filter(org=org, key__in=summary["fields"], is_active=True)
            }
            return JsonResponse(summary)

    class List(ContactActionMixin, ContactListView):
        title = _("Contacts")
        system_group = ContactGroup.TYPE_ALL

        def get_gear_links(self):
            links = []

            # define save search conditions
            valid_search_condition = self.request.GET.get("search") and not self.search_error
            has_contactgroup_create_perm = self.has_org_perm("contacts.contactgroup_create")

            if has_contactgroup_create_perm and valid_search_condition:
                links.append(dict(title=_("Save as Group"), js_class="add-dynamic-group", href="#"))

            if self.has_org_perm("contacts.contactfield_list"):
                links.append(
                    dict(
                        title=_("Manage Fields"), js_class="manage-fields", href=reverse("contacts.contactfield_list")
                    )
                )

            if self.has_org_perm("contacts.contact_export"):
                links.append(dict(title=_("Export"), js_class="export-contacts", href="#"))
            return links

        def get_context_data(self, *args, **kwargs):
            context = super().get_context_data(*args, **kwargs)
            org = self.request.user.get_org()

            context["actions"] = ("label", "block")
            context["contact_fields"] = ContactField.user_fields.active_for_org(org=org).order_by("-priority", "pk")
            context["export_url"] = self.derive_export_url()
            return context

    class Blocked(ContactActionMixin, ContactListView):
        title = _("Blocked Contacts")
        template_name = "contacts/contact_list.haml"
        system_group = ContactGroup.TYPE_BLOCKED

        def get_context_data(self, *args, **kwargs):
            context = super().get_context_data(*args, **kwargs)
            context["actions"] = (
                ("unblock", "delete") if self.has_org_perm("contacts.contact_delete") else ("unblock",)
            )
            context["reply_disabled"] = True
            return context

    class Stopped(ContactActionMixin, ContactListView):
        title = _("Stopped Contacts")
        template_name = "contacts/contact_stopped.haml"
        system_group = ContactGroup.TYPE_STOPPED

        def get_context_data(self, *args, **kwargs):
            context = super().get_context_data(*args, **kwargs)
            context["actions"] = ["block", "unstop"]
            context["reply_disabled"] = True
            return context

    class Filter(NotFoundRedirectMixin, ContactActionMixin, ContactListView, OrgObjPermsMixin):
        template_name = "contacts/contact_filter.haml"

        # fields for NotFoundRedirectMixin
        redirect_checking_model = ContactGroup
        redirect_url = "contacts.contact_list"
        redirect_params = {
            "filter_key": "uuid",
            "filter_value": "group",
            "model_manager": "user_groups",
            "message": _("Contact group not found."),
        }

        def has_permission_view_objects(self):
            group = ContactGroup.all_groups.filter(
                org=self.request.user.get_org(), uuid=self.kwargs.get("group")
            ).first()
            if not group:
                raise PermissionDenied()
            return None

        def get_gear_links(self):
            links = []

            if self.has_org_perm("contacts.contactfield_list"):
                links.append(
                    dict(
                        title=_("Manage Fields"), js_class="manage-fields", href=reverse("contacts.contactfield_list")
                    )
                )

            if self.has_org_perm("contacts.contactgroup_update"):
                links.append(dict(title=_("Edit Group"), js_class="update-contactgroup", href="#"))

            if self.has_org_perm("contacts.contact_export"):
                links.append(dict(title=_("Export"), js_class="export-contacts", href="#"))

            if self.has_org_perm("contacts.contactgroup_delete"):
                links.append(dict(title=_("Delete Group"), js_class="delete-contactgroup", href="#"))
            return links

        def get_context_data(self, *args, **kwargs):
            context = super().get_context_data(*args, **kwargs)

            group = self.derive_group()
            org = self.request.user.get_org()

            if group.is_dynamic:
                actions = ("block", "label")
            else:
                actions = ("block", "label", "unlabel")

            context["actions"] = actions
            context["current_group"] = group
            context["contact_fields"] = ContactField.user_fields.active_for_org(org=org).order_by("-priority", "pk")
            context["export_url"] = self.derive_export_url()
            return context

        @classmethod
        def derive_url_pattern(cls, path, action):
            return r"^%s/%s/(?P<group>[^/]+)/$" % (path, action)

        def get_object_org(self):
            return ContactGroup.user_groups.get(uuid=self.kwargs["group"]).org

        def derive_group(self):
            return ContactGroup.user_groups.get(uuid=self.kwargs["group"], org=self.request.user.get_org())

    class Create(ModalMixin, OrgPermsMixin, SmartCreateView):
        form_class = ContactForm
        exclude = (
            "is_active",
            "uuid",
            "language",
            "org",
            "fields",
            "is_blocked",
            "is_stopped",
            "created_by",
            "modified_by",
            "is_test",
            "channel",
        )
        success_message = ""
        submit_button_name = _("Create")

        def get_form_kwargs(self, *args, **kwargs):
            form_kwargs = super().get_form_kwargs(*args, **kwargs)
            form_kwargs["user"] = self.request.user
            return form_kwargs

        def get_form(self):
            return super().get_form()

        def pre_save(self, obj):
            obj = super().pre_save(obj)
            obj.org = self.request.user.get_org()
            return obj

        def save(self, obj):
            urns = []
            for field_key, value in self.form.cleaned_data.items():
                if field_key.startswith("urn__") and value:
                    scheme = field_key.split("__")[1]
                    urns.append(URN.from_parts(scheme, value))

            Contact.get_or_create_by_urns(obj.org, self.request.user, obj.name, urns)

    class Update(ModalMixin, OrgObjPermsMixin, SmartUpdateView):
        form_class = UpdateContactForm
        exclude = (
            "is_active",
            "uuid",
            "id",
            "org",
            "fields",
            "is_blocked",
            "is_stopped",
            "created_by",
            "modified_by",
            "is_test",
            "channel",
        )
        success_url = "uuid@contacts.contact_read"
        success_message = ""
        submit_button_name = _("Save Changes")

        def derive_exclude(self):
            obj = self.get_object()
            exclude = []
            exclude.extend(self.exclude)

            if not obj.org.primary_language:
                exclude.append("language")

            if obj.is_blocked:
                exclude.append("groups")

            return exclude

        def get_form_kwargs(self, *args, **kwargs):
            form_kwargs = super().get_form_kwargs(*args, **kwargs)
            form_kwargs["user"] = self.request.user
            return form_kwargs

        def get_form(self):
            return super().get_form()

        def save(self, obj):
            fields = [f.name for f in obj._meta.concrete_fields if f.name not in self.exclude]
            obj.save(update_fields=fields, handle_update=True)

            self.save_m2m()

            new_groups = self.form.cleaned_data.get("groups")
            if new_groups is not None:
                obj.update_static_groups(self.request.user, new_groups)

        def get_context_data(self, **kwargs):
            context = super().get_context_data(**kwargs)
            context["schemes"] = ContactURN.SCHEME_CHOICES
            return context

        def post_save(self, obj):
            obj = super().post_save(obj)

            if not self.org.is_anon:
                urns = []

                for field_key, value in self.form.data.items():
                    if field_key.startswith("urn__") and value:
                        parts = field_key.split("__")
                        scheme = parts[1]

                        order = int(self.form.data.get("order__" + field_key, "0"))
                        urns.append((order, URN.from_parts(scheme, value)))

                new_scheme = self.form.cleaned_data.get("new_scheme", None)
                new_path = self.form.cleaned_data.get("new_path", None)

                if new_scheme and new_path:
                    urns.append((len(urns), URN.from_parts(new_scheme, new_path)))

                # sort our urns by the supplied order
                urns = [urn[1] for urn in sorted(urns, key=lambda x: x[0])]
                obj.update_urns(self.request.user, urns)

            return obj

    class UpdateFields(ModalMixin, OrgObjPermsMixin, SmartUpdateView):
        form_class = ContactFieldForm
        exclude = (
            "is_active",
            "uuid",
            "org",
            "fields",
            "is_blocked",
            "is_stopped",
            "created_by",
            "modified_by",
            "is_test",
            "channel",
            "name",
            "language",
        )
        success_url = "uuid@contacts.contact_read"
        success_message = ""
        submit_button_name = _("Save Changes")

        def get_form_kwargs(self, *args, **kwargs):
            return super().get_form_kwargs(*args, **kwargs)

        def get_context_data(self, **kwargs):
            context = super().get_context_data(**kwargs)
            org = self.request.user.get_org()
            field_id = self.request.GET.get("field", 0)
            if field_id:
                context["contact_field"] = org.contactfields(manager="user_fields").get(id=field_id)
            return context

        def save(self, obj):
            pass

        def post_save(self, obj):
            obj = super().post_save(obj)
            contact_field = obj.org.contactfields(manager="user_fields").get(
                id=self.form.cleaned_data.get("contact_field")
            )
            if contact_field:
                obj.set_field(self.request.user, contact_field.key, self.form.cleaned_data.get("field_value", ""))
            return obj

    class UpdateFieldsInput(OrgObjPermsMixin, SmartReadView):
        """
        Simple view for displaying a form rendered input of a contact field value. This is a helper
        view for UpdateFields to show different inputs based on the selected field.
        """

        def get_context_data(self, **kwargs):
            context = super().get_context_data(**kwargs)
            field_id = self.request.GET.get("field", 0)
            if field_id:
                contact_field = ContactField.user_fields.filter(id=field_id).first()
                context["contact_field"] = contact_field
                if contact_field:
                    context["value"] = self.get_object().get_field_display(contact_field)
            return context

    class Block(OrgObjPermsMixin, SmartUpdateView):
        """
        Block this contact
        """

        fields = ()
        success_url = "uuid@contacts.contact_read"
        success_message = _("Contact blocked")

        def save(self, obj):
            obj.block(self.request.user)
            return obj

    class Unblock(OrgObjPermsMixin, SmartUpdateView):
        """
        Unblock this contact
        """

        fields = ()
        success_url = "uuid@contacts.contact_read"
        success_message = _("Contact unblocked")

        def save(self, obj):
            obj.unblock(self.request.user)
            return obj

    class Unstop(OrgObjPermsMixin, SmartUpdateView):
        """
        Unstops this contact
        """

        fields = ()
        success_url = "uuid@contacts.contact_read"
        success_message = _("Contact unstopped")

        def save(self, obj):
            obj.unstop(self.request.user)
            return obj

    class Delete(OrgObjPermsMixin, SmartUpdateView):
        """
        Delete this contact (can't be undone)
        """

        fields = ()
        success_url = "@contacts.contact_list"
        success_message = ""

        def save(self, obj):
            obj.release(self.request.user)
            return obj

    class InviteParticipants(ContactActionMixin, ContactListView):
        title = _("Invite Participants")
        system_group = ContactGroup.TYPE_ALL

        def get(self, request, *args, **kwargs):
            contact_uuid = request.GET.get("contact_uuid")
            if not contact_uuid:
                return super().get(request, *args, **kwargs)

            org = request.user.get_org()
            flow_uuid = org.config.get(org.OPTIN_FLOW, None)
            flow = Flow.objects.filter(org=org, is_active=True, uuid=flow_uuid).exclude(is_archived=True).first()
            existing_contact = Contact.objects.filter(uuid=contact_uuid).first()
            send_channel = org.get_send_channel()
            call_channel = org.get_call_channel()

<<<<<<< HEAD
            if not any((send_channel, call_channel)):
                messages.error(request, _("To get started you need to add a channel to your account."))
                result = dict(sent=False)
            elif existing_contact and flow:
=======
            if existing_contact and flow:
>>>>>>> 20dda31d
                flow.async_start(
                    self.request.user,
                    list([]),
                    list([existing_contact]),
                    restart_participants=True,
                    include_active=True,
                )
                result = dict(sent=True)
            else:
                org.config.pop(org.OPTIN_FLOW, None)
                org.save(update_fields=["config"])
                messages.error(
                    request,
                    _(
                        "The current opt-in flow doesn't set or unavailable. Please, choose another one before you click 'Invite'."
                    ),
                )
                result = dict(sent=False)

            return HttpResponse(json.dumps(result), content_type="application/json")

        def post(self, request, *args, **kwargs):
            optin_flow_uuid = request.POST.get("optin_flow_uuid", None)
<<<<<<< HEAD
            flow = Flow.objects.filter(
                org=self.org, is_active=True, is_system=False, is_archived=False, uuid=optin_flow_uuid
            ).first()
=======
>>>>>>> 20dda31d

            if optin_flow_uuid and flow:
                self.org.set_optin_flow(request.user, optin_flow_uuid)
<<<<<<< HEAD
                messages.success(request, _("Opt-in Flow updated."))
            elif optin_flow_uuid:
                messages.error(request, _("This opt-in flow can't be selected. Please provide another flow."))
            else:
                messages.error(request, _("You haven't provided any opt-in flow."))
=======
                messages.success(request, _("Opt-in Flow updated"))
>>>>>>> 20dda31d

            return HttpResponseRedirect(request.META.get("HTTP_REFERER"))

        def derive_group(self):
            org = self.request.user.get_org()
            group_uuid = self.request.GET.get("group", None)

            if group_uuid:
<<<<<<< HEAD
                try:
                    return ContactGroup.user_groups.get(uuid=group_uuid, org=org)
                except ContactGroup.DoesNotExist:
                    raise Http404
=======
                return ContactGroup.user_groups.get(uuid=group_uuid)

            if folder in ("stopped", "blocked"):
                group_types = {"blocked": ContactGroup.TYPE_BLOCKED, "stopped": ContactGroup.TYPE_STOPPED}
                self.system_group = group_types[folder]
>>>>>>> 20dda31d

            return super().derive_group()

        def get_gear_links(self):
            links = []

            # define save search conditions
            valid_search_condition = self.request.GET.get("search") and not self.search_error
            has_contactgroup_create_perm = self.has_org_perm("contacts.contactgroup_create")

            if has_contactgroup_create_perm and valid_search_condition:
                links.append(dict(title=_("Save as Group"), js_class="add-dynamic-group", href="#"))

            if self.has_org_perm("contacts.contactfield_list"):
                links.append(
                    dict(
                        title=_("Manage Fields"), js_class="manage-fields", href=reverse("contacts.contactfield_list")
                    )
                )

            if self.has_org_perm("contacts.contact_export"):
                links.append(dict(title=_("Export"), js_class="export-contacts", href="#"))
            return links

        def get_context_data(self, *args, **kwargs):
            context = super().get_context_data(*args, **kwargs)
            org = self.request.user.get_org()
            group = self.derive_group()
            view_url = reverse("contacts.contact_invite_participants")

            counts = ContactGroup.get_system_group_counts(org)

<<<<<<< HEAD
            folders = [dict(count=counts[ContactGroup.TYPE_ALL], label=_("All Contacts"), url=view_url)]

            available_flows = Flow.objects.filter(org=org, is_active=True, is_system=False, is_archived=False)
            current_optin_flow = available_flows.filter(uuid=org.get_optin_flow())
            if not current_optin_flow:
                org.config.pop(org.OPTIN_FLOW, None)
                org.save(update_fields=["config"])
=======
            folders = [
                dict(count=counts[ContactGroup.TYPE_ALL], label=_("All Contacts"), url=view_url),
                dict(
                    count=counts[ContactGroup.TYPE_BLOCKED],
                    label=_("Blocked"),
                    url="{}?folder=blocked".format(view_url),
                ),
                dict(
                    count=counts[ContactGroup.TYPE_STOPPED],
                    label=_("Stopped"),
                    url="{}?folder=stopped".format(view_url),
                ),
            ]
>>>>>>> 20dda31d

            context["flows"] = available_flows
            context["optin_flow"] = org.get_optin_flow()
            context["folders"] = folders
            context["current_group"] = group
            context["contact_fields"] = ContactField.user_fields.active_for_org(org=org).order_by("-priority", "pk")
            context["export_url"] = self.derive_export_url()
            context["actions"] = ("label", "block")
            return context


class ContactGroupCRUDL(SmartCRUDL):
    model = ContactGroup
    actions = ("create", "update", "delete")

    class Create(ModalMixin, OrgPermsMixin, SmartCreateView):
        form_class = ContactGroupForm
        fields = ("name", "preselected_contacts", "group_query")
        success_url = "uuid@contacts.contact_filter"
        success_message = ""
        submit_button_name = _("Create")

        def save(self, obj):
            org = self.request.user.get_org()
            user = self.request.user
            name = self.form.cleaned_data.get("name")
            query = self.form.cleaned_data.get("group_query")
            preselected_contacts = self.form.cleaned_data.get("preselected_contacts")

            if query:
                self.object = ContactGroup.create_dynamic(org, user, name, query)
            else:
                self.object = ContactGroup.create_static(org, user, name)

                if preselected_contacts:
                    preselected_ids = [int(c_id) for c_id in preselected_contacts.split(",") if c_id.isdigit()]
                    contacts = Contact.objects.filter(org=org, pk__in=preselected_ids, is_active=True)

                    self.object.update_contacts(user, contacts, add=True)

        def get_form_kwargs(self):
            kwargs = super().get_form_kwargs()
            kwargs["user"] = self.request.user
            return kwargs

    class Update(ModalMixin, OrgObjPermsMixin, SmartUpdateView):
        form_class = ContactGroupForm
        fields = ("name",)
        success_url = "uuid@contacts.contact_filter"
        success_message = ""

        def derive_fields(self):
            return ("name", "query") if self.get_object().is_dynamic else ("name",)

        def get_form_kwargs(self):
            kwargs = super().get_form_kwargs()
            kwargs["user"] = self.request.user
            return kwargs

        def form_valid(self, form):
            self.prev_query = self.get_object().query

            return super().form_valid(form)

        def post_save(self, obj):
            obj = super().post_save(obj)

            if obj.query and obj.query != self.prev_query:
                obj.update_query(obj.query)
            return obj

    class Delete(ModalMixin, OrgObjPermsMixin, SmartDeleteView):
        cancel_url = "uuid@contacts.contact_filter"
        redirect_url = "@contacts.contact_list"
        success_message = ""
        fields = ("id",)

        def get_context_data(self, **kwargs):
            context = super().get_context_data(**kwargs)
            group = self.get_object()

            context["triggers"] = group.trigger_set.filter(is_archived=False)
            context["campaigns"] = group.campaigns.filter(is_archived=False)

            return context

        def get_success_url(self):
            return reverse("contacts.contact_list")

        def post(self, request, *args, **kwargs):
            # we need a self.object for get_context_data
            self.object = self.get_object()
            group = self.object

            # if there are still dependencies, give up
            triggers = group.trigger_set.filter(is_archived=False)
            if triggers.count() > 0:
                return HttpResponseRedirect(smart_url(self.cancel_url, group))

            from temba.flows.models import Flow

            if Flow.objects.filter(org=group.org, group_dependencies__in=[group]).exists():
                return HttpResponseRedirect(smart_url(self.cancel_url, group))

            if group.campaigns.filter(is_archived=False).exists():
                return HttpResponseRedirect(smart_url(self.cancel_url, group))

            # deactivate the group, this makes it 'invisible'
            group.is_active = False
            group.save(update_fields=("is_active",))

            # release the group in a background task
            on_transaction_commit(lambda: release_group_task.delay(group.id))

            # we can't just redirect so as to make our modal do the right thing
            response = self.render_to_response(
                self.get_context_data(
                    success_url=self.get_success_url(), success_script=getattr(self, "success_script", None)
                )
            )
            response["Temba-Success"] = self.get_success_url()
            return response


class ContactFieldFormMixin:
    org = None

    def clean(self):
        cleaned_data = super().clean()
        label = cleaned_data.get("label", "")

        if not ContactField.is_valid_label(label):
            raise forms.ValidationError(_("Can only contain letters, numbers and hypens."))

        cf_exists = ContactField.user_fields.active_for_org(org=self.org).filter(label__iexact=label.lower()).exists()

        if self.instance.label != label and cf_exists is True:
            raise forms.ValidationError(_("Must be unique."))

        if not ContactField.is_valid_key(ContactField.make_key(label)):
            raise forms.ValidationError(_("Can't be a reserved word"))


class CreateContactFieldForm(ContactFieldFormMixin, forms.ModelForm):
    class Meta:
        model = ContactField
        fields = ("label", "value_type", "show_in_table")

    def __init__(self, *args, **kwargs):
        self.org = kwargs["org"]
        del kwargs["org"]

        super().__init__(*args, **kwargs)

    def clean(self):
        super().clean()

        field_count = ContactField.user_fields.count_active_for_org(org=self.org)
        if field_count >= settings.MAX_ACTIVE_CONTACTFIELDS_PER_ORG:
            raise forms.ValidationError(
                _(f"Cannot create a new field as limit is %(limit)s."),
                params={"limit": settings.MAX_ACTIVE_CONTACTFIELDS_PER_ORG},
            )


class UpdateContactFieldForm(ContactFieldFormMixin, forms.ModelForm):
    class Meta:
        model = ContactField
        fields = ("label", "value_type", "show_in_table")

    def __init__(self, *args, **kwargs):
        self.org = kwargs["org"]
        del kwargs["org"]

        super().__init__(*args, **kwargs)


class ContactFieldListView(OrgPermsMixin, SmartListView):
    queryset = ContactField.user_fields
    title = _("Manage Contact Fields")
    fields = ("label", "show_in_table", "key", "value_type")
    search_fields = ("label__icontains", "key__icontains")
    default_order = ("label",)

    success_url = "@contacts.contactfield_list"
    link_fields = ()
    paginate_by = 10000

    template_name = "contacts/contactfield_list.haml"

    def _get_static_context_data(self, **kwargs):

        active_user_fields = self.queryset.filter(org=self.request.user.get_org(), is_active=True)

        context = {}

        context["cf_categories"] = [
            {"label": "All", "count": active_user_fields.count(), "url": reverse("contacts.contactfield_list")},
            {
                "label": "Featured",
                "count": active_user_fields.filter(show_in_table=True).count(),
                "url": reverse("contacts.contactfield_featured"),
            },
        ]

        type_counts = (
            active_user_fields.values("value_type")
            .annotate(type_count=Count("value_type"))
            .order_by("-type_count", "value_type")
        )

        value_type_map = {vt[0]: vt[1] for vt in Value.TYPE_CONFIG}

        context["cf_types"] = [
            {
                "label": value_type_map[type_cnt["value_type"]],
                "count": type_cnt["type_count"],
                "url": reverse("contacts.contactfield_filter_by_type", args=type_cnt["value_type"]),
                "value_type": type_cnt["value_type"],
            }
            for type_cnt in type_counts
        ]

        return context

    def get_queryset(self, **kwargs):
        qs = super().get_queryset(**kwargs)
        qs = qs.collect_usage().filter(org=self.request.user.get_org(), is_active=True)

        return qs

    def get_context_data(self, **kwargs):
        context = super().get_context_data(**kwargs)

        context.update(self._get_static_context_data(**kwargs))

        return context


class ContactFieldCRUDL(SmartCRUDL):
    model = ContactField
    actions = ("list", "json", "create", "update", "update_priority", "delete", "featured", "filter_by_type", "detail")

    class Create(ModalMixin, OrgPermsMixin, SmartCreateView):
        queryset = ContactField.user_fields
        form_class = CreateContactFieldForm
        success_message = ""
        submit_button_name = _("Create")

        def get_form_kwargs(self):
            kwargs = super().get_form_kwargs()
            kwargs["org"] = self.derive_org()
            return kwargs

        def form_valid(self, form):
            self.object = ContactField.get_or_create(
                org=self.request.user.get_org(),
                user=self.request.user,
                key=ContactField.make_key(label=form.cleaned_data["label"]),
                label=form.cleaned_data["label"],
                value_type=form.cleaned_data["value_type"],
                show_in_table=form.cleaned_data["show_in_table"],
            )

            response = self.render_to_response(
                self.get_context_data(
                    form=form, success_url=self.get_success_url(), success_script=getattr(self, "success_script", None)
                )
            )
            response["Temba-Success"] = self.get_success_url()
            return response

    class Update(ModalMixin, OrgObjPermsMixin, SmartUpdateView):
        queryset = ContactField.user_fields
        form_class = UpdateContactFieldForm
        success_message = ""
        submit_button_name = _("Update")
        field_config = {"show_in_table": {"label": "Featured"}}

        def get_form_kwargs(self):
            kwargs = super().get_form_kwargs()
            kwargs["org"] = self.derive_org()
            return kwargs

        def form_valid(self, form):
            self.object = ContactField.get_or_create(
                org=self.request.user.get_org(),
                user=self.request.user,
                key=self.object.key,  # do not replace the key
                label=form.cleaned_data["label"],
                value_type=form.cleaned_data["value_type"],
                show_in_table=form.cleaned_data["show_in_table"],
                priority=0,  # reset the priority, this will move CF to the bottom of the list
            )

            response = self.render_to_response(
                self.get_context_data(
                    form=form, success_url=self.get_success_url(), success_script=getattr(self, "success_script", None)
                )
            )
            response["Temba-Success"] = self.get_success_url()
            return response

    class Delete(OrgObjPermsMixin, SmartUpdateView):
        queryset = ContactField.user_fields
        success_url = "@contacts.contactfield_list"
        success_message = ""
        http_method_names = ["get", "post"]

        def _has_uses(self):
            return any([self.object.flow_count, self.object.campaign_count, self.object.contactgroup_count])

        def get_queryset(self):
            qs = super().get_queryset()

            qs = qs.collect_usage()

            return qs

        def get_context_data(self, **kwargs):
            context = super().get_context_data(**kwargs)

            context["has_uses"] = self._has_uses()

            return context

        def post(self, request, *args, **kwargs):

            pk = self.kwargs.get(self.pk_url_kwarg)

            # does this ContactField actually exist
            self.object = ContactField.user_fields.filter(is_active=True, id=pk).collect_usage().get()

            # did it maybe change underneath us ???
            if self._has_uses():
                raise ValueError(f"Cannot remove a ContactField {pk}:{self.object.label} which is in use")

            else:
                self.object.hide_field(org=self.request.user.get_org(), user=self.request.user, key=self.object.key)

                response = self.render_to_response(self.get_context_data())
                return response

    class UpdatePriority(OrgPermsMixin, SmartView, View):
        def post(self, request, *args, **kwargs):

            try:
                post_data = json.loads(request.body)

                with transaction.atomic():
                    for cfid, priority in post_data.items():
                        ContactField.user_fields.filter(id=cfid, org=self.request.user.get_org()).update(
                            priority=priority
                        )

                return HttpResponse('{"status":"OK"}', status=200, content_type="application/json")

            except Exception as e:
                logger.error(f"Could not update priorities of ContactFields: {str(e)}")

                payload = {"status": "ERROR", "err_detail": str(e)}

                return HttpResponse(json.dumps(payload), status=400, content_type="application/json")

    class List(ContactFieldListView):
        pass

    class Featured(ContactFieldListView):
        search_fields = None  # search and reordering do not work together
        default_order = ("-priority", "label")

        def get_queryset(self, **kwargs):
            qs = super().get_queryset(**kwargs)
            qs = qs.filter(org=self.request.user.get_org(), is_active=True, show_in_table=True)

            return qs

        def get_context_data(self, **kwargs):
            context = super().get_context_data(**kwargs)

            context["is_featured_category"] = True

            return context

    class FilterByType(ContactFieldListView):
        def get_queryset(self, **kwargs):
            qs = super().get_queryset(**kwargs)

            qs = qs.filter(value_type=self.kwargs["value_type"])

            return qs

        def get_context_data(self, **kwargs):
            context = super().get_context_data(**kwargs)

            context["selected_value_type"] = self.kwargs["value_type"]

            return context

        @classmethod
        def derive_url_pattern(cls, path, action):
            return r"^%s/%s/(?P<value_type>[^/]+)/$" % (path, action)

    class Detail(OrgObjPermsMixin, SmartReadView):
        queryset = ContactField.user_fields
        template_name = "contacts/contactfield_detail.haml"
        title = _("Contact field uses")

        def get_context_data(self, **kwargs):
            context = super().get_context_data(**kwargs)

            context["dep_flows"] = list(self.object.dependent_flows.filter(is_active=True).all())
            context["dep_campaignevents"] = list(
                self.object.campaign_events.filter(is_active=True).select_related("campaign").all()
            )
            context["dep_groups"] = list(self.object.contactgroup_set.filter(is_active=True).all())

            return context

    class Json(OrgPermsMixin, SmartListView):
        paginate_by = None
        queryset = ContactField.user_fields

        def get_queryset(self, **kwargs):
            qs = super().get_queryset(**kwargs)
            qs = qs.filter(org=self.request.user.get_org(), is_active=True)
            return qs

        def render_to_response(self, context, **response_kwargs):
            results = []
            for obj in context["object_list"]:
                result = dict(id=obj.pk, key=obj.key, label=obj.label)
                results.append(result)

            sorted_results = sorted(results, key=lambda k: k["label"].lower())

            sorted_results.insert(0, dict(key="groups", label="Groups"))

            for config in reversed(URN_SCHEME_CONFIG):
                sorted_results.insert(0, dict(key=config[2], label=str(config[1])))

            sorted_results.insert(0, dict(key="name", label="Full name"))

            return HttpResponse(json.dumps(sorted_results), content_type="application/json")<|MERGE_RESOLUTION|>--- conflicted
+++ resolved
@@ -1719,14 +1719,10 @@
             send_channel = org.get_send_channel()
             call_channel = org.get_call_channel()
 
-<<<<<<< HEAD
             if not any((send_channel, call_channel)):
                 messages.error(request, _("To get started you need to add a channel to your account."))
                 result = dict(sent=False)
             elif existing_contact and flow:
-=======
-            if existing_contact and flow:
->>>>>>> 20dda31d
                 flow.async_start(
                     self.request.user,
                     list([]),
@@ -1750,24 +1746,17 @@
 
         def post(self, request, *args, **kwargs):
             optin_flow_uuid = request.POST.get("optin_flow_uuid", None)
-<<<<<<< HEAD
             flow = Flow.objects.filter(
                 org=self.org, is_active=True, is_system=False, is_archived=False, uuid=optin_flow_uuid
             ).first()
-=======
->>>>>>> 20dda31d
 
             if optin_flow_uuid and flow:
                 self.org.set_optin_flow(request.user, optin_flow_uuid)
-<<<<<<< HEAD
                 messages.success(request, _("Opt-in Flow updated."))
             elif optin_flow_uuid:
                 messages.error(request, _("This opt-in flow can't be selected. Please provide another flow."))
             else:
                 messages.error(request, _("You haven't provided any opt-in flow."))
-=======
-                messages.success(request, _("Opt-in Flow updated"))
->>>>>>> 20dda31d
 
             return HttpResponseRedirect(request.META.get("HTTP_REFERER"))
 
@@ -1776,18 +1765,10 @@
             group_uuid = self.request.GET.get("group", None)
 
             if group_uuid:
-<<<<<<< HEAD
                 try:
                     return ContactGroup.user_groups.get(uuid=group_uuid, org=org)
                 except ContactGroup.DoesNotExist:
                     raise Http404
-=======
-                return ContactGroup.user_groups.get(uuid=group_uuid)
-
-            if folder in ("stopped", "blocked"):
-                group_types = {"blocked": ContactGroup.TYPE_BLOCKED, "stopped": ContactGroup.TYPE_STOPPED}
-                self.system_group = group_types[folder]
->>>>>>> 20dda31d
 
             return super().derive_group()
 
@@ -1820,7 +1801,6 @@
 
             counts = ContactGroup.get_system_group_counts(org)
 
-<<<<<<< HEAD
             folders = [dict(count=counts[ContactGroup.TYPE_ALL], label=_("All Contacts"), url=view_url)]
 
             available_flows = Flow.objects.filter(org=org, is_active=True, is_system=False, is_archived=False)
@@ -1828,21 +1808,6 @@
             if not current_optin_flow:
                 org.config.pop(org.OPTIN_FLOW, None)
                 org.save(update_fields=["config"])
-=======
-            folders = [
-                dict(count=counts[ContactGroup.TYPE_ALL], label=_("All Contacts"), url=view_url),
-                dict(
-                    count=counts[ContactGroup.TYPE_BLOCKED],
-                    label=_("Blocked"),
-                    url="{}?folder=blocked".format(view_url),
-                ),
-                dict(
-                    count=counts[ContactGroup.TYPE_STOPPED],
-                    label=_("Stopped"),
-                    url="{}?folder=stopped".format(view_url),
-                ),
-            ]
->>>>>>> 20dda31d
 
             context["flows"] = available_flows
             context["optin_flow"] = org.get_optin_flow()
