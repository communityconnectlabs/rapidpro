import subprocess
import time
import uuid
from datetime import date, datetime, timedelta
from decimal import Decimal
from unittest.mock import PropertyMock, patch

import pytz
from openpyxl import load_workbook
from smartmin.csv_imports.models import ImportTask
from smartmin.models import SmartImportRowError
from smartmin.tests import SmartminTestMixin, _CRUDLTest

from django.conf import settings
from django.core.files.base import ContentFile
from django.db import connection
from django.db.models import Value as DbValue
from django.db.models.functions import Concat, Substr
from django.test import TestCase, TransactionTestCase
from django.test.utils import override_settings
from django.urls import reverse
from django.utils import timezone

from temba.airtime.models import AirtimeTransfer
from temba.api.models import WebHookResult
from temba.campaigns.models import Campaign, CampaignEvent, EventFire
from temba.channels.models import Channel, ChannelEvent, ChannelLog
from temba.contacts.models import DELETED_SCHEME
from temba.contacts.search import SearchException, SearchResults, evaluate_query, is_phonenumber, search_contacts
from temba.contacts.search.tests import MockParseQuery
from temba.contacts.views import ContactListView
from temba.flows.models import Flow, FlowRun
from temba.ivr.models import IVRCall
from temba.locations.models import AdminBoundary
from temba.mailroom import MailroomException
from temba.msgs.models import Broadcast, Label, Msg, SystemLabel
from temba.orgs.models import Org
from temba.schedules.models import Schedule
from temba.tests import AnonymousOrg, ESMockWithScroll, MockPost, TembaTest, TembaTestMixin
from temba.tests.engine import MockSessionWriter
from temba.triggers.models import Trigger
from temba.utils import json
from temba.utils.dates import datetime_to_ms, datetime_to_str
from temba.values.constants import Value

from .models import (
    EXTERNAL_SCHEME,
    TEL_SCHEME,
    TWITTER_SCHEME,
    URN,
    Contact,
    ContactField,
    ContactGroup,
    ContactGroupCount,
    ContactURN,
    ExportContactsTask,
)
from .search import BoolCombination, Condition, ContactQuery, IsSetCondition, SinglePropCombination, legacy_parse_query
from .tasks import check_elasticsearch_lag, squash_contactgroupcounts
from .templatetags.contacts import contact_field, history_class, history_icon


class ContactCRUDLTest(TembaTestMixin, _CRUDLTest):
    def setUp(self):
        from temba.contacts.views import ContactCRUDL

        super().setUp()

        self.country = AdminBoundary.create(osm_id="171496", name="Rwanda", level=0)
        AdminBoundary.create(osm_id="1708283", name="Kigali", level=1, parent=self.country)

        self.crudl = ContactCRUDL
        self.user = self.create_user("tito")
        self.org = Org.objects.create(
            name="Nyaruka Ltd.",
            timezone=pytz.timezone("Africa/Kigali"),
            country=self.country,
            created_by=self.user,
            modified_by=self.user,
        )
        self.org.administrators.add(self.user)
        self.user.set_org(self.org)
        self.org.initialize()

        ContactField.get_or_create(self.org, self.user, "age", "Age", value_type="N")
        ContactField.get_or_create(self.org, self.user, "home", "Home", value_type="S", priority=10)

    def getCreatePostData(self):
        return dict(name="Joe Brady", urn__tel__0="+250785551212")

    def getUpdatePostData(self):
        return dict(name="Joe Brady", urn__tel__0="+250785551212")

    def getTestObject(self):
        if self.object:
            return self.object

        if self.getCRUDL().permissions:
            self.login(self.getUser())

        # create our object
        create_page = reverse(self.getCRUDL().url_name_for_action("create"))
        post_data = self.getCreatePostData()
        self.client.post(create_page, data=post_data)

        # find our created object
        self.object = Contact.objects.get(org=self.org, urns__path=post_data["urn__tel__0"], name=post_data["name"])
        return self.object

    def testList(self):
        self.joe, urn_obj = Contact.get_or_create(self.org, "tel:123", user=self.user, name="Joe")
        self.joe.set_field(self.user, "age", "20")
        self.joe.set_field(self.user, "home", "Kigali")
        self.frank, urn_obj = Contact.get_or_create(self.org, "tel:124", user=self.user, name="Frank")
        self.frank.set_field(self.user, "age", "18")

        creating = ContactGroup.create_static(
            self.org, self.user, "Group being created", status=ContactGroup.STATUS_INITIALIZING
        )

        response = self._do_test_view("list")
        self.assertEqual(set(response.context["object_list"]), {self.frank, self.joe})
        self.assertIsNone(response.context["search_error"])

        survey_audience = ContactGroup.user_groups.get(name="Survey Audience")
        unsatisfied = ContactGroup.user_groups.get(name="Unsatisfied Customers")

        self.assertEqual(
            response.context["groups"],
            [
                {
                    "uuid": str(creating.uuid),
                    "pk": creating.id,
                    "label": "Group being created",
                    "is_dynamic": False,
                    "is_ready": False,
                    "count": 0,
                },
                {
                    "uuid": str(survey_audience.uuid),
                    "pk": survey_audience.id,
                    "label": "Survey Audience",
                    "is_dynamic": False,
                    "is_ready": True,
                    "count": 0,
                },
                {
                    "uuid": str(unsatisfied.uuid),
                    "pk": unsatisfied.id,
                    "label": "Unsatisfied Customers",
                    "is_dynamic": False,
                    "is_ready": True,
                    "count": 0,
                },
            ],
        )

        with patch("temba.mailroom.client.MailroomClient") as mock_mr:
            instance = mock_mr.return_value
            instance.contact_search.return_value = {
                "contact_ids": [self.frank.id],
                "total": 1,
                "query": "age = 18",
                "fields": ["age"],
            }

            response = self._do_test_view("list", query_string="search=age+%3D+18")
            self.assertEqual(list(response.context["object_list"]), [self.frank])
            self.assertEqual(response.context["search"], "age = 18")
            self.assertEqual(response.context["save_dynamic_search"], True)
            self.assertIsNone(response.context["search_error"])
            self.assertEqual(list(response.context["contact_fields"].values_list("label", flat=True)), ["Home", "Age"])

        with patch("temba.mailroom.client.MailroomClient") as mock_mr:
            instance = mock_mr.return_value
            instance.contact_search.return_value = {
                "contact_ids": [self.frank.id],
                "total": 10020,
                "query": "age = 18",
                "fields": ["age"],
            }

            # we return up to 10000 contacts when searching with ES, so last page is 200
            url = f'{reverse("contacts.contact_list")}?{"search=age+%3D+18&page=200"}'
            response = self.client.get(url)

            self.assertEqual(response.status_code, 200)

            # when user requests page 201, we return a 404, page not found
            url = f'{reverse("contacts.contact_list")}?{"search=age+%3D+18&page=201"}'
            response = self.client.get(url)

            self.assertEqual(response.status_code, 404)

        with patch("temba.mailroom.client.MailroomClient") as mock_mr:
            instance = mock_mr.return_value
            instance.contact_search.return_value = {
                "contact_ids": [self.joe.id],
                "total": 1,
                "query": 'age > 18 AND home = "Kigali"',
                "fields": ["age", "home"],
            }

            response = self._do_test_view("list", query_string='search=age+>+18+and+home+%3D+"Kigali"')
            self.assertEqual(list(response.context["object_list"]), [self.joe])
            self.assertEqual(response.context["search"], 'age > 18 AND home = "Kigali"')
            self.assertEqual(response.context["save_dynamic_search"], True)
            self.assertIsNone(response.context["search_error"])

        with patch("temba.mailroom.client.MailroomClient") as mock_mr:
            instance = mock_mr.return_value
            instance.contact_search.return_value = {
                "contact_ids": [self.joe.id],
                "total": 1,
                "query": 'name ~ "Joe"',
                "fields": ["name"],
            }

            response = self._do_test_view("list", query_string="search=Joe")
            self.assertEqual(list(response.context["object_list"]), [self.joe])
            self.assertEqual(response.context["search"], 'name ~ "Joe"')
            self.assertEqual(response.context["save_dynamic_search"], True)
            self.assertIsNone(response.context["search_error"])

        with AnonymousOrg(self.org):
            with patch("temba.mailroom.client.MailroomClient") as mock_mr:
                instance = mock_mr.return_value
                instance.contact_search.return_value = {
                    "contact_ids": [self.joe.id],
                    "total": 1,
                    "query": f"id = {self.joe.id}",
                    "fields": ["id"],
                }

                response = self._do_test_view("list", query_string=f"search={self.joe.id}")
                self.assertEqual(list(response.context["object_list"]), [self.joe])
                self.assertIsNone(response.context["search_error"])
                self.assertEqual(response.context["search"], f"id = {self.joe.id}")
                self.assertEqual(response.context["save_dynamic_search"], False)

        # try with invalid search string
        with patch("temba.mailroom.client.MailroomClient") as mock_mr:
            instance = mock_mr.return_value
            instance.contact_search.side_effect = MailroomException(
                "", "", {"error": "Search query contains an error"}
            )

            response = self._do_test_view("list", query_string="search=(((")
            self.assertEqual(list(response.context["object_list"]), [])
            self.assertEqual(response.context["search_error"], "Search query contains an error")

    def testRead(self):
        self.joe, urn_obj = Contact.get_or_create(self.org, "tel:123", user=self.user, name="Joe")

        read_url = reverse("contacts.contact_read", args=[self.joe.uuid])
        response = self.client.get(read_url)
        self.assertRedirect(response, "/users/login/")

        self.login(self.user)
        response = self.client.get(read_url)
        self.assertContains(response, "Joe")

        # make sure the block link is present
        block_url = reverse("contacts.contact_block", args=[self.joe.id])
        self.assertContains(response, block_url)

        # and that it works
        self.client.post(block_url, dict(id=self.joe.id))
        self.assertTrue(Contact.objects.get(pk=self.joe.id, is_blocked=True))

        # try unblocking now
        response = self.client.get(read_url)
        unblock_url = reverse("contacts.contact_unblock", args=[self.joe.id])
        self.assertContains(response, unblock_url)

        self.client.post(unblock_url, dict(id=self.joe.id))
        self.assertTrue(Contact.objects.get(pk=self.joe.id, is_blocked=False))

        response = self.client.get(read_url)
        unstop_url = reverse("contacts.contact_unstop", args=[self.joe.id])
        self.assertFalse(unstop_url in response)

        # stop the contact
        self.joe.stop(self.user)
        self.assertFalse(Contact.objects.filter(pk=self.joe.id, is_stopped=False))
        response = self.client.get(read_url)
        self.assertContains(response, unstop_url)

        self.client.post(unstop_url, dict(id=self.joe.id))
        self.assertTrue(Contact.objects.filter(pk=self.joe.id, is_stopped=False))

        # ok, what about deleting?
        response = self.client.get(read_url)
        delete_url = reverse("contacts.contact_delete", args=[self.joe.id])
        self.assertContains(response, delete_url)

        self.client.post(delete_url, dict(id=self.joe.id))
        self.assertIsNotNone(Contact.objects.get(pk=self.joe.id, is_active=False))

        # can no longer access
        response = self.client.get(read_url)
        self.assertEqual(response.status_code, 404)

        # contact with only a urn
        nameless = self.create_contact("", twitter="bobby_anon")
        response = self.client.get(reverse("contacts.contact_read", args=[nameless.uuid]))
        self.assertContains(response, "bobby_anon")

        # contact without name or urn
        nameless = Contact.objects.create(org=self.org)
        response = self.client.get(reverse("contacts.contact_read", args=[nameless.uuid]))
        self.assertContains(response, "Contact Details")

        # invalid uuid should return 404
        response = self.client.get(reverse("contacts.contact_read", args=["invalid-uuid"]))
        self.assertEqual(response.status_code, 404)

    def testDelete(self):
        object = self.getTestObject()
        self._do_test_view("delete", object, post_data=dict())

        # we should be deactivated
        self.assertFalse(self.getCRUDL().model.objects.get(pk=object.pk).is_active)

        # since we are eager, our other bits should be gone
        self.assertEqual(0, ContactURN.objects.all().count())


class ContactGroupTest(TembaTest):
    def setUp(self):
        super().setUp()

        self.joe, urn_obj = Contact.get_or_create(self.org, "tel:123", user=self.admin, name="Joe Blow")
        self.frank, urn_obj = Contact.get_or_create(self.org, "tel:1234", user=self.admin, name="Frank Smith")
        self.mary, urn_obj = Contact.get_or_create(self.org, "tel:345", user=self.admin, name="Mary Mo")

    def test_create_static(self):
        group = ContactGroup.create_static(self.org, self.admin, " group one ")

        self.assertEqual(group.org, self.org)
        self.assertEqual(group.name, "group one")
        self.assertEqual(group.created_by, self.admin)
        self.assertEqual(group.status, ContactGroup.STATUS_READY)

        # can't call update_query on a static group
        self.assertRaises(ValueError, group.update_query, "gender=M")

        # exception if group name is blank
        self.assertRaises(ValueError, ContactGroup.create_static, self.org, self.admin, "   ")

    def test_create_dynamic(self):
        name = ContactField.system_fields.filter(org=self.org, key="name").get()
        age = ContactField.get_or_create(self.org, self.admin, "age", value_type=Value.TYPE_NUMBER)
        gender = ContactField.get_or_create(self.org, self.admin, "gender", priority=10)
        self.joe.set_field(self.admin, "age", "17")
        self.joe.set_field(self.admin, "gender", "male")
        self.mary.set_field(self.admin, "age", "21")
        self.mary.set_field(self.admin, "gender", "female")

        # create a dynamic group using a query
        with MockParseQuery('(age < 18 AND gender = "male") OR (age > 18 AND gender = "female")', ["age", "gender"]):
            group = ContactGroup.create_dynamic(
                self.org, self.admin, "Group two", '(Age < 18 and gender = "male") or (Age > 18 and gender = "female")'
            )

        group.refresh_from_db()
        self.assertEqual(group.query, '(age < 18 AND gender = "male") OR (age > 18 AND gender = "female")')
        self.assertEqual(set(group.query_fields.all()), {age, gender})
        self.assertEqual(group.status, ContactGroup.STATUS_INITIALIZING)

        # update group query
        with MockParseQuery('age > 18 AND name ~ "Mary"', ["age", "name"]):
            group.update_query("age > 18 and name ~ Mary")

        group.refresh_from_db()
        self.assertEqual(group.query, 'age > 18 AND name ~ "Mary"')
        self.assertEqual(set(group.query_fields.all()), {age, name})
        self.assertEqual(group.status, ContactGroup.STATUS_INITIALIZING)

        # can't create a dynamic group with empty query
        self.assertRaises(ValueError, ContactGroup.create_dynamic, self.org, self.admin, "Empty", "")

        # can't create a dynamic group with id attribute
        with MockParseQuery("id = 123", ["id"]):
            self.assertRaises(ValueError, ContactGroup.create_dynamic, self.org, self.admin, "Bose", "id = 123")

        # can't call update_contacts on a dynamic group
        self.assertRaises(ValueError, group.update_contacts, self.admin, [self.joe], True)

        # dynamic group should not have remove to group button
        self.login(self.admin)
        filter_url = reverse("contacts.contact_filter", args=[group.uuid])
        response = self.client.get(filter_url)
        self.assertNotIn("unlabel", response.context["actions"])
        self.assertEqual(list(response.context["contact_fields"].values_list("key", flat=True)), ["gender", "age"])
        # put group back into evaluation state
        group.status = ContactGroup.STATUS_EVALUATING
        group.save(update_fields=("status",))

        # can't update query again while it is in this state
        with self.assertRaises(ValueError):
            group.update_query("age = 18")

    def test_query_elasticsearch_for_ids_bad_query(self):
        with self.assertRaises(SearchException):
            with MockParseQuery(error="bad field <> error"):
                Contact.query_elasticsearch_for_ids(self.org, "bad_field <> error")

    def test_get_or_create(self):
        group = ContactGroup.get_or_create(self.org, self.user, " first ")
        self.assertEqual(group.name, "first")
        self.assertFalse(group.is_dynamic)

        # name look up is case insensitive
        self.assertEqual(ContactGroup.get_or_create(self.org, self.user, "  FIRST"), group)

        # fetching by id shouldn't modify original group
        self.assertEqual(ContactGroup.get_or_create(self.org, self.user, "Kigali", uuid=group.uuid), group)

        group.refresh_from_db()
        self.assertEqual(group.name, "first")

    def test_get_user_groups(self):
        self.create_field("gender", "Gender")
        static = ContactGroup.create_static(self.org, self.admin, "Static")
        deleted = ContactGroup.create_static(self.org, self.admin, "Deleted")
        deleted.is_active = False
        deleted.save()

        with MockParseQuery('gender = "M"', ["gender"]):
            dynamic = ContactGroup.create_dynamic(self.org, self.admin, "Dynamic", "gender=M")
            ContactGroup.user_groups.filter(id=dynamic.id).update(status=ContactGroup.STATUS_READY)

        self.assertEqual(set(ContactGroup.get_user_groups(self.org)), {static, dynamic})
        self.assertEqual(set(ContactGroup.get_user_groups(self.org, dynamic=False)), {static})
        self.assertEqual(set(ContactGroup.get_user_groups(self.org, dynamic=True)), {dynamic})

    def test_is_valid_name(self):
        self.assertTrue(ContactGroup.is_valid_name("x"))
        self.assertTrue(ContactGroup.is_valid_name("1"))
        self.assertTrue(ContactGroup.is_valid_name("x" * 64))
        self.assertFalse(ContactGroup.is_valid_name(" "))
        self.assertFalse(ContactGroup.is_valid_name(" x"))
        self.assertFalse(ContactGroup.is_valid_name("x "))
        self.assertFalse(ContactGroup.is_valid_name("+x"))
        self.assertFalse(ContactGroup.is_valid_name("@x"))
        self.assertFalse(ContactGroup.is_valid_name("x" * 65))

    def test_member_count(self):
        group = self.create_group("Cool kids")

        # add contacts via the related field
        group.contacts.add(self.joe, self.frank)

        self.assertEqual(ContactGroup.user_groups.get(pk=group.pk).get_member_count(), 2)

        # add contacts via update_contacts
        group.update_contacts(self.user, [self.mary], add=True)

        self.assertEqual(ContactGroup.user_groups.get(pk=group.pk).get_member_count(), 3)

        # remove contacts via update_contacts
        group.update_contacts(self.user, [self.mary], add=False)

        self.assertEqual(ContactGroup.user_groups.get(pk=group.pk).get_member_count(), 2)

        # blocking a contact removes them from all user groups
        self.joe.block(self.user)

        with self.assertRaises(ValueError):
            group.update_contacts(self.user, [self.joe], True)

        group = ContactGroup.user_groups.get(pk=group.pk)
        self.assertEqual(group.get_member_count(), 1)
        self.assertEqual(set(group.contacts.all()), {self.frank})

        # unblocking won't re-add to any groups
        self.joe.unblock(self.user)

        self.assertEqual(ContactGroup.user_groups.get(pk=group.pk).get_member_count(), 1)

        # releasing also removes from all user groups
        self.frank.release(self.user)

        group = ContactGroup.user_groups.get(pk=group.pk)
        self.assertEqual(group.get_member_count(), 0)
        self.assertEqual(set(group.contacts.all()), set())

    def test_system_group_counts(self):
        # start with none
        self.releaseContacts(delete=True)

        counts = ContactGroup.get_system_group_counts(self.org)
        self.assertEqual(
            counts, {ContactGroup.TYPE_ALL: 0, ContactGroup.TYPE_BLOCKED: 0, ContactGroup.TYPE_STOPPED: 0}
        )

        self.create_contact("Hannibal", number="0783835001")
        face = self.create_contact("Face", number="0783835002")
        ba = self.create_contact("B.A.", number="0783835003")
        murdock = self.create_contact("Murdock", number="0783835004")

        counts = ContactGroup.get_system_group_counts(self.org)
        self.assertEqual(
            counts, {ContactGroup.TYPE_ALL: 4, ContactGroup.TYPE_BLOCKED: 0, ContactGroup.TYPE_STOPPED: 0}
        )

        # call methods twice to check counts don't change twice
        murdock.block(self.user)
        murdock.block(self.user)
        face.block(self.user)
        ba.stop(self.user)
        ba.stop(self.user)

        counts = ContactGroup.get_system_group_counts(self.org)
        self.assertEqual(
            counts, {ContactGroup.TYPE_ALL: 1, ContactGroup.TYPE_BLOCKED: 2, ContactGroup.TYPE_STOPPED: 1}
        )

        murdock.release(self.user)
        murdock.release(self.user)
        face.unblock(self.user)
        face.unblock(self.user)
        ba.unstop(self.user)
        ba.unstop(self.user)

        # squash all our counts, this shouldn't affect our overall counts, but we should now only have 3
        squash_contactgroupcounts()
        self.assertEqual(ContactGroupCount.objects.all().count(), 3)

        counts = ContactGroup.get_system_group_counts(self.org)
        self.assertEqual(
            counts, {ContactGroup.TYPE_ALL: 3, ContactGroup.TYPE_BLOCKED: 0, ContactGroup.TYPE_STOPPED: 0}
        )

        # rebuild just our system contact group
        all_contacts = ContactGroup.all_groups.get(org=self.org, group_type=ContactGroup.TYPE_ALL)
        ContactGroupCount.populate_for_group(all_contacts)

        # assert our count is correct
        self.assertEqual(all_contacts.get_member_count(), 3)
        self.assertEqual(ContactGroupCount.objects.filter(group=all_contacts).count(), 1)

    def test_delete(self):
        group = self.create_group("one")
        flow = self.get_flow("favorites")

        self.login(self.admin)

        self.client.post(reverse("contacts.contactgroup_delete", args=[group.pk]), dict())
        self.assertIsNone(ContactGroup.user_groups.filter(pk=group.pk).first())
        self.assertFalse(ContactGroup.all_groups.get(pk=group.pk).is_active)

        group = self.create_group("one")
        delete_url = reverse("contacts.contactgroup_delete", args=[group.pk])

        trigger = Trigger.objects.create(
            org=self.org, flow=flow, keyword="join", created_by=self.admin, modified_by=self.admin
        )
        trigger.groups.add(group)

        second_trigger = Trigger.objects.create(
            org=self.org, flow=flow, keyword="register", created_by=self.admin, modified_by=self.admin
        )
        second_trigger.groups.add(group)

        response = self.client.get(delete_url, dict(), HTTP_X_PJAX=True)
        self.assertContains(response, "This group is used by 2 triggers.")

        response = self.client.post(delete_url, dict())
        self.assertEqual(302, response.status_code)
        response = self.client.post(delete_url, dict(), follow=True)
        self.assertTrue(ContactGroup.user_groups.get(pk=group.pk).is_active)
        self.assertEqual(response.request["PATH_INFO"], reverse("contacts.contact_filter", args=[group.uuid]))

        # archive a trigger
        second_trigger.is_archived = True
        second_trigger.save()

        response = self.client.post(delete_url, dict())
        self.assertEqual(302, response.status_code)
        response = self.client.post(delete_url, dict(), follow=True)
        self.assertTrue(ContactGroup.user_groups.get(pk=group.pk).is_active)
        self.assertEqual(response.request["PATH_INFO"], reverse("contacts.contact_filter", args=[group.uuid]))

        trigger.is_archived = True
        trigger.save()

        self.client.post(delete_url, dict())
        # group should have is_active = False and all its triggers
        self.assertIsNone(ContactGroup.user_groups.filter(pk=group.pk).first())
        self.assertFalse(ContactGroup.all_groups.get(pk=group.pk).is_active)
        self.assertFalse(Trigger.objects.get(pk=trigger.pk).is_active)
        self.assertFalse(Trigger.objects.get(pk=second_trigger.pk).is_active)

    def test_group_release_deactivates_campaign(self):
        a_group = self.create_group("one")
        delete_url = reverse("contacts.contactgroup_delete", args=[a_group.pk])

        self.get_flow("favorites")

        self.login(self.admin)

        post_data = dict(name="YAC - Yet another campaign", group=a_group.pk)
        self.client.post(reverse("campaigns.campaign_create"), post_data)

        a_campaign = Campaign.objects.first()

        response = self.client.get(delete_url, dict(), HTTP_X_PJAX=True)
        self.assertContains(response, "There is an active campaign using this group.")

        # archive the campaign
        self.client.post(reverse("campaigns.campaign_archive", args=(a_campaign.pk,)))

        response = self.client.get(delete_url, dict(), HTTP_X_PJAX=True)
        self.assertContains(response, "Are you sure?")

        response = self.client.post(delete_url, dict(), HTTP_X_PJAX=True)
        self.assertContains(response, "document.location.href = '/contact/';")

        # group and campaign are no longer active
        self.assertFalse(ContactGroup.all_groups.get(pk=a_group.pk).is_active)
        self.assertFalse(Campaign.objects.get(pk=a_campaign.pk).is_active)

    def test_delete_fail_with_dependencies(self):
        self.login(self.admin)

        self.get_flow("dependencies")

        from temba.flows.models import Flow

        flow = Flow.objects.filter(name="Dependencies").first()
        cats = ContactGroup.user_groups.filter(name="Cat Facts").first()
        delete_url = reverse("contacts.contactgroup_delete", args=[cats.pk])

        # can't delete if it is a dependency
        response = self.client.post(delete_url, dict())
        self.assertEqual(302, response.status_code)
        self.assertTrue(ContactGroup.user_groups.get(id=cats.id).is_active)

        # get the dependency details
        response = self.client.get(delete_url, dict(), HTTP_X_PJAX=True)
        self.assertEqual(200, response.status_code)
        self.assertContains(response, "Dependencies")

        # remove it from our list of dependencies
        flow.group_dependencies.remove(cats)

        # now it should be gone
        response = self.client.get(delete_url, dict(), HTTP_X_PJAX=True)
        self.assertNotContains(response, "Dependencies")

        response = self.client.post(delete_url, dict(), HTTP_X_PJAX=True)
        self.assertIsNone(ContactGroup.user_groups.filter(id=cats.id).first())

    def test_delete_with_campaign_dependencies(self):
        block_group = self.create_group("one that blocks")

        self.login(self.admin)

        post_data = dict(name="Don't forget to ...", group=block_group.pk)
        self.client.post(reverse("campaigns.campaign_create"), post_data)

        delete_url = reverse("contacts.contactgroup_delete", args=[block_group.pk])

        # users are notified that a group cannot be deleted
        response = self.client.get(delete_url, dict(), HTTP_X_PJAX=True)
        self.assertContains(response, "There is an active campaign using this group")

        # can't delete if it is a dependency
        response = self.client.post(delete_url, dict())
        self.assertRedirect(response, f"/contact/filter/{block_group.uuid}/")
        self.assertTrue(ContactGroup.user_groups.get(id=block_group.id).is_active)


class ElasticSearchLagTest(TembaTest):
    def test_lag(self):
        mock_es_data = [
            {
                "_type": "_doc",
                "_index": "dummy_index",
                "_source": {"id": 10, "modified_on": timezone.now().isoformat()},
            }
        ]
        with ESMockWithScroll(data=mock_es_data):
            self.assertFalse(check_elasticsearch_lag())

        frank = Contact.get_or_create_by_urns(
            self.org, self.user, name="Frank Smith", urns=["tel:1234", "twitter:hola"]
        )

        mock_es_data = [
            {
                "_type": "_doc",
                "_index": "dummy_index",
                "_source": {"id": frank.id, "modified_on": frank.modified_on.isoformat()},
            }
        ]
        with ESMockWithScroll(data=mock_es_data):
            self.assertTrue(check_elasticsearch_lag())

        mock_es_data = [
            {
                "_type": "_doc",
                "_index": "dummy_index",
                "_source": {"id": frank.id, "modified_on": (frank.modified_on - timedelta(minutes=10)).isoformat()},
            }
        ]
        with ESMockWithScroll(data=mock_es_data):
            self.assertFalse(check_elasticsearch_lag())

        Contact.objects.filter(id=frank.id).update(modified_on=timezone.now() - timedelta(minutes=6))
        with ESMockWithScroll():
            self.assertFalse(check_elasticsearch_lag())


class ContactGroupCRUDLTest(TembaTest):
    def setUp(self):
        super().setUp()

        self.joe, urn_obj = Contact.get_or_create(self.org, "tel:123", user=self.user, name="Joe Blow")
        self.frank = Contact.get_or_create_by_urns(
            self.org, self.user, name="Frank Smith", urns=["tel:1234", "twitter:hola"]
        )

        self.joe_and_frank = self.create_group("Customers", [self.joe, self.frank])

        with MockParseQuery("tel = 1234", ["tel"]):
            self.dynamic_group = self.create_group("Dynamic", query="tel is 1234")

    @patch.object(ContactGroup, "MAX_ORG_CONTACTGROUPS", new=10)
    def test_create(self):
        url = reverse("contacts.contactgroup_create")

        # can't create group as viewer
        self.login(self.user)
        response = self.client.post(url, dict(name="Spammers"))
        self.assertLoginRedirect(response)

        self.login(self.admin)

        # try to create a contact group whose name is only whitespace
        response = self.client.post(url, dict(name="  "))
        self.assertFormError(response, "form", "name", "This field is required.")

        # try to create a contact group whose name begins with reserved character
        response = self.client.post(url, dict(name="+People"))
        self.assertFormError(response, "form", "name", "Group name must not be blank or begin with + or -")

        # try to create with name that's already taken
        response = self.client.post(url, dict(name="Customers"))
        self.assertFormError(response, "form", "name", "Name is used by another group")

        # create with valid name (that will be trimmed)
        response = self.client.post(url, dict(name="first  "))
        self.assertNoFormErrors(response)
        ContactGroup.user_groups.get(org=self.org, name="first")

        # create a group with preselected contacts
        self.client.post(url, dict(name="Everybody", preselected_contacts="%d,%d" % (self.joe.pk, self.frank.pk)))
        group = ContactGroup.user_groups.get(org=self.org, name="Everybody")
        self.assertEqual(set(group.contacts.all()), {self.joe, self.frank})

        # create a dynamic group using a query
        with MockParseQuery("tel = 1234", ["tel"]):
            self.client.post(url, dict(name="Frank", group_query="tel = 1234"))

        ContactGroup.user_groups.get(org=self.org, name="Frank", query="tel = 1234")

        self.setUpSecondaryOrg()
        self.release(ContactGroup.user_groups.all())

        for i in range(ContactGroup.MAX_ORG_CONTACTGROUPS):
            ContactGroup.create_static(self.org2, self.admin2, "group%d" % i)

        response = self.client.post(url, dict(name="People"))
        self.assertNoFormErrors(response)
        ContactGroup.user_groups.get(org=self.org, name="People")

        self.release(ContactGroup.user_groups.all())

        for i in range(ContactGroup.MAX_ORG_CONTACTGROUPS):
            ContactGroup.create_static(self.org, self.admin, "group%d" % i)

        self.assertEqual(ContactGroup.user_groups.all().count(), ContactGroup.MAX_ORG_CONTACTGROUPS)
        response = self.client.post(url, dict(name="People"))
        self.assertFormError(
            response,
            "form",
            "name",
            "This org has 10 groups and the limit is 10. "
            "You must delete existing ones before you can create new ones.",
        )

    def test_update(self):
        url = reverse("contacts.contactgroup_update", args=[self.joe_and_frank.pk])

        # can't create group as viewer
        self.login(self.user)
        response = self.client.post(url, dict(name="Spammers"))
        self.assertLoginRedirect(response)

        self.login(self.admin)

        # try to update name to only whitespace
        response = self.client.post(url, dict(name="   "))
        self.assertFormError(response, "form", "name", "This field is required.")

        # try to update name to start with reserved character
        response = self.client.post(url, dict(name="+People"))
        self.assertFormError(response, "form", "name", "Group name must not be blank or begin with + or -")

        # update with valid name (that will be trimmed)
        response = self.client.post(url, dict(name="new name   "))
        self.assertNoFormErrors(response)

        self.joe_and_frank.refresh_from_db()
        self.assertEqual(self.joe_and_frank.name, "new name")

        # now try a dynamic group
        url = reverse("contacts.contactgroup_update", args=[self.dynamic_group.pk])

        # mark our group as ready
        ContactGroup.user_groups.filter(id=self.dynamic_group.pk).update(status=ContactGroup.STATUS_READY)

        # update both name and query, form should fail, because query is not parsable
        with MockParseQuery(error="error at !"):
            response = self.client.post(url, dict(name="Frank", query="(!))!)"))
            self.assertFormError(response, "form", "query", "error at !")

        # try to update a group with an invalid query
        with MockPost({"error": "error at >"}, status=400):
            response = self.client.post(url, dict(name="Frank", query="name <> some_name"))
            self.assertFormError(response, "form", "query", "error at >")

        # dependent on id
        with MockParseQuery("id = 123", ["id"]):
            response = self.client.post(url, dict(name="Frank", query="id = 123"))
            self.assertFormError(response, "form", "query", 'You cannot create a dynamic group based on "id".')

        with MockParseQuery('twitter = "hola"', ["twitter"]):
            response = self.client.post(url, dict(name="Frank", query='twitter is "hola"'))

        self.assertNoFormErrors(response)

        self.dynamic_group.refresh_from_db()
        self.assertEqual(self.dynamic_group.query, 'twitter = "hola"')

        # mark our dynamic group as evaluating
        self.dynamic_group.status = ContactGroup.STATUS_EVALUATING
        self.dynamic_group.save(update_fields=("status",))

        # and check we can't change the query while that is the case
        with MockParseQuery('twitter = "hello"', ["twitter"]):
            response = self.client.post(url, dict(name="Frank", query='twitter = "hello"'))
            self.assertFormError(
                response, "form", "query", "You cannot update the query of a group that is evaluating."
            )

        # but can change the name
        with MockParseQuery('twitter = "hola"', ["twitter"]):
            response = self.client.post(url, dict(name="Frank2", query='twitter is "hola"'))
            self.assertNoFormErrors(response)

        self.dynamic_group.refresh_from_db()
        self.assertEqual(self.dynamic_group.name, "Frank2")

    def test_delete(self):
        url = reverse("contacts.contactgroup_delete", args=[self.joe_and_frank.pk])

        # can't delete group as viewer
        self.login(self.user)
        response = self.client.post(url)
        self.assertLoginRedirect(response)

        # can as admin user
        self.login(self.admin)
        response = self.client.post(url, HTTP_X_PJAX=True)
        self.assertEqual(200, response.status_code)
        self.assertContains(response, "/contact/")

        self.joe_and_frank.refresh_from_db()
        self.assertFalse(self.joe_and_frank.is_active)
        self.assertFalse(self.joe_and_frank.contacts.all())


class ContactTest(TembaTest):
    def setUp(self):
        super().setUp()

        self.user1 = self.create_user("nash")

        self.joe = self.create_contact(name="Joe Blow", number="+250781111111", twitter="blow80")
        self.frank = self.create_contact(name="Frank Smith", number="+250782222222")
        self.billy = self.create_contact(name="Billy Nophone")
        self.voldemort = self.create_contact(number="+250768383383")

        # create an orphaned URN
        ContactURN.objects.create(
            org=self.org, scheme="tel", path="+250788888888", identity="tel:+250788888888", priority=50
        )

        # create an deleted contact
        self.jim = self.create_contact(name="Jim")
        self.jim.release(self.user)

    def create_campaign(self):
        # create a campaign with a future event and add joe
        self.farmers = self.create_group("Farmers", [self.joe])
        self.reminder_flow = self.get_flow("color")
        self.planting_date = ContactField.get_or_create(
            self.org, self.admin, "planting_date", "Planting Date", value_type=Value.TYPE_DATETIME
        )
        self.campaign = Campaign.create(self.org, self.admin, "Planting Reminders", self.farmers)

        # create af flow event
        self.planting_reminder = CampaignEvent.create_flow_event(
            self.org,
            self.admin,
            self.campaign,
            relative_to=self.planting_date,
            offset=0,
            unit="D",
            flow=self.reminder_flow,
            delivery_hour=17,
        )

        # and a message event
        self.message_event = CampaignEvent.create_message_event(
            self.org,
            self.admin,
            self.campaign,
            relative_to=self.planting_date,
            offset=7,
            unit="D",
            message="Sent 7 days after planting date",
        )

    def test_contact_save_raises_ValueError_if_handle_update_is_not_specified(self):
        joe = self.create_contact("Joe Blow", "0788123123")

        self.assertRaises(ValueError, joe.save, update_fields=("name",))

    def test_get_or_create(self):

        # can't create without org
        with self.assertRaises(ValueError):
            Contact.get_or_create(None, "tel:+250781111111", self.channel)

        contact, urn_obj = Contact.get_or_create(self.org, "tel:+250781111111", None)
        self.assertEqual(contact.pk, self.joe.pk)

        contact, urn_obj = Contact.get_or_create(self.org, "tel:+250781111111", self.channel)
        self.assertEqual(contact.pk, self.joe.pk)

        contact, urn_obj = Contact.get_or_create(self.org, "tel:+250781111111", self.channel, name="Kendrick")
        self.assertEqual(contact.name, "Joe Blow")  # should not change the name for existing contact

        contact, urn_obj = Contact.get_or_create(self.org, "tel:124", self.channel, name="Kendrick")
        self.assertEqual(contact.name, "Kendrick")

        contact, urn_obj = Contact.get_or_create(self.org, "tel:+250781111111", None, None, user=self.user)
        self.assertEqual(contact.pk, self.joe.pk)

        urn = ContactURN.get_or_create(self.org, contact, "tel:+250781111111", self.channel)
        urn.contact = None
        urn.save()

        # existing urn without a contact should be used on the new contact
        contact, urn_obj = Contact.get_or_create(self.org, "tel:+250781111111", self.channel, name="Kendrick")
        self.assertEqual(contact.name, "Kendrick")  # should not change the name for existing contact
        self.assertEqual(1, contact.urns.all().count())

    def test_get_or_create_by_urns(self):

        # can't create without org or user
        with self.assertRaises(ValueError):
            Contact.get_or_create_by_urns(None, None, name="Joe", urns=["tel:123"])

        # incoming channel with no urns
        with self.assertRaises(ValueError):
            Contact.get_or_create_by_urns(self.org, self.user, channel=self.channel, name="Joe", urns=None)

        # incoming channel with two urns
        with self.assertRaises(ValueError):
            Contact.get_or_create_by_urns(
                self.org, self.user, channel=self.channel, name="Joe", urns=["tel:123", "tel:456"]
            )

        # missing scheme
        with self.assertRaises(ValueError):
            Contact.get_or_create_by_urns(self.org, self.user, name="Joe", urns=[":123"])

        # missing path
        with self.assertRaises(ValueError):
            Contact.get_or_create_by_urns(self.org, self.user, name="Joe", urns=["tel:"])

        # name too long gets truncated
        contact = Contact.get_or_create_by_urns(self.org, self.user, name="Roger " + "xxxxx" * 100)
        self.assertEqual(len(contact.name), 128)

        # create a contact with name, phone number and language
        joe = Contact.get_or_create_by_urns(self.org, self.user, name="Joe", urns=["tel:0783835665"], language="fra")
        self.assertEqual(joe.org, self.org)
        self.assertEqual(joe.name, "Joe")
        self.assertEqual(joe.language, "fra")

        # calling again with same URN updates and returns existing contact
        contact = Contact.get_or_create_by_urns(
            self.org, self.user, name="Joey", urns=["tel:+250783835665"], language="eng"
        )
        self.assertEqual(contact, joe)
        self.assertEqual(contact.name, "Joey")
        self.assertEqual(contact.language, "eng")

        # calling again with same URN updates and returns existing contact
        contact = Contact.get_or_create_by_urns(
            self.org, self.user, name="Joey", urns=["tel:+250783835665"], language="eng", force_urn_update=True
        )
        self.assertEqual(contact, joe)
        self.assertEqual(contact.name, "Joey")
        self.assertEqual(contact.language, "eng")

        # create a URN-less contact and try to update them with a taken URN
        snoop = Contact.get_or_create_by_urns(self.org, self.user, name="Snoop")
        with self.assertRaises(ValueError):
            Contact.get_or_create_by_urns(self.org, self.user, uuid=snoop.uuid, urns=["tel:+250781111111"])

        # now give snoop his own urn
        Contact.get_or_create_by_urns(self.org, self.user, uuid=snoop.uuid, urns=["tel:456"])

        self.assertIsNone(snoop.urns.all().first().channel)
        snoop = Contact.get_or_create_by_urns(
            self.org, self.user, channel=self.channel, urns=["tel:456"], auth="12345"
        )
        self.assertEqual(1, snoop.urns.all().count())
        self.assertEqual(snoop.urns.first().auth, "12345")

        snoop = Contact.get_or_create_by_urns(
            self.org, self.user, uuid=snoop.uuid, channel=self.channel, urns=["tel:456"], auth="12345678"
        )
        self.assertEqual(1, snoop.urns.all().count())
        self.assertEqual(snoop.urns.first().auth, "12345678")

        # create contact with new urns one normalized and the other not
        jimmy = Contact.get_or_create_by_urns(
            self.org, self.user, name="Jimmy", urns=["tel:+250788112233", "tel:0788112233"]
        )
        self.assertEqual(1, jimmy.urns.all().count())

    def test_contact_create(self):
        self.login(self.admin)

        # try creating a contact with a number that belongs to another contact
        response = self.client.post(
            reverse("contacts.contact_create"), data=dict(name="Ben Haggerty", urn__tel__0="+250781111111")
        )
        self.assertFormError(response, "form", "urn__tel__0", "Used by another contact")

        # now repost with a unique phone number
        response = self.client.post(
            reverse("contacts.contact_create"), data=dict(name="Ben Haggerty", urn__tel__0="+250 783-835665")
        )
        self.assertNoFormErrors(response)

        # repost with the phone number of an orphaned URN
        response = self.client.post(
            reverse("contacts.contact_create"), data=dict(name="Ben Haggerty", urn__tel__0="+250788888888")
        )
        self.assertNoFormErrors(response)

        # check that the orphaned URN has been associated with the contact
        self.assertEqual("Ben Haggerty", Contact.from_urn(self.org, "tel:+250788888888").name)

        # check we display error for invalid input
        response = self.client.post(
            reverse("contacts.contact_create"), data=dict(name="Ben Haggerty", urn__tel__0="=")
        )
        self.assertFormError(response, "form", "urn__tel__0", "Invalid input")

    def test_block_contact_clear_triggers(self):
        flow = self.get_flow("favorites")
        trigger = Trigger.objects.create(
            org=self.org, flow=flow, keyword="join", created_by=self.admin, modified_by=self.admin
        )
        trigger.contacts.add(self.joe)

        trigger2 = Trigger.objects.create(
            org=self.org, flow=flow, keyword="register", created_by=self.admin, modified_by=self.admin
        )
        trigger2.contacts.add(self.joe)
        trigger2.contacts.add(self.frank)
        self.assertEqual(Trigger.objects.filter(is_archived=False).count(), 2)

        self.assertTrue(self.joe.trigger_set.all())

        self.joe.block(self.admin)

        self.assertFalse(self.joe.trigger_set.all())

        self.assertEqual(Trigger.objects.filter(is_archived=True).count(), 1)
        self.assertEqual(Trigger.objects.filter(is_archived=False).count(), 1)

    def test_release(self):
        # create a contact with a message
        old_contact = self.create_contact("Jose", "+12065552000")
        self.create_incoming_msg(old_contact, "hola mundo")
        urn = old_contact.get_urn()

        ivr_flow = self.get_flow("ivr")
        msg_flow = self.get_flow("favorites_v13")

        self.create_incoming_call(msg_flow, old_contact)

        # steal his urn into a new contact
        contact = self.create_contact("Joe", "tweettweet")
        urn.contact = contact
        urn.save(update_fields=("contact",))
        group = self.create_group("Test Group", contacts=[contact])

        contact.fields = {"gender": "Male", "age": 40}
        contact.save(update_fields=("fields",), handle_update=False)

        self.create_broadcast(self.admin, "Test Broadcast", contacts=[contact])

        flow_nodes = msg_flow.as_json()["nodes"]
        color_prompt = flow_nodes[0]
        color_split = flow_nodes[2]
        beer_prompt = flow_nodes[3]
        beer_split = flow_nodes[5]
        name_prompt = flow_nodes[6]
        name_split = flow_nodes[7]

        (
            MockSessionWriter(contact, msg_flow)
            .visit(color_prompt)
            .send_msg("What is your favorite color?", self.channel)
            .visit(color_split)
            .wait()
            .resume(msg=self.create_incoming_msg(contact, "red"))
            .visit(beer_prompt)
            .send_msg("Good choice, I like Red too! What is your favorite beer?", self.channel)
            .visit(beer_split)
            .wait()
            .resume(msg=self.create_incoming_msg(contact, "primus"))
            .visit(name_prompt)
            .send_msg("Lastly, what is your name?", self.channel)
            .visit(name_split)
            .wait()
            .save()
        )

        self.create_incoming_call(msg_flow, contact)

        self.assertEqual(1, group.contacts.all().count())
        self.assertEqual(1, contact.connections.all().count())
        self.assertEqual(1, contact.addressed_broadcasts.all().count())
        self.assertEqual(2, contact.urns.all().count())
        self.assertEqual(2, contact.runs.all().count())
        self.assertEqual(7, contact.msgs.all().count())
        self.assertEqual(2, len(contact.fields))

        # first try a regular release and make sure our urns are anonymized
        contact.release(self.admin, full=False)
        self.assertEqual(2, contact.urns.all().count())
        for urn in contact.urns.all():
            uuid.UUID(urn.path, version=4)
            self.assertEqual(DELETED_SCHEME, urn.scheme)

        # a new contact arrives with those urns
        new_contact = self.create_contact("URN Thief", "+12065552000", "tweettweet")
        self.assertEqual(2, new_contact.urns.all().count())

        # now lets go for a full release
        contact.release(self.admin)

        contact.refresh_from_db()
        self.assertEqual(0, group.contacts.all().count())
        self.assertEqual(0, contact.connections.all().count())
        self.assertEqual(0, contact.addressed_broadcasts.all().count())
        self.assertEqual(0, contact.urns.all().count())
        self.assertEqual(0, contact.runs.all().count())
        self.assertEqual(0, contact.msgs.all().count())

        # contact who used to own our urn had theirs released too
        self.assertEqual(0, old_contact.connections.all().count())
        self.assertEqual(0, old_contact.msgs.all().count())

        self.assertIsNone(contact.fields)
        self.assertIsNone(contact.name)

        # nope, we aren't paranoid or anything
        Org.objects.get(id=self.org.id)
        Flow.objects.get(id=msg_flow.id)
        Flow.objects.get(id=ivr_flow.id)

    def test_stop_contact_clear_triggers(self):
        flow = self.get_flow("favorites")
        trigger = Trigger.objects.create(
            org=self.org, flow=flow, keyword="join", created_by=self.admin, modified_by=self.admin
        )
        trigger.contacts.add(self.joe)

        trigger2 = Trigger.objects.create(
            org=self.org, flow=flow, keyword="register", created_by=self.admin, modified_by=self.admin
        )
        trigger2.contacts.add(self.joe)
        trigger2.contacts.add(self.frank)
        self.assertEqual(Trigger.objects.filter(is_archived=False).count(), 2)

        self.assertTrue(self.joe.trigger_set.all())

        self.joe.stop(self.admin)

        self.assertFalse(self.joe.trigger_set.all())
        self.assertEqual(Trigger.objects.filter(is_archived=True).count(), 1)
        self.assertEqual(Trigger.objects.filter(is_archived=False).count(), 1)

    def test_fail_and_block_and_release(self):
        msg1 = self.create_incoming_msg(self.joe, "Test 1", msg_type="I")
        msg2 = self.create_incoming_msg(self.joe, "Test 2", msg_type="F")
        msg3 = self.create_incoming_msg(self.joe, "Test 3", msg_type="I", visibility="A")
        label = Label.get_or_create(self.org, self.user, "Interesting")
        label.toggle_label([msg1, msg2, msg3], add=True)
        static_group = self.create_group("Just Joe", [self.joe])

        # create a dynamic group and put joe in it
        ContactField.get_or_create(self.org, self.admin, "gender", "Gender")
        with MockParseQuery('gender = "M"', ["gender"]):
            dynamic_group = self.create_group("Dynamic", query="gender is M")

        self.joe.set_field(self.admin, "gender", "M")
        self.assertEqual(set(dynamic_group.contacts.all()), {self.joe})

        self.clear_cache()

        msg_counts = SystemLabel.get_counts(self.org)
        self.assertEqual(1, msg_counts[SystemLabel.TYPE_INBOX])
        self.assertEqual(1, msg_counts[SystemLabel.TYPE_FLOWS])
        self.assertEqual(1, msg_counts[SystemLabel.TYPE_ARCHIVED])

        contact_counts = ContactGroup.get_system_group_counts(self.org)
        self.assertEqual(
            contact_counts, {ContactGroup.TYPE_ALL: 4, ContactGroup.TYPE_BLOCKED: 0, ContactGroup.TYPE_STOPPED: 0}
        )

        self.assertEqual(set(label.msgs.all()), {msg1, msg2, msg3})
        self.assertEqual(set(static_group.contacts.all()), {self.joe})
        self.assertEqual(set(dynamic_group.contacts.all()), {self.joe})

        self.joe.stop(self.user)

        # check that joe is now stopped
        self.joe = Contact.objects.get(pk=self.joe.pk)
        self.assertTrue(self.joe.is_stopped)
        self.assertFalse(self.joe.is_blocked)
        self.assertTrue(self.joe.is_active)

        # and added to stopped group
        contact_counts = ContactGroup.get_system_group_counts(self.org)
        self.assertEqual(
            contact_counts, {ContactGroup.TYPE_ALL: 3, ContactGroup.TYPE_BLOCKED: 0, ContactGroup.TYPE_STOPPED: 1}
        )
        self.assertEqual(set(static_group.contacts.all()), set())
        self.assertEqual(set(dynamic_group.contacts.all()), set())

        self.joe.block(self.user)

        # check that joe is now blocked and stopped
        self.joe = Contact.objects.get(pk=self.joe.pk)
        self.assertTrue(self.joe.is_stopped)
        self.assertTrue(self.joe.is_blocked)
        self.assertTrue(self.joe.is_active)

        # and that he's been removed from the all and failed groups, and added to the blocked group
        contact_counts = ContactGroup.get_system_group_counts(self.org)
        self.assertEqual(
            contact_counts, {ContactGroup.TYPE_ALL: 3, ContactGroup.TYPE_BLOCKED: 1, ContactGroup.TYPE_STOPPED: 1}
        )

        # and removed from all groups
        self.assertEqual(set(static_group.contacts.all()), set())
        self.assertEqual(set(dynamic_group.contacts.all()), set())

        # but his messages are unchanged
        self.assertEqual(2, Msg.objects.filter(contact=self.joe, visibility="V").count())
        msg_counts = SystemLabel.get_counts(self.org)
        self.assertEqual(1, msg_counts[SystemLabel.TYPE_INBOX])
        self.assertEqual(1, msg_counts[SystemLabel.TYPE_FLOWS])
        self.assertEqual(1, msg_counts[SystemLabel.TYPE_ARCHIVED])

        self.joe.unblock(self.user)

        # check that joe is now unblocked but still stopped
        self.joe = Contact.objects.get(pk=self.joe.pk)
        self.assertTrue(self.joe.is_stopped)
        self.assertFalse(self.joe.is_blocked)
        self.assertTrue(self.joe.is_active)

        # and that he's been removed from the blocked group, and put back in the all and failed groups
        contact_counts = ContactGroup.get_system_group_counts(self.org)
        self.assertEqual(
            contact_counts, {ContactGroup.TYPE_ALL: 3, ContactGroup.TYPE_BLOCKED: 0, ContactGroup.TYPE_STOPPED: 1}
        )

        # he should be back in the dynamic group
        self.assertEqual(set(static_group.contacts.all()), set())
        self.assertEqual(set(dynamic_group.contacts.all()), set())

        self.joe.unstop(self.user)

        # check that joe is now no longer failed
        self.joe = Contact.objects.get(pk=self.joe.pk)
        self.assertFalse(self.joe.is_stopped)
        self.assertFalse(self.joe.is_blocked)
        self.assertTrue(self.joe.is_active)

        # and that he's been removed from the stopped group
        contact_counts = ContactGroup.get_system_group_counts(self.org)
        self.assertEqual(
            contact_counts, {ContactGroup.TYPE_ALL: 4, ContactGroup.TYPE_BLOCKED: 0, ContactGroup.TYPE_STOPPED: 0}
        )

        # back in the dynamic group
        self.assertEqual(set(static_group.contacts.all()), set())
        self.assertEqual(set(dynamic_group.contacts.all()), {self.joe})

        self.joe.release(self.user)

        # check that joe is no longer active
        self.joe = Contact.objects.get(pk=self.joe.pk)
        self.assertFalse(self.joe.is_stopped)
        self.assertFalse(self.joe.is_blocked)
        self.assertFalse(self.joe.is_active)

        contact_counts = ContactGroup.get_system_group_counts(self.org)
        self.assertEqual(
            contact_counts, {ContactGroup.TYPE_ALL: 3, ContactGroup.TYPE_BLOCKED: 0, ContactGroup.TYPE_STOPPED: 0}
        )

        # joe's messages should be inactive, blank and have no labels
        self.assertEqual(0, Msg.objects.filter(contact=self.joe, visibility="V").count())
        self.assertEqual(0, Msg.objects.filter(contact=self.joe).exclude(text="").count())
        self.assertEqual(0, Label.label_objects.get(pk=label.pk).msgs.count())

        msg_counts = SystemLabel.get_counts(self.org)
        self.assertEqual(0, msg_counts[SystemLabel.TYPE_INBOX])
        self.assertEqual(0, msg_counts[SystemLabel.TYPE_FLOWS])
        self.assertEqual(0, msg_counts[SystemLabel.TYPE_ARCHIVED])

        # and he shouldn't be in any groups
        self.assertEqual(set(static_group.contacts.all()), set())
        self.assertEqual(set(dynamic_group.contacts.all()), set())

        # or have any URNs
        self.assertEqual(0, ContactURN.objects.filter(contact=self.joe).count())

        # blocking and failing an inactive contact won't change groups
        self.joe.block(self.user)
        self.joe.stop(self.user)

        contact_counts = ContactGroup.get_system_group_counts(self.org)
        self.assertEqual(
            contact_counts, {ContactGroup.TYPE_ALL: 3, ContactGroup.TYPE_BLOCKED: 0, ContactGroup.TYPE_STOPPED: 0}
        )

        # we don't let users undo releasing a contact... but if we have to do it for some reason
        self.joe.is_active = True
        self.joe.save(update_fields=("is_active",), handle_update=False)

        # check joe goes into the appropriate groups
        contact_counts = ContactGroup.get_system_group_counts(self.org)
        self.assertEqual(
            contact_counts, {ContactGroup.TYPE_ALL: 3, ContactGroup.TYPE_BLOCKED: 1, ContactGroup.TYPE_STOPPED: 1}
        )

    def test_user_groups(self):
        # create some static groups
        spammers = self.create_group("Spammers", [])
        testers = self.create_group("Testers", [])

        # create some dynamic groups
        ContactField.get_or_create(self.org, self.admin, "gender", "Gender")
        ContactField.get_or_create(self.org, self.admin, "age", "Age", value_type=Value.TYPE_NUMBER)

        with MockParseQuery('twitter != ""', ["twitter"]):
            has_twitter = self.create_group("Has twitter", query='twitter != ""')

        with MockParseQuery('gender = ""', ["gender"]):
            no_gender = self.create_group("No gender", query='gender is ""')

        with MockParseQuery('gender = "m" or gender = "male"', ["gender"]):
            males = self.create_group("Male", query="gender is M or gender is Male")

        with MockParseQuery("age > 18 or age < 30", ["age"]):
            youth = self.create_group("Male", query="age > 18 or age < 30")

        with MockParseQuery('twitter = "blow80"', ["twitter"]):
            joes = self.create_group("Joes", query='twitter = "blow80"')

        # manually reevaluate all these contacts
        for c in [self.joe, self.frank, self.billy, self.voldemort]:
            c.handle_update(is_new=True)

        self.assertEqual(set(has_twitter.contacts.all()), {self.joe})
        self.assertEqual(set(no_gender.contacts.all()), {self.joe, self.frank, self.billy, self.voldemort})
        self.assertEqual(set(males.contacts.all()), set())
        self.assertEqual(set(youth.contacts.all()), set())
        self.assertEqual(set(joes.contacts.all()), {self.joe})

        self.joe.update_urns(self.admin, ["tel:+250781111111"])
        self.joe.set_field(self.admin, "gender", "M")
        self.joe.set_field(self.admin, "age", "28")

        self.assertEqual(set(has_twitter.contacts.all()), set())
        self.assertEqual(set(no_gender.contacts.all()), {self.frank, self.billy, self.voldemort})
        self.assertEqual(set(males.contacts.all()), {self.joe})
        self.assertEqual(set(youth.contacts.all()), {self.joe})

        # add joe's twitter account, dynamic group
        self.joe.update_urns(self.admin, ["twitter:blow80"])

        self.joe.update_static_groups(self.user, [spammers, testers])
        self.assertEqual(set(self.joe.user_groups.all()), {spammers, has_twitter, testers, males, youth, joes})

        self.joe.update_static_groups(self.user, [])
        self.assertEqual(set(self.joe.user_groups.all()), {males, youth, joes, has_twitter})

        self.joe.update_static_groups(self.user, [testers])
        self.assertEqual(set(self.joe.user_groups.all()), {testers, males, youth, joes, has_twitter})

        # blocking removes contact from all groups
        self.joe.block(self.user)
        self.assertEqual(set(self.joe.user_groups.all()), set())

        # can't add blocked contacts to a group
        self.assertRaises(ValueError, self.joe.update_static_groups, self.user, [spammers])

        # unblocking potentially puts contact back in dynamic groups
        self.joe.unblock(self.user)
        self.assertEqual(set(self.joe.user_groups.all()), {males, youth, joes, has_twitter})

        self.joe.update_static_groups(self.user, [testers])

        # stopping removes people from groups
        self.joe.stop(self.admin)
        self.assertEqual(set(self.joe.user_groups.all()), set())

        # and unstopping potentially puts contact back in dynamic groups
        self.joe.unstop(self.admin)
        self.assertEqual(set(self.joe.user_groups.all()), {males, youth, joes, has_twitter})

        self.joe.update_static_groups(self.user, [testers])

        # releasing removes contacts from all groups
        self.joe.release(self.user)
        self.assertEqual(set(self.joe.user_groups.all()), set())

        # can't add deleted contacts to a group
        self.assertRaises(ValueError, self.joe.update_static_groups, self.user, [spammers])

    def test_contact_display(self):
        mr_long_name = self.create_contact(name="Wolfeschlegelsteinhausenbergerdorff", number="8877")

        self.assertEqual("Joe Blow", self.joe.get_display(org=self.org, formatted=False))
        self.assertEqual("Joe Blow", self.joe.get_display(short=True))
        self.assertEqual("Joe Blow", self.joe.get_display())
        self.assertEqual("+250768383383", self.voldemort.get_display(org=self.org, formatted=False))
        self.assertEqual("0768 383 383", self.voldemort.get_display())
        self.assertEqual("Wolfeschlegelsteinhausenbergerdorff", mr_long_name.get_display())
        self.assertEqual("Wolfeschlegelstei...", mr_long_name.get_display(short=True))
        self.assertEqual("Billy Nophone", self.billy.get_display())

        self.assertEqual("0781 111 111", self.joe.get_urn_display(scheme=TEL_SCHEME))
        self.assertEqual("blow80", self.joe.get_urn_display(org=self.org, formatted=False))
        self.assertEqual("blow80", self.joe.get_urn_display())
        self.assertEqual("+250768383383", self.voldemort.get_urn_display(org=self.org, formatted=False))
        self.assertEqual(
            "+250768383383", self.voldemort.get_urn_display(org=self.org, formatted=False, international=True)
        )
        self.assertEqual("+250 768 383 383", self.voldemort.get_urn_display(org=self.org, international=True))
        self.assertEqual("0768 383 383", self.voldemort.get_urn_display())
        self.assertEqual("8877", mr_long_name.get_urn_display())
        self.assertEqual("", self.billy.get_urn_display())

        self.assertEqual("Joe Blow", str(self.joe))
        self.assertEqual("0768 383 383", str(self.voldemort))
        self.assertEqual("Wolfeschlegelsteinhausenbergerdorff", str(mr_long_name))
        self.assertEqual("Billy Nophone", str(self.billy))

        with AnonymousOrg(self.org):
            self.assertEqual("Joe Blow", self.joe.get_display(org=self.org, formatted=False))
            self.assertEqual("Joe Blow", self.joe.get_display(short=True))
            self.assertEqual("Joe Blow", self.joe.get_display())
            self.assertEqual("%010d" % self.voldemort.pk, self.voldemort.get_display())
            self.assertEqual("Wolfeschlegelsteinhausenbergerdorff", mr_long_name.get_display())
            self.assertEqual("Wolfeschlegelstei...", mr_long_name.get_display(short=True))
            self.assertEqual("Billy Nophone", self.billy.get_display())

            self.assertEqual(ContactURN.ANON_MASK, self.joe.get_urn_display(org=self.org, formatted=False))
            self.assertEqual(ContactURN.ANON_MASK, self.joe.get_urn_display())
            self.assertEqual(ContactURN.ANON_MASK, self.voldemort.get_urn_display())
            self.assertEqual(ContactURN.ANON_MASK, mr_long_name.get_urn_display())
            self.assertEqual("", self.billy.get_urn_display())
            self.assertEqual("", self.billy.get_urn_display(scheme=TEL_SCHEME))

            self.assertEqual("Joe Blow", str(self.joe))
            self.assertEqual("%010d" % self.voldemort.pk, str(self.voldemort))
            self.assertEqual("Wolfeschlegelsteinhausenbergerdorff", str(mr_long_name))
            self.assertEqual("Billy Nophone", str(self.billy))

    def test_bulk_cache_initialize(self):
        age = ContactField.get_or_create(self.org, self.admin, "age", "Age", value_type="N", show_in_table=True)
        nick = ContactField.get_or_create(
            self.org, self.admin, "nick", "Nickname", value_type="T", show_in_table=False
        )

        self.joe.set_field(self.user, "age", "32")
        self.joe.set_field(self.user, "nick", "Joey")
        self.joe = Contact.objects.get(pk=self.joe.pk)

        self.billy = Contact.objects.get(pk=self.billy.pk)

        all = (self.joe, self.frank, self.billy)
        Contact.bulk_cache_initialize(self.org, all)

        self.assertEqual([u.scheme for u in getattr(self.joe, "_urns_cache")], [TWITTER_SCHEME, TEL_SCHEME])
        self.assertEqual([u.scheme for u in getattr(self.frank, "_urns_cache")], [TEL_SCHEME])
        self.assertEqual(getattr(self.billy, "_urns_cache"), list())

        with self.assertNumQueries(0):
            self.assertEqual(self.joe.get_field_value(age), 32)
            self.assertIsNone(self.frank.get_field_value(age))
            self.assertIsNone(self.billy.get_field_value(age))

        Contact.bulk_cache_initialize(self.org, all)

        with self.assertNumQueries(0):
            self.assertEqual(self.joe.get_field_value(age), 32)
            self.assertIsNone(self.frank.get_field_value(age))
            self.assertIsNone(self.billy.get_field_value(age))
            self.assertEqual(self.joe.get_field_value(nick), "Joey")
            self.assertIsNone(self.frank.get_field_value(nick))
            self.assertIsNone(self.billy.get_field_value(nick))

    def test_contact_search_evaluation_created_on_utc_rollover(self):
        # org is in Africa/Kigali timezone: +02:00
        self.joe.created_on = datetime(2019, 6, 8, 23, 14, 0, tzinfo=pytz.UTC)
        self.joe.save(update_fields=("created_on",), handle_update=False)

        query_created_on = self.joe.created_on.astimezone(self.org.timezone).date().isoformat()

        # date in org timezone is the 'next' day
        self.assertEqual(query_created_on, "2019-06-09")

        self.assertTrue(
            evaluate_query(self.org, f'created_on = "{query_created_on}"', contact_json=self.joe.as_search_json())
        )
        query_created_on = (self.joe.created_on - timedelta(days=6)).astimezone(self.org.timezone).date().isoformat()
        self.assertTrue(
            evaluate_query(self.org, f'created_on > "{query_created_on}"', contact_json=self.joe.as_search_json())
        )
        self.assertTrue(
            evaluate_query(self.org, f'created_on >= "{query_created_on}"', contact_json=self.joe.as_search_json())
        )
        query_created_on = (self.joe.created_on + timedelta(days=6)).astimezone(self.org.timezone).date().isoformat()
        self.assertTrue(
            evaluate_query(self.org, f'created_on < "{query_created_on}"', contact_json=self.joe.as_search_json())
        )
        self.assertTrue(
            evaluate_query(self.org, f'created_on <= "{query_created_on}"', contact_json=self.joe.as_search_json())
        )

    def test_contact_search_evaluation(self):
        self.setUpLocations()

        ContactField.get_or_create(self.org, self.admin, "gender", "Gender", value_type=Value.TYPE_TEXT)
        ContactField.get_or_create(self.org, self.admin, "age", "Age", value_type=Value.TYPE_NUMBER)
        ContactField.get_or_create(self.org, self.admin, "joined", "Joined On", value_type=Value.TYPE_DATETIME)
        ContactField.get_or_create(self.org, self.admin, "ward", "Ward", value_type=Value.TYPE_WARD)
        ContactField.get_or_create(self.org, self.admin, "district", "District", value_type=Value.TYPE_DISTRICT)
        ContactField.get_or_create(self.org, self.admin, "state", "State", value_type=Value.TYPE_STATE)

        # test 'name' attribute
        self.assertTrue(evaluate_query(self.org, 'name = "Joe Blow"', contact_json=self.joe.as_search_json()))
        self.assertFalse(evaluate_query(self.org, "name = Joe", contact_json=self.joe.as_search_json()))
        self.assertTrue(evaluate_query(self.org, "name ~ blow", contact_json=self.joe.as_search_json()))
        self.assertFalse(evaluate_query(self.org, 'name = ""', contact_json=self.joe.as_search_json()))
        self.assertTrue(evaluate_query(self.org, 'name != ""', contact_json=self.joe.as_search_json()))
        self.assertTrue(evaluate_query(self.org, 'name != "Bob"', contact_json=self.joe.as_search_json()))
        self.assertFalse(evaluate_query(self.org, 'name != "Joe Blow"', contact_json=self.joe.as_search_json()))
        self.assertTrue(evaluate_query(self.org, 'name = ""', contact_json={}))
        self.assertFalse(evaluate_query(self.org, 'name != ""', contact_json={}))
        # nothing to compare
        self.assertFalse(evaluate_query(self.org, "name = Joe", contact_json={}))

        # 'voldemort' does not have any attributes, evaluates to True
        self.assertTrue(evaluate_query(self.org, 'name != "Joe Blow"', contact_json=self.voldemort.as_search_json()))

        # test 'language' attribute
        self.joe.language = "eng"
        self.joe.save(update_fields=("language",), handle_update=False)
        self.assertTrue(evaluate_query(self.org, 'language = "eng"', contact_json=self.joe.as_search_json()))

        self.assertFalse(evaluate_query(self.org, 'language != "eng"', contact_json=self.joe.as_search_json()))
        self.assertTrue(evaluate_query(self.org, 'language != "ita"', contact_json=self.joe.as_search_json()))

        self.assertFalse(evaluate_query(self.org, 'language = ""', contact_json=self.joe.as_search_json()))
        self.assertTrue(evaluate_query(self.org, 'language != ""', contact_json=self.joe.as_search_json()))

        self.assertTrue(evaluate_query(self.org, 'language != "bla"', contact_json=self.voldemort.as_search_json()))

        # language does not support `has` operator
        self.assertRaises(
            SearchException, evaluate_query, self.org, 'language ~ "eng"', contact_json=self.joe.as_search_json()
        )

        self.joe.language = None
        self.joe.save(update_fields=("language",), handle_update=False)

        self.assertFalse(evaluate_query(self.org, 'language = "eng"', contact_json=self.joe.as_search_json()))

        self.assertTrue(evaluate_query(self.org, 'language = ""', contact_json=self.joe.as_search_json()))
        self.assertFalse(evaluate_query(self.org, 'language != ""', contact_json=self.joe.as_search_json()))

        # test 'created_on' attribute
        self.assertRaises(
            SearchException,
            evaluate_query,
            self.org,
            'created_on = "this-is-not-a-date"',
            contact_json=self.joe.as_search_json(),
        )
        self.assertRaises(
            SearchException,
            evaluate_query,
            self.org,
            'created_on ~ "2016-01-01"',
            contact_json=self.joe.as_search_json(),
        )
        query_created_on = self.joe.created_on.astimezone(self.org.timezone).date().isoformat()
        self.assertTrue(
            evaluate_query(self.org, f'created_on = "{query_created_on}"', contact_json=self.joe.as_search_json())
        )
        query_created_on = (self.joe.created_on - timedelta(days=6)).astimezone(self.org.timezone).date().isoformat()
        self.assertTrue(
            evaluate_query(self.org, f'created_on > "{query_created_on}"', contact_json=self.joe.as_search_json())
        )
        self.assertTrue(
            evaluate_query(self.org, f'created_on >= "{query_created_on}"', contact_json=self.joe.as_search_json())
        )
        query_created_on = (self.joe.created_on + timedelta(days=6)).astimezone(self.org.timezone).date().isoformat()
        self.assertTrue(
            evaluate_query(self.org, f'created_on < "{query_created_on}"', contact_json=self.joe.as_search_json())
        )
        self.assertTrue(
            evaluate_query(self.org, f'created_on <= "{query_created_on}"', contact_json=self.joe.as_search_json())
        )

        # test TEXT field type
        self.assertFalse(evaluate_query(self.org, 'gender != ""', contact_json=self.joe.as_search_json()))
        self.assertTrue(evaluate_query(self.org, 'gender = ""', contact_json=self.joe.as_search_json()))
        self.assertFalse(evaluate_query(self.org, "gender = male", contact_json=self.joe.as_search_json()))

        self.joe.set_field(self.admin, "gender", "Male")
        self.assertTrue(evaluate_query(self.org, "gender = male", contact_json=self.joe.as_search_json()))
        self.assertFalse(evaluate_query(self.org, "gender = Female", contact_json=self.joe.as_search_json()))
        self.assertTrue(evaluate_query(self.org, 'gender != ""', contact_json=self.joe.as_search_json()))
        self.assertFalse(evaluate_query(self.org, 'gender = ""', contact_json=self.joe.as_search_json()))

        self.assertTrue(evaluate_query(self.org, "gender != female", contact_json=self.joe.as_search_json()))
        self.assertFalse(evaluate_query(self.org, "gender != male", contact_json=self.joe.as_search_json()))

        self.assertTrue(evaluate_query(self.org, "gender != female", contact_json=self.voldemort.as_search_json()))

        # test DECIMAL field type
        self.assertFalse(evaluate_query(self.org, 'age != ""', contact_json=self.joe.as_search_json()))
        self.assertTrue(evaluate_query(self.org, 'age = ""', contact_json=self.joe.as_search_json()))

        self.joe.set_field(self.admin, "age", "cedevita is not a number")
        self.assertFalse(evaluate_query(self.org, "age < 99", contact_json=self.joe.as_search_json()))
        self.assertFalse(evaluate_query(self.org, 'age != ""', contact_json=self.joe.as_search_json()))
        self.assertTrue(evaluate_query(self.org, 'age = ""', contact_json=self.joe.as_search_json()))

        self.joe.set_field(self.admin, "age", "18")
        self.assertTrue(evaluate_query(self.org, 'age != ""', contact_json=self.joe.as_search_json()))
        self.assertFalse(evaluate_query(self.org, 'age = ""', contact_json=self.joe.as_search_json()))
        self.assertTrue(evaluate_query(self.org, "age = 18", contact_json=self.joe.as_search_json()))
        self.assertFalse(evaluate_query(self.org, "age > 20", contact_json=self.joe.as_search_json()))
        self.assertTrue(evaluate_query(self.org, "age >= 15", contact_json=self.joe.as_search_json()))
        self.assertFalse(evaluate_query(self.org, "age <= 17", contact_json=self.joe.as_search_json()))
        self.assertTrue(evaluate_query(self.org, "age < 20", contact_json=self.joe.as_search_json()))

        self.assertRaises(
            SearchException,
            evaluate_query,
            self.org,
            'age < "cedevita is not a number"',
            contact_json=self.joe.as_search_json(),
        )

        # test DATETIME field type
        self.assertFalse(evaluate_query(self.org, 'joined != ""', contact_json=self.joe.as_search_json()))
        self.assertTrue(evaluate_query(self.org, 'joined = ""', contact_json=self.joe.as_search_json()))

        self.joe.set_field(self.admin, "joined", "cedevita is not a datetime object")
        self.assertFalse(evaluate_query(self.org, "joined < 01-04-2018", contact_json=self.joe.as_search_json()))
        self.assertFalse(evaluate_query(self.org, 'joined != ""', contact_json=self.joe.as_search_json()))
        self.assertTrue(evaluate_query(self.org, 'joined = ""', contact_json=self.joe.as_search_json()))

        self.joe.set_field(self.admin, "joined", "01-03-2018")
        self.assertTrue(evaluate_query(self.org, 'joined != ""', contact_json=self.joe.as_search_json()))
        self.assertFalse(evaluate_query(self.org, 'joined = ""', contact_json=self.joe.as_search_json()))
        self.assertTrue(evaluate_query(self.org, "joined = 01-03-2018", contact_json=self.joe.as_search_json()))
        self.assertFalse(evaluate_query(self.org, "joined > 01-04-2018", contact_json=self.joe.as_search_json()))
        self.assertTrue(evaluate_query(self.org, "joined >= 01-03-2018", contact_json=self.joe.as_search_json()))
        self.assertFalse(evaluate_query(self.org, "joined <= 28-02-2018", contact_json=self.joe.as_search_json()))
        self.assertTrue(evaluate_query(self.org, "joined < 01-04-2018", contact_json=self.joe.as_search_json()))
        self.assertRaises(
            SearchException,
            evaluate_query,
            self.org,
            'joined < "cedevita is not a datetime object"',
            contact_json=self.joe.as_search_json(),
        )

        # test WARD field type
        self.assertFalse(evaluate_query(self.org, 'ward != ""', contact_json=self.joe.as_search_json()))
        self.assertTrue(evaluate_query(self.org, 'ward = ""', contact_json=self.joe.as_search_json()))

        self.joe.set_field(self.admin, "ward", "cedevita is not a ward")
        self.assertFalse(evaluate_query(self.org, 'ward != ""', contact_json=self.joe.as_search_json()))
        self.assertTrue(evaluate_query(self.org, 'ward = ""', contact_json=self.joe.as_search_json()))
        self.assertFalse(evaluate_query(self.org, 'ward = "cedevita"', contact_json=self.joe.as_search_json()))

        self.joe.set_field(self.admin, "ward", "Rwanda > Eastern Province > Rwamagana > Bukure")
        self.assertTrue(evaluate_query(self.org, 'ward != ""', contact_json=self.joe.as_search_json()))
        self.assertFalse(evaluate_query(self.org, 'ward = ""', contact_json=self.joe.as_search_json()))
        self.assertTrue(evaluate_query(self.org, 'ward = "bUKuRE"', contact_json=self.joe.as_search_json()))

        self.assertTrue(evaluate_query(self.org, 'ward != "Rwamagana"', contact_json=self.joe.as_search_json()))
        self.assertFalse(evaluate_query(self.org, 'ward != "Bukure"', contact_json=self.joe.as_search_json()))

        self.assertTrue(evaluate_query(self.org, 'ward != "Rwamagana"', contact_json=self.voldemort.as_search_json()))

        self.assertRaises(
            SearchException, evaluate_query, self.org, 'ward ~ "ukur"', contact_json=self.joe.as_search_json()
        )

        self.assertFalse(
            evaluate_query(self.org, 'ward = "cedevita is not a ward"', contact_json=self.joe.as_search_json())
        )

        # test DISTRICT field type
        self.assertFalse(evaluate_query(self.org, 'district != ""', contact_json=self.joe.as_search_json()))
        self.assertTrue(evaluate_query(self.org, 'district = ""', contact_json=self.joe.as_search_json()))

        self.joe.set_field(self.admin, "district", "cedevita is not a district")
        self.assertFalse(evaluate_query(self.org, 'district != ""', contact_json=self.joe.as_search_json()))
        self.assertTrue(evaluate_query(self.org, 'district = ""', contact_json=self.joe.as_search_json()))
        self.assertFalse(evaluate_query(self.org, 'district = "cedevita"', contact_json=self.joe.as_search_json()))

        self.joe.set_field(self.admin, "district", "Rwanda > Eastern Province > Rwamagana")
        self.assertTrue(evaluate_query(self.org, 'district != ""', contact_json=self.joe.as_search_json()))
        self.assertFalse(evaluate_query(self.org, 'district = ""', contact_json=self.joe.as_search_json()))
        self.assertTrue(evaluate_query(self.org, 'district = "Rwamagana"', contact_json=self.joe.as_search_json()))

        self.assertTrue(evaluate_query(self.org, 'district != "Bukure"', contact_json=self.joe.as_search_json()))
        self.assertFalse(evaluate_query(self.org, 'district != "Rwamagana"', contact_json=self.joe.as_search_json()))

        self.assertTrue(
            evaluate_query(self.org, 'district != "Rwamagana"', contact_json=self.voldemort.as_search_json())
        )

        self.assertFalse(
            evaluate_query(self.org, 'district = "cedevita is not a district"', contact_json=self.joe.as_search_json())
        )

        # test STATE field type
        self.assertFalse(evaluate_query(self.org, 'state != ""', contact_json=self.joe.as_search_json()))
        self.assertTrue(evaluate_query(self.org, 'state = ""', contact_json=self.joe.as_search_json()))

        self.joe.set_field(self.admin, "state", "cedevita is not a state")
        self.assertFalse(evaluate_query(self.org, 'state != ""', contact_json=self.joe.as_search_json()))
        self.assertTrue(evaluate_query(self.org, 'state = ""', contact_json=self.joe.as_search_json()))
        self.assertFalse(evaluate_query(self.org, 'state = "cedevita"', contact_json=self.joe.as_search_json()))

        self.joe.set_field(self.admin, "state", "Rwanda > Eastern Province")
        self.assertTrue(evaluate_query(self.org, 'state != ""', contact_json=self.joe.as_search_json()))
        self.assertFalse(evaluate_query(self.org, 'state = ""', contact_json=self.joe.as_search_json()))

        self.assertTrue(
            evaluate_query(self.org, 'state != "Western Province"', contact_json=self.joe.as_search_json())
        )
        self.assertFalse(
            evaluate_query(self.org, 'state != "Eastern Province"', contact_json=self.joe.as_search_json())
        )

        self.assertTrue(
            evaluate_query(self.org, 'state != "Western Province"', contact_json=self.voldemort.as_search_json())
        )

        self.assertRaises(
            SearchException, evaluate_query, self.org, 'state ~ "stern"', contact_json=self.joe.as_search_json()
        )

        self.assertFalse(
            evaluate_query(self.org, 'state = "cedevita is not a state"', contact_json=self.joe.as_search_json())
        )

        # URN is set
        self.assertTrue(evaluate_query(self.org, 'tel != ""', contact_json=self.joe.as_search_json()))
        self.assertFalse(evaluate_query(self.org, 'twitter = ""', contact_json=self.joe.as_search_json()))

        self.assertFalse(evaluate_query(self.org, 'tel != ""', contact_json=self.billy.as_search_json()))
        self.assertTrue(evaluate_query(self.org, 'twitter = ""', contact_json=self.billy.as_search_json()))

        # add another tel URN
        self.joe.update_urns(self.admin, urns=["tel:+250781111999", "tel:+250781111111", "twitter:blow80"])

        self.assertTrue(evaluate_query(self.org, "+250781111111", contact_json=self.joe.as_search_json()))
        self.assertTrue(evaluate_query(self.org, "tel = +250781111999", contact_json=self.joe.as_search_json()))
        self.assertFalse(evaluate_query(self.org, "tel has 278", contact_json=self.joe.as_search_json()))
        self.assertTrue(evaluate_query(self.org, 'twitter = "blow80"', contact_json=self.joe.as_search_json()))
        self.assertTrue(evaluate_query(self.org, 'twitter has "blow"', contact_json=self.joe.as_search_json()))
        self.assertFalse(evaluate_query(self.org, 'twitter has "joe"', contact_json=self.joe.as_search_json()))

        self.assertTrue(
            evaluate_query(self.org, "joined = 01-03-2018 AND age < 19", contact_json=self.joe.as_search_json())
        )
        self.assertFalse(
            evaluate_query(self.org, "joined = 01-03-2018 AND age > 19", contact_json=self.joe.as_search_json())
        )
        self.assertTrue(
            evaluate_query(
                self.org, "joined = 01-03-2018 AND tel = +250781111111", contact_json=self.joe.as_search_json()
            )
        )
        self.assertTrue(
            evaluate_query(self.org, "joined = 01-03-2018 OR age > 19", contact_json=self.joe.as_search_json())
        )
        self.assertTrue(
            evaluate_query(
                self.org,
                'joined = 01-03-2018 AND (age > 19 OR gender = "male")',
                contact_json=self.joe.as_search_json(),
            )
        )

        # values can contain quotes
        self.joe.set_field(self.admin, "gender", 'M"F')
        self.assertTrue(evaluate_query(self.org, r'gender = "M\"F"', contact_json=self.joe.as_search_json()))
        self.assertFalse(evaluate_query(self.org, r'gender != "M\"F"', contact_json=self.joe.as_search_json()))
        self.joe.set_field(self.admin, "gender", "male")

        # non-existent field or attribute
        self.assertRaises(
            SearchException, evaluate_query, self.org, "credits > 10", contact_json=self.joe.as_search_json()
        )

        # unsupported text operator
        self.assertRaises(
            SearchException, evaluate_query, self.org, 'gender ~ "cedevita"', contact_json=self.joe.as_search_json()
        )

        # unsupported number operator
        self.assertRaises(
            SearchException, evaluate_query, self.org, "age ~ 13", contact_json=self.joe.as_search_json()
        )

        # unsupported date operator
        self.assertRaises(
            SearchException, evaluate_query, self.org, "joined ~ 01-03-2018", contact_json=self.joe.as_search_json()
        )

        # unsupported scheme operator
        self.assertRaises(
            SearchException, evaluate_query, self.org, 'tel > "cedevita"', contact_json=self.joe.as_search_json()
        )

        with AnonymousOrg(self.org):

            self.assertTrue(evaluate_query(self.org, "gender = male", contact_json=self.joe.as_search_json()))
            self.assertTrue(evaluate_query(self.org, "gender != female", contact_json=self.joe.as_search_json()))
            self.assertTrue(evaluate_query(self.org, "age >= 15", contact_json=self.joe.as_search_json()))

            # do not evaluate URN queries if org is anonymous
            self.assertFalse(evaluate_query(self.org, "tel = +250781111111", contact_json=self.joe.as_search_json()))
            self.assertFalse(evaluate_query(self.org, 'tel != ""', contact_json=self.joe.as_search_json()))

            self.assertFalse(
                evaluate_query(
                    self.org, "joined = 01-03-2018 AND tel = +250781111111", contact_json=self.joe.as_search_json()
                )
            )

            # this will be parsed as search for contact id
            self.assertRaises(
                SearchException, evaluate_query, self.org, str(self.joe.pk), contact_json=self.joe.as_search_json()
            )

    def test_contact_search_parsing(self):
        # implicit condition on name
        self.assertEqual(legacy_parse_query("will"), ContactQuery(Condition("name", "~", "will")))
        self.assertEqual(legacy_parse_query("1will2"), ContactQuery(Condition("name", "~", "1will2")))

        self.assertEqual(legacy_parse_query("will").as_text(), 'name ~ "will"')
        self.assertEqual(legacy_parse_query("1will2").as_text(), 'name ~ "1will2"')

        # implicit condition on tel if value is all tel chars
        self.assertEqual(legacy_parse_query("1234"), ContactQuery(Condition("tel", "~", "1234")))
        self.assertEqual(legacy_parse_query("+12-34"), ContactQuery(Condition("tel", "~", "1234")))
        self.assertEqual(legacy_parse_query("1234", as_anon=True), ContactQuery(Condition("id", "=", "1234")))
        self.assertEqual(legacy_parse_query("+12-34", as_anon=True), ContactQuery(Condition("name", "~", "+12-34")))
        self.assertEqual(legacy_parse_query("bob", as_anon=True), ContactQuery(Condition("name", "~", "bob")))

        self.assertEqual(legacy_parse_query("1234").as_text(), "tel ~ 1234")
        self.assertEqual(legacy_parse_query("+12-34").as_text(), "tel ~ 1234")

        # boolean combinations of implicit conditions
        self.assertEqual(
            legacy_parse_query("will felix", optimize=False),
            ContactQuery(
                BoolCombination(BoolCombination.AND, Condition("name", "~", "will"), Condition("name", "~", "felix"))
            ),
        )
        self.assertEqual(
            legacy_parse_query("will felix"),
            ContactQuery(
                SinglePropCombination(
                    "name", BoolCombination.AND, Condition("name", "~", "will"), Condition("name", "~", "felix")
                )
            ),
        )
        self.assertEqual(
            legacy_parse_query("will and felix", optimize=False),
            ContactQuery(
                BoolCombination(BoolCombination.AND, Condition("name", "~", "will"), Condition("name", "~", "felix"))
            ),
        )
        self.assertEqual(
            legacy_parse_query("will or felix or matt", optimize=False),
            ContactQuery(
                BoolCombination(
                    BoolCombination.OR,
                    BoolCombination(
                        BoolCombination.OR, Condition("name", "~", "will"), Condition("name", "~", "felix")
                    ),
                    Condition("name", "~", "matt"),
                )
            ),
        )

        # property conditions
        self.assertEqual(legacy_parse_query("name=will"), ContactQuery(Condition("name", "=", "will")))
        self.assertEqual(legacy_parse_query('name ~ "felix"'), ContactQuery(Condition("name", "~", "felix")))
        self.assertEqual(legacy_parse_query('name != "felix"'), ContactQuery(Condition("name", "!=", "felix")))

        # empty string conditions
        self.assertEqual(legacy_parse_query('name is ""'), ContactQuery(IsSetCondition("name", "is")))
        self.assertEqual(legacy_parse_query('name!=""'), ContactQuery(IsSetCondition("name", "!=")))

        # boolean combinations of property conditions
        self.assertEqual(
            legacy_parse_query('name=will or name ~ "felix"', optimize=False),
            ContactQuery(
                BoolCombination(BoolCombination.OR, Condition("name", "=", "will"), Condition("name", "~", "felix"))
            ),
        )
        self.assertEqual(
            legacy_parse_query('name=will or name ~ "felix"'),
            ContactQuery(
                SinglePropCombination(
                    "name", BoolCombination.OR, Condition("name", "=", "will"), Condition("name", "~", "felix")
                )
            ),
        )

        # mixture of simple and property conditions
        self.assertEqual(
            legacy_parse_query('will or name ~ "felix"'),
            ContactQuery(
                SinglePropCombination(
                    "name", BoolCombination.OR, Condition("name", "~", "will"), Condition("name", "~", "felix")
                )
            ),
        )

        # optimization will merge conditions combined with the same op
        self.assertEqual(
            legacy_parse_query("will or felix or matt"),
            ContactQuery(
                SinglePropCombination(
                    "name",
                    BoolCombination.OR,
                    Condition("name", "~", "will"),
                    Condition("name", "~", "felix"),
                    Condition("name", "~", "matt"),
                )
            ),
        )

        # but not conditions combined with different ops
        self.assertEqual(
            legacy_parse_query("will or felix and matt"),
            ContactQuery(
                BoolCombination(
                    BoolCombination.OR,
                    Condition("name", "~", "will"),
                    SinglePropCombination(
                        "name", BoolCombination.AND, Condition("name", "~", "felix"), Condition("name", "~", "matt")
                    ),
                )
            ),
        )

        # optimization respects explicit precedence defined with parentheses
        self.assertEqual(
            legacy_parse_query("(will or felix) and matt"),
            ContactQuery(
                BoolCombination(
                    BoolCombination.AND,
                    SinglePropCombination(
                        "name", BoolCombination.OR, Condition("name", "~", "will"), Condition("name", "~", "felix")
                    ),
                    Condition("name", "~", "matt"),
                )
            ),
        )

        # implicit ANDing of conditions
        query = legacy_parse_query('will felix name ~ "matt"')
        self.assertEqual(
            query,
            ContactQuery(
                SinglePropCombination(
                    "name",
                    BoolCombination.AND,
                    Condition("name", "~", "will"),
                    Condition("name", "~", "felix"),
                    Condition("name", "~", "matt"),
                )
            ),
        )
        self.assertEqual(query.as_text(), 'name ~ "will" AND name ~ "felix" AND name ~ "matt"')

        self.assertEqual(
            legacy_parse_query('will felix name ~ "matt"', optimize=False),
            ContactQuery(
                BoolCombination(
                    BoolCombination.AND,
                    BoolCombination(
                        BoolCombination.AND, Condition("name", "~", "will"), Condition("name", "~", "felix")
                    ),
                    Condition("name", "~", "matt"),
                )
            ),
        )

        # boolean operator precedence is AND before OR, even when AND is implicit
        self.assertEqual(
            legacy_parse_query("will and felix or matt amber", optimize=False),
            ContactQuery(
                BoolCombination(
                    BoolCombination.OR,
                    BoolCombination(
                        BoolCombination.AND, Condition("name", "~", "will"), Condition("name", "~", "felix")
                    ),
                    BoolCombination(
                        BoolCombination.AND, Condition("name", "~", "matt"), Condition("name", "~", "amber")
                    ),
                )
            ),
        )

        # boolean combinations can themselves be combined
        query = legacy_parse_query('(Age < 18 and Gender = "male") or (Age > 18 and Gender = "female")')
        self.assertEqual(
            query,
            ContactQuery(
                BoolCombination(
                    BoolCombination.OR,
                    BoolCombination(
                        BoolCombination.AND, Condition("age", "<", "18"), Condition("gender", "=", "male")
                    ),
                    BoolCombination(
                        BoolCombination.AND, Condition("age", ">", "18"), Condition("gender", "=", "female")
                    ),
                )
            ),
        )
        self.assertEqual(query.as_text(), '(age < 18 AND gender = "male") OR (age > 18 AND gender = "female")')

        self.assertEqual(str(legacy_parse_query('Age < 18 and Gender = "male"')), "AND(age<18, gender=male)")
        self.assertEqual(str(legacy_parse_query("Age > 18 and Age < 30")), "AND[age](>18, <30)")

        # query with UTF-8 characters (non-ascii)
        query = legacy_parse_query('district="Kayônza"')
        self.assertEqual(query.as_text(), 'district = "Kayônza"')

        # query that has @ sign
        query = legacy_parse_query('email ~ "user@example.com"')
        self.assertEqual(query.as_text(), 'email ~ "user@example.com"')

        query = legacy_parse_query("email ~ user@example.com")
        self.assertEqual(query.as_text(), 'email ~ "user@example.com"')

        # escaped quotes
        query = legacy_parse_query(r'name ~ "O\"Learly"')
        self.assertEqual(query.as_text(), r'name ~ "O"Learly"')

    def test_contact_create_with_dynamicgroup_reevaluation(self):

        ContactField.get_or_create(self.org, self.admin, "age", label="Age", value_type=Value.TYPE_NUMBER)
        ContactField.get_or_create(self.org, self.admin, "gender", label="Gender", value_type=Value.TYPE_TEXT)

        with MockParseQuery('(age < 18 AND gender = "male") or (age > 18 and gender = "female")', ["age", "gender"]):
            ContactGroup.create_dynamic(
                self.org,
                self.admin,
                "simple group",
                '(Age < 18 and gender = "male") or (Age > 18 and gender = "female")',
            )

        with MockParseQuery('age > 18 AND gender = "male"', ["age", "gender"]):
            ContactGroup.create_dynamic(self.org, self.admin, "cannon fodder", 'age > 18 and gender = "male"')

        with MockParseQuery('age = ""', ["age"]):
            ContactGroup.create_dynamic(self.org, self.admin, "Empty age field", 'age = ""')

        with MockParseQuery('age != ""', ["age"]):
            ContactGroup.create_dynamic(self.org, self.admin, "Age field is set", 'age != ""')

        with MockParseQuery('twitter = "helio"', ["twitter"]):
            ContactGroup.create_dynamic(self.org, self.admin, "urn group", 'twitter = "helio"')

        with self.assertRaises(ValueError):
            with MockParseQuery(error="age field is invalid"):
                ContactGroup.create_dynamic(self.org, self.admin, "Age field is invalid", 'age < "age"')

        # when creating a new contact we should only reevaluate 'empty age field' and 'urn group' groups
        with self.assertNumQueries(32):
            contact = Contact.get_or_create_by_urns(self.org, self.admin, name="Željko", urns=["twitter:helio"])

        self.assertCountEqual(
            [group.name for group in contact.user_groups.filter(is_active=True).all()],
            ["Empty age field", "urn group"],
        )

        # field update works as expected
        contact.set_field(self.user, "gender", "male")
        contact.set_field(self.user, "age", "20")

        self.assertCountEqual(
            [group.name for group in contact.user_groups.filter(is_active=True).all()],
            ["cannon fodder", "urn group", "Age field is set"],
        )

    def test_omnibox(self):
        # add a group with members and an empty group
        self.create_field("gender", "Gender")
        joe_and_frank = self.create_group("Joe and Frank", [self.joe, self.frank])
        nobody = self.create_group("Nobody", [])

        with MockParseQuery('gender = "M"', ["gender"]):
            men = self.create_group("Men", query="gender=M")
            ContactGroup.user_groups.filter(id=men.id).update(status=ContactGroup.STATUS_READY)

            # a group which is being re-evaluated and shouldn't appear in any omnibox results
            unready = self.create_group("Group being re-evaluated...", query="gender=M")
            unready.status = ContactGroup.STATUS_EVALUATING
            unready.save(update_fields=("status",))

        joe_tel = self.joe.get_urn(TEL_SCHEME)
        joe_twitter = self.joe.get_urn(TWITTER_SCHEME)
        frank_tel = self.frank.get_urn(TEL_SCHEME)
        voldemort_tel = self.voldemort.get_urn(TEL_SCHEME)

        # Postgres will defer to strcoll for ordering which even for en_US.UTF-8 will return different results on OSX
        # and Ubuntu. To keep ordering consistent for this test, we don't let URNs start with +
        # (see http://postgresql.nabble.com/a-strange-order-by-behavior-td4513038.html)
        ContactURN.objects.filter(path__startswith="+").update(
            path=Substr("path", 2), identity=Concat(DbValue("tel:"), Substr("path", 2))
        )

        self.admin.set_org(self.org)
        self.login(self.admin)

        def omnibox_request(query, version="1"):
            path = reverse("contacts.contact_omnibox")
            response = self.client.get(f"{path}?{query}&v={version}")
            return response.json()["results"]

        # search with search string that will raise a SearchException, which we ignore
        with patch("temba.contacts.omnibox.search_contacts") as sc:
            sc.side_effect = SearchException("Invalid query")
            actual_result = omnibox_request("search=-123`213")
            expected_result = []

            self.assertEqual(actual_result, expected_result)

        with patch("temba.contacts.omnibox.search_contacts") as sc:
            sc.side_effect = [
                SearchResults(
                    query="",
                    total=4,
                    fields=[""],
                    contact_ids=[self.billy.id, self.frank.id, self.joe.id, self.voldemort.id],
                ),
                SearchResults(query="", total=3, fields=[""], contact_ids=[]),
            ]
            actual_result = omnibox_request(query="", version="2")
            expected_result = [
                # all 3 groups A-Z
                {"id": joe_and_frank.uuid, "name": "Joe and Frank", "type": "group", "count": 2},
                {"id": men.uuid, "name": "Men", "type": "group", "count": 0},
                {"id": nobody.uuid, "name": "Nobody", "type": "group", "count": 0},
                # all 4 contacts A-Z
                {"id": self.billy.uuid, "name": "Billy Nophone", "type": "contact", "urn": ""},
                {"id": self.frank.uuid, "name": "Frank Smith", "type": "contact", "urn": "250782222222"},
                {"id": self.joe.uuid, "name": "Joe Blow", "type": "contact", "urn": "blow80"},
                {"id": self.voldemort.uuid, "name": "250768383383", "type": "contact", "urn": "250768383383"},
            ]

            self.assertEqual(expected_result, actual_result)

        with patch("temba.contacts.omnibox.search_contacts") as sc:
            sc.side_effect = [
                SearchResults(query="", total=2, fields=[""], contact_ids=[self.billy.id, self.frank.id]),
                SearchResults(query="", total=2, fields=[""], contact_ids=[self.voldemort.id, self.frank.id]),
            ]
            actual_result = omnibox_request(query="search=250", version="2")
            expected_result = [
                # 2 contacts
                {"id": self.billy.uuid, "name": "Billy Nophone", "type": "contact", "urn": ""},
                {"id": self.frank.uuid, "name": "Frank Smith", "type": "contact", "urn": "250782222222"},
                # 2 sendable URNs with contact names
                {"id": "tel:250768383383", "name": "250768383383", "contact": None, "scheme": "tel", "type": "urn"},
                {
                    "id": "tel:250782222222",
                    "name": "250782222222",
                    "type": "urn",
                    "contact": "Frank Smith",
                    "scheme": "tel",
                },
            ]
            self.assertEqual(expected_result, actual_result)

        with patch("temba.contacts.omnibox.search_contacts") as sc:
            sc.side_effect = [
                SearchResults(query="", total=2, fields=[""], contact_ids=[self.billy.id, self.frank.id]),
                SearchResults(query="", total=0, fields=[""], contact_ids=[]),
            ]
            with self.assertNumQueries(17):
                actual_result = omnibox_request(query="")
                expected_result = [
                    # all 3 groups A-Z
                    dict(id="g-%s" % joe_and_frank.uuid, text="Joe and Frank", extra=2),
                    dict(id="g-%s" % men.uuid, text="Men", extra=0),
                    dict(id="g-%s" % nobody.uuid, text="Nobody", extra=0),
                    # 2 contacts A-Z
                    dict(id="c-%s" % self.billy.uuid, text="Billy Nophone", extra=""),
                    dict(id="c-%s" % self.frank.uuid, text="Frank Smith", extra="250782222222"),
                ]

            self.assertEqual(expected_result, actual_result)

        # apply type filters...

        # g = just the 3 groups
        self.assertEqual(
            omnibox_request("types=g"),
            [
                dict(id="g-%s" % joe_and_frank.uuid, text="Joe and Frank", extra=2),
                dict(id="g-%s" % men.uuid, text="Men", extra=0),
                dict(id="g-%s" % nobody.uuid, text="Nobody", extra=0),
            ],
        )

        # s = just the 2 non-dynamic (static) groups
        self.assertEqual(
            omnibox_request("types=s"),
            [
                dict(id="g-%s" % joe_and_frank.uuid, text="Joe and Frank", extra=2),
                dict(id="g-%s" % nobody.uuid, text="Nobody", extra=0),
            ],
        )

        with patch("temba.contacts.omnibox.search_contacts") as sc:
            sc.side_effect = [
                SearchResults(
                    query="",
                    total=4,
                    fields=[""],
                    contact_ids=[self.billy.id, self.frank.id, self.joe.id, self.voldemort.id],
                ),
                SearchResults(
                    query="", total=3, fields=[""], contact_ids=[self.voldemort.id, self.joe.id, self.frank.id]
                ),
            ]
            self.assertEqual(
                omnibox_request("search=250&types=c,u"),
                [
                    dict(id="c-%s" % self.billy.uuid, text="Billy Nophone", extra=""),
                    dict(id="c-%s" % self.frank.uuid, text="Frank Smith", extra="250782222222"),
                    dict(id="c-%s" % self.joe.uuid, text="Joe Blow", extra="blow80"),
                    dict(id="c-%s" % self.voldemort.uuid, text="250768383383", extra="250768383383"),
                    dict(id="u-%d" % voldemort_tel.pk, text="250768383383", extra=None, scheme="tel"),
                    dict(id="u-%d" % joe_tel.pk, text="250781111111", extra="Joe Blow", scheme="tel"),
                    dict(id="u-%d" % frank_tel.pk, text="250782222222", extra="Frank Smith", scheme="tel"),
                ],
            )

        # search for Frank by phone
        with patch("temba.contacts.omnibox.search_contacts") as sc:
            sc.side_effect = [
                SearchResults(query="name ~ 222", total=0, fields=[""], contact_ids=[]),
                SearchResults(query="urn ~ 222", total=1, fields=[""], contact_ids=[self.frank.id]),
            ]
            self.assertEqual(
                omnibox_request("search=222"),
                [dict(id="u-%d" % frank_tel.pk, text="250782222222", extra="Frank Smith", scheme="tel")],
            )

        # create twitter channel
        Channel.create(self.org, self.user, None, "TT")

        # add add an external channel so numbers get normalized
        Channel.create(self.org, self.user, "RW", "EX", schemes=[TEL_SCHEME])

        # search for Joe - match on last name and twitter handle
        with patch("temba.contacts.omnibox.search_contacts") as sc:
            sc.side_effect = [
                SearchResults(query="name ~ blow", total=1, fields=[""], contact_ids=[self.joe.id]),
                SearchResults(query="urn ~ blow", total=1, fields=[""], contact_ids=[self.joe.id]),
            ]
            self.assertEqual(
                omnibox_request("search=BLOW"),
                [
                    dict(id="c-%s" % self.joe.uuid, text="Joe Blow", extra="blow80"),
                    dict(id="u-%d" % joe_tel.pk, text="0781 111 111", extra="Joe Blow", scheme="tel"),
                    dict(id="u-%d" % joe_twitter.pk, text="blow80", extra="Joe Blow", scheme="twitter"),
                ],
            )

        # lookup by group id
        self.assertEqual(
            omnibox_request("g=%s" % joe_and_frank.uuid),
            [dict(id="g-%s" % joe_and_frank.uuid, text="Joe and Frank", extra=2)],
        )

        # lookup by URN ids
        urn_query = "u=%d,%d" % (self.joe.get_urn(TWITTER_SCHEME).pk, self.frank.get_urn(TEL_SCHEME).pk)
        self.assertEqual(
            omnibox_request(urn_query),
            [
                dict(id="u-%d" % frank_tel.pk, text="0782 222 222", extra="Frank Smith", scheme="tel"),
                dict(id="u-%d" % joe_twitter.pk, text="blow80", extra="Joe Blow", scheme="twitter"),
            ],
        )

        # lookup by message ids
        msg = self.create_incoming_msg(self.joe, "some message")
        self.assertEqual(
            omnibox_request("m=%d" % msg.pk), [dict(id="c-%s" % self.joe.uuid, text="Joe Blow", extra="blow80")]
        )

        # lookup by label ids
        label = Label.get_or_create(self.org, self.user, "msg label")
        self.assertEqual(omnibox_request("l=%d" % label.pk), [])

        msg.labels.add(label)
        self.assertEqual(
            omnibox_request("l=%d" % label.pk), [dict(id="c-%s" % self.joe.uuid, text="Joe Blow", extra="blow80")]
        )

        with AnonymousOrg(self.org):
            with patch("temba.contacts.omnibox.search_contacts") as sc:
                sc.side_effect = [SearchResults(query="", total=1, fields=[""], contact_ids=[self.billy.id])]
                self.assertEqual(
                    omnibox_request(""),
                    [
                        # all 3 groups...
                        dict(id="g-%s" % joe_and_frank.uuid, text="Joe and Frank", extra=2),
                        dict(id="g-%s" % men.uuid, text="Men", extra=0),
                        dict(id="g-%s" % nobody.uuid, text="Nobody", extra=0),
                        # 1 contact
                        dict(id="c-%s" % self.billy.uuid, text="Billy Nophone"),
                        # no urns
                    ],
                )

            # same search but with v2 format
            with patch("temba.contacts.omnibox.search_contacts") as sc:
                sc.side_effect = [SearchResults(query="", total=1, fields=[""], contact_ids=[self.billy.id])]
                self.assertEqual(
                    omnibox_request("", version="2"),
                    [
                        # all 3 groups A-Z
                        {"id": joe_and_frank.uuid, "name": "Joe and Frank", "type": "group", "count": 2},
                        {"id": men.uuid, "name": "Men", "type": "group", "count": 0},
                        {"id": nobody.uuid, "name": "Nobody", "type": "group", "count": 0},
                        # 1 contact
                        {"id": self.billy.uuid, "name": "Billy Nophone", "type": "contact"},
                    ],
                )

        # exclude blocked and stopped contacts
        self.joe.block(self.admin)
        self.frank.stop(self.admin)

        # lookup by contact uuids
        self.assertEqual(omnibox_request("c=%s,%s" % (self.joe.uuid, self.frank.uuid)), [])

        # but still lookup by URN ids
        urn_query = "u=%d,%d" % (self.joe.get_urn(TWITTER_SCHEME).pk, self.frank.get_urn(TEL_SCHEME).pk)
        self.assertEqual(
            omnibox_request(urn_query),
            [
                dict(id="u-%d" % frank_tel.pk, text="0782 222 222", extra="Frank Smith", scheme="tel"),
                dict(id="u-%d" % joe_twitter.pk, text="blow80", extra="Joe Blow", scheme="twitter"),
            ],
        )

    def test_history(self):

        # use a max history size of 100
        with patch("temba.contacts.models.MAX_HISTORY", 100):
            url = reverse("contacts.contact_history", args=[self.joe.uuid])

            kurt = self.create_contact("Kurt", "123123")
            self.joe.created_on = timezone.now() - timedelta(days=1000)
            self.joe.save(update_fields=("created_on",), handle_update=False)

            self.create_campaign()

            # add a message with some attachments
            self.create_incoming_msg(
                self.joe,
                "Message caption",
                created_on=timezone.now(),
                attachments=[
                    "audio/mp3:http://blah/file.mp3",
                    "video/mp4:http://blah/file.mp4",
                    "geo:47.5414799,-122.6359908",
                ],
            )

            # create some messages
            for i in range(95):
                self.create_incoming_msg(
                    self.joe, "Inbound message %d" % i, created_on=timezone.now() - timedelta(days=(100 - i))
                )

            # because messages are stored with timestamps from external systems, possible to have initial message
            # which is little bit older than the contact itself
            self.create_incoming_msg(
                self.joe, "Very old inbound message", created_on=self.joe.created_on - timedelta(seconds=10)
            )

            flow = self.get_flow("color_v13")
            nodes = flow.as_json()["nodes"]
            color_prompt = nodes[0]
            color_split = nodes[4]

            (
                MockSessionWriter(self.joe, flow)
                .visit(color_prompt)
                .send_msg("What is your favorite color?", self.channel)
                .call_webhook("POST", "https://example.com/", "1234")  # pretend that flow run made a webhook request
                .visit(color_split)
                .set_result("Color", "green", "Green", "I like green")
                .wait()
                .save()
            )
            (
                MockSessionWriter(kurt, flow)
                .visit(color_prompt)
                .send_msg("What is your favorite color?", self.channel)
                .visit(color_split)
                .wait()
                .save()
            )

            # mark an outgoing message as failed
            failed = Msg.objects.get(direction="O", contact=self.joe)
            failed.status = "F"
            failed.save(update_fields=("status",))
            log = ChannelLog.objects.create(
                channel=failed.channel, msg=failed, is_error=True, description="It didn't send!!"
            )

            # create an airtime transfer
            AirtimeTransfer.objects.create(
                org=self.org,
                status="S",
                contact=self.joe,
                currency="RWF",
                desired_amount=Decimal("100"),
                actual_amount=Decimal("100"),
            )

            # create an event from the past
            scheduled = timezone.now() - timedelta(days=5)
            EventFire.objects.create(
                event=self.planting_reminder, contact=self.joe, scheduled=scheduled, fired=scheduled
            )

            # create missed incoming and outgoing calls
            ChannelEvent.create(
                self.channel, str(self.joe.get_urn(TEL_SCHEME)), ChannelEvent.TYPE_CALL_OUT_MISSED, timezone.now(), {}
            )
            ChannelEvent.create(
                self.channel, str(self.joe.get_urn(TEL_SCHEME)), ChannelEvent.TYPE_CALL_IN_MISSED, timezone.now(), {}
            )

            # and a referral event
            ChannelEvent.create(
                self.channel, str(self.joe.get_urn(TEL_SCHEME)), ChannelEvent.TYPE_NEW_CONVERSATION, timezone.now(), {}
            )

            # try adding some failed calls
            call = IVRCall.objects.create(
                contact=self.joe,
                status=IVRCall.NO_ANSWER,
                channel=self.channel,
                org=self.org,
                contact_urn=self.joe.urns.all().first(),
            )

            # create a channel log for this call
            ChannelLog.objects.create(
                channel=self.channel, description="Its an ivr call", is_error=False, connection=call
            )

            # fetch our contact history
            with self.assertNumQueries(69):
                response = self.fetch_protected(url, self.admin)

            # activity should include all messages in the last 90 days, the channel event, the call, and the flow run
            history = response.context["history"]
            self.assertEqual(95, len(history))

            def assertHistoryEvent(item, expected_type, obj_class=None, msg_text=None):
                self.assertEqual(expected_type, item["type"])
                self.assertIsInstance(item["created_on"], datetime)
                if obj_class:
                    self.assertIsInstance(item["obj"], obj_class)
                if msg_text:
                    self.assertEqual(msg_text, item["obj"].text)

            assertHistoryEvent(history[0], "call_started", IVRCall)
            assertHistoryEvent(history[1], "channel_event", ChannelEvent)
            assertHistoryEvent(history[2], "channel_event", ChannelEvent)
            assertHistoryEvent(history[3], "channel_event", ChannelEvent)
            assertHistoryEvent(history[4], "airtime_transferred", AirtimeTransfer)
            assertHistoryEvent(history[5], "webhook_called", WebHookResult)
            assertHistoryEvent(history[6], "run_result_changed")
            assertHistoryEvent(history[7], "msg_created", Msg)
            assertHistoryEvent(history[8], "flow_entered", FlowRun)
            assertHistoryEvent(history[9], "msg_received", Msg)
            assertHistoryEvent(history[10], "campaign_fired", EventFire)
            assertHistoryEvent(history[-1], "msg_received", Msg, msg_text="Inbound message 11")

            self.assertContains(response, "<audio ")
            self.assertContains(response, '<source type="audio/mp3" src="http://blah/file.mp3" />')
            self.assertContains(response, "<video ")
            self.assertContains(response, '<source type="video/mp4" src="http://blah/file.mp4" />')
            self.assertContains(
                response,
                "http://www.openstreetmap.org/?mlat=47.5414799&amp;mlon=-122.6359908#map=18/47.5414799/-122.6359908",
            )
            self.assertContains(response, reverse("channels.channellog_read", args=[log.id]))
            self.assertContains(response, reverse("channels.channellog_connection", args=[call.id]))

            # fetch next page
            before = datetime_to_ms(timezone.now() - timedelta(days=90))
            response = self.fetch_protected(url + "?before=%d" % before, self.admin)
            self.assertFalse(response.context["has_older"])

            # none of our messages have a failed status yet
            self.assertNotContains(response, "icon-bubble-notification")

            # activity should include 11 remaining messages and the event fire
            history = response.context["history"]
            self.assertEqual(12, len(history))
            assertHistoryEvent(history[0], "msg_received", Msg, msg_text="Inbound message 10")
            assertHistoryEvent(history[10], "msg_received", Msg, msg_text="Inbound message 0")
            assertHistoryEvent(history[11], "msg_received", Msg, msg_text="Very old inbound message")

            response = self.fetch_protected(url, self.admin)
            history = response.context["history"]

            self.assertEqual(95, len(history))
            assertHistoryEvent(history[7], "msg_created", Msg, msg_text="What is your favorite color?")

            # if a new message comes in
            self.create_incoming_msg(self.joe, "Newer message")
            response = self.fetch_protected(url, self.admin)

            # now we'll see the message that just came in first, followed by the call event
            history = response.context["history"]
            assertHistoryEvent(history[0], "msg_received", Msg, msg_text="Newer message")
            assertHistoryEvent(history[1], "call_started", IVRCall)

            recent_start = datetime_to_ms(timezone.now() - timedelta(days=1))
            response = self.fetch_protected(url + "?after=%s" % recent_start, self.admin)

            # with our recent flag on, should not see the older messages
            history = response.context["history"]
            self.assertEqual(11, len(history))
            self.assertContains(response, "file.mp4")

            # can't view history of contact in another org
            self.setUpSecondaryOrg()
            hans = self.create_contact("Hans", twitter="hans", org=self.org2)
            response = self.client.get(reverse("contacts.contact_history", args=[hans.uuid]))
            self.assertLoginRedirect(response)

            # invalid UUID should return 404
            response = self.client.get(reverse("contacts.contact_history", args=["bad-uuid"]))
            self.assertEqual(response.status_code, 404)

            # super users can view history of any contact
            response = self.fetch_protected(reverse("contacts.contact_history", args=[self.joe.uuid]), self.superuser)
            self.assertEqual(96, len(response.context["history"]))

            response = self.fetch_protected(reverse("contacts.contact_history", args=[hans.uuid]), self.superuser)
            self.assertEqual(0, len(response.context["history"]))

            # add a new run
            (
                MockSessionWriter(self.joe, flow)
                .visit(color_prompt)
                .send_msg("What is your favorite color?", self.channel)
                .visit(color_split)
                .wait()
                .save()
            )

            response = self.fetch_protected(reverse("contacts.contact_history", args=[self.joe.uuid]), self.admin)
            history = response.context["history"]
            self.assertEqual(99, len(history))

            # before date should not match our last activity, that only happens when we truncate
            self.assertNotEqual(
                response.context["before"], datetime_to_ms(response.context["history"][-1]["created_on"])
            )

            assertHistoryEvent(history[0], "msg_created", Msg, msg_text="What is your favorite color?")
            assertHistoryEvent(history[1], "flow_entered", FlowRun)
            assertHistoryEvent(history[2], "flow_exited", FlowRun)
            assertHistoryEvent(history[3], "msg_received", Msg, msg_text="Newer message")
            assertHistoryEvent(history[4], "call_started", IVRCall)
            assertHistoryEvent(history[5], "channel_event", ChannelEvent)
            assertHistoryEvent(history[6], "channel_event", ChannelEvent)
            assertHistoryEvent(history[7], "channel_event", ChannelEvent)
            assertHistoryEvent(history[8], "airtime_transferred", AirtimeTransfer)
            assertHistoryEvent(history[9], "webhook_called", WebHookResult)
            assertHistoryEvent(history[10], "run_result_changed")
            assertHistoryEvent(history[11], "msg_created", Msg, msg_text="What is your favorite color?")
            assertHistoryEvent(history[12], "flow_entered", FlowRun)

        # with a max history of one, we should see this event first
        with patch("temba.contacts.models.MAX_HISTORY", 1):
            # make our message event older than our planting reminder
            self.message_event.created_on = self.planting_reminder.created_on - timedelta(days=1)
            self.message_event.save()

            # but fire it immediately
            scheduled = timezone.now()
            EventFire.objects.create(event=self.message_event, contact=self.joe, scheduled=scheduled, fired=scheduled)

            # when fetched in a bit, it should be the first event we see
            response = self.fetch_protected(
                reverse("contacts.contact_history", args=[self.joe.uuid])
                + "?before=%d" % datetime_to_ms(scheduled + timedelta(minutes=5)),
                self.admin,
            )
            self.assertEqual(self.message_event, response.context["history"][0]["obj"].event)

        # now try the proper max history to test truncation
        response = self.fetch_protected(
            reverse("contacts.contact_history", args=[self.joe.uuid]) + "?before=%d" % datetime_to_ms(timezone.now()),
            self.admin,
        )

        # our before should be the same as the last item
        last_item_date = datetime_to_ms(response.context["history"][-1]["created_on"])
        self.assertEqual(response.context["before"], last_item_date)

        # and our after should be 90 days earlier
        self.assertEqual(response.context["after"], last_item_date - (90 * 24 * 60 * 60 * 1000))
        self.assertEqual(50, len(response.context["history"]))

        # and we should have a marker for older items
        self.assertTrue(response.context["has_older"])

    def test_history_session_events(self):
        flow = self.get_flow("color_v13")
        nodes = flow.as_json()["nodes"]
        (
            MockSessionWriter(self.joe, flow)
            .visit(nodes[0])
            .add_contact_urn("twitter", "joey")
            .set_contact_field("gender", "Gender", "M")
            .set_contact_field("age", "Age", "")
            .set_contact_language("spa")
            .set_contact_language("")
            .set_contact_name("Joe")
            .set_contact_name("")
            .set_result("Color", "red", "Red", "it's red")
            .send_email(["joe@nyaruka.com"], "Test", "Hello there Joe")
            .error("unable to send email")
            .fail("this is a failure")
            .save()
        )

        url = reverse("contacts.contact_history", args=[self.joe.uuid])
        self.login(self.user)

        response = self.client.get(url)
        self.assertEqual(200, response.status_code)
        self.assertContains(response, "URNs updated to")
        self.assertContains(response, "<b>blow80</b>, ")
        self.assertContains(response, "<b>+250 781 111 111</b>, and ")
        self.assertContains(response, "<b>joey</b>")
        self.assertContains(response, "Field <b>Gender</b> updated to <b>M</b>")
        self.assertContains(response, "Field <b>Age</b> cleared")
        self.assertContains(response, "Language updated to <b>spa</b>")
        self.assertContains(response, "Language cleared")
        self.assertContains(response, "Name updated to <b>Joe</b>")
        self.assertContains(response, "Name cleared")
        self.assertContains(response, "Run result <b>Color</b> updated to <b>red</b> with category <b>Red</b>")
        self.assertContains(
            response,
            "Email sent to\n        \n          <b>joe@nyaruka.com</b>\n        \n        with subject\n        <b>Test</b>",
        )
        self.assertContains(response, "unable to send email")
        self.assertContains(response, "this is a failure")

    def test_campaign_event_time(self):

        self.create_campaign()

        from temba.campaigns.models import CampaignEvent
        from temba.contacts.templatetags.contacts import campaign_event_time

        event = CampaignEvent.create_message_event(
            self.org,
            self.admin,
            self.campaign,
            relative_to=self.planting_date,
            offset=7,
            unit="D",
            message="A message to send",
        )

        event.unit = "D"
        self.assertEqual("7 days after Planting Date", campaign_event_time(event))

        event.unit = "M"
        self.assertEqual("7 minutes after Planting Date", campaign_event_time(event))

        event.unit = "H"
        self.assertEqual("7 hours after Planting Date", campaign_event_time(event))

        event.offset = -1
        self.assertEqual("1 hour before Planting Date", campaign_event_time(event))

        event.unit = "D"
        self.assertEqual("1 day before Planting Date", campaign_event_time(event))

        event.unit = "M"
        self.assertEqual("1 minute before Planting Date", campaign_event_time(event))

    def test_activity_tags(self):
        self.create_campaign()

        contact = self.create_contact("Joe Blow", "tel:+1234")
        msg = self.create_incoming_msg(contact, "Inbound message")

        flow = self.get_flow("color_v13")
        nodes = flow.as_json()["nodes"]
        color_prompt = nodes[0]
        color_split = nodes[4]

        run = (
            MockSessionWriter(self.joe, flow)
            .visit(color_prompt)
            .send_msg("What is your favorite color?", self.channel)
            .call_webhook("POST", "https://example.com/", "1234")  # pretend that flow run made a webhook request
            .visit(color_split)
            .wait()
            .save()
        ).session.runs.get()

        result = WebHookResult.objects.get()

        item = {"type": "webhook_called", "obj": result}
        self.assertEqual(history_class(item), "non-msg")

        result.status_code = 404
        self.assertEqual(history_class(item), "non-msg warning")

        call = self.create_incoming_call(self.reminder_flow, contact)

        item = {"type": "call_started", "obj": call}
        self.assertEqual(history_class(item), "non-msg")

        call.status = IVRCall.FAILED
        self.assertEqual(history_class(item), "non-msg warning")

        # inbound
        item = {"type": "msg_received", "obj": msg}
        self.assertEqual(history_icon(item), '<span class="glyph icon-bubble-user"></span>')

        # outgoing sent
        item = {"type": "msg_created", "obj": msg}
        msg.direction = "O"
        msg.status = "S"
        self.assertEqual(history_icon(item), '<span class="glyph icon-bubble-right"></span>')

        # outgoing delivered
        msg.status = "D"
        self.assertEqual(history_icon(item), '<span class="glyph icon-bubble-check"></span>')

        # failed
        msg.status = "F"
        self.assertEqual(history_icon(item), '<span class="glyph icon-bubble-notification"></span>')
        self.assertEqual(history_class(item), "msg warning")

        # outgoing voice
        msg.msg_type = "V"
        self.assertEqual(history_icon(item), '<span class="glyph icon-call-outgoing"></span>')
        self.assertEqual(history_class(item), "msg warning")

        # incoming voice
        item = {"type": "msg_received", "obj": msg}
        msg.direction = "I"
        self.assertEqual(history_icon(item), '<span class="glyph icon-call-incoming"></span>')
        self.assertEqual(history_class(item), "msg warning")

        # simulate a broadcast to 2 people
        joe_and_frank = self.create_group("Joe and Frank", [self.joe, self.frank])
        item = {"type": "msg_created", "obj": msg}
        msg.broadcast = Broadcast.create(self.org, self.admin, "Test message", groups=[joe_and_frank])
        msg.status = "F"
        msg.msg_type = "F"
        self.assertEqual(history_icon(item), '<span class="glyph icon-bubble-notification"></span>')

        msg.status = "S"
        with patch("temba.msgs.models.Broadcast.get_message_count") as mock_get_message_count:
            mock_get_message_count.return_value = 2
            self.assertEqual(history_icon(item), '<span class="glyph icon-bullhorn"></span>')

            mock_get_message_count.return_value = 0
            self.assertEqual(history_icon(item), '<span class="glyph icon-bubble-right"></span>')

        item = {"type": "flow_entered", "obj": run}
        self.assertEqual(history_icon(item), '<span class="glyph icon-tree-2"></span>')

        run.run_event_type = "Invalid"
        self.assertEqual(history_icon(item), '<span class="glyph icon-tree-2"></span>')

        item = {"type": "flow_exited", "obj": run}

        run.exit_type = FlowRun.EXIT_TYPE_COMPLETED
        self.assertEqual(history_icon(item), '<span class="glyph icon-checkmark"></span>')

        run.exit_type = FlowRun.EXIT_TYPE_INTERRUPTED
        self.assertEqual(history_icon(item), '<span class="glyph icon-cancel-circle"></span>')

        run.exit_type = FlowRun.EXIT_TYPE_EXPIRED
        self.assertEqual(history_icon(item), '<span class="glyph icon-clock"></span>')

        # manually create two event fires
        pastDate = timezone.now() - timedelta(days=1)
        event_fire = EventFire.objects.create(
            event=self.message_event, contact=contact, scheduled=pastDate, fired=pastDate
        )

        item = {"type": "campaign_fired", "obj": event_fire}
        self.assertEqual(history_icon(item), '<span class="glyph icon-clock"></span>')
        self.assertEqual(history_class(item), "non-msg")

        event_fire.fired_result = EventFire.RESULT_FIRED
        self.assertEqual(history_icon(item), '<span class="glyph icon-clock"></span>')
        self.assertEqual(history_class(item), "non-msg")

        event_fire.fired_result = EventFire.RESULT_SKIPPED
        self.assertEqual(history_icon(item), '<span class="glyph icon-clock"></span>')
        self.assertEqual(history_class(item), "non-msg skipped")

        # airtime transfer
        transfer = AirtimeTransfer.objects.create(
            org=self.org,
            status="S",
            contact=contact,
            currency="RWF",
            desired_amount=Decimal("100"),
            actual_amount=Decimal("100"),
            created_on=pastDate,
        )
        item = {"type": "airtime_transferred", "obj": transfer}
        self.assertEqual(history_icon(item), '<span class="glyph icon-cash"></span>')
        self.assertEqual(history_class(item), "non-msg")

    def test_get_scheduled_messages(self):
        self.just_joe = self.create_group("Just Joe", [self.joe])

        self.assertFalse(self.joe.get_scheduled_messages())

        broadcast = Broadcast.create(self.org, self.admin, "Hello", contacts=[self.frank])
        self.assertFalse(self.joe.get_scheduled_messages())

        broadcast.contacts.add(self.joe)

        self.assertFalse(self.joe.get_scheduled_messages())

        schedule_time = timezone.now() + timedelta(days=2)
        broadcast.schedule = Schedule.create_schedule(self.org, self.admin, schedule_time, Schedule.REPEAT_NEVER)
        broadcast.save()

        self.assertEqual(self.joe.get_scheduled_messages().count(), 1)
        self.assertTrue(broadcast in self.joe.get_scheduled_messages())

        broadcast.contacts.remove(self.joe)
        self.assertFalse(self.joe.get_scheduled_messages())

        broadcast.groups.add(self.just_joe)
        self.assertEqual(self.joe.get_scheduled_messages().count(), 1)
        self.assertTrue(broadcast in self.joe.get_scheduled_messages())

        broadcast.groups.remove(self.just_joe)
        self.assertFalse(self.joe.get_scheduled_messages())

        broadcast.urns.add(self.joe.get_urn())
        self.assertEqual(self.joe.get_scheduled_messages().count(), 1)
        self.assertTrue(broadcast in self.joe.get_scheduled_messages())

        broadcast.schedule.next_fire = None
        broadcast.schedule.save(update_fields=["next_fire"])
        self.assertFalse(self.joe.get_scheduled_messages())

    def test_contact_update_urns_field(self):
        update_url = reverse("contacts.contact_update", args=[self.joe.pk])

        # we have a field to add new urns
        response = self.fetch_protected(update_url, self.admin)
        self.assertEqual(self.joe, response.context["object"])
        self.assertContains(response, "Add Connection")

        # no field to add new urns for anon org
        with AnonymousOrg(self.org):
            response = self.fetch_protected(update_url, self.admin)
            self.assertEqual(self.joe, response.context["object"])
            self.assertNotContains(response, "Add Connection")

    def test_read(self):
        read_url = reverse("contacts.contact_read", args=[self.joe.uuid])

        for i in range(5):
            self.create_incoming_msg(self.joe, f"some msg no {i} 2 send in sms language if u wish")
            i += 1

        self.create_campaign()

        # create more events
        for i in range(5):
            msg = "Sent %d days after planting date" % (i + 10)
            self.message_event = CampaignEvent.create_message_event(
                self.org,
                self.admin,
                self.campaign,
                relative_to=self.planting_date,
                offset=i + 10,
                unit="D",
                message=msg,
            )

        with MockParseQuery('planting_date != ""', ["planting_date"]):
            planters = self.create_group("Planters", query='planting_date != ""')

        now = timezone.now()
        self.joe.set_field(self.user, "planting_date", (now + timedelta(days=1)).isoformat())
        EventFire.update_campaign_events(self.campaign)

        # should have seven fires, one for each campaign event
        self.assertEqual(7, EventFire.objects.filter(event__is_active=True).count())

        # visit a contact detail page as a user but not belonging to this organization
        self.login(self.user1)
        response = self.client.get(read_url)
        self.assertEqual(302, response.status_code)

        # visit a contact detail page as a manager but not belonging to this organisation
        self.login(self.non_org_user)
        response = self.client.get(read_url)
        self.assertEqual(302, response.status_code)

        # visit a contact detail page as a manager within the organization
        response = self.fetch_protected(read_url, self.admin)
        self.assertEqual(self.joe, response.context["object"])

        with patch("temba.orgs.models.Org.get_schemes") as mock_get_schemes:
            mock_get_schemes.return_value = []

            response = self.fetch_protected(read_url, self.admin)
            self.assertEqual(self.joe, response.context["object"])
            self.assertFalse(response.context["has_sendable_urn"])

            mock_get_schemes.return_value = ["tel"]

            response = self.fetch_protected(read_url, self.admin)
            self.assertEqual(self.joe, response.context["object"])
            self.assertTrue(response.context["has_sendable_urn"])

        response = self.fetch_protected(read_url, self.admin)
        self.assertEqual(self.joe, response.context["object"])
        self.assertTrue(response.context["has_sendable_urn"])
        upcoming = response.context["upcoming_events"]

        # should show the next seven events to fire in reverse order
        self.assertEqual(7, len(upcoming))

        self.assertEqual(upcoming[4]["message"], "Sent 10 days after planting date")
        self.assertEqual(upcoming[5]["message"], "Sent 7 days after planting date")
        self.assertEqual(upcoming[6]["message"], None)
        self.assertEqual(upcoming[6]["flow_uuid"], self.reminder_flow.uuid)
        self.assertEqual(upcoming[6]["flow_name"], self.reminder_flow.name)

        self.assertGreater(upcoming[4]["scheduled"], upcoming[5]["scheduled"])

        # add a scheduled broadcast
        broadcast = Broadcast.create(self.org, self.admin, "Hello", contacts=[self.joe])
        schedule_time = now + timedelta(days=5)
        broadcast.schedule = Schedule.create_schedule(self.org, self.admin, schedule_time, Schedule.REPEAT_NEVER)
        broadcast.save()

        response = self.fetch_protected(read_url, self.admin)
        self.assertEqual(self.joe, response.context["object"])
        upcoming = response.context["upcoming_events"]

        # should show the next 2 events to fire and the scheduled broadcast in reverse order by schedule time
        self.assertEqual(8, len(upcoming))

        self.assertEqual(upcoming[5]["message"], "Sent 7 days after planting date")
        self.assertEqual(upcoming[6]["message"], "Hello")
        self.assertEqual(upcoming[7]["message"], None)
        self.assertEqual(upcoming[7]["flow_uuid"], self.reminder_flow.uuid)
        self.assertEqual(upcoming[7]["flow_name"], self.reminder_flow.name)

        self.assertGreater(upcoming[6]["scheduled"], upcoming[7]["scheduled"])

        contact_no_name = self.create_contact(name=None, number="678")
        read_url = reverse("contacts.contact_read", args=[contact_no_name.uuid])
        response = self.fetch_protected(read_url, self.superuser)
        self.assertEqual(contact_no_name, response.context["object"])
        self.client.logout()

        # login as a manager from out of this organization
        self.login(self.non_org_user)

        # create kLab group, and add joe to the group
        klab = self.create_group("kLab", [self.joe])

        # post with remove_from_group action to read url, with joe's contact and kLab group
        response = self.client.post(read_url + "?action=remove_from_group", {"contact": self.joe.id, "group": klab.id})

        # this manager cannot operate on this organization
        self.assertEqual(302, response.status_code)
        self.assertEqual(3, self.joe.user_groups.count())
        self.client.logout()

        # login as a manager of kLab
        self.login(self.admin)

        # remove this contact form kLab group
        response = self.client.post(read_url + "?action=remove_from_group", {"contact": self.joe.id, "group": klab.id})

        self.assertEqual(200, response.status_code)
        self.assertEqual(2, self.joe.user_groups.count())

        # try removing it again, should noop
        response = self.client.post(read_url + "?action=remove_from_group", {"contact": self.joe.id, "group": klab.id})
        self.assertEqual(200, response.status_code)
        self.assertEqual(2, self.joe.user_groups.count())

        # try removing from non-existent group
        response = self.client.post(read_url + "?action=remove_from_group", {"contact": self.joe.id, "group": 2341533})
        self.assertEqual(200, response.status_code)
        self.assertEqual(2, self.joe.user_groups.count())

        # try removing from dynamic group (shouldnt happen, UI doesnt allow this)
        with self.assertRaises(AssertionError):
            response = self.client.post(
                read_url + "?action=remove_from_group", {"contact": self.joe.id, "group": planters.id}
            )

        # can't view contact in another org
        self.setUpSecondaryOrg()
        hans = self.create_contact("Hans", twitter="hans", org=self.org2)
        response = self.client.get(reverse("contacts.contact_read", args=[hans.uuid]))
        self.assertLoginRedirect(response)

        # invalid UUID should return 404
        response = self.client.get(reverse("contacts.contact_read", args=["bad-uuid"]))
        self.assertEqual(response.status_code, 404)

        # super users can view history of any contact
        response = self.fetch_protected(reverse("contacts.contact_read", args=[self.joe.uuid]), self.superuser)
        self.assertEqual(response.status_code, 200)
        response = self.fetch_protected(reverse("contacts.contact_read", args=[hans.uuid]), self.superuser)
        self.assertEqual(response.status_code, 200)

    def test_read_with_customer_support(self):
        self.customer_support.is_staff = True
        self.customer_support.save()

        self.login(self.customer_support)

        response = self.client.get(reverse("contacts.contact_read", args=[self.joe.uuid]))

        gear_links = response.context["view"].get_gear_links()
        self.assertListEqual([gl["title"] for gl in gear_links], ["Service"])
        self.assertEqual(
            gear_links[-1]["href"],
            f"/org/service/?organization={self.joe.org_id}&redirect_url=/contact/read/{self.joe.uuid}/",
        )

    def test_read_language(self):

        # this is a bogus
        self.joe.language = "zzz"
        self.joe.save(update_fields=("language",), handle_update=False)
        response = self.fetch_protected(reverse("contacts.contact_read", args=[self.joe.uuid]), self.admin)

        # should just show the language code instead of the language name
        self.assertContains(response, "zzz")

        self.joe.language = "fra"
        self.joe.save(update_fields=("language",), handle_update=False)
        response = self.fetch_protected(reverse("contacts.contact_read", args=[self.joe.uuid]), self.admin)

        # with a proper code, we should see the language
        self.assertContains(response, "French")

    def test_creating_duplicates(self):
        self.login(self.admin)

        self.client.post(reverse("contacts.contactgroup_create"), dict(name="First Group"))

        # assert it was created
        ContactGroup.user_groups.get(name="First Group")

        # try to create another group with the same name, but a dynamic query, should fail
        response = self.client.post(
            reverse("contacts.contactgroup_create"), dict(name="First Group", group_query="firsts")
        )
        self.assertFormError(response, "form", "name", "Name is used by another group")

        # try to create another group with same name, not dynamic, same thing
        response = self.client.post(
            reverse("contacts.contactgroup_create"), dict(name="First Group", group_query="firsts")
        )
        self.assertFormError(response, "form", "name", "Name is used by another group")

    def test_contacts_search(self):
        search_url = reverse("contacts.contact_search")
        self.login(self.admin)

        with patch("temba.mailroom.client.MailroomClient") as mock_mr:
            instance = mock_mr.return_value
            instance.contact_search.return_value = {
                "contact_ids": [self.frank.id],
                "total": 1,
                "query": 'name ~ "Frank"',
                "fields": ["name"],
            }

            response = self.client.get(search_url + "?search=Frank")
            self.assertEqual(200, response.status_code)
            results = response.json()

            # check that we get a total and a sample
            self.assertEqual(1, results["total"])
            self.assertEqual(1, len(results["sample"]))
            self.assertEqual("+250 782 222 222", results["sample"][0]["primary_urn_formatted"])

            # our query should get expanded into a proper query
            self.assertEqual('name ~ "Frank"', results["query"])

            # check no primary urn
            self.frank.urns.all().delete()
            response = self.client.get(search_url + "?search=Frank")
            self.assertEqual(200, response.status_code)
            results = response.json()
            self.assertEqual("--", results["sample"][0]["primary_urn_formatted"])

            # no query, no results
            response = self.client.get(search_url)
            results = response.json()
            self.assertEqual(0, results["total"])

        with patch("temba.mailroom.client.MailroomClient") as mock_mr:
            instance = mock_mr.return_value
            instance.contact_search.side_effect = MailroomException("", "", {"error": "parse exception"})

            # bogus query
            response = self.client.get(search_url + '?search=name="notclosed')
            results = response.json()
            self.assertEqual("parse exception", results["error"])
            self.assertEqual(0, results["total"])

        with patch("temba.mailroom.client.MailroomClient") as mock_mr:
            instance = mock_mr.return_value
            instance.contact_search.return_value = {
                "contact_ids": [self.frank.id],
                "total": 1,
                "query": "age > 32",
                "fields": ["age"],
            }

            # if we query a field, it should show up in our field dict
            age = self.create_field("age", "Age", Value.TYPE_NUMBER)
            response = self.client.get(search_url + "?search=age>32")
            results = response.json()
            self.assertEqual("Age", results["fields"][str(age.uuid)]["label"])

    def test_update_and_list(self):
        self.setUpLocations()

        list_url = reverse("contacts.contact_list")

        self.just_joe = self.create_group("Just Joe", [self.joe])
        self.joe_and_frank = self.create_group("Joe and Frank", [self.joe, self.frank])

        self.joe_and_frank = ContactGroup.user_groups.get(pk=self.joe_and_frank.pk)

        # try to list contacts as a user not in the organization
        self.login(self.user1)
        response = self.client.get(list_url)
        self.assertEqual(302, response.status_code)

        # login as an org viewer
        self.login(self.user)

        response = self.client.get(list_url)
        self.assertContains(response, "Joe Blow")
        self.assertContains(response, "Frank Smith")
        self.assertContains(response, "Billy Nophone")
        self.assertContains(response, "Joe and Frank")
        self.assertEqual(response.context["actions"], ("label", "block"))

        # make sure Joe's preferred URN is in the list
        self.assertContains(response, "blow80")

        # this just_joe group has one contact and joe_and_frank group has two contacts
        self.assertEqual(len(self.just_joe.contacts.all()), 1)
        self.assertEqual(len(self.joe_and_frank.contacts.all()), 2)

        # viewer cannot remove Joe from the group
        post_data = {"action": "label", "label": self.just_joe.id, "objects": self.joe.id, "add": False}

        # no change
        self.client.post(list_url, post_data, follow=True)
        self.assertEqual(len(self.just_joe.contacts.all()), 1)
        self.assertEqual(len(self.joe_and_frank.contacts.all()), 2)

        # viewer also can't block
        post_data["action"] = "block"
        self.client.post(list_url, post_data, follow=True)
        self.assertFalse(Contact.objects.get(pk=self.joe.id).is_blocked)

        # list the contacts as a manager of the organization
        self.login(self.admin)
        response = self.client.get(list_url)
        self.assertEqual(list(response.context["object_list"]), [self.voldemort, self.billy, self.frank, self.joe])
        self.assertEqual(response.context["actions"], ("label", "block"))

        # this just_joe group has one contact and joe_and_frank group has two contacts
        self.assertEqual(len(self.just_joe.contacts.all()), 1)
        self.assertEqual(len(self.joe_and_frank.contacts.all()), 2)

        # add a new group
        group = self.create_group("Test", [self.joe])

        # view our test group
        filter_url = reverse("contacts.contact_filter", args=[group.uuid])
        response = self.client.get(filter_url)
        self.assertEqual(1, len(response.context["object_list"]))
        self.assertEqual(self.joe, response.context["object_list"][0])

        # should have the export link
        export_url = "%s?g=%s" % (reverse("contacts.contact_export"), group.uuid)
        self.assertContains(response, export_url)

        # should have an edit button
        update_url = reverse("contacts.contactgroup_update", args=[group.pk])
        delete_url = reverse("contacts.contactgroup_delete", args=[group.pk])

        self.assertContains(response, update_url)
        response = self.client.get(update_url)
        self.assertIn("name", response.context["form"].fields)

        response = self.client.post(update_url, dict(name="New Test"))
        self.assertRedirect(response, filter_url)

        group = ContactGroup.user_groups.get(pk=group.pk)
        self.assertEqual("New Test", group.name)

        # post to our delete url
        response = self.client.post(delete_url, dict(), HTTP_X_PJAX=True)
        self.assertEqual(200, response.status_code)

        # make sure it is inactive
        self.assertIsNone(ContactGroup.user_groups.filter(name="New Test").first())
        self.assertFalse(ContactGroup.all_groups.get(name="New Test").is_active)

        # remove Joe from the group
        self.client.post(
            list_url, {"action": "label", "label": self.just_joe.id, "objects": self.joe.id, "add": False}, follow=True
        )

        # check the Joe is only removed from just_joe only and is still in joe_and_frank
        self.assertEqual(len(self.just_joe.contacts.all()), 0)
        self.assertEqual(len(self.joe_and_frank.contacts.all()), 2)

        # now add back Joe to the group
        self.client.post(
            list_url, {"action": "label", "label": self.just_joe.id, "objects": self.joe.id, "add": True}, follow=True
        )

        self.assertEqual(len(self.just_joe.contacts.all()), 1)
        self.assertEqual(self.just_joe.contacts.all()[0].pk, self.joe.pk)
        self.assertEqual(len(self.joe_and_frank.contacts.all()), 2)

        # test filtering by group
        joe_and_frank_filter_url = reverse("contacts.contact_filter", args=[self.joe_and_frank.uuid])

        # now test when the action with some data missing
        self.assertEqual(self.joe.user_groups.filter(is_active=True).count(), 2)

        self.client.post(joe_and_frank_filter_url, {"action": "label", "objects": self.joe.id, "add": True})

        self.assertEqual(self.joe.user_groups.filter(is_active=True).count(), 2)

        self.client.post(joe_and_frank_filter_url, {"action": "unlabel", "objects": self.joe.id, "add": True})

        self.assertEqual(self.joe.user_groups.filter(is_active=True).count(), 2)

        # now block Joe
        self.client.post(list_url, {"action": "block", "objects": self.joe.id}, follow=True)

        self.joe = Contact.objects.filter(pk=self.joe.pk)[0]
        self.assertEqual(self.joe.is_blocked, True)
        self.assertEqual(len(self.just_joe.contacts.all()), 0)
        self.assertEqual(len(self.joe_and_frank.contacts.all()), 1)

        # shouldn't be any contacts on the stopped page
        response = self.client.get(reverse("contacts.contact_stopped"))
        self.assertEqual(0, len(response.context["object_list"]))

        # mark frank as stopped
        self.frank.stop(self.user)

        stopped_url = reverse("contacts.contact_stopped")

        response = self.client.get(stopped_url)
        self.assertEqual(1, len(response.context["object_list"]))
        self.assertEqual(1, response.context["object_list"].count())  # from ContactGroupCount

        # have the user unstop them
        self.client.post(stopped_url, {"action": "unstop", "objects": self.frank.id}, follow=True)

        response = self.client.get(stopped_url)
        self.assertEqual(0, len(response.context["object_list"]))
        self.assertEqual(0, response.context["object_list"].count())  # from ContactGroupCount

        self.frank.refresh_from_db()
        self.assertFalse(self.frank.is_stopped)

        # add him back to joe and frank
        self.joe_and_frank.contacts.add(self.frank)

        # Now let's visit the blocked contacts page
        blocked_url = reverse("contacts.contact_blocked")

        self.billy.block(self.admin)

        response = self.client.get(blocked_url)
        self.assertEqual(list(response.context["object_list"]), [self.billy, self.joe])

        with patch("temba.mailroom.client.MailroomClient") as mock_mr:
            instance = mock_mr.return_value
            instance.contact_search.return_value = {
                "contact_ids": [self.joe.id],
                "total": 1,
                "query": "name ~ Joe",
                "fields": ["name"],
            }

            response = self.client.get(blocked_url + "?search=Joe")
            self.assertEqual(list(response.context["object_list"]), [self.joe])

        # can unblock contacts from this page
        self.client.post(blocked_url, {"action": "unblock", "objects": self.joe.id}, follow=True)

        # and check that Joe is restored to the contact list but the group not restored
        response = self.client.get(list_url)
        self.assertContains(response, "Joe Blow")
        self.assertContains(response, "Frank Smith")
        self.assertEqual(response.context["actions"], ("label", "block"))
        self.assertEqual(len(self.just_joe.contacts.all()), 0)
        self.assertEqual(len(self.joe_and_frank.contacts.all()), 1)

        # now let's test removing a contact from a group
        post_data = dict()
        post_data["action"] = "unlabel"
        post_data["label"] = self.joe_and_frank.id
        post_data["objects"] = self.frank.id
        post_data["add"] = True
        self.client.post(joe_and_frank_filter_url, post_data, follow=True)
        self.assertEqual(len(self.joe_and_frank.contacts.all()), 0)

        # add an extra field to the org
        ContactField.get_or_create(self.org, self.user, "state", label="Home state", value_type=Value.TYPE_STATE)
        self.joe.set_field(self.user, "state", " kiGali   citY ")  # should match "Kigali City"

        # check that the field appears on the update form
        response = self.client.get(reverse("contacts.contact_update", args=[self.joe.id]))
        self.assertEqual(
            list(response.context["form"].fields.keys()), ["name", "groups", "urn__twitter__0", "urn__tel__1", "loc"]
        )
        self.assertEqual(response.context["form"].initial["name"], "Joe Blow")
        self.assertEqual(response.context["form"].fields["urn__tel__1"].initial, "+250781111111")

        contact_field = ContactField.user_fields.filter(key="state").first()
        response = self.client.get(
            "%s?field=%s" % (reverse("contacts.contact_update_fields", args=[self.joe.id]), contact_field.id)
        )
        self.assertEqual("Home state", response.context["contact_field"].label)

        # grab our input field which is loaded async
        response = self.client.get(
            "%s?field=%s" % (reverse("contacts.contact_update_fields_input", args=[self.joe.id]), contact_field.id)
        )
        self.assertContains(response, "Kigali City")

        # update it to something else
        self.joe.set_field(self.user, "state", "eastern province")

        # check the read page
        response = self.client.get(reverse("contacts.contact_read", args=[self.joe.uuid]))
        self.assertContains(response, "Eastern Province")

        # update joe - change his tel URN
        data = dict(name="Joe Blow", urn__tel__1="+250 783835665", order__urn__tel__1="0")
        self.client.post(reverse("contacts.contact_update", args=[self.joe.id]), data)

        # update the state contact field to something invalid
        self.client.post(
            reverse("contacts.contact_update_fields", args=[self.joe.id]),
            dict(contact_field=contact_field.id, field_value="newyork"),
        )

        # check that old URN is detached, new URN is attached, and Joe still exists
        self.joe = Contact.objects.get(pk=self.joe.id)
        self.assertEqual(self.joe.get_urn_display(scheme=TEL_SCHEME), "0783 835 665")
        self.assertIsNone(
            self.joe.get_field_serialized(ContactField.get_by_key(self.org, "state"))
        )  # raw user input as location wasn't matched
        self.assertIsNone(Contact.from_urn(self.org, "tel:+250781111111"))  # original tel is nobody now

        # update joe, change his number back
        data = dict(name="Joe Blow", urn__tel__0="+250781111111", order__urn__tel__0="0", __field__location="Kigali")
        self.client.post(reverse("contacts.contact_update", args=[self.joe.id]), data)

        # check that old URN is re-attached
        self.assertIsNone(ContactURN.objects.get(identity="tel:+250783835665").contact)
        self.assertEqual(self.joe, ContactURN.objects.get(identity="tel:+250781111111").contact)

        # add another URN to joe
        ContactURN.create(self.org, self.joe, "tel:+250786666666")

        # assert that our update form has the extra URN
        response = self.client.get(reverse("contacts.contact_update", args=[self.joe.id]))
        self.assertEqual(response.context["form"].fields["urn__tel__0"].initial, "+250781111111")
        self.assertEqual(response.context["form"].fields["urn__tel__1"].initial, "+250786666666")

        # update joe, add him to "Just Joe" group
        post_data = dict(
            name="Joe Gashyantare", groups=[self.just_joe.id], urn__tel__0="+250781111111", urn__tel__1="+250786666666"
        )
        response = self.client.post(reverse("contacts.contact_update", args=[self.joe.id]), post_data, follow=True)
        self.assertEqual(response.context["contact"].name, "Joe Gashyantare")
        self.assertEqual(set(self.joe.user_groups.all()), {self.just_joe})
        self.assertTrue(ContactURN.objects.filter(contact=self.joe, path="+250781111111"))
        self.assertTrue(ContactURN.objects.filter(contact=self.joe, path="+250786666666"))

        # remove him from this group "Just joe", and his second number
        post_data = dict(name="Joe Gashyantare", urn__tel__0="+250781111111", groups=[])
        response = self.client.post(reverse("contacts.contact_update", args=[self.joe.id]), post_data, follow=True)
        self.assertEqual(set(self.joe.user_groups.all()), set())
        self.assertTrue(ContactURN.objects.filter(contact=self.joe, path="+250781111111"))
        self.assertFalse(ContactURN.objects.filter(contact=self.joe, path="+250786666666"))

        # should no longer be in our update form either
        response = self.client.get(reverse("contacts.contact_update", args=[self.joe.id]))
        self.assertEqual(response.context["form"].fields["urn__tel__0"].initial, "+250781111111")
        self.assertNotIn("urn__tel__1", response.context["form"].fields)

        # check that groups field isn't displayed when contact is blocked
        self.joe.block(self.user)
        response = self.client.get(reverse("contacts.contact_update", args=[self.joe.id]))
        self.assertNotIn("groups", response.context["form"].fields)

        # and that we can still update the contact
        post_data = dict(name="Joe Bloggs", urn__tel__0="+250781111111")
        self.client.post(reverse("contacts.contact_update", args=[self.joe.id]), post_data, follow=True)

        self.joe = Contact.objects.get(pk=self.joe.pk)
        self.assertEqual(self.joe.name, "Joe Bloggs")

        self.joe.unblock(self.user)

        # add new urn for joe
        self.client.post(
            reverse("contacts.contact_update", args=[self.joe.id]),
            dict(name="Joey", urn__tel__0="+250781111111", new_scheme="ext", new_path="EXT123"),
        )

        urn = ContactURN.objects.filter(contact=self.joe, scheme="ext").first()
        self.assertIsNotNone(urn)
        self.assertEqual("EXT123", urn.path)

        # now try adding one that is invalid
        self.client.post(
            reverse("contacts.contact_update", args=[self.joe.id]),
            dict(name="Joey", urn__tel__0="+250781111111", new_scheme="mailto", new_path="malformed"),
        )
        self.assertIsNone(ContactURN.objects.filter(contact=self.joe, scheme="mailto").first())

        # update our language to something not on the org
        self.joe.refresh_from_db()
        self.joe.language = "fra"
        self.joe.save(update_fields=("language",), handle_update=False)

        # add some languages to our org, but not french
        self.client.post(reverse("orgs.org_languages"), dict(primary_lang="hat", languages="arc,spa"))

        response = self.client.get(reverse("contacts.contact_update", args=[self.joe.id]))
        self.assertContains(response, "French (Missing)")

        # update our contact with some locations
        state = ContactField.get_or_create(self.org, self.admin, "state", "Home State", value_type="S")
        district = ContactField.get_or_create(self.org, self.admin, "home", "Home District", value_type="I")

        self.client.post(
            reverse("contacts.contact_update_fields", args=[self.joe.id]),
            dict(contact_field=state.id, field_value="eastern province"),
        )
        self.client.post(
            reverse("contacts.contact_update_fields", args=[self.joe.id]),
            dict(contact_field=district.id, field_value="rwamagana"),
        )

        response = self.client.get(reverse("contacts.contact_read", args=[self.joe.uuid]))

        self.assertContains(response, "Eastern Province")
        self.assertContains(response, "Rwamagana")

        # change the name of the Rwamagana boundary, our display should change appropriately as well
        rwamagana = AdminBoundary.objects.get(name="Rwamagana")
        rwamagana.update(name="Rwa-magana")
        self.assertEqual("Rwa-magana", rwamagana.name)

        # assert our read page is correct
        response = self.client.get(reverse("contacts.contact_read", args=[self.joe.uuid]))
        self.assertContains(response, "Eastern Province")
        self.assertContains(response, "Rwa-magana")

        # change our field to a text field
        state.value_type = Value.TYPE_TEXT
        state.save()
        self.joe.set_field(self.admin, "state", "Rwama Value")

        # should now be using stored string_value instead of state name
        response = self.client.get(reverse("contacts.contact_read", args=[self.joe.uuid]))
        self.assertContains(response, "Rwama Value")

        # bad field
        contact_field = ContactField.user_fields.create(
            org=self.org, key="language", label="User Language", created_by=self.admin, modified_by=self.admin
        )

        response = self.client.post(
            reverse("contacts.contact_update_fields", args=[self.joe.id]),
            dict(contact_field=contact_field.id, field_value="Kinyarwanda"),
        )

        self.assertFormError(
            response, "form", None, "Field key language has invalid characters or is a reserved field name"
        )

        # try to push into a dynamic group
        self.login(self.admin)
        with MockParseQuery("tel = 325423", ["tel"]):
            group = self.create_group("Dynamo", query="tel = 325423")

        with self.assertRaises(ValueError):
            post_data = dict()
            post_data["action"] = "label"
            post_data["label"] = group.pk
            post_data["objects"] = self.frank.pk
            post_data["add"] = True
            self.client.post(list_url, post_data)

        # check updating when org is anon
        self.org.is_anon = True
        self.org.save()

        post_data = dict(name="Joe X", groups=[self.just_joe.id])
        self.client.post(reverse("contacts.contact_update", args=[self.joe.id]), post_data, follow=True)

        self.joe.refresh_from_db()
        self.assertEqual(self.joe.name, "Joe X")
        self.assertEqual({str(u) for u in self.joe.urns.all()}, {"tel:+250781111111", "ext:EXT123"})  # urns unaffected

        # remove all of joe's URNs
        ContactURN.objects.filter(contact=self.joe).update(contact=None)
        response = self.client.get(list_url)

        # no more URN listed
        self.assertNotContains(response, "blow80")

        # try delete action
        event = ChannelEvent.create(
            self.channel, str(self.frank.get_urn(TEL_SCHEME)), ChannelEvent.TYPE_CALL_OUT_MISSED, timezone.now(), {}
        )
        post_data["action"] = "delete"
        post_data["objects"] = self.frank.pk

        self.client.post(list_url, post_data)
        self.assertFalse(ChannelEvent.objects.filter(contact=self.frank))
        self.assertFalse(ChannelEvent.objects.filter(id=event.id))

    def test_contact_read_with_contactfields(self):
        self.login(self.admin)

        response = self.client.get(reverse("contacts.contact_read", args=[self.joe.uuid]))

        self.assertEqual(len(response.context_data["all_contact_fields"]), 0)

        # create some contact fields
        ContactField.get_or_create(self.org, self.admin, "first", "First", priority=10)
        ContactField.get_or_create(self.org, self.admin, "second", "Second")
        ContactField.get_or_create(self.org, self.admin, "third", "Third", priority=20)

        # update ContactField data
        self.joe.set_field(self.admin, "first", "a simple value")

        response = self.client.get(reverse("contacts.contact_read", args=[self.joe.uuid]))

        # there should be one 'normal' field
        self.assertEqual(len(response.context_data["all_contact_fields"]), 1)

        # make 'third' field a featured field, but don't assign a value (it should still be visible on the page)
        ContactField.get_or_create(self.org, self.admin, "third", "Third", priority=20, show_in_table=True)

        response = self.client.get(reverse("contacts.contact_read", args=[self.joe.uuid]))

        # there should be one 'normal' field and one 'featured' contact field
        self.assertEqual(len(response.context_data["all_contact_fields"]), 2)

        # assign a value to the 'third' field
        self.joe.set_field(self.admin, "third", "a simple value")

        response = self.client.get(reverse("contacts.contact_read", args=[self.joe.uuid]))

        # there should be one 'normal' field and one 'featured' contact field
        self.assertEqual(len(response.context_data["all_contact_fields"]), 2)

    def test_contact_language_update(self):
        self.login(self.admin)

        self.client.post(reverse("orgs.org_languages"), dict(primary_lang="eng", languages="fra"))

        with MockParseQuery('language = "eng"', ["language"]):
            language_group = self.create_group("English humans", query="language is eng")
            ContactGroup.user_groups.filter(id=language_group.id).update(status=ContactGroup.STATUS_READY)

        self.assertEqual(language_group.contacts.count(), 0)

        # set language, adds contact to a group
        self.client.post(
            reverse("contacts.contact_update", args=[self.joe.id]),
            dict(language="eng", name="Joe Blow", urn__tel__0="+250781111111", urn__twitter__1="blow80"),
        )

        self.assertEqual(language_group.contacts.count(), 1)

        # unset language, removes contact from group
        self.client.post(
            reverse("contacts.contact_update", args=[self.joe.id]),
            dict(language="fra", name="Joe Blow", urn__tel__0="+250781111111", urn__twitter__1="blow80"),
        )

        self.assertEqual(language_group.contacts.count(), 0)

    def test_contact_name_update(self):
        self.login(self.admin)

        with MockParseQuery('name ~ "Dave"', ["name"]):
            dave_group = self.create_group("All Daves of the world", query="name has Dave")
            ContactGroup.user_groups.filter(id=dave_group.id).update(status=ContactGroup.STATUS_READY)

        self.assertEqual(dave_group.contacts.count(), 0)

        # update name, adds contact to a group
        self.client.post(
            reverse("contacts.contact_update", args=[self.joe.id]),
            dict(language="eng", name="Dave Awesome", urn__tel__0="+250781111111", urn__twitter__1="blow80"),
        )

        self.assertEqual(dave_group.contacts.count(), 1)

        # update name, removes contact from a group
        self.client.post(
            reverse("contacts.contact_update", args=[self.joe.id]),
            dict(language="eng", name="Muller Awesome", urn__tel__0="+250781111111", urn__twitter__1="blow80"),
        )

        self.assertEqual(dave_group.contacts.count(), 0)

    def test_number_normalized(self):
        self.org.country = None
        self.org.save(update_fields=("country",))

        self.channel.country = "GB"
        self.channel.save(update_fields=("country",))

        self.login(self.admin)

        self.client.post(reverse("contacts.contact_create"), dict(name="Ryan Lewis", urn__tel__0="07531669965"))
        contact = Contact.from_urn(self.org, "tel:+447531669965")
        self.assertEqual("Ryan Lewis", contact.name)

        # try the update case
        self.client.post(
            reverse("contacts.contact_update", args=[contact.id]),
            dict(name="Marshal Mathers", urn__tel__0="07531669966"),
        )
        contact = Contact.from_urn(self.org, "tel:+447531669966")
        self.assertEqual("Marshal Mathers", contact.name)

    def test_contact_model(self):
        contact1 = self.create_contact(name="Ludacris", number="123456")

        first_modified_on = contact1.modified_on
        contact1.set_field(self.editor, "occupation", "Musician")

        contact1.refresh_from_db()
        self.assertTrue(contact1.modified_on > first_modified_on)

        contact2 = self.create_contact(name="Boy", number="12345")
        self.assertEqual(contact2.get_display(), "Boy")

        contact3 = self.create_contact(name=None, number="0788111222")
        self.channel.country = "RW"
        self.channel.save()

        normalized = contact3.get_urn(TEL_SCHEME).ensure_number_normalization(self.channel)
        self.assertEqual(normalized.path, "+250788111222")

        contact4 = self.create_contact(name=None, number="0788333444")
        normalized = contact4.get_urn(TEL_SCHEME).ensure_number_normalization(self.channel)
        self.assertEqual(normalized.path, "+250788333444")

        # check normalization leads to matching
        contact5 = self.create_contact(name="Jimmy", number="+250788333555")
        contact6 = self.create_contact(name="James", number="0788333555")
        self.assertEqual(contact5.pk, contact6.pk)

        contact5.update_urns(self.user, ["twitter:jimmy_woot", "tel:0788333666"])

        # check old phone URN still existing but was detached
        self.assertIsNone(ContactURN.objects.get(identity="tel:+250788333555").contact)

        # check new URNs were created and attached
        self.assertEqual(contact5, ContactURN.objects.get(identity="tel:+250788333666").contact)
        self.assertEqual(contact5, ContactURN.objects.get(identity="twitter:jimmy_woot").contact)

        # check twitter URN takes priority if you don't specify scheme
        self.assertEqual("twitter:jimmy_woot", str(contact5.get_urn()))
        self.assertEqual("twitter:jimmy_woot", str(contact5.get_urn(schemes=[TWITTER_SCHEME])))
        self.assertEqual("tel:+250788333666", str(contact5.get_urn(schemes=[TEL_SCHEME])))
        self.assertIsNone(contact5.get_urn(schemes=["email"]))
        self.assertIsNone(contact5.get_urn(schemes=["facebook"]))

        # check that we can steal other contact's URNs
        now = timezone.now()
        contact5.update_urns(self.user, ["tel:0788333444"])
        self.assertEqual(contact5, ContactURN.objects.get(identity="tel:+250788333444").contact)

        # assert contact 4 no longer has the URN and had its modified_on updated
        self.assertFalse(contact4.urns.all())
        contact4.refresh_from_db()
        self.assertTrue(contact4.modified_on > now)

    def test_from_urn(self):
        self.assertEqual(Contact.from_urn(self.org, "tel:+250781111111"), self.joe)  # URN with contact
        self.assertIsNone(Contact.from_urn(self.org, "tel:+250788888888"))  # URN with no contact
        self.assertIsNone(Contact.from_urn(self.org, "snoop@dogg.com"))  # URN with no scheme

    def test_validate_import_header(self):
        with self.assertRaises(Exception):
            Contact.validate_org_import_header([], self.org)

        with self.assertRaises(Exception):
            Contact.validate_org_import_header(["name"], self.org)  # missing a URN

        with self.assertRaises(Exception):
            Contact.validate_org_import_header(["urn:tel", "urn:twitter", "urn:ext"], self.org)  # missing name

        with self.assertRaises(Exception):
            Contact.validate_org_import_header(["urn:tel", "name", "age"], self.org)  # unsupported header

        Contact.validate_org_import_header(["uuid"], self.org)
        Contact.validate_org_import_header(["uuid", "field:age"], self.org)
        Contact.validate_org_import_header(["uuid", "name"], self.org)
        Contact.validate_org_import_header(["name", "urn:tel", "urn:twitter", "urn:ext"], self.org)
        Contact.validate_org_import_header(["name", "urn:tel"], self.org)
        Contact.validate_org_import_header(["name", "urn:twitter"], self.org)
        Contact.validate_org_import_header(["name", "urn:ext"], self.org)

        with AnonymousOrg(self.org):
            Contact.validate_org_import_header(["uuid"], self.org)
            Contact.validate_org_import_header(["uuid", "field:age"], self.org)
            Contact.validate_org_import_header(["uuid", "name"], self.org)
            Contact.validate_org_import_header(["name", "urn:tel", "urn:twitter", "urn:ext"], self.org)
            Contact.validate_org_import_header(["name", "urn:tel"], self.org)
            Contact.validate_org_import_header(["name", "urn:twitter"], self.org)
            Contact.validate_org_import_header(["name", "urn:ext"], self.org)

    def test_get_import_file_headers(self):
        with open("%s/test_imports/sample_contacts_with_extra_fields.xls" % settings.MEDIA_ROOT, "rb") as open_file:
            csv_file = ContentFile(open_file.read())

            headers = [
                "field: country",
                "field:district",
                "field: zip code",
                "field: professional status",
                "field: joined",
                "field: vehicle",
                "field:shoes",
                "field: email",
            ]
            self.assertEqual(Contact.get_org_import_file_headers(csv_file, self.org), headers)

            self.assertNotIn("twitter", Contact.get_org_import_file_headers(csv_file, self.org))

        with open(
            "%s/test_imports/sample_contacts_with_extra_fields_and_empty_headers.xls" % settings.MEDIA_ROOT, "rb"
        ) as open_file:
            csv_file = ContentFile(open_file.read())
            headers = [
                "field: country",
                "field: district",
                "field: zip code",
                "field: professional status",
                "field: joined",
                "field: vehicle",
                "field:  shoes",
            ]
            self.assertEqual(Contact.get_org_import_file_headers(csv_file, self.org), headers)

    def test_create_instance(self):
        # can't import contact without a user
        self.assertRaises(ValueError, Contact.create_instance, dict(org=self.org))

        # or without a number (exception type that goes back to the user)
        self.assertRaises(SmartImportRowError, Contact.create_instance, dict(org=self.org, created_by=self.admin))

        # or invalid phone number
        self.assertRaises(
            SmartImportRowError,
            Contact.create_instance,
            dict(org=self.org, created_by=self.admin, phone="+121535e0884"),
        )

        contact = Contact.create_instance(
            {"org": self.org, "created_by": self.admin, "name": "Bob", "urn:tel": "+250788111111"}
        )
        self.assertEqual(contact.org, self.org)
        self.assertEqual(contact.name, "Bob")
        self.assertEqual([str(u) for u in contact.urns.all()], ["tel:+250788111111"])
        self.assertEqual(contact.created_by, self.admin)

    def test_create_instance_with_language(self):
        contact = Contact.create_instance(
            {"org": self.org, "created_by": self.admin, "name": "Bob", "urn:tel": "+250788111111", "language": "fra"}
        )
        self.assertEqual(contact.language, "fra")

        # language is not defined in iso639-3
        self.assertRaises(
            SmartImportRowError,
            Contact.create_instance,
            {"org": self.org, "created_by": self.admin, "name": "Mob", "urn:tel": "+250788111112", "language": "123"},
        )

    def do_import(self, user, filename):

        import_params = dict(
            org_id=self.org.id, timezone=str(self.org.timezone), extra_fields=[], original_filename=filename
        )

        task = ImportTask.objects.create(
            created_by=user,
            modified_by=user,
            csv_file="test_imports/" + filename,
            model_class="Contact",
            import_params=json.dumps(import_params),
            import_log="",
            task_id="A",
        )

        return Contact.import_csv(task, log=None), task

    def assertContactImport(self, filepath, expected_results=None, task_customize=None, custom_fields_number=None):
        csv_file = open(filepath, "rb")
        post_data = dict(csv_file=csv_file)
        response = self.client.post(reverse("contacts.contact_import"), post_data, follow=True)

        self.assertIsNotNone(response.context["task"])

        if task_customize:
            self.assertEqual(
                response.request["PATH_INFO"],
                reverse("contacts.contact_customize", args=[response.context["task"].pk]),
            )
            if custom_fields_number:
                self.assertEqual(len(response.context["form"].fields.keys()), custom_fields_number)

        else:
            self.assertEqual(response.context["results"], expected_results)

            # no errors so hide the import form
            if not expected_results.get("error_messages", []):
                self.assertFalse(response.context["show_form"])

            # we have records and added them to a group
            if expected_results.get("records", 0):
                self.assertIsNotNone(response.context["group"])

            # assert all contacts in the group have the same modified_on
            group = response.context["group"]
            if group and group.contacts.first():
                first_modified_on = group.contacts.first().modified_on
                self.assertEqual(group.contacts.count(), group.contacts.filter(modified_on=first_modified_on).count())

        return response

    @patch.object(ContactGroup, "MAX_ORG_CONTACTGROUPS", new=10)
    def test_contact_import(self):
        self.releaseContacts(delete=True)
        self.release(ContactGroup.user_groups.all())
        Channel.create(self.org, self.admin, None, "TT", "Twitter", "nyaruka", schemes=["twitter", "twitterid"])
        #
        # first import brings in 3 contacts
        user = self.user
        records, _ = self.do_import(user, "sample_contacts.xls")
        self.assertEqual(3, len(records))

        self.assertEqual(1, len(ContactGroup.user_groups.all()))
        group = ContactGroup.user_groups.all()[0]
        self.assertEqual("Sample Contacts", group.name)
        self.assertEqual(3, group.contacts.count())

        self.assertEqual(1, Contact.objects.filter(name="Eric Newcomer").count())
        self.assertEqual(1, Contact.objects.filter(name="Nic Pottier").count())
        self.assertEqual(1, Contact.objects.filter(name="Jen Newcomer").count())

        # eric opts out
        eric = Contact.objects.get(name="Eric Newcomer")
        eric.stop(self.admin)

        jen_pk = Contact.objects.get(name="Jen Newcomer").pk

        # import again, should be no more records
        records, _ = self.do_import(user, "sample_contacts.xls")
        self.assertEqual(3, len(records))

        # But there should be another group
        self.assertEqual(2, len(ContactGroup.user_groups.all()))
        self.assertEqual(1, ContactGroup.user_groups.filter(name="Sample Contacts 2").count())

        # assert eric didn't get added to a group
        eric.refresh_from_db()
        self.assertEqual(0, eric.user_groups.count())

        # ok, unstop eric
        eric.unstop(self.admin)

        # update file changes a name, and adds one more
        records, _ = self.do_import(user, "sample_contacts_update.csv")

        # now there are three groups
        self.assertEqual(3, len(ContactGroup.user_groups.all()))
        self.assertEqual(1, ContactGroup.user_groups.filter(name="Sample Contacts Update").count())

        self.assertEqual(1, Contact.objects.filter(name="Eric Newcomer").count())
        self.assertEqual(1, Contact.objects.filter(name="Nic Pottier").count())
        self.assertEqual(0, Contact.objects.filter(name="Jennifer Newcomer").count())
        self.assertEqual(1, Contact.objects.filter(name="Jackson Newcomer").count())
        self.assertEqual(1, Contact.objects.filter(name="Norbert Kwizera").count())

        # Jackson took over Jen's number
        self.assertEqual(Contact.objects.get(name="Jackson Newcomer").pk, jen_pk)
        self.assertEqual(4, len(records))

        # Empty import file, shouldn't create a contact group
        self.do_import(user, "empty.csv")
        self.assertEqual(3, len(ContactGroup.user_groups.all()))

        # import twitter urns
        records, _ = self.do_import(user, "sample_contacts_twitter.xls")
        self.assertEqual(3, len(records))

        # now there are four groups
        self.assertEqual(4, len(ContactGroup.user_groups.all()))
        self.assertEqual(1, ContactGroup.user_groups.filter(name="Sample Contacts Twitter").count())

        self.assertEqual(1, Contact.objects.filter(name="Rapidpro").count())
        self.assertEqual(1, Contact.objects.filter(name="Textit").count())
        self.assertEqual(1, Contact.objects.filter(name="Nyaruka").count())

        # import twitter urns with phone
        records, _ = self.do_import(user, "sample_contacts_twitter_and_phone.xls")
        self.assertEqual(3, len(records))

        # now there are five groups
        self.assertEqual(5, len(ContactGroup.user_groups.all()))
        self.assertEqual(1, ContactGroup.user_groups.filter(name="Sample Contacts Twitter And Phone").count())

        self.assertEqual(1, Contact.objects.filter(name="Rapidpro").count())
        self.assertEqual(1, Contact.objects.filter(name="Textit").count())
        self.assertEqual(1, Contact.objects.filter(name="Nyaruka").count())

        import_url = reverse("contacts.contact_import")

        self.login(self.admin)
        response = self.client.get(import_url)
        self.assertTrue(response.context["show_form"])
        self.assertFalse(response.context["task"])
        self.assertEqual(response.context["group"], None)

        self.releaseContacts(delete=True)
        self.release(ContactGroup.user_groups.all())

        records, _ = self.do_import(user, "sample_contacts_UPPER.XLS")
        self.assertEqual(3, len(records))

        self.assertEqual(1, len(ContactGroup.user_groups.all()))
        group = ContactGroup.user_groups.all()[0]
        self.assertEqual(group.name, "Sample Contacts Upper")
        self.assertEqual(3, group.contacts.count())

        self.releaseContacts(delete=True)
        self.release(ContactGroup.user_groups.all())

        records, _ = self.do_import(user, "sample_contacts_with_filename_very_long_that_it_will_not_validate.xls")
        self.assertEqual(2, len(records))

        self.assertEqual(1, len(ContactGroup.user_groups.all()))
        group = ContactGroup.user_groups.all()[0]
        self.assertEqual(group.name, "Sample Contacts With Filename Very Long That It Will N")
        self.assertEqual(2, group.contacts.count())

        records, _ = self.do_import(user, "sample_contacts_with_filename_very_long_that_it_will_not_validate.xls")
        self.assertEqual(2, len(records))

        self.assertEqual(2, len(ContactGroup.user_groups.all()))
        group = ContactGroup.user_groups.all()[0]
        self.assertEqual(2, group.contacts.count())
        group = ContactGroup.user_groups.all()[1]
        self.assertEqual(2, group.contacts.count())
        self.assertEqual(
            set(
                [
                    "Sample Contacts With Filename Very Long That It Will N",
                    "Sample Contacts With Filename Very Long That It Will N 2",
                ]
            ),
            set(ContactGroup.user_groups.all().values_list("name", flat=True)),
        )

        self.releaseContacts(delete=True)
        self.release(ContactGroup.user_groups.all())
        contact = self.create_contact(name="Bob", number="+250788111111")
        contact.uuid = "uuid-1111"
        contact.save(update_fields=("uuid",), handle_update=False)

        contact2 = self.create_contact(name="Kobe", number="+250788383396")
        contact2.uuid = "uuid-4444"
        contact2.save(update_fields=("uuid",), handle_update=False)

        self.assertEqual(list(contact.get_urns().values_list("path", flat=True)), ["+250788111111"])
        self.assertEqual(list(contact2.get_urns().values_list("path", flat=True)), ["+250788383396"])

        with patch("temba.orgs.models.Org.lock_on") as mock_lock:
            # import contact with uuid will force update if existing contact for the uuid
            self.assertContactImport(
                "%s/test_imports/sample_contacts_uuid.xls" % settings.MEDIA_ROOT,
                dict(records=4, errors=0, error_messages=[], creates=2, updates=2),
            )
            self.assertEqual(mock_lock.call_count, 3)

        self.assertEqual(1, Contact.objects.filter(name="Eric Newcomer").count())
        self.assertEqual(0, Contact.objects.filter(name="Bob").count())
        self.assertEqual(0, Contact.objects.filter(name="Kobe").count())
        eric = Contact.objects.filter(name="Eric Newcomer").first()
        michael = Contact.objects.filter(name="Michael").first()
        self.assertEqual(eric.pk, contact.pk)
        self.assertEqual(michael.pk, contact2.pk)
        self.assertEqual("uuid-1111", eric.uuid)
        self.assertEqual("uuid-4444", michael.uuid)
        self.assertFalse(Contact.objects.filter(uuid="uuid-3333"))  # previously non-existent uuid ignored

        # new urn added for eric
        self.assertEqual(list(eric.get_urns().values_list("path", flat=True)), ["+250788111111", "+250788382382"])
        self.assertEqual(list(michael.get_urns().values_list("path", flat=True)), ["+250788383396"])

        self.releaseContacts(delete=True)
        self.release(ContactGroup.user_groups.all())

        contact = self.create_contact(name="Bob", number="+250788111111")
        contact.uuid = "uuid-1111"
        contact.save(update_fields=("uuid",), handle_update=False)

        contact2 = self.create_contact(name="Kobe", number="+250788383396")
        contact2.uuid = "uuid-4444"
        contact2.save(update_fields=("uuid",), handle_update=False)

        self.assertEqual(list(contact.get_urns().values_list("path", flat=True)), ["+250788111111"])
        self.assertEqual(list(contact2.get_urns().values_list("path", flat=True)), ["+250788383396"])

        with AnonymousOrg(self.org):
            self.login(self.editor)

            with patch("temba.orgs.models.Org.lock_on") as mock_lock:
                # import contact with uuid will force update if existing contact for the uuid
                self.assertContactImport(
                    "%s/test_imports/sample_contacts_uuid.xls" % settings.MEDIA_ROOT,
                    dict(records=4, errors=0, error_messages=[], creates=2, updates=2),
                )

                # we ignore urns so 1 less lock
                self.assertEqual(mock_lock.call_count, 2)

            self.assertEqual(1, Contact.objects.filter(name="Eric Newcomer").count())
            self.assertEqual(0, Contact.objects.filter(name="Bob").count())
            self.assertEqual(0, Contact.objects.filter(name="Kobe").count())
            self.assertEqual("uuid-1111", Contact.objects.filter(name="Eric Newcomer").first().uuid)
            self.assertEqual("uuid-4444", Contact.objects.filter(name="Michael").first().uuid)
            self.assertFalse(Contact.objects.filter(uuid="uuid-3333"))  # previously non-existent uuid ignored

            eric = Contact.objects.filter(name="Eric Newcomer").first()
            michael = Contact.objects.filter(name="Michael").first()
            self.assertEqual(eric.pk, contact.pk)
            self.assertEqual(michael.pk, contact2.pk)
            self.assertEqual("uuid-1111", eric.uuid)
            self.assertEqual("uuid-4444", michael.uuid)
            self.assertFalse(Contact.objects.filter(uuid="uuid-3333"))  # previously non-existent uuid ignored

            # new urn ignored for eric
            self.assertEqual(list(eric.get_urns().values_list("path", flat=True)), ["+250788111111"])
            self.assertEqual(list(michael.get_urns().values_list("path", flat=True)), ["+250788383396"])

        # now log in as an admin, admins can import into anonymous imports
        self.login(self.admin)

        with AnonymousOrg(self.org):
            self.assertContactImport(
                "%s/test_imports/sample_contacts_uuid.xls" % settings.MEDIA_ROOT,
                dict(records=4, errors=0, error_messages=[], creates=1, updates=3),
            )

            self.releaseContacts(delete=True)
            self.release(ContactGroup.user_groups.all())

            self.assertContactImport(
                "%s/test_imports/sample_contacts.xls" % settings.MEDIA_ROOT,
                dict(records=3, errors=0, error_messages=[], creates=3, updates=0),
            )

        self.releaseContacts(delete=True)
        self.release(ContactGroup.user_groups.all())

        # import sample contact spreadsheet with valid headers
        self.assertContactImport(
            "%s/test_imports/sample_contacts.xls" % settings.MEDIA_ROOT,
            dict(records=3, errors=0, error_messages=[], creates=3, updates=0),
        )

        # import again to check contacts are updated
        self.assertContactImport(
            "%s/test_imports/sample_contacts.xls" % settings.MEDIA_ROOT,
            dict(records=3, errors=0, error_messages=[], creates=0, updates=3),
        )

        # import a spreadsheet that includes the test contact
        self.assertContactImport(
            "%s/test_imports/sample_contacts_inc_test.xls" % settings.MEDIA_ROOT,
            dict(
                records=2, errors=1, creates=0, updates=2, error_messages=[dict(line=4, error="Ignored test contact")]
            ),
        )

        self.maxDiff = None

        # import a spreadsheet where a contact has a missing phone number and another has an invalid number
        self.assertContactImport(
            "%s/test_imports/sample_contacts_with_missing_and_invalid_phones.xls" % settings.MEDIA_ROOT,
            dict(
                records=1,
                errors=2,
                creates=0,
                updates=1,
                error_messages=[
                    dict(
                        line=3,
                        error="Missing any valid URNs; at least one among URN:tel, "
                        "URN:facebook, URN:twitter, URN:twitterid, URN:viber, URN:line, URN:telegram, URN:mailto, "
                        "URN:ext, URN:jiochat, URN:wechat, URN:fcm, URN:whatsapp, URN:freshchat, URN:vk should be provided or a Contact UUID",
                    ),
                    dict(line=4, error="Invalid Phone number 12345"),
                ],
            ),
        )

        # import a spreadsheet where a contact has a missing phone number and another has an invalid urn
        self.assertContactImport(
            "%s/test_imports/sample_contacts_with_missing_and_invalid_urns.xls" % settings.MEDIA_ROOT,
            dict(
                records=1,
                errors=2,
                creates=0,
                updates=1,
                error_messages=[
                    dict(
                        line=3,
                        error="Missing any valid URNs; at least one among URN:tel, "
                        "URN:facebook, URN:twitter, URN:twitterid, URN:viber, URN:line, URN:telegram, URN:mailto, "
                        "URN:ext, URN:jiochat, URN:wechat, URN:fcm, URN:whatsapp, URN:freshchat, URN:vk should be provided or a Contact UUID",
                    ),
                    dict(line=4, error="Invalid URN: abcdef"),
                ],
            ),
        )

        # import a spreadsheet with a name and a twitter columns only
        self.assertContactImport(
            "%s/test_imports/sample_contacts_twitter.xls" % settings.MEDIA_ROOT,
            dict(records=3, errors=0, error_messages=[], creates=3, updates=0),
        )

        self.releaseContacts(delete=True)
        self.release(ContactGroup.user_groups.all())

        self.assertContactImport(
            "%s/test_imports/sample_contacts_bad_unicode.xls" % settings.MEDIA_ROOT,
            dict(records=2, errors=0, creates=2, updates=0, error_messages=[]),
        )

        self.assertEqual(1, Contact.objects.filter(name="John Doe").count())
        self.assertEqual(1, Contact.objects.filter(name="Mary Smith").count())

        contact = Contact.objects.filter(name="John Doe").first()
        contact2 = Contact.objects.filter(name="Mary Smith").first()

        self.assertEqual(list(contact.get_urns().values_list("path", flat=True)), ["+250788123123"])
        self.assertEqual(list(contact2.get_urns().values_list("path", flat=True)), ["+250788345345"])

        self.releaseContacts(delete=True)
        self.release(ContactGroup.user_groups.all())

        # import a spreadsheet with phone, name and twitter columns
        self.assertContactImport(
            "%s/test_imports/sample_contacts_twitter_and_phone.xls" % settings.MEDIA_ROOT,
            dict(records=3, errors=0, error_messages=[], creates=3, updates=0),
        )

        self.assertEqual(3, Contact.objects.all().count())
        self.assertEqual(1, Contact.objects.filter(name="Rapidpro").count())
        self.assertEqual(1, Contact.objects.filter(name="Textit").count())
        self.assertEqual(1, Contact.objects.filter(name="Nyaruka").count())

        # import file with row different urn on different existing contacts should ignore those lines
        self.assertContactImport(
            "%s/test_imports/sample_contacts_twitter_and_phone_conflicts.xls" % settings.MEDIA_ROOT,
            dict(records=2, errors=0, creates=0, updates=2, error_messages=[]),
        )

        self.assertEqual(3, Contact.objects.all().count())
        self.assertEqual(1, Contact.objects.filter(name="Rapidpro").count())
        self.assertEqual(0, Contact.objects.filter(name="Textit").count())
        self.assertEqual(0, Contact.objects.filter(name="Nyaruka").count())
        self.assertEqual(1, Contact.objects.filter(name="Kigali").count())
        self.assertEqual(1, Contact.objects.filter(name="Klab").count())

        self.releaseContacts(delete=True)
        self.release(ContactGroup.user_groups.all())

        # some columns have either twitter or phone
        self.assertContactImport(
            "%s/test_imports/sample_contacts_twitter_and_phone_optional.xls" % settings.MEDIA_ROOT,
            dict(records=3, errors=0, error_messages=[], creates=3, updates=0),
        )

        self.releaseContacts(delete=True)
        self.release(ContactGroup.user_groups.all())
        contact = self.create_contact(name="Bob", number="+250788111111")
        contact.uuid = "uuid-1111"
        contact.save(update_fields=("uuid",), handle_update=False)

        contact2 = self.create_contact(name="Kobe", number="+250788383396")
        contact2.uuid = "uuid-4444"
        contact2.save(update_fields=("uuid",), handle_update=False)

        self.assertEqual(list(contact.get_urns().values_list("path", flat=True)), ["+250788111111"])
        self.assertEqual(list(contact2.get_urns().values_list("path", flat=True)), ["+250788383396"])

        with patch("temba.orgs.models.Org.lock_on") as mock_lock:
            # import contact with uuid will force update if existing contact for the uuid
            self.assertContactImport(
                "%s/test_imports/sample_contacts_uuid_no_urns.xls" % settings.MEDIA_ROOT,
                dict(
                    records=3,
                    errors=1,
                    creates=1,
                    updates=2,
                    error_messages=[
                        dict(
                            line=3,
                            error="Missing any valid URNs; at least one among URN:tel, "
                            "URN:facebook, URN:twitter, URN:twitterid, URN:viber, URN:line, URN:telegram, URN:mailto, "
                            "URN:ext, URN:jiochat, URN:wechat, URN:fcm, URN:whatsapp, URN:freshchat, URN:vk should be provided or a Contact UUID",
                        )
                    ],
                ),
            )

            # lock for creates only
            self.assertEqual(mock_lock.call_count, 1)

        self.assertEqual(1, Contact.objects.filter(name="Eric Newcomer").count())
        self.assertEqual(0, Contact.objects.filter(name="Bob").count())
        self.assertEqual(0, Contact.objects.filter(name="Kobe").count())
        eric = Contact.objects.filter(name="Eric Newcomer").first()
        michael = Contact.objects.filter(name="Michael").first()
        self.assertEqual(eric.pk, contact.pk)
        self.assertEqual(michael.pk, contact2.pk)
        self.assertEqual("uuid-1111", eric.uuid)
        self.assertEqual("uuid-4444", michael.uuid)
        self.assertFalse(Contact.objects.filter(uuid="uuid-3333"))  # previously non-existent uuid ignored

        # new urn added for eric
        self.assertEqual(list(eric.get_urns().values_list("path", flat=True)), ["+250788111111"])
        self.assertEqual(list(michael.get_urns().values_list("path", flat=True)), ["+250788383396"])

        with AnonymousOrg(self.org):
            with patch("temba.orgs.models.Org.lock_on") as mock_lock:
                # import contact with uuid will force update if existing contact for the uuid for anoa orrg as well
                self.assertContactImport(
                    "%s/test_imports/sample_contacts_uuid_no_urns.xls" % settings.MEDIA_ROOT,
                    dict(records=4, errors=0, error_messages=[], creates=2, updates=2),
                )

                # lock for creates only
                self.assertEqual(mock_lock.call_count, 2)

            self.assertEqual(1, Contact.objects.filter(name="Eric Newcomer").count())
            self.assertEqual(0, Contact.objects.filter(name="Bob").count())
            self.assertEqual(0, Contact.objects.filter(name="Kobe").count())
            self.assertEqual("uuid-1111", Contact.objects.filter(name="Eric Newcomer").first().uuid)
            self.assertEqual("uuid-4444", Contact.objects.filter(name="Michael").first().uuid)
            self.assertFalse(Contact.objects.filter(uuid="uuid-3333"))  # previously non-existent uuid ignored

            eric = Contact.objects.filter(name="Eric Newcomer").first()
            michael = Contact.objects.filter(name="Michael").first()
            self.assertEqual(eric.pk, contact.pk)
            self.assertEqual(michael.pk, contact2.pk)
            self.assertEqual("uuid-1111", eric.uuid)
            self.assertEqual("uuid-4444", michael.uuid)
            self.assertFalse(Contact.objects.filter(uuid="uuid-3333"))  # previously non-existent uuid ignored

            # new urn ignored for eric
            self.assertEqual(list(eric.get_urns().values_list("path", flat=True)), ["+250788111111"])
            self.assertEqual(list(michael.get_urns().values_list("path", flat=True)), ["+250788383396"])

        self.releaseContacts(delete=True)
        self.release(ContactGroup.user_groups.all())

        contact = self.create_contact(name="Bob", number="+250788111111")
        contact.uuid = "uuid-1111"
        contact.save(update_fields=("uuid",), handle_update=False)

        contact2 = self.create_contact(name="Kobe", number="+250788383396")
        contact2.uuid = "uuid-4444"
        contact2.save(update_fields=("uuid",), handle_update=False)

        self.assertEqual(list(contact.get_urns().values_list("path", flat=True)), ["+250788111111"])
        self.assertEqual(list(contact2.get_urns().values_list("path", flat=True)), ["+250788383396"])

        with patch("temba.orgs.models.Org.lock_on") as mock_lock:
            # import contact with uuid will force update if existing contact for the uuid, csv file
            self.assertContactImport(
                "%s/test_imports/sample_contacts_uuid_no_urns.csv" % settings.MEDIA_ROOT,
                dict(
                    records=3,
                    errors=1,
                    creates=1,
                    updates=2,
                    error_messages=[
                        dict(
                            line=3,
                            error="Missing any valid URNs; at least one among URN:tel, "
                            "URN:facebook, URN:twitter, URN:twitterid, URN:viber, URN:line, URN:telegram, URN:mailto, "
                            "URN:ext, URN:jiochat, URN:wechat, URN:fcm, URN:whatsapp, URN:freshchat, URN:vk should be provided or a Contact UUID",
                        )
                    ],
                ),
            )

            # only lock for create
            self.assertEqual(mock_lock.call_count, 1)

        self.assertEqual(1, Contact.objects.filter(name="Eric Newcomer").count())
        self.assertEqual(0, Contact.objects.filter(name="Bob").count())
        self.assertEqual(0, Contact.objects.filter(name="Kobe").count())
        eric = Contact.objects.filter(name="Eric Newcomer").first()
        michael = Contact.objects.filter(name="Michael").first()
        self.assertEqual(eric.pk, contact.pk)
        self.assertEqual(michael.pk, contact2.pk)
        self.assertEqual("uuid-1111", eric.uuid)
        self.assertEqual("uuid-4444", michael.uuid)
        self.assertFalse(Contact.objects.filter(uuid="uuid-3333"))  # previously non-existent uuid ignored

        # new urn added for eric
        self.assertEqual(list(eric.get_urns().values_list("path", flat=True)), ["+250788111111"])
        self.assertEqual(list(michael.get_urns().values_list("path", flat=True)), ["+250788383396"])

        with AnonymousOrg(self.org):
            with patch("temba.orgs.models.Org.lock_on") as mock_lock:
                # import contact with uuid will force update if existing contact for the uuid,csv file for anon org
                self.assertContactImport(
                    "%s/test_imports/sample_contacts_uuid_no_urns.csv" % settings.MEDIA_ROOT,
                    dict(records=4, errors=0, error_messages=[], creates=2, updates=2),
                )

                # only lock for creates
                self.assertEqual(mock_lock.call_count, 2)

            self.assertEqual(1, Contact.objects.filter(name="Eric Newcomer").count())
            self.assertEqual(0, Contact.objects.filter(name="Bob").count())
            self.assertEqual(0, Contact.objects.filter(name="Kobe").count())
            self.assertEqual("uuid-1111", Contact.objects.filter(name="Eric Newcomer").first().uuid)
            self.assertEqual("uuid-4444", Contact.objects.filter(name="Michael").first().uuid)
            self.assertFalse(Contact.objects.filter(uuid="uuid-3333"))  # previously non-existent uuid ignored

            eric = Contact.objects.filter(name="Eric Newcomer").first()
            michael = Contact.objects.filter(name="Michael").first()
            self.assertEqual(eric.pk, contact.pk)
            self.assertEqual(michael.pk, contact2.pk)
            self.assertEqual("uuid-1111", eric.uuid)
            self.assertEqual("uuid-4444", michael.uuid)
            self.assertFalse(Contact.objects.filter(uuid="uuid-3333"))  # previously non-existent uuid ignored

            # new urn ignored for eric
            self.assertEqual(list(eric.get_urns().values_list("path", flat=True)), ["+250788111111"])
            self.assertEqual(list(michael.get_urns().values_list("path", flat=True)), ["+250788383396"])

        self.releaseContacts(delete=True)
        self.release(ContactGroup.user_groups.all())
        contact = self.create_contact(name="Bob", number="+250788111111")
        contact.uuid = "uuid-1111"
        contact.save(update_fields=("uuid",), handle_update=False)

        contact2 = self.create_contact(name="Kobe", number="+250788383396")
        contact2.uuid = "uuid-4444"
        contact2.save(update_fields=("uuid",), handle_update=False)

        self.assertEqual(list(contact.get_urns().values_list("path", flat=True)), ["+250788111111"])
        self.assertEqual(list(contact2.get_urns().values_list("path", flat=True)), ["+250788383396"])

        with patch("temba.orgs.models.Org.lock_on") as mock_lock:
            # import contact with uuid column to group the contacts
            self.assertContactImport(
                "%s/test_imports/sample_contacts_uuid_only.csv" % settings.MEDIA_ROOT,
                dict(
                    records=2,
                    errors=1,
                    creates=0,
                    updates=2,
                    error_messages=[{"error": "No contact found with uuid: uuid-3333", "line": 3}],
                ),
            )

            # no locks
            self.assertEqual(mock_lock.call_count, 0)

        self.assertEqual(1, Contact.objects.filter(name="Bob").count())
        self.assertEqual(1, Contact.objects.filter(name="Kobe").count())
        self.assertFalse(Contact.objects.filter(uuid="uuid-3333"))  # previously non-existent uuid ignored

        csv_file = open("%s/test_imports/sample_contacts_UPPER.XLS" % settings.MEDIA_ROOT, "rb")
        post_data = dict(csv_file=csv_file)
        response = self.client.post(import_url, post_data)
        self.assertNoFormErrors(response)

        self.releaseContacts(delete=True)
        self.release(ContactGroup.user_groups.all())

        records, _ = self.do_import(user, "sample_contacts.xlsx")
        self.assertEqual(3, len(records))

        self.assertEqual(1, len(ContactGroup.user_groups.all()))
        group = ContactGroup.user_groups.all()[0]
        self.assertEqual("Sample Contacts", group.name)
        self.assertEqual(3, group.contacts.count())

        self.assertEqual(1, Contact.objects.filter(name="Eric Newcomer").count())
        self.assertEqual(1, Contact.objects.filter(name="Nic Pottier").count())
        self.assertEqual(1, Contact.objects.filter(name="Jen Newcomer").count())

        self.releaseContacts(delete=True)
        self.release(ContactGroup.user_groups.all())

        with patch("temba.contacts.models.Org.get_country_code") as mock_country_code:
            mock_country_code.return_value = None

            self.assertContactImport(
                "%s/test_imports/sample_contacts_org_missing_country.csv" % settings.MEDIA_ROOT,
                dict(
                    records=0,
                    errors=1,
                    error_messages=[
                        dict(line=2, error="Invalid Phone number or no country code specified for 788383385")
                    ],
                ),
            )

        # try importing a file with a unicode in the name
        csv_file = open("%s/test_imports/abc_@@é.xls" % settings.MEDIA_ROOT, "rb")
        post_data = dict(csv_file=csv_file)
        response = self.client.post(import_url, post_data)
        self.assertFormError(
            response,
            "form",
            "csv_file",
            "Please make sure the file name only contains alphanumeric characters [0-9a-zA-Z] and "
            "special characters in -, _, ., (, )",
        )

        # try importing invalid spreadsheets with missing headers
        csv_file = open("%s/test_imports/sample_contacts_missing_name_header.xls" % settings.MEDIA_ROOT, "rb")
        post_data = dict(csv_file=csv_file)
        response = self.client.post(import_url, post_data)
        self.assertFormError(
            response, "form", "csv_file", 'The file you provided is missing a required header called "Name".'
        )

        csv_file = open("%s/test_imports/sample_contacts_missing_phone_header.xls" % settings.MEDIA_ROOT, "rb")
        post_data = dict(csv_file=csv_file)
        response = self.client.post(import_url, post_data)
        self.assertFormError(
            response,
            "form",
            "csv_file",
            'The file you provided is missing a required header. At least one of "URN:tel", "URN:facebook", '
            '"URN:twitter", "URN:twitterid", "URN:viber", "URN:line", "URN:telegram", "URN:mailto", "URN:ext", '
            '"URN:jiochat", "URN:wechat", "URN:fcm", "URN:whatsapp", "URN:freshchat", "URN:vk" or "Contact UUID" should be included.',
        )

        csv_file = open("%s/test_imports/sample_contacts_missing_name_phone_headers.xls" % settings.MEDIA_ROOT, "rb")
        post_data = dict(csv_file=csv_file)
        response = self.client.post(import_url, post_data)
        self.assertFormError(
            response,
            "form",
            "csv_file",
            'The file you provided is missing a required header. At least one of "URN:tel", "URN:facebook", '
            '"URN:twitter", "URN:twitterid", "URN:viber", "URN:line", "URN:telegram", "URN:mailto", "URN:ext", '
            '"URN:jiochat", "URN:wechat", "URN:fcm", "URN:whatsapp", "URN:freshchat", "URN:vk" or "Contact UUID" should be included.',
        )

        csv_file = open(
            "%s/test_imports/sample_contacts_with_extra_fields_unsupported.xls" % settings.MEDIA_ROOT, "rb"
        )
        post_data = dict(csv_file=csv_file)
        response = self.client.post(import_url, post_data)
        self.assertFormError(
            response,
            "form",
            "csv_file",
            'The provided file has unrecognized headers. Columns "age", "speed" should be removed or prepended with the prefix "Field:".',
        )

        for i in range(ContactGroup.MAX_ORG_CONTACTGROUPS):
            ContactGroup.create_static(self.org, self.admin, "group%d" % i)

        csv_file = open("%s/test_imports/sample_contacts.xls" % settings.MEDIA_ROOT, "rb")
        post_data = dict(csv_file=csv_file)
        response = self.client.post(import_url, post_data)
        self.assertFormError(
            response,
            "form",
            "__all__",
            "This org has 10 groups and the limit is 10. "
            "You must delete existing ones before you can create new ones.",
        )

        self.release(ContactGroup.user_groups.all())

        # check that no contacts or groups were created by any of the previous invalid imports
        self.assertEqual(Contact.objects.all().count(), 0)
        self.assertEqual(ContactGroup.user_groups.all().count(), 0)

        # existing field
        ContactField.get_or_create(self.org, self.admin, "ride_or_drive", "Vehicle")
        shoes = ContactField.get_or_create(
            self.org, self.admin, "wears", "Shoes", show_in_table=True
        )  # has trailing spaces on excel files as " Shoes  "

        # import spreadsheet with extra columns
        response = self.assertContactImport(
            "%s/test_imports/sample_contacts_with_extra_fields.xls" % settings.MEDIA_ROOT,
            None,
            task_customize=True,
            custom_fields_number=24,
        )

        # all checkboxes should default to True
        for key in response.context["form"].fields.keys():
            if key.endswith("_include"):
                self.assertTrue(response.context["form"].fields[key].initial)

        customize_url = reverse("contacts.contact_customize", args=[response.context["task"].pk])
        post_data = {
            "column_country_include": "on",
            "column_professional_status_include": "on",
            "column_zip_code_include": "on",
            "column_joined_include": "on",
            "column_vehicle_include": "on",
            "column_shoes_include": "on",
            "column_email_include": "on",
            "column_country_label": "[_NEW_]Location",
            "column_district_label": "District",
            "column_professional_status_label": "Job and Projects",
            "column_zip_code_label": "Postal Code",
            "column_joined_label": "Joined",
            "column_vehicle_label": "Vehicle",
            "column_shoes_label": " Shoes  ",
            "column_email_label": "Email",
            "column_country_type": "T",
            "column_district_type": "T",
            "column_professional_status_type": "T",
            "column_zip_code_type": "N",
            "column_joined_type": "D",
            "column_vehicle_type": "T",
            "column_shoes_type": "N",
            "column_email_type": "T",
        }

        response = self.client.post(customize_url, post_data, follow=True)
        self.assertEqual(
            response.context["results"],
            dict(
                records=2,
                errors=1,
                creates=2,
                updates=0,
                error_messages=[{"error": "Language: 'fre' is not a valid ISO639-3 code", "line": 3}],
            ),
        )
        self.assertEqual(Contact.objects.all().count(), 2)
        self.assertEqual(ContactGroup.user_groups.all().count(), 1)
        self.assertEqual(ContactGroup.user_groups.all()[0].name, "Sample Contacts With Extra Fields")

        location = ContactField.get_by_key(self.org, "location")
        ride_or_drive = ContactField.get_by_key(self.org, "ride_or_drive")
        wears = ContactField.get_by_key(self.org, "wears")
        email = ContactField.get_by_key(self.org, "email")

        contact1 = Contact.objects.all().order_by("name")[0]
        self.assertEqual(contact1.get_field_serialized(location), "Rwanda")  # renamed from 'Country'
        self.assertEqual(contact1.get_field_serialized(location), "Rwanda")  # renamed from 'Country'

        self.assertEqual(
            contact1.get_field_serialized(ride_or_drive), "Moto"
        )  # the existing field was looked up by label
        self.assertEqual(
            contact1.get_field_serialized(wears), "Bứnto"
        )  # existing field was looked up by label & stripped
        self.assertEqual(contact1.get_field_serialized(email), "eric@example.com")

        self.assertEqual(contact1.get_urn(schemes=[TWITTER_SCHEME]).path, "ewok")
        self.assertEqual(contact1.get_urn(schemes=[EXTERNAL_SCHEME]).path, "abc-1111")

        # if we change the field type for 'location' to 'datetime' we shouldn't get a category
        ContactField.user_fields.filter(key="location").update(value_type=Value.TYPE_DATETIME)
        location.refresh_from_db()
        contact1 = Contact.objects.all().order_by("name")[0]

        # not a valid date, so should be None
        self.assertEqual(contact1.get_field_value(location), None)

        # return it back to a state field
        ContactField.user_fields.filter(key="location").update(value_type=Value.TYPE_STATE)
        location.refresh_from_db()
        contact1 = Contact.objects.all().order_by("name")[0]

        district = ContactField.get_by_key(self.org, "district")
        job_and_projects = ContactField.get_by_key(self.org, "job_and_projects")
        postal_code = ContactField.get_by_key(self.org, "postal_code")
        joined = ContactField.get_by_key(self.org, "joined")

        self.assertIsNone(district)
        self.assertEqual(
            contact1.get_field_serialized(job_and_projects), "coach"
        )  # renamed from 'Professional Status'
        self.assertEqual(contact1.get_field_serialized(postal_code), "600.35")
        self.assertEqual(
            contact1.get_field_serialized(joined), "2014-12-31T00:00:00+02:00"
        )  # persisted value is localized to org
        self.assertEqual(contact1.get_field_display(joined), "31-12-2014 00:00")  # display value is also localized

        self.assertTrue(ContactField.user_fields.filter(org=self.org, label="Job and Projects"))
        self.assertTrue(ContactField.user_fields.filter(org=self.org, label="Location"))

        # we never update existing contact fields labels or value types
        self.assertTrue(ContactField.user_fields.filter(org=self.org, label="Shoes", value_type="T"))
        self.assertFalse(ContactField.user_fields.filter(org=self.org, label="Shoes", value_type="N"))

        # import spreadsheet with extra columns again but check that giving column a reserved name
        # gives validation error
        response = self.assertContactImport(
            "%s/test_imports/sample_contacts_with_extra_fields.xls" % settings.MEDIA_ROOT, None, task_customize=True
        )
        customize_url = reverse("contacts.contact_customize", args=[response.context["task"].pk])
        post_data = dict()
        post_data["column_country_include"] = "on"
        post_data["column_professional_status_include"] = "on"
        post_data["column_zip_code_include"] = "on"
        post_data["column_joined_include"] = "on"

        post_data["column_country_label"] = "Name"  # reserved when slugified to 'name'
        post_data["column_district_label"] = "District"
        post_data["column_professional_status_label"] = "Job and Projects"
        post_data["column_zip_code_label"] = "Postal Code"
        post_data["column_joined_label"] = "Joined"

        post_data["column_country_type"] = "T"
        post_data["column_district_type"] = "T"
        post_data["column_professional_status_type"] = "T"
        post_data["column_zip_code_type"] = "N"
        post_data["column_joined_type"] = "D"

        response = self.client.post(customize_url, post_data, follow=True)
        self.assertFormError(
            response,
            "form",
            None,
            "Name is an invalid name or is a reserved name for contact "
            "fields, field names should start with a letter.",
        )

        # we do not support names not starting by letter
        post_data["column_country_label"] = "12Project"  # reserved when slugified to 'name'

        response = self.client.post(customize_url, post_data, follow=True)
        self.assertFormError(
            response,
            "form",
            None,
            "12Project is an invalid name or is a reserved name for contact "
            "fields, field names should start with a letter.",
        )

        # invalid label
        post_data["column_country_label"] = "}{i$t0rY"  # supports only numbers, letters, hyphens

        response = self.client.post(customize_url, post_data, follow=True)
        self.assertFormError(response, "form", None, "Can only contain letters, numbers and hypens.")

        post_data["column_country_label"] = "Whatevaar"  # reset invalid label value with a valid one
        post_data["column_joined_label"] = "District"

        response = self.client.post(customize_url, post_data, follow=True)
        self.assertFormError(response, "form", None, "District should be used once")

        post_data["column_joined_label"] = "[_NEW_]District"

        response = self.client.post(customize_url, post_data, follow=True)
        self.assertFormError(response, "form", None, "District should be used once")

        # wrong field with reserve word key
        ContactField.user_fields.create(
            org=self.org, key="language", label="Lang", created_by=self.admin, modified_by=self.admin
        )

        response = self.assertContactImport(
            "%s/test_imports/sample_contacts_with_extra_fields_wrong_lang.xls" % settings.MEDIA_ROOT,
            None,
            task_customize=True,
        )

        customize_url = reverse("contacts.contact_customize", args=[response.context["task"].pk])
        post_data = dict()
        post_data["column_lang_include"] = "on"
        post_data["column_lang_label"] = "Lang"
        post_data["column_lang_type"] = "T"

        response = self.client.post(customize_url, post_data, follow=True)
        self.assertFormError(
            response,
            "form",
            None,
            "'Lang' contact field has 'language' key which is reserved name. " "Column cannot be imported",
        )

        # we shouldn't be suspended
        self.org.refresh_from_db()
        self.assertFalse(self.org.is_suspended())

        # invalid import params
        with self.assertRaises(Exception):
            task = ImportTask.objects.create(
                created_by=user,
                modified_by=user,
                csv_file="test_imports/filename",
                model_class="Contact",
                import_params="bogus!",
                import_log="",
                task_id="A",
            )
            Contact.import_csv(task, log=None)

        self.releaseContacts(delete=True)
        self.release(ContactGroup.user_groups.all())

        # existing datetime field
        ContactField.user_fields.create(
            org=self.org,
            key="startdate",
            label="StartDate",
            value_type=Value.TYPE_DATETIME,
            created_by=self.admin,
            modified_by=self.admin,
        )

        response = self.assertContactImport(
            "%s/test_imports/sample_contacts_with_extra_field_date_joined.xls" % settings.MEDIA_ROOT,
            None,
            task_customize=True,
        )

        customize_url = reverse("contacts.contact_customize", args=[response.context["task"].pk])

        post_data = dict()
        post_data["column_joined_include"] = "on"
        post_data["column_joined_type"] = "D"
        post_data["column_joined_label"] = "StartDate"
        response = self.client.post(customize_url, post_data, follow=True)
        self.assertEqual(
            response.context["results"], dict(records=3, errors=0, error_messages=[], creates=3, updates=0)
        )

        contact1 = Contact.objects.all().order_by("name")[0]
        start_date = ContactField.get_by_key(self.org, "startdate")
        self.assertEqual(contact1.get_field_serialized(start_date), "2014-12-31T10:00:00+02:00")

        # check if shoes field 'show_in_table' flag has not changed
        shoes.refresh_from_db()
        self.assertTrue(shoes.show_in_table)

        response = self.assertContactImport(
            "%s/test_imports/sample_contacts_with_extra_field_with_label_as_label_name.xls" % settings.MEDIA_ROOT,
            None,
            task_customize=True,
        )

        customize_url = reverse("contacts.contact_customize", args=[response.context["task"].pk])

        post_data = dict()
        post_data["column_country_label_one_include"] = "on"
        post_data["column_country_label_one_label"] = "Country Label One"
        post_data["column_country_label_one_type"] = "T"
        post_data["column_country_label_two_include"] = "on"
        post_data["column_country_label_two_label"] = "Country Label Two"
        post_data["column_country_label_two_type"] = "T"

        response = self.client.post(customize_url, post_data, follow=True)
        self.assertEqual(
            response.context["results"], dict(records=3, errors=0, error_messages=[], creates=0, updates=3)
        )

        country_label_one = ContactField.user_fields.get(key="country_label_one")
        self.assertEqual(country_label_one.label, "Country Label One")

        country_label_two = ContactField.user_fields.get(key="country_label_two")
        self.assertEqual(country_label_two.label, "Country Label Two")

    def test_campaign_eventfires_on_systemfields_for_new_contacts(self):
        self.login(self.admin)
        self.create_campaign()

        ballers = self.create_group("Ballers")

        self.campaign.group = ballers
        self.campaign.save()

        field_created_on = self.org.contactfields.get(key="created_on")

        self.created_on_event = CampaignEvent.create_flow_event(
            self.org,
            self.admin,
            self.campaign,
            relative_to=field_created_on,
            offset=5,
            unit="M",
            flow=self.reminder_flow,
        )

        event_fires = EventFire.objects.filter(event=self.created_on_event)
        self.assertEqual(event_fires.count(), 0)

        contact, urn = Contact.get_or_create(self.org, "tel:123", user=self.user, name="Joe")

        event_fires = EventFire.objects.filter(event=self.created_on_event)
        self.assertEqual(event_fires.count(), 0)

        ballers.update_contacts(self.admin, [contact], add=True)

        event_fires = EventFire.objects.filter(event=self.created_on_event)
        self.assertEqual(event_fires.count(), 1)

        event_fire = EventFire.objects.filter(event=self.created_on_event).first()
        contact_created_on = contact.created_on.replace(second=0, microsecond=0)
        self.assertEqual(event_fire.scheduled, contact_created_on + timedelta(minutes=5))

    def test_contact_import_handle_update_contact(self):
        self.login(self.admin)
        self.create_campaign()

        self.create_field("team", "Team")
        with MockParseQuery('team = "ballers"', ["team"]):
            ballers = self.create_group("Ballers", query="team = ballers")

        self.campaign.group = ballers
        self.campaign.save()

        self.assertEqual(self.campaign.group, ballers)

        response = self.assertContactImport(
            "%s/test_imports/sample_contacts_with_extra_field_date_planting.xls" % settings.MEDIA_ROOT,
            None,
            task_customize=True,
        )

        customize_url = reverse("contacts.contact_customize", args=[response.context["task"].pk])

        post_data = dict()
        post_data["column_planting_date_include"] = "on"
        post_data["column_planting_date_type"] = "D"
        post_data["column_planting_date_label"] = "Planting Date"

        post_data["column_team_include"] = "on"
        post_data["column_team_type"] = "T"
        post_data["column_team_label"] = "Team"

        response = self.client.post(customize_url, post_data, follow=True)
        self.assertEqual(
            response.context["results"], dict(records=1, errors=0, error_messages=[], creates=0, updates=1)
        )

        planting_date = ContactField.get_by_key(self.org, "planting_date")
        team = ContactField.get_by_key(self.org, "team")
        contact1 = Contact.objects.filter(name="John Blow").first()
        self.assertEqual(contact1.get_field_serialized(planting_date), "2020-12-31T10:00:00+02:00")
        self.assertEqual(contact1.get_field_serialized(team), "Ballers")

        event_fire = EventFire.objects.filter(
            event=self.message_event, contact=contact1, event__campaign__group__in=[ballers]
        ).first()
        contact1_planting_date = contact1.get_field_value(planting_date).replace(second=0, microsecond=0)
        self.assertEqual(event_fire.scheduled, contact1_planting_date + timedelta(days=7))

    def test_contact_import_with_languages(self):
        self.create_contact(name="Eric", number="+250788382382")

        imported_contacts, import_task = self.do_import(self.user, "sample_contacts_with_language.xls")

        self.assertEqual(2, len(imported_contacts))
        self.assertEqual(Contact.objects.get(urns__path="+250788382382").language, "eng")  # updated
        self.assertEqual(Contact.objects.get(urns__path="+250788383385").language, None)  # no language

        import_error_messages = json.loads(import_task.import_results)["error_messages"]
        self.assertEqual(len(import_error_messages), 1)
        self.assertEqual(import_error_messages[0]["error"], "Language: 'fre' is not a valid ISO639-3 code")

    def test_import_sequential_numbers(self):

        org = self.user.get_org()
        self.assertFalse(org.is_suspended())

        # importing sequential numbers should automatically suspend our org
        self.do_import(self.user, "sample_contacts_sequential.xls")
        org.refresh_from_db()
        self.assertTrue(org.is_suspended())

        # now whitelist the account
        self.org.set_whitelisted()
        self.do_import(self.user, "sample_contacts_sequential.xls")
        org.refresh_from_db()
        self.assertFalse(org.is_suspended())

    def test_import_methods(self):
        user = self.user
        c1 = self.create_contact(name=None, number="0788382382")
        c2 = self.create_contact(name=None, number="0788382382")
        self.assertEqual(c1.pk, c2.pk)

        field_dict = {
            "urn:tel": "0788123123",
            "created_by": user,
            "modified_by": user,
            "org": self.org,
            "name": "LaToya Jackson",
        }
        c1 = Contact.create_instance(field_dict)

        field_dict = {
            "urn:tel": "0788123123",
            "created_by": user,
            "modified_by": user,
            "org": self.org,
            "name": "LaToya Jackson",
        }
        field_dict["name"] = "LaToya Jackson"
        c2 = Contact.create_instance(field_dict)
        self.assertEqual(c1.pk, c2.pk)

        c1.block(self.user)
        field_dict = {
            "urn:tel": "0788123123",
            "created_by": user,
            "modified_by": user,
            "org": self.org,
            "name": "LaToya Jackson",
        }
        field_dict["name"] = "LaToya Jackson"
        c2 = Contact.create_instance(field_dict)
        self.assertEqual(c1.pk, c2.pk)
        self.assertFalse(c2.is_blocked)

        import_params = dict(
            org_id=self.org.id,
            timezone=timezone.utc,
            extra_fields=[dict(key="nick_name", header="field: nick name", label="Nickname", type="T")],
        )
        field_dict = {
            "urn:tel": "0788123123",
            "created_by": user,
            "modified_by": user,
            "org": self.org,
            "name": "LaToya Jackson",
        }
        field_dict["yourmom"] = "face"
        field_dict["field: nick name"] = "bob"
        field_dict = Contact.prepare_fields(field_dict, import_params, user=user)
        self.assertNotIn("yourmom", field_dict)
        self.assertNotIn("nick name", field_dict)
        self.assertNotIn("field: nick name", field_dict)
        self.assertEqual(field_dict["nick_name"], "bob")
        self.assertEqual(field_dict["org"], self.org)

        # missing important import params
        with self.assertRaises(Exception):
            Contact.prepare_fields(field_dict, dict())

        # check that trying to save an extra field with a reserved name throws an exception
        with self.assertRaises(Exception):
            import_params = dict(
                org_id=self.org.id,
                timezone=timezone.utc,
                extra_fields=[dict(key="phone", header="phone", label="Phone")],
            )
            Contact.prepare_fields(field_dict, import_params)

        with AnonymousOrg(self.org):
            # should existing urns on anon org
            with self.assertRaises(SmartImportRowError):
                field_dict = {
                    "urn:tel": "0788123123",
                    "created_by": user,
                    "modified_by": user,
                    "org": self.org,
                    "name": "LaToya Jackson",
                }
                Contact.create_instance(field_dict)

            field_dict = {
                "urn:tel": "0788123123",
                "created_by": user,
                "modified_by": user,
                "org": self.org,
                "name": "Janet Jackson",
            }
            field_dict["contact uuid"] = c1.uuid

            c3 = Contact.create_instance(field_dict)
            self.assertEqual(c3.pk, c1.pk)
            self.assertEqual(c3.name, "Janet Jackson")

        field_dict = {
            "urn:tel": "0788123123",
            "created_by": user,
            "modified_by": user,
            "org": self.org,
            "name": "Josh Childress",
        }
        field_dict["contact uuid"] = c1.uuid

        c4 = Contact.create_instance(field_dict)
        self.assertEqual(c4.pk, c1.pk)
        self.assertEqual(c4.name, "Josh Childress")

        field_dict = {
            "urn:tel": "0788123123",
            "created_by": user,
            "modified_by": user,
            "org": self.org,
            "name": "Goran Dragic",
        }
        field_dict["uuid"] = c1.uuid

        c5 = Contact.create_instance(field_dict)
        self.assertEqual(c5.pk, c1.pk)
        self.assertEqual(c5.name, "Goran Dragic")

    def test_field_json(self):
        self.setUpLocations()

        # simple text field
        self.joe.set_field(self.user, "dog", "Chef", label="Dog")
        self.joe.refresh_from_db()
        dog_uuid = str(ContactField.user_fields.get(key="dog").uuid)

        self.assertEqual(self.joe.fields, {dog_uuid: {"text": "Chef"}})

        self.joe.set_field(self.user, "dog", "")
        self.joe.refresh_from_db()
        self.assertEqual(self.joe.fields, {})

        # numeric field value
        self.joe.set_field(self.user, "dog", "23.00")
        self.joe.refresh_from_db()
        self.assertEqual(self.joe.fields, {dog_uuid: {"text": "23.00", "number": "23"}})

        # numeric field value
        self.joe.set_field(self.user, "dog", "37.27903")
        self.joe.refresh_from_db()
        self.assertEqual(self.joe.fields, {dog_uuid: {"text": "37.27903", "number": "37.27903"}})

        # numeric field values that could turn into shite due to normalization
        self.joe.set_field(self.user, "dog", "2300")
        self.joe.refresh_from_db()
        self.assertEqual(self.joe.fields, {dog_uuid: {"text": "2300", "number": "2300"}})

        # numeric field values that could be NaN, we don't support that
        self.joe.set_field(self.user, "dog", "NaN")
        self.joe.refresh_from_db()
        self.assertEqual(self.joe.fields, {dog_uuid: {"text": "NaN"}})

        # datetime instead
        self.joe.set_field(self.user, "dog", "2018-03-05T02:31:00.000Z")
        self.joe.refresh_from_db()
        self.assertEqual(
            self.joe.fields, {dog_uuid: {"text": "2018-03-05T02:31:00.000Z", "datetime": "2018-03-05T04:31:00+02:00"}}
        )

        # setting another field doesn't ruin anything
        self.joe.set_field(self.user, "cat", "Rando", label="Cat")
        self.joe.refresh_from_db()
        cat_uuid = str(ContactField.user_fields.get(key="cat").uuid)
        self.assertEqual(
            self.joe.fields,
            {
                dog_uuid: {"text": "2018-03-05T02:31:00.000Z", "datetime": "2018-03-05T04:31:00+02:00"},
                cat_uuid: {"text": "Rando"},
            },
        )

        # setting a fully qualified path parses to that level, regardless of field type
        self.joe.set_field(self.user, "cat", "Rwanda > Kigali City")
        self.joe.refresh_from_db()
        self.assertEqual(
            self.joe.fields,
            {
                dog_uuid: {"text": "2018-03-05T02:31:00.000Z", "datetime": "2018-03-05T04:31:00+02:00"},
                cat_uuid: {"text": "Rwanda > Kigali City", "state": "Rwanda > Kigali City"},
            },
        )

        # clear our previous fields
        self.joe.set_field(self.user, "dog", "")
        self.assertEqual(
            self.joe.fields, {cat_uuid: {"text": "Rwanda > Kigali City", "state": "Rwanda > Kigali City"}}
        )
        self.joe.refresh_from_db()

        self.joe.set_field(self.user, "cat", "")
        self.joe.refresh_from_db()

        # we try a bit harder if we know it is a location field
        state_uuid = str(
            ContactField.get_or_create(self.org, self.user, "state", "State", value_type=Value.TYPE_STATE).uuid
        )
        self.joe.set_field(self.user, "state", "i live in eastern province")
        self.joe.refresh_from_db()
        self.assertEqual(
            self.joe.fields, {state_uuid: {"text": "i live in eastern province", "state": "Rwanda > Eastern Province"}}
        )

        # ok, let's test our other boundary levels
        district_uuid = str(
            ContactField.get_or_create(
                self.org, self.user, "district", "District", value_type=Value.TYPE_DISTRICT
            ).uuid
        )
        ward_uuid = str(
            ContactField.get_or_create(self.org, self.user, "ward", "Ward", value_type=Value.TYPE_WARD).uuid
        )
        self.joe.set_field(self.user, "district", "gatsibo")
        self.joe.set_field(self.user, "ward", "kageyo")
        self.joe.refresh_from_db()

        self.assertEqual(
            self.joe.fields,
            {
                state_uuid: {"text": "i live in eastern province", "state": "Rwanda > Eastern Province"},
                district_uuid: {
                    "text": "gatsibo",
                    "state": "Rwanda > Eastern Province",
                    "district": "Rwanda > Eastern Province > Gatsibo",
                },
                ward_uuid: {
                    "text": "kageyo",
                    "state": "Rwanda > Eastern Province",
                    "district": "Rwanda > Eastern Province > Gatsibo",
                    "ward": "Rwanda > Eastern Province > Gatsibo > Kageyo",
                },
            },
        )

        # change our state to an invalid field value type
        ContactField.user_fields.filter(key="state").update(value_type="Z")
        bad_field = ContactField.user_fields.get(key="state")

        with self.assertRaises(ValueError):
            self.joe.get_field_serialized(bad_field)

        with self.assertRaises(ValueError):
            self.joe.get_field_value(bad_field)

    def test_fields(self):
        # set a field on joe
        self.joe.set_field(self.user, "abc_1234", "Joe", label="Name")
        abc = ContactField.get_by_key(self.org, "abc_1234")
        self.assertEqual("Joe", self.joe.get_field_serialized(abc))

        self.joe.set_field(self.user, "abc_1234", None)
        self.assertEqual(None, self.joe.get_field_serialized(abc))

        # try storing an integer, should get turned into a string
        self.joe.set_field(self.user, "abc_1234", "1")
        self.assertEqual("1", self.joe.get_field_serialized(abc))

        # we should have a field with the key
        ContactField.user_fields.get(key="abc_1234", label="Name", org=self.joe.org)

        # setting with a different label should update it
        self.joe.set_field(self.user, "abc_1234", "Joe", label="First Name")
        self.assertEqual("Joe", self.joe.get_field_serialized(abc))
        ContactField.user_fields.get(key="abc_1234", label="First Name", org=self.joe.org)

        modified_on = self.joe.modified_on

        # set_field should only write to the database if the value changes
        with self.assertNumQueries(1):
            self.joe.set_field(self.user, "abc_1234", "Joe")

        self.joe.refresh_from_db()
        self.assertEqual(self.joe.modified_on, modified_on)

    def test_date_field(self):
        # create a new date field
        birth_date = ContactField.get_or_create(
            self.org, self.admin, "birth_date", label="Birth Date", value_type=Value.TYPE_TEXT
        )

        # set a field on our contact
        urn = "urn:uuid:0f73262c-0623-3f0a-8651-1855e755d2ef"
        self.joe.set_field(self.user, "birth_date", urn)

        # check that this field has been set
        self.assertEqual(self.joe.get_field_value(birth_date), urn)
        self.assertIsNone(self.joe.get_field_json(birth_date).get("number"))
        self.assertIsNone(self.joe.get_field_json(birth_date).get("datetime"))

    def test_field_values(self):
        self.setUpLocations()

        registration_field = ContactField.get_or_create(
            self.org, self.admin, "registration_date", "Registration Date", None, Value.TYPE_DATETIME
        )

        weight_field = ContactField.get_or_create(self.org, self.admin, "weight", "Weight", None, Value.TYPE_NUMBER)
        color_field = ContactField.get_or_create(self.org, self.admin, "color", "Color", None, Value.TYPE_TEXT)
        state_field = ContactField.get_or_create(self.org, self.admin, "state", "State", None, Value.TYPE_STATE)

        joe = Contact.objects.get(pk=self.joe.pk)
        joe.language = "eng"
        joe.save(update_fields=("language",), handle_update=False)

        # none value instances
        self.assertEqual(joe.get_field_serialized(weight_field), None)
        self.assertEqual(joe.get_field_display(weight_field), "")
        self.assertEqual(joe.get_field_serialized(registration_field), None)
        self.assertEqual(joe.get_field_display(registration_field), "")

        joe.set_field(self.user, "registration_date", "2014-12-31T01:04:00Z")
        joe.set_field(self.user, "weight", "75.888888")
        joe.set_field(self.user, "color", "green")
        joe.set_field(self.user, "state", "kigali city")

        self.assertEqual(joe.get_field_serialized(registration_field), "2014-12-31T03:04:00+02:00")

        self.assertEqual(joe.get_field_serialized(weight_field), "75.888888")
        self.assertEqual(joe.get_field_display(weight_field), "75.888888")

        joe.set_field(self.user, "weight", "0")
        self.assertEqual(joe.get_field_serialized(weight_field), "0")
        self.assertEqual(joe.get_field_display(weight_field), "0")

        # passing something non-numeric to a decimal field
        joe.set_field(self.user, "weight", "xxx")
        self.assertEqual(joe.get_field_serialized(weight_field), None)
        self.assertEqual(joe.get_field_display(weight_field), "")

        self.assertEqual(joe.get_field_serialized(state_field), "Rwanda > Kigali City")
        self.assertEqual(joe.get_field_display(state_field), "Kigali City")

        self.assertEqual(joe.get_field_serialized(color_field), "green")
        self.assertEqual(joe.get_field_display(color_field), "green")

        field_created_on = self.org.contactfields.get(key="created_on")
        field_language = self.org.contactfields.get(key="language")
        field_name = self.org.contactfields.get(key="name")

        self.assertEqual(joe.get_field_serialized(field_created_on), joe.created_on)
        self.assertEqual(joe.get_field_display(field_created_on), self.org.format_datetime(joe.created_on))

        self.assertEqual(joe.get_field_serialized(field_language), joe.language)
        self.assertEqual(joe.get_field_display(field_language), "eng")

        self.assertEqual(joe.get_field_serialized(field_name), joe.name)
        self.assertEqual(joe.get_field_display(field_name), "Joe Blow")

        # create a system field that is not supported
        field_iban = ContactField.system_fields.create(
            org_id=self.org.id, key="iban", label="IBAN", created_by_id=self.admin.id, modified_by_id=self.admin.id
        )

        self.assertRaises(ValueError, joe.get_field_serialized, field_iban)
        self.assertRaises(ValueError, joe.get_field_display, field_iban)

    def test_set_location_fields(self):
        self.setUpLocations()

        district_field = ContactField.get_or_create(
            self.org, self.admin, "district", "District", None, Value.TYPE_DISTRICT
        )
        not_state_field = ContactField.get_or_create(
            self.org, self.admin, "not_state", "Not State", None, Value.TYPE_TEXT
        )

        # add duplicate district in different states
        east_province = AdminBoundary.create(osm_id="R005", name="East Province", level=1, parent=self.country)
        AdminBoundary.create(osm_id="R004", name="Remera", level=2, parent=east_province)
        kigali = AdminBoundary.objects.get(name="Kigali City")
        AdminBoundary.create(osm_id="R003", name="Remera", level=2, parent=kigali)

        joe = Contact.objects.get(pk=self.joe.pk)
        joe.set_field(self.user, "district", "Remera")

        # empty because it is ambiguous
        self.assertFalse(joe.get_field_value(district_field))

        state_field = ContactField.get_or_create(self.org, self.admin, "state", "State", None, Value.TYPE_STATE)

        joe.set_field(self.user, "state", "Kigali city")
        self.assertEqual("Kigali City", joe.get_field_display(state_field))
        self.assertEqual("Rwanda > Kigali City", joe.get_field_serialized(state_field))

        # test that we don't normalize non-location fields
        joe.set_field(self.user, "not_state", "kigali city")
        self.assertEqual("kigali city", joe.get_field_display(not_state_field))
        self.assertEqual("kigali city", joe.get_field_serialized(not_state_field))

        joe.set_field(self.user, "district", "Remera")
        self.assertEqual("Remera", joe.get_field_display(district_field))
        self.assertEqual("Rwanda > Kigali City > Remera", joe.get_field_serialized(district_field))

    def test_set_location_ward_fields(self):
        self.setUpLocations()

        state = AdminBoundary.create(osm_id="3710302", name="Kano", level=1, parent=self.country)
        district = AdminBoundary.create(osm_id="3710307", name="Bichi", level=2, parent=state)
        ward = AdminBoundary.create(osm_id="3710377", name="Bichi", level=3, parent=district)
        user1 = self.create_user("mcren")

        ContactField.get_or_create(self.org, user1, "state", "State", None, Value.TYPE_STATE)
        ContactField.get_or_create(self.org, user1, "district", "District", None, Value.TYPE_DISTRICT)
        ward = ContactField.get_or_create(self.org, user1, "ward", "Ward", None, Value.TYPE_WARD)

        jemila = self.create_contact(name="Jemila Alley", number="123", twitter="fulani_p")
        jemila.set_field(user1, "state", "kano")
        jemila.set_field(user1, "district", "bichi")
        jemila.set_field(user1, "ward", "bichi")
        self.assertEqual(jemila.get_field_serialized(ward), "Rwanda > Kano > Bichi > Bichi")

    def test_urn_priority(self):
        bob = self.create_contact("Bob")

        bob.update_urns(self.user, ["tel:456", "tel:789"])
        urns = bob.urns.all().order_by("-priority")
        self.assertEqual(2, len(urns))
        self.assertEqual("456", urns[0].path)
        self.assertEqual("789", urns[1].path)
        self.assertEqual(99, urns[0].priority)
        self.assertEqual(98, urns[1].priority)

        bob.update_urns(self.user, ["tel:789", "tel:456"])
        urns = bob.urns.all().order_by("-priority")
        self.assertEqual(2, len(urns))
        self.assertEqual("789", urns[0].path)
        self.assertEqual("456", urns[1].path)

        # add an email urn
        bob.update_urns(self.user, ["mailto:bob@marley.com", "tel:789", "tel:456"])
        urns = bob.urns.all().order_by("-priority")
        self.assertEqual(3, len(urns))
        self.assertEqual(99, urns[0].priority)
        self.assertEqual(98, urns[1].priority)
        self.assertEqual(97, urns[2].priority)

        # it'll come back as the highest priority
        self.assertEqual("bob@marley.com", urns[0].path)

    def test_update_handling(self):
        bob = self.create_contact("Bob", "111222")
        bob.name = "Bob Marley"
        bob.save(update_fields=("name",), handle_update=False)

        group = self.create_group("Customers", [])

        old_modified_on = bob.modified_on
        bob.update_urns(self.user, ["tel:111333"])
        self.assertTrue(bob.modified_on > old_modified_on)

        old_modified_on = bob.modified_on
        bob.update_static_groups(self.user, [group])

        bob.refresh_from_db()
        self.assertTrue(bob.modified_on > old_modified_on)

        old_modified_on = bob.modified_on
        bob.set_field(self.user, "nickname", "Bobby")
        self.assertTrue(bob.modified_on > old_modified_on)

        # run all tests as 2/Jan/2014 03:04 AFT
        tz = pytz.timezone("Asia/Kabul")
        with patch.object(timezone, "now", return_value=tz.localize(datetime(2014, 1, 2, 3, 4, 5, 6))):
            ContactField.get_or_create(self.org, self.admin, "age", "Age", value_type="N")
            ContactField.get_or_create(self.org, self.admin, "gender", "Gender", value_type="T")
            joined_field = ContactField.get_or_create(self.org, self.admin, "joined", "Join Date", value_type="D")

            # create groups based on name or URN (checks that contacts are added correctly on contact create)
            with MockParseQuery('twitter = "blow80"', ["twitter"]):
                joes_group = self.create_group("People called Joe", query='twitter = "blow80"')

            with MockParseQuery('tel ~ "078"', ["tel"]):
                mtn_group = self.create_group("People with number containing '078'", query='tel has "078"')

            self.mary = self.create_contact("Mary", "+250783333333")
            self.mary.set_field(self.user, "gender", "Female")
            self.mary.set_field(self.user, "age", "21")
            self.mary.set_field(self.user, "joined", "31/12/2013")
            self.annie = self.create_contact("Annie", "7879")
            self.annie.set_field(self.user, "gender", "Female")
            self.annie.set_field(self.user, "age", "9")
            self.annie.set_field(self.user, "joined", "31/12/2013")
            self.joe.set_field(self.user, "gender", "Male")
            self.joe.set_field(self.user, "age", "25")
            self.joe.set_field(self.user, "joined", "1/1/2014")
            self.frank.set_field(self.user, "gender", "Male")
            self.frank.set_field(self.user, "age", "50")
            self.frank.set_field(self.user, "joined", "1/1/2014")

            with MockParseQuery('gender = "male" AND age >= 18', ["gender", "age"]):
                men_group = self.create_group("Boys", query='gender = "male" AND age >= 18')

            with MockParseQuery('gender = "female" AND age >= 18', ["gender", "age"]):
                women_group = self.create_group("Girls", query='gender = "female" AND age >= 18')

            for c in [self.frank, self.joe, self.mary]:
                c.handle_update(is_new=True)

            joe_flow = self.create_flow()
            joes_campaign = Campaign.create(self.org, self.admin, "Joe Reminders", joes_group)
            joes_event = CampaignEvent.create_flow_event(
                self.org,
                self.admin,
                joes_campaign,
                relative_to=joined_field,
                offset=1,
                unit="W",
                flow=joe_flow,
                delivery_hour=17,
            )
            EventFire.update_campaign_events(joes_campaign)

            # check initial group members added correctly
            self.assertEqual([self.frank, self.joe, self.mary], list(mtn_group.contacts.order_by("name")))
            self.assertEqual([self.frank, self.joe], list(men_group.contacts.order_by("name")))
            self.assertEqual([self.mary], list(women_group.contacts.order_by("name")))
            self.assertEqual([self.joe], list(joes_group.contacts.order_by("name")))

            # check event fire initialized correctly
            joe_fires = EventFire.objects.filter(event=joes_event)
            self.assertEqual(1, joe_fires.count())
            self.assertEqual(self.joe, joe_fires.first().contact)

            # Frank becomes Francine...
            self.frank.set_field(self.user, "gender", "Female")
            self.assertEqual([self.joe], list(men_group.contacts.order_by("name")))
            self.assertEqual([self.frank, self.mary], list(women_group.contacts.order_by("name")))

            # Mary changes her twitter handle
            self.mary.update_urns(self.user, ["twitter:blow80"])
            self.assertEqual([self.joe, self.mary], list(joes_group.contacts.order_by("name")))

            # Mary should also have an event fire now
            joe_fires = EventFire.objects.filter(event=joes_event)
            self.assertEqual(2, joe_fires.count())

            # change Mary's URNs
            self.mary.update_urns(self.user, ["tel:54321", "twitter:mary_mary"])
            self.assertEqual([self.frank, self.joe], list(mtn_group.contacts.order_by("name")))


class ContactURNTest(TembaTest):
    def setUp(self):
        super().setUp()

    def test_create(self):
        urn = ContactURN.create(self.org, None, "tel:1234")
        self.assertEqual(urn.org, self.org)
        self.assertEqual(urn.contact, None)
        self.assertEqual(urn.identity, "tel:1234")
        self.assertEqual(urn.scheme, "tel")
        self.assertEqual(urn.path, "1234")
        self.assertEqual(urn.priority, 50)

        urn = ContactURN.get_or_create(self.org, None, "twitterid:12345#fooman")
        self.assertEqual("twitterid:12345", urn.identity)
        self.assertEqual("fooman", urn.display)

        urn2 = ContactURN.get_or_create(self.org, None, "twitter:fooman")
        self.assertEqual(urn, urn2)

        with patch("temba.contacts.models.ContactURN.lookup") as mock_lookup:
            mock_lookup.side_effect = [None, urn]
            ContactURN.get_or_create(self.org, None, "twitterid:12345#fooman")

    def test_get_display(self):
        urn = ContactURN.objects.create(
            org=self.org, scheme="tel", path="+250788383383", identity="tel:+250788383383", priority=50
        )
        self.assertEqual(urn.get_display(self.org), "0788 383 383")
        self.assertEqual(urn.get_display(self.org, formatted=False), "+250788383383")
        self.assertEqual(urn.get_display(self.org, international=True), "+250 788 383 383")
        self.assertEqual(urn.get_display(self.org, formatted=False, international=True), "+250788383383")

        # friendly tel formatting for whatsapp too
        urn = ContactURN.objects.create(
            org=self.org, scheme="whatsapp", path="12065551212", identity="whatsapp:12065551212", priority=50
        )
        self.assertEqual(urn.get_display(self.org), "(206) 555-1212")

        # use path for other schemes
        urn = ContactURN.objects.create(
            org=self.org, scheme="twitter", path="billy_bob", identity="twitter:billy_bob", priority=50
        )
        self.assertEqual(urn.get_display(self.org), "billy_bob")

        # unless there's a display property
        urn = ContactURN.objects.create(
            org=self.org,
            scheme="twitter",
            path="jimmy_john",
            identity="twitter:jimmy_john",
            priority=50,
            display="JIM",
        )
        self.assertEqual(urn.get_display(self.org), "JIM")


class ContactFieldTest(TembaTest):
    def setUp(self):
        super().setUp()

        self.joe = self.create_contact(name="Joe Blow", number="123")
        self.frank = self.create_contact(name="Frank Smith", number="1234")

        self.contactfield_1 = ContactField.get_or_create(self.org, self.admin, "first", "First", priority=10)
        self.contactfield_2 = ContactField.get_or_create(self.org, self.admin, "second", "Second")
        self.contactfield_3 = ContactField.get_or_create(self.org, self.admin, "third", "Third", priority=20)

    def test_get_or_create(self):
        join_date = ContactField.get_or_create(self.org, self.admin, "join_date")
        self.assertEqual(join_date.key, "join_date")
        self.assertEqual(join_date.label, "Join Date")
        self.assertEqual(join_date.value_type, Value.TYPE_TEXT)

        another = ContactField.get_or_create(self.org, self.admin, "another", "My Label", value_type=Value.TYPE_NUMBER)
        self.assertEqual(another.key, "another")
        self.assertEqual(another.label, "My Label")
        self.assertEqual(another.value_type, Value.TYPE_NUMBER)

        another = ContactField.get_or_create(
            self.org, self.admin, "another", "Updated Label", value_type=Value.TYPE_DATETIME
        )
        self.assertEqual(another.key, "another")
        self.assertEqual(another.label, "Updated Label")
        self.assertEqual(another.value_type, Value.TYPE_DATETIME)

        another = ContactField.get_or_create(
            self.org, self.admin, "another", "Updated Label", show_in_table=True, value_type=Value.TYPE_DATETIME
        )
        self.assertTrue(another.show_in_table)

        for key in Contact.RESERVED_FIELD_KEYS:
            with self.assertRaises(ValueError):
                ContactField.get_or_create(self.org, self.admin, key, key, value_type=Value.TYPE_TEXT)

        groups_field = ContactField.get_or_create(self.org, self.admin, "groups_field", "Groups Field")
        self.assertEqual(groups_field.key, "groups_field")
        self.assertEqual(groups_field.label, "Groups Field")

        groups_field.label = "Groups"
        groups_field.save()

        groups_field.refresh_from_db()

        self.assertEqual(groups_field.key, "groups_field")
        self.assertEqual(groups_field.label, "Groups")

        # we should lookup the existing field by label
        label_field = ContactField.get_or_create(self.org, self.admin, key=None, label="Groups")

        self.assertEqual(label_field.key, "groups_field")
        self.assertEqual(label_field.label, "Groups")
        self.assertFalse(ContactField.user_fields.filter(key="groups"))
        self.assertEqual(label_field.pk, groups_field.pk)

        # existing field by label has invalid key we should try to create a new field
        groups_field.key = "groups"
        groups_field.save()

        groups_field.refresh_from_db()

        # we throw since the key is a reserved word
        with self.assertRaises(ValueError):
            ContactField.get_or_create(self.org, self.admin, "name", "Groups")

        # don't look up by label if we have a key
        created_field = ContactField.get_or_create(self.org, self.admin, "list", "Groups")
        self.assertEqual(created_field.key, "list")
        self.assertEqual(created_field.label, "Groups 2")

        # this should be a different field
        self.assertFalse(created_field.pk == groups_field.pk)

        # check it is not possible to create two field with the same label
        self.assertFalse(ContactField.user_fields.filter(key="sport"))
        self.assertFalse(ContactField.user_fields.filter(key="play"))

        field1 = ContactField.get_or_create(self.org, self.admin, "sport", "Games")
        self.assertEqual(field1.key, "sport")
        self.assertEqual(field1.label, "Games")

        # should modify label to make it unique
        field2 = ContactField.get_or_create(self.org, self.admin, "play", "Games")

        self.assertEqual(field2.key, "play")
        self.assertEqual(field2.label, "Games 2")
        self.assertNotEqual(field1.id, field2.id)

    def test_contact_templatetag(self):
        self.joe.set_field(self.user, "First", "Starter")
        self.assertEqual(contact_field(self.joe, "First"), "Starter")
        self.assertEqual(contact_field(self.joe, "Not there"), "--")

    def test_make_key(self):
        self.assertEqual("first_name", ContactField.make_key("First Name"))
        self.assertEqual("second_name", ContactField.make_key("Second   Name  "))
        self.assertEqual("caf", ContactField.make_key("café"))
        self.assertEqual(
            "323_ffsn_slfs_ksflskfs_fk_anfaddgas",
            ContactField.make_key("  ^%$# %$$ $##323 ffsn slfs ksflskfs!!!! fk$%%%$$$anfaDDGAS ))))))))) "),
        )

    def test_is_valid_key(self):
        self.assertTrue(ContactField.is_valid_key("age"))
        self.assertTrue(ContactField.is_valid_key("age_now_2"))
        self.assertTrue(ContactField.is_valid_key("email"))
        self.assertFalse(ContactField.is_valid_key("Age"))  # must be lowercase
        self.assertFalse(ContactField.is_valid_key("age!"))  # can't have punctuation
        self.assertFalse(ContactField.is_valid_key("âge"))  # a-z only
        self.assertFalse(ContactField.is_valid_key("2up"))  # can't start with a number
        self.assertFalse(ContactField.is_valid_key("name"))  # can't be a contact attribute
        self.assertFalse(ContactField.is_valid_key("uuid"))
        self.assertFalse(ContactField.is_valid_key("tel"))  # can't be URN scheme
        self.assertFalse(ContactField.is_valid_key("mailto"))
        self.assertFalse(ContactField.is_valid_key("a" * 37))  # too long

    def test_is_valid_label(self):
        self.assertTrue(ContactField.is_valid_label("Age"))
        self.assertTrue(ContactField.is_valid_label("Age Now 2"))
        self.assertFalse(ContactField.is_valid_label("Age_Now"))  # can't have punctuation
        self.assertFalse(ContactField.is_valid_label("âge"))  # a-z only

    def test_contact_export(self):
        self.clear_storage()

        self.login(self.admin)

        # archive all our current contacts
        Contact.objects.filter(org=self.org).update(is_blocked=True)

        # start one of our contacts down it
        contact = self.create_contact("Be\02n Haggerty", "+12067799294")
        contact.set_field(self.user, "First", "On\02e")

        # make third a datetime
        self.contactfield_3.value_type = Value.TYPE_DATETIME
        self.contactfield_3.save()

        contact.set_field(self.user, "Third", "20/12/2015 08:30")

        flow = self.get_flow("color_v13")
        nodes = flow.as_json()["nodes"]
        color_prompt = nodes[0]
        color_split = nodes[4]

        (
            MockSessionWriter(self.joe, flow)
            .visit(color_prompt)
            .send_msg("What is your favorite color?", self.channel)
            .visit(color_split)
            .wait()
            .save()
        )

        # create another contact, this should sort before Ben
        contact2 = self.create_contact("Adam Sumner", "+12067799191", twitter="adam", language="eng")
        urns = [str(urn) for urn in contact2.get_urns()]
        urns.append("mailto:adam@sumner.com")
        urns.append("telegram:1234")
        contact2.update_urns(self.admin, urns)

        group = self.create_group("Poppin Tags", [contact, contact2])
        with MockParseQuery("tel = 1234", ["tel"]):
            group2 = self.create_group("Dynamic", query="tel is 1234")
        group2.status = ContactGroup.STATUS_EVALUATING
        group2.save()

        # create a dummy export task so that we won't be able to export
        blocking_export = ExportContactsTask.create(self.org, self.admin)

        response = self.client.get(reverse("contacts.contact_export"), dict(), follow=True)
        self.assertContains(response, "already an export in progress")

        # ok, mark that one as finished and try again
        blocking_export.update_status(ExportContactsTask.STATUS_COMPLETE)

        def request_export(query=""):
            self.client.post(reverse("contacts.contact_export") + query, dict(group_memberships=(group.pk,)))
            task = ExportContactsTask.objects.all().order_by("-id").first()
            filename = "%s/test_orgs/%d/contact_exports/%s.xlsx" % (settings.MEDIA_ROOT, self.org.pk, task.uuid)
            workbook = load_workbook(filename=filename)
            return workbook.worksheets

        def assertImportExportedFile(query=""):
            # test an export can be imported back
            self.client.post(reverse("contacts.contact_export") + query, dict(group_memberships=(group.pk,)))
            task = ExportContactsTask.objects.all().order_by("-id").first()
            filename = "%s/test_orgs/%d/contact_exports/%s.xlsx" % (settings.MEDIA_ROOT, self.org.pk, task.uuid)

            csv_file = open(filename, "rb")
            post_data = dict(csv_file=csv_file)
            response = self.client.post(reverse("contacts.contact_import"), post_data, follow=True)

            self.assertIsNotNone(response.context["task"])

        # no group specified, so will default to 'All Contacts'
        with self.assertNumQueries(49):
            export = request_export()
            self.assertExcelSheet(
                export[0],
                [
                    [
                        "Contact UUID",
                        "Name",
                        "Language",
                        "Created On",
                        "URN:Mailto",
                        "URN:Tel",
                        "URN:Telegram",
                        "URN:Twitter",
                        "Field:Third",
                        "Field:First",
                        "Field:Second",
                    ],
                    [
                        contact2.uuid,
                        "Adam Sumner",
                        "eng",
                        contact2.created_on,
                        "adam@sumner.com",
                        "+12067799191",
                        "1234",
                        "adam",
                        "",
                        "",
                        "",
                    ],
                    [
                        contact.uuid,
                        "Ben Haggerty",
                        "",
                        contact.created_on,
                        "",
                        "+12067799294",
                        "",
                        "",
                        "20-12-2015 08:30",
                        "One",
                        "",
                    ],
                ],
                tz=self.org.timezone,
            )

        assertImportExportedFile()

        # change the order of the fields
        self.contactfield_2.priority = 15
        self.contactfield_2.save()
        with self.assertNumQueries(49):
            export = request_export()
            self.assertExcelSheet(
                export[0],
                [
                    [
                        "Contact UUID",
                        "Name",
                        "Language",
                        "Created On",
                        "URN:Mailto",
                        "URN:Tel",
                        "URN:Telegram",
                        "URN:Twitter",
                        "Field:Third",
                        "Field:Second",
                        "Field:First",
                        "Group:Poppin Tags",
                    ],
                    [
                        contact2.uuid,
                        "Adam Sumner",
                        "eng",
                        contact2.created_on,
                        "adam@sumner.com",
                        "+12067799191",
                        "1234",
                        "adam",
                        "",
                        "",
                        "",
                        True,
                    ],
                    [
                        contact.uuid,
                        "Ben Haggerty",
                        "",
                        contact.created_on,
                        "",
                        "+12067799294",
                        "",
                        "",
                        "20-12-2015 08:30",
                        "",
                        "One",
                        True,
                    ],
                ],
                tz=self.org.timezone,
            )
        assertImportExportedFile()

        # more contacts do not increase the queries
        contact3 = self.create_contact("Luol Deng", "+12078776655", twitter="deng")
        contact4 = self.create_contact("Stephen", "+12078778899", twitter="stephen")
        ContactURN.create(self.org, contact, "tel:+12062233445")

        # but should have additional Twitter and phone columns
        with self.assertNumQueries(49):
            export = request_export()
            self.assertExcelSheet(
                export[0],
                [
                    [
                        "Contact UUID",
                        "Name",
                        "Language",
                        "Created On",
                        "URN:Mailto",
                        "URN:Tel",
                        "URN:Tel",
                        "URN:Telegram",
                        "URN:Twitter",
                        "Field:Third",
                        "Field:Second",
                        "Field:First",
                    ],
                    [
                        contact2.uuid,
                        "Adam Sumner",
                        "eng",
                        contact2.created_on,
                        "adam@sumner.com",
                        "+12067799191",
                        "",
                        "1234",
                        "adam",
                        "",
                        "",
                        "",
                        True,
                    ],
                    [
                        contact.uuid,
                        "Ben Haggerty",
                        "",
                        contact.created_on,
                        "",
                        "+12067799294",
                        "+12062233445",
                        "",
                        "",
                        "20-12-2015 08:30",
                        "",
                        "One",
                        True,
                    ],
                    [
                        contact3.uuid,
                        "Luol Deng",
                        "",
                        contact3.created_on,
                        "",
                        "+12078776655",
                        "",
                        "",
                        "deng",
                        "",
                        "",
                        "",
                        False,
                    ],
                    [
                        contact4.uuid,
                        "Stephen",
                        "",
                        contact4.created_on,
                        "",
                        "+12078778899",
                        "",
                        "",
                        "stephen",
                        "",
                        "",
                        "",
                        False,
                    ],
                ],
                tz=self.org.timezone,
            )
        assertImportExportedFile()

        # export a specified group of contacts (only Ben and Adam are in the group)
        with self.assertNumQueries(50):
            self.assertExcelSheet(
                request_export("?g=%s" % group.uuid)[0],
                [
                    [
                        "Contact UUID",
                        "Name",
                        "Language",
                        "Created On",
                        "URN:Mailto",
                        "URN:Tel",
                        "URN:Tel",
                        "URN:Telegram",
                        "URN:Twitter",
                        "Field:Third",
                        "Field:Second",
                        "Field:First",
                    ],
                    [
                        contact2.uuid,
                        "Adam Sumner",
                        "eng",
                        contact2.created_on,
                        "adam@sumner.com",
                        "+12067799191",
                        "",
                        "1234",
                        "adam",
                        "",
                        "",
                        "",
                    ],
                    [
                        contact.uuid,
                        "Ben Haggerty",
                        "",
                        contact.created_on,
                        "",
                        "+12067799294",
                        "+12062233445",
                        "",
                        "",
                        "20-12-2015 08:30",
                        "",
                        "One",
                    ],
                ],
                tz=self.org.timezone,
            )

        assertImportExportedFile("?g=%s" % group.uuid)

        # export a search
        mock_es_data = [
            {"_type": "_doc", "_index": "dummy_index", "_source": {"id": contact2.id}},
            {"_type": "_doc", "_index": "dummy_index", "_source": {"id": contact3.id}},
        ]
        with self.assertLogs("temba.contacts.models", level="INFO") as captured_logger:
            with patch(
                "temba.contacts.models.ExportContactsTask.LOG_PROGRESS_PER_ROWS", new_callable=PropertyMock
            ) as log_info_threshold:
                # make sure that we trigger logger
                log_info_threshold.return_value = 1

                with ESMockWithScroll(data=mock_es_data):
<<<<<<< HEAD
                    with self.assertNumQueries(49):
                        self.assertExcelSheet(
                            request_export("?s=name+has+adam+or+name+has+deng")[0],
                            [
                                [
                                    "Contact UUID",
                                    "Name",
                                    "Language",
                                    "Created On",
                                    "URN:Mailto",
                                    "URN:Tel",
                                    "URN:Tel",
                                    "URN:Telegram",
                                    "URN:Twitter",
                                    "Field:Third",
                                    "Field:Second",
                                    "Field:First",
                                ],
=======
                    with MockParseQuery(query='name ~ "adam" OR name ~ "deng"', fields=["name"]):
                        with self.assertNumQueries(47):
                            self.assertExcelSheet(
                                request_export("?s=name+has+adam+or+name+has+deng")[0],
>>>>>>> 5b9a3db1
                                [
                                    [
                                        "Contact UUID",
                                        "Name",
                                        "Language",
                                        "Created On",
                                        "URN:Mailto",
                                        "URN:Tel",
                                        "URN:Tel",
                                        "URN:Telegram",
                                        "URN:Twitter",
                                        "Field:Third",
                                        "Field:Second",
                                        "Field:First",
                                    ],
                                    [
                                        contact2.uuid,
                                        "Adam Sumner",
                                        "eng",
                                        contact2.created_on,
                                        "adam@sumner.com",
                                        "+12067799191",
                                        "",
                                        "1234",
                                        "adam",
                                        "",
                                        "",
                                        "",
                                    ],
                                    [
                                        contact3.uuid,
                                        "Luol Deng",
                                        "",
                                        contact3.created_on,
                                        "",
                                        "+12078776655",
                                        "",
                                        "",
                                        "deng",
                                        "",
                                        "",
                                        "",
                                    ],
                                ],
                                tz=self.org.timezone,
                            )

                        self.assertEqual(len(captured_logger.output), 2)
                        self.assertTrue("contacts - 50% (1/2)" in captured_logger.output[0])
                        self.assertTrue("contacts - 100% (2/2)" in captured_logger.output[1])

                        assertImportExportedFile("?s=name+has+adam+or+name+has+deng")

        # export a search within a specified group of contacts
        mock_es_data = [{"_type": "_doc", "_index": "dummy_index", "_source": {"id": contact.id}}]
        with ESMockWithScroll(data=mock_es_data):
<<<<<<< HEAD
            with self.assertNumQueries(50):
=======
            with MockParseQuery(query='name ~ "Hagg"', fields=["name"]):
                with self.assertNumQueries(48):
                    self.assertExcelSheet(
                        request_export("?g=%s&s=Hagg" % group.uuid)[0],
                        [
                            [
                                "Contact UUID",
                                "Name",
                                "Language",
                                "Created On",
                                "URN:Mailto",
                                "URN:Tel",
                                "URN:Tel",
                                "URN:Telegram",
                                "URN:Twitter",
                                "Field:Third",
                                "Field:Second",
                                "Field:First",
                            ],
                            [
                                contact.uuid,
                                "Ben Haggerty",
                                "",
                                contact.created_on,
                                "",
                                "+12067799294",
                                "+12062233445",
                                "",
                                "",
                                "20-12-2015 08:30",
                                "",
                                "One",
                            ],
                        ],
                        tz=self.org.timezone,
                    )

                assertImportExportedFile("?g=%s&s=Hagg" % group.uuid)

        # now try with an anonymous org
        with AnonymousOrg(self.org):
            with MockParseQuery(query='name ~ "Hagg"', fields=["name"]):
>>>>>>> 5b9a3db1
                self.assertExcelSheet(
                    request_export()[0],
                    [
                        [
                            "ID",
                            "Contact UUID",
                            "Name",
                            "Language",
                            "Created On",
                            "Field:Third",
                            "Field:Second",
                            "Field:First",
                        ],
                        [str(contact2.id), contact2.uuid, "Adam Sumner", "eng", contact2.created_on, "", "", ""],
                        [
                            str(contact.id),
                            contact.uuid,
                            "Ben Haggerty",
                            "",
                            contact.created_on,
                            "20-12-2015 08:30",
                            "",
                            "One",
                        ],
                        [str(contact3.id), contact3.uuid, "Luol Deng", "", contact3.created_on, "", "", ""],
                        [str(contact4.id), contact4.uuid, "Stephen", "", contact4.created_on, "", "", ""],
                    ],
                    tz=self.org.timezone,
                )
                assertImportExportedFile()

    def test_prepare_sort_field_struct(self):
        ward = ContactField.get_or_create(self.org, self.admin, "ward", "Home Ward", value_type=Value.TYPE_WARD)
        district = ContactField.get_or_create(
            self.org, self.admin, "district", "Home District", value_type=Value.TYPE_DISTRICT
        )
        state = ContactField.get_or_create(self.org, self.admin, "state", "Home Stat", value_type=Value.TYPE_STATE)

        self.assertEqual(
            ContactListView.prepare_sort_field_struct(sort_on="created_on"),
            ("created_on", "asc", {"field_type": "attribute", "sort_direction": "asc", "field_name": "created_on"}),
        )

        self.assertEqual(
            ContactListView.prepare_sort_field_struct(sort_on="-created_on"),
            ("created_on", "desc", {"field_type": "attribute", "sort_direction": "desc", "field_name": "created_on"}),
        )

        self.assertEqual(
            ContactListView.prepare_sort_field_struct(sort_on="{}".format(str(self.contactfield_1.uuid))),
            (
                str(self.contactfield_1.uuid),
                "asc",
                {
                    "field_type": "field",
                    "sort_direction": "asc",
                    "field_path": "fields.text",
                    "field_uuid": str(self.contactfield_1.uuid),
                },
            ),
        )

        self.assertEqual(
            ContactListView.prepare_sort_field_struct(sort_on="-{}".format(str(self.contactfield_1.uuid))),
            (
                str(self.contactfield_1.uuid),
                "desc",
                {
                    "field_type": "field",
                    "sort_direction": "desc",
                    "field_path": "fields.text",
                    "field_uuid": str(self.contactfield_1.uuid),
                },
            ),
        )

        self.assertEqual(
            ContactListView.prepare_sort_field_struct(sort_on="-{}".format(str(self.contactfield_1.uuid))),
            (
                str(self.contactfield_1.uuid),
                "desc",
                {
                    "field_type": "field",
                    "sort_direction": "desc",
                    "field_path": "fields.text",
                    "field_uuid": str(self.contactfield_1.uuid),
                },
            ),
        )

        self.assertEqual(
            ContactListView.prepare_sort_field_struct(sort_on="-{}".format(str(ward.uuid))),
            (
                str(ward.uuid),
                "desc",
                {
                    "field_type": "field",
                    "sort_direction": "desc",
                    "field_path": "fields.ward_keyword",
                    "field_uuid": str(ward.uuid),
                },
            ),
        )

        self.assertEqual(
            ContactListView.prepare_sort_field_struct(sort_on="-{}".format(str(district.uuid))),
            (
                str(district.uuid),
                "desc",
                {
                    "field_type": "field",
                    "sort_direction": "desc",
                    "field_path": "fields.district_keyword",
                    "field_uuid": str(district.uuid),
                },
            ),
        )

        self.assertEqual(
            ContactListView.prepare_sort_field_struct(sort_on="{}".format(str(state.uuid))),
            (
                str(state.uuid),
                "asc",
                {
                    "field_type": "field",
                    "sort_direction": "asc",
                    "field_path": "fields.state_keyword",
                    "field_uuid": str(state.uuid),
                },
            ),
        )

        # test with nullish values
        self.assertEqual(ContactListView.prepare_sort_field_struct(sort_on=None), (None, None, None))

        self.assertEqual(ContactListView.prepare_sort_field_struct(sort_on=""), (None, None, None))

        # test with non uuid value
        self.assertEqual(ContactListView.prepare_sort_field_struct(sort_on="abc"), (None, None, None))

        # test with unknown contact field
        self.assertEqual(
            ContactListView.prepare_sort_field_struct(sort_on="22084b5a-3ad3-4dc6-a857-91fb3f20eb57"),
            (None, None, None),
        )

    def test_contact_field_list_sort_contactfields(self):
        url = reverse("contacts.contact_list")
        self.login(self.admin)

        with patch("temba.mailroom.client.MailroomClient") as mock_mr:
            instance = mock_mr.return_value
            instance.contact_search.return_value = {
                "contact_ids": [self.joe.id],
                "total": 1,
                "query": "",
                "fields": ["age"],
            }

            response = self.client.get("%s?sort_on=%s" % (url, str(self.contactfield_1.key)))

            self.assertEqual(response.context["sort_field"], str(self.contactfield_1.key))
            self.assertEqual(response.context["sort_direction"], "asc")
            self.assertTrue("search" not in response.context)

            response = self.client.get("%s?sort_on=-%s" % (url, str(self.contactfield_1.key)))

            self.assertEqual(response.context["sort_field"], str(self.contactfield_1.key))
            self.assertEqual(response.context["sort_direction"], "desc")
            self.assertTrue("search" not in response.context)

            response = self.client.get("%s?sort_on=%s" % (url, "created_on"))

            self.assertEqual(response.context["sort_field"], "created_on")
            self.assertEqual(response.context["sort_direction"], "asc")
            self.assertTrue("search" not in response.context)

            response = self.client.get("%s?sort_on=-%s&search=Joe" % (url, "created_on"))

            self.assertEqual(response.context["sort_field"], "created_on")
            self.assertEqual(response.context["sort_direction"], "desc")
            self.assertTrue("search" in response.context)

    def test_delete_with_flow_dependency(self):
        self.login(self.admin)
        self.get_flow("dependencies")

        dependant_field = ContactField.user_fields.filter(is_active=True, org=self.org, key="favorite_cat").get()
        delete_contactfield_url = reverse("contacts.contactfield_delete", args=[dependant_field.id])

        response = self.client.get(delete_contactfield_url)

        # there is a flow that is using this field
        self.assertEqual(response.status_code, 200)
        self.assertTrue(response.context_data["has_uses"])

        with self.assertRaises(ValueError):
            # try to delete the contactfield, though there is a dependency
            self.client.post(delete_contactfield_url)

        # delete method is not allowed on the Delete ContactField view
        response = self.client.delete(delete_contactfield_url)
        self.assertEqual(response.status_code, 405)

    def test_hide_field_with_flow_dependency(self):
        self.get_flow("dependencies")

        with self.assertRaises(ValueError):
            ContactField.hide_field(self.org, self.admin, key="favorite_cat")

    def test_view_list(self):
        manage_fields_url = reverse("contacts.contactfield_list")

        self.login(self.non_org_user)
        response = self.client.get(manage_fields_url)

        # redirect to login because of no access to org
        self.assertEqual(302, response.status_code)

        self.login(self.admin)

        response = self.client.get(manage_fields_url)
        self.assertEqual(len(response.context["object_list"]), 3)

        # deactivate a field
        a_contactfield = ContactField.user_fields.order_by("id").first()
        a_contactfield.is_active = False
        a_contactfield.save(update_fields=("is_active",))

        response = self.client.get(manage_fields_url)
        self.assertEqual(len(response.context["object_list"]), 2)

    def test_view_create_valid(self):
        # we have three fields
        self.assertEqual(ContactField.user_fields.count(), 3)
        # there are not featured fields
        self.assertEqual(ContactField.user_fields.filter(show_in_table=True).count(), 0)

        self.login(self.admin)

        create_cf_url = reverse("contacts.contactfield_create")

        response = self.client.get(create_cf_url)
        self.assertEqual(response.status_code, 200)

        # we got a form with expected form fields
        self.assertListEqual(
            list(response.context["form"].fields.keys()), ["label", "value_type", "show_in_table", "loc"]
        )

        # a valid form
        post_data = {"label": "this is a label", "value_type": "T", "show_in_table": True}

        response = self.client.post(create_cf_url, post_data)

        self.assertEqual(response.status_code, 200)
        self.assertNoFormErrors(response, post_data)

        # after creating a field there should be 4
        self.assertEqual(ContactField.user_fields.count(), 4)
        # newly created field is featured
        self.assertEqual(ContactField.user_fields.filter(show_in_table=True).count(), 1)

    def test_view_create_field_with_same_name_as_deleted_field(self):
        create_cf_url = reverse("contacts.contactfield_create")
        self.login(self.admin)

        # we have three fields
        self.assertEqual(ContactField.user_fields.count(), 3)

        old_first = ContactField.get_or_create(self.org, self.admin, "first")
        # a valid form
        post_data = {"label": old_first.label, "value_type": old_first.value_type}

        response = self.client.post(create_cf_url, post_data)

        # field cannot be created because there is an active field 'First'
        self.assertFormError(response, "form", None, "Must be unique.")

        # then we hide the field
        ContactField.hide_field(self.org, self.admin, key="first")

        # and try to create a new field
        response = self.client.post(create_cf_url, post_data)
        self.assertNoFormErrors(response, post_data)

        # after creating a field there should be 4
        self.assertEqual(ContactField.user_fields.count(), 4)
        # there are two fields with "First" label, but only one is active
        self.assertEqual(ContactField.user_fields.filter(label="First").count(), 2)

        new_first = ContactField.get_or_create(self.org, self.admin, "first")

        self.assertNotEqual(new_first.uuid, old_first.uuid)

    def test_view_create_invalid(self):
        self.login(self.admin)

        create_cf_url = reverse("contacts.contactfield_create")

        response = self.client.get(create_cf_url)
        self.assertEqual(response.status_code, 200)

        # we got a form with expected form fields
        self.assertListEqual(
            list(response.context["form"].fields.keys()), ["label", "value_type", "show_in_table", "loc"]
        )

        # an empty form
        post_data = {}

        response = self.client.post(create_cf_url, post_data)

        self.assertEqual(response.status_code, 200)
        self.assertFormError(response, "form", None, "Can only contain letters, numbers and hypens.")
        self.assertFormError(response, "form", "value_type", "This field is required.")

        # a form with an invalid label
        post_data = {"label": "!@#"}

        response = self.client.post(create_cf_url, post_data)

        self.assertEqual(response.status_code, 200)
        self.assertFormError(response, "form", None, "Can only contain letters, numbers and hypens.")

        # a form trying to create a field that already exists
        post_data = {"label": "First"}

        response = self.client.post(create_cf_url, post_data)

        self.assertEqual(response.status_code, 200)
        self.assertFormError(response, "form", None, "Must be unique.")

        # a form creating a field that does not have a valid key
        post_data = {"label": "modified by"}

        response = self.client.post(create_cf_url, post_data)

        self.assertEqual(response.status_code, 200)
        self.assertFormError(response, "form", None, "Can't be a reserved word")

        with override_settings(MAX_ACTIVE_CONTACTFIELDS_PER_ORG=2):
            # a valid form, but ORG has reached max active fields limit
            post_data = {"label": "teefilter", "value_type": "T"}

            response = self.client.post(create_cf_url, post_data)

            self.assertEqual(response.status_code, 200)
            self.assertFormError(response, "form", None, "Cannot create a new field as limit is 2.")

        # value_type not supported
        post_data = {"label": "teefilter", "value_type": "J"}

        response = self.client.post(create_cf_url, post_data)

        self.assertEqual(response.status_code, 200)
        self.assertFormError(
            response, "form", "value_type", "Select a valid choice. J is not one of the available choices."
        )

    def test_view_update_valid(self):
        cf_to_update = ContactField.user_fields.get(key="first")

        self.login(self.admin)

        update_cf_url = reverse("contacts.contactfield_update", args=(cf_to_update.id,))

        response = self.client.get(update_cf_url)
        self.assertEqual(response.status_code, 200)

        initial_data = {"label": "First", "value_type": "T", "show_in_table": False}

        # we got a form with expected form fields
        self.assertListEqual(
            list(response.context["form"].fields.keys()), ["label", "value_type", "show_in_table", "loc"]
        )
        self.assertDictEqual(response.context["form"].initial, initial_data)

        initial_data["show_in_table"] = True
        initial_data["label"] = "First 1"

        response = self.client.post(update_cf_url, initial_data)
        self.assertEqual(response.status_code, 200)
        self.assertNoFormErrors(response, initial_data)

        cf_to_update.refresh_from_db()
        self.assertEqual(cf_to_update.label, "First 1")

    def test_view_update_invalid(self):
        self.login(self.admin)

        # cannot update a contact field which does not exist
        update_cf_url = reverse("contacts.contactfield_update", args=(123_123,))

        response = self.client.get(update_cf_url)
        self.assertEqual(response.status_code, 404)

        # cannot update a contact field which does not exist
        response = self.client.post(update_cf_url, {})
        self.assertEqual(response.status_code, 404)

        # get a valid field to update
        cf_to_update = ContactField.user_fields.get(key="first")
        update_cf_url = reverse("contacts.contactfield_update", args=(cf_to_update.id,))

        response = self.client.get(update_cf_url)

        # we got a form with expected form fields
        self.assertListEqual(
            list(response.context["form"].fields.keys()), ["label", "value_type", "show_in_table", "loc"]
        )

        # an empty form
        post_data = {}

        response = self.client.post(update_cf_url, post_data)

        self.assertEqual(response.status_code, 200)
        self.assertFormError(response, "form", None, "Can only contain letters, numbers and hypens.")
        self.assertFormError(response, "form", "value_type", "This field is required.")

        # a form with an invalid label
        post_data = {"label": "!@#"}

        response = self.client.post(update_cf_url, post_data)

        self.assertEqual(response.status_code, 200)
        self.assertFormError(response, "form", None, "Can only contain letters, numbers and hypens.")

        # a form trying to create a field that already exists
        post_data = {"label": "Second"}

        response = self.client.post(update_cf_url, post_data)

        self.assertEqual(response.status_code, 200)
        self.assertFormError(response, "form", None, "Must be unique.")

        # a form creating a field that does not have a valid key
        post_data = {"label": "modified by"}

        response = self.client.post(update_cf_url, post_data)

        self.assertEqual(response.status_code, 200)
        self.assertFormError(response, "form", None, "Can't be a reserved word")

        # value_type not supported
        post_data = {"label": "teefilter", "value_type": "J"}

        response = self.client.post(update_cf_url, post_data)

        self.assertEqual(response.status_code, 200)
        self.assertFormError(
            response, "form", "value_type", "Select a valid choice. J is not one of the available choices."
        )

    def test_view_delete_valid(self):
        cf_to_delete = ContactField.user_fields.get(key="first")
        self.assertTrue(cf_to_delete.is_active)

        self.login(self.admin)

        delete_cf_url = reverse("contacts.contactfield_delete", args=(cf_to_delete.id,))

        response = self.client.get(delete_cf_url)
        self.assertEqual(response.status_code, 200)

        # we got a form with expected form fields
        self.assertFalse(response.context_data["has_uses"])

        # delete the field
        response = self.client.post(delete_cf_url)
        self.assertEqual(response.status_code, 200)
        self.assertFalse(response.context_data["has_uses"])

        cf_to_delete.refresh_from_db()

        self.assertFalse(cf_to_delete.is_active)

    def test_view_featured(self):
        featured1 = ContactField.user_fields.get(key="first")
        featured1.show_in_table = True
        featured1.save(update_fields=["show_in_table"])

        featured2 = ContactField.user_fields.get(key="second")
        featured2.show_in_table = True
        featured2.save(update_fields=["show_in_table"])

        self.login(self.admin)

        featured_cf_url = reverse("contacts.contactfield_featured")

        response = self.client.get(featured_cf_url)
        self.assertEqual(response.status_code, 200)

        # there are 2 featured fields
        self.assertEqual(len(response.context_data["object_list"]), 2)

        self.assertEqual(len(response.context_data["cf_categories"]), 2)
        self.assertEqual(len(response.context_data["cf_types"]), 1)

        self.assertTrue(response.context_data["is_featured_category"])

    def test_view_filter_by_type(self):
        self.login(self.admin)

        # an invalid type
        featured_cf_url = reverse("contacts.contactfield_filter_by_type", args=("xXx",))

        response = self.client.get(featured_cf_url)
        self.assertEqual(response.status_code, 200)

        # there are no contact fields
        self.assertEqual(len(response.context_data["object_list"]), 0)

        # a type that is valid
        featured_cf_url = reverse("contacts.contactfield_filter_by_type", args=("T"))

        response = self.client.get(featured_cf_url)
        self.assertEqual(response.status_code, 200)

        # there are some contact fields of type text
        self.assertEqual(len(response.context_data["object_list"]), 3)

        self.assertEqual(response.context_data["selected_value_type"], "T")

    def test_view_detail(self):

        self.login(self.admin)
        flow = self.get_flow("dependencies")
        dependant_field = ContactField.user_fields.filter(is_active=True, org=self.org, key="favorite_cat").get()
        dependant_field.value_type = Value.TYPE_DATETIME
        dependant_field.save(update_fields=("value_type",))

        farmers = self.create_group("Farmers", [self.joe])
        campaign = Campaign.create(self.org, self.admin, "Planting Reminders", farmers)

        # create flow events
        CampaignEvent.create_flow_event(
            self.org,
            self.admin,
            campaign,
            relative_to=dependant_field,
            offset=0,
            unit="D",
            flow=flow,
            delivery_hour=17,
        )
        inactive_campaignevent = CampaignEvent.create_flow_event(
            self.org,
            self.admin,
            campaign,
            relative_to=dependant_field,
            offset=0,
            unit="D",
            flow=flow,
            delivery_hour=20,
        )
        inactive_campaignevent.is_active = False
        inactive_campaignevent.save(update_fields=("is_active",))

        detail_contactfield_url = reverse("contacts.contactfield_detail", args=[dependant_field.id])

        response = self.client.get(detail_contactfield_url)
        self.assertEqual(response.status_code, 200)

        self.assertEqual(response.context_data["object"].label, "Favorite Cat")

        self.assertEqual(len(response.context_data["dep_flows"]), 1)
        # there should be only one active campaign event
        self.assertEqual(len(response.context_data["dep_campaignevents"]), 1)
        self.assertEqual(len(response.context_data["dep_groups"]), 0)

    def test_view_updatepriority_valid(self):
        cf_priority = [cf.priority for cf in ContactField.user_fields.filter(is_active=True).order_by("id")]
        self.assertListEqual(cf_priority, [10, 0, 20])

        self.login(self.admin)
        updatepriority_cf_url = reverse("contacts.contactfield_update_priority")

        # there should be no updates because CFs with ids do not exist
        post_data = json.dumps({123_123: 1000, 123_124: 999, 123_125: 998})

        response = self.client.post(updatepriority_cf_url, post_data, content_type="application/json")
        self.assertEqual(response.status_code, 200)
        self.assertEqual(response.json()["status"], "OK")

        cf_priority = [cf.priority for cf in ContactField.user_fields.filter(is_active=True).order_by("id")]
        self.assertListEqual(cf_priority, [10, 0, 20])

        # actually update the priorities
        post_data = json.dumps(
            {cf.id: index for index, cf in enumerate(ContactField.user_fields.filter(is_active=True).order_by("id"))}
        )

        response = self.client.post(updatepriority_cf_url, post_data, content_type="application/json")
        self.assertEqual(response.status_code, 200)
        self.assertEqual(response.json()["status"], "OK")

        cf_priority = [cf.priority for cf in ContactField.user_fields.filter(is_active=True).order_by("id")]
        self.assertListEqual(cf_priority, [0, 1, 2])

    def test_view_updatepriority_invalid(self):
        cf_priority = [cf.priority for cf in ContactField.user_fields.filter(is_active=True).order_by("id")]
        self.assertListEqual(cf_priority, [10, 0, 20])

        self.login(self.admin)
        updatepriority_cf_url = reverse("contacts.contactfield_update_priority")

        post_data = '{invalid_json": 123}'

        response = self.client.post(updatepriority_cf_url, post_data, content_type="application/json")
        self.assertEqual(response.status_code, 400)
        response_json = response.json()
        self.assertEqual(response_json["status"], "ERROR")
        self.assertEqual(
            response_json["err_detail"], "Expecting property name enclosed in double quotes: line 1 column 2 (char 1)"
        )

    def test_contactfield_priority(self):

        self.assertEqual(
            list(ContactField.user_fields.order_by("-priority", "pk").values_list("label", flat=True)),
            ["Third", "First", "Second"],
        )
        # change contactfield priority
        ContactField.get_or_create(org=self.org, user=self.user, key="first", priority=25)
        self.assertEqual(
            list(ContactField.user_fields.order_by("-priority", "pk").values_list("label", flat=True)),
            ["First", "Third", "Second"],
        )

    def test_json(self):
        contact_field_json_url = reverse("contacts.contactfield_json")

        self.org2 = Org.objects.create(
            name="kLab", timezone="Africa/Kigali", created_by=self.admin, modified_by=self.admin
        )
        for i in range(30):
            key = "key%d" % i
            label = "label%d" % i
            ContactField.get_or_create(self.org, self.admin, key, label)
            ContactField.get_or_create(self.org2, self.admin, key, label)

        self.assertEqual(Org.objects.all().count(), 2)

        ContactField.user_fields.filter(org=self.org, key="key1").update(is_active=False)

        self.login(self.non_org_user)
        response = self.client.get(contact_field_json_url)

        # redirect to login because of no access to org
        self.assertEqual(302, response.status_code)

        self.login(self.admin)
        response = self.client.get(contact_field_json_url)

        response_json = response.json()

        self.assertEqual(len(response_json), 49)
        self.assertEqual(response_json[0]["label"], "Full name")
        self.assertEqual(response_json[0]["key"], "name")
        self.assertEqual(response_json[1]["label"], "Phone number")
        self.assertEqual(response_json[1]["key"], "tel_e164")
        self.assertEqual(response_json[2]["label"], "Facebook identifier")
        self.assertEqual(response_json[2]["key"], "facebook")
        self.assertEqual(response_json[3]["label"], "Twitter handle")
        self.assertEqual(response_json[3]["key"], "twitter")
        self.assertEqual(response_json[4]["label"], "Twitter ID")
        self.assertEqual(response_json[4]["key"], "twitterid")
        self.assertEqual(response_json[5]["label"], "Viber identifier")
        self.assertEqual(response_json[5]["key"], "viber")
        self.assertEqual(response_json[6]["label"], "LINE identifier")
        self.assertEqual(response_json[6]["key"], "line")
        self.assertEqual(response_json[7]["label"], "Telegram identifier")
        self.assertEqual(response_json[7]["key"], "telegram")
        self.assertEqual(response_json[8]["label"], "Email address")
        self.assertEqual(response_json[8]["key"], "mailto")
        self.assertEqual(response_json[9]["label"], "External identifier")
        self.assertEqual(response_json[9]["key"], "ext")
        self.assertEqual(response_json[10]["label"], "JioChat identifier")
        self.assertEqual(response_json[10]["key"], "jiochat")
        self.assertEqual(response_json[11]["label"], "WeChat identifier")
        self.assertEqual(response_json[11]["key"], "wechat")
        self.assertEqual(response_json[12]["label"], "Firebase Cloud Messaging identifier")
        self.assertEqual(response_json[12]["key"], "fcm")
        self.assertEqual(response_json[13]["label"], "WhatsApp identifier")
        self.assertEqual(response_json[13]["key"], "whatsapp")
        self.assertEqual(response_json[14]["label"], "Freshchat identifier")
        self.assertEqual(response_json[14]["key"], "freshchat")
        self.assertEqual(response_json[15]["label"], "VK identifier")
        self.assertEqual(response_json[15]["key"], "vk")
        self.assertEqual(response_json[16]["label"], "Groups")
        self.assertEqual(response_json[16]["key"], "groups")
        self.assertEqual(response_json[17]["label"], "First")
        self.assertEqual(response_json[17]["key"], "first")
        self.assertEqual(response_json[18]["label"], "label0")
        self.assertEqual(response_json[18]["key"], "key0")

        ContactField.user_fields.filter(org=self.org, key="key0").update(label="AAAA")

        response = self.client.get(contact_field_json_url)
        response_json = response.json()

        self.assertEqual(response_json[16]["label"], "Groups")
        self.assertEqual(response_json[16]["key"], "groups")
        self.assertEqual(response_json[17]["label"], "AAAA")
        self.assertEqual(response_json[17]["key"], "key0")


class URNTest(TembaTest):
    def test_line_urn(self):
        self.assertEqual("line:asdf", URN.from_line("asdf"))

    def test_viber_urn(self):
        self.assertEqual("viber:12345", URN.from_viber("12345"))

    def test_fcm_urn(self):
        self.assertEqual("fcm:12345", URN.from_fcm("12345"))

    def test_facebook_urn(self):
        self.assertEqual("facebook:ref:asdf", URN.from_facebook(URN.path_from_fb_ref("asdf")))
        self.assertEqual("asdf", URN.fb_ref_from_path(URN.path_from_fb_ref("asdf")))
        self.assertTrue(URN.validate(URN.from_facebook(URN.path_from_fb_ref("asdf"))))

    def test_vk_urn(self):
        self.assertEqual("vk:12345", URN.from_vk("12345"))

    def test_whatsapp_urn(self):
        self.assertEqual("whatsapp:12065551212", URN.from_whatsapp("12065551212"))
        self.assertTrue(URN.validate("whatsapp:12065551212"))
        self.assertFalse(URN.validate("whatsapp:+12065551212"))

    def test_freshchat_urn(self):
        self.assertEqual(
            "freshchat:c0534f78-b6e9-4f79-8853-11cedfc1f35b/c0534f78-b6e9-4f79-8853-11cedfc1f35b",
            URN.from_freshchat("c0534f78-b6e9-4f79-8853-11cedfc1f35b/c0534f78-b6e9-4f79-8853-11cedfc1f35b"),
        )
        self.assertTrue(
            URN.validate("freshchat:c0534f78-b6e9-4f79-8853-11cedfc1f35b/c0534f78-b6e9-4f79-8853-11cedfc1f35b")
        )
        self.assertFalse(URN.validate("freshchat:+12065551212"))

    def test_from_parts(self):

        self.assertEqual(URN.from_parts("deleted", "12345"), "deleted:12345")
        self.assertEqual(URN.from_parts("tel", "12345"), "tel:12345")
        self.assertEqual(URN.from_parts("tel", "+12345"), "tel:+12345")
        self.assertEqual(URN.from_parts("tel", "(917) 992-5253"), "tel:(917) 992-5253")
        self.assertEqual(URN.from_parts("mailto", "a_b+c@d.com"), "mailto:a_b+c@d.com")
        self.assertEqual(URN.from_parts("twitterid", "2352362611", display="bobby"), "twitterid:2352362611#bobby")
        self.assertEqual(
            URN.from_parts("twitterid", "2352362611", query="foo=ba?r", display="bobby"),
            "twitterid:2352362611?foo=ba%3Fr#bobby",
        )

        self.assertEqual(URN.from_tel("+12345"), "tel:+12345")
        self.assertEqual(URN.from_twitter("abc_123"), "twitter:abc_123")
        self.assertEqual(URN.from_email("a_b+c@d.com"), "mailto:a_b+c@d.com")
        self.assertEqual(URN.from_facebook(12345), "facebook:12345")
        self.assertEqual(URN.from_vk(12345), "vk:12345")
        self.assertEqual(URN.from_telegram(12345), "telegram:12345")
        self.assertEqual(URN.from_external("Aa0()+,-.:=@;$_!*'"), "ext:Aa0()+,-.:=@;$_!*'")

        self.assertRaises(ValueError, URN.from_parts, "", "12345")
        self.assertRaises(ValueError, URN.from_parts, "tel", "")
        self.assertRaises(ValueError, URN.from_parts, "xxx", "12345")

    def test_to_parts(self):
        self.assertEqual(URN.to_parts("deleted:12345"), ("deleted", "12345", None, None))
        self.assertEqual(URN.to_parts("tel:12345"), ("tel", "12345", None, None))
        self.assertEqual(URN.to_parts("tel:+12345"), ("tel", "+12345", None, None))
        self.assertEqual(URN.to_parts("twitter:abc_123"), ("twitter", "abc_123", None, None))
        self.assertEqual(URN.to_parts("mailto:a_b+c@d.com"), ("mailto", "a_b+c@d.com", None, None))
        self.assertEqual(URN.to_parts("facebook:12345"), ("facebook", "12345", None, None))
        self.assertEqual(URN.to_parts("vk:12345"), ("vk", "12345", None, None))
        self.assertEqual(URN.to_parts("telegram:12345"), ("telegram", "12345", None, None))
        self.assertEqual(URN.to_parts("telegram:12345#foobar"), ("telegram", "12345", None, "foobar"))
        self.assertEqual(URN.to_parts("ext:Aa0()+,-.:=@;$_!*'"), ("ext", "Aa0()+,-.:=@;$_!*'", None, None))

        self.assertRaises(ValueError, URN.to_parts, "tel")
        self.assertRaises(ValueError, URN.to_parts, "tel:")  # missing scheme
        self.assertRaises(ValueError, URN.to_parts, ":12345")  # missing path
        self.assertRaises(ValueError, URN.to_parts, "x_y:123")  # invalid scheme
        self.assertRaises(ValueError, URN.to_parts, "xyz:{abc}")  # invalid path

    def test_normalize(self):
        # valid tel numbers
        self.assertEqual(URN.normalize("tel:0788383383", "RW"), "tel:+250788383383")
        self.assertEqual(URN.normalize("tel: +250788383383 ", "KE"), "tel:+250788383383")
        self.assertEqual(URN.normalize("tel:+250788383383", None), "tel:+250788383383")
        self.assertEqual(URN.normalize("tel:250788383383", None), "tel:+250788383383")
        self.assertEqual(URN.normalize("tel:2.50788383383E+11", None), "tel:+250788383383")
        self.assertEqual(URN.normalize("tel:2.50788383383E+12", None), "tel:+250788383383")
        self.assertEqual(URN.normalize("tel:(917)992-5253", "US"), "tel:+19179925253")
        self.assertEqual(URN.normalize("tel:19179925253", None), "tel:+19179925253")
        self.assertEqual(URN.normalize("tel:+62877747666", None), "tel:+62877747666")
        self.assertEqual(URN.normalize("tel:62877747666", "ID"), "tel:+62877747666")
        self.assertEqual(URN.normalize("tel:0877747666", "ID"), "tel:+62877747666")
        self.assertEqual(URN.normalize("tel:07531669965", "GB"), "tel:+447531669965")

        # un-normalizable tel numbers
        self.assertEqual(URN.normalize("tel:12345", "RW"), "tel:12345")
        self.assertEqual(URN.normalize("tel:0788383383", None), "tel:0788383383")
        self.assertEqual(URN.normalize("tel:0788383383", "ZZ"), "tel:0788383383")
        self.assertEqual(URN.normalize("tel:MTN", "RW"), "tel:mtn")

        # twitter handles remove @
        self.assertEqual(URN.normalize("twitter: @jimmyJO"), "twitter:jimmyjo")
        self.assertEqual(URN.normalize("twitterid:12345#@jimmyJO"), "twitterid:12345#jimmyjo")

        # email addresses
        self.assertEqual(URN.normalize("mailto: nAme@domAIN.cOm "), "mailto:name@domain.com")

        # external ids are case sensitive
        self.assertEqual(URN.normalize("ext: eXterNAL123 "), "ext:eXterNAL123")

    def test_validate(self):
        self.assertFalse(URN.validate("xxxx", None))  # un-parseable URNs don't validate

        # valid tel numbers
        self.assertTrue(URN.validate("tel:0788383383", "RW"))
        self.assertTrue(URN.validate("tel:+250788383383", "KE"))
        self.assertTrue(URN.validate("tel:+23761234567", "CM"))  # old Cameroon format
        self.assertTrue(URN.validate("tel:+237661234567", "CM"))  # new Cameroon format
        self.assertTrue(URN.validate("tel:+250788383383", None))

        # invalid tel numbers
        self.assertFalse(URN.validate("tel:0788383383", "ZZ"))  # invalid country
        self.assertFalse(URN.validate("tel:0788383383", None))  # no country
        self.assertFalse(URN.validate("tel:MTN", "RW"))

        # twitter handles
        self.assertTrue(URN.validate("twitter:jimmyjo"))
        self.assertTrue(URN.validate("twitter:billy_bob"))
        self.assertFalse(URN.validate("twitter:jimmyjo!@"))
        self.assertFalse(URN.validate("twitter:billy bob"))

        # twitterid urns
        self.assertTrue(URN.validate("twitterid:12345#jimmyjo"))
        self.assertTrue(URN.validate("twitterid:12345#1234567"))
        self.assertFalse(URN.validate("twitterid:jimmyjo#1234567"))
        self.assertFalse(URN.validate("twitterid:123#a.!f"))

        # email addresses
        self.assertTrue(URN.validate("mailto:abcd+label@x.y.z.com"))
        self.assertFalse(URN.validate("mailto:@@@"))

        # viber urn
        self.assertTrue(URN.validate("viber:dKPvqVrLerGrZw15qTuVBQ=="))

        # facebook, telegram vk URN paths must be integers
        self.assertTrue(URN.validate("telegram:12345678901234567"))
        self.assertFalse(URN.validate("telegram:abcdef"))
        self.assertTrue(URN.validate("facebook:12345678901234567"))
        self.assertFalse(URN.validate("facebook:abcdef"))
        self.assertTrue(URN.validate("vk:12345678901234567"))


class PhoneNumberTest(TestCase):
    def test_is_phonenumber(self):
        # these should match as phone numbers
        self.assertEqual(is_phonenumber("+12345678901"), (True, "12345678901"))
        self.assertEqual(is_phonenumber("+1-234-567-8901"), (True, "12345678901"))
        self.assertEqual(is_phonenumber("+1 (234) 567-8901"), (True, "12345678901"))
        self.assertEqual(is_phonenumber("+12345678901"), (True, "12345678901"))
        self.assertEqual(is_phonenumber("+12 34 567 8901"), (True, "12345678901"))
        self.assertEqual(is_phonenumber(" 234 567 8901 "), (True, "2345678901"))

        # these should not be parsed as numbers
        self.assertEqual(is_phonenumber("+12345678901 not a number"), (False, None))
        self.assertEqual(is_phonenumber(""), (False, None))
        self.assertEqual(is_phonenumber("AMAZONS"), (False, None))
        self.assertEqual(is_phonenumber('name = "Jack"'), (False, None))
        self.assertEqual(is_phonenumber('(social = "234-432-324")'), (False, None))


class ESIntegrationTest(TembaTestMixin, SmartminTestMixin, TransactionTestCase):
    def test_ES_contacts_index(self):
        self.create_anonymous_user()
        self.admin = self.create_user("Administrator")
        self.user = self.admin

        self.country = AdminBoundary.create(osm_id="171496", name="Rwanda", level=0)
        self.state1 = AdminBoundary.create(osm_id="1708283", name="Kigali City", level=1, parent=self.country)
        self.state2 = AdminBoundary.create(osm_id="171591", name="Eastern Province", level=1, parent=self.country)
        self.district1 = AdminBoundary.create(osm_id="1711131", name="Gatsibo", level=2, parent=self.state2)
        self.district2 = AdminBoundary.create(osm_id="1711163", name="Kayônza", level=2, parent=self.state2)
        self.district3 = AdminBoundary.create(osm_id="3963734", name="Nyarugenge", level=2, parent=self.state1)
        self.district4 = AdminBoundary.create(osm_id="1711142", name="Rwamagana", level=2, parent=self.state2)
        self.ward1 = AdminBoundary.create(osm_id="171113181", name="Kageyo", level=3, parent=self.district1)
        self.ward2 = AdminBoundary.create(osm_id="171116381", name="Kabare", level=3, parent=self.district2)
        self.ward3 = AdminBoundary.create(osm_id="171114281", name="Bukure", level=3, parent=self.district4)

        self.org = Org.objects.create(
            name="Temba",
            timezone=pytz.timezone("Africa/Kigali"),
            country=self.country,
            brand=settings.DEFAULT_BRAND,
            created_by=self.admin,
            modified_by=self.admin,
        )

        self.org.initialize(topup_size=1000)
        self.admin.set_org(self.org)
        self.org.administrators.add(self.admin)

        self.client.login(username=self.admin.username, password=self.admin.username)

        age = ContactField.get_or_create(self.org, self.admin, "age", "Age", value_type="N")
        ContactField.get_or_create(self.org, self.admin, "join_date", "Join Date", value_type="D")
        ContactField.get_or_create(self.org, self.admin, "state", "Home State", value_type="S")
        ContactField.get_or_create(self.org, self.admin, "home", "Home District", value_type="I")
        ward = ContactField.get_or_create(self.org, self.admin, "ward", "Home Ward", value_type="W")
        ContactField.get_or_create(self.org, self.admin, "profession", "Profession", value_type="T")
        ContactField.get_or_create(self.org, self.admin, "isureporter", "Is UReporter", value_type="T")
        ContactField.get_or_create(self.org, self.admin, "hasbirth", "Has Birth", value_type="T")

        names = ["Trey", "Mike", "Paige", "Fish", "", None]
        districts = ["Gatsibo", "Kayônza", "Rwamagana", None]
        wards = ["Kageyo", "Kabara", "Bukure", None]
        date_format = self.org.get_datetime_formats()[0]

        # reset contact ids so we don't get unexpected collisions with phone numbers
        with connection.cursor() as cursor:
            cursor.execute("""SELECT setval(pg_get_serial_sequence('"contacts_contact"','id'), 900)""")

        # create some contacts
        for i in range(90):
            name = names[i % len(names)]

            number = "0188382%s" % str(i).zfill(3)
            twitter = ("tweep_%d" % (i + 1)) if (i % 3 == 0) else None  # 1 in 3 have twitter URN
            contact = self.create_contact(name=name, number=number, twitter=twitter)
            join_date = datetime_to_str(date(2014, 1, 1) + timezone.timedelta(days=i), date_format, tz=pytz.utc)

            # some field data so we can do some querying
            contact.set_field(self.admin, "age", str(i + 10))
            contact.set_field(self.admin, "join_date", str(join_date))
            contact.set_field(self.admin, "state", "Eastern Province")
            contact.set_field(self.admin, "home", districts[i % len(districts)])
            contact.set_field(self.admin, "ward", wards[i % len(wards)])

            contact.set_field(self.admin, "isureporter", "yes" if i % 2 == 0 else "no" if i % 3 == 0 else None)
            contact.set_field(self.admin, "hasbirth", "no")

            if i % 3 == 0:
                contact.set_field(self.admin, "profession", "Farmer")  # only some contacts have any value for this

        def q(query):
            results = search_contacts(self.org.id, self.org.cached_all_contacts_group.uuid, query, None)
            return results.total

        db_config = connection.settings_dict
        database_url = (
            f"postgres://{db_config['USER']}:{db_config['PASSWORD']}@{db_config['HOST']}:{db_config['PORT']}/"
            f"{db_config['NAME']}?sslmode=disable"
        )
        print(f"Using database: {database_url}")

        result = subprocess.run(
            ["./rp-indexer", "-elastic-url", settings.ELASTICSEARCH_URL, "-db", database_url, "-rebuild"],
            stdout=subprocess.PIPE,
            stderr=subprocess.PIPE,
        )
        self.assertEqual(result.returncode, 0, "Command failed: %s\n\n%s" % (result.stdout, result.stderr))

        # give ES some time to publish the results
        time.sleep(5)

        self.assertEqual(q("trey"), 15)
        self.assertEqual(q("MIKE"), 15)
        self.assertEqual(q("  paige  "), 15)
        self.assertEqual(q("0188382011"), 1)
        self.assertEqual(q("trey 0188382"), 15)

        # name as property
        self.assertEqual(q('name is "trey"'), 15)
        self.assertEqual(q("name is mike"), 15)
        self.assertEqual(q("name = paige"), 15)
        self.assertEqual(q('name != ""'), 60)
        self.assertEqual(q('NAME = ""'), 30)
        self.assertEqual(q("name ~ Mi"), 15)
        self.assertEqual(q('name != "Mike"'), 75)

        # URN as property
        self.assertEqual(q("tel is +250188382011"), 1)
        self.assertEqual(q("tel has 0188382011"), 1)
        self.assertEqual(q("twitter = tweep_13"), 1)
        self.assertEqual(q('twitter = ""'), 60)
        self.assertEqual(q('twitter != ""'), 30)
        self.assertEqual(q("TWITTER has tweep"), 30)

        # contact field as property
        self.assertEqual(q("age > 30"), 69)
        self.assertEqual(q("age >= 30"), 70)
        self.assertEqual(q("age > 30 and age <= 40"), 10)
        self.assertEqual(q("AGE < 20"), 10)
        self.assertEqual(q('age != ""'), 90)
        self.assertEqual(q('age = ""'), 0)

        self.assertEqual(q("join_date = 1-1-14"), 1)
        self.assertEqual(q("join_date < 30/1/2014"), 29)
        self.assertEqual(q("join_date <= 30/1/2014"), 30)
        self.assertEqual(q("join_date > 30/1/2014"), 60)
        self.assertEqual(q("join_date >= 30/1/2014"), 61)
        self.assertEqual(q('join_date != ""'), 90)
        self.assertEqual(q('join_date = ""'), 0)

        self.assertEqual(q('state is "Eastern Province"'), 90)
        self.assertEqual(q("HOME is Kayônza"), 23)
        self.assertEqual(q("ward is kageyo"), 23)
        self.assertEqual(q("ward != kageyo"), 67)  # includes objects with empty ward

        self.assertEqual(q('home is ""'), 22)
        self.assertEqual(q('profession = ""'), 60)
        self.assertEqual(q('profession is ""'), 60)
        self.assertEqual(q('profession != ""'), 30)

        # contact fields beginning with 'is' or 'has'
        self.assertEqual(q('isureporter = "yes"'), 45)
        self.assertEqual(q("isureporter = yes"), 45)
        self.assertEqual(q("isureporter = no"), 15)
        self.assertEqual(q("isureporter != no"), 75)  # includes objects with empty isureporter

        self.assertEqual(q('hasbirth = "no"'), 90)
        self.assertEqual(q("hasbirth = no"), 90)
        self.assertEqual(q("hasbirth = yes"), 0)

        # boolean combinations
        self.assertEqual(q("name is trey or name is mike"), 30)
        self.assertEqual(q("name is trey and age < 20"), 2)
        self.assertEqual(q('(home is gatsibo or home is "Rwamagana")'), 45)
        self.assertEqual(q('(home is gatsibo or home is "Rwamagana") and name is trey'), 15)
        self.assertEqual(q('name is MIKE and profession = ""'), 15)
        self.assertEqual(q("profession = doctor or profession = farmer"), 30)  # same field
        self.assertEqual(q("age = 20 or age = 21"), 2)
        self.assertEqual(q("join_date = 30/1/2014 or join_date = 31/1/2014"), 2)

        # create contact with no phone number, we'll try searching for it by id
        contact = self.create_contact(name="Id Contact")

        # a new contact was created, execute the rp-indexer again
        result = subprocess.run(
            ["./rp-indexer", "-elastic-url", settings.ELASTICSEARCH_URL, "-db", database_url, "-rebuild"],
            stdout=subprocess.PIPE,
            stderr=subprocess.PIPE,
        )
        self.assertEqual(result.returncode, 0, "Command failed: %s\n\n%s" % (result.stdout, result.stderr))

        # give ES some time to publish the results
        time.sleep(5)

        # NOTE: when this fails with `AssertionError: 90 != 0`, check if contact phone numbers might match
        # NOTE: for example id=2507, tel=250788382011 ... will match
        # non-anon orgs can't search by id (because they never see ids), but they match on tel
        self.assertEqual(q("%d" % contact.pk), 0)

        with AnonymousOrg(self.org):
            # still allow name and field searches
            self.assertEqual(q("trey"), 15)
            self.assertEqual(q("name is mike"), 15)
            self.assertEqual(q("age > 30"), 69)

            # don't allow matching on URNs
            self.assertEqual(q("0188382011"), 0)
            self.assertRaises(SearchException, q, "tel is +250188382011")
            self.assertRaises(SearchException, q, "twitter has tweep")
            self.assertRaises(SearchException, q, 'twitter = ""')

            # anon orgs can search by id, with or without zero padding
            self.assertEqual(q("%d" % contact.pk), 1)
            self.assertEqual(q("%010d" % contact.pk), 1)

        # invalid queries
        self.assertRaises(SearchException, q, "((")
        self.assertRaises(SearchException, q, 'name = "trey')  # unterminated string literal
        self.assertRaises(SearchException, q, "name > trey")  # unrecognized non-field operator   # ValueError
        self.assertRaises(SearchException, q, "profession > trey")  # unrecognized text-field operator   # ValueError
        self.assertRaises(SearchException, q, "age has 4")  # unrecognized decimal-field operator   # ValueError
        self.assertRaises(SearchException, q, "age = x")  # unparseable decimal-field comparison
        self.assertRaises(
            SearchException, q, "join_date has 30/1/2014"
        )  # unrecognized date-field operator   # ValueError
        self.assertRaises(SearchException, q, "join_date > xxxxx")  # unparseable date-field comparison
        self.assertRaises(SearchException, q, "home > kigali")  # unrecognized location-field operator
        self.assertRaises(SearchException, q, "credits > 10")  # non-existent field or attribute
        self.assertRaises(SearchException, q, "tel < +250188382011")  # unsupported comparator for a URN   # ValueError
        self.assertRaises(SearchException, q, 'tel < ""')  # unsupported comparator for an empty string
        self.assertRaises(SearchException, q, "data=“not empty”")  # unicode “,” are not accepted characters

        # test contact_search_list
        url = reverse("contacts.contact_list")
        self.login(self.admin)

        response = self.client.get("%s?sort_on=%s" % (url, "created_on"))
        self.assertEqual(response.context["object_list"][0].name, "Trey")  # first contact in the set
        self.assertEqual(response.context["object_list"][0].fields[str(age.uuid)], {"text": "10", "number": "10"})

        response = self.client.get("%s?sort_on=-%s" % (url, "created_on"))
        self.assertEqual(response.context["object_list"][0].name, "Id Contact")  # last contact in the set
        self.assertEqual(response.context["object_list"][0].fields, None)

        response = self.client.get("%s?sort_on=-%s" % (url, str(ward.key)))
        self.assertEqual(
            response.context["object_list"][0].fields[str(ward.uuid)],
            {
                "district": "Rwanda > Eastern Province > Gatsibo",
                "state": "Rwanda > Eastern Province",
                "text": "Kageyo",
                "ward": "Rwanda > Eastern Province > Gatsibo > Kageyo",
            },
        )

        response = self.client.get("%s?sort_on=%s" % (url, str(ward.key)))
        self.assertEqual(
            response.context["object_list"][0].fields[str(ward.uuid)],
            {
                "district": "Rwanda > Eastern Province > Rwamagana",
                "state": "Rwanda > Eastern Province",
                "text": "Bukure",
                "ward": "Rwanda > Eastern Province > Rwamagana > Bukure",
            },
        )

        # create a dynamic group on age
        self.login(self.admin)
        url = reverse("contacts.contactgroup_create")
        self.client.post(url, dict(name="Adults", group_query="age > 30"))

        time.sleep(5)

        # check that it was created with the right counts
        adults = ContactGroup.user_groups.get(org=self.org, name="Adults")
        self.assertEqual(69, adults.get_member_count())

        # create a campaign and event on this group
        campaign = Campaign.create(self.org, self.admin, "Cake Day", adults)
        created_on = ContactField.all_fields.get(org=self.org, key="created_on")
        event = CampaignEvent.create_message_event(
            self.org, self.admin, campaign, relative_to=created_on, offset=12, unit="M", message="Happy One Year!"
        )
        # rapidpro creation of events
        EventFire.create_eventfires_for_event(event)

        # should have 69 events
        EventFire.objects.filter(event=event, fired=None).count()

        # update the query
        url = reverse("contacts.contactgroup_update", args=[adults.id])
        response = self.client.post(url, dict(name="Adults", query="age > 18"))

        time.sleep(5)

        # should have updated count
        self.assertEqual(81, adults.get_member_count())

        # should now have 81 events instead, these were created by mailroom
        self.assertEqual(81, EventFire.objects.filter(event=event, fired=None).count())<|MERGE_RESOLUTION|>--- conflicted
+++ resolved
@@ -6092,31 +6092,10 @@
                 log_info_threshold.return_value = 1
 
                 with ESMockWithScroll(data=mock_es_data):
-<<<<<<< HEAD
-                    with self.assertNumQueries(49):
-                        self.assertExcelSheet(
-                            request_export("?s=name+has+adam+or+name+has+deng")[0],
-                            [
-                                [
-                                    "Contact UUID",
-                                    "Name",
-                                    "Language",
-                                    "Created On",
-                                    "URN:Mailto",
-                                    "URN:Tel",
-                                    "URN:Tel",
-                                    "URN:Telegram",
-                                    "URN:Twitter",
-                                    "Field:Third",
-                                    "Field:Second",
-                                    "Field:First",
-                                ],
-=======
                     with MockParseQuery(query='name ~ "adam" OR name ~ "deng"', fields=["name"]):
                         with self.assertNumQueries(47):
                             self.assertExcelSheet(
                                 request_export("?s=name+has+adam+or+name+has+deng")[0],
->>>>>>> 5b9a3db1
                                 [
                                     [
                                         "Contact UUID",
@@ -6173,9 +6152,6 @@
         # export a search within a specified group of contacts
         mock_es_data = [{"_type": "_doc", "_index": "dummy_index", "_source": {"id": contact.id}}]
         with ESMockWithScroll(data=mock_es_data):
-<<<<<<< HEAD
-            with self.assertNumQueries(50):
-=======
             with MockParseQuery(query='name ~ "Hagg"', fields=["name"]):
                 with self.assertNumQueries(48):
                     self.assertExcelSheet(
@@ -6218,7 +6194,6 @@
         # now try with an anonymous org
         with AnonymousOrg(self.org):
             with MockParseQuery(query='name ~ "Hagg"', fields=["name"]):
->>>>>>> 5b9a3db1
                 self.assertExcelSheet(
                     request_export()[0],
                     [
