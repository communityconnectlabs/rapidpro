import io
import subprocess
import time
import uuid
from datetime import date, datetime, timedelta
from decimal import Decimal
from unittest.mock import PropertyMock, call, patch

import pytz
from openpyxl import load_workbook

from django.conf import settings
from django.core.files.uploadedfile import SimpleUploadedFile
from django.core.validators import ValidationError
from django.db import connection
from django.db.models import Value as DbValue
from django.db.models.functions import Concat, Substr
from django.test.utils import override_settings
from django.urls import reverse
from django.utils import timezone

from temba.airtime.models import AirtimeTransfer
from temba.api.models import WebHookResult
from temba.campaigns.models import Campaign, CampaignEvent, EventFire
from temba.channels.models import Channel, ChannelEvent, ChannelLog
from temba.contacts.search import SearchException, SearchResults, search_contacts
from temba.contacts.views import ContactListView
from temba.flows.models import Flow, FlowRun
from temba.ivr.models import IVRCall
from temba.locations.models import AdminBoundary
from temba.mailroom import MailroomException, modifiers
from temba.msgs.models import Broadcast, Label, Msg, SystemLabel
from temba.orgs.models import Org
from temba.schedules.models import Schedule
from temba.tests import (
    AnonymousOrg,
    CRUDLTestMixin,
    ESMockWithScroll,
    TembaNonAtomicTest,
    TembaTest,
    matchers,
    mock_mailroom,
)
from temba.tests.engine import MockSessionWriter
from temba.triggers.models import Trigger
from temba.utils import json
from temba.utils.dates import datetime_to_ms, datetime_to_str

from .models import (
    URN,
    Contact,
    ContactField,
    ContactGroup,
    ContactGroupCount,
    ContactImport,
    ContactURN,
    ExportContactsTask,
)
from .tasks import check_elasticsearch_lag, squash_contactgroupcounts
from .templatetags.contacts import contact_field, history_class, history_icon


class ContactCRUDLTest(TembaTest):
    def setUp(self):
        super().setUp()

        self.country = AdminBoundary.create(osm_id="171496", name="Rwanda", level=0)
        AdminBoundary.create(osm_id="1708283", name="Kigali", level=1, parent=self.country)

        ContactField.get_or_create(self.org, self.user, "age", "Age", value_type="N")
        ContactField.get_or_create(self.org, self.user, "home", "Home", value_type="S", priority=10)

        # sample flows don't actually get created by org initialization during tests because there are no users at that
        # point so create them explicitly here, so that we also get the sample groups
        self.org.create_sample_flows("https://api.rapidpro.io")

    @mock_mailroom
    def test_list(self, mr_mocks):
        self.login(self.user)
        list_url = reverse("contacts.contact_list")

        joe = self.create_contact("Joe", phone="123", fields={"age": "20", "home": "Kigali"})
        frank = self.create_contact("Frank", phone="124", fields={"age": "18"})

        creating = ContactGroup.create_static(
            self.org, self.user, "Group being created", status=ContactGroup.STATUS_INITIALIZING
        )

        response = self.client.get(list_url)
        self.assertEqual([frank, joe], list(response.context["object_list"]))
        self.assertIsNone(response.context["search_error"])
        self.assertEqual([], list(response.context["actions"]))

        active_contacts = ContactGroup.system_groups.get(org=self.org, group_type="A")
        survey_audience = ContactGroup.user_groups.get(org=self.org, name="Survey Audience")
        unsatisfied = ContactGroup.user_groups.get(org=self.org, name="Unsatisfied Customers")

        self.assertEqual(
            response.context["groups"],
            [
                {
                    "uuid": str(creating.uuid),
                    "pk": creating.id,
                    "label": "Group being created",
                    "is_dynamic": False,
                    "is_ready": False,
                    "count": 0,
                },
                {
                    "uuid": str(survey_audience.uuid),
                    "pk": survey_audience.id,
                    "label": "Survey Audience",
                    "is_dynamic": False,
                    "is_ready": True,
                    "count": 0,
                },
                {
                    "uuid": str(unsatisfied.uuid),
                    "pk": unsatisfied.id,
                    "label": "Unsatisfied Customers",
                    "is_dynamic": False,
                    "is_ready": True,
                    "count": 0,
                },
            ],
        )

        mr_mocks.contact_search("age = 18", contacts=[frank], allow_as_group=True)

        response = self.client.get(list_url + "?search=age+%3D+18")
        self.assertEqual(list(response.context["object_list"]), [frank])
        self.assertEqual(response.context["search"], "age = 18")
        self.assertEqual(response.context["save_dynamic_search"], True)
        self.assertIsNone(response.context["search_error"])
        self.assertEqual(list(response.context["contact_fields"].values_list("label", flat=True)), ["Home", "Age"])

        mr_mocks.contact_search("age = 18", contacts=[frank], total=10020, allow_as_group=True)

        # we return up to 10000 contacts when searching with ES, so last page is 200
        url = f'{reverse("contacts.contact_list")}?{"search=age+%3D+18&page=200"}'
        response = self.client.get(url)

        self.assertEqual(response.status_code, 200)

        # when user requests page 201, we return a 404, page not found
        url = f'{reverse("contacts.contact_list")}?{"search=age+%3D+18&page=201"}'
        response = self.client.get(url)

        self.assertEqual(response.status_code, 404)

<<<<<<< HEAD
        mr_mocks.contact_search(
            'age > 18 and home = "Kigali"', cleaned='age > 18 AND home = "Kigali"', contacts=[joe],
        )
=======
        mr_mocks.contact_search('age > 18 and home = "Kigali"', cleaned='age > 18 AND home = "Kigali"', contacts=[joe])
>>>>>>> 904ab07c

        response = self.client.get(list_url + '?search=age+>+18+and+home+%3D+"Kigali"')
        self.assertEqual(list(response.context["object_list"]), [joe])
        self.assertEqual(response.context["search"], 'age > 18 AND home = "Kigali"')
        self.assertEqual(response.context["save_dynamic_search"], True)
        self.assertIsNone(response.context["search_error"])

        mr_mocks.contact_search("Joe", cleaned='name ~ "Joe"', contacts=[joe])

        response = self.client.get(list_url + "?search=Joe")
        self.assertEqual(list(response.context["object_list"]), [joe])
        self.assertEqual(response.context["search"], 'name ~ "Joe"')
        self.assertEqual(response.context["save_dynamic_search"], True)
        self.assertIsNone(response.context["search_error"])

        with AnonymousOrg(self.org):
            mr_mocks.contact_search(f"{joe.id}", cleaned=f"id = {joe.id}", contacts=[joe], allow_as_group=False)

            response = self.client.get(list_url + f"?search={joe.id}")
            self.assertEqual(list(response.context["object_list"]), [joe])
            self.assertIsNone(response.context["search_error"])
            self.assertEqual(response.context["search"], f"id = {joe.id}")
            self.assertEqual(response.context["save_dynamic_search"], False)

        # try with invalid search string
        mr_mocks.error("mismatched input at (((", code="unexpected_token", extra={"token": "((("})

        response = self.client.get(list_url + "?search=(((")
        self.assertEqual(list(response.context["object_list"]), [])
        self.assertEqual(response.context["search_error"], "Invalid query syntax at '((('")

        self.login(self.admin)

        # admins can see bulk actions
        response = self.client.get(list_url)
        self.assertEqual([frank, joe], list(response.context["object_list"]))
        self.assertEqual(["label", "block", "archive"], list(response.context["actions"]))

        # try label bulk action
        self.client.post(list_url, {"action": "label", "objects": frank.id, "label": survey_audience.id})
        self.assertIn(frank, survey_audience.contacts.all())

        # try label bulk action against search results
        self.client.post(list_url + "?search=Joe", {"action": "label", "objects": joe.id, "label": survey_audience.id})
        self.assertIn(joe, survey_audience.contacts.all())

        self.assertEqual(
            call(self.org.id, group_uuid=str(active_contacts.uuid), query="Joe", sort="", offset=0, exclude_ids=[]),
            mr_mocks.calls["contact_search"][-1],
        )

        # try archive bulk action
        self.client.post(list_url + "?search=Joe", {"action": "archive", "objects": joe.id})

        # we re-run the search for the response, but exclude Joe
        self.assertEqual(
            call(
                self.org.id, group_uuid=str(active_contacts.uuid), query="Joe", sort="", offset=0, exclude_ids=[joe.id]
            ),
            mr_mocks.calls["contact_search"][-1],
        )

        response = self.client.get(list_url)
        self.assertEqual([frank], list(response.context["object_list"]))

        joe.refresh_from_db()
        self.assertEqual(Contact.STATUS_ARCHIVED, joe.status)

    @mock_mailroom
    def test_blocked(self, mr_mocks):
        joe = self.create_contact("Joe", urns=["twitter:joe"])
        frank = self.create_contact("Frank", urns=["twitter:frank"])
        billy = self.create_contact("Billy", urns=["twitter:billy"])
        self.create_contact("Mary", urns=["twitter:mary"])

        joe.block(self.admin)
        frank.block(self.admin)
        billy.block(self.admin)

        self.login(self.user)

        blocked_url = reverse("contacts.contact_blocked")

        response = self.client.get(blocked_url)
        self.assertEqual([billy, frank, joe], list(response.context["object_list"]))
        self.assertEqual([], list(response.context["actions"]))

        self.login(self.admin)

        # admin users see bulk actions
        response = self.client.get(blocked_url)
        self.assertEqual(["restore", "archive"], list(response.context["actions"]))

        # try restore bulk action
        self.client.post(blocked_url, {"action": "restore", "objects": billy.id})

        response = self.client.get(blocked_url)
        self.assertEqual([frank, joe], list(response.context["object_list"]))

        billy.refresh_from_db()
        self.assertEqual(Contact.STATUS_ACTIVE, billy.status)

        # try archive bulk action
        self.client.post(blocked_url, {"action": "archive", "objects": frank.id})

        response = self.client.get(blocked_url)
        self.assertEqual([joe], list(response.context["object_list"]))

        frank.refresh_from_db()
        self.assertEqual(Contact.STATUS_ARCHIVED, frank.status)

    @mock_mailroom
    def test_stopped(self, mr_mocks):
        joe = self.create_contact("Joe", urns=["twitter:joe"])
        frank = self.create_contact("Frank", urns=["twitter:frank"])
        billy = self.create_contact("Billy", urns=["twitter:billy"])
        self.create_contact("Mary", urns=["twitter:mary"])

        joe.stop(self.admin)
        frank.stop(self.admin)
        billy.stop(self.admin)

        self.login(self.user)

        stopped_url = reverse("contacts.contact_stopped")

        response = self.client.get(stopped_url)
        self.assertEqual([billy, frank, joe], list(response.context["object_list"]))
        self.assertEqual([], list(response.context["actions"]))

        self.login(self.admin)

        # admin users see bulk actions
        response = self.client.get(stopped_url)
        self.assertEqual(["restore", "archive"], list(response.context["actions"]))

        # try restore bulk action
        self.client.post(stopped_url, {"action": "restore", "objects": billy.id})

        response = self.client.get(stopped_url)
        self.assertEqual([frank, joe], list(response.context["object_list"]))

        billy.refresh_from_db()
        self.assertEqual(Contact.STATUS_ACTIVE, billy.status)

        # try archive bulk action
        self.client.post(stopped_url, {"action": "archive", "objects": frank.id})

        response = self.client.get(stopped_url)
        self.assertEqual([joe], list(response.context["object_list"]))

        frank.refresh_from_db()
        self.assertEqual(Contact.STATUS_ARCHIVED, frank.status)

    @patch("temba.contacts.models.Contact.BULK_RELEASE_IMMEDIATELY_LIMIT", 5)
    @mock_mailroom
    def test_archived(self, mr_mocks):
        joe = self.create_contact("Joe", urns=["twitter:joe"])
        frank = self.create_contact("Frank", urns=["twitter:frank"])
        billy = self.create_contact("Billy", urns=["twitter:billy"])
        self.create_contact("Mary", urns=["twitter:mary"])

        joe.archive(self.admin)
        frank.archive(self.admin)
        billy.archive(self.admin)

        self.login(self.user)

        archived_url = reverse("contacts.contact_archived")

        response = self.client.get(archived_url)
        self.assertEqual([billy, frank, joe], list(response.context["object_list"]))
        self.assertEqual([], list(response.context["actions"]))

        self.login(self.admin)

        # admin users see bulk actions
        response = self.client.get(archived_url)
        self.assertEqual(["restore", "delete"], list(response.context["actions"]))

        # try restore bulk action
        self.client.post(archived_url, {"action": "restore", "objects": billy.id})

        response = self.client.get(archived_url)
        self.assertEqual([frank, joe], list(response.context["object_list"]))

        billy.refresh_from_db()
        self.assertEqual(Contact.STATUS_ACTIVE, billy.status)

        # try delete bulk action
        self.client.post(archived_url, {"action": "delete", "objects": frank.id})

        response = self.client.get(archived_url)
        self.assertEqual([joe], list(response.context["object_list"]))

        frank.refresh_from_db()
        self.assertFalse(frank.is_active)

        # the archived view also supports deleting all
        self.client.post(archived_url, {"action": "delete", "all": "true"})

        response = self.client.get(archived_url)
        self.assertEqual([], list(response.context["object_list"]))

        # only archived contacts affected
        self.assertEqual(2, Contact.objects.filter(is_active=False, status=Contact.STATUS_ARCHIVED).count())
        self.assertEqual(2, Contact.objects.filter(is_active=False).count())

        # for larger numbers of contacts, a background task is used
        for c in range(6):
            contact = self.create_contact(f"Bob{c}", urns=[f"twitter:bob{c}"])
            contact.archive(self.user)

        response = self.client.get(archived_url)
        self.assertEqual(6, len(response.context["object_list"]))

        self.client.post(archived_url, {"action": "delete", "all": "true"})

        response = self.client.get(archived_url)
        self.assertEqual(0, len(response.context["object_list"]))

    @mock_mailroom
    def test_read(self, mr_mocks):
        joe = self.create_contact("Joe", phone="123")
        other_org_contact = self.create_contact("Hans", phone="+593979123456", org=self.org2)

        read_url = reverse("contacts.contact_read", args=[joe.uuid])
        block_url = reverse("contacts.contact_block", args=[joe.id])

        response = self.client.get(read_url)
        self.assertLoginRedirect(response)

        # login as viewer
        self.login(self.user)

        response = self.client.get(read_url)
        self.assertContains(response, "Joe")

        # make sure the block link is not present
        self.assertNotContains(response, block_url)

        # login as admin
        self.login(self.admin)

        # make sure the block link is present now
        response = self.client.get(read_url)
        self.assertContains(response, block_url)

        # and that it works
        self.client.post(block_url, dict(id=joe.id))
        self.assertTrue(Contact.objects.get(pk=joe.id, status="B"))

        # try unblocking now
        response = self.client.get(read_url)
        restore_url = reverse("contacts.contact_restore", args=[joe.id])
        self.assertContains(response, restore_url)

        self.client.post(restore_url, dict(id=joe.id))
        self.assertTrue(Contact.objects.get(pk=joe.id, status="A"))

        # can't block contacts from other orgs
        response = self.client.post(reverse("contacts.contact_block", args=[other_org_contact.id]))
        self.assertLoginRedirect(response)

        # contact should be unchanged
        other_org_contact.refresh_from_db()
        self.assertEqual(Contact.STATUS_ACTIVE, other_org_contact.status)

        # or restore...
        other_org_contact.block(self.admin2)

        response = self.client.post(reverse("contacts.contact_restore", args=[other_org_contact.id]))
        self.assertLoginRedirect(response)

        # contact should be unchanged
        other_org_contact.refresh_from_db()
        self.assertEqual(Contact.STATUS_BLOCKED, other_org_contact.status)

        delete_url = reverse("contacts.contact_archive", args=[joe.id])

        response = self.client.get(read_url)

        self.assertNotContains(response, restore_url)
        self.assertContains(response, delete_url)

        # unstop option available for stopped contacts
        joe.stop(self.user)
        response = self.client.get(read_url)

        self.assertContains(response, restore_url)
        self.assertContains(response, delete_url)

        # can't access a deleted contact
        joe.release(self.admin)

        response = self.client.get(read_url)
        self.assertEqual(response.status_code, 404)

        # contact with only a urn
        nameless = self.create_contact("", urns=["twitter:bobby_anon"])
        response = self.client.get(reverse("contacts.contact_read", args=[nameless.uuid]))
        self.assertContains(response, "bobby_anon")

        # contact without name or urn
        nameless = Contact.objects.create(org=self.org)
        response = self.client.get(reverse("contacts.contact_read", args=[nameless.uuid]))
        self.assertContains(response, "Contact Details")

        # invalid uuid should return 404
        response = self.client.get(reverse("contacts.contact_read", args=["invalid-uuid"]))
        self.assertEqual(response.status_code, 404)

    @mock_mailroom
    def test_archive(self, mr_mocks):
        contact = self.create_contact("Joe", phone="+593979000111")
        other_org_contact = self.create_contact("Hans", phone="+593979123456", org=self.org2)

        archive_url = reverse("contacts.contact_archive", args=[contact.id])

        # can't archive if not logged in
        response = self.client.post(archive_url, {"id": contact.id})
        self.assertLoginRedirect(response)

        self.login(self.user)

        # can't archive if just regular user
        response = self.client.post(archive_url, {"id": contact.id})
        self.assertLoginRedirect(response)

        self.login(self.admin)

        response = self.client.post(archive_url, {"id": contact.id})
        self.assertEqual(302, response.status_code)

        contact.refresh_from_db()
        self.assertEqual(Contact.STATUS_ARCHIVED, contact.status)

        # can't archive contact in other org
        archive_url = reverse("contacts.contact_restore", args=[other_org_contact.id])
        response = self.client.post(archive_url, {"id": other_org_contact.id})
        self.assertLoginRedirect(response)

        # contact should be unchanged
        other_org_contact.refresh_from_db()
        self.assertEqual(Contact.STATUS_ACTIVE, other_org_contact.status)

    @mock_mailroom
    def test_restore(self, mr_mocks):
        contact = self.create_contact("Joe", phone="+593979000111")
        contact.stop(self.admin)
        other_org_contact = self.create_contact("Hans", phone="+593979123456", org=self.org2)
        other_org_contact.stop(self.admin2)

        restore_url = reverse("contacts.contact_restore", args=[contact.id])

        # can't restore if not logged in
        response = self.client.post(restore_url, {"id": contact.id})
        self.assertLoginRedirect(response)

        self.login(self.user)

        # can't restore if just regular user
        response = self.client.post(restore_url, {"id": contact.id})
        self.assertLoginRedirect(response)

        self.login(self.admin)

        response = self.client.post(restore_url, {"id": contact.id})
        self.assertEqual(302, response.status_code)

        contact.refresh_from_db()
        self.assertEqual(Contact.STATUS_ACTIVE, contact.status)

        # can't restore contact in other org
        restore_url = reverse("contacts.contact_restore", args=[other_org_contact.id])
        response = self.client.post(restore_url, {"id": other_org_contact.id})
        self.assertLoginRedirect(response)

        # contact should be unchanged
        other_org_contact.refresh_from_db()
        self.assertEqual(Contact.STATUS_STOPPED, other_org_contact.status)

    def test_delete(self):
        contact = self.create_contact("Joe", phone="+593979000111")
        other_org_contact = self.create_contact("Hans", phone="+593979123456", org=self.org2)

        delete_url = reverse("contacts.contact_delete", args=[contact.id])

        # can't delete if not logged in
        response = self.client.post(delete_url, {"id": contact.id})
        self.assertLoginRedirect(response)

        self.login(self.user)

        # can't delete if just regular user
        response = self.client.post(delete_url, {"id": contact.id})
        self.assertLoginRedirect(response)

        self.login(self.admin)

        response = self.client.post(delete_url, {"id": contact.id})
        self.assertEqual(302, response.status_code)

        contact.refresh_from_db()
        self.assertFalse(contact.is_active)

        # can't delete contact in other org
        delete_url = reverse("contacts.contact_delete", args=[other_org_contact.id])
        response = self.client.post(delete_url, {"id": other_org_contact.id})
        self.assertLoginRedirect(response)

        # contact should be unchanged
        other_org_contact.refresh_from_db()
        self.assertTrue(other_org_contact.is_active)


class ContactGroupTest(TembaTest):
    def setUp(self):
        super().setUp()

        self.joe = self.create_contact("Joe Blow", phone="123", fields={"age": "17", "gender": "male"})
        self.frank = self.create_contact("Frank Smith", phone="1234")
        self.mary = self.create_contact("Mary Mo", phone="345", fields={"age": "21", "gender": "female"})

    def test_create_static(self):
        group = ContactGroup.create_static(self.org, self.admin, " group one ")

        self.assertEqual(group.org, self.org)
        self.assertEqual(group.name, "group one")
        self.assertEqual(group.created_by, self.admin)
        self.assertEqual(group.status, ContactGroup.STATUS_READY)

        # can't call update_query on a static group
        self.assertRaises(ValueError, group.update_query, "gender=M")

        # exception if group name is blank
        self.assertRaises(ValueError, ContactGroup.create_static, self.org, self.admin, "   ")

    @mock_mailroom
    def test_create_dynamic(self, mr_mocks):
        age = ContactField.get_or_create(self.org, self.admin, "age", value_type=ContactField.TYPE_NUMBER)
        gender = ContactField.get_or_create(self.org, self.admin, "gender", priority=10)

        # create a dynamic group using a query
        query = '(Age < 18 and gender = "male") or (Age > 18 and gender = "female")'
        mr_mocks.parse_query(query, fields=[age, gender])

        group = ContactGroup.create_dynamic(self.org, self.admin, "Group two", query)
        group.refresh_from_db()

        self.assertEqual(group.query, query)
        self.assertEqual(set(group.query_fields.all()), {age, gender})
        self.assertEqual(group.status, ContactGroup.STATUS_INITIALIZING)

        # update group query
        mr_mocks.parse_query("age > 18 and name ~ Mary", cleaned='age > 18 AND name ~ "Mary"', fields=[age])
        group.update_query("age > 18 and name ~ Mary")
        group.refresh_from_db()

        self.assertEqual(group.query, 'age > 18 AND name ~ "Mary"')
        self.assertEqual(set(group.query_fields.all()), {age})
        self.assertEqual(group.status, ContactGroup.STATUS_INITIALIZING)

        # try to update group query to something invalid
        mr_mocks.error("no valid")
        with self.assertRaises(ValueError):
            group.update_query("age ~ Mary")

        # can't create a dynamic group with empty query
        self.assertRaises(ValueError, ContactGroup.create_dynamic, self.org, self.admin, "Empty", "")

        # can't create a dynamic group with id attribute
        mr_mocks.parse_query("id = 123", allow_as_group=False)
        self.assertRaises(ValueError, ContactGroup.create_dynamic, self.org, self.admin, "Bose", "id = 123")

        # dynamic group should not have remove to group button
        self.login(self.admin)
        filter_url = reverse("contacts.contact_filter", args=[group.uuid])
        response = self.client.get(filter_url)
        self.assertEqual(list(response.context["contact_fields"].values_list("key", flat=True)), ["gender", "age"])
        # put group back into evaluation state
        group.status = ContactGroup.STATUS_EVALUATING
        group.save(update_fields=("status",))

        # can't update query again while it is in this state
        with self.assertRaises(ValueError):
            group.update_query("age = 18")

    def test_get_or_create(self):
        group = ContactGroup.get_or_create(self.org, self.user, " first ")
        self.assertEqual(group.name, "first")
        self.assertFalse(group.is_dynamic)

        # name look up is case insensitive
        self.assertEqual(ContactGroup.get_or_create(self.org, self.user, "  FIRST"), group)

        # fetching by id shouldn't modify original group
        self.assertEqual(ContactGroup.get_or_create(self.org, self.user, "Kigali", uuid=group.uuid), group)

        group.refresh_from_db()
        self.assertEqual(group.name, "first")

    @mock_mailroom
    def test_get_user_groups(self, mr_mocks):
        self.create_field("gender", "Gender")
        static = ContactGroup.create_static(self.org, self.admin, "Static")
        deleted = ContactGroup.create_static(self.org, self.admin, "Deleted")
        deleted.is_active = False
        deleted.save()

        dynamic = ContactGroup.create_dynamic(self.org, self.admin, "Dynamic", "gender=M")
        ContactGroup.user_groups.filter(id=dynamic.id).update(status=ContactGroup.STATUS_READY)

        self.assertEqual(set(ContactGroup.get_user_groups(self.org)), {static, dynamic})
        self.assertEqual(set(ContactGroup.get_user_groups(self.org, dynamic=False)), {static})
        self.assertEqual(set(ContactGroup.get_user_groups(self.org, dynamic=True)), {dynamic})

    def test_is_valid_name(self):
        self.assertTrue(ContactGroup.is_valid_name("x"))
        self.assertTrue(ContactGroup.is_valid_name("1"))
        self.assertTrue(ContactGroup.is_valid_name("x" * 64))
        self.assertFalse(ContactGroup.is_valid_name(" "))
        self.assertFalse(ContactGroup.is_valid_name(" x"))
        self.assertFalse(ContactGroup.is_valid_name("x "))
        self.assertFalse(ContactGroup.is_valid_name("+x"))
        self.assertFalse(ContactGroup.is_valid_name("@x"))
        self.assertFalse(ContactGroup.is_valid_name("x" * 65))

    @mock_mailroom
    def test_member_count(self, mr_mocks):
        group = self.create_group("Cool kids")
        group.contacts.add(self.joe, self.frank)

        self.assertEqual(ContactGroup.user_groups.get(pk=group.pk).get_member_count(), 2)

        group.contacts.add(self.mary)

        self.assertEqual(ContactGroup.user_groups.get(pk=group.pk).get_member_count(), 3)

        group.contacts.remove(self.mary)

        self.assertEqual(ContactGroup.user_groups.get(pk=group.pk).get_member_count(), 2)

        # blocking a contact removes them from all user groups
        self.joe.block(self.user)

        group = ContactGroup.user_groups.get(pk=group.pk)
        self.assertEqual(group.get_member_count(), 1)
        self.assertEqual(set(group.contacts.all()), {self.frank})

        # releasing removes from all user groups
        self.frank.release(self.user)

        group = ContactGroup.user_groups.get(pk=group.pk)
        self.assertEqual(group.get_member_count(), 0)
        self.assertEqual(set(group.contacts.all()), set())

    @mock_mailroom
    def test_system_group_counts(self, mr_mocks):
        # start with none
        self.releaseContacts(delete=True)

        counts = ContactGroup.get_system_group_counts(self.org)
        self.assertEqual(
            counts,
            {
                ContactGroup.TYPE_ACTIVE: 0,
                ContactGroup.TYPE_BLOCKED: 0,
                ContactGroup.TYPE_STOPPED: 0,
                ContactGroup.TYPE_ARCHIVED: 0,
            },
        )

        self.create_contact("Hannibal", phone="0783835001")
        face = self.create_contact("Face", phone="0783835002")
        ba = self.create_contact("B.A.", phone="0783835003")
        murdock = self.create_contact("Murdock", phone="0783835004")

        counts = ContactGroup.get_system_group_counts(self.org)
        self.assertEqual(
            counts,
            {
                ContactGroup.TYPE_ACTIVE: 4,
                ContactGroup.TYPE_BLOCKED: 0,
                ContactGroup.TYPE_STOPPED: 0,
                ContactGroup.TYPE_ARCHIVED: 0,
            },
        )

        # call methods twice to check counts don't change twice
        murdock.block(self.user)
        murdock.block(self.user)
        face.block(self.user)
        ba.stop(self.user)
        ba.stop(self.user)

        counts = ContactGroup.get_system_group_counts(self.org)
        self.assertEqual(
            counts,
            {
                ContactGroup.TYPE_ACTIVE: 1,
                ContactGroup.TYPE_BLOCKED: 2,
                ContactGroup.TYPE_STOPPED: 1,
                ContactGroup.TYPE_ARCHIVED: 0,
            },
        )

        murdock.release(self.user)
        murdock.release(self.user)
        face.restore(self.user)
        face.restore(self.user)
        ba.restore(self.user)
        ba.restore(self.user)

        # squash all our counts, this shouldn't affect our overall counts, but we should now only have 3
        squash_contactgroupcounts()
        self.assertEqual(ContactGroupCount.objects.all().count(), 3)

        counts = ContactGroup.get_system_group_counts(self.org)
        self.assertEqual(
            counts,
            {
                ContactGroup.TYPE_ACTIVE: 3,
                ContactGroup.TYPE_BLOCKED: 0,
                ContactGroup.TYPE_STOPPED: 0,
                ContactGroup.TYPE_ARCHIVED: 0,
            },
        )

        # rebuild just our system contact group
        all_contacts = ContactGroup.all_groups.get(org=self.org, group_type=ContactGroup.TYPE_ACTIVE)
        ContactGroupCount.populate_for_group(all_contacts)

        # assert our count is correct
        self.assertEqual(all_contacts.get_member_count(), 3)
        self.assertEqual(ContactGroupCount.objects.filter(group=all_contacts).count(), 1)

    def test_release(self):
        group = self.create_group("one")
        flow = self.get_flow("favorites")

        campaign = Campaign.create(self.org, self.admin, "Reminders", group)
        joined = ContactField.get_or_create(
            self.org, self.admin, "joined", "Joined On", value_type=ContactField.TYPE_DATETIME
        )
        event = CampaignEvent.create_message_event(self.org, self.admin, campaign, joined, 2, unit="D", message="Hi")
        EventFire.objects.create(event=event, contact=self.joe, scheduled=timezone.now() + timedelta(days=2))
        campaign.is_archived = True
        campaign.save()

        self.login(self.admin)

        response = self.client.post(reverse("contacts.contactgroup_delete", args=[group.id]), {})
        self.assertEqual(200, response.status_code)

        self.assertIsNone(ContactGroup.user_groups.filter(pk=group.id).first())
        self.assertFalse(ContactGroup.all_groups.get(pk=group.id).is_active)

        # event firs will have been deleted
        self.assertEqual(0, EventFire.objects.count())

        group = self.create_group("one")
        delete_url = reverse("contacts.contactgroup_delete", args=[group.pk])

        trigger = Trigger.objects.create(
            org=self.org, flow=flow, keyword="join", created_by=self.admin, modified_by=self.admin
        )
        trigger.groups.add(group)

        second_trigger = Trigger.objects.create(
            org=self.org, flow=flow, keyword="register", created_by=self.admin, modified_by=self.admin
        )
        second_trigger.groups.add(group)

        response = self.client.get(delete_url, dict(), HTTP_X_PJAX=True)
        self.assertContains(response, 'This group is used by <a href="/trigger/">2 triggers<a>')

        response = self.client.post(delete_url, dict())
        self.assertEqual(302, response.status_code)
        response = self.client.post(delete_url, dict(), follow=True)
        self.assertTrue(ContactGroup.user_groups.get(pk=group.pk).is_active)
        self.assertEqual(response.request["PATH_INFO"], reverse("contacts.contact_filter", args=[group.uuid]))

        # archive a trigger
        second_trigger.is_archived = True
        second_trigger.save()

        response = self.client.post(delete_url, dict())
        self.assertEqual(302, response.status_code)
        response = self.client.post(delete_url, dict(), follow=True)
        self.assertTrue(ContactGroup.user_groups.get(pk=group.pk).is_active)
        self.assertEqual(response.request["PATH_INFO"], reverse("contacts.contact_filter", args=[group.uuid]))

        trigger.is_archived = True
        trigger.save()

        self.client.post(delete_url, dict())
        # group should have is_active = False and all its triggers
        self.assertIsNone(ContactGroup.user_groups.filter(pk=group.pk).first())
        self.assertFalse(ContactGroup.all_groups.get(pk=group.pk).is_active)
        self.assertFalse(Trigger.objects.get(pk=trigger.pk).is_active)
        self.assertFalse(Trigger.objects.get(pk=second_trigger.pk).is_active)

    def test_group_release_deactivates_campaign(self):
        a_group = self.create_group("one")
        delete_url = reverse("contacts.contactgroup_delete", args=[a_group.pk])

        self.get_flow("favorites")

        self.login(self.admin)

        post_data = dict(name="YAC - Yet another campaign", group=a_group.pk)
        self.client.post(reverse("campaigns.campaign_create"), post_data)

        a_campaign = Campaign.objects.first()

        response = self.client.get(delete_url, dict(), HTTP_X_PJAX=True)
        self.assertContains(response, "There is an active campaign using this group.")

        # archive the campaign
        self.client.post(reverse("campaigns.campaign_archive", args=(a_campaign.pk,)))

        response = self.client.get(delete_url, dict(), HTTP_X_PJAX=True)
        self.assertContains(response, "Are you sure?")

        response = self.client.post(delete_url, dict(), HTTP_X_PJAX=True)
        self.assertContains(response, "document.location.href = '/contact/';")

        # group and campaign are no longer active
        self.assertFalse(ContactGroup.all_groups.get(pk=a_group.pk).is_active)
        self.assertFalse(Campaign.objects.get(pk=a_campaign.pk).is_active)

    def test_delete_fail_with_dependencies(self):
        self.login(self.admin)

        self.get_flow("dependencies")

        from temba.flows.models import Flow

        flow = Flow.objects.filter(name="Dependencies").first()
        cats = ContactGroup.user_groups.filter(name="Cat Facts").first()
        delete_url = reverse("contacts.contactgroup_delete", args=[cats.pk])

        # can't delete if it is a dependency
        response = self.client.post(delete_url, dict())
        self.assertEqual(302, response.status_code)
        self.assertTrue(ContactGroup.user_groups.get(id=cats.id).is_active)

        # get the dependency details
        response = self.client.get(delete_url, dict(), HTTP_X_PJAX=True)
        self.assertEqual(200, response.status_code)
        self.assertContains(response, "Dependencies")

        # remove it from our list of dependencies
        flow.group_dependencies.remove(cats)

        # now it should be gone
        response = self.client.get(delete_url, dict(), HTTP_X_PJAX=True)
        self.assertNotContains(response, "Dependencies")

        response = self.client.post(delete_url, dict(), HTTP_X_PJAX=True)
        self.assertIsNone(ContactGroup.user_groups.filter(id=cats.id).first())

    def test_delete_with_campaign_dependencies(self):
        block_group = self.create_group("one that blocks")

        self.login(self.admin)

        post_data = dict(name="Don't forget to ...", group=block_group.pk)
        self.client.post(reverse("campaigns.campaign_create"), post_data)

        delete_url = reverse("contacts.contactgroup_delete", args=[block_group.pk])

        # users are notified that a group cannot be deleted
        response = self.client.get(delete_url, dict(), HTTP_X_PJAX=True)
        self.assertContains(response, "There is an active campaign using this group")

        # can't delete if it is a dependency
        response = self.client.post(delete_url, dict())
        self.assertRedirect(response, f"/contact/filter/{block_group.uuid}/")
        self.assertTrue(ContactGroup.user_groups.get(id=block_group.id).is_active)


class ElasticSearchLagTest(TembaTest):
    def test_lag(self):
        mock_es_data = [
            {
                "_type": "_doc",
                "_index": "dummy_index",
                "_source": {"id": 10, "modified_on": timezone.now().isoformat()},
            }
        ]
        with ESMockWithScroll(data=mock_es_data):
            self.assertFalse(check_elasticsearch_lag())

        frank = self.create_contact("Frank Smith", urns=["tel:1234", "twitter:hola"])

        mock_es_data = [
            {
                "_type": "_doc",
                "_index": "dummy_index",
                "_source": {"id": frank.id, "modified_on": frank.modified_on.isoformat()},
            }
        ]
        with ESMockWithScroll(data=mock_es_data):
            self.assertTrue(check_elasticsearch_lag())

        mock_es_data = [
            {
                "_type": "_doc",
                "_index": "dummy_index",
                "_source": {"id": frank.id, "modified_on": (frank.modified_on - timedelta(minutes=10)).isoformat()},
            }
        ]
        with ESMockWithScroll(data=mock_es_data):
            self.assertFalse(check_elasticsearch_lag())

        Contact.objects.filter(id=frank.id).update(modified_on=timezone.now() - timedelta(minutes=6))
        with ESMockWithScroll():
            self.assertFalse(check_elasticsearch_lag())


class ContactGroupCRUDLTest(TembaTest):
    def setUp(self):
        super().setUp()

        self.joe = self.create_contact("Joe Blow", phone="123")
        self.frank = self.create_contact("Frank Smith", urns=["tel:1234", "twitter:hola"])

        self.joe_and_frank = self.create_group("Customers", [self.joe, self.frank])

        self.other_org_group = self.create_group("Customers", contacts=[], org=self.org2)

    @override_settings(MAX_ACTIVE_CONTACTGROUPS_PER_ORG=10)
    @mock_mailroom
    def test_create(self, mr_mocks):
        url = reverse("contacts.contactgroup_create")

        # can't create group as viewer
        self.login(self.user)
        response = self.client.post(url, dict(name="Spammers"))
        self.assertLoginRedirect(response)

        self.login(self.admin)

        # try to create a contact group whose name is only whitespace
        response = self.client.post(url, dict(name="  "))
        self.assertFormError(response, "form", "name", "This field is required.")

        # try to create a contact group whose name begins with reserved character
        response = self.client.post(url, dict(name="+People"))
        self.assertFormError(response, "form", "name", "Group name must not be blank or begin with + or -")

        # try to create with name that's already taken
        response = self.client.post(url, dict(name="Customers"))
        self.assertFormError(response, "form", "name", "Name is used by another group")

        # create with valid name (that will be trimmed)
        response = self.client.post(url, dict(name="first  "))
        self.assertNoFormErrors(response)
        ContactGroup.user_groups.get(org=self.org, name="first")

        # create a group with preselected contacts
        self.client.post(url, dict(name="Everybody", preselected_contacts="%d,%d" % (self.joe.pk, self.frank.pk)))
        group = ContactGroup.user_groups.get(org=self.org, name="Everybody")
        self.assertEqual(set(group.contacts.all()), {self.joe, self.frank})

        # create a dynamic group using a query
        self.client.post(url, dict(name="Frank", group_query="tel = 1234"))

        ContactGroup.user_groups.get(org=self.org, name="Frank", query="tel = 1234")

        self.bulk_release(ContactGroup.user_groups.all())

        for i in range(settings.MAX_ACTIVE_CONTACTGROUPS_PER_ORG):
            ContactGroup.create_static(self.org2, self.admin2, "group%d" % i)

        response = self.client.post(url, dict(name="People"))
        self.assertNoFormErrors(response)
        ContactGroup.user_groups.get(org=self.org, name="People")

        self.bulk_release(ContactGroup.user_groups.all())

        for i in range(settings.MAX_ACTIVE_CONTACTGROUPS_PER_ORG):
            ContactGroup.create_static(self.org, self.admin, "group%d" % i)

        self.assertEqual(ContactGroup.user_groups.all().count(), settings.MAX_ACTIVE_CONTACTGROUPS_PER_ORG)
        response = self.client.post(url, dict(name="People"))
        self.assertFormError(
            response,
            "form",
            "name",
            "This org has 10 groups and the limit is 10. "
            "You must delete existing ones before you can create new ones.",
        )

    def test_create_disallow_duplicates(self):
        self.login(self.admin)

        self.client.post(reverse("contacts.contactgroup_create"), dict(name="First Group"))

        # assert it was created
        ContactGroup.user_groups.get(name="First Group")

        # try to create another group with the same name, but a dynamic query, should fail
        response = self.client.post(
            reverse("contacts.contactgroup_create"), dict(name="First Group", group_query="firsts")
        )
        self.assertFormError(response, "form", "name", "Name is used by another group")

        # try to create another group with same name, not dynamic, same thing
        response = self.client.post(
            reverse("contacts.contactgroup_create"), dict(name="First Group", group_query="firsts")
        )
        self.assertFormError(response, "form", "name", "Name is used by another group")

    @mock_mailroom
    def test_update(self, mr_mocks):
        url = reverse("contacts.contactgroup_update", args=[self.joe_and_frank.id])

        dynamic_group = self.create_group("Dynamic", query="tel is 1234")

        # can't create group as viewer
        self.login(self.user)
        response = self.client.post(url, dict(name="Spammers"))
        self.assertLoginRedirect(response)

        self.login(self.admin)

        # try to update name to only whitespace
        response = self.client.post(url, dict(name="   "))
        self.assertFormError(response, "form", "name", "This field is required.")

        # try to update name to start with reserved character
        response = self.client.post(url, dict(name="+People"))
        self.assertFormError(response, "form", "name", "Group name must not be blank or begin with + or -")

        # update with valid name (that will be trimmed)
        response = self.client.post(url, dict(name="new name   "))
        self.assertNoFormErrors(response)

        self.joe_and_frank.refresh_from_db()
        self.assertEqual(self.joe_and_frank.name, "new name")

        # now try a dynamic group
        url = reverse("contacts.contactgroup_update", args=[dynamic_group.id])

        # mark our group as ready
        ContactGroup.user_groups.filter(id=dynamic_group.id).update(status=ContactGroup.STATUS_READY)

        # update both name and query, form should fail, because query is not parsable
        mr_mocks.error("error at !", code="unexpected_token", extra={"token": "!"})
        response = self.client.post(url, dict(name="Frank", query="(!))!)"))
        self.assertFormError(response, "form", "query", "Invalid query syntax at '!'")

        # try to update a group with an invalid query
        mr_mocks.error("error at >", code="unexpected_token", extra={"token": ">"})
        response = self.client.post(url, dict(name="Frank", query="name <> some_name"))
        self.assertFormError(response, "form", "query", "Invalid query syntax at '>'")

        # dependent on id
        response = self.client.post(url, dict(name="Frank", query="id = 123"))
        self.assertFormError(response, "form", "query", 'You cannot create a smart group based on "id" or "group".')

        response = self.client.post(url, dict(name="Frank", query='twitter = "hola"'))

        self.assertNoFormErrors(response)

        dynamic_group.refresh_from_db()
        self.assertEqual(dynamic_group.query, 'twitter = "hola"')

        # mark our dynamic group as evaluating
        dynamic_group.status = ContactGroup.STATUS_EVALUATING
        dynamic_group.save(update_fields=("status",))

        # and check we can't change the query while that is the case
        response = self.client.post(url, dict(name="Frank", query='twitter = "hello"'))
        self.assertFormError(response, "form", "query", "You cannot update the query of a group that is evaluating.")

        # but can change the name
        response = self.client.post(url, dict(name="Frank2", query='twitter = "hola"'))
        self.assertNoFormErrors(response)

        dynamic_group.refresh_from_db()
        self.assertEqual(dynamic_group.name, "Frank2")

        # try to update group in other org
        response = self.client.post(
            reverse("contacts.contactgroup_update", args=[self.other_org_group.id]), {"name": "new name"}
        )
        self.assertLoginRedirect(response)

        # check group is unchanged
        self.other_org_group.refresh_from_db()
        self.assertEqual("Customers", self.other_org_group.name)

    def test_delete(self):
        url = reverse("contacts.contactgroup_delete", args=[self.joe_and_frank.pk])

        # can't delete group as viewer
        self.login(self.user)
        response = self.client.post(url)
        self.assertLoginRedirect(response)

        # can as admin user
        self.login(self.admin)
        response = self.client.post(url, HTTP_X_PJAX=True)
        self.assertEqual(200, response.status_code)
        self.assertContains(response, "/contact/")

        self.joe_and_frank.refresh_from_db()
        self.assertFalse(self.joe_and_frank.is_active)
        self.assertFalse(self.joe_and_frank.contacts.all())

        # can't delete group from other org
        response = self.client.post(reverse("contacts.contactgroup_delete", args=[self.other_org_group.id]))
        self.assertLoginRedirect(response)

        # check group is unchanged
        self.other_org_group.refresh_from_db()
        self.assertTrue(self.other_org_group.is_active)


class ContactTest(TembaTest):
    def setUp(self):
        super().setUp()

        self.user1 = self.create_user("nash")

        self.joe = self.create_contact(name="Joe Blow", urns=["twitter:blow80", "tel:+250781111111"])
        self.frank = self.create_contact(name="Frank Smith", phone="+250782222222")
        self.billy = self.create_contact(name="Billy Nophone")
        self.voldemort = self.create_contact(phone="+250768383383")

        # create an orphaned URN
        ContactURN.objects.create(
            org=self.org, scheme="tel", path="+250788888888", identity="tel:+250788888888", priority=50
        )

        # create an deleted contact
        self.jim = self.create_contact(name="Jim")
        self.jim.release(self.user)

        # create contact in other org
        self.other_org_contact = self.create_contact(name="Fred", phone="+250768111222", org=self.org2)

    def create_campaign(self):
        # create a campaign with a future event and add joe
        self.farmers = self.create_group("Farmers", [self.joe])
        self.reminder_flow = self.get_flow("color")
        self.planting_date = ContactField.get_or_create(
            self.org, self.admin, "planting_date", "Planting Date", value_type=ContactField.TYPE_DATETIME
        )
        self.campaign = Campaign.create(self.org, self.admin, "Planting Reminders", self.farmers)

        # create af flow event
        self.planting_reminder = CampaignEvent.create_flow_event(
            self.org,
            self.admin,
            self.campaign,
            relative_to=self.planting_date,
            offset=0,
            unit="D",
            flow=self.reminder_flow,
            delivery_hour=17,
        )

        # and a message event
        self.message_event = CampaignEvent.create_message_event(
            self.org,
            self.admin,
            self.campaign,
            relative_to=self.planting_date,
            offset=7,
            unit="D",
            message="Sent 7 days after planting date",
        )

    @mock_mailroom
    def test_contact_create(self, mr_mocks):
        self.login(self.admin)

        # try creating a contact with a number that belongs to another contact
        response = self.client.post(
            reverse("contacts.contact_create"), data=dict(name="Ben Haggerty", urn__tel__0="+250781111111")
        )
        self.assertFormError(response, "form", "urn__tel__0", "Used by another contact")

        # now repost with a unique phone number
        response = self.client.post(
            reverse("contacts.contact_create"), data=dict(name="Ben Haggerty", urn__tel__0="+250 783-835665")
        )
        self.assertNoFormErrors(response)

        # repost with the phone number of an orphaned URN
        response = self.client.post(
            reverse("contacts.contact_create"), data=dict(name="Ben Haggerty", urn__tel__0="+250788888888")
        )
        self.assertNoFormErrors(response)

        # check that the orphaned URN has been associated with the contact
        self.assertEqual("Ben Haggerty", Contact.from_urn(self.org, "tel:+250788888888").name)

        # check we display error for invalid input
        response = self.client.post(
            reverse("contacts.contact_create"), data=dict(name="Ben Haggerty", urn__tel__0="=")
        )
        self.assertFormError(response, "form", "urn__tel__0", "Invalid input")

    @patch("temba.mailroom.client.MailroomClient.contact_modify")
    def test_block_and_stop(self, mock_contact_modify):
        mock_contact_modify.return_value = {self.joe.id: {"contact": {}, "events": []}}

        self.joe.block(self.admin)

        mock_contact_modify.assert_called_once_with(
            self.org.id, self.admin.id, [self.joe.id], [modifiers.Status(status="blocked")]
        )
        mock_contact_modify.reset_mock()

        self.joe.stop(self.admin)

        mock_contact_modify.assert_called_once_with(
            self.org.id, self.admin.id, [self.joe.id], [modifiers.Status(status="stopped")]
        )
        mock_contact_modify.reset_mock()

        self.joe.restore(self.admin)

        mock_contact_modify.assert_called_once_with(
            self.org.id, self.admin.id, [self.joe.id], [modifiers.Status(status="active")]
        )
        mock_contact_modify.reset_mock()

    def test_release(self):
        # create a contact with a message
        old_contact = self.create_contact("Jose", phone="+12065552000")
        self.create_incoming_msg(old_contact, "hola mundo")
        urn = old_contact.get_urn()

        ivr_flow = self.get_flow("ivr")
        msg_flow = self.get_flow("favorites_v13")

        self.create_incoming_call(msg_flow, old_contact)

        # steal his urn into a new contact
        contact = self.create_contact("Joe", urns=["twitter:tweettweet"])
        urn.contact = contact
        urn.save(update_fields=("contact",))
        group = self.create_group("Test Group", contacts=[contact])

        contact.fields = {"gender": "Male", "age": 40}
        contact.save(update_fields=("fields",))

        self.create_broadcast(self.admin, "Test Broadcast", contacts=[contact])

        flow_nodes = msg_flow.get_definition()["nodes"]
        color_prompt = flow_nodes[0]
        color_split = flow_nodes[2]
        beer_prompt = flow_nodes[3]
        beer_split = flow_nodes[5]
        name_prompt = flow_nodes[6]
        name_split = flow_nodes[7]

        (
            MockSessionWriter(contact, msg_flow)
            .visit(color_prompt)
            .send_msg("What is your favorite color?", self.channel)
            .visit(color_split)
            .wait()
            .resume(msg=self.create_incoming_msg(contact, "red"))
            .visit(beer_prompt)
            .send_msg("Good choice, I like Red too! What is your favorite beer?", self.channel)
            .visit(beer_split)
            .wait()
            .resume(msg=self.create_incoming_msg(contact, "primus"))
            .visit(name_prompt)
            .send_msg("Lastly, what is your name?", self.channel)
            .visit(name_split)
            .wait()
            .save()
        )

        campaign = Campaign.create(self.org, self.admin, "Reminders", group)
        joined = ContactField.get_or_create(
            self.org, self.admin, "joined", "Joined On", value_type=ContactField.TYPE_DATETIME
        )
        event = CampaignEvent.create_message_event(self.org, self.admin, campaign, joined, 2, unit="D", message="Hi")
        EventFire.objects.create(event=event, contact=contact, scheduled=timezone.now() + timedelta(days=2))

        self.create_incoming_call(msg_flow, contact)

        self.assertEqual(1, group.contacts.all().count())
        self.assertEqual(1, contact.connections.all().count())
        self.assertEqual(1, contact.addressed_broadcasts.all().count())
        self.assertEqual(2, contact.urns.all().count())
        self.assertEqual(2, contact.runs.all().count())
        self.assertEqual(7, contact.msgs.all().count())
        self.assertEqual(2, len(contact.fields))
        self.assertEqual(1, contact.campaign_fires.count())

        # first try a regular release and make sure our urns are anonymized
        contact.release(self.admin, full=False)
        self.assertEqual(2, contact.urns.all().count())
        for urn in contact.urns.all():
            uuid.UUID(urn.path, version=4)
            self.assertEqual(URN.DELETED_SCHEME, urn.scheme)

        # a new contact arrives with those urns
        new_contact = self.create_contact("URN Thief", urns=["tel:+12065552000", "twitter:tweettweet"])
        self.assertEqual(2, new_contact.urns.all().count())

        # now lets go for a full release
        contact.release(self.admin)

        contact.refresh_from_db()
        self.assertEqual(0, group.contacts.all().count())
        self.assertEqual(0, contact.connections.all().count())
        self.assertEqual(0, contact.addressed_broadcasts.all().count())
        self.assertEqual(0, contact.urns.all().count())
        self.assertEqual(0, contact.runs.all().count())
        self.assertEqual(0, contact.msgs.all().count())
        self.assertEqual(0, contact.campaign_fires.count())

        # contact who used to own our urn had theirs released too
        self.assertEqual(0, old_contact.connections.all().count())
        self.assertEqual(0, old_contact.msgs.all().count())

        self.assertIsNone(contact.fields)
        self.assertIsNone(contact.name)

        # nope, we aren't paranoid or anything
        Org.objects.get(id=self.org.id)
        Flow.objects.get(id=msg_flow.id)
        Flow.objects.get(id=ivr_flow.id)

    @mock_mailroom
    def test_status_changes_and_release(self, mr_mocks):
        msg1 = self.create_incoming_msg(self.joe, "Test 1", msg_type="I")
        msg2 = self.create_incoming_msg(self.joe, "Test 2", msg_type="F")
        msg3 = self.create_incoming_msg(self.joe, "Test 3", msg_type="I", visibility="A")
        label = Label.get_or_create(self.org, self.user, "Interesting")
        label.toggle_label([msg1, msg2, msg3], add=True)
        static_group = self.create_group("Just Joe", [self.joe])

        self.clear_cache()

        msg_counts = SystemLabel.get_counts(self.org)
        self.assertEqual(1, msg_counts[SystemLabel.TYPE_INBOX])
        self.assertEqual(1, msg_counts[SystemLabel.TYPE_FLOWS])
        self.assertEqual(1, msg_counts[SystemLabel.TYPE_ARCHIVED])

        self.assertEqual(
            ContactGroup.get_system_group_counts(self.org),
            {
                ContactGroup.TYPE_ACTIVE: 4,
                ContactGroup.TYPE_BLOCKED: 0,
                ContactGroup.TYPE_STOPPED: 0,
                ContactGroup.TYPE_ARCHIVED: 0,
            },
        )

        self.assertEqual(set(label.msgs.all()), {msg1, msg2, msg3})
        self.assertEqual(set(static_group.contacts.all()), {self.joe})

        self.joe.stop(self.user)

        # check that joe is now stopped
        self.joe = Contact.objects.get(pk=self.joe.pk)
        self.assertEqual(Contact.STATUS_STOPPED, self.joe.status)
        self.assertTrue(self.joe.is_active)

        # and added to stopped group
        self.assertEqual(
            ContactGroup.get_system_group_counts(self.org),
            {
                ContactGroup.TYPE_ACTIVE: 3,
                ContactGroup.TYPE_BLOCKED: 0,
                ContactGroup.TYPE_STOPPED: 1,
                ContactGroup.TYPE_ARCHIVED: 0,
            },
        )
        self.assertEqual(set(static_group.contacts.all()), set())

        self.joe.block(self.user)

        # check that joe is now blocked instead of stopped
        self.joe.refresh_from_db()
        self.assertEqual(Contact.STATUS_BLOCKED, self.joe.status)
        self.assertTrue(self.joe.is_active)

        # and that he's been removed from the all and failed groups, and added to the blocked group
        self.assertEqual(
            ContactGroup.get_system_group_counts(self.org),
            {
                ContactGroup.TYPE_ACTIVE: 3,
                ContactGroup.TYPE_BLOCKED: 1,
                ContactGroup.TYPE_STOPPED: 0,
                ContactGroup.TYPE_ARCHIVED: 0,
            },
        )

        # and removed from all groups
        self.assertEqual(set(static_group.contacts.all()), set())

        # but his messages are unchanged
        self.assertEqual(2, Msg.objects.filter(contact=self.joe, visibility="V").count())
        msg_counts = SystemLabel.get_counts(self.org)
        self.assertEqual(1, msg_counts[SystemLabel.TYPE_INBOX])
        self.assertEqual(1, msg_counts[SystemLabel.TYPE_FLOWS])
        self.assertEqual(1, msg_counts[SystemLabel.TYPE_ARCHIVED])

        self.joe.archive(self.admin)

        # check that joe is now archived
        self.joe.refresh_from_db()
        self.assertEqual(Contact.STATUS_ARCHIVED, self.joe.status)
        self.assertTrue(self.joe.is_active)

        self.assertEqual(
            ContactGroup.get_system_group_counts(self.org),
            {
                ContactGroup.TYPE_ACTIVE: 3,
                ContactGroup.TYPE_BLOCKED: 0,
                ContactGroup.TYPE_STOPPED: 0,
                ContactGroup.TYPE_ARCHIVED: 1,
            },
        )

        self.joe.restore(self.admin)

        # check that joe is now neither blocked or stopped
        self.joe = Contact.objects.get(pk=self.joe.pk)
        self.assertEqual(Contact.STATUS_ACTIVE, self.joe.status)
        self.assertTrue(self.joe.is_active)

        # and that he's been removed from the blocked group, and put back in the all and failed groups
        self.assertEqual(
            ContactGroup.get_system_group_counts(self.org),
            {
                ContactGroup.TYPE_ACTIVE: 4,
                ContactGroup.TYPE_BLOCKED: 0,
                ContactGroup.TYPE_STOPPED: 0,
                ContactGroup.TYPE_ARCHIVED: 0,
            },
        )

        self.joe.release(self.user)

        # check that joe has been released (doesn't change his status)
        self.joe = Contact.objects.get(pk=self.joe.pk)
        self.assertEqual(Contact.STATUS_ACTIVE, self.joe.status)
        self.assertFalse(self.joe.is_active)

        self.assertEqual(
            ContactGroup.get_system_group_counts(self.org),
            {
                ContactGroup.TYPE_ACTIVE: 3,
                ContactGroup.TYPE_BLOCKED: 0,
                ContactGroup.TYPE_STOPPED: 0,
                ContactGroup.TYPE_ARCHIVED: 0,
            },
        )

        # joe's messages should be inactive, blank and have no labels
        self.assertEqual(0, Msg.objects.filter(contact=self.joe, visibility="V").count())
        self.assertEqual(0, Msg.objects.filter(contact=self.joe).exclude(text="").count())
        self.assertEqual(0, Label.label_objects.get(pk=label.pk).msgs.count())

        msg_counts = SystemLabel.get_counts(self.org)
        self.assertEqual(0, msg_counts[SystemLabel.TYPE_INBOX])
        self.assertEqual(0, msg_counts[SystemLabel.TYPE_FLOWS])
        self.assertEqual(0, msg_counts[SystemLabel.TYPE_ARCHIVED])

        # and he shouldn't be in any groups
        self.assertEqual(set(static_group.contacts.all()), set())

        # or have any URNs
        self.assertEqual(0, ContactURN.objects.filter(contact=self.joe).count())

        # blocking and failing an inactive contact won't change groups
        self.joe.block(self.user)
        self.joe.stop(self.user)

        self.assertEqual(
            ContactGroup.get_system_group_counts(self.org),
            {
                ContactGroup.TYPE_ACTIVE: 3,
                ContactGroup.TYPE_BLOCKED: 0,
                ContactGroup.TYPE_STOPPED: 0,
                ContactGroup.TYPE_ARCHIVED: 0,
            },
        )

        # we don't let users undo releasing a contact... but if we have to do it for some reason
        self.joe.is_active = True
        self.joe.save(update_fields=("is_active",))

        # check joe goes into the appropriate groups
        self.assertEqual(
            ContactGroup.get_system_group_counts(self.org),
            {
                ContactGroup.TYPE_ACTIVE: 3,
                ContactGroup.TYPE_BLOCKED: 0,
                ContactGroup.TYPE_STOPPED: 1,
                ContactGroup.TYPE_ARCHIVED: 0,
            },
        )

    def test_contact_display(self):
        mr_long_name = self.create_contact(name="Wolfeschlegelsteinhausenbergerdorff", phone="8877")

        self.assertEqual("Joe Blow", self.joe.get_display(org=self.org, formatted=False))
        self.assertEqual("Joe Blow", self.joe.get_display(short=True))
        self.assertEqual("Joe Blow", self.joe.get_display())
        self.assertEqual("+250768383383", self.voldemort.get_display(org=self.org, formatted=False))
        self.assertEqual("0768 383 383", self.voldemort.get_display())
        self.assertEqual("Wolfeschlegelsteinhausenbergerdorff", mr_long_name.get_display())
        self.assertEqual("Wolfeschlegelstei...", mr_long_name.get_display(short=True))
        self.assertEqual("Billy Nophone", self.billy.get_display())

        self.assertEqual("0781 111 111", self.joe.get_urn_display(scheme=URN.TEL_SCHEME))
        self.assertEqual("blow80", self.joe.get_urn_display(org=self.org, formatted=False))
        self.assertEqual("blow80", self.joe.get_urn_display())
        self.assertEqual("+250768383383", self.voldemort.get_urn_display(org=self.org, formatted=False))
        self.assertEqual(
            "+250768383383", self.voldemort.get_urn_display(org=self.org, formatted=False, international=True)
        )
        self.assertEqual("+250 768 383 383", self.voldemort.get_urn_display(org=self.org, international=True))
        self.assertEqual("0768 383 383", self.voldemort.get_urn_display())
        self.assertEqual("8877", mr_long_name.get_urn_display())
        self.assertEqual("", self.billy.get_urn_display())

        self.assertEqual("Joe Blow", str(self.joe))
        self.assertEqual("0768 383 383", str(self.voldemort))
        self.assertEqual("Wolfeschlegelsteinhausenbergerdorff", str(mr_long_name))
        self.assertEqual("Billy Nophone", str(self.billy))

        with AnonymousOrg(self.org):
            self.assertEqual("Joe Blow", self.joe.get_display(org=self.org, formatted=False))
            self.assertEqual("Joe Blow", self.joe.get_display(short=True))
            self.assertEqual("Joe Blow", self.joe.get_display())
            self.assertEqual("%010d" % self.voldemort.pk, self.voldemort.get_display())
            self.assertEqual("Wolfeschlegelsteinhausenbergerdorff", mr_long_name.get_display())
            self.assertEqual("Wolfeschlegelstei...", mr_long_name.get_display(short=True))
            self.assertEqual("Billy Nophone", self.billy.get_display())

            self.assertEqual(ContactURN.ANON_MASK, self.joe.get_urn_display(org=self.org, formatted=False))
            self.assertEqual(ContactURN.ANON_MASK, self.joe.get_urn_display())
            self.assertEqual(ContactURN.ANON_MASK, self.voldemort.get_urn_display())
            self.assertEqual(ContactURN.ANON_MASK, mr_long_name.get_urn_display())
            self.assertEqual("", self.billy.get_urn_display())
            self.assertEqual("", self.billy.get_urn_display(scheme=URN.TEL_SCHEME))

            self.assertEqual("Joe Blow", str(self.joe))
            self.assertEqual("%010d" % self.voldemort.pk, str(self.voldemort))
            self.assertEqual("Wolfeschlegelsteinhausenbergerdorff", str(mr_long_name))
            self.assertEqual("Billy Nophone", str(self.billy))

    def test_bulk_cache_initialize(self):
        age = ContactField.get_or_create(self.org, self.admin, "age", "Age", value_type="N", show_in_table=True)
        nick = ContactField.get_or_create(
            self.org, self.admin, "nick", "Nickname", value_type="T", show_in_table=False
        )

        self.set_contact_field(self.joe, "age", "32")
        self.set_contact_field(self.joe, "nick", "Joey")
        self.joe.refresh_from_db()
        self.billy.refresh_from_db()

        all = (self.joe, self.frank, self.billy)
        Contact.bulk_cache_initialize(self.org, all)

        self.assertEqual([u.scheme for u in getattr(self.joe, "_urns_cache")], [URN.TWITTER_SCHEME, URN.TEL_SCHEME])
        self.assertEqual([u.scheme for u in getattr(self.frank, "_urns_cache")], [URN.TEL_SCHEME])
        self.assertEqual(getattr(self.billy, "_urns_cache"), list())

        with self.assertNumQueries(0):
            self.assertEqual(self.joe.get_field_value(age), 32)
            self.assertIsNone(self.frank.get_field_value(age))
            self.assertIsNone(self.billy.get_field_value(age))

        Contact.bulk_cache_initialize(self.org, all)

        with self.assertNumQueries(0):
            self.assertEqual(self.joe.get_field_value(age), 32)
            self.assertIsNone(self.frank.get_field_value(age))
            self.assertIsNone(self.billy.get_field_value(age))
            self.assertEqual(self.joe.get_field_value(nick), "Joey")
            self.assertIsNone(self.frank.get_field_value(nick))
            self.assertIsNone(self.billy.get_field_value(nick))

    @mock_mailroom
    def test_omnibox(self, mr_mocks):
        # add a group with members and an empty group
        self.create_field("gender", "Gender")
        joe_and_frank = self.create_group("Joe and Frank", [self.joe, self.frank])
        nobody = self.create_group("Nobody", [])
<<<<<<< HEAD

        men = self.create_group("Men", query="gender=M")
        ContactGroup.user_groups.filter(id=men.id).update(status=ContactGroup.STATUS_READY)

        # a group which is being re-evaluated and shouldn't appear in any omnibox results
        unready = self.create_group("Group being re-evaluated...", query="gender=M")
        unready.status = ContactGroup.STATUS_EVALUATING
        unready.save(update_fields=("status",))

        joe_tel = self.joe.get_urn(URN.TEL_SCHEME)
        joe_twitter = self.joe.get_urn(URN.TWITTER_SCHEME)
        frank_tel = self.frank.get_urn(URN.TEL_SCHEME)
        voldemort_tel = self.voldemort.get_urn(URN.TEL_SCHEME)

        # Postgres will defer to strcoll for ordering which even for en_US.UTF-8 will return different results on OSX
        # and Ubuntu. To keep ordering consistent for this test, we don't let URNs start with +
        # (see http://postgresql.nabble.com/a-strange-order-by-behavior-td4513038.html)
        ContactURN.objects.filter(path__startswith="+").update(
            path=Substr("path", 2), identity=Concat(DbValue("tel:"), Substr("path", 2))
        )

        self.admin.set_org(self.org)
        self.login(self.admin)

        def omnibox_request(query, version="1"):
            path = reverse("contacts.contact_omnibox")
            response = self.client.get(f"{path}?{query}&v={version}")
            return response.json()["results"]

        # omnibox makes two search calls (X and tel = X), but we ignore errors
        mr_mocks.error("ooh that doesn't look right")
        mr_mocks.error("ooh that doesn't look right again")

        self.assertEqual([], omnibox_request("search=-123`213"))
=======

        men = self.create_group("Men", query="gender=M")
        ContactGroup.user_groups.filter(id=men.id).update(status=ContactGroup.STATUS_READY)

        # a group which is being re-evaluated and shouldn't appear in any omnibox results
        unready = self.create_group("Group being re-evaluated...", query="gender=M")
        unready.status = ContactGroup.STATUS_EVALUATING
        unready.save(update_fields=("status",))

        joe_tel = self.joe.get_urn(URN.TEL_SCHEME)
        joe_twitter = self.joe.get_urn(URN.TWITTER_SCHEME)
        frank_tel = self.frank.get_urn(URN.TEL_SCHEME)
        voldemort_tel = self.voldemort.get_urn(URN.TEL_SCHEME)

        # Postgres will defer to strcoll for ordering which even for en_US.UTF-8 will return different results on OSX
        # and Ubuntu. To keep ordering consistent for this test, we don't let URNs start with +
        # (see http://postgresql.nabble.com/a-strange-order-by-behavior-td4513038.html)
        ContactURN.objects.filter(path__startswith="+").update(
            path=Substr("path", 2), identity=Concat(DbValue("tel:"), Substr("path", 2))
        )

        self.admin.set_org(self.org)
        self.login(self.admin)

        def omnibox_request(query, version="1"):
            path = reverse("contacts.contact_omnibox")
            response = self.client.get(f"{path}?{query}&v={version}")
            return response.json()["results"]

        # omnibox makes two search calls (X and tel = X), but we ignore errors
        mr_mocks.error("ooh that doesn't look right")
        mr_mocks.error("ooh that doesn't look right again")

        self.assertEqual([], omnibox_request("search=-123`213"))

        with patch("temba.contacts.search.omnibox.search_contacts") as sc:
            sc.side_effect = [
                SearchResults(
                    query="", total=4, contact_ids=[self.billy.id, self.frank.id, self.joe.id, self.voldemort.id]
                ),
                SearchResults(query="", total=3, contact_ids=[]),
            ]
            actual_result = omnibox_request(query="", version="2")
            expected_result = [
                # all 3 groups A-Z
                {"id": joe_and_frank.uuid, "name": "Joe and Frank", "type": "group", "count": 2},
                {"id": men.uuid, "name": "Men", "type": "group", "count": 0},
                {"id": nobody.uuid, "name": "Nobody", "type": "group", "count": 0},
                # all 4 contacts A-Z
                {"id": self.billy.uuid, "name": "Billy Nophone", "type": "contact", "urn": ""},
                {"id": self.frank.uuid, "name": "Frank Smith", "type": "contact", "urn": "250782222222"},
                {"id": self.joe.uuid, "name": "Joe Blow", "type": "contact", "urn": "blow80"},
                {"id": self.voldemort.uuid, "name": "250768383383", "type": "contact", "urn": "250768383383"},
            ]

            self.assertEqual(expected_result, actual_result)

        with patch("temba.contacts.search.omnibox.search_contacts") as sc:
            sc.side_effect = [
                SearchResults(query="", total=2, contact_ids=[self.billy.id, self.frank.id]),
                SearchResults(query="", total=2, contact_ids=[self.voldemort.id, self.frank.id]),
            ]
            actual_result = omnibox_request(query="search=250", version="2")
            expected_result = [
                # 2 contacts
                {"id": self.billy.uuid, "name": "Billy Nophone", "type": "contact", "urn": ""},
                {"id": self.frank.uuid, "name": "Frank Smith", "type": "contact", "urn": "250782222222"},
                # 2 sendable URNs with contact names
                {"id": "tel:250768383383", "name": "250768383383", "contact": None, "scheme": "tel", "type": "urn"},
                {
                    "id": "tel:250782222222",
                    "name": "250782222222",
                    "type": "urn",
                    "contact": "Frank Smith",
                    "scheme": "tel",
                },
            ]
            self.assertEqual(expected_result, actual_result)

        with patch("temba.contacts.search.omnibox.search_contacts") as sc:
            sc.side_effect = [
                SearchResults(query="", total=2, contact_ids=[self.billy.id, self.frank.id]),
                SearchResults(query="", total=0, contact_ids=[]),
            ]
            with self.assertNumQueries(17):
                actual_result = omnibox_request(query="")
                expected_result = [
                    # all 3 groups A-Z
                    dict(id="g-%s" % joe_and_frank.uuid, text="Joe and Frank", extra=2),
                    dict(id="g-%s" % men.uuid, text="Men", extra=0),
                    dict(id="g-%s" % nobody.uuid, text="Nobody", extra=0),
                    # 2 contacts A-Z
                    dict(id="c-%s" % self.billy.uuid, text="Billy Nophone", extra=""),
                    dict(id="c-%s" % self.frank.uuid, text="Frank Smith", extra="250782222222"),
                ]

            self.assertEqual(expected_result, actual_result)

        # apply type filters...

        # g = just the 3 groups
        self.assertEqual(
            omnibox_request("types=g"),
            [
                dict(id="g-%s" % joe_and_frank.uuid, text="Joe and Frank", extra=2),
                dict(id="g-%s" % men.uuid, text="Men", extra=0),
                dict(id="g-%s" % nobody.uuid, text="Nobody", extra=0),
            ],
        )

        # s = just the 2 non-dynamic (static) groups
        self.assertEqual(
            omnibox_request("types=s"),
            [
                dict(id="g-%s" % joe_and_frank.uuid, text="Joe and Frank", extra=2),
                dict(id="g-%s" % nobody.uuid, text="Nobody", extra=0),
            ],
        )
>>>>>>> 904ab07c

        with patch("temba.contacts.search.omnibox.search_contacts") as sc:
            sc.side_effect = [
                SearchResults(
<<<<<<< HEAD
                    query="", total=4, contact_ids=[self.billy.id, self.frank.id, self.joe.id, self.voldemort.id],
                ),
                SearchResults(query="", total=3, contact_ids=[]),
            ]
            actual_result = omnibox_request(query="", version="2")
            expected_result = [
                # all 3 groups A-Z
                {"id": joe_and_frank.uuid, "name": "Joe and Frank", "type": "group", "count": 2},
                {"id": men.uuid, "name": "Men", "type": "group", "count": 0},
                {"id": nobody.uuid, "name": "Nobody", "type": "group", "count": 0},
                # all 4 contacts A-Z
                {"id": self.billy.uuid, "name": "Billy Nophone", "type": "contact", "urn": ""},
                {"id": self.frank.uuid, "name": "Frank Smith", "type": "contact", "urn": "250782222222"},
                {"id": self.joe.uuid, "name": "Joe Blow", "type": "contact", "urn": "blow80"},
                {"id": self.voldemort.uuid, "name": "250768383383", "type": "contact", "urn": "250768383383"},
            ]

            self.assertEqual(expected_result, actual_result)

        with patch("temba.contacts.search.omnibox.search_contacts") as sc:
            sc.side_effect = [
                SearchResults(query="", total=2, contact_ids=[self.billy.id, self.frank.id]),
                SearchResults(query="", total=2, contact_ids=[self.voldemort.id, self.frank.id],),
            ]
            actual_result = omnibox_request(query="search=250", version="2")
            expected_result = [
                # 2 contacts
                {"id": self.billy.uuid, "name": "Billy Nophone", "type": "contact", "urn": ""},
                {"id": self.frank.uuid, "name": "Frank Smith", "type": "contact", "urn": "250782222222"},
                # 2 sendable URNs with contact names
                {"id": "tel:250768383383", "name": "250768383383", "contact": None, "scheme": "tel", "type": "urn"},
                {
                    "id": "tel:250782222222",
                    "name": "250782222222",
                    "type": "urn",
                    "contact": "Frank Smith",
                    "scheme": "tel",
                },
            ]
            self.assertEqual(expected_result, actual_result)

        with patch("temba.contacts.search.omnibox.search_contacts") as sc:
            sc.side_effect = [
                SearchResults(query="", total=2, contact_ids=[self.billy.id, self.frank.id]),
                SearchResults(query="", total=0, contact_ids=[]),
            ]
            with self.assertNumQueries(17):
                actual_result = omnibox_request(query="")
                expected_result = [
                    # all 3 groups A-Z
                    dict(id="g-%s" % joe_and_frank.uuid, text="Joe and Frank", extra=2),
                    dict(id="g-%s" % men.uuid, text="Men", extra=0),
                    dict(id="g-%s" % nobody.uuid, text="Nobody", extra=0),
                    # 2 contacts A-Z
                    dict(id="c-%s" % self.billy.uuid, text="Billy Nophone", extra=""),
                    dict(id="c-%s" % self.frank.uuid, text="Frank Smith", extra="250782222222"),
                ]

            self.assertEqual(expected_result, actual_result)

        # apply type filters...

        # g = just the 3 groups
        self.assertEqual(
            omnibox_request("types=g"),
            [
                dict(id="g-%s" % joe_and_frank.uuid, text="Joe and Frank", extra=2),
                dict(id="g-%s" % men.uuid, text="Men", extra=0),
                dict(id="g-%s" % nobody.uuid, text="Nobody", extra=0),
            ],
        )

        # s = just the 2 non-dynamic (static) groups
        self.assertEqual(
            omnibox_request("types=s"),
            [
                dict(id="g-%s" % joe_and_frank.uuid, text="Joe and Frank", extra=2),
                dict(id="g-%s" % nobody.uuid, text="Nobody", extra=0),
            ],
        )

        with patch("temba.contacts.search.omnibox.search_contacts") as sc:
            sc.side_effect = [
                SearchResults(
                    query="", total=4, contact_ids=[self.billy.id, self.frank.id, self.joe.id, self.voldemort.id],
                ),
                SearchResults(query="", total=3, contact_ids=[self.voldemort.id, self.joe.id, self.frank.id],),
            ]
            self.assertEqual(
                omnibox_request("search=250&types=c,u"),
                [
                    dict(id="c-%s" % self.billy.uuid, text="Billy Nophone", extra=""),
                    dict(id="c-%s" % self.frank.uuid, text="Frank Smith", extra="250782222222"),
                    dict(id="c-%s" % self.joe.uuid, text="Joe Blow", extra="blow80"),
                    dict(id="c-%s" % self.voldemort.uuid, text="250768383383", extra="250768383383"),
                    dict(id="u-%d" % voldemort_tel.pk, text="250768383383", extra=None, scheme="tel"),
                    dict(id="u-%d" % joe_tel.pk, text="250781111111", extra="Joe Blow", scheme="tel"),
                    dict(id="u-%d" % frank_tel.pk, text="250782222222", extra="Frank Smith", scheme="tel"),
                ],
            )

        # search for Frank by phone
        with patch("temba.contacts.search.omnibox.search_contacts") as sc:
            sc.side_effect = [
                SearchResults(query="name ~ 222", total=0, contact_ids=[]),
                SearchResults(query="urn ~ 222", total=1, contact_ids=[self.frank.id]),
            ]
            self.assertEqual(
                omnibox_request("search=222"),
                [dict(id="u-%d" % frank_tel.pk, text="250782222222", extra="Frank Smith", scheme="tel")],
            )

        # create twitter channel
        Channel.create(self.org, self.user, None, "TT")

        # add add an external channel so numbers get normalized
        Channel.create(self.org, self.user, "RW", "EX", schemes=[URN.TEL_SCHEME])

        # search for Joe - match on last name and twitter handle
        with patch("temba.contacts.search.omnibox.search_contacts") as sc:
            sc.side_effect = [
                SearchResults(query="name ~ blow", total=1, contact_ids=[self.joe.id]),
                SearchResults(query="urn ~ blow", total=1, contact_ids=[self.joe.id]),
            ]
            self.assertEqual(
                omnibox_request("search=BLOW"),
                [
                    dict(id="c-%s" % self.joe.uuid, text="Joe Blow", extra="blow80"),
                    dict(id="u-%d" % joe_tel.pk, text="0781 111 111", extra="Joe Blow", scheme="tel"),
                    dict(id="u-%d" % joe_twitter.pk, text="blow80", extra="Joe Blow", scheme="twitter"),
                ],
            )

        # lookup by group id
        self.assertEqual(
            omnibox_request("g=%s" % joe_and_frank.uuid),
            [dict(id="g-%s" % joe_and_frank.uuid, text="Joe and Frank", extra=2)],
        )

        # lookup by URN ids
        urn_query = "u=%d,%d" % (self.joe.get_urn(URN.TWITTER_SCHEME).id, self.frank.get_urn(URN.TEL_SCHEME).id)
=======
                    query="", total=4, contact_ids=[self.billy.id, self.frank.id, self.joe.id, self.voldemort.id]
                ),
                SearchResults(query="", total=3, contact_ids=[self.voldemort.id, self.joe.id, self.frank.id]),
            ]
            self.assertEqual(
                omnibox_request("search=250&types=c,u"),
                [
                    dict(id="c-%s" % self.billy.uuid, text="Billy Nophone", extra=""),
                    dict(id="c-%s" % self.frank.uuid, text="Frank Smith", extra="250782222222"),
                    dict(id="c-%s" % self.joe.uuid, text="Joe Blow", extra="blow80"),
                    dict(id="c-%s" % self.voldemort.uuid, text="250768383383", extra="250768383383"),
                    dict(id="u-%d" % voldemort_tel.pk, text="250768383383", extra=None, scheme="tel"),
                    dict(id="u-%d" % joe_tel.pk, text="250781111111", extra="Joe Blow", scheme="tel"),
                    dict(id="u-%d" % frank_tel.pk, text="250782222222", extra="Frank Smith", scheme="tel"),
                ],
            )

        # search for Frank by phone
        with patch("temba.contacts.search.omnibox.search_contacts") as sc:
            sc.side_effect = [
                SearchResults(query="name ~ 222", total=0, contact_ids=[]),
                SearchResults(query="urn ~ 222", total=1, contact_ids=[self.frank.id]),
            ]
            self.assertEqual(
                omnibox_request("search=222"),
                [dict(id="u-%d" % frank_tel.pk, text="250782222222", extra="Frank Smith", scheme="tel")],
            )

        # create twitter channel
        Channel.create(self.org, self.user, None, "TT")

        # add add an external channel so numbers get normalized
        Channel.create(self.org, self.user, "RW", "EX", schemes=[URN.TEL_SCHEME])

        # search for Joe - match on last name and twitter handle
        with patch("temba.contacts.search.omnibox.search_contacts") as sc:
            sc.side_effect = [
                SearchResults(query="name ~ blow", total=1, contact_ids=[self.joe.id]),
                SearchResults(query="urn ~ blow", total=1, contact_ids=[self.joe.id]),
            ]
            self.assertEqual(
                omnibox_request("search=BLOW"),
                [
                    dict(id="c-%s" % self.joe.uuid, text="Joe Blow", extra="blow80"),
                    dict(id="u-%d" % joe_tel.pk, text="0781 111 111", extra="Joe Blow", scheme="tel"),
                    dict(id="u-%d" % joe_twitter.pk, text="blow80", extra="Joe Blow", scheme="twitter"),
                ],
            )

        # lookup by group id
        self.assertEqual(
            omnibox_request("g=%s" % joe_and_frank.uuid),
            [dict(id="g-%s" % joe_and_frank.uuid, text="Joe and Frank", extra=2)],
        )

        # lookup by URN ids
        urn_query = "u=%d,%d" % (self.joe.get_urn(URN.TWITTER_SCHEME).id, self.frank.get_urn(URN.TEL_SCHEME).id)
        self.assertEqual(
            omnibox_request(urn_query),
            [
                dict(id="u-%d" % frank_tel.pk, text="0782 222 222", extra="Frank Smith", scheme="tel"),
                dict(id="u-%d" % joe_twitter.pk, text="blow80", extra="Joe Blow", scheme="twitter"),
            ],
        )

        # lookup by message ids
        msg = self.create_incoming_msg(self.joe, "some message")
        self.assertEqual(
            omnibox_request("m=%d" % msg.pk), [dict(id="c-%s" % self.joe.uuid, text="Joe Blow", extra="blow80")]
        )

        # lookup by label ids
        label = Label.get_or_create(self.org, self.user, "msg label")
        self.assertEqual(omnibox_request("l=%d" % label.pk), [])

        msg.labels.add(label)
        self.assertEqual(
            omnibox_request("l=%d" % label.pk), [dict(id="c-%s" % self.joe.uuid, text="Joe Blow", extra="blow80")]
        )

        with AnonymousOrg(self.org):
            with patch("temba.contacts.search.omnibox.search_contacts") as sc:
                sc.side_effect = [SearchResults(query="", total=1, contact_ids=[self.billy.id])]
                self.assertEqual(
                    omnibox_request(""),
                    [
                        # all 3 groups...
                        dict(id="g-%s" % joe_and_frank.uuid, text="Joe and Frank", extra=2),
                        dict(id="g-%s" % men.uuid, text="Men", extra=0),
                        dict(id="g-%s" % nobody.uuid, text="Nobody", extra=0),
                        # 1 contact
                        dict(id="c-%s" % self.billy.uuid, text="Billy Nophone"),
                        # no urns
                    ],
                )

            # same search but with v2 format
            with patch("temba.contacts.search.omnibox.search_contacts") as sc:
                sc.side_effect = [SearchResults(query="", total=1, contact_ids=[self.billy.id])]
                self.assertEqual(
                    omnibox_request("", version="2"),
                    [
                        # all 3 groups A-Z
                        {"id": joe_and_frank.uuid, "name": "Joe and Frank", "type": "group", "count": 2},
                        {"id": men.uuid, "name": "Men", "type": "group", "count": 0},
                        {"id": nobody.uuid, "name": "Nobody", "type": "group", "count": 0},
                        # 1 contact
                        {"id": self.billy.uuid, "name": "Billy Nophone", "type": "contact"},
                    ],
                )

        # exclude blocked and stopped contacts
        self.joe.block(self.admin)
        self.frank.stop(self.admin)

        # lookup by contact uuids
        self.assertEqual(omnibox_request("c=%s,%s" % (self.joe.uuid, self.frank.uuid)), [])

        # but still lookup by URN ids
        urn_query = "u=%d,%d" % (self.joe.get_urn(URN.TWITTER_SCHEME).pk, self.frank.get_urn(URN.TEL_SCHEME).pk)
>>>>>>> 904ab07c
        self.assertEqual(
            omnibox_request(urn_query),
            [
                dict(id="u-%d" % frank_tel.pk, text="0782 222 222", extra="Frank Smith", scheme="tel"),
                dict(id="u-%d" % joe_twitter.pk, text="blow80", extra="Joe Blow", scheme="twitter"),
            ],
        )

<<<<<<< HEAD
        # lookup by message ids
        msg = self.create_incoming_msg(self.joe, "some message")
        self.assertEqual(
            omnibox_request("m=%d" % msg.pk), [dict(id="c-%s" % self.joe.uuid, text="Joe Blow", extra="blow80")]
        )

        # lookup by label ids
        label = Label.get_or_create(self.org, self.user, "msg label")
        self.assertEqual(omnibox_request("l=%d" % label.pk), [])

        msg.labels.add(label)
        self.assertEqual(
            omnibox_request("l=%d" % label.pk), [dict(id="c-%s" % self.joe.uuid, text="Joe Blow", extra="blow80")]
        )

        with AnonymousOrg(self.org):
            with patch("temba.contacts.search.omnibox.search_contacts") as sc:
                sc.side_effect = [SearchResults(query="", total=1, contact_ids=[self.billy.id])]
                self.assertEqual(
                    omnibox_request(""),
                    [
                        # all 3 groups...
                        dict(id="g-%s" % joe_and_frank.uuid, text="Joe and Frank", extra=2),
                        dict(id="g-%s" % men.uuid, text="Men", extra=0),
                        dict(id="g-%s" % nobody.uuid, text="Nobody", extra=0),
                        # 1 contact
                        dict(id="c-%s" % self.billy.uuid, text="Billy Nophone"),
                        # no urns
                    ],
                )

            # same search but with v2 format
            with patch("temba.contacts.search.omnibox.search_contacts") as sc:
                sc.side_effect = [SearchResults(query="", total=1, contact_ids=[self.billy.id])]
                self.assertEqual(
                    omnibox_request("", version="2"),
                    [
                        # all 3 groups A-Z
                        {"id": joe_and_frank.uuid, "name": "Joe and Frank", "type": "group", "count": 2},
                        {"id": men.uuid, "name": "Men", "type": "group", "count": 0},
                        {"id": nobody.uuid, "name": "Nobody", "type": "group", "count": 0},
                        # 1 contact
                        {"id": self.billy.uuid, "name": "Billy Nophone", "type": "contact"},
                    ],
                )

        # exclude blocked and stopped contacts
        self.joe.block(self.admin)
        self.frank.stop(self.admin)

        # lookup by contact uuids
        self.assertEqual(omnibox_request("c=%s,%s" % (self.joe.uuid, self.frank.uuid)), [])

        # but still lookup by URN ids
        urn_query = "u=%d,%d" % (self.joe.get_urn(URN.TWITTER_SCHEME).pk, self.frank.get_urn(URN.TEL_SCHEME).pk)
        self.assertEqual(
            omnibox_request(urn_query),
            [
                dict(id="u-%d" % frank_tel.pk, text="0782 222 222", extra="Frank Smith", scheme="tel"),
                dict(id="u-%d" % joe_twitter.pk, text="blow80", extra="Joe Blow", scheme="twitter"),
            ],
        )

    def test_history(self):

        # use a max history size of 100
        with patch("temba.contacts.models.Contact.MAX_HISTORY", 100):
            url = reverse("contacts.contact_history", args=[self.joe.uuid])

            kurt = self.create_contact("Kurt", phone="123123")
            self.joe.created_on = timezone.now() - timedelta(days=1000)
            self.joe.save(update_fields=("created_on",))

            self.create_campaign()

            # add a message with some attachments
            self.create_incoming_msg(
                self.joe,
                "Message caption",
                created_on=timezone.now(),
                attachments=[
                    "audio/mp3:http://blah/file.mp3",
                    "video/mp4:http://blah/file.mp4",
                    "geo:47.5414799,-122.6359908",
                ],
            )

            # create some messages
            for i in range(95):
                self.create_incoming_msg(
                    self.joe, "Inbound message %d" % i, created_on=timezone.now() - timedelta(days=(100 - i))
                )

            # because messages are stored with timestamps from external systems, possible to have initial message
            # which is little bit older than the contact itself
            self.create_incoming_msg(
                self.joe, "Very old inbound message", created_on=self.joe.created_on - timedelta(seconds=10)
            )

            flow = self.get_flow("color_v13")
            nodes = flow.get_definition()["nodes"]
            color_prompt = nodes[0]
            color_split = nodes[4]

            (
                MockSessionWriter(self.joe, flow)
                .visit(color_prompt)
                .send_msg("What is your favorite color?", self.channel)
                .call_webhook("POST", "https://example.com/", "1234")  # pretend that flow run made a webhook request
                .visit(color_split)
                .set_result("Color", "green", "Green", "I like green")
                .wait()
                .save()
            )
            (
                MockSessionWriter(kurt, flow)
                .visit(color_prompt)
                .send_msg("What is your favorite color?", self.channel)
                .visit(color_split)
                .wait()
                .save()
            )

            # mark an outgoing message as failed
            failed = Msg.objects.get(direction="O", contact=self.joe)
            failed.status = "F"
            failed.save(update_fields=("status",))
            log = ChannelLog.objects.create(
                channel=failed.channel, msg=failed, is_error=True, description="It didn't send!!"
            )

            # create an airtime transfer
            AirtimeTransfer.objects.create(
                org=self.org,
                status="S",
                contact=self.joe,
                currency="RWF",
                desired_amount=Decimal("100"),
                actual_amount=Decimal("100"),
=======
    def test_history(self):

        # use a max history size of 100
        with patch("temba.contacts.models.Contact.MAX_HISTORY", 100):
            url = reverse("contacts.contact_history", args=[self.joe.uuid])

            kurt = self.create_contact("Kurt", phone="123123")
            self.joe.created_on = timezone.now() - timedelta(days=1000)
            self.joe.save(update_fields=("created_on",))

            self.create_campaign()

            # add a message with some attachments
            self.create_incoming_msg(
                self.joe,
                "Message caption",
                created_on=timezone.now(),
                attachments=[
                    "audio/mp3:http://blah/file.mp3",
                    "video/mp4:http://blah/file.mp4",
                    "geo:47.5414799,-122.6359908",
                ],
            )

            # create some messages
            for i in range(95):
                self.create_incoming_msg(
                    self.joe, "Inbound message %d" % i, created_on=timezone.now() - timedelta(days=(100 - i))
                )

            # because messages are stored with timestamps from external systems, possible to have initial message
            # which is little bit older than the contact itself
            self.create_incoming_msg(
                self.joe, "Very old inbound message", created_on=self.joe.created_on - timedelta(seconds=10)
            )

            flow = self.get_flow("color_v13")
            nodes = flow.get_definition()["nodes"]
            color_prompt = nodes[0]
            color_split = nodes[4]

            (
                MockSessionWriter(self.joe, flow)
                .visit(color_prompt)
                .send_msg("What is your favorite color?", self.channel)
                .call_webhook("POST", "https://example.com/", "1234")  # pretend that flow run made a webhook request
                .visit(color_split)
                .set_result("Color", "green", "Green", "I like green")
                .wait()
                .save()
            )
            (
                MockSessionWriter(kurt, flow)
                .visit(color_prompt)
                .send_msg("What is your favorite color?", self.channel)
                .visit(color_split)
                .wait()
                .save()
            )

            # mark an outgoing message as failed
            failed = Msg.objects.get(direction="O", contact=self.joe)
            failed.status = "F"
            failed.save(update_fields=("status",))
            log = ChannelLog.objects.create(
                channel=failed.channel, msg=failed, is_error=True, description="It didn't send!!"
            )

            # create an airtime transfer
            AirtimeTransfer.objects.create(
                org=self.org,
                status="S",
                contact=self.joe,
                currency="RWF",
                desired_amount=Decimal("100"),
                actual_amount=Decimal("100"),
            )

            # create an event from the past
            scheduled = timezone.now() - timedelta(days=5)
            EventFire.objects.create(
                event=self.planting_reminder, contact=self.joe, scheduled=scheduled, fired=scheduled
            )

            # create missed incoming and outgoing calls
            self.create_channel_event(
                self.channel, str(self.joe.get_urn(URN.TEL_SCHEME)), ChannelEvent.TYPE_CALL_OUT_MISSED, extra={}
            )
            self.create_channel_event(
                self.channel, str(self.joe.get_urn(URN.TEL_SCHEME)), ChannelEvent.TYPE_CALL_IN_MISSED, extra={}
            )

            # and a referral event
            self.create_channel_event(
                self.channel, str(self.joe.get_urn(URN.TEL_SCHEME)), ChannelEvent.TYPE_NEW_CONVERSATION, extra={}
            )

            # try adding some failed calls
            call = IVRCall.objects.create(
                contact=self.joe,
                status=IVRCall.NO_ANSWER,
                channel=self.channel,
                org=self.org,
                contact_urn=self.joe.urns.all().first(),
            )

            # create a channel log for this call
            ChannelLog.objects.create(
                channel=self.channel, description="Its an ivr call", is_error=False, connection=call
            )

            # fetch our contact history
            with self.assertNumQueries(67):
                response = self.fetch_protected(url, self.admin)

            # activity should include all messages in the last 90 days, the channel event, the call, and the flow run
            history = response.context["history"]
            self.assertEqual(95, len(history))

            def assertHistoryEvent(item, expected_type, obj_class=None, msg_text=None):
                self.assertEqual(expected_type, item["type"])
                self.assertIsInstance(item["created_on"], datetime)
                if obj_class:
                    self.assertIsInstance(item["obj"], obj_class)
                if msg_text:
                    self.assertEqual(msg_text, item["obj"].text)

            assertHistoryEvent(history[0], "call_started", IVRCall)
            assertHistoryEvent(history[1], "channel_event", ChannelEvent)
            assertHistoryEvent(history[2], "channel_event", ChannelEvent)
            assertHistoryEvent(history[3], "channel_event", ChannelEvent)
            assertHistoryEvent(history[4], "airtime_transferred", AirtimeTransfer)
            assertHistoryEvent(history[5], "webhook_called", WebHookResult)
            assertHistoryEvent(history[6], "run_result_changed")
            assertHistoryEvent(history[7], "msg_created", Msg)
            assertHistoryEvent(history[8], "flow_entered", FlowRun)
            assertHistoryEvent(history[9], "msg_received", Msg)
            assertHistoryEvent(history[10], "campaign_fired", EventFire)
            assertHistoryEvent(history[-1], "msg_received", Msg, msg_text="Inbound message 11")

            self.assertContains(response, "<audio ")
            self.assertContains(response, '<source type="audio/mp3" src="http://blah/file.mp3" />')
            self.assertContains(response, "<video ")
            self.assertContains(response, '<source type="video/mp4" src="http://blah/file.mp4" />')
            self.assertContains(
                response,
                "http://www.openstreetmap.org/?mlat=47.5414799&amp;mlon=-122.6359908#map=18/47.5414799/-122.6359908",
>>>>>>> 904ab07c
            )
            self.assertContains(response, reverse("channels.channellog_read", args=[log.id]))
            self.assertContains(response, reverse("channels.channellog_connection", args=[call.id]))

<<<<<<< HEAD
            # create an event from the past
            scheduled = timezone.now() - timedelta(days=5)
            EventFire.objects.create(
                event=self.planting_reminder, contact=self.joe, scheduled=scheduled, fired=scheduled
            )

            # create missed incoming and outgoing calls
            self.create_channel_event(
                self.channel, str(self.joe.get_urn(URN.TEL_SCHEME)), ChannelEvent.TYPE_CALL_OUT_MISSED, extra={}
            )
            self.create_channel_event(
                self.channel, str(self.joe.get_urn(URN.TEL_SCHEME)), ChannelEvent.TYPE_CALL_IN_MISSED, extra={}
            )

            # and a referral event
            self.create_channel_event(
                self.channel, str(self.joe.get_urn(URN.TEL_SCHEME)), ChannelEvent.TYPE_NEW_CONVERSATION, extra={}
            )

            # try adding some failed calls
            call = IVRCall.objects.create(
                contact=self.joe,
                status=IVRCall.NO_ANSWER,
                channel=self.channel,
                org=self.org,
                contact_urn=self.joe.urns.all().first(),
            )

            # create a channel log for this call
            ChannelLog.objects.create(
                channel=self.channel, description="Its an ivr call", is_error=False, connection=call
            )

            # fetch our contact history
            with self.assertNumQueries(67):
                response = self.fetch_protected(url, self.admin)

            # activity should include all messages in the last 90 days, the channel event, the call, and the flow run
            history = response.context["history"]
            self.assertEqual(95, len(history))

            def assertHistoryEvent(item, expected_type, obj_class=None, msg_text=None):
                self.assertEqual(expected_type, item["type"])
                self.assertIsInstance(item["created_on"], datetime)
                if obj_class:
                    self.assertIsInstance(item["obj"], obj_class)
                if msg_text:
                    self.assertEqual(msg_text, item["obj"].text)

            assertHistoryEvent(history[0], "call_started", IVRCall)
            assertHistoryEvent(history[1], "channel_event", ChannelEvent)
            assertHistoryEvent(history[2], "channel_event", ChannelEvent)
            assertHistoryEvent(history[3], "channel_event", ChannelEvent)
            assertHistoryEvent(history[4], "airtime_transferred", AirtimeTransfer)
            assertHistoryEvent(history[5], "webhook_called", WebHookResult)
            assertHistoryEvent(history[6], "run_result_changed")
            assertHistoryEvent(history[7], "msg_created", Msg)
            assertHistoryEvent(history[8], "flow_entered", FlowRun)
            assertHistoryEvent(history[9], "msg_received", Msg)
            assertHistoryEvent(history[10], "campaign_fired", EventFire)
            assertHistoryEvent(history[-1], "msg_received", Msg, msg_text="Inbound message 11")

            self.assertContains(response, "<audio ")
            self.assertContains(response, '<source type="audio/mp3" src="http://blah/file.mp3" />')
            self.assertContains(response, "<video ")
            self.assertContains(response, '<source type="video/mp4" src="http://blah/file.mp4" />')
            self.assertContains(
                response,
                "http://www.openstreetmap.org/?mlat=47.5414799&amp;mlon=-122.6359908#map=18/47.5414799/-122.6359908",
            )
            self.assertContains(response, reverse("channels.channellog_read", args=[log.id]))
            self.assertContains(response, reverse("channels.channellog_connection", args=[call.id]))

            # fetch next page
            before = datetime_to_ms(timezone.now() - timedelta(days=90))
            response = self.fetch_protected(url + "?before=%d" % before, self.admin)
            self.assertFalse(response.context["has_older"])

            # none of our messages have a failed status yet
            self.assertNotContains(response, "icon-bubble-notification")

            # activity should include 11 remaining messages and the event fire
            history = response.context["history"]
            self.assertEqual(12, len(history))
            assertHistoryEvent(history[0], "msg_received", Msg, msg_text="Inbound message 10")
            assertHistoryEvent(history[10], "msg_received", Msg, msg_text="Inbound message 0")
            assertHistoryEvent(history[11], "msg_received", Msg, msg_text="Very old inbound message")

            response = self.fetch_protected(url, self.admin)
            history = response.context["history"]

            self.assertEqual(95, len(history))
            assertHistoryEvent(history[7], "msg_created", Msg, msg_text="What is your favorite color?")

            # if a new message comes in
            self.create_incoming_msg(self.joe, "Newer message")
            response = self.fetch_protected(url, self.admin)

            # now we'll see the message that just came in first, followed by the call event
            history = response.context["history"]
            assertHistoryEvent(history[0], "msg_received", Msg, msg_text="Newer message")
            assertHistoryEvent(history[1], "call_started", IVRCall)

            recent_start = datetime_to_ms(timezone.now() - timedelta(days=1))
            response = self.fetch_protected(url + "?after=%s" % recent_start, self.admin)

            # with our recent flag on, should not see the older messages
            history = response.context["history"]
            self.assertEqual(11, len(history))
            self.assertContains(response, "file.mp4")

            # can't view history of contact in another org
            hans = self.create_contact("Hans", urns=["twitter:hans"], org=self.org2)
            response = self.client.get(reverse("contacts.contact_history", args=[hans.uuid]))
            self.assertLoginRedirect(response)

            # invalid UUID should return 404
            response = self.client.get(reverse("contacts.contact_history", args=["bad-uuid"]))
            self.assertEqual(response.status_code, 404)

            # super users can view history of any contact
            response = self.fetch_protected(reverse("contacts.contact_history", args=[self.joe.uuid]), self.superuser)
            self.assertEqual(96, len(response.context["history"]))

            response = self.fetch_protected(reverse("contacts.contact_history", args=[hans.uuid]), self.superuser)
            self.assertEqual(0, len(response.context["history"]))

            # add a new run
            (
                MockSessionWriter(self.joe, flow)
                .visit(color_prompt)
                .send_msg("What is your favorite color?", self.channel)
                .visit(color_split)
                .wait()
                .save()
            )

            response = self.fetch_protected(reverse("contacts.contact_history", args=[self.joe.uuid]), self.admin)
            history = response.context["history"]
            self.assertEqual(99, len(history))

            # before date should not match our last activity, that only happens when we truncate
            self.assertNotEqual(
                response.context["before"], datetime_to_ms(response.context["history"][-1]["created_on"])
            )

            assertHistoryEvent(history[0], "msg_created", Msg, msg_text="What is your favorite color?")
            assertHistoryEvent(history[1], "flow_entered", FlowRun)
            assertHistoryEvent(history[2], "flow_exited", FlowRun)
            assertHistoryEvent(history[3], "msg_received", Msg, msg_text="Newer message")
            assertHistoryEvent(history[4], "call_started", IVRCall)
            assertHistoryEvent(history[5], "channel_event", ChannelEvent)
            assertHistoryEvent(history[6], "channel_event", ChannelEvent)
            assertHistoryEvent(history[7], "channel_event", ChannelEvent)
            assertHistoryEvent(history[8], "airtime_transferred", AirtimeTransfer)
            assertHistoryEvent(history[9], "webhook_called", WebHookResult)
            assertHistoryEvent(history[10], "run_result_changed")
            assertHistoryEvent(history[11], "msg_created", Msg, msg_text="What is your favorite color?")
            assertHistoryEvent(history[12], "flow_entered", FlowRun)

        # with a max history of one, we should see this event first
        with patch("temba.contacts.models.Contact.MAX_HISTORY", 1):
            # make our message event older than our planting reminder
            self.message_event.created_on = self.planting_reminder.created_on - timedelta(days=1)
            self.message_event.save()

            # but fire it immediately
            scheduled = timezone.now()
            EventFire.objects.create(event=self.message_event, contact=self.joe, scheduled=scheduled, fired=scheduled)

=======
            # fetch next page
            before = datetime_to_ms(timezone.now() - timedelta(days=90))
            response = self.fetch_protected(url + "?before=%d" % before, self.admin)
            self.assertFalse(response.context["has_older"])

            # none of our messages have a failed status yet
            self.assertNotContains(response, "icon-bubble-notification")

            # activity should include 11 remaining messages and the event fire
            history = response.context["history"]
            self.assertEqual(12, len(history))
            assertHistoryEvent(history[0], "msg_received", Msg, msg_text="Inbound message 10")
            assertHistoryEvent(history[10], "msg_received", Msg, msg_text="Inbound message 0")
            assertHistoryEvent(history[11], "msg_received", Msg, msg_text="Very old inbound message")

            response = self.fetch_protected(url, self.admin)
            history = response.context["history"]

            self.assertEqual(95, len(history))
            assertHistoryEvent(history[7], "msg_created", Msg, msg_text="What is your favorite color?")

            # if a new message comes in
            self.create_incoming_msg(self.joe, "Newer message")
            response = self.fetch_protected(url, self.admin)

            # now we'll see the message that just came in first, followed by the call event
            history = response.context["history"]
            assertHistoryEvent(history[0], "msg_received", Msg, msg_text="Newer message")
            assertHistoryEvent(history[1], "call_started", IVRCall)

            recent_start = datetime_to_ms(timezone.now() - timedelta(days=1))
            response = self.fetch_protected(url + "?after=%s" % recent_start, self.admin)

            # with our recent flag on, should not see the older messages
            history = response.context["history"]
            self.assertEqual(11, len(history))
            self.assertContains(response, "file.mp4")

            # can't view history of contact in another org
            hans = self.create_contact("Hans", urns=["twitter:hans"], org=self.org2)
            response = self.client.get(reverse("contacts.contact_history", args=[hans.uuid]))
            self.assertLoginRedirect(response)

            # invalid UUID should return 404
            response = self.client.get(reverse("contacts.contact_history", args=["bad-uuid"]))
            self.assertEqual(response.status_code, 404)

            # super users can view history of any contact
            response = self.fetch_protected(reverse("contacts.contact_history", args=[self.joe.uuid]), self.superuser)
            self.assertEqual(96, len(response.context["history"]))

            response = self.fetch_protected(reverse("contacts.contact_history", args=[hans.uuid]), self.superuser)
            self.assertEqual(0, len(response.context["history"]))

            # add a new run
            (
                MockSessionWriter(self.joe, flow)
                .visit(color_prompt)
                .send_msg("What is your favorite color?", self.channel)
                .visit(color_split)
                .wait()
                .save()
            )

            response = self.fetch_protected(reverse("contacts.contact_history", args=[self.joe.uuid]), self.admin)
            history = response.context["history"]
            self.assertEqual(99, len(history))

            # before date should not match our last activity, that only happens when we truncate
            self.assertNotEqual(
                response.context["before"], datetime_to_ms(response.context["history"][-1]["created_on"])
            )

            assertHistoryEvent(history[0], "msg_created", Msg, msg_text="What is your favorite color?")
            assertHistoryEvent(history[1], "flow_entered", FlowRun)
            assertHistoryEvent(history[2], "flow_exited", FlowRun)
            assertHistoryEvent(history[3], "msg_received", Msg, msg_text="Newer message")
            assertHistoryEvent(history[4], "call_started", IVRCall)
            assertHistoryEvent(history[5], "channel_event", ChannelEvent)
            assertHistoryEvent(history[6], "channel_event", ChannelEvent)
            assertHistoryEvent(history[7], "channel_event", ChannelEvent)
            assertHistoryEvent(history[8], "airtime_transferred", AirtimeTransfer)
            assertHistoryEvent(history[9], "webhook_called", WebHookResult)
            assertHistoryEvent(history[10], "run_result_changed")
            assertHistoryEvent(history[11], "msg_created", Msg, msg_text="What is your favorite color?")
            assertHistoryEvent(history[12], "flow_entered", FlowRun)

        # with a max history of one, we should see this event first
        with patch("temba.contacts.models.Contact.MAX_HISTORY", 1):
            # make our message event older than our planting reminder
            self.message_event.created_on = self.planting_reminder.created_on - timedelta(days=1)
            self.message_event.save()

            # but fire it immediately
            scheduled = timezone.now()
            EventFire.objects.create(event=self.message_event, contact=self.joe, scheduled=scheduled, fired=scheduled)

>>>>>>> 904ab07c
            # when fetched in a bit, it should be the first event we see
            response = self.fetch_protected(
                reverse("contacts.contact_history", args=[self.joe.uuid])
                + "?before=%d" % datetime_to_ms(scheduled + timedelta(minutes=5)),
                self.admin,
            )
            self.assertEqual(self.message_event, response.context["history"][0]["obj"].event)

        # now try the proper max history to test truncation
        response = self.fetch_protected(
            reverse("contacts.contact_history", args=[self.joe.uuid]) + "?before=%d" % datetime_to_ms(timezone.now()),
            self.admin,
        )

        # our before should be the same as the last item
        last_item_date = datetime_to_ms(response.context["history"][-1]["created_on"])
        self.assertEqual(response.context["before"], last_item_date)

        # and our after should be 90 days earlier
        self.assertEqual(response.context["after"], last_item_date - (90 * 24 * 60 * 60 * 1000))
        self.assertEqual(50, len(response.context["history"]))

        # and we should have a marker for older items
        self.assertTrue(response.context["has_older"])

        # can't view history of contact in other org
        response = self.client.get(reverse("contacts.contact_history", args=[self.other_org_contact.uuid]))
        self.assertLoginRedirect(response)

    def test_history_session_events(self):
        flow = self.get_flow("color_v13")
        nodes = flow.get_definition()["nodes"]
        (
            MockSessionWriter(self.joe, flow)
            .visit(nodes[0])
            .add_contact_urn("twitter", "joey")
            .set_contact_field("gender", "Gender", "M")
            .set_contact_field("age", "Age", "")
            .set_contact_language("spa")
            .set_contact_language("")
            .set_contact_name("Joe")
            .set_contact_name("")
            .set_result("Color", "red", "Red", "it's red")
            .send_email(["joe@nyaruka.com"], "Test", "Hello there Joe")
            .error("unable to send email")
            .fail("this is a failure")
            .save()
        )

        url = reverse("contacts.contact_history", args=[self.joe.uuid])
        self.login(self.user)
<<<<<<< HEAD

        response = self.client.get(url)
        self.assertEqual(200, response.status_code)
        self.assertContains(response, "URNs updated to")
        self.assertContains(response, "<b>blow80</b>, ")
        self.assertContains(response, "<b>+250 781 111 111</b>, and ")
        self.assertContains(response, "<b>joey</b>")
        self.assertContains(response, "Field <b>Gender</b> updated to <b>M</b>")
        self.assertContains(response, "Field <b>Age</b> cleared")
        self.assertContains(response, "Language updated to <b>spa</b>")
        self.assertContains(response, "Language cleared")
        self.assertContains(response, "Name updated to <b>Joe</b>")
        self.assertContains(response, "Name cleared")
        self.assertContains(response, "Run result <b>Color</b> updated to <b>red</b> with category <b>Red</b>")
        self.assertContains(
            response,
            "Email sent to\n        \n          <b>joe@nyaruka.com</b>\n        \n        with subject\n        <b>Test</b>",
        )
        self.assertContains(response, "unable to send email")
        self.assertContains(response, "this is a failure")

    def test_campaign_event_time(self):

        self.create_campaign()

        from temba.campaigns.models import CampaignEvent
        from temba.contacts.templatetags.contacts import campaign_event_time

        event = CampaignEvent.create_message_event(
            self.org,
            self.admin,
            self.campaign,
            relative_to=self.planting_date,
            offset=7,
            unit="D",
            message="A message to send",
        )

        event.unit = "D"
        self.assertEqual("7 days after Planting Date", campaign_event_time(event))

        event.unit = "M"
        self.assertEqual("7 minutes after Planting Date", campaign_event_time(event))

        event.unit = "H"
        self.assertEqual("7 hours after Planting Date", campaign_event_time(event))

        event.offset = -1
        self.assertEqual("1 hour before Planting Date", campaign_event_time(event))

        event.unit = "D"
        self.assertEqual("1 day before Planting Date", campaign_event_time(event))

=======

        response = self.client.get(url)
        self.assertEqual(200, response.status_code)
        self.assertContains(response, "URNs updated to")
        self.assertContains(response, "<b>blow80</b>, ")
        self.assertContains(response, "<b>+250 781 111 111</b>, and ")
        self.assertContains(response, "<b>joey</b>")
        self.assertContains(response, "Field <b>Gender</b> updated to <b>M</b>")
        self.assertContains(response, "Field <b>Age</b> cleared")
        self.assertContains(response, "Language updated to <b>spa</b>")
        self.assertContains(response, "Language cleared")
        self.assertContains(response, "Name updated to <b>Joe</b>")
        self.assertContains(response, "Name cleared")
        self.assertContains(response, "Run result <b>Color</b> updated to <b>red</b> with category <b>Red</b>")
        self.assertContains(
            response,
            "Email sent to\n        \n          <b>joe@nyaruka.com</b>\n        \n        with subject\n        <b>Test</b>",
        )
        self.assertContains(response, "unable to send email")
        self.assertContains(response, "this is a failure")

    def test_campaign_event_time(self):

        self.create_campaign()

        from temba.campaigns.models import CampaignEvent
        from temba.contacts.templatetags.contacts import campaign_event_time

        event = CampaignEvent.create_message_event(
            self.org,
            self.admin,
            self.campaign,
            relative_to=self.planting_date,
            offset=7,
            unit="D",
            message="A message to send",
        )

        event.unit = "D"
        self.assertEqual("7 days after Planting Date", campaign_event_time(event))

        event.unit = "M"
        self.assertEqual("7 minutes after Planting Date", campaign_event_time(event))

        event.unit = "H"
        self.assertEqual("7 hours after Planting Date", campaign_event_time(event))

        event.offset = -1
        self.assertEqual("1 hour before Planting Date", campaign_event_time(event))

        event.unit = "D"
        self.assertEqual("1 day before Planting Date", campaign_event_time(event))

>>>>>>> 904ab07c
        event.unit = "M"
        self.assertEqual("1 minute before Planting Date", campaign_event_time(event))

    def test_activity_tags(self):
        self.create_campaign()

        contact = self.create_contact("Joe Blow", phone="+1234")
        msg = self.create_incoming_msg(contact, "Inbound message")

        flow = self.get_flow("color_v13")
        nodes = flow.get_definition()["nodes"]
        color_prompt = nodes[0]
        color_split = nodes[4]

        run = (
            MockSessionWriter(self.joe, flow)
            .visit(color_prompt)
            .send_msg("What is your favorite color?", self.channel)
            .call_webhook("POST", "https://example.com/", "1234")  # pretend that flow run made a webhook request
            .visit(color_split)
            .wait()
            .save()
        ).session.runs.get()

        result = WebHookResult.objects.get()

        item = {"type": "webhook_called", "obj": result}
        self.assertEqual(history_class(item), "non-msg detail-event")

        result.status_code = 404
        self.assertEqual(history_class(item), "non-msg warning detail-event")

        call = self.create_incoming_call(self.reminder_flow, contact)

        item = {"type": "call_started", "obj": call}
        self.assertEqual(history_class(item), "non-msg")

        call.status = IVRCall.FAILED
        self.assertEqual(history_class(item), "non-msg warning")

        # inbound
        item = {"type": "msg_received", "obj": msg}
        self.assertEqual(history_icon(item), '<span class="glyph icon-bubble-user"></span>')

        # outgoing sent
        item = {"type": "msg_created", "obj": msg}
        msg.direction = "O"
        msg.status = "S"
        self.assertEqual(history_icon(item), '<span class="glyph icon-bubble-right"></span>')

        # outgoing delivered
        msg.status = "D"
        self.assertEqual(history_icon(item), '<span class="glyph icon-bubble-check"></span>')

        # failed
        msg.status = "F"
        self.assertEqual(history_icon(item), '<span class="glyph icon-bubble-notification"></span>')
        self.assertEqual(history_class(item), "msg warning")

        # outgoing voice
        msg.msg_type = "V"
        self.assertEqual(history_icon(item), '<span class="glyph icon-call-outgoing"></span>')
        self.assertEqual(history_class(item), "msg warning")

        # incoming voice
        item = {"type": "msg_received", "obj": msg}
        msg.direction = "I"
        self.assertEqual(history_icon(item), '<span class="glyph icon-call-incoming"></span>')
        self.assertEqual(history_class(item), "msg warning")

        # simulate a broadcast to 2 people
        joe_and_frank = self.create_group("Joe and Frank", [self.joe, self.frank])
        item = {"type": "msg_created", "obj": msg}
        msg.broadcast = Broadcast.create(self.org, self.admin, "Test message", groups=[joe_and_frank])
        msg.status = "F"
        msg.msg_type = "F"
        self.assertEqual(history_icon(item), '<span class="glyph icon-bubble-notification"></span>')

        msg.status = "S"
        with patch("temba.msgs.models.Broadcast.get_message_count") as mock_get_message_count:
            mock_get_message_count.return_value = 2
            self.assertEqual(history_icon(item), '<span class="glyph icon-bullhorn"></span>')

            mock_get_message_count.return_value = 0
            self.assertEqual(history_icon(item), '<span class="glyph icon-bubble-right"></span>')

        item = {"type": "flow_entered", "obj": run}
        self.assertEqual(history_icon(item), '<span class="glyph icon-flow"></span>')

        run.run_event_type = "Invalid"
        self.assertEqual(history_icon(item), '<span class="glyph icon-flow"></span>')

        item = {"type": "flow_exited", "obj": run}

        run.exit_type = FlowRun.EXIT_TYPE_COMPLETED
        self.assertEqual(history_icon(item), '<span class="glyph icon-checkmark"></span>')

        run.exit_type = FlowRun.EXIT_TYPE_INTERRUPTED
        self.assertEqual(history_icon(item), '<span class="glyph icon-cancel-circle"></span>')

        run.exit_type = FlowRun.EXIT_TYPE_EXPIRED
        self.assertEqual(history_icon(item), '<span class="glyph icon-clock"></span>')

        # manually create two event fires
        pastDate = timezone.now() - timedelta(days=1)
        event_fire = EventFire.objects.create(
            event=self.message_event, contact=contact, scheduled=pastDate, fired=pastDate
        )

        item = {"type": "campaign_fired", "obj": event_fire}
        self.assertEqual(history_icon(item), '<span class="glyph icon-clock"></span>')
        self.assertEqual(history_class(item), "non-msg")

        event_fire.fired_result = EventFire.RESULT_FIRED
        self.assertEqual(history_icon(item), '<span class="glyph icon-clock"></span>')
        self.assertEqual(history_class(item), "non-msg")

        event_fire.fired_result = EventFire.RESULT_SKIPPED
        self.assertEqual(history_icon(item), '<span class="glyph icon-clock"></span>')
        self.assertEqual(history_class(item), "non-msg skipped")

        # airtime transfer
        transfer = AirtimeTransfer.objects.create(
            org=self.org,
            status="S",
            contact=contact,
            currency="RWF",
            desired_amount=Decimal("100"),
            actual_amount=Decimal("100"),
            created_on=pastDate,
        )
        item = {"type": "airtime_transferred", "obj": transfer}
        self.assertEqual(history_icon(item), '<span class="glyph icon-cash"></span>')
        self.assertEqual(history_class(item), "non-msg detail-event")

    def test_get_scheduled_messages(self):
        self.just_joe = self.create_group("Just Joe", [self.joe])

        self.assertFalse(self.joe.get_scheduled_messages())

        broadcast = Broadcast.create(self.org, self.admin, "Hello", contacts=[self.frank])
        self.assertFalse(self.joe.get_scheduled_messages())

        broadcast.contacts.add(self.joe)

        self.assertFalse(self.joe.get_scheduled_messages())

        schedule_time = timezone.now() + timedelta(days=2)
        broadcast.schedule = Schedule.create_schedule(self.org, self.admin, schedule_time, Schedule.REPEAT_NEVER)
        broadcast.save()

        self.assertEqual(self.joe.get_scheduled_messages().count(), 1)
        self.assertTrue(broadcast in self.joe.get_scheduled_messages())

        broadcast.contacts.remove(self.joe)
        self.assertFalse(self.joe.get_scheduled_messages())

        broadcast.groups.add(self.just_joe)
        self.assertEqual(self.joe.get_scheduled_messages().count(), 1)
        self.assertTrue(broadcast in self.joe.get_scheduled_messages())

        broadcast.groups.remove(self.just_joe)
        self.assertFalse(self.joe.get_scheduled_messages())

        broadcast.urns.add(self.joe.get_urn())
        self.assertEqual(self.joe.get_scheduled_messages().count(), 1)
        self.assertTrue(broadcast in self.joe.get_scheduled_messages())

        broadcast.schedule.next_fire = None
        broadcast.schedule.save(update_fields=["next_fire"])
        self.assertFalse(self.joe.get_scheduled_messages())

    def test_update_urns_field(self):
        update_url = reverse("contacts.contact_update", args=[self.joe.pk])

        # we have a field to add new urns
        response = self.fetch_protected(update_url, self.admin)
        self.assertEqual(self.joe, response.context["object"])
        self.assertContains(response, "Add Connection")

        # no field to add new urns for anon org
        with AnonymousOrg(self.org):
            response = self.fetch_protected(update_url, self.admin)
            self.assertEqual(self.joe, response.context["object"])
            self.assertNotContains(response, "Add Connection")

    @mock_mailroom
    def test_read(self, mr_mocks):
        read_url = reverse("contacts.contact_read", args=[self.joe.uuid])

        for i in range(5):
            self.create_incoming_msg(self.joe, f"some msg no {i} 2 send in sms language if u wish")
            i += 1

        self.create_campaign()

        # create more events
        for i in range(5):
            msg = "Sent %d days after planting date" % (i + 10)
            self.message_event = CampaignEvent.create_message_event(
                self.org,
                self.admin,
                self.campaign,
                relative_to=self.planting_date,
                offset=i + 10,
                unit="D",
                message=msg,
            )

        planters = self.create_group("Planters", query='planting_date != ""')
        planters.contacts.add(self.joe)

        now = timezone.now()
        joe_planting_date = now + timedelta(days=1)
        self.set_contact_field(self.joe, "planting_date", joe_planting_date.isoformat())

        # should have seven fires, one for each campaign event
        self.assertEqual(7, EventFire.objects.filter(event__is_active=True).count())

        # visit a contact detail page as a user but not belonging to this organization
        self.login(self.user1)
        response = self.client.get(read_url)
        self.assertEqual(302, response.status_code)

        # visit a contact detail page as a manager but not belonging to this organisation
        self.login(self.non_org_user)
        response = self.client.get(read_url)
        self.assertEqual(302, response.status_code)

        # visit a contact detail page as a manager within the organization
        response = self.fetch_protected(read_url, self.admin)
        self.assertEqual(self.joe, response.context["object"])

        with patch("temba.orgs.models.Org.get_schemes") as mock_get_schemes:
            mock_get_schemes.return_value = []

            response = self.fetch_protected(read_url, self.admin)
            self.assertEqual(self.joe, response.context["object"])
            self.assertFalse(response.context["has_sendable_urn"])

            mock_get_schemes.return_value = ["tel"]

            response = self.fetch_protected(read_url, self.admin)
            self.assertEqual(self.joe, response.context["object"])
            self.assertTrue(response.context["has_sendable_urn"])

        response = self.fetch_protected(read_url, self.admin)
        self.assertEqual(self.joe, response.context["object"])
        self.assertTrue(response.context["has_sendable_urn"])
        upcoming = response.context["upcoming_events"]

        # should show the next seven events to fire in reverse order
        self.assertEqual(7, len(upcoming))

        self.assertEqual(upcoming[4]["message"], "Sent 10 days after planting date")
        self.assertEqual(upcoming[5]["message"], "Sent 7 days after planting date")
        self.assertEqual(upcoming[6]["message"], None)
        self.assertEqual(upcoming[6]["flow_uuid"], self.reminder_flow.uuid)
        self.assertEqual(upcoming[6]["flow_name"], self.reminder_flow.name)

        self.assertGreater(upcoming[4]["scheduled"], upcoming[5]["scheduled"])

        # add a scheduled broadcast
        broadcast = Broadcast.create(self.org, self.admin, "Hello", contacts=[self.joe])
        schedule_time = now + timedelta(days=5)
        broadcast.schedule = Schedule.create_schedule(self.org, self.admin, schedule_time, Schedule.REPEAT_NEVER)
        broadcast.save()

        response = self.fetch_protected(read_url, self.admin)
        self.assertEqual(self.joe, response.context["object"])
        upcoming = response.context["upcoming_events"]

        # should show the next 2 events to fire and the scheduled broadcast in reverse order by schedule time
        self.assertEqual(8, len(upcoming))

        self.assertEqual(upcoming[5]["message"], "Sent 7 days after planting date")
        self.assertEqual(upcoming[6]["message"], "Hello")
        self.assertEqual(upcoming[7]["message"], None)
        self.assertEqual(upcoming[7]["flow_uuid"], self.reminder_flow.uuid)
        self.assertEqual(upcoming[7]["flow_name"], self.reminder_flow.name)

        self.assertGreater(upcoming[6]["scheduled"], upcoming[7]["scheduled"])

        contact_no_name = self.create_contact(name=None, phone="678")
        read_url = reverse("contacts.contact_read", args=[contact_no_name.uuid])
        response = self.fetch_protected(read_url, self.superuser)
        self.assertEqual(contact_no_name, response.context["object"])
        self.client.logout()

        # login as a manager from out of this organization
        self.login(self.non_org_user)

        # create kLab group, and add joe to the group
        klab = self.create_group("kLab", [self.joe])

        # post with remove_from_group action to read url, with joe's contact and kLab group
        response = self.client.post(read_url + "?action=remove_from_group", {"contact": self.joe.id, "group": klab.id})

        # this manager cannot operate on this organization
        self.assertEqual(302, response.status_code)
        self.assertEqual(3, self.joe.user_groups.count())
        self.client.logout()

        # login as a manager of kLab
        self.login(self.admin)

        # remove this contact form kLab group
        response = self.client.post(read_url + "?action=remove_from_group", {"contact": self.joe.id, "group": klab.id})

        self.assertEqual(200, response.status_code)
        self.assertEqual(2, self.joe.user_groups.count())

        # try removing it again, should noop
        response = self.client.post(read_url + "?action=remove_from_group", {"contact": self.joe.id, "group": klab.id})
        self.assertEqual(200, response.status_code)
        self.assertEqual(2, self.joe.user_groups.count())

        # try removing from non-existent group
        response = self.client.post(read_url + "?action=remove_from_group", {"contact": self.joe.id, "group": 2341533})
        self.assertEqual(200, response.status_code)
        self.assertEqual(2, self.joe.user_groups.count())

        # try removing from dynamic group (shouldnt happen, UI doesnt allow this)
        with self.assertRaises(AssertionError):
            self.client.post(read_url + "?action=remove_from_group", {"contact": self.joe.id, "group": planters.id})

        # can't view contact in another org
        response = self.client.get(reverse("contacts.contact_read", args=[self.other_org_contact.uuid]))
        self.assertLoginRedirect(response)

        # invalid UUID should return 404
        response = self.client.get(reverse("contacts.contact_read", args=["bad-uuid"]))
        self.assertEqual(response.status_code, 404)

        # super users can view history of any contact
        response = self.fetch_protected(reverse("contacts.contact_read", args=[self.joe.uuid]), self.superuser)
        self.assertEqual(response.status_code, 200)
        response = self.fetch_protected(
            reverse("contacts.contact_read", args=[self.other_org_contact.uuid]), self.superuser
        )
        self.assertEqual(response.status_code, 200)

    def test_read_with_customer_support(self):
        self.customer_support.is_staff = True
        self.customer_support.save()

        self.login(self.customer_support)

        response = self.client.get(reverse("contacts.contact_read", args=[self.joe.uuid]))

        gear_links = response.context["view"].get_gear_links()
        self.assertListEqual([gl["title"] for gl in gear_links], ["Service"])
        self.assertEqual(
            gear_links[-1]["href"],
            f"/org/service/?organization={self.joe.org_id}&redirect_url=/contact/read/{self.joe.uuid}/",
        )

    def test_read_language(self):

        # this is a bogus
        self.joe.language = "zzz"
        self.joe.save(update_fields=("language",))
        response = self.fetch_protected(reverse("contacts.contact_read", args=[self.joe.uuid]), self.admin)

        # should just show the language code instead of the language name
        self.assertContains(response, "zzz")

        self.joe.language = "fra"
        self.joe.save(update_fields=("language",))
        response = self.fetch_protected(reverse("contacts.contact_read", args=[self.joe.uuid]), self.admin)

        # with a proper code, we should see the language
        self.assertContains(response, "French")

    @mock_mailroom
    def test_contacts_search(self, mr_mocks):
        search_url = reverse("contacts.contact_search")
        self.login(self.admin)

        mr_mocks.contact_search("Frank", cleaned='name ~ "Frank"', contacts=[self.frank])

        response = self.client.get(search_url + "?search=Frank")
        self.assertEqual(200, response.status_code)
        results = response.json()

        # check that we get a total and a sample
        self.assertEqual(1, results["total"])
        self.assertEqual(1, len(results["sample"]))
        self.assertEqual("+250 782 222 222", results["sample"][0]["primary_urn_formatted"])

        # our query should get expanded into a proper query
        self.assertEqual('name ~ "Frank"', results["query"])

        # check no primary urn
        self.frank.urns.all().delete()
        response = self.client.get(search_url + "?search=Frank")
        self.assertEqual(200, response.status_code)
        results = response.json()
        self.assertEqual("--", results["sample"][0]["primary_urn_formatted"])

        # no query, no results
        response = self.client.get(search_url)
        results = response.json()
        self.assertEqual(0, results["total"])

        mr_mocks.error("mismatched input at <EOF>", code="unexpected_token", extra={"token": "<EOF>"})

        # bogus query
        response = self.client.get(search_url + '?search=name="notclosed')
        results = response.json()
        self.assertEqual("Invalid query syntax at '<EOF>'", results["error"])
        self.assertEqual(0, results["total"])

        # if we query a field, it should show up in our field dict
        age = self.create_field("age", "Age", ContactField.TYPE_NUMBER)

        mr_mocks.contact_search("age>32", cleaned='age > 32"', contacts=[self.frank], fields=[age])

        response = self.client.get(search_url + "?search=age>32")
        results = response.json()
        self.assertEqual("Age", results["fields"][str(age.uuid)]["label"])

    @mock_mailroom
    def test_update_and_list(self, mr_mocks):
        self.setUpLocations()

        list_url = reverse("contacts.contact_list")

        self.just_joe = self.create_group("Just Joe", [self.joe])
        self.joe_and_frank = self.create_group("Joe and Frank", [self.joe, self.frank])

        self.joe_and_frank = ContactGroup.user_groups.get(pk=self.joe_and_frank.pk)

        # try to list contacts as a user not in the organization
        self.login(self.user1)
        response = self.client.get(list_url)
        self.assertEqual(302, response.status_code)

        # login as an org viewer
        self.login(self.user)

        response = self.client.get(list_url)
        self.assertContains(response, "Joe Blow")
        self.assertContains(response, "Frank Smith")
        self.assertContains(response, "Billy Nophone")
        self.assertContains(response, "Joe and Frank")

        # make sure Joe's preferred URN is in the list
        self.assertContains(response, "blow80")

        # this just_joe group has one contact and joe_and_frank group has two contacts
        self.assertEqual(len(self.just_joe.contacts.all()), 1)
        self.assertEqual(len(self.joe_and_frank.contacts.all()), 2)

        # viewer cannot remove Joe from the group
        post_data = {"action": "label", "label": self.just_joe.id, "objects": self.joe.id, "add": False}

        # no change
        self.client.post(list_url, post_data, follow=True)
        self.assertEqual(len(self.just_joe.contacts.all()), 1)
        self.assertEqual(len(self.joe_and_frank.contacts.all()), 2)

        # viewer also can't block
        post_data["action"] = "block"
        self.client.post(list_url, post_data, follow=True)
        self.assertEqual(Contact.STATUS_ACTIVE, Contact.objects.get(pk=self.joe.id).status)

        # list the contacts as a manager of the organization
        self.login(self.admin)
        response = self.client.get(list_url)
        self.assertEqual(list(response.context["object_list"]), [self.voldemort, self.billy, self.frank, self.joe])
        self.assertEqual(response.context["actions"], ("label", "block", "archive"))

        # this just_joe group has one contact and joe_and_frank group has two contacts
        self.assertEqual(len(self.just_joe.contacts.all()), 1)
        self.assertEqual(len(self.joe_and_frank.contacts.all()), 2)

        # add a new group
        group = self.create_group("Test", [self.joe])

        # view our test group
        filter_url = reverse("contacts.contact_filter", args=[group.uuid])
        response = self.client.get(filter_url)
        self.assertEqual(1, len(response.context["object_list"]))
        self.assertEqual(self.joe, response.context["object_list"][0])

        # should have the export link
        export_url = "%s?g=%s" % (reverse("contacts.contact_export"), group.uuid)
        self.assertContains(response, export_url)

        # should have an edit button
        update_url = reverse("contacts.contactgroup_update", args=[group.pk])
        delete_url = reverse("contacts.contactgroup_delete", args=[group.pk])

        self.assertContains(response, update_url)
        response = self.client.get(update_url)
        self.assertIn("name", response.context["form"].fields)

        response = self.client.post(update_url, dict(name="New Test"))
        self.assertRedirect(response, filter_url)

        group = ContactGroup.user_groups.get(pk=group.pk)
        self.assertEqual("New Test", group.name)

        # post to our delete url
        response = self.client.post(delete_url, dict(), HTTP_X_PJAX=True)
        self.assertEqual(200, response.status_code)

        # make sure it is inactive
        self.assertIsNone(ContactGroup.user_groups.filter(name="New Test").first())
        self.assertFalse(ContactGroup.all_groups.get(name="New Test").is_active)

        # remove Joe from the group
        self.client.post(
            list_url, {"action": "label", "label": self.just_joe.id, "objects": self.joe.id, "add": False}, follow=True
        )

        # check the Joe is only removed from just_joe only and is still in joe_and_frank
        self.assertEqual(len(self.just_joe.contacts.all()), 0)
        self.assertEqual(len(self.joe_and_frank.contacts.all()), 2)

        # now add back Joe to the group
        self.client.post(
            list_url, {"action": "label", "label": self.just_joe.id, "objects": self.joe.id, "add": True}, follow=True
        )

        self.assertEqual(len(self.just_joe.contacts.all()), 1)
        self.assertEqual(self.just_joe.contacts.all()[0].pk, self.joe.pk)
        self.assertEqual(len(self.joe_and_frank.contacts.all()), 2)

        # test on a secondary org
        other = self.create_group("Other Org", org=self.org2)
        response = self.client.get(reverse("contacts.contact_filter", args=[other.uuid]))
        self.assertLoginRedirect(response)

        # test filtering by group
        joe_and_frank_filter_url = reverse("contacts.contact_filter", args=[self.joe_and_frank.uuid])

        # now test when the action with some data missing
        self.assertEqual(self.joe.user_groups.filter(is_active=True).count(), 2)

        self.client.post(joe_and_frank_filter_url, {"action": "label", "objects": self.joe.id, "add": True})

        self.assertEqual(self.joe.user_groups.filter(is_active=True).count(), 2)

        self.client.post(joe_and_frank_filter_url, {"action": "label", "objects": self.joe.id, "add": False})

        self.assertEqual(self.joe.user_groups.filter(is_active=True).count(), 2)

        # now block Joe
        self.client.post(list_url, {"action": "block", "objects": self.joe.id}, follow=True)

        self.joe = Contact.objects.filter(pk=self.joe.pk)[0]
        self.assertEqual(Contact.STATUS_BLOCKED, self.joe.status)
        self.assertEqual(len(self.just_joe.contacts.all()), 0)
        self.assertEqual(len(self.joe_and_frank.contacts.all()), 1)

        # shouldn't be any contacts on the stopped page
        response = self.client.get(reverse("contacts.contact_stopped"))
        self.assertEqual(0, len(response.context["object_list"]))

        # mark frank as stopped
        self.frank.stop(self.user)

        stopped_url = reverse("contacts.contact_stopped")

        response = self.client.get(stopped_url)
        self.assertEqual(1, len(response.context["object_list"]))
        self.assertEqual(1, response.context["object_list"].count())  # from ContactGroupCount

        # have the user unstop them
        self.client.post(stopped_url, {"action": "restore", "objects": self.frank.id}, follow=True)

        response = self.client.get(stopped_url)
        self.assertEqual(0, len(response.context["object_list"]))
        self.assertEqual(0, response.context["object_list"].count())  # from ContactGroupCount

        self.frank.refresh_from_db()
        self.assertEqual(Contact.STATUS_ACTIVE, self.frank.status)

        # add him back to joe and frank
        self.joe_and_frank.contacts.add(self.frank)

        # Now let's visit the blocked contacts page
        blocked_url = reverse("contacts.contact_blocked")

        self.billy.block(self.admin)

        response = self.client.get(blocked_url)
        self.assertEqual(list(response.context["object_list"]), [self.billy, self.joe])

        mr_mocks.contact_search("Joe", cleaned="name ~ Joe", contacts=[self.joe])

        response = self.client.get(blocked_url + "?search=Joe")
        self.assertEqual(list(response.context["object_list"]), [self.joe])

        # can unblock contacts from this page
        self.client.post(blocked_url, {"action": "restore", "objects": self.joe.id}, follow=True)

        # and check that Joe is restored to the contact list but the group not restored
        response = self.client.get(list_url)
        self.assertContains(response, "Joe Blow")
        self.assertContains(response, "Frank Smith")
        self.assertEqual(response.context["actions"], ("label", "block", "archive"))
        self.assertEqual(len(self.just_joe.contacts.all()), 0)
        self.assertEqual(len(self.joe_and_frank.contacts.all()), 1)

        # now let's test removing a contact from a group
        post_data = dict()
        post_data["action"] = "label"
        post_data["label"] = self.joe_and_frank.id
        post_data["objects"] = self.frank.id
        post_data["add"] = False
        self.client.post(joe_and_frank_filter_url, post_data, follow=True)
        self.assertEqual(len(self.joe_and_frank.contacts.all()), 0)

        # add an extra field to the org
        ContactField.get_or_create(
            self.org, self.user, "state", label="Home state", value_type=ContactField.TYPE_STATE
        )
        self.set_contact_field(self.joe, "state", " kiGali   citY ")  # should match "Kigali City"

        # check that the field appears on the update form
        response = self.client.get(reverse("contacts.contact_update", args=[self.joe.id]))

        self.assertEqual(
            list(response.context["form"].fields.keys()), ["name", "groups", "urn__twitter__0", "urn__tel__1", "loc"]
        )
        self.assertEqual(response.context["form"].initial["name"], "Joe Blow")
        self.assertEqual(response.context["form"].fields["urn__tel__1"].initial, "+250781111111")

        contact_field = ContactField.user_fields.filter(key="state").first()
        response = self.client.get(
            "%s?field=%s" % (reverse("contacts.contact_update_fields", args=[self.joe.id]), contact_field.id)
        )
        self.assertEqual("Home state", response.context["contact_field"].label)

        # grab our input field which is loaded async
        response = self.client.get(
            "%s?field=%s" % (reverse("contacts.contact_update_fields_input", args=[self.joe.id]), contact_field.id)
        )
        self.assertContains(response, "Kigali City")

        # update it to something else
        self.set_contact_field(self.joe, "state", "eastern province")

        # check the read page
        response = self.client.get(reverse("contacts.contact_read", args=[self.joe.uuid]))
        self.assertContains(response, "Eastern Province")

        # update joe - change his tel URN
        data = dict(name="Joe Blow", urn__tel__1="+250 783835665", order__urn__tel__1="0")
        self.client.post(reverse("contacts.contact_update", args=[self.joe.id]), data)

        # update the state contact field to something invalid
        self.client.post(
            reverse("contacts.contact_update_fields", args=[self.joe.id]),
            dict(contact_field=contact_field.id, field_value="newyork"),
        )

        # check that old URN is detached, new URN is attached, and Joe still exists
        self.joe = Contact.objects.get(pk=self.joe.id)
        self.assertEqual(self.joe.get_urn_display(scheme=URN.TEL_SCHEME), "0783 835 665")
        self.assertIsNone(
            self.joe.get_field_serialized(ContactField.get_by_key(self.org, "state"))
        )  # raw user input as location wasn't matched
        self.assertIsNone(Contact.from_urn(self.org, "tel:+250781111111"))  # original tel is nobody now

        # update joe, change his number back
        data = dict(name="Joe Blow", urn__tel__0="+250781111111", order__urn__tel__0="0", __field__location="Kigali")
        self.client.post(reverse("contacts.contact_update", args=[self.joe.id]), data)

        # check that old URN is re-attached
        self.assertIsNone(ContactURN.objects.get(identity="tel:+250783835665").contact)
        self.assertEqual(self.joe, ContactURN.objects.get(identity="tel:+250781111111").contact)

        # add another URN to joe
        ContactURN.create(self.org, self.joe, "tel:+250786666666")

        # assert that our update form has the extra URN
        response = self.client.get(reverse("contacts.contact_update", args=[self.joe.id]))
        self.assertEqual(response.context["form"].fields["urn__tel__0"].initial, "+250781111111")
        self.assertEqual(response.context["form"].fields["urn__tel__1"].initial, "+250786666666")

        # try to add joe to a group in another org
        other_org_group = self.create_group("Nerds", org=self.org2)
        response = self.client.post(
            reverse("contacts.contact_update", args=[self.joe.id]),
            {
                "name": "Joe Gashyantare",
                "groups": [other_org_group.id],
                "urn__tel__0": "+250781111111",
                "urn__tel__1": "+250786666666",
            },
        )
        self.assertFormError(
            response,
            "form",
            "groups",
            f"Select a valid choice. {other_org_group.id} is not one of the available choices.",
        )

        # update joe, add him to "Just Joe" group
        post_data = dict(
            name="Joe Gashyantare", groups=[self.just_joe.id], urn__tel__0="+250781111111", urn__tel__1="+250786666666"
        )

        self.client.post(reverse("contacts.contact_update", args=[self.joe.id]), post_data, follow=True)

        self.assertEqual(set(self.joe.user_groups.all()), {self.just_joe})
        self.assertTrue(ContactURN.objects.filter(contact=self.joe, path="+250781111111"))
        self.assertTrue(ContactURN.objects.filter(contact=self.joe, path="+250786666666"))

        # remove him from this group "Just joe", and his second number
        post_data = dict(name="Joe Gashyantare", urn__tel__0="+250781111111", groups=[])

        self.client.post(reverse("contacts.contact_update", args=[self.joe.id]), post_data, follow=True)

        self.assertEqual(set(self.joe.user_groups.all()), set())
        self.assertTrue(ContactURN.objects.filter(contact=self.joe, path="+250781111111"))
        self.assertFalse(ContactURN.objects.filter(contact=self.joe, path="+250786666666"))

        # should no longer be in our update form either
        response = self.client.get(reverse("contacts.contact_update", args=[self.joe.id]))
        self.assertEqual(response.context["form"].fields["urn__tel__0"].initial, "+250781111111")
        self.assertNotIn("urn__tel__1", response.context["form"].fields)

        # check that groups field isn't displayed when contact is blocked
        self.joe.block(self.user)
        response = self.client.get(reverse("contacts.contact_update", args=[self.joe.id]))
        self.assertNotIn("groups", response.context["form"].fields)

        # and that we can still update the contact
        post_data = dict(name="Joe Bloggs", urn__tel__0="+250781111111")
        self.client.post(reverse("contacts.contact_update", args=[self.joe.id]), post_data, follow=True)

        self.joe = Contact.objects.get(pk=self.joe.pk)
        self.joe.restore(self.user)

        # add new urn for joe
        self.client.post(
            reverse("contacts.contact_update", args=[self.joe.id]),
            dict(name="Joey", urn__tel__0="+250781111111", new_scheme="ext", new_path="EXT123"),
        )

        urn = ContactURN.objects.filter(contact=self.joe, scheme="ext").first()
        self.assertIsNotNone(urn)
        self.assertEqual("EXT123", urn.path)

        # now try adding one that is invalid
        self.client.post(
            reverse("contacts.contact_update", args=[self.joe.id]),
            dict(name="Joey", urn__tel__0="+250781111111", new_scheme="mailto", new_path="malformed"),
        )
        self.assertIsNone(ContactURN.objects.filter(contact=self.joe, scheme="mailto").first())

        # update our language to something not on the org
        self.joe.refresh_from_db()
        self.joe.language = "fra"
        self.joe.save(update_fields=("language",))

        # add some languages to our org, but not french
        self.client.post(
            reverse("orgs.org_languages"),
            dict(
                primary_lang='{"name":"Haitian", "value":"hat"}',
                languages=['{"name":"Official Aramaic", "value":"arc"}', '{"name":"Spanish", "value":"spa"}'],
            ),
        )

        response = self.client.get(reverse("contacts.contact_update", args=[self.joe.id]))
        self.assertContains(response, "French (Missing)")

        # update our contact with some locations
        state = ContactField.get_or_create(self.org, self.admin, "state", "Home State", value_type="S")
        district = ContactField.get_or_create(self.org, self.admin, "home", "Home District", value_type="I")

        self.client.post(
            reverse("contacts.contact_update_fields", args=[self.joe.id]),
            dict(contact_field=state.id, field_value="eastern province"),
        )
        self.client.post(
            reverse("contacts.contact_update_fields", args=[self.joe.id]),
            dict(contact_field=district.id, field_value="rwamagana"),
        )

        response = self.client.get(reverse("contacts.contact_read", args=[self.joe.uuid]))

        self.assertContains(response, "Eastern Province")
        self.assertContains(response, "Rwamagana")

        # change the name of the Rwamagana boundary, our display should change appropriately as well
        rwamagana = AdminBoundary.objects.get(name="Rwamagana")
        rwamagana.update(name="Rwa-magana")
        self.assertEqual("Rwa-magana", rwamagana.name)

        # assert our read page is correct
        response = self.client.get(reverse("contacts.contact_read", args=[self.joe.uuid]))
        self.assertContains(response, "Eastern Province")
        self.assertContains(response, "Rwa-magana")

        # change our field to a text field
        state.value_type = ContactField.TYPE_TEXT
        state.save()
        self.set_contact_field(self.joe, "state", "Rwama Value")

        # should now be using stored string_value instead of state name
        response = self.client.get(reverse("contacts.contact_read", args=[self.joe.uuid]))
        self.assertContains(response, "Rwama Value")

        # bad field
        contact_field = ContactField.user_fields.create(
            org=self.org, key="language", label="User Language", created_by=self.admin, modified_by=self.admin
        )

        response = self.client.post(
            reverse("contacts.contact_update_fields", args=[self.joe.id]),
            dict(contact_field=contact_field.id, field_value="Kinyarwanda"),
        )

        self.assertFormError(
            response, "form", None, "Field key language has invalid characters or is a reserved field name"
        )

        # try to push into a dynamic group
        self.login(self.admin)
        group = self.create_group("Dynamo", query="tel = 325423")
        self.client.post(list_url, {"action": "label", "label": group.id, "objects": self.frank.id, "add": True})

        self.assertEqual(0, group.contacts.count())

        # check updating when org is anon
        self.org.is_anon = True
        self.org.save()

        post_data = dict(name="Joe X", groups=[self.just_joe.id])
        self.client.post(reverse("contacts.contact_update", args=[self.joe.id]), post_data, follow=True)

        self.joe.refresh_from_db()
        self.assertEqual({str(u) for u in self.joe.urns.all()}, {"tel:+250781111111", "ext:EXT123"})  # urns unaffected

        # remove all of joe's URNs
        ContactURN.objects.filter(contact=self.joe).update(contact=None)
        response = self.client.get(list_url)

        # no more URN listed
        self.assertNotContains(response, "blow80")

        self.frank.block(self.admin)

        # try archive action
        event = self.create_channel_event(
            self.channel, str(self.frank.get_urn(URN.TEL_SCHEME)), ChannelEvent.TYPE_CALL_OUT_MISSED, extra={}
        )

        self.client.post(blocked_url, {"action": "archive", "objects": self.frank.id})

        archived_url = reverse("contacts.contact_archived")

        response = self.client.get(archived_url)
        self.assertEqual(list(response.context["object_list"]), [self.frank])

        # and from there we can really delete a contact
        self.client.post(archived_url, {"action": "delete", "objects": self.frank.id})

        self.assertFalse(ChannelEvent.objects.filter(contact=self.frank))
        self.assertFalse(ChannelEvent.objects.filter(id=event.id))

    @patch("temba.mailroom.client.MailroomClient.contact_modify")
    def test_update_with_mailroom_error(self, mock_modify):
        mock_modify.side_effect = MailroomException("", "", {"error": "Error updating contact"})

        self.login(self.admin)

        response = self.client.post(
            reverse("contacts.contact_update", args=[self.joe.id]),
            dict(language="fra", name="Muller Awesome", urn__tel__0="+250781111111", urn__twitter__1="blow80"),
        )

        self.assertFormError(
            response, "form", None, "An error occurred updating your contact. Please try again later."
        )

    def test_contact_read_with_contactfields(self):
        self.login(self.admin)

        response = self.client.get(reverse("contacts.contact_read", args=[self.joe.uuid]))

        self.assertEqual(len(response.context_data["all_contact_fields"]), 0)

        # create some contact fields
        ContactField.get_or_create(self.org, self.admin, "first", "First", priority=10)
        ContactField.get_or_create(self.org, self.admin, "second", "Second")
        ContactField.get_or_create(self.org, self.admin, "third", "Third", priority=20)

        # update ContactField data
        self.set_contact_field(self.joe, "first", "a simple value")

        response = self.client.get(reverse("contacts.contact_read", args=[self.joe.uuid]))

        # there should be one 'normal' field
        self.assertEqual(len(response.context_data["all_contact_fields"]), 1)

        # make 'third' field a featured field, but don't assign a value (it should still be visible on the page)
        ContactField.get_or_create(self.org, self.admin, "third", "Third", priority=20, show_in_table=True)

        response = self.client.get(reverse("contacts.contact_read", args=[self.joe.uuid]))

        # there should be one 'normal' field and one 'featured' contact field
        self.assertEqual(len(response.context_data["all_contact_fields"]), 2)

        # assign a value to the 'third' field
        self.set_contact_field(self.joe, "third", "a simple value")

        response = self.client.get(reverse("contacts.contact_read", args=[self.joe.uuid]))

        # there should be one 'normal' field and one 'featured' contact field
        self.assertEqual(len(response.context_data["all_contact_fields"]), 2)

    def test_update(self):
        # if new values don't differ from current values.. no modifications
        self.assertEqual([], self.joe.update(name="Joe Blow", language=""))

        # change language
        self.assertEqual([modifiers.Language(language="eng")], self.joe.update(name="Joe Blow", language="eng"))

        self.joe.language = "eng"
        self.joe.save(update_fields=("language",))

        # change name
        self.assertEqual([modifiers.Name(name="Joseph Blow")], self.joe.update(name="Joseph Blow", language="eng"))

        # change both name and language
        self.assertEqual(
            [modifiers.Name(name="Joseph Blower"), modifiers.Language(language="spa")],
            self.joe.update(name="Joseph Blower", language="spa"),
        )

    @mock_mailroom
    def test_update_static_groups(self, mr_mocks):
        # create some static groups
        spammers = self.create_group("Spammers", [])
        testers = self.create_group("Testers", [])
        customers = self.create_group("Customers", [])
<<<<<<< HEAD

        self.assertEqual(set(spammers.contacts.all()), set())
        self.assertEqual(set(testers.contacts.all()), set())
        self.assertEqual(set(customers.contacts.all()), set())

        # add to 2 static groups
        mods = self.joe.update_static_groups([spammers, testers])
        self.assertEqual(
            [
                modifiers.Groups(
                    modification="add",
                    groups=[
                        modifiers.GroupRef(uuid=spammers.uuid, name="Spammers"),
                        modifiers.GroupRef(uuid=testers.uuid, name="Testers"),
                    ],
                ),
            ],
            mods,
        )

        self.joe.modify(self.admin, mods)

        # remove from one and add to another
        mods = self.joe.update_static_groups([testers, customers])

        self.assertEqual(
            [
                modifiers.Groups(
                    modification="remove", groups=[modifiers.GroupRef(uuid=spammers.uuid, name="Spammers")]
                ),
                modifiers.Groups(
                    modification="add", groups=[modifiers.GroupRef(uuid=customers.uuid, name="Customers")]
                ),
            ],
            mods,
        )

    @patch("temba.mailroom.client.MailroomClient.contact_modify")
    def test_bulk_modify_with_no_contacts(self, mock_contact_modify):
        mock_contact_modify.return_value = {}

        # just a NOOP
        Contact.bulk_modify(self.admin, [], [modifiers.Language(language="spa")])

    @mock_mailroom
    def test_contact_model(self, mr_mocks):
        contact = self.create_contact(name="Boy", phone="12345")
        self.assertEqual(contact.get_display(), "Boy")

        contact3 = self.create_contact(name=None, phone="0788111222")
        self.channel.country = "RW"
        self.channel.save()

        normalized = contact3.get_urn(URN.TEL_SCHEME).ensure_number_normalization(self.channel)
        self.assertEqual(normalized.path, "+250788111222")

        contact4 = self.create_contact(name=None, phone="0788333444")
        normalized = contact4.get_urn(URN.TEL_SCHEME).ensure_number_normalization(self.channel)
        self.assertEqual(normalized.path, "+250788333444")

        contact5 = self.create_contact(name="Jimmy", phone="+250788333555")
        mods = contact5.update_urns(["twitter:jimmy_woot", "tel:0788333666"])
        contact5.modify(self.user, mods)

        # check old phone URN still existing but was detached
        self.assertIsNone(ContactURN.objects.get(identity="tel:+250788333555").contact)

        # check new URNs were created and attached
        self.assertEqual(contact5, ContactURN.objects.get(identity="tel:+250788333666").contact)
        self.assertEqual(contact5, ContactURN.objects.get(identity="twitter:jimmy_woot").contact)

        # check twitter URN takes priority if you don't specify scheme
        self.assertEqual("twitter:jimmy_woot", str(contact5.get_urn()))
        self.assertEqual("twitter:jimmy_woot", str(contact5.get_urn(schemes=[URN.TWITTER_SCHEME])))
        self.assertEqual("tel:+250788333666", str(contact5.get_urn(schemes=[URN.TEL_SCHEME])))
        self.assertIsNone(contact5.get_urn(schemes=["email"]))
        self.assertIsNone(contact5.get_urn(schemes=["facebook"]))

=======

        self.assertEqual(set(spammers.contacts.all()), set())
        self.assertEqual(set(testers.contacts.all()), set())
        self.assertEqual(set(customers.contacts.all()), set())

        # add to 2 static groups
        mods = self.joe.update_static_groups([spammers, testers])
        self.assertEqual(
            [
                modifiers.Groups(
                    modification="add",
                    groups=[
                        modifiers.GroupRef(uuid=spammers.uuid, name="Spammers"),
                        modifiers.GroupRef(uuid=testers.uuid, name="Testers"),
                    ],
                )
            ],
            mods,
        )

        self.joe.modify(self.admin, mods)

        # remove from one and add to another
        mods = self.joe.update_static_groups([testers, customers])

        self.assertEqual(
            [
                modifiers.Groups(
                    modification="remove", groups=[modifiers.GroupRef(uuid=spammers.uuid, name="Spammers")]
                ),
                modifiers.Groups(
                    modification="add", groups=[modifiers.GroupRef(uuid=customers.uuid, name="Customers")]
                ),
            ],
            mods,
        )

    @patch("temba.mailroom.client.MailroomClient.contact_modify")
    def test_bulk_modify_with_no_contacts(self, mock_contact_modify):
        mock_contact_modify.return_value = {}

        # just a NOOP
        Contact.bulk_modify(self.admin, [], [modifiers.Language(language="spa")])

    @mock_mailroom
    def test_contact_model(self, mr_mocks):
        contact = self.create_contact(name="Boy", phone="12345")
        self.assertEqual(contact.get_display(), "Boy")

        contact3 = self.create_contact(name=None, phone="0788111222")
        self.channel.country = "RW"
        self.channel.save()

        normalized = contact3.get_urn(URN.TEL_SCHEME).ensure_number_normalization(self.channel)
        self.assertEqual(normalized.path, "+250788111222")

        contact4 = self.create_contact(name=None, phone="0788333444")
        normalized = contact4.get_urn(URN.TEL_SCHEME).ensure_number_normalization(self.channel)
        self.assertEqual(normalized.path, "+250788333444")

        contact5 = self.create_contact(name="Jimmy", phone="+250788333555")
        mods = contact5.update_urns(["twitter:jimmy_woot", "tel:0788333666"])
        contact5.modify(self.user, mods)

        # check old phone URN still existing but was detached
        self.assertIsNone(ContactURN.objects.get(identity="tel:+250788333555").contact)

        # check new URNs were created and attached
        self.assertEqual(contact5, ContactURN.objects.get(identity="tel:+250788333666").contact)
        self.assertEqual(contact5, ContactURN.objects.get(identity="twitter:jimmy_woot").contact)

        # check twitter URN takes priority if you don't specify scheme
        self.assertEqual("twitter:jimmy_woot", str(contact5.get_urn()))
        self.assertEqual("twitter:jimmy_woot", str(contact5.get_urn(schemes=[URN.TWITTER_SCHEME])))
        self.assertEqual("tel:+250788333666", str(contact5.get_urn(schemes=[URN.TEL_SCHEME])))
        self.assertIsNone(contact5.get_urn(schemes=["email"]))
        self.assertIsNone(contact5.get_urn(schemes=["facebook"]))

>>>>>>> 904ab07c
    def test_from_urn(self):
        self.assertEqual(Contact.from_urn(self.org, "tel:+250781111111"), self.joe)  # URN with contact
        self.assertIsNone(Contact.from_urn(self.org, "tel:+250788888888"))  # URN with no contact
        self.assertIsNone(Contact.from_urn(self.org, "snoop@dogg.com"))  # URN with no scheme

    def test_field_json(self):
        self.setUpLocations()

        # simple text field
        self.set_contact_field(self.joe, "dog", "Chef")
        self.joe.refresh_from_db()
        dog_uuid = str(ContactField.user_fields.get(key="dog").uuid)

        self.assertEqual(self.joe.fields, {dog_uuid: {"text": "Chef"}})

        self.set_contact_field(self.joe, "dog", "")
        self.joe.refresh_from_db()
        self.assertEqual(self.joe.fields, {})

        # numeric field value
        self.set_contact_field(self.joe, "dog", "23.00")
        self.joe.refresh_from_db()
        self.assertEqual(self.joe.fields, {dog_uuid: {"text": "23.00", "number": "23"}})

        # numeric field value
        self.set_contact_field(self.joe, "dog", "37.27903")
        self.joe.refresh_from_db()
        self.assertEqual(self.joe.fields, {dog_uuid: {"text": "37.27903", "number": "37.27903"}})

        # numeric field values that could turn into shite due to normalization
        self.set_contact_field(self.joe, "dog", "2300")
        self.joe.refresh_from_db()
        self.assertEqual(self.joe.fields, {dog_uuid: {"text": "2300", "number": "2300"}})

        # numeric field values that could be NaN, we don't support that
        self.set_contact_field(self.joe, "dog", "NaN")
        self.joe.refresh_from_db()
        self.assertEqual(self.joe.fields, {dog_uuid: {"text": "NaN"}})

        # datetime instead
        self.set_contact_field(self.joe, "dog", "2018-03-05T02:31:00.000Z")
        self.joe.refresh_from_db()
        self.assertEqual(
            self.joe.fields, {dog_uuid: {"text": "2018-03-05T02:31:00.000Z", "datetime": "2018-03-05T04:31:00+02:00"}}
        )

        # setting another field doesn't ruin anything
        self.set_contact_field(self.joe, "cat", "Rando")
        self.joe.refresh_from_db()
        cat_uuid = str(ContactField.user_fields.get(key="cat").uuid)
        self.assertEqual(
            self.joe.fields,
            {
                dog_uuid: {"text": "2018-03-05T02:31:00.000Z", "datetime": "2018-03-05T04:31:00+02:00"},
                cat_uuid: {"text": "Rando"},
            },
        )

        # setting a fully qualified path parses to that level, regardless of field type
        self.set_contact_field(self.joe, "cat", "Rwanda > Kigali City")
        self.joe.refresh_from_db()
        self.assertEqual(
            self.joe.fields,
            {
                dog_uuid: {"text": "2018-03-05T02:31:00.000Z", "datetime": "2018-03-05T04:31:00+02:00"},
                cat_uuid: {"text": "Rwanda > Kigali City", "state": "Rwanda > Kigali City"},
            },
        )

        # clear our previous fields
        self.set_contact_field(self.joe, "dog", "")
        self.assertEqual(
            self.joe.fields, {cat_uuid: {"text": "Rwanda > Kigali City", "state": "Rwanda > Kigali City"}}
        )
        self.joe.refresh_from_db()

        self.set_contact_field(self.joe, "cat", "")
        self.joe.refresh_from_db()

        # we try a bit harder if we know it is a location field
        state_uuid = str(
            ContactField.get_or_create(self.org, self.user, "state", "State", value_type=ContactField.TYPE_STATE).uuid
        )
        self.set_contact_field(self.joe, "state", "i live in eastern province")
        self.joe.refresh_from_db()
        self.assertEqual(
            self.joe.fields, {state_uuid: {"text": "i live in eastern province", "state": "Rwanda > Eastern Province"}}
        )

        # ok, let's test our other boundary levels
        district_uuid = str(
            ContactField.get_or_create(
                self.org, self.user, "district", "District", value_type=ContactField.TYPE_DISTRICT
            ).uuid
        )
        ward_uuid = str(
            ContactField.get_or_create(self.org, self.user, "ward", "Ward", value_type=ContactField.TYPE_WARD).uuid
        )
        self.set_contact_field(self.joe, "district", "gatsibo")
        self.set_contact_field(self.joe, "ward", "kageyo")
        self.joe.refresh_from_db()

        self.assertEqual(
            self.joe.fields,
            {
                state_uuid: {"text": "i live in eastern province", "state": "Rwanda > Eastern Province"},
                district_uuid: {
                    "text": "gatsibo",
                    "state": "Rwanda > Eastern Province",
                    "district": "Rwanda > Eastern Province > Gatsibo",
                },
                ward_uuid: {
                    "text": "kageyo",
                    "state": "Rwanda > Eastern Province",
                    "district": "Rwanda > Eastern Province > Gatsibo",
                    "ward": "Rwanda > Eastern Province > Gatsibo > Kageyo",
                },
            },
        )

        # change our state to an invalid field value type
        ContactField.user_fields.filter(key="state").update(value_type="Z")
        bad_field = ContactField.user_fields.get(key="state")

        with self.assertRaises(KeyError):
            self.joe.get_field_serialized(bad_field)

        with self.assertRaises(KeyError):
            self.joe.get_field_value(bad_field)

    def test_date_field(self):
        # create a new date field
        birth_date = ContactField.get_or_create(
            self.org, self.admin, "birth_date", label="Birth Date", value_type=ContactField.TYPE_TEXT
        )

        # set a field on our contact
        urn = "urn:uuid:0f73262c-0623-3f0a-8651-1855e755d2ef"
        self.set_contact_field(self.joe, "birth_date", urn)

        # check that this field has been set
        self.assertEqual(self.joe.get_field_value(birth_date), urn)
        self.assertIsNone(self.joe.get_field_json(birth_date).get("number"))
        self.assertIsNone(self.joe.get_field_json(birth_date).get("datetime"))

    def test_field_values(self):
        self.setUpLocations()

        registration_field = ContactField.get_or_create(
            self.org, self.admin, "registration_date", "Registration Date", None, ContactField.TYPE_DATETIME
        )

        weight_field = ContactField.get_or_create(
            self.org, self.admin, "weight", "Weight", None, ContactField.TYPE_NUMBER
        )
        color_field = ContactField.get_or_create(self.org, self.admin, "color", "Color", None, ContactField.TYPE_TEXT)
        state_field = ContactField.get_or_create(self.org, self.admin, "state", "State", None, ContactField.TYPE_STATE)

        joe = Contact.objects.get(pk=self.joe.pk)
        joe.language = "eng"
        joe.save(update_fields=("language",))

        # none value instances
        self.assertEqual(joe.get_field_serialized(weight_field), None)
        self.assertEqual(joe.get_field_display(weight_field), "")
        self.assertEqual(joe.get_field_serialized(registration_field), None)
        self.assertEqual(joe.get_field_display(registration_field), "")

        self.set_contact_field(joe, "registration_date", "2014-12-31T01:04:00Z")
        self.set_contact_field(joe, "weight", "75.888888")
        self.set_contact_field(joe, "color", "green")
        self.set_contact_field(joe, "state", "kigali city")

        self.assertEqual(joe.get_field_serialized(registration_field), "2014-12-31T03:04:00+02:00")

        self.assertEqual(joe.get_field_serialized(weight_field), "75.888888")
        self.assertEqual(joe.get_field_display(weight_field), "75.888888")

        self.set_contact_field(joe, "weight", "0")
        self.assertEqual(joe.get_field_serialized(weight_field), "0")
        self.assertEqual(joe.get_field_display(weight_field), "0")

        # passing something non-numeric to a decimal field
        self.set_contact_field(joe, "weight", "xxx")
        self.assertEqual(joe.get_field_serialized(weight_field), None)
        self.assertEqual(joe.get_field_display(weight_field), "")

        self.assertEqual(joe.get_field_serialized(state_field), "Rwanda > Kigali City")
        self.assertEqual(joe.get_field_display(state_field), "Kigali City")

        self.assertEqual(joe.get_field_serialized(color_field), "green")
        self.assertEqual(joe.get_field_display(color_field), "green")

        field_created_on = self.org.contactfields.get(key="created_on")
        field_language = self.org.contactfields.get(key="language")
        field_name = self.org.contactfields.get(key="name")

        self.assertEqual(joe.get_field_display(field_created_on), self.org.format_datetime(joe.created_on))
        self.assertEqual(joe.get_field_display(field_language), "eng")
        self.assertEqual(joe.get_field_display(field_name), "Joe Blow")

        # create a system field that is not supported
        field_iban = ContactField.system_fields.create(
            org_id=self.org.id, key="iban", label="IBAN", created_by_id=self.admin.id, modified_by_id=self.admin.id
        )

        self.assertRaises(AssertionError, joe.get_field_serialized, field_iban)
        self.assertRaises(ValueError, joe.get_field_display, field_iban)

    def test_set_location_fields(self):
        self.setUpLocations()

        district_field = ContactField.get_or_create(
            self.org, self.admin, "district", "District", None, ContactField.TYPE_DISTRICT
        )
        not_state_field = ContactField.get_or_create(
            self.org, self.admin, "not_state", "Not State", None, ContactField.TYPE_TEXT
        )

        # add duplicate district in different states
        east_province = AdminBoundary.create(osm_id="R005", name="East Province", level=1, parent=self.country)
        AdminBoundary.create(osm_id="R004", name="Remera", level=2, parent=east_province)
        kigali = AdminBoundary.objects.get(name="Kigali City")
        AdminBoundary.create(osm_id="R003", name="Remera", level=2, parent=kigali)

        joe = Contact.objects.get(pk=self.joe.pk)
        self.set_contact_field(joe, "district", "Remera")

        # empty because it is ambiguous
        self.assertFalse(joe.get_field_value(district_field))

        state_field = ContactField.get_or_create(self.org, self.admin, "state", "State", None, ContactField.TYPE_STATE)

        self.set_contact_field(joe, "state", "Kigali city")
        self.assertEqual("Kigali City", joe.get_field_display(state_field))
        self.assertEqual("Rwanda > Kigali City", joe.get_field_serialized(state_field))

        # test that we don't normalize non-location fields
        self.set_contact_field(joe, "not_state", "kigali city")
        self.assertEqual("kigali city", joe.get_field_display(not_state_field))
        self.assertEqual("kigali city", joe.get_field_serialized(not_state_field))

        self.set_contact_field(joe, "district", "Remera")
        self.assertEqual("Remera", joe.get_field_display(district_field))
        self.assertEqual("Rwanda > Kigali City > Remera", joe.get_field_serialized(district_field))

    def test_set_location_ward_fields(self):
        self.setUpLocations()

        state = AdminBoundary.create(osm_id="3710302", name="Kano", level=1, parent=self.country)
        district = AdminBoundary.create(osm_id="3710307", name="Bichi", level=2, parent=state)
        ward = AdminBoundary.create(osm_id="3710377", name="Bichi", level=3, parent=district)
        user1 = self.create_user("mcren")

        ContactField.get_or_create(self.org, user1, "state", "State", None, ContactField.TYPE_STATE)
        ContactField.get_or_create(self.org, user1, "district", "District", None, ContactField.TYPE_DISTRICT)
        ward = ContactField.get_or_create(self.org, user1, "ward", "Ward", None, ContactField.TYPE_WARD)

        jemila = self.create_contact(
            name="Jemila Alley",
            urns=["tel:123", "twitter:fulani_p"],
            fields={"state": "kano", "district": "bichi", "ward": "bichi"},
        )
        self.assertEqual(jemila.get_field_serialized(ward), "Rwanda > Kano > Bichi > Bichi")


class ContactURNTest(TembaTest):
    def setUp(self):
        super().setUp()

    def test_get_or_create(self):
        urn = ContactURN.create(self.org, None, "tel:1234")
        self.assertEqual(urn.org, self.org)
        self.assertEqual(urn.contact, None)
        self.assertEqual(urn.identity, "tel:1234")
        self.assertEqual(urn.scheme, "tel")
        self.assertEqual(urn.path, "1234")
        self.assertEqual(urn.priority, 1000)

        urn = ContactURN.get_or_create(self.org, None, "twitterid:12345#fooman")
        self.assertEqual("twitterid:12345", urn.identity)
        self.assertEqual("fooman", urn.display)

        urn2 = ContactURN.get_or_create(self.org, None, "twitter:fooman")
        self.assertEqual(urn, urn2)

        with patch("temba.contacts.models.ContactURN.lookup") as mock_lookup:
            mock_lookup.side_effect = [None, urn]
            ContactURN.get_or_create(self.org, None, "twitterid:12345#fooman")

    def test_get_display(self):
        urn = ContactURN.objects.create(
            org=self.org, scheme="tel", path="+250788383383", identity="tel:+250788383383", priority=50
        )
        self.assertEqual(urn.get_display(self.org), "0788 383 383")
        self.assertEqual(urn.get_display(self.org, formatted=False), "+250788383383")
        self.assertEqual(urn.get_display(self.org, international=True), "+250 788 383 383")
        self.assertEqual(urn.get_display(self.org, formatted=False, international=True), "+250788383383")

        # friendly tel formatting for whatsapp too
        urn = ContactURN.objects.create(
            org=self.org, scheme="whatsapp", path="12065551212", identity="whatsapp:12065551212", priority=50
        )
        self.assertEqual(urn.get_display(self.org), "(206) 555-1212")

        # use path for other schemes
        urn = ContactURN.objects.create(
            org=self.org, scheme="twitter", path="billy_bob", identity="twitter:billy_bob", priority=50
        )
        self.assertEqual(urn.get_display(self.org), "billy_bob")

        # unless there's a display property
        urn = ContactURN.objects.create(
            org=self.org,
            scheme="twitter",
            path="jimmy_john",
            identity="twitter:jimmy_john",
            priority=50,
            display="JIM",
        )
        self.assertEqual(urn.get_display(self.org), "JIM")


class ContactFieldTest(TembaTest):
    def setUp(self):
        super().setUp()

        self.joe = self.create_contact(name="Joe Blow", phone="123")
        self.frank = self.create_contact(name="Frank Smith", phone="1234")

        self.contactfield_1 = ContactField.get_or_create(self.org, self.admin, "first", "First", priority=10)
        self.contactfield_2 = ContactField.get_or_create(self.org, self.admin, "second", "Second")
        self.contactfield_3 = ContactField.get_or_create(self.org, self.admin, "third", "Third", priority=20)

        self.other_org_field = ContactField.get_or_create(self.org2, self.admin, "other", "Other", priority=10)

    def test_get_or_create(self):
        join_date = ContactField.get_or_create(self.org, self.admin, "join_date")
        self.assertEqual(join_date.key, "join_date")
        self.assertEqual(join_date.label, "Join Date")
        self.assertEqual(join_date.value_type, ContactField.TYPE_TEXT)

        another = ContactField.get_or_create(
            self.org, self.admin, "another", "My Label", value_type=ContactField.TYPE_NUMBER
        )
        self.assertEqual(another.key, "another")
        self.assertEqual(another.label, "My Label")
        self.assertEqual(another.value_type, ContactField.TYPE_NUMBER)

        another = ContactField.get_or_create(
            self.org, self.admin, "another", "Updated Label", value_type=ContactField.TYPE_DATETIME
        )
        self.assertEqual(another.key, "another")
        self.assertEqual(another.label, "Updated Label")
        self.assertEqual(another.value_type, ContactField.TYPE_DATETIME)

        another = ContactField.get_or_create(
            self.org, self.admin, "another", "Updated Label", show_in_table=True, value_type=ContactField.TYPE_DATETIME
        )
        self.assertTrue(another.show_in_table)

        for key in Contact.RESERVED_FIELD_KEYS:
            with self.assertRaises(ValueError):
                ContactField.get_or_create(self.org, self.admin, key, key, value_type=ContactField.TYPE_TEXT)

        groups_field = ContactField.get_or_create(self.org, self.admin, "groups_field", "Groups Field")
        self.assertEqual(groups_field.key, "groups_field")
        self.assertEqual(groups_field.label, "Groups Field")

        groups_field.label = "Groups"
        groups_field.save()

        groups_field.refresh_from_db()

        self.assertEqual(groups_field.key, "groups_field")
        self.assertEqual(groups_field.label, "Groups")

        # we should lookup the existing field by label
        label_field = ContactField.get_or_create(self.org, self.admin, key=None, label="Groups")

        self.assertEqual(label_field.key, "groups_field")
        self.assertEqual(label_field.label, "Groups")
        self.assertFalse(ContactField.user_fields.filter(key="groups"))
        self.assertEqual(label_field.pk, groups_field.pk)

        # existing field by label has invalid key we should try to create a new field
        groups_field.key = "groups"
        groups_field.save()

        groups_field.refresh_from_db()

        # we throw since the key is a reserved word
        with self.assertRaises(ValueError):
            ContactField.get_or_create(self.org, self.admin, "name", "Groups")

        # don't look up by label if we have a key
        created_field = ContactField.get_or_create(self.org, self.admin, "list", "Groups")
        self.assertEqual(created_field.key, "list")
        self.assertEqual(created_field.label, "Groups 2")

        # this should be a different field
        self.assertFalse(created_field.pk == groups_field.pk)

        # check it is not possible to create two field with the same label
        self.assertFalse(ContactField.user_fields.filter(key="sport"))
        self.assertFalse(ContactField.user_fields.filter(key="play"))

        field1 = ContactField.get_or_create(self.org, self.admin, "sport", "Games")
        self.assertEqual(field1.key, "sport")
        self.assertEqual(field1.label, "Games")

        # should modify label to make it unique
        field2 = ContactField.get_or_create(self.org, self.admin, "play", "Games")

        self.assertEqual(field2.key, "play")
        self.assertEqual(field2.label, "Games 2")
        self.assertNotEqual(field1.id, field2.id)

    def test_contact_templatetag(self):
        self.set_contact_field(self.joe, "First", "Starter")
        self.assertEqual(contact_field(self.joe, "First"), "Starter")
        self.assertEqual(contact_field(self.joe, "Not there"), "--")

    def test_make_key(self):
        self.assertEqual("first_name", ContactField.make_key("First Name"))
        self.assertEqual("second_name", ContactField.make_key("Second   Name  "))
        self.assertEqual("caf", ContactField.make_key("café"))
        self.assertEqual(
            "323_ffsn_slfs_ksflskfs_fk_anfaddgas",
            ContactField.make_key("  ^%$# %$$ $##323 ffsn slfs ksflskfs!!!! fk$%%%$$$anfaDDGAS ))))))))) "),
        )

    def test_is_valid_key(self):
        self.assertTrue(ContactField.is_valid_key("age"))
        self.assertTrue(ContactField.is_valid_key("age_now_2"))
        self.assertTrue(ContactField.is_valid_key("email"))
        self.assertFalse(ContactField.is_valid_key("Age"))  # must be lowercase
        self.assertFalse(ContactField.is_valid_key("age!"))  # can't have punctuation
        self.assertFalse(ContactField.is_valid_key("âge"))  # a-z only
        self.assertFalse(ContactField.is_valid_key("2up"))  # can't start with a number
        self.assertFalse(ContactField.is_valid_key("name"))  # can't be a contact attribute
        self.assertFalse(ContactField.is_valid_key("uuid"))
        self.assertFalse(ContactField.is_valid_key("tel"))  # can't be URN scheme
        self.assertFalse(ContactField.is_valid_key("mailto"))
        self.assertFalse(ContactField.is_valid_key("a" * 37))  # too long

    def test_is_valid_label(self):
        self.assertTrue(ContactField.is_valid_label("Age"))
        self.assertTrue(ContactField.is_valid_label("Age Now 2"))
        self.assertFalse(ContactField.is_valid_label("Age_Now"))  # can't have punctuation
        self.assertFalse(ContactField.is_valid_label("âge"))  # a-z only

    @mock_mailroom
    def test_contact_export(self, mr_mocks):
        self.clear_storage()

        self.login(self.admin)

        # archive all our current contacts
        Contact.apply_action_block(self.admin, self.org.contacts.all())

        # make third a datetime
        self.contactfield_3.value_type = ContactField.TYPE_DATETIME
        self.contactfield_3.save()

        # start one of our contacts down it
        contact = self.create_contact(
            "Be\02n Haggerty", phone="+12067799294", fields={"First": "On\02e", "Third": "20/12/2015 08:30"}
        )

        flow = self.get_flow("color_v13")
        nodes = flow.get_definition()["nodes"]
        color_prompt = nodes[0]
        color_split = nodes[4]

        (
            MockSessionWriter(self.joe, flow)
            .visit(color_prompt)
            .send_msg("What is your favorite color?", self.channel)
            .visit(color_split)
            .wait()
            .save()
        )

        # create another contact, this should sort before Ben
        contact2 = self.create_contact("Adam Sumner", urns=["tel:+12067799191", "twitter:adam"], language="eng")
        urns = [str(urn) for urn in contact2.get_urns()]
        urns.append("mailto:adam@sumner.com")
        urns.append("telegram:1234")
        contact2.modify(self.admin, contact2.update_urns(urns))

        group = self.create_group("Poppin Tags", [contact, contact2])
        group2 = self.create_group("Dynamic", query="tel is 1234")
        group2.status = ContactGroup.STATUS_EVALUATING
        group2.save()

        # create a dummy export task so that we won't be able to export
        blocking_export = ExportContactsTask.create(self.org, self.admin)

        response = self.client.get(reverse("contacts.contact_export"), dict(), follow=True)
        self.assertContains(response, "already an export in progress")

        # ok, mark that one as finished and try again
        blocking_export.update_status(ExportContactsTask.STATUS_COMPLETE)

        # make sure we can't redirect to places we shouldn't
        response = self.client.post(
            reverse("contacts.contact_export") + "?redirect=http://foo.me/", dict(group_memberships=(group.pk,))
        )
        self.assertEqual(302, response.status_code)
        self.assertEqual("/contact/", response.url)

        # create orphaned URN in scheme that no contacts have a URN for
        ContactURN.create(self.org, None, "line:12345")

        def request_export(query=""):
            self.client.post(reverse("contacts.contact_export") + query, dict(group_memberships=(group.pk,)))
            task = ExportContactsTask.objects.all().order_by("-id").first()
            filename = "%s/test_orgs/%d/contact_exports/%s.xlsx" % (settings.MEDIA_ROOT, self.org.pk, task.uuid)
            workbook = load_workbook(filename=filename)
            return workbook.worksheets

        def assertImportExportedFile(query=""):
            # test an export can be imported back
            self.client.post(reverse("contacts.contact_export") + query, dict(group_memberships=(group.pk,)))
            task = ExportContactsTask.objects.all().order_by("-id").first()
            path = "%s/test_orgs/%d/contact_exports/%s.xlsx" % (settings.MEDIA_ROOT, self.org.pk, task.uuid)
            self.create_contact_import(path)

        # no group specified, so will default to 'Active'
        with self.assertNumQueries(40):
            export = request_export()
            self.assertExcelSheet(
                export[0],
                [
                    [
                        "Contact UUID",
                        "Name",
                        "Language",
                        "Created On",
                        "URN:Mailto",
                        "URN:Tel",
                        "URN:Telegram",
                        "URN:Twitter",
                        "Field:Third",
                        "Field:First",
                        "Field:Second",
                    ],
                    [
                        contact2.uuid,
                        "Adam Sumner",
                        "eng",
                        contact2.created_on,
                        "adam@sumner.com",
                        "+12067799191",
                        "1234",
                        "adam",
                        "",
                        "",
                        "",
                    ],
                    [
                        contact.uuid,
                        "Ben Haggerty",
                        "",
                        contact.created_on,
                        "",
                        "+12067799294",
                        "",
                        "",
                        "20-12-2015 08:30",
                        "One",
                        "",
                    ],
                ],
                tz=self.org.timezone,
            )

        assertImportExportedFile()

        # change the order of the fields
        self.contactfield_2.priority = 15
        self.contactfield_2.save()
        with self.assertNumQueries(40):
            export = request_export()
            self.assertExcelSheet(
                export[0],
                [
                    [
                        "Contact UUID",
                        "Name",
                        "Language",
                        "Created On",
                        "URN:Mailto",
                        "URN:Tel",
                        "URN:Telegram",
                        "URN:Twitter",
                        "Field:Third",
                        "Field:Second",
                        "Field:First",
                        "Group:Poppin Tags",
                    ],
                    [
                        contact2.uuid,
                        "Adam Sumner",
                        "eng",
                        contact2.created_on,
                        "adam@sumner.com",
                        "+12067799191",
                        "1234",
                        "adam",
                        "",
                        "",
                        "",
                        True,
                    ],
                    [
                        contact.uuid,
                        "Ben Haggerty",
                        "",
                        contact.created_on,
                        "",
                        "+12067799294",
                        "",
                        "",
                        "20-12-2015 08:30",
                        "",
                        "One",
                        True,
                    ],
                ],
                tz=self.org.timezone,
            )
        assertImportExportedFile()

        # more contacts do not increase the queries
        contact3 = self.create_contact("Luol Deng", urns=["tel:+12078776655", "twitter:deng"])
        contact4 = self.create_contact("Stephen", urns=["tel:+12078778899", "twitter:stephen"])
        ContactURN.create(self.org, contact, "tel:+12062233445")

        # but should have additional Twitter and phone columns
        with self.assertNumQueries(40):
            export = request_export()
            self.assertExcelSheet(
                export[0],
                [
                    [
                        "Contact UUID",
                        "Name",
                        "Language",
                        "Created On",
                        "URN:Mailto",
                        "URN:Tel",
                        "URN:Tel",
                        "URN:Telegram",
                        "URN:Twitter",
                        "Field:Third",
                        "Field:Second",
                        "Field:First",
                    ],
                    [
                        contact2.uuid,
                        "Adam Sumner",
                        "eng",
                        contact2.created_on,
                        "adam@sumner.com",
                        "+12067799191",
                        "",
                        "1234",
                        "adam",
                        "",
                        "",
                        "",
                        True,
                    ],
                    [
                        contact.uuid,
                        "Ben Haggerty",
                        "",
                        contact.created_on,
                        "",
                        "+12067799294",
                        "+12062233445",
                        "",
                        "",
                        "20-12-2015 08:30",
                        "",
                        "One",
                        True,
                    ],
                    [
                        contact3.uuid,
                        "Luol Deng",
                        "",
                        contact3.created_on,
                        "",
                        "+12078776655",
                        "",
                        "",
                        "deng",
                        "",
                        "",
                        "",
                        False,
                    ],
                    [
                        contact4.uuid,
                        "Stephen",
                        "",
                        contact4.created_on,
                        "",
                        "+12078778899",
                        "",
                        "",
                        "stephen",
                        "",
                        "",
                        "",
                        False,
                    ],
                ],
                tz=self.org.timezone,
            )
        assertImportExportedFile()

        # export a specified group of contacts (only Ben and Adam are in the group)
        with self.assertNumQueries(41):
            self.assertExcelSheet(
                request_export("?g=%s" % group.uuid)[0],
                [
                    [
                        "Contact UUID",
                        "Name",
                        "Language",
                        "Created On",
                        "URN:Mailto",
                        "URN:Tel",
                        "URN:Tel",
                        "URN:Telegram",
                        "URN:Twitter",
                        "Field:Third",
                        "Field:Second",
                        "Field:First",
                    ],
                    [
                        contact2.uuid,
                        "Adam Sumner",
                        "eng",
                        contact2.created_on,
                        "adam@sumner.com",
                        "+12067799191",
                        "",
                        "1234",
                        "adam",
                        "",
                        "",
                        "",
                    ],
                    [
                        contact.uuid,
                        "Ben Haggerty",
                        "",
                        contact.created_on,
                        "",
                        "+12067799294",
                        "+12062233445",
                        "",
                        "",
                        "20-12-2015 08:30",
                        "",
                        "One",
                    ],
                ],
                tz=self.org.timezone,
            )

        assertImportExportedFile("?g=%s" % group.uuid)

        # export a search
        mock_es_data = [
            {"_type": "_doc", "_index": "dummy_index", "_source": {"id": contact2.id}},
            {"_type": "_doc", "_index": "dummy_index", "_source": {"id": contact3.id}},
        ]
        with self.assertLogs("temba.contacts.models", level="INFO") as captured_logger:
            with patch(
                "temba.contacts.models.ExportContactsTask.LOG_PROGRESS_PER_ROWS", new_callable=PropertyMock
            ) as log_info_threshold:
                # make sure that we trigger logger
                log_info_threshold.return_value = 1

                with ESMockWithScroll(data=mock_es_data):
                    with self.assertNumQueries(42):
                        self.assertExcelSheet(
                            request_export("?s=name+has+adam+or+name+has+deng")[0],
                            [
                                [
                                    "Contact UUID",
                                    "Name",
                                    "Language",
                                    "Created On",
                                    "URN:Mailto",
                                    "URN:Tel",
                                    "URN:Tel",
                                    "URN:Telegram",
                                    "URN:Twitter",
                                    "Field:Third",
                                    "Field:Second",
                                    "Field:First",
                                ],
<<<<<<< HEAD
                                [
                                    contact2.uuid,
                                    "Adam Sumner",
                                    "eng",
                                    contact2.created_on,
                                    "adam@sumner.com",
                                    "+12067799191",
                                    "",
                                    "1234",
                                    "adam",
                                    "",
                                    "",
                                    "",
                                ],
                                [
                                    contact3.uuid,
                                    "Luol Deng",
                                    "",
                                    contact3.created_on,
                                    "",
                                    "+12078776655",
                                    "",
                                    "",
                                    "deng",
                                    "",
                                    "",
                                    "",
                                ],
=======
                                [
                                    contact2.uuid,
                                    "Adam Sumner",
                                    "eng",
                                    contact2.created_on,
                                    "adam@sumner.com",
                                    "+12067799191",
                                    "",
                                    "1234",
                                    "adam",
                                    "",
                                    "",
                                    "",
                                ],
                                [
                                    contact3.uuid,
                                    "Luol Deng",
                                    "",
                                    contact3.created_on,
                                    "",
                                    "+12078776655",
                                    "",
                                    "",
                                    "deng",
                                    "",
                                    "",
                                    "",
                                ],
>>>>>>> 904ab07c
                            ],
                            tz=self.org.timezone,
                        )

                    self.assertEqual(len(captured_logger.output), 2)
                    self.assertTrue("contacts - 50% (1/2)" in captured_logger.output[0])
                    self.assertTrue("contacts - 100% (2/2)" in captured_logger.output[1])

                    assertImportExportedFile("?s=name+has+adam+or+name+has+deng")

        # export a search within a specified group of contacts
        mock_es_data = [{"_type": "_doc", "_index": "dummy_index", "_source": {"id": contact.id}}]
        with ESMockWithScroll(data=mock_es_data):
            with self.assertNumQueries(41):
                self.assertExcelSheet(
                    request_export("?g=%s&s=Hagg" % group.uuid)[0],
                    [
                        [
                            "Contact UUID",
                            "Name",
                            "Language",
                            "Created On",
                            "URN:Mailto",
                            "URN:Tel",
                            "URN:Tel",
                            "URN:Telegram",
                            "URN:Twitter",
                            "Field:Third",
                            "Field:Second",
                            "Field:First",
                        ],
                        [
                            contact.uuid,
                            "Ben Haggerty",
                            "",
                            contact.created_on,
                            "",
                            "+12067799294",
                            "+12062233445",
                            "",
                            "",
                            "20-12-2015 08:30",
                            "",
                            "One",
                        ],
                    ],
                    tz=self.org.timezone,
                )

            assertImportExportedFile("?g=%s&s=Hagg" % group.uuid)

        # now try with an anonymous org
        with AnonymousOrg(self.org):
            self.assertExcelSheet(
                request_export()[0],
                [
                    [
                        "ID",
                        "Contact UUID",
                        "Name",
                        "Language",
                        "Created On",
                        "Field:Third",
                        "Field:Second",
                        "Field:First",
                    ],
                    [str(contact2.id), contact2.uuid, "Adam Sumner", "eng", contact2.created_on, "", "", ""],
                    [
                        str(contact.id),
                        contact.uuid,
                        "Ben Haggerty",
                        "",
                        contact.created_on,
                        "20-12-2015 08:30",
                        "",
                        "One",
                    ],
                    [str(contact3.id), contact3.uuid, "Luol Deng", "", contact3.created_on, "", "", ""],
                    [str(contact4.id), contact4.uuid, "Stephen", "", contact4.created_on, "", "", ""],
                ],
                tz=self.org.timezone,
            )
            assertImportExportedFile()

    def test_prepare_sort_field_struct(self):
        ward = ContactField.get_or_create(self.org, self.admin, "ward", "Home Ward", value_type=ContactField.TYPE_WARD)
        district = ContactField.get_or_create(
            self.org, self.admin, "district", "Home District", value_type=ContactField.TYPE_DISTRICT
        )
        state = ContactField.get_or_create(
            self.org, self.admin, "state", "Home Stat", value_type=ContactField.TYPE_STATE
        )

        self.assertEqual(
            ContactListView.prepare_sort_field_struct(sort_on="created_on"),
            ("created_on", "asc", {"field_type": "attribute", "sort_direction": "asc", "field_name": "created_on"}),
        )

        self.assertEqual(
            ContactListView.prepare_sort_field_struct(sort_on="-created_on"),
            ("created_on", "desc", {"field_type": "attribute", "sort_direction": "desc", "field_name": "created_on"}),
        )

        self.assertEqual(
            ContactListView.prepare_sort_field_struct(sort_on="last_seen_on"),
            (
                "last_seen_on",
                "asc",
                {"field_type": "attribute", "sort_direction": "asc", "field_name": "last_seen_on"},
            ),
        )

        self.assertEqual(
            ContactListView.prepare_sort_field_struct(sort_on="-last_seen_on"),
            (
                "last_seen_on",
                "desc",
                {"field_type": "attribute", "sort_direction": "desc", "field_name": "last_seen_on"},
            ),
        )

        self.assertEqual(
            ContactListView.prepare_sort_field_struct(sort_on="last_seen_on"),
            (
                "last_seen_on",
                "asc",
                {"field_type": "attribute", "sort_direction": "asc", "field_name": "last_seen_on"},
            ),
        )

        self.assertEqual(
            ContactListView.prepare_sort_field_struct(sort_on="-last_seen_on"),
            (
                "last_seen_on",
                "desc",
                {"field_type": "attribute", "sort_direction": "desc", "field_name": "last_seen_on"},
            ),
        )

        self.assertEqual(
            ContactListView.prepare_sort_field_struct(sort_on="{}".format(str(self.contactfield_1.uuid))),
            (
                str(self.contactfield_1.uuid),
                "asc",
                {
                    "field_type": "field",
                    "sort_direction": "asc",
                    "field_path": "fields.text",
                    "field_uuid": str(self.contactfield_1.uuid),
                },
            ),
        )

        self.assertEqual(
            ContactListView.prepare_sort_field_struct(sort_on="-{}".format(str(self.contactfield_1.uuid))),
            (
                str(self.contactfield_1.uuid),
                "desc",
                {
                    "field_type": "field",
                    "sort_direction": "desc",
                    "field_path": "fields.text",
                    "field_uuid": str(self.contactfield_1.uuid),
                },
            ),
        )

        self.assertEqual(
            ContactListView.prepare_sort_field_struct(sort_on="-{}".format(str(self.contactfield_1.uuid))),
            (
                str(self.contactfield_1.uuid),
                "desc",
                {
                    "field_type": "field",
                    "sort_direction": "desc",
                    "field_path": "fields.text",
                    "field_uuid": str(self.contactfield_1.uuid),
                },
            ),
        )

        self.assertEqual(
            ContactListView.prepare_sort_field_struct(sort_on="-{}".format(str(ward.uuid))),
            (
                str(ward.uuid),
                "desc",
                {
                    "field_type": "field",
                    "sort_direction": "desc",
                    "field_path": "fields.ward_keyword",
                    "field_uuid": str(ward.uuid),
                },
            ),
        )

        self.assertEqual(
            ContactListView.prepare_sort_field_struct(sort_on="-{}".format(str(district.uuid))),
            (
                str(district.uuid),
                "desc",
                {
                    "field_type": "field",
                    "sort_direction": "desc",
                    "field_path": "fields.district_keyword",
                    "field_uuid": str(district.uuid),
                },
            ),
        )

        self.assertEqual(
            ContactListView.prepare_sort_field_struct(sort_on="{}".format(str(state.uuid))),
            (
                str(state.uuid),
                "asc",
                {
                    "field_type": "field",
                    "sort_direction": "asc",
                    "field_path": "fields.state_keyword",
                    "field_uuid": str(state.uuid),
                },
            ),
        )

        # test with nullish values
        self.assertEqual(ContactListView.prepare_sort_field_struct(sort_on=None), (None, None, None))

        self.assertEqual(ContactListView.prepare_sort_field_struct(sort_on=""), (None, None, None))

        # test with non uuid value
        self.assertEqual(ContactListView.prepare_sort_field_struct(sort_on="abc"), (None, None, None))

        # test with unknown contact field
        self.assertEqual(
            ContactListView.prepare_sort_field_struct(sort_on="22084b5a-3ad3-4dc6-a857-91fb3f20eb57"),
            (None, None, None),
        )

    @mock_mailroom
    def test_contact_field_list_sort_contactfields(self, mr_mocks):
        url = reverse("contacts.contact_list")
        self.login(self.admin)
<<<<<<< HEAD

        mr_mocks.contact_search("", contacts=[self.joe])
        mr_mocks.contact_search("Joe", contacts=[self.joe])

        response = self.client.get("%s?sort_on=%s" % (url, str(self.contactfield_1.key)))

        self.assertEqual(response.context["sort_field"], str(self.contactfield_1.key))
        self.assertEqual(response.context["sort_direction"], "asc")
        self.assertNotIn("search", response.context)

        response = self.client.get("%s?sort_on=-%s" % (url, str(self.contactfield_1.key)))

        self.assertEqual(response.context["sort_field"], str(self.contactfield_1.key))
        self.assertEqual(response.context["sort_direction"], "desc")
        self.assertNotIn("search", response.context)

        response = self.client.get("%s?sort_on=%s" % (url, "created_on"))

        self.assertEqual(response.context["sort_field"], "created_on")
        self.assertEqual(response.context["sort_direction"], "asc")
        self.assertNotIn("search", response.context)

        response = self.client.get("%s?sort_on=-%s&search=Joe" % (url, "created_on"))

        self.assertEqual(response.context["sort_field"], "created_on")
        self.assertEqual(response.context["sort_direction"], "desc")
        self.assertIn("search", response.context)

    def test_delete_with_flow_dependency(self):
        self.login(self.admin)
        self.get_flow("dependencies")

        dependant_field = ContactField.user_fields.filter(is_active=True, org=self.org, key="favorite_cat").get()
        delete_contactfield_url = reverse("contacts.contactfield_delete", args=[dependant_field.id])

        response = self.client.get(delete_contactfield_url)

        # there is a flow that is using this field
        self.assertEqual(response.status_code, 200)
        self.assertTrue(response.context_data["has_uses"])

        with self.assertRaises(ValueError):
            # try to delete the contactfield, though there is a dependency
            self.client.post(delete_contactfield_url)

        # delete method is not allowed on the Delete ContactField view
        response = self.client.delete(delete_contactfield_url)
        self.assertEqual(response.status_code, 405)

    def test_hide_field_with_flow_dependency(self):
        self.get_flow("dependencies")

        with self.assertRaises(ValueError):
            ContactField.hide_field(self.org, self.admin, key="favorite_cat")

    def test_list(self):
        manage_fields_url = reverse("contacts.contactfield_list")

        self.login(self.non_org_user)
        response = self.client.get(manage_fields_url)

        # redirect to login because of no access to org
        self.assertEqual(302, response.status_code)

        self.login(self.admin)

        response = self.client.get(manage_fields_url)
        self.assertEqual(len(response.context["object_list"]), 3)

        # deactivate a field
        a_contactfield = ContactField.user_fields.order_by("id").first()
        a_contactfield.is_active = False
        a_contactfield.save(update_fields=("is_active",))

        response = self.client.get(manage_fields_url)
        self.assertEqual(len(response.context["object_list"]), 2)

    def test_view_create_valid(self):
        # we have three fields
        self.assertEqual(ContactField.user_fields.filter(org=self.org).count(), 3)
        # there are not featured fields
        self.assertEqual(ContactField.user_fields.filter(org=self.org, show_in_table=True).count(), 0)

        self.login(self.admin)

        create_url = reverse("contacts.contactfield_create")

        response = self.client.get(create_url)
        self.assertEqual(response.status_code, 200)

        # we got a form with expected form fields
        self.assertListEqual(
            list(response.context["form"].fields.keys()), ["label", "value_type", "show_in_table", "loc"]
        )

        # a valid form
        post_data = {"label": "this is a label", "value_type": "T", "show_in_table": True}

        response = self.client.post(create_url, post_data)

        self.assertEqual(response.status_code, 200)
        self.assertNoFormErrors(response, post_data)

        # after creating a field there should be 4
        self.assertEqual(ContactField.user_fields.filter(org=self.org).count(), 4)
        # newly created field is featured
        self.assertEqual(ContactField.user_fields.filter(org=self.org, show_in_table=True).count(), 1)

    def test_view_create_field_with_same_name_as_deleted_field(self):
        create_url = reverse("contacts.contactfield_create")
        self.login(self.admin)

        # we have three fields
        self.assertEqual(ContactField.user_fields.filter(org=self.org).count(), 3)

        old_first = ContactField.get_or_create(self.org, self.admin, "first")
        # a valid form
        post_data = {"label": old_first.label, "value_type": old_first.value_type}

        response = self.client.post(create_url, post_data)

        # field cannot be created because there is an active field 'First'
        self.assertFormError(response, "form", None, "Must be unique.")

        # then we hide the field
        ContactField.hide_field(self.org, self.admin, key="first")

        # and try to create a new field
        response = self.client.post(create_url, post_data)
        self.assertNoFormErrors(response, post_data)

        # after creating a field there should be 4
        self.assertEqual(ContactField.user_fields.filter(org=self.org).count(), 4)
        # there are two fields with "First" label, but only one is active
        self.assertEqual(ContactField.user_fields.filter(org=self.org, label="First").count(), 2)

        new_first = ContactField.get_or_create(self.org, self.admin, "first")

        self.assertNotEqual(new_first.uuid, old_first.uuid)

    def test_view_create_invalid(self):
        self.login(self.admin)

        create_cf_url = reverse("contacts.contactfield_create")

        response = self.client.get(create_cf_url)
        self.assertEqual(response.status_code, 200)

        # we got a form with expected form fields
        self.assertListEqual(
            list(response.context["form"].fields.keys()), ["label", "value_type", "show_in_table", "loc"]
        )

        # an empty form
        post_data = {}

        response = self.client.post(create_cf_url, post_data)

        self.assertEqual(response.status_code, 200)
        self.assertFormError(response, "form", None, "Can only contain letters, numbers and hypens.")
        self.assertFormError(response, "form", "value_type", "This field is required.")

        # a form with an invalid label
        post_data = {"label": "!@#"}

        response = self.client.post(create_cf_url, post_data)

        self.assertEqual(response.status_code, 200)
        self.assertFormError(response, "form", None, "Can only contain letters, numbers and hypens.")

        # a form trying to create a field that already exists
        post_data = {"label": "First"}

        response = self.client.post(create_cf_url, post_data)

        self.assertEqual(response.status_code, 200)
        self.assertFormError(response, "form", None, "Must be unique.")

        # a form creating a field that does not have a valid key
        post_data = {"label": "modified by"}

        response = self.client.post(create_cf_url, post_data)

        self.assertEqual(response.status_code, 200)
        self.assertFormError(response, "form", None, "Can't be a reserved word")

        with override_settings(MAX_ACTIVE_CONTACTFIELDS_PER_ORG=2):
            # a valid form, but ORG has reached max active fields limit
            post_data = {"label": "teefilter", "value_type": "T"}

            response = self.client.post(create_cf_url, post_data)

            self.assertEqual(response.status_code, 200)
            self.assertFormError(response, "form", None, "Cannot create a new field as limit is 2.")

        # value_type not supported
        post_data = {"label": "teefilter", "value_type": "J"}

        response = self.client.post(create_cf_url, post_data)

        self.assertEqual(response.status_code, 200)
        self.assertFormError(
            response, "form", "value_type", "Select a valid choice. J is not one of the available choices."
        )

    def test_update(self):
        cf_to_update = ContactField.user_fields.get(key="first")

        self.login(self.admin)

        update_url = reverse("contacts.contactfield_update", args=(cf_to_update.id,))

        response = self.client.get(update_url)
        self.assertEqual(response.status_code, 200)

        initial_data = {"label": "First", "value_type": "T", "show_in_table": False}

        # we got a form with expected form fields
        self.assertListEqual(
            list(response.context["form"].fields.keys()), ["label", "value_type", "show_in_table", "loc"]
        )
        self.assertDictEqual(response.context["form"].initial, initial_data)

        initial_data["show_in_table"] = True
        initial_data["label"] = "First 1"

        response = self.client.post(update_url, initial_data)
        self.assertEqual(response.status_code, 200)
        self.assertNoFormErrors(response, initial_data)

        cf_to_update.refresh_from_db()
        self.assertEqual(cf_to_update.label, "First 1")

        # can't update field in other org
        response = self.client.post(
            reverse("contacts.contactfield_update", args=[self.other_org_field.id]),
            {"label": "Changed", "value_type": "T", "show_in_table": False},
        )
        self.assertLoginRedirect(response)

        # check field isn't changed
        self.other_org_field.refresh_from_db()
        self.assertEqual("Other", self.other_org_field.label)

    def test_view_update_invalid(self):
        self.login(self.admin)

        # cannot update a contact field which does not exist
        update_cf_url = reverse("contacts.contactfield_update", args=(123_123,))

        response = self.client.get(update_cf_url)
        self.assertEqual(response.status_code, 404)

        # cannot update a contact field which does not exist
        response = self.client.post(update_cf_url, {})
        self.assertEqual(response.status_code, 404)

        # get a valid field to update
        cf_to_update = ContactField.user_fields.get(key="first")
        update_cf_url = reverse("contacts.contactfield_update", args=(cf_to_update.id,))

        response = self.client.get(update_cf_url)

        # we got a form with expected form fields
        self.assertListEqual(
            list(response.context["form"].fields.keys()), ["label", "value_type", "show_in_table", "loc"]
        )

        # an empty form
        post_data = {}

        response = self.client.post(update_cf_url, post_data)

        self.assertEqual(response.status_code, 200)
        self.assertFormError(response, "form", None, "Can only contain letters, numbers and hypens.")
        self.assertFormError(response, "form", "value_type", "This field is required.")

        # a form with an invalid label
        post_data = {"label": "!@#"}

        response = self.client.post(update_cf_url, post_data)

        self.assertEqual(response.status_code, 200)
        self.assertFormError(response, "form", None, "Can only contain letters, numbers and hypens.")

        # a form trying to create a field that already exists
        post_data = {"label": "Second"}

        response = self.client.post(update_cf_url, post_data)

        self.assertEqual(response.status_code, 200)
        self.assertFormError(response, "form", None, "Must be unique.")

        # a form creating a field that does not have a valid key
        post_data = {"label": "modified by"}
=======

        mr_mocks.contact_search("", contacts=[self.joe])
        mr_mocks.contact_search("Joe", contacts=[self.joe])

        response = self.client.get("%s?sort_on=%s" % (url, str(self.contactfield_1.key)))

        self.assertEqual(response.context["sort_field"], str(self.contactfield_1.key))
        self.assertEqual(response.context["sort_direction"], "asc")
        self.assertNotIn("search", response.context)

        response = self.client.get("%s?sort_on=-%s" % (url, str(self.contactfield_1.key)))

        self.assertEqual(response.context["sort_field"], str(self.contactfield_1.key))
        self.assertEqual(response.context["sort_direction"], "desc")
        self.assertNotIn("search", response.context)

        response = self.client.get("%s?sort_on=%s" % (url, "created_on"))

        self.assertEqual(response.context["sort_field"], "created_on")
        self.assertEqual(response.context["sort_direction"], "asc")
        self.assertNotIn("search", response.context)

        response = self.client.get("%s?sort_on=-%s&search=Joe" % (url, "created_on"))

        self.assertEqual(response.context["sort_field"], "created_on")
        self.assertEqual(response.context["sort_direction"], "desc")
        self.assertIn("search", response.context)
>>>>>>> 904ab07c

        response = self.client.post(update_cf_url, post_data)

        self.assertEqual(response.status_code, 200)
        self.assertFormError(response, "form", None, "Can't be a reserved word")

        # value_type not supported
        post_data = {"label": "teefilter", "value_type": "J"}

        response = self.client.post(update_cf_url, post_data)

        self.assertEqual(response.status_code, 200)
        self.assertFormError(
            response, "form", "value_type", "Select a valid choice. J is not one of the available choices."
        )

    def test_view_delete(self):
        cf_to_delete = ContactField.user_fields.get(key="first")
        self.assertTrue(cf_to_delete.is_active)

        self.login(self.admin)

        delete_url = reverse("contacts.contactfield_delete", args=(cf_to_delete.id,))

        response = self.client.get(delete_url)
        self.assertEqual(response.status_code, 200)

        # we got a form with expected form fields
        self.assertFalse(response.context_data["has_uses"])

        # delete the field
        response = self.client.post(delete_url)
        self.assertEqual(response.status_code, 200)
        self.assertFalse(response.context_data["has_uses"])

        cf_to_delete.refresh_from_db()

        self.assertFalse(cf_to_delete.is_active)

        # can't delete field from other org
        response = self.client.post(reverse("contacts.contactfield_delete", args=[self.other_org_field.id]))
        self.assertLoginRedirect(response)

        # field should be unchanged
        self.other_org_field.refresh_from_db()
        self.assertTrue(self.other_org_field.is_active)

    def test_view_featured(self):
        featured1 = ContactField.user_fields.get(key="first")
        featured1.show_in_table = True
        featured1.save(update_fields=["show_in_table"])

        featured2 = ContactField.user_fields.get(key="second")
        featured2.show_in_table = True
        featured2.save(update_fields=["show_in_table"])

        self.login(self.admin)

        featured_cf_url = reverse("contacts.contactfield_featured")

        response = self.client.get(featured_cf_url)
        self.assertEqual(response.status_code, 200)

        # there are 2 featured fields
        self.assertEqual(len(response.context_data["object_list"]), 2)

        self.assertEqual(len(response.context_data["cf_categories"]), 2)
        self.assertEqual(len(response.context_data["cf_types"]), 1)

        self.assertTrue(response.context_data["is_featured_category"])

    def test_view_filter_by_type(self):
        self.login(self.admin)

        # an invalid type
        featured_cf_url = reverse("contacts.contactfield_filter_by_type", args=("xXx",))

        response = self.client.get(featured_cf_url)
        self.assertEqual(response.status_code, 200)

        # there are no contact fields
        self.assertEqual(len(response.context_data["object_list"]), 0)

        # a type that is valid
        featured_cf_url = reverse("contacts.contactfield_filter_by_type", args=("T"))

        response = self.client.get(featured_cf_url)
        self.assertEqual(response.status_code, 200)

        # there are some contact fields of type text
        self.assertEqual(len(response.context_data["object_list"]), 3)

        self.assertEqual(response.context_data["selected_value_type"], "T")

    def test_view_detail(self):

        self.login(self.admin)
        flow = self.get_flow("dependencies")
        dependant_field = ContactField.user_fields.filter(is_active=True, org=self.org, key="favorite_cat").get()
        dependant_field.value_type = ContactField.TYPE_DATETIME
        dependant_field.save(update_fields=("value_type",))

        farmers = self.create_group("Farmers", [self.joe])
        campaign = Campaign.create(self.org, self.admin, "Planting Reminders", farmers)

        # create flow events
        CampaignEvent.create_flow_event(
            self.org,
            self.admin,
            campaign,
            relative_to=dependant_field,
            offset=0,
            unit="D",
            flow=flow,
            delivery_hour=17,
        )
        inactive_campaignevent = CampaignEvent.create_flow_event(
            self.org,
            self.admin,
            campaign,
            relative_to=dependant_field,
            offset=0,
            unit="D",
            flow=flow,
            delivery_hour=20,
        )
        inactive_campaignevent.is_active = False
        inactive_campaignevent.save(update_fields=("is_active",))

        detail_contactfield_url = reverse("contacts.contactfield_detail", args=[dependant_field.id])

        response = self.client.get(detail_contactfield_url)
        self.assertEqual(response.status_code, 200)
<<<<<<< HEAD
=======
        self.assertFormError(response, "form", None, "Can only contain letters, numbers and hypens.")
        self.assertFormError(response, "form", "value_type", "This field is required.")
>>>>>>> 904ab07c

        self.assertEqual(response.context_data["object"].label, "Favorite Cat")

        self.assertEqual(len(response.context_data["dep_flows"]), 1)
        # there should be only one active campaign event
        self.assertEqual(len(response.context_data["dep_campaignevents"]), 1)
        self.assertEqual(len(response.context_data["dep_groups"]), 0)

<<<<<<< HEAD
    def test_view_updatepriority_valid(self):
        org_fields = ContactField.user_fields.filter(org=self.org, is_active=True)
=======
        self.assertEqual(response.status_code, 200)
        self.assertFormError(response, "form", None, "Can only contain letters, numbers and hypens.")
>>>>>>> 904ab07c

        self.assertListEqual([10, 0, 20], [cf.priority for cf in org_fields.order_by("id")])

        self.login(self.admin)
        updatepriority_cf_url = reverse("contacts.contactfield_update_priority")

        # there should be no updates because CFs with ids do not exist
        post_data = json.dumps({123_123: 1000, 123_124: 999, 123_125: 998})

        response = self.client.post(updatepriority_cf_url, post_data, content_type="application/json")
        self.assertEqual(response.status_code, 200)
        self.assertEqual(response.json()["status"], "OK")

        self.assertListEqual([10, 0, 20], [cf.priority for cf in org_fields.order_by("id")])

        # build valid post data
        post_data = json.dumps({cf.id: index for index, cf in enumerate(org_fields.order_by("id"))})

        # try to update as admin2
        self.login(self.admin2)
        response = self.client.post(updatepriority_cf_url, post_data, content_type="application/json")

        # nothing changed
        self.assertListEqual([10, 0, 20], [cf.priority for cf in org_fields.order_by("id")])

        # then as real admin
        self.login(self.admin)
        response = self.client.post(updatepriority_cf_url, post_data, content_type="application/json")
        self.assertEqual(response.status_code, 200)
        self.assertEqual(response.json()["status"], "OK")

        self.assertListEqual([0, 1, 2], [cf.priority for cf in org_fields.order_by("id")])

    def test_view_updatepriority_invalid(self):
        org_fields = ContactField.user_fields.filter(org=self.org, is_active=True)

        self.assertListEqual([10, 0, 20], [cf.priority for cf in org_fields.order_by("id")])

        self.login(self.admin)
        updatepriority_cf_url = reverse("contacts.contactfield_update_priority")

        post_data = '{invalid_json": 123}'

        response = self.client.post(updatepriority_cf_url, post_data, content_type="application/json")
        self.assertEqual(response.status_code, 400)
        response_json = response.json()
        self.assertEqual(response_json["status"], "ERROR")
        self.assertEqual(
            response_json["err_detail"], "Expecting property name enclosed in double quotes: line 1 column 2 (char 1)"
        )

    def test_contactfield_priority(self):
        fields = ContactField.user_fields.filter(org=self.org).order_by("-priority", "id")

        self.assertEqual(["Third", "First", "Second"], list(fields.values_list("label", flat=True)))

        # change field priority
        ContactField.get_or_create(org=self.org, user=self.user, key="first", priority=25)

        self.assertEqual(["First", "Third", "Second"], list(fields.values_list("label", flat=True)))


class ContactFieldCRUDLTest(TembaTest, CRUDLTestMixin):
    def setUp(self):
        super().setUp()

        self.age = ContactField.get_or_create(self.org, self.admin, "age", "Age", value_type="N", show_in_table=True)
        self.gender = ContactField.get_or_create(self.org, self.admin, "gender", "Gender", value_type="T")
        self.state = ContactField.get_or_create(self.org, self.admin, "state", "State", value_type="S")

        self.deleted = ContactField.get_or_create(self.org, self.admin, "foo", "Foo")
        self.deleted.is_active = False
        self.deleted.save(update_fields=("is_active",))

        self.other_org_field = ContactField.get_or_create(self.org2, self.admin2, "other", "Other")

    def test_list(self):
        list_url = reverse("contacts.contactfield_list")

        response = self.assertListFetch(
            list_url, allow_viewers=False, allow_editors=True, context_objects=[self.age, self.gender, self.state]
        )
        self.assertEqual(3, response.context["total_count"])
        self.assertEqual(250, response.context["total_limit"])
        self.assertNotContains(response, "You have reached the limit")
        self.assertNotContains(response, "You are approaching the limit")

        with override_settings(MAX_ACTIVE_CONTACTFIELDS_PER_ORG=10):
            response = self.requestView(list_url, self.admin)

            self.assertContains(response, "You are approaching the limit")

        with override_settings(MAX_ACTIVE_CONTACTFIELDS_PER_ORG=3):
            response = self.requestView(list_url, self.admin)

            self.assertContains(response, "You have reached the limit")


class URNTest(TembaTest):
    def test_facebook_urn(self):
        self.assertTrue(URN.validate("facebook:ref:asdf"))

    def test_whatsapp_urn(self):
        self.assertTrue(URN.validate("whatsapp:12065551212"))
        self.assertFalse(URN.validate("whatsapp:+12065551212"))

    def test_freshchat_urn(self):
        self.assertTrue(
            URN.validate("freshchat:c0534f78-b6e9-4f79-8853-11cedfc1f35b/c0534f78-b6e9-4f79-8853-11cedfc1f35b")
        )
        self.assertFalse(URN.validate("freshchat:+12065551212"))

    def test_from_parts(self):

        self.assertEqual(URN.from_parts("deleted", "12345"), "deleted:12345")
        self.assertEqual(URN.from_parts("tel", "12345"), "tel:12345")
        self.assertEqual(URN.from_parts("tel", "+12345"), "tel:+12345")
        self.assertEqual(URN.from_parts("tel", "(917) 992-5253"), "tel:(917) 992-5253")
        self.assertEqual(URN.from_parts("mailto", "a_b+c@d.com"), "mailto:a_b+c@d.com")
        self.assertEqual(URN.from_parts("twitterid", "2352362611", display="bobby"), "twitterid:2352362611#bobby")
        self.assertEqual(
            URN.from_parts("twitterid", "2352362611", query="foo=ba?r", display="bobby"),
            "twitterid:2352362611?foo=ba%3Fr#bobby",
        )

<<<<<<< HEAD
        self.assertEqual(URN.from_tel("+12345"), "tel:+12345")
=======
        self.assertEqual(response.status_code, 200)
        self.assertFormError(response, "form", None, "Can only contain letters, numbers and hypens.")
        self.assertFormError(response, "form", "value_type", "This field is required.")
>>>>>>> 904ab07c

        self.assertRaises(ValueError, URN.from_parts, "", "12345")
        self.assertRaises(ValueError, URN.from_parts, "tel", "")
        self.assertRaises(ValueError, URN.from_parts, "xxx", "12345")

    def test_to_parts(self):
        self.assertEqual(URN.to_parts("deleted:12345"), ("deleted", "12345", None, None))
        self.assertEqual(URN.to_parts("tel:12345"), ("tel", "12345", None, None))
        self.assertEqual(URN.to_parts("tel:+12345"), ("tel", "+12345", None, None))
        self.assertEqual(URN.to_parts("twitter:abc_123"), ("twitter", "abc_123", None, None))
        self.assertEqual(URN.to_parts("mailto:a_b+c@d.com"), ("mailto", "a_b+c@d.com", None, None))
        self.assertEqual(URN.to_parts("facebook:12345"), ("facebook", "12345", None, None))
        self.assertEqual(URN.to_parts("vk:12345"), ("vk", "12345", None, None))
        self.assertEqual(URN.to_parts("telegram:12345"), ("telegram", "12345", None, None))
        self.assertEqual(URN.to_parts("telegram:12345#foobar"), ("telegram", "12345", None, "foobar"))
        self.assertEqual(URN.to_parts("ext:Aa0()+,-.:=@;$_!*'"), ("ext", "Aa0()+,-.:=@;$_!*'", None, None))

<<<<<<< HEAD
        self.assertRaises(ValueError, URN.to_parts, "tel")
        self.assertRaises(ValueError, URN.to_parts, "tel:")  # missing scheme
        self.assertRaises(ValueError, URN.to_parts, ":12345")  # missing path
        self.assertRaises(ValueError, URN.to_parts, "x_y:123")  # invalid scheme
        self.assertRaises(ValueError, URN.to_parts, "xyz:{abc}")  # invalid path
=======
        self.assertEqual(response.status_code, 200)
        self.assertFormError(response, "form", None, "Can only contain letters, numbers and hypens.")
>>>>>>> 904ab07c

    def test_normalize(self):
        # valid tel numbers
        self.assertEqual(URN.normalize("tel:0788383383", "RW"), "tel:+250788383383")
        self.assertEqual(URN.normalize("tel: +250788383383 ", "KE"), "tel:+250788383383")
        self.assertEqual(URN.normalize("tel:+250788383383", None), "tel:+250788383383")
        self.assertEqual(URN.normalize("tel:250788383383", None), "tel:+250788383383")
        self.assertEqual(URN.normalize("tel:2.50788383383E+11", None), "tel:+250788383383")
        self.assertEqual(URN.normalize("tel:2.50788383383E+12", None), "tel:+250788383383")
        self.assertEqual(URN.normalize("tel:(917)992-5253", "US"), "tel:+19179925253")
        self.assertEqual(URN.normalize("tel:19179925253", None), "tel:+19179925253")
        self.assertEqual(URN.normalize("tel:+62877747666", None), "tel:+62877747666")
        self.assertEqual(URN.normalize("tel:62877747666", "ID"), "tel:+62877747666")
        self.assertEqual(URN.normalize("tel:0877747666", "ID"), "tel:+62877747666")
        self.assertEqual(URN.normalize("tel:07531669965", "GB"), "tel:+447531669965")

        # un-normalizable tel numbers
        self.assertEqual(URN.normalize("tel:12345", "RW"), "tel:12345")
        self.assertEqual(URN.normalize("tel:0788383383", None), "tel:0788383383")
        self.assertEqual(URN.normalize("tel:0788383383", "ZZ"), "tel:0788383383")
        self.assertEqual(URN.normalize("tel:MTN", "RW"), "tel:mtn")

        # twitter handles remove @
        self.assertEqual(URN.normalize("twitter: @jimmyJO"), "twitter:jimmyjo")
        self.assertEqual(URN.normalize("twitterid:12345#@jimmyJO"), "twitterid:12345#jimmyjo")

        # email addresses
        self.assertEqual(URN.normalize("mailto: nAme@domAIN.cOm "), "mailto:name@domain.com")

        # external ids are case sensitive
        self.assertEqual(URN.normalize("ext: eXterNAL123 "), "ext:eXterNAL123")

    def test_validate(self):
        self.assertFalse(URN.validate("xxxx", None))  # un-parseable URNs don't validate

        # valid tel numbers
        self.assertTrue(URN.validate("tel:0788383383", "RW"))
        self.assertTrue(URN.validate("tel:+250788383383", "KE"))
        self.assertTrue(URN.validate("tel:+23761234567", "CM"))  # old Cameroon format
        self.assertTrue(URN.validate("tel:+237661234567", "CM"))  # new Cameroon format
        self.assertTrue(URN.validate("tel:+250788383383", None))

        # invalid tel numbers
        self.assertFalse(URN.validate("tel:0788383383", "ZZ"))  # invalid country
        self.assertFalse(URN.validate("tel:0788383383", None))  # no country
        self.assertFalse(URN.validate("tel:MTN", "RW"))

        # twitter handles
        self.assertTrue(URN.validate("twitter:jimmyjo"))
        self.assertTrue(URN.validate("twitter:billy_bob"))
        self.assertFalse(URN.validate("twitter:jimmyjo!@"))
        self.assertFalse(URN.validate("twitter:billy bob"))

        # twitterid urns
        self.assertTrue(URN.validate("twitterid:12345#jimmyjo"))
        self.assertTrue(URN.validate("twitterid:12345#1234567"))
        self.assertFalse(URN.validate("twitterid:jimmyjo#1234567"))
        self.assertFalse(URN.validate("twitterid:123#a.!f"))

        # email addresses
        self.assertTrue(URN.validate("mailto:abcd+label@x.y.z.com"))
        self.assertFalse(URN.validate("mailto:@@@"))

        # viber urn
        self.assertTrue(URN.validate("viber:dKPvqVrLerGrZw15qTuVBQ=="))

        # facebook, telegram vk URN paths must be integers
        self.assertTrue(URN.validate("telegram:12345678901234567"))
        self.assertFalse(URN.validate("telegram:abcdef"))
        self.assertTrue(URN.validate("facebook:12345678901234567"))
        self.assertFalse(URN.validate("facebook:abcdef"))
        self.assertTrue(URN.validate("vk:12345678901234567"))


class ESIntegrationTest(TembaNonAtomicTest):
    def test_ES_contacts_index(self):
        self.create_anonymous_user()
        self.admin = self.create_user("Administrator")
        self.user = self.admin

        self.country = AdminBoundary.create(osm_id="171496", name="Rwanda", level=0)
        self.state1 = AdminBoundary.create(osm_id="1708283", name="Kigali City", level=1, parent=self.country)
        self.state2 = AdminBoundary.create(osm_id="171591", name="Eastern Province", level=1, parent=self.country)
        self.district1 = AdminBoundary.create(osm_id="1711131", name="Gatsibo", level=2, parent=self.state2)
        self.district2 = AdminBoundary.create(osm_id="1711163", name="Kayônza", level=2, parent=self.state2)
        self.district3 = AdminBoundary.create(osm_id="3963734", name="Nyarugenge", level=2, parent=self.state1)
        self.district4 = AdminBoundary.create(osm_id="1711142", name="Rwamagana", level=2, parent=self.state2)
        self.ward1 = AdminBoundary.create(osm_id="171113181", name="Kageyo", level=3, parent=self.district1)
        self.ward2 = AdminBoundary.create(osm_id="171116381", name="Kabare", level=3, parent=self.district2)
        self.ward3 = AdminBoundary.create(osm_id="171114281", name="Bukure", level=3, parent=self.district4)

        self.org = Org.objects.create(
            name="Temba",
            timezone=pytz.timezone("Africa/Kigali"),
            country=self.country,
            brand=settings.DEFAULT_BRAND,
            created_by=self.admin,
            modified_by=self.admin,
        )

        self.org.initialize(topup_size=1000)
        self.admin.set_org(self.org)
        self.org.administrators.add(self.admin)

        self.client.login(username=self.admin.username, password=self.admin.username)

        age = ContactField.get_or_create(self.org, self.admin, "age", "Age", value_type="N")
        ContactField.get_or_create(self.org, self.admin, "join_date", "Join Date", value_type="D")
        ContactField.get_or_create(self.org, self.admin, "state", "Home State", value_type="S")
        ContactField.get_or_create(self.org, self.admin, "home", "Home District", value_type="I")
        ward = ContactField.get_or_create(self.org, self.admin, "ward", "Home Ward", value_type="W")
        ContactField.get_or_create(self.org, self.admin, "profession", "Profession", value_type="T")
        ContactField.get_or_create(self.org, self.admin, "isureporter", "Is UReporter", value_type="T")
        ContactField.get_or_create(self.org, self.admin, "hasbirth", "Has Birth", value_type="T")

        names = ["Trey", "Mike", "Paige", "Fish", "", None]
        districts = ["Gatsibo", "Kayônza", "Rwamagana", None]
        wards = ["Kageyo", "Kabara", "Bukure", None]
        date_format = self.org.get_datetime_formats()[0]

        # reset contact ids so we don't get unexpected collisions with phone numbers
        with connection.cursor() as cursor:
            cursor.execute("""SELECT setval(pg_get_serial_sequence('"contacts_contact"','id'), 900)""")

        # create some contacts
        for i in range(90):
            name = names[i % len(names)]

            number = "0188382%s" % str(i).zfill(3)
            twitter = ("tweep_%d" % (i + 1)) if (i % 3 == 0) else None  # 1 in 3 have twitter URN
            join_date = datetime_to_str(date(2014, 1, 1) + timezone.timedelta(days=i), date_format, tz=pytz.utc)

            # create contact with some field data so we can do some querying
            fields = {
                "age": str(i + 10),
                "join_date": str(join_date),
                "state": "Eastern Province",
                "home": districts[i % len(districts)],
                "ward": wards[i % len(wards)],
                "isureporter": "yes" if i % 2 == 0 else "no" if i % 3 == 0 else None,
                "hasbirth": "no",
            }

            if i % 3 == 0:
                fields["profession"] = "Farmer"  # only some contacts have any value for this

            urns = [f"tel:{number}"]
            if twitter:
                urns.append(f"twitter:{twitter}")

            self.create_contact(name, urns=urns, fields=fields)

        def q(query):
            results = search_contacts(self.org, query, group=self.org.cached_active_contacts_group)
            return results.total

        db_config = connection.settings_dict
        database_url = (
            f"postgres://{db_config['USER']}:{db_config['PASSWORD']}@{db_config['HOST']}:{db_config['PORT']}/"
            f"{db_config['NAME']}?sslmode=disable"
        )
        print(f"Using database: {database_url}")

        result = subprocess.run(
            ["./rp-indexer", "-elastic-url", settings.ELASTICSEARCH_URL, "-db", database_url, "-rebuild"],
            stdout=subprocess.PIPE,
            stderr=subprocess.PIPE,
        )
        self.assertEqual(result.returncode, 0, "Command failed: %s\n\n%s" % (result.stdout, result.stderr))

        # give ES some time to publish the results
        time.sleep(5)

        self.assertEqual(q("trey"), 15)
        self.assertEqual(q("MIKE"), 15)
        self.assertEqual(q("  paige  "), 15)
        self.assertEqual(q("0188382011"), 1)
        self.assertEqual(q("trey 0188382"), 15)

        # name as property
        self.assertEqual(q('name is "trey"'), 15)
        self.assertEqual(q("name is mike"), 15)
        self.assertEqual(q("name = paige"), 15)
        self.assertEqual(q('name != ""'), 60)
        self.assertEqual(q('NAME = ""'), 30)
        self.assertEqual(q("name ~ Mi"), 15)
        self.assertEqual(q('name != "Mike"'), 75)

        # URN as property
        self.assertEqual(q("tel is +250188382011"), 1)
        self.assertEqual(q("tel has 0188382011"), 1)
        self.assertEqual(q("twitter = tweep_13"), 1)
        self.assertEqual(q('twitter = ""'), 60)
        self.assertEqual(q('twitter != ""'), 30)
        self.assertEqual(q("TWITTER has tweep"), 30)

        # contact field as property
        self.assertEqual(q("age > 30"), 69)
        self.assertEqual(q("age >= 30"), 70)
        self.assertEqual(q("age > 30 and age <= 40"), 10)
        self.assertEqual(q("AGE < 20"), 10)
        self.assertEqual(q('age != ""'), 90)
        self.assertEqual(q('age = ""'), 0)

<<<<<<< HEAD
        self.assertEqual(q("join_date = 1-1-14"), 1)
        self.assertEqual(q("join_date < 30/1/2014"), 29)
        self.assertEqual(q("join_date <= 30/1/2014"), 30)
        self.assertEqual(q("join_date > 30/1/2014"), 60)
        self.assertEqual(q("join_date >= 30/1/2014"), 61)
        self.assertEqual(q('join_date != ""'), 90)
        self.assertEqual(q('join_date = ""'), 0)
=======
        self.login(self.admin)
        flow = self.get_flow("dependencies")
        dependant_field = ContactField.user_fields.filter(is_active=True, org=self.org, key="favorite_cat").get()
        dependant_field.value_type = ContactField.TYPE_DATETIME
        dependant_field.save(update_fields=("value_type",))
>>>>>>> 904ab07c

        self.assertEqual(q('state is "Eastern Province"'), 90)
        self.assertEqual(q("HOME is Kayônza"), 23)
        self.assertEqual(q("ward is kageyo"), 23)
        self.assertEqual(q("ward != kageyo"), 67)  # includes objects with empty ward

        self.assertEqual(q('home is ""'), 22)
        self.assertEqual(q('profession = ""'), 60)
        self.assertEqual(q('profession is ""'), 60)
        self.assertEqual(q('profession != ""'), 30)

        # contact fields beginning with 'is' or 'has'
        self.assertEqual(q('isureporter = "yes"'), 45)
        self.assertEqual(q("isureporter = yes"), 45)
        self.assertEqual(q("isureporter = no"), 15)
        self.assertEqual(q("isureporter != no"), 75)  # includes objects with empty isureporter

        self.assertEqual(q('hasbirth = "no"'), 90)
        self.assertEqual(q("hasbirth = no"), 90)
        self.assertEqual(q("hasbirth = yes"), 0)

        # boolean combinations
        self.assertEqual(q("name is trey or name is mike"), 30)
        self.assertEqual(q("name is trey and age < 20"), 2)
        self.assertEqual(q('(home is gatsibo or home is "Rwamagana")'), 45)
        self.assertEqual(q('(home is gatsibo or home is "Rwamagana") and name is trey'), 15)
        self.assertEqual(q('name is MIKE and profession = ""'), 15)
        self.assertEqual(q("profession = doctor or profession = farmer"), 30)  # same field
        self.assertEqual(q("age = 20 or age = 21"), 2)
        self.assertEqual(q("join_date = 30/1/2014 or join_date = 31/1/2014"), 2)

        # create contact with no phone number, we'll try searching for it by id
        contact = self.create_contact(name="Id Contact")

        # a new contact was created, execute the rp-indexer again
        result = subprocess.run(
            ["./rp-indexer", "-elastic-url", settings.ELASTICSEARCH_URL, "-db", database_url, "-rebuild"],
            stdout=subprocess.PIPE,
            stderr=subprocess.PIPE,
        )
        self.assertEqual(result.returncode, 0, "Command failed: %s\n\n%s" % (result.stdout, result.stderr))

        # give ES some time to publish the results
        time.sleep(5)

        # NOTE: when this fails with `AssertionError: 90 != 0`, check if contact phone numbers might match
        # NOTE: for example id=2507, tel=250788382011 ... will match
        # non-anon orgs can't search by id (because they never see ids), but they match on tel
        self.assertEqual(q("%d" % contact.pk), 0)

        with AnonymousOrg(self.org):
            # give mailroom time to clear its org cache
            time.sleep(5)

            # still allow name and field searches
            self.assertEqual(q("trey"), 15)
            self.assertEqual(q("name is mike"), 15)
            self.assertEqual(q("age > 30"), 69)

            # don't allow matching on URNs
            self.assertEqual(q("0188382011"), 0)
            self.assertRaises(SearchException, q, "tel is +250188382011")
            self.assertRaises(SearchException, q, "twitter has tweep")

            # anon orgs can search by id, with or without zero padding
            self.assertEqual(q("%d" % contact.pk), 1)
            self.assertEqual(q("%010d" % contact.pk), 1)

        # give mailroom time to clear its org cache
        time.sleep(5)

        # invalid queries
        self.assertRaises(SearchException, q, "((")
        self.assertRaises(SearchException, q, 'name = "trey')  # unterminated string literal
        self.assertRaises(SearchException, q, "name > trey")  # unrecognized non-field operator   # ValueError
        self.assertRaises(SearchException, q, "profession > trey")  # unrecognized text-field operator   # ValueError
        self.assertRaises(SearchException, q, "age has 4")  # unrecognized decimal-field operator   # ValueError
        self.assertRaises(SearchException, q, "age = x")  # unparseable decimal-field comparison
        self.assertRaises(
            SearchException, q, "join_date has 30/1/2014"
        )  # unrecognized date-field operator   # ValueError
        self.assertRaises(SearchException, q, "join_date > xxxxx")  # unparseable date-field comparison
        self.assertRaises(SearchException, q, "home > kigali")  # unrecognized location-field operator
        self.assertRaises(SearchException, q, "credits > 10")  # non-existent field or attribute
        self.assertRaises(SearchException, q, "tel < +250188382011")  # unsupported comparator for a URN   # ValueError
        self.assertRaises(SearchException, q, 'tel < ""')  # unsupported comparator for an empty string
        self.assertRaises(SearchException, q, "data=“not empty”")  # unicode “,” are not accepted characters

        # test contact_search_list
        url = reverse("contacts.contact_list")
        self.login(self.admin)

        response = self.client.get("%s?sort_on=%s" % (url, "created_on"))
        self.assertEqual(response.context["object_list"][0].name, "Trey")  # first contact in the set
        self.assertEqual(response.context["object_list"][0].fields[str(age.uuid)], {"text": "10", "number": "10"})

        response = self.client.get("%s?sort_on=-%s" % (url, "created_on"))
        self.assertEqual(response.context["object_list"][0].name, "Id Contact")  # last contact in the set
        self.assertEqual(response.context["object_list"][0].fields, None)

        response = self.client.get("%s?sort_on=-%s" % (url, str(ward.key)))
        self.assertEqual(
            response.context["object_list"][0].fields[str(ward.uuid)],
            {
                "district": "Rwanda > Eastern Province > Gatsibo",
                "state": "Rwanda > Eastern Province",
                "text": "Kageyo",
                "ward": "Rwanda > Eastern Province > Gatsibo > Kageyo",
            },
        )

        response = self.client.get("%s?sort_on=%s" % (url, str(ward.key)))
        self.assertEqual(
            response.context["object_list"][0].fields[str(ward.uuid)],
            {
                "district": "Rwanda > Eastern Province > Rwamagana",
                "state": "Rwanda > Eastern Province",
                "text": "Bukure",
                "ward": "Rwanda > Eastern Province > Rwamagana > Bukure",
            },
        )

        now = timezone.now()
        next_two_days = timezone.now() + timezone.timedelta(days=2)

        self.create_contact(name="James", urns=["tel:+250188382999"], last_seen_on=next_two_days)
        self.create_contact(name="Chris", urns=["tel:+250188382888"], last_seen_on=now)

        # new contacts were created, execute the rp-indexer again
        result = subprocess.run(
            ["./rp-indexer", "-elastic-url", settings.ELASTICSEARCH_URL, "-db", database_url, "-rebuild"],
            stdout=subprocess.PIPE,
            stderr=subprocess.PIPE,
        )
        self.assertEqual(result.returncode, 0, "Command failed: %s\n\n%s" % (result.stdout, result.stderr))

        # give ES some time to publish the results
        time.sleep(5)

<<<<<<< HEAD
        response = self.client.get("%s?sort_on=%s" % (url, "last_seen_on"))
        self.assertEqual(response.context["object_list"][0].name, "Chris")  # oldest contact last seen

        response = self.client.get("%s?sort_on=-%s" % (url, "last_seen_on"))
        self.assertEqual(response.context["object_list"][0].name, "James")  # recent contact last seen

        # create a dynamic group on age
        self.login(self.admin)
        url = reverse("contacts.contactgroup_create")
        self.client.post(url, dict(name="Adults", group_query="age > 30"))

        time.sleep(5)

        # check that it was created with the right counts
        adults = ContactGroup.user_groups.get(org=self.org, name="Adults")
        self.assertEqual(69, adults.get_member_count())

        # create a campaign and event on this group
        campaign = Campaign.create(self.org, self.admin, "Cake Day", adults)
        created_on = ContactField.all_fields.get(org=self.org, key="created_on")
        event = CampaignEvent.create_message_event(
            self.org, self.admin, campaign, relative_to=created_on, offset=12, unit="M", message="Happy One Year!"
        )

        # mailroom creation of event fires
        event.schedule_async()

        # should have 69 events
        EventFire.objects.filter(event=event, fired=None).count()

        # update the query
        url = reverse("contacts.contactgroup_update", args=[adults.id])
        response = self.client.post(url, dict(name="Adults", query="age > 18"))

        time.sleep(5)

        # should have updated count
        self.assertEqual(81, adults.get_member_count())
=======

class ContactFieldCRUDLTest(TembaTest, CRUDLTestMixin):
    def setUp(self):
        super().setUp()

        self.age = ContactField.get_or_create(self.org, self.admin, "age", "Age", value_type="N", show_in_table=True)
        self.gender = ContactField.get_or_create(self.org, self.admin, "gender", "Gender", value_type="T")
        self.state = ContactField.get_or_create(self.org, self.admin, "state", "State", value_type="S")

        self.deleted = ContactField.get_or_create(self.org, self.admin, "foo", "Foo")
        self.deleted.is_active = False
        self.deleted.save(update_fields=("is_active",))

        self.other_org_field = ContactField.get_or_create(self.org2, self.admin2, "other", "Other")

    def test_list(self):
        list_url = reverse("contacts.contactfield_list")

        response = self.assertListFetch(
            list_url, allow_viewers=False, allow_editors=True, context_objects=[self.age, self.gender, self.state]
        )
        self.assertEqual(3, response.context["total_count"])
        self.assertEqual(250, response.context["total_limit"])
        self.assertNotContains(response, "You have reached the limit")
        self.assertNotContains(response, "You are approaching the limit")

        with override_settings(MAX_ACTIVE_CONTACTFIELDS_PER_ORG=10):
            response = self.requestView(list_url, self.admin)
>>>>>>> 904ab07c

            self.assertContains(response, "You are approaching the limit")

<<<<<<< HEAD
class ContactImportTest(TembaTest):
    def test_parse_errors(self):
        # try to open an import that is completely empty
        with self.assertRaisesRegexp(ValidationError, "Import file appears to be empty."):
            ContactImport.try_to_parse(self.org, io.BytesIO(b""), "foo.csv")

        def try_to_parse(name):
            path = f"media/test_imports/{name}"
            with open(path, "rb") as f:
                ContactImport.try_to_parse(self.org, f, path)

        # try to open an import that exceeds the record limit
        with patch("temba.contacts.models.ContactImport.MAX_RECORDS", 2):
            with self.assertRaisesRegexp(ValidationError, r"Import files can contain a maximum of 2 records\."):
                try_to_parse("simple.xlsx")

        bad_files = [
            ("empty.csv", "Import file doesn't contain any records."),
            ("empty_header.xls", "Import file contains an empty header."),
            ("duplicate_urn.xlsx", "Import file contains duplicated contact URN 'tel:+250788382382'."),
            (
                "duplicate_uuid.xlsx",
                "Import file contains duplicated contact UUID 'f519ca1f-8513-49ba-8896-22bf0420dec7'.",
            ),
            ("invalid_scheme.xlsx", "Header 'URN:XXX' is not a valid URN type."),
            ("invalid_field_key.xlsx", "Header 'Field: #$^%' is not a valid field name."),
            ("no_urn_or_uuid.xlsx", "Import files must contain either UUID or a URN header."),
            ("uuid_only.csv", "Import files must contain columns besides UUID."),
        ]

        for imp_file, imp_error in bad_files:
            with self.assertRaises(ValidationError, msg=f"expected error in {imp_file}") as e:
                try_to_parse(imp_file)
            self.assertEqual(imp_error, e.exception.messages[0], f"error mismatch for {imp_file}")

    def test_extract_mappings(self):
        # try simple import in different formats
        for ext in ("csv", "xls", "xlsx"):
            imp = self.create_contact_import(f"media/test_imports/simple.{ext}")
            self.assertEqual(3, imp.num_records)
            self.assertEqual(
                [
                    {"header": "URN:Tel", "mapping": {"type": "scheme", "scheme": "tel"}},
                    {"header": "name", "mapping": {"type": "attribute", "name": "name"}},
                ],
                imp.mappings,
            )

        # try import with 2 URN types
        imp = self.create_contact_import("media/test_imports/twitter_and_phone.xls")
        self.assertEqual(
            [
                {"header": "URN:Tel", "mapping": {"type": "scheme", "scheme": "tel"}},
                {"header": "name", "mapping": {"type": "attribute", "name": "name"}},
                {"header": "URN:Twitter", "mapping": {"type": "scheme", "scheme": "twitter"}},
            ],
            imp.mappings,
=======
        with override_settings(MAX_ACTIVE_CONTACTFIELDS_PER_ORG=3):
            response = self.requestView(list_url, self.admin)

            self.assertContains(response, "You have reached the limit")


class URNTest(TembaTest):
    def test_facebook_urn(self):
        self.assertTrue(URN.validate("facebook:ref:asdf"))

    def test_whatsapp_urn(self):
        self.assertTrue(URN.validate("whatsapp:12065551212"))
        self.assertFalse(URN.validate("whatsapp:+12065551212"))

    def test_freshchat_urn(self):
        self.assertTrue(
            URN.validate("freshchat:c0534f78-b6e9-4f79-8853-11cedfc1f35b/c0534f78-b6e9-4f79-8853-11cedfc1f35b")
>>>>>>> 904ab07c
        )

        # or with 3 URN columns
        imp = self.create_contact_import("media/test_imports/multiple_tel_urns.xlsx")
        self.assertEqual(
            [
                {"header": "Name", "mapping": {"type": "attribute", "name": "name"}},
                {"header": "URN:Tel", "mapping": {"type": "scheme", "scheme": "tel"}},
                {"header": "URN:Tel", "mapping": {"type": "scheme", "scheme": "tel"}},
                {"header": "URN:Tel", "mapping": {"type": "scheme", "scheme": "tel"}},
            ],
            imp.mappings,
        )

<<<<<<< HEAD
        imp = self.create_contact_import("media/test_imports/missing_name_header.xls")
        self.assertEqual([{"header": "URN:Tel", "mapping": {"type": "scheme", "scheme": "tel"}}], imp.mappings)
=======
        self.assertEqual(URN.from_tel("+12345"), "tel:+12345")

        self.assertRaises(ValueError, URN.from_parts, "", "12345")
        self.assertRaises(ValueError, URN.from_parts, "tel", "")
        self.assertRaises(ValueError, URN.from_parts, "xxx", "12345")

    def test_to_parts(self):
        self.assertEqual(URN.to_parts("deleted:12345"), ("deleted", "12345", None, None))
        self.assertEqual(URN.to_parts("tel:12345"), ("tel", "12345", None, None))
        self.assertEqual(URN.to_parts("tel:+12345"), ("tel", "+12345", None, None))
        self.assertEqual(URN.to_parts("twitter:abc_123"), ("twitter", "abc_123", None, None))
        self.assertEqual(URN.to_parts("mailto:a_b+c@d.com"), ("mailto", "a_b+c@d.com", None, None))
        self.assertEqual(URN.to_parts("facebook:12345"), ("facebook", "12345", None, None))
        self.assertEqual(URN.to_parts("vk:12345"), ("vk", "12345", None, None))
        self.assertEqual(URN.to_parts("telegram:12345"), ("telegram", "12345", None, None))
        self.assertEqual(URN.to_parts("telegram:12345#foobar"), ("telegram", "12345", None, "foobar"))
        self.assertEqual(URN.to_parts("ext:Aa0()+,-.:=@;$_!*'"), ("ext", "Aa0()+,-.:=@;$_!*'", None, None))
>>>>>>> 904ab07c

        self.create_field("goats", "Num Goats", ContactField.TYPE_NUMBER)

        imp = self.create_contact_import("media/test_imports/extra_fields_and_group.xlsx")
        self.assertEqual(
            [
                {"header": "URN:Tel", "mapping": {"type": "scheme", "scheme": "tel"}},
                {"header": "Name", "mapping": {"type": "attribute", "name": "name"}},
                {"header": "language", "mapping": {"type": "attribute", "name": "language"}},
                {"header": "Created On", "mapping": {"type": "ignore"}},
                {
                    "header": "field: goats",
                    "mapping": {"type": "field", "key": "goats", "name": "Num Goats"},  # matched by key
                },
                {
                    "header": "Field:Sheep",
                    "mapping": {"type": "new_field", "key": "sheep", "name": "Sheep", "value_type": "T"},
                },
                {"header": "Group:Testers", "mapping": {"type": "ignore"}},
            ],
            imp.mappings,
        )

        # it's possible for field keys and labels to be out of sync, in which case we match by label first because
        # that's how we export contacts
        self.create_field("num_goats", "Goats", ContactField.TYPE_NUMBER)

        imp = self.create_contact_import("media/test_imports/extra_fields_and_group.xlsx")
        self.assertEqual(
            {
                "header": "field: goats",
                "mapping": {"type": "field", "key": "num_goats", "name": "Goats"},  # matched by label
            },
            imp.mappings[4],
        )

        # a header can be a number but it will be ignored
        imp = self.create_contact_import("media/test_imports/numerical_header.xlsx")
        self.assertEqual(
            [
                {"header": "URN:Tel", "mapping": {"type": "scheme", "scheme": "tel"}},
                {"header": "Name", "mapping": {"name": "name", "type": "attribute"}},
                {"header": "123", "mapping": {"type": "ignore"}},
            ],
            imp.mappings,
        )

        self.create_field("a_number", "A-Number", ContactField.TYPE_NUMBER)

        imp = self.create_contact_import("media/test_imports/header_chars.xlsx")
        self.assertEqual(
            [
                {"header": "URN:Tel", "mapping": {"type": "scheme", "scheme": "tel"}},
                {"header": "Name", "mapping": {"type": "attribute", "name": "name"}},
                {"header": "Field: A-Number", "mapping": {"type": "field", "key": "a_number", "name": "A-Number"}},
            ],
            imp.mappings,
        )

    @mock_mailroom
    def test_batches(self, mr_mocks):
        imp = self.create_contact_import("media/test_imports/simple.xlsx")
        self.assertEqual(3, imp.num_records)
        self.assertIsNone(imp.started_on)

        # info can be fetched but it's empty
        self.assertEqual(
            {"status": "P", "num_created": 0, "num_updated": 0, "num_errored": 0, "errors": [], "time_taken": 0},
            imp.get_info(),
        )

        imp.start()
        batches = list(imp.batches.order_by("id"))

        self.assertIsNotNone(imp.started_on)
        self.assertEqual(1, len(batches))
        self.assertEqual(0, batches[0].record_start)
        self.assertEqual(3, batches[0].record_end)
        self.assertEqual(
            [
                {"name": "Eric Newcomer", "urns": ["tel:+250788382382"], "groups": [str(imp.group.uuid)]},
                {"name": "NIC POTTIER", "urns": ["tel:+250788383383"], "groups": [str(imp.group.uuid)]},
                {"name": "jen newcomer", "urns": ["tel:+250788383385"], "groups": [str(imp.group.uuid)]},
            ],
            batches[0].specs,
        )

        # check batch was queued for import by mailroom
        self.assertEqual(
            [
                {
                    "type": "import_contact_batch",
                    "org_id": self.org.id,
                    "task": {"contact_import_batch_id": batches[0].id},
                    "queued_on": matchers.Datetime(),
                },
            ],
            mr_mocks.queued_batch_tasks,
        )

        # records are batched if they exceed batch size
        with patch("temba.contacts.models.ContactImport.BATCH_SIZE", 2):
            imp = self.create_contact_import("media/test_imports/simple.xlsx")
            imp.start()

        batches = list(imp.batches.order_by("id"))
        self.assertEqual(2, len(batches))
        self.assertEqual(0, batches[0].record_start)
        self.assertEqual(2, batches[0].record_end)
        self.assertEqual(2, batches[1].record_start)
        self.assertEqual(3, batches[1].record_end)

        # info is calculated across all batches
        self.assertEqual(
            {
                "status": "P",
                "num_created": 0,
                "num_updated": 0,
                "num_errored": 0,
                "errors": [],
                "time_taken": matchers.Int(),
            },
            imp.get_info(),
        )

<<<<<<< HEAD
        # simulate mailroom starting to process first batch
        imp.batches.filter(id=batches[0].id).update(
            status="O", num_created=2, num_updated=1, errors=[{"record": 1, "message": "that's wrong"}]
        )

        self.assertEqual(
            {
                "status": "O",
                "num_created": 2,
                "num_updated": 1,
                "num_errored": 0,
                "errors": [{"record": 1, "message": "that's wrong"}],
                "time_taken": matchers.Int(),
            },
            imp.get_info(),
        )

        # simulate mailroom completing first batch, starting second
        imp.batches.filter(id=batches[0].id).update(status="C", finished_on=timezone.now())
        imp.batches.filter(id=batches[1].id).update(
            status="O", num_created=3, num_updated=5, errors=[{"record": 3, "message": "that's not right"}]
        )

        self.assertEqual(
            {
                "status": "O",
                "num_created": 5,
                "num_updated": 6,
                "num_errored": 0,
                "errors": [{"record": 1, "message": "that's wrong"}, {"record": 3, "message": "that's not right"}],
                "time_taken": matchers.Int(),
            },
            imp.get_info(),
        )
=======
class ESIntegrationTest(TembaNonAtomicTest):
    def test_ES_contacts_index(self):
        self.create_anonymous_user()
        self.admin = self.create_user("Administrator")
        self.user = self.admin
>>>>>>> 904ab07c

        # simulate mailroom completing second batch
        imp.batches.filter(id=batches[1].id).update(status="C", finished_on=timezone.now())

        self.assertEqual(
            {
                "status": "C",
                "num_created": 5,
                "num_updated": 6,
                "num_errored": 0,
                "errors": [{"record": 1, "message": "that's wrong"}, {"record": 3, "message": "that's not right"}],
                "time_taken": matchers.Int(),
            },
            imp.get_info(),
        )

        # if a batch failed.. we all failed
        imp.batches.filter(id=batches[1].id).update(status="F")

        self.assertEqual("F", imp.get_info()["status"])

    @mock_mailroom
    def test_batches_with_fields(self, mr_mocks):
        self.create_field("goats", "Goats", ContactField.TYPE_NUMBER)

        imp = self.create_contact_import("media/test_imports/extra_fields_and_group.xlsx")
        imp.start()
        batch = imp.batches.get()  # single batch

        self.assertEqual(
            [
                {
                    "name": "John Doe",
                    "language": "eng",
                    "urns": ["tel:+250788123123"],
                    "fields": {"goats": "1", "sheep": "0"},
                    "groups": [str(imp.group.uuid)],
                },
                {
                    "name": "Mary Smith",
                    "language": "spa",
                    "urns": ["tel:+250788456456"],
                    "fields": {"goats": "3", "sheep": "5"},
                    "groups": [str(imp.group.uuid)],
                },
                {"urns": ["tel:+250788456678"], "groups": [str(imp.group.uuid)]},  # blank values ignored
            ],
            batch.specs,
        )

<<<<<<< HEAD
        imp = self.create_contact_import("media/test_imports/with_uuid.xlsx")
        imp.start()
        batch = imp.batches.get()
        self.assertEqual(
            [
                {"uuid": "f519ca1f-8513-49ba-8896-22bf0420dec7", "name": "Joe", "groups": [str(imp.group.uuid)]},
                {"uuid": "989975f0-3bff-43d6-82c8-a6bbc201c938", "name": "Frank", "groups": [str(imp.group.uuid)]},
            ],
            batch.specs,
        )

        # cells with -- mean explicit clearing of those values
        imp = self.create_contact_import("media/test_imports/explicit_clearing.xlsx")
        imp.start()
        batch = imp.batches.get()  # single batch

        self.assertEqual(
            {
                "name": "",
                "language": "",
                "urns": ["tel:+250788456678"],
                "fields": {"goats": "", "sheep": ""},
                "groups": [str(imp.group.uuid)],
            },
            batch.specs[2],
        )

        # uuids and languages converted to lowercase, case in names is preserved
        imp = self.create_contact_import("media/test_imports/uppercase.xlsx")
        imp.start()
        batch = imp.batches.get()
        self.assertEqual(
            [
                {
                    "uuid": "92faa753-6faa-474a-a833-788032d0b757",
                    "name": "Eric Newcomer",
                    "language": "eng",
                    "groups": [str(imp.group.uuid)],
                },
                {
                    "uuid": "3c11ac1f-c869-4247-a73c-9b97bff61659",
                    "name": "NIC POTTIER",
                    "language": "spa",
                    "groups": [str(imp.group.uuid)],
                },
            ],
            batch.specs,
        )

    @mock_mailroom
    def test_batches_with_invalid_urn(self, mr_mocks):
        imp = self.create_contact_import("media/test_imports/invalid_urn.xlsx")
        imp.start()
        batch = imp.batches.get()
=======
            number = "0188382%s" % str(i).zfill(3)
            twitter = ("tweep_%d" % (i + 1)) if (i % 3 == 0) else None  # 1 in 3 have twitter URN
            join_date = datetime_to_str(date(2014, 1, 1) + timezone.timedelta(days=i), date_format, tz=pytz.utc)

            # create contact with some field data so we can do some querying
            fields = {
                "age": str(i + 10),
                "join_date": str(join_date),
                "state": "Eastern Province",
                "home": districts[i % len(districts)],
                "ward": wards[i % len(wards)],
                "isureporter": "yes" if i % 2 == 0 else "no" if i % 3 == 0 else None,
                "hasbirth": "no",
            }

            if i % 3 == 0:
                fields["profession"] = "Farmer"  # only some contacts have any value for this

            urns = [f"tel:{number}"]
            if twitter:
                urns.append(f"twitter:{twitter}")

            self.create_contact(name, urns=urns, fields=fields)

        def q(query):
            results = search_contacts(self.org, query, group=self.org.cached_active_contacts_group)
            return results.total
>>>>>>> 904ab07c

        # invalid looking urns still passed to mailroom to decide how to handle them
        self.assertEqual(
            [
                {"name": "Eric Newcomer", "urns": ["tel:+%3F"], "groups": [str(imp.group.uuid)]},
                {"name": "Nic Pottier", "urns": ["tel:2345678901234567890"], "groups": [str(imp.group.uuid)]},
            ],
            batch.specs,
        )

    @mock_mailroom
    def test_batches_with_multiple_tels(self, mr_mocks):
        imp = self.create_contact_import("media/test_imports/multiple_tel_urns.xlsx")
        imp.start()
        batch = imp.batches.get()

        self.assertEqual(
            [
                {
                    "name": "Bob",
                    "urns": ["tel:+250788382001", "tel:+250788382002", "tel:+250788382003"],
                    "groups": [str(imp.group.uuid)],
                },
                {"name": "Jim", "urns": ["tel:+250788382004", "tel:+250788382005"], "groups": [str(imp.group.uuid)]},
            ],
            batch.specs,
        )

    @mock_mailroom
    def test_batches_from_csv(self, mr_mocks):
        imp = self.create_contact_import("media/test_imports/simple.csv")
        imp.start()
        batch = imp.batches.get()

        self.assertEqual(
            [
                {"name": "Eric Newcomer", "urns": ["tel:+250788382382"], "groups": [str(imp.group.uuid)]},
                {"name": "NIC POTTIER", "urns": ["tel:+250788383383"], "groups": [str(imp.group.uuid)]},
                {"name": "jen newcomer", "urns": ["tel:+250788383385"], "groups": [str(imp.group.uuid)]},
            ],
            batch.specs,
        )

        # check that we correctly detect different encodings
        enc_tests = [
            ("utf16-le", "Drazen"),
            ("utf16-be", "Drazen"),
            ("iso-8859-1", "Dràzen"),
        ]
        for test in enc_tests:
            imp = self.create_contact_import(f"media/test_imports/encoding_{test[0]}.csv")
            imp.start()
            batch = imp.batches.get()
            self.assertEqual(test[1], batch.specs[0]["name"])

    @mock_mailroom
    def test_detect_spamminess(self, mr_mocks):
        imp = self.create_contact_import("media/test_imports/sequential_tels.xls")
        imp.start()

        self.org.refresh_from_db()
        self.assertTrue(self.org.is_flagged)

        with patch("temba.contacts.models.ContactImport.SEQUENTIAL_URNS_THRESHOLD", 3):
            self.assertFalse(ContactImport._detect_spamminess(["tel:+593979000001", "tel:+593979000002"]))
            self.assertFalse(
                ContactImport._detect_spamminess(
                    ["tel:+593979000001", "tel:+593979000003", "tel:+593979000005", "tel:+593979000007"]
                )
            )

            self.assertTrue(
                ContactImport._detect_spamminess(["tel:+593979000001", "tel:+593979000002", "tel:+593979000003"])
            )

            # order not important
            self.assertTrue(
                ContactImport._detect_spamminess(["tel:+593979000003", "tel:+593979000001", "tel:+593979000002"])
            )

            # non-numeric paths ignored
            self.assertTrue(
                ContactImport._detect_spamminess(
                    ["tel:+593979000001", "tel:ABC", "tel:+593979000002", "tel:+593979000003"]
                )
            )

    @mock_mailroom
    def test_detect_spamminess_verified_org(self, mr_mocks):
        # if an org is verified, no flagging occurs
        self.org.verify()

        imp = self.create_contact_import("media/test_imports/sequential_tels.xls")
        imp.start()

        self.org.refresh_from_db()
        self.assertFalse(self.org.is_flagged)

    def test_data_types(self):
        imp = self.create_contact_import("media/test_imports/data_formats.xlsx")
        imp.start()
        batch = imp.batches.get()
        self.assertEqual(
            [
                {
                    "uuid": "17c4388a-024f-4e67-937a-13be78a70766",
                    "fields": {
                        "a_number": "1234.5678",
                        "a_date": "2020-10-19",
                        "a_time": "13:17:00",
                        "a_datetime": "2020-10-19T13:18:00+02:00",
                        "price": "123.45",
                    },
                    "groups": [str(imp.group.uuid)],
                }
            ],
            batch.specs,
        )

    def test_parse_value(self):
        imp = self.create_contact_import("media/test_imports/simple.xlsx")
        kgl = pytz.timezone("Africa/Kigali")

        tests = [
            ("", ""),
            (" Yes ", "Yes"),
            (1234, "1234"),
            (123.456, "123.456"),
            (date(2020, 9, 18), "2020-09-18"),
            (datetime(2020, 9, 18, 15, 45, 30, 0), "2020-09-18T15:45:30+02:00"),
            (kgl.localize(datetime(2020, 9, 18, 15, 45, 30, 0)), "2020-09-18T15:45:30+02:00"),
        ]
        for test in tests:
            self.assertEqual(test[1], imp._parse_value(test[0], tz=kgl))

    def test_default_group_name(self):
        tests = [
            ("simple.csv", "Simple"),
            ("contact-imports.csv", "Contact Imports"),
            ("abc_@@é.csv", "Abc É"),
            ("a_@@é.csv", "Import"),  # would be too short
            (f"{'x' * 100}.csv", "Xxxxxxxxxxxxxxxxxxxxxxxxxxxxxxxxxxxxxxxxxxxxxxxxxxxxxx"),  # truncated
        ]
        for test in tests:
            self.assertEqual(test[1], ContactImport(original_filename=test[0])._default_group_name())


class ContactImportCRUDLTest(TembaTest, CRUDLTestMixin):
    def test_create_and_preview(self):
        create_url = reverse("contacts.contactimport_create")

<<<<<<< HEAD
        self.assertCreateFetch(create_url, allow_viewers=False, allow_editors=True, form_fields=["file"])
=======
            # don't allow matching on URNs
            self.assertEqual(q("0188382011"), 0)
            self.assertRaises(SearchException, q, "tel is +250188382011")
            self.assertRaises(SearchException, q, "twitter has tweep")
>>>>>>> 904ab07c

        # try posting with nothing
        response = self.client.post(create_url, {})
        self.assertFormError(response, "form", "file", "This field is required.")

        def upload(path):
            with open(path, "rb") as f:
                return SimpleUploadedFile(path, content=f.read())

        # try uploading when we've already reached our group limit
        self.create_group("Testers", contacts=[])
        with override_settings(MAX_ACTIVE_CONTACTGROUPS_PER_ORG=1):
            response = self.client.post(create_url, {"file": upload("media/test_imports/simple.xlsx")})
            self.assertFormError(
                response,
                "form",
                "__all__",
                "This workspace has reached the limit of 1 groups. "
                "You must delete existing ones before you can perform an import.",
            )

        # try uploading an empty CSV file
        response = self.client.post(create_url, {"file": upload("media/test_imports/empty.csv")})
        self.assertFormError(response, "form", "file", "Import file doesn't contain any records.")

        # try uploading a valid XLSX file
        response = self.client.post(create_url, {"file": upload("media/test_imports/simple.xlsx")})
        self.assertEqual(302, response.status_code)

        imp = ContactImport.objects.get()
        self.assertEqual(self.org, imp.org)
        self.assertEqual(3, imp.num_records)
        self.assertRegexpMatches(imp.file.name, rf"^contact_imports/{self.org.id}/[\w-]{{36}}.xlsx$")
        self.assertEqual("simple.xlsx", imp.original_filename)
        self.assertIsNone(imp.started_on)
        self.assertIsNone(imp.group)

        preview_url = reverse("contacts.contactimport_preview", args=[imp.id])
        read_url = reverse("contacts.contactimport_read", args=[imp.id])

        # will have been redirected to the preview view for the new import
        self.assertEqual(preview_url, response.url)

        response = self.client.get(preview_url)
        self.assertContains(response, "URN:Tel")
        self.assertContains(response, "name")

        response = self.client.post(preview_url, {})
        self.assertEqual(302, response.status_code)
        self.assertEqual(read_url, response.url)

        imp.refresh_from_db()
        self.assertIsNotNone(imp.started_on)

        # can no longer access preview URL.. will be redirected to read
        response = self.client.get(preview_url)
        self.assertEqual(302, response.status_code)
        self.assertEqual(read_url, response.url)

    def test_preview_with_mappings(self):
        self.create_field("age", "Age", ContactField.TYPE_NUMBER)

        imp = self.create_contact_import("media/test_imports/extra_fields_and_group.xlsx")
        preview_url = reverse("contacts.contactimport_preview", args=[imp.id])

        # columns 4 and 5 are a non-existent field so will have controls to create a new one
        self.assertUpdateFetch(
            preview_url,
            allow_viewers=False,
            allow_editors=True,
            form_fields=[
                "column_4_include",
                "column_4_name",
                "column_4_value_type",
                "column_5_include",
                "column_5_name",
                "column_5_value_type",
            ],
        )

        # if including a new fields, can't use existing field name
        response = self.client.post(
            preview_url,
            {
                "column_4_include": True,
                "column_4_name": "Goats",
                "column_4_value_type": "N",
                "column_5_include": True,
                "column_5_name": "age",
                "column_5_value_type": "N",
            },
        )
        self.assertEqual(1, len(response.context["form"].errors))
        self.assertFormError(response, "form", "__all__", "Field name for 'Field:Sheep' matches an existing field.")

        # if including a new fields, can't repeat names
        response = self.client.post(
            preview_url,
            {
                "column_4_include": True,
                "column_4_name": "Goats",
                "column_4_value_type": "N",
                "column_5_include": True,
                "column_5_name": "goats",
                "column_5_value_type": "N",
            },
        )
        self.assertEqual(1, len(response.context["form"].errors))
        self.assertFormError(response, "form", "__all__", "Field name 'goats' is repeated.")

<<<<<<< HEAD
        # if including a new field, name can't be invalid
        response = self.client.post(
            preview_url,
            {
                "column_4_include": True,
                "column_4_name": "Goats",
                "column_4_value_type": "N",
                "column_5_include": True,
                "column_5_name": "#$%^@",
                "column_5_value_type": "N",
            },
        )
        self.assertEqual(1, len(response.context["form"].errors))
        self.assertFormError(
            response, "form", "__all__", "Field name for 'Field:Sheep' is invalid or a reserved word."
        )
=======
        now = timezone.now()
        next_two_days = timezone.now() + timezone.timedelta(days=2)

        self.create_contact(name="James", urns=["tel:+250188382999"], last_seen_on=next_two_days)
        self.create_contact(name="Chris", urns=["tel:+250188382888"], last_seen_on=now)

        # new contacts were created, execute the rp-indexer again
        result = subprocess.run(
            ["./rp-indexer", "-elastic-url", settings.ELASTICSEARCH_URL, "-db", database_url, "-rebuild"],
            stdout=subprocess.PIPE,
            stderr=subprocess.PIPE,
        )
        self.assertEqual(result.returncode, 0, "Command failed: %s\n\n%s" % (result.stdout, result.stderr))

        # give ES some time to publish the results
        time.sleep(5)

        response = self.client.get("%s?sort_on=%s" % (url, "last_seen_on"))
        self.assertEqual(response.context["object_list"][0].name, "Chris")  # oldest contact last seen

        response = self.client.get("%s?sort_on=-%s" % (url, "last_seen_on"))
        self.assertEqual(response.context["object_list"][0].name, "James")  # recent contact last seen

        # create a dynamic group on age
        self.login(self.admin)
        url = reverse("contacts.contactgroup_create")
        self.client.post(url, dict(name="Adults", group_query="age > 30"))

        time.sleep(5)

        # check that it was created with the right counts
        adults = ContactGroup.user_groups.get(org=self.org, name="Adults")
        self.assertEqual(69, adults.get_member_count())
>>>>>>> 904ab07c

        # or empty
        response = self.client.post(
            preview_url,
            {
                "column_4_include": True,
                "column_4_name": "Goats",
                "column_4_value_type": "N",
                "column_5_include": True,
                "column_5_name": "",
                "column_5_value_type": "T",
            },
        )
<<<<<<< HEAD
        self.assertEqual(1, len(response.context["form"].errors))
        self.assertFormError(response, "form", "__all__", "Field name for 'Field:Sheep' can't be empty.")
=======

        # mailroom creation of event fires
        event.schedule_async()
>>>>>>> 904ab07c

        # unless you're ignoring it
        response = self.client.post(
            preview_url,
            {
                "column_4_include": True,
                "column_4_name": "Goats",
                "column_4_value_type": "N",
                "column_5_include": False,
                "column_5_name": "",
                "column_5_value_type": "T",
            },
        )
        self.assertEqual(302, response.status_code)

        # mappings will have been updated
        imp.refresh_from_db()
        self.assertEqual(
            [
                {"header": "URN:Tel", "mapping": {"type": "scheme", "scheme": "tel"}},
                {"header": "Name", "mapping": {"type": "attribute", "name": "name"}},
                {"header": "language", "mapping": {"type": "attribute", "name": "language"}},
                {"header": "Created On", "mapping": {"type": "ignore"}},
                {
                    "header": "field: goats",
                    "mapping": {"type": "new_field", "key": "goats", "name": "Goats", "value_type": "N"},
                },
                {"header": "Field:Sheep", "mapping": {"type": "ignore"}},
                {"header": "Group:Testers", "mapping": {"type": "ignore"}},
            ],
            imp.mappings,
        )

    @patch("temba.contacts.models.ContactImport.BATCH_SIZE", 2)
    def test_read(self):
        imp = self.create_contact_import("media/test_imports/simple.xlsx")
        imp.start()

        read_url = reverse("contacts.contactimport_read", args=[imp.id])

<<<<<<< HEAD
=======

class ContactImportTest(TembaTest):
    def test_parse_errors(self):
        # try to open an import that is completely empty
        with self.assertRaisesRegexp(ValidationError, "Import file appears to be empty."):
            ContactImport.try_to_parse(self.org, io.BytesIO(b""), "foo.csv")

        def try_to_parse(name):
            path = f"media/test_imports/{name}"
            with open(path, "rb") as f:
                ContactImport.try_to_parse(self.org, f, path)

        # try to open an import that exceeds the record limit
        with patch("temba.contacts.models.ContactImport.MAX_RECORDS", 2):
            with self.assertRaisesRegexp(ValidationError, r"Import files can contain a maximum of 2 records\."):
                try_to_parse("simple.xlsx")

        bad_files = [
            ("empty.csv", "Import file doesn't contain any records."),
            ("empty_header.xls", "Import file contains an empty header."),
            ("duplicate_urn.xlsx", "Import file contains duplicated contact URN 'tel:+250788382382'."),
            (
                "duplicate_uuid.xlsx",
                "Import file contains duplicated contact UUID 'f519ca1f-8513-49ba-8896-22bf0420dec7'.",
            ),
            ("invalid_scheme.xlsx", "Header 'URN:XXX' is not a valid URN type."),
            ("invalid_field_key.xlsx", "Header 'Field: #$^%' is not a valid field name."),
            ("no_urn_or_uuid.xlsx", "Import files must contain either UUID or a URN header."),
            ("uuid_only.csv", "Import files must contain columns besides UUID."),
        ]

        for imp_file, imp_error in bad_files:
            with self.assertRaises(ValidationError, msg=f"expected error in {imp_file}") as e:
                try_to_parse(imp_file)
            self.assertEqual(imp_error, e.exception.messages[0], f"error mismatch for {imp_file}")

    def test_extract_mappings(self):
        # try simple import in different formats
        for ext in ("csv", "xls", "xlsx"):
            imp = self.create_contact_import(f"media/test_imports/simple.{ext}")
            self.assertEqual(3, imp.num_records)
            self.assertEqual(
                [
                    {"header": "URN:Tel", "mapping": {"type": "scheme", "scheme": "tel"}},
                    {"header": "name", "mapping": {"type": "attribute", "name": "name"}},
                ],
                imp.mappings,
            )

        # try import with 2 URN types
        imp = self.create_contact_import("media/test_imports/twitter_and_phone.xls")
        self.assertEqual(
            [
                {"header": "URN:Tel", "mapping": {"type": "scheme", "scheme": "tel"}},
                {"header": "name", "mapping": {"type": "attribute", "name": "name"}},
                {"header": "URN:Twitter", "mapping": {"type": "scheme", "scheme": "twitter"}},
            ],
            imp.mappings,
        )

        # or with 3 URN columns
        imp = self.create_contact_import("media/test_imports/multiple_tel_urns.xlsx")
        self.assertEqual(
            [
                {"header": "Name", "mapping": {"type": "attribute", "name": "name"}},
                {"header": "URN:Tel", "mapping": {"type": "scheme", "scheme": "tel"}},
                {"header": "URN:Tel", "mapping": {"type": "scheme", "scheme": "tel"}},
                {"header": "URN:Tel", "mapping": {"type": "scheme", "scheme": "tel"}},
            ],
            imp.mappings,
        )

        imp = self.create_contact_import("media/test_imports/missing_name_header.xls")
        self.assertEqual([{"header": "URN:Tel", "mapping": {"type": "scheme", "scheme": "tel"}}], imp.mappings)

        self.create_field("goats", "Num Goats", ContactField.TYPE_NUMBER)

        imp = self.create_contact_import("media/test_imports/extra_fields_and_group.xlsx")
        self.assertEqual(
            [
                {"header": "URN:Tel", "mapping": {"type": "scheme", "scheme": "tel"}},
                {"header": "Name", "mapping": {"type": "attribute", "name": "name"}},
                {"header": "language", "mapping": {"type": "attribute", "name": "language"}},
                {"header": "Created On", "mapping": {"type": "ignore"}},
                {
                    "header": "field: goats",
                    "mapping": {"type": "field", "key": "goats", "name": "Num Goats"},  # matched by key
                },
                {
                    "header": "Field:Sheep",
                    "mapping": {"type": "new_field", "key": "sheep", "name": "Sheep", "value_type": "T"},
                },
                {"header": "Group:Testers", "mapping": {"type": "ignore"}},
            ],
            imp.mappings,
        )

        # it's possible for field keys and labels to be out of sync, in which case we match by label first because
        # that's how we export contacts
        self.create_field("num_goats", "Goats", ContactField.TYPE_NUMBER)

        imp = self.create_contact_import("media/test_imports/extra_fields_and_group.xlsx")
        self.assertEqual(
            {
                "header": "field: goats",
                "mapping": {"type": "field", "key": "num_goats", "name": "Goats"},  # matched by label
            },
            imp.mappings[4],
        )

        # a header can be a number but it will be ignored
        imp = self.create_contact_import("media/test_imports/numerical_header.xlsx")
        self.assertEqual(
            [
                {"header": "URN:Tel", "mapping": {"type": "scheme", "scheme": "tel"}},
                {"header": "Name", "mapping": {"name": "name", "type": "attribute"}},
                {"header": "123", "mapping": {"type": "ignore"}},
            ],
            imp.mappings,
        )

        self.create_field("a_number", "A-Number", ContactField.TYPE_NUMBER)

        imp = self.create_contact_import("media/test_imports/header_chars.xlsx")
        self.assertEqual(
            [
                {"header": "URN:Tel", "mapping": {"type": "scheme", "scheme": "tel"}},
                {"header": "Name", "mapping": {"type": "attribute", "name": "name"}},
                {"header": "Field: A-Number", "mapping": {"type": "field", "key": "a_number", "name": "A-Number"}},
            ],
            imp.mappings,
        )

    @mock_mailroom
    def test_batches(self, mr_mocks):
        imp = self.create_contact_import("media/test_imports/simple.xlsx")
        self.assertEqual(3, imp.num_records)
        self.assertIsNone(imp.started_on)

        # info can be fetched but it's empty
        self.assertEqual(
            {"status": "P", "num_created": 0, "num_updated": 0, "num_errored": 0, "errors": [], "time_taken": 0},
            imp.get_info(),
        )

        imp.start()
        batches = list(imp.batches.order_by("id"))

        self.assertIsNotNone(imp.started_on)
        self.assertEqual(1, len(batches))
        self.assertEqual(0, batches[0].record_start)
        self.assertEqual(3, batches[0].record_end)
        self.assertEqual(
            [
                {"name": "Eric Newcomer", "urns": ["tel:+250788382382"], "groups": [str(imp.group.uuid)]},
                {"name": "NIC POTTIER", "urns": ["tel:+250788383383"], "groups": [str(imp.group.uuid)]},
                {"name": "jen newcomer", "urns": ["tel:+250788383385"], "groups": [str(imp.group.uuid)]},
            ],
            batches[0].specs,
        )

        # check batch was queued for import by mailroom
        self.assertEqual(
            [
                {
                    "type": "import_contact_batch",
                    "org_id": self.org.id,
                    "task": {"contact_import_batch_id": batches[0].id},
                    "queued_on": matchers.Datetime(),
                }
            ],
            mr_mocks.queued_batch_tasks,
        )

        # records are batched if they exceed batch size
        with patch("temba.contacts.models.ContactImport.BATCH_SIZE", 2):
            imp = self.create_contact_import("media/test_imports/simple.xlsx")
            imp.start()

        batches = list(imp.batches.order_by("id"))
        self.assertEqual(2, len(batches))
        self.assertEqual(0, batches[0].record_start)
        self.assertEqual(2, batches[0].record_end)
        self.assertEqual(2, batches[1].record_start)
        self.assertEqual(3, batches[1].record_end)

        # info is calculated across all batches
        self.assertEqual(
            {
                "status": "P",
                "num_created": 0,
                "num_updated": 0,
                "num_errored": 0,
                "errors": [],
                "time_taken": matchers.Int(),
            },
            imp.get_info(),
        )

        # simulate mailroom starting to process first batch
        imp.batches.filter(id=batches[0].id).update(
            status="O", num_created=2, num_updated=1, errors=[{"record": 1, "message": "that's wrong"}]
        )

        self.assertEqual(
            {
                "status": "O",
                "num_created": 2,
                "num_updated": 1,
                "num_errored": 0,
                "errors": [{"record": 1, "message": "that's wrong"}],
                "time_taken": matchers.Int(),
            },
            imp.get_info(),
        )

        # simulate mailroom completing first batch, starting second
        imp.batches.filter(id=batches[0].id).update(status="C", finished_on=timezone.now())
        imp.batches.filter(id=batches[1].id).update(
            status="O", num_created=3, num_updated=5, errors=[{"record": 3, "message": "that's not right"}]
        )

        self.assertEqual(
            {
                "status": "O",
                "num_created": 5,
                "num_updated": 6,
                "num_errored": 0,
                "errors": [{"record": 1, "message": "that's wrong"}, {"record": 3, "message": "that's not right"}],
                "time_taken": matchers.Int(),
            },
            imp.get_info(),
        )

        # simulate mailroom completing second batch
        imp.batches.filter(id=batches[1].id).update(status="C", finished_on=timezone.now())

        self.assertEqual(
            {
                "status": "C",
                "num_created": 5,
                "num_updated": 6,
                "num_errored": 0,
                "errors": [{"record": 1, "message": "that's wrong"}, {"record": 3, "message": "that's not right"}],
                "time_taken": matchers.Int(),
            },
            imp.get_info(),
        )

        # if a batch failed.. we all failed
        imp.batches.filter(id=batches[1].id).update(status="F")

        self.assertEqual("F", imp.get_info()["status"])

    @mock_mailroom
    def test_batches_with_fields(self, mr_mocks):
        self.create_field("goats", "Goats", ContactField.TYPE_NUMBER)

        imp = self.create_contact_import("media/test_imports/extra_fields_and_group.xlsx")
        imp.start()
        batch = imp.batches.get()  # single batch

        self.assertEqual(
            [
                {
                    "name": "John Doe",
                    "language": "eng",
                    "urns": ["tel:+250788123123"],
                    "fields": {"goats": "1", "sheep": "0"},
                    "groups": [str(imp.group.uuid)],
                },
                {
                    "name": "Mary Smith",
                    "language": "spa",
                    "urns": ["tel:+250788456456"],
                    "fields": {"goats": "3", "sheep": "5"},
                    "groups": [str(imp.group.uuid)],
                },
                {"urns": ["tel:+250788456678"], "groups": [str(imp.group.uuid)]},  # blank values ignored
            ],
            batch.specs,
        )

        imp = self.create_contact_import("media/test_imports/with_uuid.xlsx")
        imp.start()
        batch = imp.batches.get()
        self.assertEqual(
            [
                {"uuid": "f519ca1f-8513-49ba-8896-22bf0420dec7", "name": "Joe", "groups": [str(imp.group.uuid)]},
                {"uuid": "989975f0-3bff-43d6-82c8-a6bbc201c938", "name": "Frank", "groups": [str(imp.group.uuid)]},
            ],
            batch.specs,
        )

        # cells with -- mean explicit clearing of those values
        imp = self.create_contact_import("media/test_imports/explicit_clearing.xlsx")
        imp.start()
        batch = imp.batches.get()  # single batch

        self.assertEqual(
            {
                "name": "",
                "language": "",
                "urns": ["tel:+250788456678"],
                "fields": {"goats": "", "sheep": ""},
                "groups": [str(imp.group.uuid)],
            },
            batch.specs[2],
        )

        # uuids and languages converted to lowercase, case in names is preserved
        imp = self.create_contact_import("media/test_imports/uppercase.xlsx")
        imp.start()
        batch = imp.batches.get()
        self.assertEqual(
            [
                {
                    "uuid": "92faa753-6faa-474a-a833-788032d0b757",
                    "name": "Eric Newcomer",
                    "language": "eng",
                    "groups": [str(imp.group.uuid)],
                },
                {
                    "uuid": "3c11ac1f-c869-4247-a73c-9b97bff61659",
                    "name": "NIC POTTIER",
                    "language": "spa",
                    "groups": [str(imp.group.uuid)],
                },
            ],
            batch.specs,
        )

    @mock_mailroom
    def test_batches_with_invalid_urn(self, mr_mocks):
        imp = self.create_contact_import("media/test_imports/invalid_urn.xlsx")
        imp.start()
        batch = imp.batches.get()

        # invalid looking urns still passed to mailroom to decide how to handle them
        self.assertEqual(
            [
                {"name": "Eric Newcomer", "urns": ["tel:+%3F"], "groups": [str(imp.group.uuid)]},
                {"name": "Nic Pottier", "urns": ["tel:2345678901234567890"], "groups": [str(imp.group.uuid)]},
            ],
            batch.specs,
        )

    @mock_mailroom
    def test_batches_with_multiple_tels(self, mr_mocks):
        imp = self.create_contact_import("media/test_imports/multiple_tel_urns.xlsx")
        imp.start()
        batch = imp.batches.get()

        self.assertEqual(
            [
                {
                    "name": "Bob",
                    "urns": ["tel:+250788382001", "tel:+250788382002", "tel:+250788382003"],
                    "groups": [str(imp.group.uuid)],
                },
                {"name": "Jim", "urns": ["tel:+250788382004", "tel:+250788382005"], "groups": [str(imp.group.uuid)]},
            ],
            batch.specs,
        )

    @mock_mailroom
    def test_batches_from_csv(self, mr_mocks):
        imp = self.create_contact_import("media/test_imports/simple.csv")
        imp.start()
        batch = imp.batches.get()

        self.assertEqual(
            [
                {"name": "Eric Newcomer", "urns": ["tel:+250788382382"], "groups": [str(imp.group.uuid)]},
                {"name": "NIC POTTIER", "urns": ["tel:+250788383383"], "groups": [str(imp.group.uuid)]},
                {"name": "jen newcomer", "urns": ["tel:+250788383385"], "groups": [str(imp.group.uuid)]},
            ],
            batch.specs,
        )

        # check that we correctly detect different encodings
        enc_tests = [("utf16-le", "Drazen"), ("utf16-be", "Drazen"), ("iso-8859-1", "Dràzen")]
        for test in enc_tests:
            imp = self.create_contact_import(f"media/test_imports/encoding_{test[0]}.csv")
            imp.start()
            batch = imp.batches.get()
            self.assertEqual(test[1], batch.specs[0]["name"])

    @mock_mailroom
    def test_detect_spamminess(self, mr_mocks):
        imp = self.create_contact_import("media/test_imports/sequential_tels.xls")
        imp.start()

        self.org.refresh_from_db()
        self.assertTrue(self.org.is_flagged)

        with patch("temba.contacts.models.ContactImport.SEQUENTIAL_URNS_THRESHOLD", 3):
            self.assertFalse(ContactImport._detect_spamminess(["tel:+593979000001", "tel:+593979000002"]))
            self.assertFalse(
                ContactImport._detect_spamminess(
                    ["tel:+593979000001", "tel:+593979000003", "tel:+593979000005", "tel:+593979000007"]
                )
            )

            self.assertTrue(
                ContactImport._detect_spamminess(["tel:+593979000001", "tel:+593979000002", "tel:+593979000003"])
            )

            # order not important
            self.assertTrue(
                ContactImport._detect_spamminess(["tel:+593979000003", "tel:+593979000001", "tel:+593979000002"])
            )

            # non-numeric paths ignored
            self.assertTrue(
                ContactImport._detect_spamminess(
                    ["tel:+593979000001", "tel:ABC", "tel:+593979000002", "tel:+593979000003"]
                )
            )

    @mock_mailroom
    def test_detect_spamminess_verified_org(self, mr_mocks):
        # if an org is verified, no flagging occurs
        self.org.verify()

        imp = self.create_contact_import("media/test_imports/sequential_tels.xls")
        imp.start()

        self.org.refresh_from_db()
        self.assertFalse(self.org.is_flagged)

    def test_data_types(self):
        imp = self.create_contact_import("media/test_imports/data_formats.xlsx")
        imp.start()
        batch = imp.batches.get()
        self.assertEqual(
            [
                {
                    "uuid": "17c4388a-024f-4e67-937a-13be78a70766",
                    "fields": {
                        "a_number": "1234.5678",
                        "a_date": "2020-10-19",
                        "a_time": "13:17:00",
                        "a_datetime": "2020-10-19T13:18:00+02:00",
                        "price": "123.45",
                    },
                    "groups": [str(imp.group.uuid)],
                }
            ],
            batch.specs,
        )

    def test_parse_value(self):
        imp = self.create_contact_import("media/test_imports/simple.xlsx")
        kgl = pytz.timezone("Africa/Kigali")

        tests = [
            ("", ""),
            (" Yes ", "Yes"),
            (1234, "1234"),
            (123.456, "123.456"),
            (date(2020, 9, 18), "2020-09-18"),
            (datetime(2020, 9, 18, 15, 45, 30, 0), "2020-09-18T15:45:30+02:00"),
            (kgl.localize(datetime(2020, 9, 18, 15, 45, 30, 0)), "2020-09-18T15:45:30+02:00"),
        ]
        for test in tests:
            self.assertEqual(test[1], imp._parse_value(test[0], tz=kgl))

    def test_default_group_name(self):
        tests = [
            ("simple.csv", "Simple"),
            ("contact-imports.csv", "Contact Imports"),
            ("abc_@@é.csv", "Abc É"),
            ("a_@@é.csv", "Import"),  # would be too short
            (f"{'x' * 100}.csv", "Xxxxxxxxxxxxxxxxxxxxxxxxxxxxxxxxxxxxxxxxxxxxxxxxxxxxxx"),  # truncated
        ]
        for test in tests:
            self.assertEqual(test[1], ContactImport(original_filename=test[0])._default_group_name())


class ContactImportCRUDLTest(TembaTest, CRUDLTestMixin):
    def test_create_and_preview(self):
        create_url = reverse("contacts.contactimport_create")

        self.assertCreateFetch(create_url, allow_viewers=False, allow_editors=True, form_fields=["file"])

        # try posting with nothing
        response = self.client.post(create_url, {})
        self.assertFormError(response, "form", "file", "This field is required.")

        def upload(path):
            with open(path, "rb") as f:
                return SimpleUploadedFile(path, content=f.read())

        # try uploading when we've already reached our group limit
        self.create_group("Testers", contacts=[])
        with override_settings(MAX_ACTIVE_CONTACTGROUPS_PER_ORG=1):
            response = self.client.post(create_url, {"file": upload("media/test_imports/simple.xlsx")})
            self.assertFormError(
                response,
                "form",
                "__all__",
                "This workspace has reached the limit of 1 groups. "
                "You must delete existing ones before you can perform an import.",
            )

        # try uploading an empty CSV file
        response = self.client.post(create_url, {"file": upload("media/test_imports/empty.csv")})
        self.assertFormError(response, "form", "file", "Import file doesn't contain any records.")

        # try uploading a valid XLSX file
        response = self.client.post(create_url, {"file": upload("media/test_imports/simple.xlsx")})
        self.assertEqual(302, response.status_code)

        imp = ContactImport.objects.get()
        self.assertEqual(self.org, imp.org)
        self.assertEqual(3, imp.num_records)
        self.assertRegexpMatches(imp.file.name, rf"^contact_imports/{self.org.id}/[\w-]{{36}}.xlsx$")
        self.assertEqual("simple.xlsx", imp.original_filename)
        self.assertIsNone(imp.started_on)
        self.assertIsNone(imp.group)

        preview_url = reverse("contacts.contactimport_preview", args=[imp.id])
        read_url = reverse("contacts.contactimport_read", args=[imp.id])

        # will have been redirected to the preview view for the new import
        self.assertEqual(preview_url, response.url)

        response = self.client.get(preview_url)
        self.assertContains(response, "URN:Tel")
        self.assertContains(response, "name")

        response = self.client.post(preview_url, {})
        self.assertEqual(302, response.status_code)
        self.assertEqual(read_url, response.url)

        imp.refresh_from_db()
        self.assertIsNotNone(imp.started_on)

        # can no longer access preview URL.. will be redirected to read
        response = self.client.get(preview_url)
        self.assertEqual(302, response.status_code)
        self.assertEqual(read_url, response.url)

    def test_preview_with_mappings(self):
        self.create_field("age", "Age", ContactField.TYPE_NUMBER)

        imp = self.create_contact_import("media/test_imports/extra_fields_and_group.xlsx")
        preview_url = reverse("contacts.contactimport_preview", args=[imp.id])

        # columns 4 and 5 are a non-existent field so will have controls to create a new one
        self.assertUpdateFetch(
            preview_url,
            allow_viewers=False,
            allow_editors=True,
            form_fields=[
                "column_4_include",
                "column_4_name",
                "column_4_value_type",
                "column_5_include",
                "column_5_name",
                "column_5_value_type",
            ],
        )

        # if including a new fields, can't use existing field name
        response = self.client.post(
            preview_url,
            {
                "column_4_include": True,
                "column_4_name": "Goats",
                "column_4_value_type": "N",
                "column_5_include": True,
                "column_5_name": "age",
                "column_5_value_type": "N",
            },
        )
        self.assertEqual(1, len(response.context["form"].errors))
        self.assertFormError(response, "form", "__all__", "Field name for 'Field:Sheep' matches an existing field.")

        # if including a new fields, can't repeat names
        response = self.client.post(
            preview_url,
            {
                "column_4_include": True,
                "column_4_name": "Goats",
                "column_4_value_type": "N",
                "column_5_include": True,
                "column_5_name": "goats",
                "column_5_value_type": "N",
            },
        )
        self.assertEqual(1, len(response.context["form"].errors))
        self.assertFormError(response, "form", "__all__", "Field name 'goats' is repeated.")

        # if including a new field, name can't be invalid
        response = self.client.post(
            preview_url,
            {
                "column_4_include": True,
                "column_4_name": "Goats",
                "column_4_value_type": "N",
                "column_5_include": True,
                "column_5_name": "#$%^@",
                "column_5_value_type": "N",
            },
        )
        self.assertEqual(1, len(response.context["form"].errors))
        self.assertFormError(
            response, "form", "__all__", "Field name for 'Field:Sheep' is invalid or a reserved word."
        )

        # or empty
        response = self.client.post(
            preview_url,
            {
                "column_4_include": True,
                "column_4_name": "Goats",
                "column_4_value_type": "N",
                "column_5_include": True,
                "column_5_name": "",
                "column_5_value_type": "T",
            },
        )
        self.assertEqual(1, len(response.context["form"].errors))
        self.assertFormError(response, "form", "__all__", "Field name for 'Field:Sheep' can't be empty.")

        # unless you're ignoring it
        response = self.client.post(
            preview_url,
            {
                "column_4_include": True,
                "column_4_name": "Goats",
                "column_4_value_type": "N",
                "column_5_include": False,
                "column_5_name": "",
                "column_5_value_type": "T",
            },
        )
        self.assertEqual(302, response.status_code)

        # mappings will have been updated
        imp.refresh_from_db()
        self.assertEqual(
            [
                {"header": "URN:Tel", "mapping": {"type": "scheme", "scheme": "tel"}},
                {"header": "Name", "mapping": {"type": "attribute", "name": "name"}},
                {"header": "language", "mapping": {"type": "attribute", "name": "language"}},
                {"header": "Created On", "mapping": {"type": "ignore"}},
                {
                    "header": "field: goats",
                    "mapping": {"type": "new_field", "key": "goats", "name": "Goats", "value_type": "N"},
                },
                {"header": "Field:Sheep", "mapping": {"type": "ignore"}},
                {"header": "Group:Testers", "mapping": {"type": "ignore"}},
            ],
            imp.mappings,
        )

    @patch("temba.contacts.models.ContactImport.BATCH_SIZE", 2)
    def test_read(self):
        imp = self.create_contact_import("media/test_imports/simple.xlsx")
        imp.start()

        read_url = reverse("contacts.contactimport_read", args=[imp.id])

>>>>>>> 904ab07c
        self.assertReadFetch(read_url, allow_viewers=True, allow_editors=True, context_object=imp)<|MERGE_RESOLUTION|>--- conflicted
+++ resolved
@@ -148,13 +148,7 @@
 
         self.assertEqual(response.status_code, 404)
 
-<<<<<<< HEAD
-        mr_mocks.contact_search(
-            'age > 18 and home = "Kigali"', cleaned='age > 18 AND home = "Kigali"', contacts=[joe],
-        )
-=======
         mr_mocks.contact_search('age > 18 and home = "Kigali"', cleaned='age > 18 AND home = "Kigali"', contacts=[joe])
->>>>>>> 904ab07c
 
         response = self.client.get(list_url + '?search=age+>+18+and+home+%3D+"Kigali"')
         self.assertEqual(list(response.context["object_list"]), [joe])
@@ -1653,42 +1647,6 @@
         self.create_field("gender", "Gender")
         joe_and_frank = self.create_group("Joe and Frank", [self.joe, self.frank])
         nobody = self.create_group("Nobody", [])
-<<<<<<< HEAD
-
-        men = self.create_group("Men", query="gender=M")
-        ContactGroup.user_groups.filter(id=men.id).update(status=ContactGroup.STATUS_READY)
-
-        # a group which is being re-evaluated and shouldn't appear in any omnibox results
-        unready = self.create_group("Group being re-evaluated...", query="gender=M")
-        unready.status = ContactGroup.STATUS_EVALUATING
-        unready.save(update_fields=("status",))
-
-        joe_tel = self.joe.get_urn(URN.TEL_SCHEME)
-        joe_twitter = self.joe.get_urn(URN.TWITTER_SCHEME)
-        frank_tel = self.frank.get_urn(URN.TEL_SCHEME)
-        voldemort_tel = self.voldemort.get_urn(URN.TEL_SCHEME)
-
-        # Postgres will defer to strcoll for ordering which even for en_US.UTF-8 will return different results on OSX
-        # and Ubuntu. To keep ordering consistent for this test, we don't let URNs start with +
-        # (see http://postgresql.nabble.com/a-strange-order-by-behavior-td4513038.html)
-        ContactURN.objects.filter(path__startswith="+").update(
-            path=Substr("path", 2), identity=Concat(DbValue("tel:"), Substr("path", 2))
-        )
-
-        self.admin.set_org(self.org)
-        self.login(self.admin)
-
-        def omnibox_request(query, version="1"):
-            path = reverse("contacts.contact_omnibox")
-            response = self.client.get(f"{path}?{query}&v={version}")
-            return response.json()["results"]
-
-        # omnibox makes two search calls (X and tel = X), but we ignore errors
-        mr_mocks.error("ooh that doesn't look right")
-        mr_mocks.error("ooh that doesn't look right again")
-
-        self.assertEqual([], omnibox_request("search=-123`213"))
-=======
 
         men = self.create_group("Men", query="gender=M")
         ContactGroup.user_groups.filter(id=men.id).update(status=ContactGroup.STATUS_READY)
@@ -1807,154 +1765,10 @@
                 dict(id="g-%s" % nobody.uuid, text="Nobody", extra=0),
             ],
         )
->>>>>>> 904ab07c
 
         with patch("temba.contacts.search.omnibox.search_contacts") as sc:
             sc.side_effect = [
                 SearchResults(
-<<<<<<< HEAD
-                    query="", total=4, contact_ids=[self.billy.id, self.frank.id, self.joe.id, self.voldemort.id],
-                ),
-                SearchResults(query="", total=3, contact_ids=[]),
-            ]
-            actual_result = omnibox_request(query="", version="2")
-            expected_result = [
-                # all 3 groups A-Z
-                {"id": joe_and_frank.uuid, "name": "Joe and Frank", "type": "group", "count": 2},
-                {"id": men.uuid, "name": "Men", "type": "group", "count": 0},
-                {"id": nobody.uuid, "name": "Nobody", "type": "group", "count": 0},
-                # all 4 contacts A-Z
-                {"id": self.billy.uuid, "name": "Billy Nophone", "type": "contact", "urn": ""},
-                {"id": self.frank.uuid, "name": "Frank Smith", "type": "contact", "urn": "250782222222"},
-                {"id": self.joe.uuid, "name": "Joe Blow", "type": "contact", "urn": "blow80"},
-                {"id": self.voldemort.uuid, "name": "250768383383", "type": "contact", "urn": "250768383383"},
-            ]
-
-            self.assertEqual(expected_result, actual_result)
-
-        with patch("temba.contacts.search.omnibox.search_contacts") as sc:
-            sc.side_effect = [
-                SearchResults(query="", total=2, contact_ids=[self.billy.id, self.frank.id]),
-                SearchResults(query="", total=2, contact_ids=[self.voldemort.id, self.frank.id],),
-            ]
-            actual_result = omnibox_request(query="search=250", version="2")
-            expected_result = [
-                # 2 contacts
-                {"id": self.billy.uuid, "name": "Billy Nophone", "type": "contact", "urn": ""},
-                {"id": self.frank.uuid, "name": "Frank Smith", "type": "contact", "urn": "250782222222"},
-                # 2 sendable URNs with contact names
-                {"id": "tel:250768383383", "name": "250768383383", "contact": None, "scheme": "tel", "type": "urn"},
-                {
-                    "id": "tel:250782222222",
-                    "name": "250782222222",
-                    "type": "urn",
-                    "contact": "Frank Smith",
-                    "scheme": "tel",
-                },
-            ]
-            self.assertEqual(expected_result, actual_result)
-
-        with patch("temba.contacts.search.omnibox.search_contacts") as sc:
-            sc.side_effect = [
-                SearchResults(query="", total=2, contact_ids=[self.billy.id, self.frank.id]),
-                SearchResults(query="", total=0, contact_ids=[]),
-            ]
-            with self.assertNumQueries(17):
-                actual_result = omnibox_request(query="")
-                expected_result = [
-                    # all 3 groups A-Z
-                    dict(id="g-%s" % joe_and_frank.uuid, text="Joe and Frank", extra=2),
-                    dict(id="g-%s" % men.uuid, text="Men", extra=0),
-                    dict(id="g-%s" % nobody.uuid, text="Nobody", extra=0),
-                    # 2 contacts A-Z
-                    dict(id="c-%s" % self.billy.uuid, text="Billy Nophone", extra=""),
-                    dict(id="c-%s" % self.frank.uuid, text="Frank Smith", extra="250782222222"),
-                ]
-
-            self.assertEqual(expected_result, actual_result)
-
-        # apply type filters...
-
-        # g = just the 3 groups
-        self.assertEqual(
-            omnibox_request("types=g"),
-            [
-                dict(id="g-%s" % joe_and_frank.uuid, text="Joe and Frank", extra=2),
-                dict(id="g-%s" % men.uuid, text="Men", extra=0),
-                dict(id="g-%s" % nobody.uuid, text="Nobody", extra=0),
-            ],
-        )
-
-        # s = just the 2 non-dynamic (static) groups
-        self.assertEqual(
-            omnibox_request("types=s"),
-            [
-                dict(id="g-%s" % joe_and_frank.uuid, text="Joe and Frank", extra=2),
-                dict(id="g-%s" % nobody.uuid, text="Nobody", extra=0),
-            ],
-        )
-
-        with patch("temba.contacts.search.omnibox.search_contacts") as sc:
-            sc.side_effect = [
-                SearchResults(
-                    query="", total=4, contact_ids=[self.billy.id, self.frank.id, self.joe.id, self.voldemort.id],
-                ),
-                SearchResults(query="", total=3, contact_ids=[self.voldemort.id, self.joe.id, self.frank.id],),
-            ]
-            self.assertEqual(
-                omnibox_request("search=250&types=c,u"),
-                [
-                    dict(id="c-%s" % self.billy.uuid, text="Billy Nophone", extra=""),
-                    dict(id="c-%s" % self.frank.uuid, text="Frank Smith", extra="250782222222"),
-                    dict(id="c-%s" % self.joe.uuid, text="Joe Blow", extra="blow80"),
-                    dict(id="c-%s" % self.voldemort.uuid, text="250768383383", extra="250768383383"),
-                    dict(id="u-%d" % voldemort_tel.pk, text="250768383383", extra=None, scheme="tel"),
-                    dict(id="u-%d" % joe_tel.pk, text="250781111111", extra="Joe Blow", scheme="tel"),
-                    dict(id="u-%d" % frank_tel.pk, text="250782222222", extra="Frank Smith", scheme="tel"),
-                ],
-            )
-
-        # search for Frank by phone
-        with patch("temba.contacts.search.omnibox.search_contacts") as sc:
-            sc.side_effect = [
-                SearchResults(query="name ~ 222", total=0, contact_ids=[]),
-                SearchResults(query="urn ~ 222", total=1, contact_ids=[self.frank.id]),
-            ]
-            self.assertEqual(
-                omnibox_request("search=222"),
-                [dict(id="u-%d" % frank_tel.pk, text="250782222222", extra="Frank Smith", scheme="tel")],
-            )
-
-        # create twitter channel
-        Channel.create(self.org, self.user, None, "TT")
-
-        # add add an external channel so numbers get normalized
-        Channel.create(self.org, self.user, "RW", "EX", schemes=[URN.TEL_SCHEME])
-
-        # search for Joe - match on last name and twitter handle
-        with patch("temba.contacts.search.omnibox.search_contacts") as sc:
-            sc.side_effect = [
-                SearchResults(query="name ~ blow", total=1, contact_ids=[self.joe.id]),
-                SearchResults(query="urn ~ blow", total=1, contact_ids=[self.joe.id]),
-            ]
-            self.assertEqual(
-                omnibox_request("search=BLOW"),
-                [
-                    dict(id="c-%s" % self.joe.uuid, text="Joe Blow", extra="blow80"),
-                    dict(id="u-%d" % joe_tel.pk, text="0781 111 111", extra="Joe Blow", scheme="tel"),
-                    dict(id="u-%d" % joe_twitter.pk, text="blow80", extra="Joe Blow", scheme="twitter"),
-                ],
-            )
-
-        # lookup by group id
-        self.assertEqual(
-            omnibox_request("g=%s" % joe_and_frank.uuid),
-            [dict(id="g-%s" % joe_and_frank.uuid, text="Joe and Frank", extra=2)],
-        )
-
-        # lookup by URN ids
-        urn_query = "u=%d,%d" % (self.joe.get_urn(URN.TWITTER_SCHEME).id, self.frank.get_urn(URN.TEL_SCHEME).id)
-=======
                     query="", total=4, contact_ids=[self.billy.id, self.frank.id, self.joe.id, self.voldemort.id]
                 ),
                 SearchResults(query="", total=3, contact_ids=[self.voldemort.id, self.joe.id, self.frank.id]),
@@ -2020,71 +1834,6 @@
             ],
         )
 
-        # lookup by message ids
-        msg = self.create_incoming_msg(self.joe, "some message")
-        self.assertEqual(
-            omnibox_request("m=%d" % msg.pk), [dict(id="c-%s" % self.joe.uuid, text="Joe Blow", extra="blow80")]
-        )
-
-        # lookup by label ids
-        label = Label.get_or_create(self.org, self.user, "msg label")
-        self.assertEqual(omnibox_request("l=%d" % label.pk), [])
-
-        msg.labels.add(label)
-        self.assertEqual(
-            omnibox_request("l=%d" % label.pk), [dict(id="c-%s" % self.joe.uuid, text="Joe Blow", extra="blow80")]
-        )
-
-        with AnonymousOrg(self.org):
-            with patch("temba.contacts.search.omnibox.search_contacts") as sc:
-                sc.side_effect = [SearchResults(query="", total=1, contact_ids=[self.billy.id])]
-                self.assertEqual(
-                    omnibox_request(""),
-                    [
-                        # all 3 groups...
-                        dict(id="g-%s" % joe_and_frank.uuid, text="Joe and Frank", extra=2),
-                        dict(id="g-%s" % men.uuid, text="Men", extra=0),
-                        dict(id="g-%s" % nobody.uuid, text="Nobody", extra=0),
-                        # 1 contact
-                        dict(id="c-%s" % self.billy.uuid, text="Billy Nophone"),
-                        # no urns
-                    ],
-                )
-
-            # same search but with v2 format
-            with patch("temba.contacts.search.omnibox.search_contacts") as sc:
-                sc.side_effect = [SearchResults(query="", total=1, contact_ids=[self.billy.id])]
-                self.assertEqual(
-                    omnibox_request("", version="2"),
-                    [
-                        # all 3 groups A-Z
-                        {"id": joe_and_frank.uuid, "name": "Joe and Frank", "type": "group", "count": 2},
-                        {"id": men.uuid, "name": "Men", "type": "group", "count": 0},
-                        {"id": nobody.uuid, "name": "Nobody", "type": "group", "count": 0},
-                        # 1 contact
-                        {"id": self.billy.uuid, "name": "Billy Nophone", "type": "contact"},
-                    ],
-                )
-
-        # exclude blocked and stopped contacts
-        self.joe.block(self.admin)
-        self.frank.stop(self.admin)
-
-        # lookup by contact uuids
-        self.assertEqual(omnibox_request("c=%s,%s" % (self.joe.uuid, self.frank.uuid)), [])
-
-        # but still lookup by URN ids
-        urn_query = "u=%d,%d" % (self.joe.get_urn(URN.TWITTER_SCHEME).pk, self.frank.get_urn(URN.TEL_SCHEME).pk)
->>>>>>> 904ab07c
-        self.assertEqual(
-            omnibox_request(urn_query),
-            [
-                dict(id="u-%d" % frank_tel.pk, text="0782 222 222", extra="Frank Smith", scheme="tel"),
-                dict(id="u-%d" % joe_twitter.pk, text="blow80", extra="Joe Blow", scheme="twitter"),
-            ],
-        )
-
-<<<<<<< HEAD
         # lookup by message ids
         msg = self.create_incoming_msg(self.joe, "some message")
         self.assertEqual(
@@ -2224,160 +1973,8 @@
                 currency="RWF",
                 desired_amount=Decimal("100"),
                 actual_amount=Decimal("100"),
-=======
-    def test_history(self):
-
-        # use a max history size of 100
-        with patch("temba.contacts.models.Contact.MAX_HISTORY", 100):
-            url = reverse("contacts.contact_history", args=[self.joe.uuid])
-
-            kurt = self.create_contact("Kurt", phone="123123")
-            self.joe.created_on = timezone.now() - timedelta(days=1000)
-            self.joe.save(update_fields=("created_on",))
-
-            self.create_campaign()
-
-            # add a message with some attachments
-            self.create_incoming_msg(
-                self.joe,
-                "Message caption",
-                created_on=timezone.now(),
-                attachments=[
-                    "audio/mp3:http://blah/file.mp3",
-                    "video/mp4:http://blah/file.mp4",
-                    "geo:47.5414799,-122.6359908",
-                ],
             )
 
-            # create some messages
-            for i in range(95):
-                self.create_incoming_msg(
-                    self.joe, "Inbound message %d" % i, created_on=timezone.now() - timedelta(days=(100 - i))
-                )
-
-            # because messages are stored with timestamps from external systems, possible to have initial message
-            # which is little bit older than the contact itself
-            self.create_incoming_msg(
-                self.joe, "Very old inbound message", created_on=self.joe.created_on - timedelta(seconds=10)
-            )
-
-            flow = self.get_flow("color_v13")
-            nodes = flow.get_definition()["nodes"]
-            color_prompt = nodes[0]
-            color_split = nodes[4]
-
-            (
-                MockSessionWriter(self.joe, flow)
-                .visit(color_prompt)
-                .send_msg("What is your favorite color?", self.channel)
-                .call_webhook("POST", "https://example.com/", "1234")  # pretend that flow run made a webhook request
-                .visit(color_split)
-                .set_result("Color", "green", "Green", "I like green")
-                .wait()
-                .save()
-            )
-            (
-                MockSessionWriter(kurt, flow)
-                .visit(color_prompt)
-                .send_msg("What is your favorite color?", self.channel)
-                .visit(color_split)
-                .wait()
-                .save()
-            )
-
-            # mark an outgoing message as failed
-            failed = Msg.objects.get(direction="O", contact=self.joe)
-            failed.status = "F"
-            failed.save(update_fields=("status",))
-            log = ChannelLog.objects.create(
-                channel=failed.channel, msg=failed, is_error=True, description="It didn't send!!"
-            )
-
-            # create an airtime transfer
-            AirtimeTransfer.objects.create(
-                org=self.org,
-                status="S",
-                contact=self.joe,
-                currency="RWF",
-                desired_amount=Decimal("100"),
-                actual_amount=Decimal("100"),
-            )
-
-            # create an event from the past
-            scheduled = timezone.now() - timedelta(days=5)
-            EventFire.objects.create(
-                event=self.planting_reminder, contact=self.joe, scheduled=scheduled, fired=scheduled
-            )
-
-            # create missed incoming and outgoing calls
-            self.create_channel_event(
-                self.channel, str(self.joe.get_urn(URN.TEL_SCHEME)), ChannelEvent.TYPE_CALL_OUT_MISSED, extra={}
-            )
-            self.create_channel_event(
-                self.channel, str(self.joe.get_urn(URN.TEL_SCHEME)), ChannelEvent.TYPE_CALL_IN_MISSED, extra={}
-            )
-
-            # and a referral event
-            self.create_channel_event(
-                self.channel, str(self.joe.get_urn(URN.TEL_SCHEME)), ChannelEvent.TYPE_NEW_CONVERSATION, extra={}
-            )
-
-            # try adding some failed calls
-            call = IVRCall.objects.create(
-                contact=self.joe,
-                status=IVRCall.NO_ANSWER,
-                channel=self.channel,
-                org=self.org,
-                contact_urn=self.joe.urns.all().first(),
-            )
-
-            # create a channel log for this call
-            ChannelLog.objects.create(
-                channel=self.channel, description="Its an ivr call", is_error=False, connection=call
-            )
-
-            # fetch our contact history
-            with self.assertNumQueries(67):
-                response = self.fetch_protected(url, self.admin)
-
-            # activity should include all messages in the last 90 days, the channel event, the call, and the flow run
-            history = response.context["history"]
-            self.assertEqual(95, len(history))
-
-            def assertHistoryEvent(item, expected_type, obj_class=None, msg_text=None):
-                self.assertEqual(expected_type, item["type"])
-                self.assertIsInstance(item["created_on"], datetime)
-                if obj_class:
-                    self.assertIsInstance(item["obj"], obj_class)
-                if msg_text:
-                    self.assertEqual(msg_text, item["obj"].text)
-
-            assertHistoryEvent(history[0], "call_started", IVRCall)
-            assertHistoryEvent(history[1], "channel_event", ChannelEvent)
-            assertHistoryEvent(history[2], "channel_event", ChannelEvent)
-            assertHistoryEvent(history[3], "channel_event", ChannelEvent)
-            assertHistoryEvent(history[4], "airtime_transferred", AirtimeTransfer)
-            assertHistoryEvent(history[5], "webhook_called", WebHookResult)
-            assertHistoryEvent(history[6], "run_result_changed")
-            assertHistoryEvent(history[7], "msg_created", Msg)
-            assertHistoryEvent(history[8], "flow_entered", FlowRun)
-            assertHistoryEvent(history[9], "msg_received", Msg)
-            assertHistoryEvent(history[10], "campaign_fired", EventFire)
-            assertHistoryEvent(history[-1], "msg_received", Msg, msg_text="Inbound message 11")
-
-            self.assertContains(response, "<audio ")
-            self.assertContains(response, '<source type="audio/mp3" src="http://blah/file.mp3" />')
-            self.assertContains(response, "<video ")
-            self.assertContains(response, '<source type="video/mp4" src="http://blah/file.mp4" />')
-            self.assertContains(
-                response,
-                "http://www.openstreetmap.org/?mlat=47.5414799&amp;mlon=-122.6359908#map=18/47.5414799/-122.6359908",
->>>>>>> 904ab07c
-            )
-            self.assertContains(response, reverse("channels.channellog_read", args=[log.id]))
-            self.assertContains(response, reverse("channels.channellog_connection", args=[call.id]))
-
-<<<<<<< HEAD
             # create an event from the past
             scheduled = timezone.now() - timedelta(days=5)
             EventFire.objects.create(
@@ -2548,105 +2145,6 @@
             scheduled = timezone.now()
             EventFire.objects.create(event=self.message_event, contact=self.joe, scheduled=scheduled, fired=scheduled)
 
-=======
-            # fetch next page
-            before = datetime_to_ms(timezone.now() - timedelta(days=90))
-            response = self.fetch_protected(url + "?before=%d" % before, self.admin)
-            self.assertFalse(response.context["has_older"])
-
-            # none of our messages have a failed status yet
-            self.assertNotContains(response, "icon-bubble-notification")
-
-            # activity should include 11 remaining messages and the event fire
-            history = response.context["history"]
-            self.assertEqual(12, len(history))
-            assertHistoryEvent(history[0], "msg_received", Msg, msg_text="Inbound message 10")
-            assertHistoryEvent(history[10], "msg_received", Msg, msg_text="Inbound message 0")
-            assertHistoryEvent(history[11], "msg_received", Msg, msg_text="Very old inbound message")
-
-            response = self.fetch_protected(url, self.admin)
-            history = response.context["history"]
-
-            self.assertEqual(95, len(history))
-            assertHistoryEvent(history[7], "msg_created", Msg, msg_text="What is your favorite color?")
-
-            # if a new message comes in
-            self.create_incoming_msg(self.joe, "Newer message")
-            response = self.fetch_protected(url, self.admin)
-
-            # now we'll see the message that just came in first, followed by the call event
-            history = response.context["history"]
-            assertHistoryEvent(history[0], "msg_received", Msg, msg_text="Newer message")
-            assertHistoryEvent(history[1], "call_started", IVRCall)
-
-            recent_start = datetime_to_ms(timezone.now() - timedelta(days=1))
-            response = self.fetch_protected(url + "?after=%s" % recent_start, self.admin)
-
-            # with our recent flag on, should not see the older messages
-            history = response.context["history"]
-            self.assertEqual(11, len(history))
-            self.assertContains(response, "file.mp4")
-
-            # can't view history of contact in another org
-            hans = self.create_contact("Hans", urns=["twitter:hans"], org=self.org2)
-            response = self.client.get(reverse("contacts.contact_history", args=[hans.uuid]))
-            self.assertLoginRedirect(response)
-
-            # invalid UUID should return 404
-            response = self.client.get(reverse("contacts.contact_history", args=["bad-uuid"]))
-            self.assertEqual(response.status_code, 404)
-
-            # super users can view history of any contact
-            response = self.fetch_protected(reverse("contacts.contact_history", args=[self.joe.uuid]), self.superuser)
-            self.assertEqual(96, len(response.context["history"]))
-
-            response = self.fetch_protected(reverse("contacts.contact_history", args=[hans.uuid]), self.superuser)
-            self.assertEqual(0, len(response.context["history"]))
-
-            # add a new run
-            (
-                MockSessionWriter(self.joe, flow)
-                .visit(color_prompt)
-                .send_msg("What is your favorite color?", self.channel)
-                .visit(color_split)
-                .wait()
-                .save()
-            )
-
-            response = self.fetch_protected(reverse("contacts.contact_history", args=[self.joe.uuid]), self.admin)
-            history = response.context["history"]
-            self.assertEqual(99, len(history))
-
-            # before date should not match our last activity, that only happens when we truncate
-            self.assertNotEqual(
-                response.context["before"], datetime_to_ms(response.context["history"][-1]["created_on"])
-            )
-
-            assertHistoryEvent(history[0], "msg_created", Msg, msg_text="What is your favorite color?")
-            assertHistoryEvent(history[1], "flow_entered", FlowRun)
-            assertHistoryEvent(history[2], "flow_exited", FlowRun)
-            assertHistoryEvent(history[3], "msg_received", Msg, msg_text="Newer message")
-            assertHistoryEvent(history[4], "call_started", IVRCall)
-            assertHistoryEvent(history[5], "channel_event", ChannelEvent)
-            assertHistoryEvent(history[6], "channel_event", ChannelEvent)
-            assertHistoryEvent(history[7], "channel_event", ChannelEvent)
-            assertHistoryEvent(history[8], "airtime_transferred", AirtimeTransfer)
-            assertHistoryEvent(history[9], "webhook_called", WebHookResult)
-            assertHistoryEvent(history[10], "run_result_changed")
-            assertHistoryEvent(history[11], "msg_created", Msg, msg_text="What is your favorite color?")
-            assertHistoryEvent(history[12], "flow_entered", FlowRun)
-
-        # with a max history of one, we should see this event first
-        with patch("temba.contacts.models.Contact.MAX_HISTORY", 1):
-            # make our message event older than our planting reminder
-            self.message_event.created_on = self.planting_reminder.created_on - timedelta(days=1)
-            self.message_event.save()
-
-            # but fire it immediately
-            scheduled = timezone.now()
-            EventFire.objects.create(event=self.message_event, contact=self.joe, scheduled=scheduled, fired=scheduled)
-
->>>>>>> 904ab07c
             # when fetched in a bit, it should be the first event we see
             response = self.fetch_protected(
                 reverse("contacts.contact_history", args=[self.joe.uuid])
@@ -2698,7 +2196,6 @@
 
         url = reverse("contacts.contact_history", args=[self.joe.uuid])
         self.login(self.user)
-<<<<<<< HEAD
 
         response = self.client.get(url)
         self.assertEqual(200, response.status_code)
@@ -2752,61 +2249,6 @@
         event.unit = "D"
         self.assertEqual("1 day before Planting Date", campaign_event_time(event))
 
-=======
-
-        response = self.client.get(url)
-        self.assertEqual(200, response.status_code)
-        self.assertContains(response, "URNs updated to")
-        self.assertContains(response, "<b>blow80</b>, ")
-        self.assertContains(response, "<b>+250 781 111 111</b>, and ")
-        self.assertContains(response, "<b>joey</b>")
-        self.assertContains(response, "Field <b>Gender</b> updated to <b>M</b>")
-        self.assertContains(response, "Field <b>Age</b> cleared")
-        self.assertContains(response, "Language updated to <b>spa</b>")
-        self.assertContains(response, "Language cleared")
-        self.assertContains(response, "Name updated to <b>Joe</b>")
-        self.assertContains(response, "Name cleared")
-        self.assertContains(response, "Run result <b>Color</b> updated to <b>red</b> with category <b>Red</b>")
-        self.assertContains(
-            response,
-            "Email sent to\n        \n          <b>joe@nyaruka.com</b>\n        \n        with subject\n        <b>Test</b>",
-        )
-        self.assertContains(response, "unable to send email")
-        self.assertContains(response, "this is a failure")
-
-    def test_campaign_event_time(self):
-
-        self.create_campaign()
-
-        from temba.campaigns.models import CampaignEvent
-        from temba.contacts.templatetags.contacts import campaign_event_time
-
-        event = CampaignEvent.create_message_event(
-            self.org,
-            self.admin,
-            self.campaign,
-            relative_to=self.planting_date,
-            offset=7,
-            unit="D",
-            message="A message to send",
-        )
-
-        event.unit = "D"
-        self.assertEqual("7 days after Planting Date", campaign_event_time(event))
-
-        event.unit = "M"
-        self.assertEqual("7 minutes after Planting Date", campaign_event_time(event))
-
-        event.unit = "H"
-        self.assertEqual("7 hours after Planting Date", campaign_event_time(event))
-
-        event.offset = -1
-        self.assertEqual("1 hour before Planting Date", campaign_event_time(event))
-
-        event.unit = "D"
-        self.assertEqual("1 day before Planting Date", campaign_event_time(event))
-
->>>>>>> 904ab07c
         event.unit = "M"
         self.assertEqual("1 minute before Planting Date", campaign_event_time(event))
 
@@ -3751,86 +3193,6 @@
         spammers = self.create_group("Spammers", [])
         testers = self.create_group("Testers", [])
         customers = self.create_group("Customers", [])
-<<<<<<< HEAD
-
-        self.assertEqual(set(spammers.contacts.all()), set())
-        self.assertEqual(set(testers.contacts.all()), set())
-        self.assertEqual(set(customers.contacts.all()), set())
-
-        # add to 2 static groups
-        mods = self.joe.update_static_groups([spammers, testers])
-        self.assertEqual(
-            [
-                modifiers.Groups(
-                    modification="add",
-                    groups=[
-                        modifiers.GroupRef(uuid=spammers.uuid, name="Spammers"),
-                        modifiers.GroupRef(uuid=testers.uuid, name="Testers"),
-                    ],
-                ),
-            ],
-            mods,
-        )
-
-        self.joe.modify(self.admin, mods)
-
-        # remove from one and add to another
-        mods = self.joe.update_static_groups([testers, customers])
-
-        self.assertEqual(
-            [
-                modifiers.Groups(
-                    modification="remove", groups=[modifiers.GroupRef(uuid=spammers.uuid, name="Spammers")]
-                ),
-                modifiers.Groups(
-                    modification="add", groups=[modifiers.GroupRef(uuid=customers.uuid, name="Customers")]
-                ),
-            ],
-            mods,
-        )
-
-    @patch("temba.mailroom.client.MailroomClient.contact_modify")
-    def test_bulk_modify_with_no_contacts(self, mock_contact_modify):
-        mock_contact_modify.return_value = {}
-
-        # just a NOOP
-        Contact.bulk_modify(self.admin, [], [modifiers.Language(language="spa")])
-
-    @mock_mailroom
-    def test_contact_model(self, mr_mocks):
-        contact = self.create_contact(name="Boy", phone="12345")
-        self.assertEqual(contact.get_display(), "Boy")
-
-        contact3 = self.create_contact(name=None, phone="0788111222")
-        self.channel.country = "RW"
-        self.channel.save()
-
-        normalized = contact3.get_urn(URN.TEL_SCHEME).ensure_number_normalization(self.channel)
-        self.assertEqual(normalized.path, "+250788111222")
-
-        contact4 = self.create_contact(name=None, phone="0788333444")
-        normalized = contact4.get_urn(URN.TEL_SCHEME).ensure_number_normalization(self.channel)
-        self.assertEqual(normalized.path, "+250788333444")
-
-        contact5 = self.create_contact(name="Jimmy", phone="+250788333555")
-        mods = contact5.update_urns(["twitter:jimmy_woot", "tel:0788333666"])
-        contact5.modify(self.user, mods)
-
-        # check old phone URN still existing but was detached
-        self.assertIsNone(ContactURN.objects.get(identity="tel:+250788333555").contact)
-
-        # check new URNs were created and attached
-        self.assertEqual(contact5, ContactURN.objects.get(identity="tel:+250788333666").contact)
-        self.assertEqual(contact5, ContactURN.objects.get(identity="twitter:jimmy_woot").contact)
-
-        # check twitter URN takes priority if you don't specify scheme
-        self.assertEqual("twitter:jimmy_woot", str(contact5.get_urn()))
-        self.assertEqual("twitter:jimmy_woot", str(contact5.get_urn(schemes=[URN.TWITTER_SCHEME])))
-        self.assertEqual("tel:+250788333666", str(contact5.get_urn(schemes=[URN.TEL_SCHEME])))
-        self.assertIsNone(contact5.get_urn(schemes=["email"]))
-        self.assertIsNone(contact5.get_urn(schemes=["facebook"]))
-
-=======
 
         self.assertEqual(set(spammers.contacts.all()), set())
         self.assertEqual(set(testers.contacts.all()), set())
@@ -3909,7 +3271,6 @@
         self.assertIsNone(contact5.get_urn(schemes=["email"]))
         self.assertIsNone(contact5.get_urn(schemes=["facebook"]))
 
->>>>>>> 904ab07c
     def test_from_urn(self):
         self.assertEqual(Contact.from_urn(self.org, "tel:+250781111111"), self.joe)  # URN with contact
         self.assertIsNone(Contact.from_urn(self.org, "tel:+250788888888"))  # URN with no contact
@@ -4719,7 +4080,6 @@
                                     "Field:Second",
                                     "Field:First",
                                 ],
-<<<<<<< HEAD
                                 [
                                     contact2.uuid,
                                     "Adam Sumner",
@@ -4748,36 +4108,6 @@
                                     "",
                                     "",
                                 ],
-=======
-                                [
-                                    contact2.uuid,
-                                    "Adam Sumner",
-                                    "eng",
-                                    contact2.created_on,
-                                    "adam@sumner.com",
-                                    "+12067799191",
-                                    "",
-                                    "1234",
-                                    "adam",
-                                    "",
-                                    "",
-                                    "",
-                                ],
-                                [
-                                    contact3.uuid,
-                                    "Luol Deng",
-                                    "",
-                                    contact3.created_on,
-                                    "",
-                                    "+12078776655",
-                                    "",
-                                    "",
-                                    "deng",
-                                    "",
-                                    "",
-                                    "",
-                                ],
->>>>>>> 904ab07c
                             ],
                             tz=self.org.timezone,
                         )
@@ -4900,24 +4230,6 @@
         )
 
         self.assertEqual(
-            ContactListView.prepare_sort_field_struct(sort_on="last_seen_on"),
-            (
-                "last_seen_on",
-                "asc",
-                {"field_type": "attribute", "sort_direction": "asc", "field_name": "last_seen_on"},
-            ),
-        )
-
-        self.assertEqual(
-            ContactListView.prepare_sort_field_struct(sort_on="-last_seen_on"),
-            (
-                "last_seen_on",
-                "desc",
-                {"field_type": "attribute", "sort_direction": "desc", "field_name": "last_seen_on"},
-            ),
-        )
-
-        self.assertEqual(
             ContactListView.prepare_sort_field_struct(sort_on="{}".format(str(self.contactfield_1.uuid))),
             (
                 str(self.contactfield_1.uuid),
@@ -5019,7 +4331,6 @@
     def test_contact_field_list_sort_contactfields(self, mr_mocks):
         url = reverse("contacts.contact_list")
         self.login(self.admin)
-<<<<<<< HEAD
 
         mr_mocks.contact_search("", contacts=[self.joe])
         mr_mocks.contact_search("Joe", contacts=[self.joe])
@@ -5315,35 +4626,6 @@
 
         # a form creating a field that does not have a valid key
         post_data = {"label": "modified by"}
-=======
-
-        mr_mocks.contact_search("", contacts=[self.joe])
-        mr_mocks.contact_search("Joe", contacts=[self.joe])
-
-        response = self.client.get("%s?sort_on=%s" % (url, str(self.contactfield_1.key)))
-
-        self.assertEqual(response.context["sort_field"], str(self.contactfield_1.key))
-        self.assertEqual(response.context["sort_direction"], "asc")
-        self.assertNotIn("search", response.context)
-
-        response = self.client.get("%s?sort_on=-%s" % (url, str(self.contactfield_1.key)))
-
-        self.assertEqual(response.context["sort_field"], str(self.contactfield_1.key))
-        self.assertEqual(response.context["sort_direction"], "desc")
-        self.assertNotIn("search", response.context)
-
-        response = self.client.get("%s?sort_on=%s" % (url, "created_on"))
-
-        self.assertEqual(response.context["sort_field"], "created_on")
-        self.assertEqual(response.context["sort_direction"], "asc")
-        self.assertNotIn("search", response.context)
-
-        response = self.client.get("%s?sort_on=-%s&search=Joe" % (url, "created_on"))
-
-        self.assertEqual(response.context["sort_field"], "created_on")
-        self.assertEqual(response.context["sort_direction"], "desc")
-        self.assertIn("search", response.context)
->>>>>>> 904ab07c
 
         response = self.client.post(update_cf_url, post_data)
 
@@ -5477,11 +4759,6 @@
 
         response = self.client.get(detail_contactfield_url)
         self.assertEqual(response.status_code, 200)
-<<<<<<< HEAD
-=======
-        self.assertFormError(response, "form", None, "Can only contain letters, numbers and hypens.")
-        self.assertFormError(response, "form", "value_type", "This field is required.")
->>>>>>> 904ab07c
 
         self.assertEqual(response.context_data["object"].label, "Favorite Cat")
 
@@ -5490,13 +4767,8 @@
         self.assertEqual(len(response.context_data["dep_campaignevents"]), 1)
         self.assertEqual(len(response.context_data["dep_groups"]), 0)
 
-<<<<<<< HEAD
     def test_view_updatepriority_valid(self):
         org_fields = ContactField.user_fields.filter(org=self.org, is_active=True)
-=======
-        self.assertEqual(response.status_code, 200)
-        self.assertFormError(response, "form", None, "Can only contain letters, numbers and hypens.")
->>>>>>> 904ab07c
 
         self.assertListEqual([10, 0, 20], [cf.priority for cf in org_fields.order_by("id")])
 
@@ -5622,13 +4894,7 @@
             "twitterid:2352362611?foo=ba%3Fr#bobby",
         )
 
-<<<<<<< HEAD
         self.assertEqual(URN.from_tel("+12345"), "tel:+12345")
-=======
-        self.assertEqual(response.status_code, 200)
-        self.assertFormError(response, "form", None, "Can only contain letters, numbers and hypens.")
-        self.assertFormError(response, "form", "value_type", "This field is required.")
->>>>>>> 904ab07c
 
         self.assertRaises(ValueError, URN.from_parts, "", "12345")
         self.assertRaises(ValueError, URN.from_parts, "tel", "")
@@ -5646,16 +4912,11 @@
         self.assertEqual(URN.to_parts("telegram:12345#foobar"), ("telegram", "12345", None, "foobar"))
         self.assertEqual(URN.to_parts("ext:Aa0()+,-.:=@;$_!*'"), ("ext", "Aa0()+,-.:=@;$_!*'", None, None))
 
-<<<<<<< HEAD
         self.assertRaises(ValueError, URN.to_parts, "tel")
         self.assertRaises(ValueError, URN.to_parts, "tel:")  # missing scheme
         self.assertRaises(ValueError, URN.to_parts, ":12345")  # missing path
         self.assertRaises(ValueError, URN.to_parts, "x_y:123")  # invalid scheme
         self.assertRaises(ValueError, URN.to_parts, "xyz:{abc}")  # invalid path
-=======
-        self.assertEqual(response.status_code, 200)
-        self.assertFormError(response, "form", None, "Can only contain letters, numbers and hypens.")
->>>>>>> 904ab07c
 
     def test_normalize(self):
         # valid tel numbers
@@ -5860,7 +5121,6 @@
         self.assertEqual(q('age != ""'), 90)
         self.assertEqual(q('age = ""'), 0)
 
-<<<<<<< HEAD
         self.assertEqual(q("join_date = 1-1-14"), 1)
         self.assertEqual(q("join_date < 30/1/2014"), 29)
         self.assertEqual(q("join_date <= 30/1/2014"), 30)
@@ -5868,13 +5128,6 @@
         self.assertEqual(q("join_date >= 30/1/2014"), 61)
         self.assertEqual(q('join_date != ""'), 90)
         self.assertEqual(q('join_date = ""'), 0)
-=======
-        self.login(self.admin)
-        flow = self.get_flow("dependencies")
-        dependant_field = ContactField.user_fields.filter(is_active=True, org=self.org, key="favorite_cat").get()
-        dependant_field.value_type = ContactField.TYPE_DATETIME
-        dependant_field.save(update_fields=("value_type",))
->>>>>>> 904ab07c
 
         self.assertEqual(q('state is "Eastern Province"'), 90)
         self.assertEqual(q("HOME is Kayônza"), 23)
@@ -6014,7 +5267,6 @@
         # give ES some time to publish the results
         time.sleep(5)
 
-<<<<<<< HEAD
         response = self.client.get("%s?sort_on=%s" % (url, "last_seen_on"))
         self.assertEqual(response.context["object_list"][0].name, "Chris")  # oldest contact last seen
 
@@ -6053,40 +5305,8 @@
 
         # should have updated count
         self.assertEqual(81, adults.get_member_count())
-=======
-
-class ContactFieldCRUDLTest(TembaTest, CRUDLTestMixin):
-    def setUp(self):
-        super().setUp()
-
-        self.age = ContactField.get_or_create(self.org, self.admin, "age", "Age", value_type="N", show_in_table=True)
-        self.gender = ContactField.get_or_create(self.org, self.admin, "gender", "Gender", value_type="T")
-        self.state = ContactField.get_or_create(self.org, self.admin, "state", "State", value_type="S")
-
-        self.deleted = ContactField.get_or_create(self.org, self.admin, "foo", "Foo")
-        self.deleted.is_active = False
-        self.deleted.save(update_fields=("is_active",))
-
-        self.other_org_field = ContactField.get_or_create(self.org2, self.admin2, "other", "Other")
-
-    def test_list(self):
-        list_url = reverse("contacts.contactfield_list")
-
-        response = self.assertListFetch(
-            list_url, allow_viewers=False, allow_editors=True, context_objects=[self.age, self.gender, self.state]
-        )
-        self.assertEqual(3, response.context["total_count"])
-        self.assertEqual(250, response.context["total_limit"])
-        self.assertNotContains(response, "You have reached the limit")
-        self.assertNotContains(response, "You are approaching the limit")
-
-        with override_settings(MAX_ACTIVE_CONTACTFIELDS_PER_ORG=10):
-            response = self.requestView(list_url, self.admin)
->>>>>>> 904ab07c
-
-            self.assertContains(response, "You are approaching the limit")
-
-<<<<<<< HEAD
+
+
 class ContactImportTest(TembaTest):
     def test_parse_errors(self):
         # try to open an import that is completely empty
@@ -6144,25 +5364,6 @@
                 {"header": "URN:Twitter", "mapping": {"type": "scheme", "scheme": "twitter"}},
             ],
             imp.mappings,
-=======
-        with override_settings(MAX_ACTIVE_CONTACTFIELDS_PER_ORG=3):
-            response = self.requestView(list_url, self.admin)
-
-            self.assertContains(response, "You have reached the limit")
-
-
-class URNTest(TembaTest):
-    def test_facebook_urn(self):
-        self.assertTrue(URN.validate("facebook:ref:asdf"))
-
-    def test_whatsapp_urn(self):
-        self.assertTrue(URN.validate("whatsapp:12065551212"))
-        self.assertFalse(URN.validate("whatsapp:+12065551212"))
-
-    def test_freshchat_urn(self):
-        self.assertTrue(
-            URN.validate("freshchat:c0534f78-b6e9-4f79-8853-11cedfc1f35b/c0534f78-b6e9-4f79-8853-11cedfc1f35b")
->>>>>>> 904ab07c
         )
 
         # or with 3 URN columns
@@ -6177,28 +5378,8 @@
             imp.mappings,
         )
 
-<<<<<<< HEAD
         imp = self.create_contact_import("media/test_imports/missing_name_header.xls")
         self.assertEqual([{"header": "URN:Tel", "mapping": {"type": "scheme", "scheme": "tel"}}], imp.mappings)
-=======
-        self.assertEqual(URN.from_tel("+12345"), "tel:+12345")
-
-        self.assertRaises(ValueError, URN.from_parts, "", "12345")
-        self.assertRaises(ValueError, URN.from_parts, "tel", "")
-        self.assertRaises(ValueError, URN.from_parts, "xxx", "12345")
-
-    def test_to_parts(self):
-        self.assertEqual(URN.to_parts("deleted:12345"), ("deleted", "12345", None, None))
-        self.assertEqual(URN.to_parts("tel:12345"), ("tel", "12345", None, None))
-        self.assertEqual(URN.to_parts("tel:+12345"), ("tel", "+12345", None, None))
-        self.assertEqual(URN.to_parts("twitter:abc_123"), ("twitter", "abc_123", None, None))
-        self.assertEqual(URN.to_parts("mailto:a_b+c@d.com"), ("mailto", "a_b+c@d.com", None, None))
-        self.assertEqual(URN.to_parts("facebook:12345"), ("facebook", "12345", None, None))
-        self.assertEqual(URN.to_parts("vk:12345"), ("vk", "12345", None, None))
-        self.assertEqual(URN.to_parts("telegram:12345"), ("telegram", "12345", None, None))
-        self.assertEqual(URN.to_parts("telegram:12345#foobar"), ("telegram", "12345", None, "foobar"))
-        self.assertEqual(URN.to_parts("ext:Aa0()+,-.:=@;$_!*'"), ("ext", "Aa0()+,-.:=@;$_!*'", None, None))
->>>>>>> 904ab07c
 
         self.create_field("goats", "Num Goats", ContactField.TYPE_NUMBER)
 
@@ -6294,7 +5475,7 @@
                     "org_id": self.org.id,
                     "task": {"contact_import_batch_id": batches[0].id},
                     "queued_on": matchers.Datetime(),
-                },
+                }
             ],
             mr_mocks.queued_batch_tasks,
         )
@@ -6324,7 +5505,6 @@
             imp.get_info(),
         )
 
-<<<<<<< HEAD
         # simulate mailroom starting to process first batch
         imp.batches.filter(id=batches[0].id).update(
             status="O", num_created=2, num_updated=1, errors=[{"record": 1, "message": "that's wrong"}]
@@ -6359,13 +5539,6 @@
             },
             imp.get_info(),
         )
-=======
-class ESIntegrationTest(TembaNonAtomicTest):
-    def test_ES_contacts_index(self):
-        self.create_anonymous_user()
-        self.admin = self.create_user("Administrator")
-        self.user = self.admin
->>>>>>> 904ab07c
 
         # simulate mailroom completing second batch
         imp.batches.filter(id=batches[1].id).update(status="C", finished_on=timezone.now())
@@ -6416,7 +5589,6 @@
             batch.specs,
         )
 
-<<<<<<< HEAD
         imp = self.create_contact_import("media/test_imports/with_uuid.xlsx")
         imp.start()
         batch = imp.batches.get()
@@ -6471,35 +5643,6 @@
         imp = self.create_contact_import("media/test_imports/invalid_urn.xlsx")
         imp.start()
         batch = imp.batches.get()
-=======
-            number = "0188382%s" % str(i).zfill(3)
-            twitter = ("tweep_%d" % (i + 1)) if (i % 3 == 0) else None  # 1 in 3 have twitter URN
-            join_date = datetime_to_str(date(2014, 1, 1) + timezone.timedelta(days=i), date_format, tz=pytz.utc)
-
-            # create contact with some field data so we can do some querying
-            fields = {
-                "age": str(i + 10),
-                "join_date": str(join_date),
-                "state": "Eastern Province",
-                "home": districts[i % len(districts)],
-                "ward": wards[i % len(wards)],
-                "isureporter": "yes" if i % 2 == 0 else "no" if i % 3 == 0 else None,
-                "hasbirth": "no",
-            }
-
-            if i % 3 == 0:
-                fields["profession"] = "Farmer"  # only some contacts have any value for this
-
-            urns = [f"tel:{number}"]
-            if twitter:
-                urns.append(f"twitter:{twitter}")
-
-            self.create_contact(name, urns=urns, fields=fields)
-
-        def q(query):
-            results = search_contacts(self.org, query, group=self.org.cached_active_contacts_group)
-            return results.total
->>>>>>> 904ab07c
 
         # invalid looking urns still passed to mailroom to decide how to handle them
         self.assertEqual(
@@ -6544,11 +5687,7 @@
         )
 
         # check that we correctly detect different encodings
-        enc_tests = [
-            ("utf16-le", "Drazen"),
-            ("utf16-be", "Drazen"),
-            ("iso-8859-1", "Dràzen"),
-        ]
+        enc_tests = [("utf16-le", "Drazen"), ("utf16-be", "Drazen"), ("iso-8859-1", "Dràzen")]
         for test in enc_tests:
             imp = self.create_contact_import(f"media/test_imports/encoding_{test[0]}.csv")
             imp.start()
@@ -6651,14 +5790,7 @@
     def test_create_and_preview(self):
         create_url = reverse("contacts.contactimport_create")
 
-<<<<<<< HEAD
         self.assertCreateFetch(create_url, allow_viewers=False, allow_editors=True, form_fields=["file"])
-=======
-            # don't allow matching on URNs
-            self.assertEqual(q("0188382011"), 0)
-            self.assertRaises(SearchException, q, "tel is +250188382011")
-            self.assertRaises(SearchException, q, "twitter has tweep")
->>>>>>> 904ab07c
 
         # try posting with nothing
         response = self.client.post(create_url, {})
@@ -6769,7 +5901,6 @@
         self.assertEqual(1, len(response.context["form"].errors))
         self.assertFormError(response, "form", "__all__", "Field name 'goats' is repeated.")
 
-<<<<<<< HEAD
         # if including a new field, name can't be invalid
         response = self.client.post(
             preview_url,
@@ -6786,41 +5917,6 @@
         self.assertFormError(
             response, "form", "__all__", "Field name for 'Field:Sheep' is invalid or a reserved word."
         )
-=======
-        now = timezone.now()
-        next_two_days = timezone.now() + timezone.timedelta(days=2)
-
-        self.create_contact(name="James", urns=["tel:+250188382999"], last_seen_on=next_two_days)
-        self.create_contact(name="Chris", urns=["tel:+250188382888"], last_seen_on=now)
-
-        # new contacts were created, execute the rp-indexer again
-        result = subprocess.run(
-            ["./rp-indexer", "-elastic-url", settings.ELASTICSEARCH_URL, "-db", database_url, "-rebuild"],
-            stdout=subprocess.PIPE,
-            stderr=subprocess.PIPE,
-        )
-        self.assertEqual(result.returncode, 0, "Command failed: %s\n\n%s" % (result.stdout, result.stderr))
-
-        # give ES some time to publish the results
-        time.sleep(5)
-
-        response = self.client.get("%s?sort_on=%s" % (url, "last_seen_on"))
-        self.assertEqual(response.context["object_list"][0].name, "Chris")  # oldest contact last seen
-
-        response = self.client.get("%s?sort_on=-%s" % (url, "last_seen_on"))
-        self.assertEqual(response.context["object_list"][0].name, "James")  # recent contact last seen
-
-        # create a dynamic group on age
-        self.login(self.admin)
-        url = reverse("contacts.contactgroup_create")
-        self.client.post(url, dict(name="Adults", group_query="age > 30"))
-
-        time.sleep(5)
-
-        # check that it was created with the right counts
-        adults = ContactGroup.user_groups.get(org=self.org, name="Adults")
-        self.assertEqual(69, adults.get_member_count())
->>>>>>> 904ab07c
 
         # or empty
         response = self.client.post(
@@ -6834,14 +5930,8 @@
                 "column_5_value_type": "T",
             },
         )
-<<<<<<< HEAD
         self.assertEqual(1, len(response.context["form"].errors))
         self.assertFormError(response, "form", "__all__", "Field name for 'Field:Sheep' can't be empty.")
-=======
-
-        # mailroom creation of event fires
-        event.schedule_async()
->>>>>>> 904ab07c
 
         # unless you're ignoring it
         response = self.client.post(
@@ -6882,673 +5972,4 @@
 
         read_url = reverse("contacts.contactimport_read", args=[imp.id])
 
-<<<<<<< HEAD
-=======
-
-class ContactImportTest(TembaTest):
-    def test_parse_errors(self):
-        # try to open an import that is completely empty
-        with self.assertRaisesRegexp(ValidationError, "Import file appears to be empty."):
-            ContactImport.try_to_parse(self.org, io.BytesIO(b""), "foo.csv")
-
-        def try_to_parse(name):
-            path = f"media/test_imports/{name}"
-            with open(path, "rb") as f:
-                ContactImport.try_to_parse(self.org, f, path)
-
-        # try to open an import that exceeds the record limit
-        with patch("temba.contacts.models.ContactImport.MAX_RECORDS", 2):
-            with self.assertRaisesRegexp(ValidationError, r"Import files can contain a maximum of 2 records\."):
-                try_to_parse("simple.xlsx")
-
-        bad_files = [
-            ("empty.csv", "Import file doesn't contain any records."),
-            ("empty_header.xls", "Import file contains an empty header."),
-            ("duplicate_urn.xlsx", "Import file contains duplicated contact URN 'tel:+250788382382'."),
-            (
-                "duplicate_uuid.xlsx",
-                "Import file contains duplicated contact UUID 'f519ca1f-8513-49ba-8896-22bf0420dec7'.",
-            ),
-            ("invalid_scheme.xlsx", "Header 'URN:XXX' is not a valid URN type."),
-            ("invalid_field_key.xlsx", "Header 'Field: #$^%' is not a valid field name."),
-            ("no_urn_or_uuid.xlsx", "Import files must contain either UUID or a URN header."),
-            ("uuid_only.csv", "Import files must contain columns besides UUID."),
-        ]
-
-        for imp_file, imp_error in bad_files:
-            with self.assertRaises(ValidationError, msg=f"expected error in {imp_file}") as e:
-                try_to_parse(imp_file)
-            self.assertEqual(imp_error, e.exception.messages[0], f"error mismatch for {imp_file}")
-
-    def test_extract_mappings(self):
-        # try simple import in different formats
-        for ext in ("csv", "xls", "xlsx"):
-            imp = self.create_contact_import(f"media/test_imports/simple.{ext}")
-            self.assertEqual(3, imp.num_records)
-            self.assertEqual(
-                [
-                    {"header": "URN:Tel", "mapping": {"type": "scheme", "scheme": "tel"}},
-                    {"header": "name", "mapping": {"type": "attribute", "name": "name"}},
-                ],
-                imp.mappings,
-            )
-
-        # try import with 2 URN types
-        imp = self.create_contact_import("media/test_imports/twitter_and_phone.xls")
-        self.assertEqual(
-            [
-                {"header": "URN:Tel", "mapping": {"type": "scheme", "scheme": "tel"}},
-                {"header": "name", "mapping": {"type": "attribute", "name": "name"}},
-                {"header": "URN:Twitter", "mapping": {"type": "scheme", "scheme": "twitter"}},
-            ],
-            imp.mappings,
-        )
-
-        # or with 3 URN columns
-        imp = self.create_contact_import("media/test_imports/multiple_tel_urns.xlsx")
-        self.assertEqual(
-            [
-                {"header": "Name", "mapping": {"type": "attribute", "name": "name"}},
-                {"header": "URN:Tel", "mapping": {"type": "scheme", "scheme": "tel"}},
-                {"header": "URN:Tel", "mapping": {"type": "scheme", "scheme": "tel"}},
-                {"header": "URN:Tel", "mapping": {"type": "scheme", "scheme": "tel"}},
-            ],
-            imp.mappings,
-        )
-
-        imp = self.create_contact_import("media/test_imports/missing_name_header.xls")
-        self.assertEqual([{"header": "URN:Tel", "mapping": {"type": "scheme", "scheme": "tel"}}], imp.mappings)
-
-        self.create_field("goats", "Num Goats", ContactField.TYPE_NUMBER)
-
-        imp = self.create_contact_import("media/test_imports/extra_fields_and_group.xlsx")
-        self.assertEqual(
-            [
-                {"header": "URN:Tel", "mapping": {"type": "scheme", "scheme": "tel"}},
-                {"header": "Name", "mapping": {"type": "attribute", "name": "name"}},
-                {"header": "language", "mapping": {"type": "attribute", "name": "language"}},
-                {"header": "Created On", "mapping": {"type": "ignore"}},
-                {
-                    "header": "field: goats",
-                    "mapping": {"type": "field", "key": "goats", "name": "Num Goats"},  # matched by key
-                },
-                {
-                    "header": "Field:Sheep",
-                    "mapping": {"type": "new_field", "key": "sheep", "name": "Sheep", "value_type": "T"},
-                },
-                {"header": "Group:Testers", "mapping": {"type": "ignore"}},
-            ],
-            imp.mappings,
-        )
-
-        # it's possible for field keys and labels to be out of sync, in which case we match by label first because
-        # that's how we export contacts
-        self.create_field("num_goats", "Goats", ContactField.TYPE_NUMBER)
-
-        imp = self.create_contact_import("media/test_imports/extra_fields_and_group.xlsx")
-        self.assertEqual(
-            {
-                "header": "field: goats",
-                "mapping": {"type": "field", "key": "num_goats", "name": "Goats"},  # matched by label
-            },
-            imp.mappings[4],
-        )
-
-        # a header can be a number but it will be ignored
-        imp = self.create_contact_import("media/test_imports/numerical_header.xlsx")
-        self.assertEqual(
-            [
-                {"header": "URN:Tel", "mapping": {"type": "scheme", "scheme": "tel"}},
-                {"header": "Name", "mapping": {"name": "name", "type": "attribute"}},
-                {"header": "123", "mapping": {"type": "ignore"}},
-            ],
-            imp.mappings,
-        )
-
-        self.create_field("a_number", "A-Number", ContactField.TYPE_NUMBER)
-
-        imp = self.create_contact_import("media/test_imports/header_chars.xlsx")
-        self.assertEqual(
-            [
-                {"header": "URN:Tel", "mapping": {"type": "scheme", "scheme": "tel"}},
-                {"header": "Name", "mapping": {"type": "attribute", "name": "name"}},
-                {"header": "Field: A-Number", "mapping": {"type": "field", "key": "a_number", "name": "A-Number"}},
-            ],
-            imp.mappings,
-        )
-
-    @mock_mailroom
-    def test_batches(self, mr_mocks):
-        imp = self.create_contact_import("media/test_imports/simple.xlsx")
-        self.assertEqual(3, imp.num_records)
-        self.assertIsNone(imp.started_on)
-
-        # info can be fetched but it's empty
-        self.assertEqual(
-            {"status": "P", "num_created": 0, "num_updated": 0, "num_errored": 0, "errors": [], "time_taken": 0},
-            imp.get_info(),
-        )
-
-        imp.start()
-        batches = list(imp.batches.order_by("id"))
-
-        self.assertIsNotNone(imp.started_on)
-        self.assertEqual(1, len(batches))
-        self.assertEqual(0, batches[0].record_start)
-        self.assertEqual(3, batches[0].record_end)
-        self.assertEqual(
-            [
-                {"name": "Eric Newcomer", "urns": ["tel:+250788382382"], "groups": [str(imp.group.uuid)]},
-                {"name": "NIC POTTIER", "urns": ["tel:+250788383383"], "groups": [str(imp.group.uuid)]},
-                {"name": "jen newcomer", "urns": ["tel:+250788383385"], "groups": [str(imp.group.uuid)]},
-            ],
-            batches[0].specs,
-        )
-
-        # check batch was queued for import by mailroom
-        self.assertEqual(
-            [
-                {
-                    "type": "import_contact_batch",
-                    "org_id": self.org.id,
-                    "task": {"contact_import_batch_id": batches[0].id},
-                    "queued_on": matchers.Datetime(),
-                }
-            ],
-            mr_mocks.queued_batch_tasks,
-        )
-
-        # records are batched if they exceed batch size
-        with patch("temba.contacts.models.ContactImport.BATCH_SIZE", 2):
-            imp = self.create_contact_import("media/test_imports/simple.xlsx")
-            imp.start()
-
-        batches = list(imp.batches.order_by("id"))
-        self.assertEqual(2, len(batches))
-        self.assertEqual(0, batches[0].record_start)
-        self.assertEqual(2, batches[0].record_end)
-        self.assertEqual(2, batches[1].record_start)
-        self.assertEqual(3, batches[1].record_end)
-
-        # info is calculated across all batches
-        self.assertEqual(
-            {
-                "status": "P",
-                "num_created": 0,
-                "num_updated": 0,
-                "num_errored": 0,
-                "errors": [],
-                "time_taken": matchers.Int(),
-            },
-            imp.get_info(),
-        )
-
-        # simulate mailroom starting to process first batch
-        imp.batches.filter(id=batches[0].id).update(
-            status="O", num_created=2, num_updated=1, errors=[{"record": 1, "message": "that's wrong"}]
-        )
-
-        self.assertEqual(
-            {
-                "status": "O",
-                "num_created": 2,
-                "num_updated": 1,
-                "num_errored": 0,
-                "errors": [{"record": 1, "message": "that's wrong"}],
-                "time_taken": matchers.Int(),
-            },
-            imp.get_info(),
-        )
-
-        # simulate mailroom completing first batch, starting second
-        imp.batches.filter(id=batches[0].id).update(status="C", finished_on=timezone.now())
-        imp.batches.filter(id=batches[1].id).update(
-            status="O", num_created=3, num_updated=5, errors=[{"record": 3, "message": "that's not right"}]
-        )
-
-        self.assertEqual(
-            {
-                "status": "O",
-                "num_created": 5,
-                "num_updated": 6,
-                "num_errored": 0,
-                "errors": [{"record": 1, "message": "that's wrong"}, {"record": 3, "message": "that's not right"}],
-                "time_taken": matchers.Int(),
-            },
-            imp.get_info(),
-        )
-
-        # simulate mailroom completing second batch
-        imp.batches.filter(id=batches[1].id).update(status="C", finished_on=timezone.now())
-
-        self.assertEqual(
-            {
-                "status": "C",
-                "num_created": 5,
-                "num_updated": 6,
-                "num_errored": 0,
-                "errors": [{"record": 1, "message": "that's wrong"}, {"record": 3, "message": "that's not right"}],
-                "time_taken": matchers.Int(),
-            },
-            imp.get_info(),
-        )
-
-        # if a batch failed.. we all failed
-        imp.batches.filter(id=batches[1].id).update(status="F")
-
-        self.assertEqual("F", imp.get_info()["status"])
-
-    @mock_mailroom
-    def test_batches_with_fields(self, mr_mocks):
-        self.create_field("goats", "Goats", ContactField.TYPE_NUMBER)
-
-        imp = self.create_contact_import("media/test_imports/extra_fields_and_group.xlsx")
-        imp.start()
-        batch = imp.batches.get()  # single batch
-
-        self.assertEqual(
-            [
-                {
-                    "name": "John Doe",
-                    "language": "eng",
-                    "urns": ["tel:+250788123123"],
-                    "fields": {"goats": "1", "sheep": "0"},
-                    "groups": [str(imp.group.uuid)],
-                },
-                {
-                    "name": "Mary Smith",
-                    "language": "spa",
-                    "urns": ["tel:+250788456456"],
-                    "fields": {"goats": "3", "sheep": "5"},
-                    "groups": [str(imp.group.uuid)],
-                },
-                {"urns": ["tel:+250788456678"], "groups": [str(imp.group.uuid)]},  # blank values ignored
-            ],
-            batch.specs,
-        )
-
-        imp = self.create_contact_import("media/test_imports/with_uuid.xlsx")
-        imp.start()
-        batch = imp.batches.get()
-        self.assertEqual(
-            [
-                {"uuid": "f519ca1f-8513-49ba-8896-22bf0420dec7", "name": "Joe", "groups": [str(imp.group.uuid)]},
-                {"uuid": "989975f0-3bff-43d6-82c8-a6bbc201c938", "name": "Frank", "groups": [str(imp.group.uuid)]},
-            ],
-            batch.specs,
-        )
-
-        # cells with -- mean explicit clearing of those values
-        imp = self.create_contact_import("media/test_imports/explicit_clearing.xlsx")
-        imp.start()
-        batch = imp.batches.get()  # single batch
-
-        self.assertEqual(
-            {
-                "name": "",
-                "language": "",
-                "urns": ["tel:+250788456678"],
-                "fields": {"goats": "", "sheep": ""},
-                "groups": [str(imp.group.uuid)],
-            },
-            batch.specs[2],
-        )
-
-        # uuids and languages converted to lowercase, case in names is preserved
-        imp = self.create_contact_import("media/test_imports/uppercase.xlsx")
-        imp.start()
-        batch = imp.batches.get()
-        self.assertEqual(
-            [
-                {
-                    "uuid": "92faa753-6faa-474a-a833-788032d0b757",
-                    "name": "Eric Newcomer",
-                    "language": "eng",
-                    "groups": [str(imp.group.uuid)],
-                },
-                {
-                    "uuid": "3c11ac1f-c869-4247-a73c-9b97bff61659",
-                    "name": "NIC POTTIER",
-                    "language": "spa",
-                    "groups": [str(imp.group.uuid)],
-                },
-            ],
-            batch.specs,
-        )
-
-    @mock_mailroom
-    def test_batches_with_invalid_urn(self, mr_mocks):
-        imp = self.create_contact_import("media/test_imports/invalid_urn.xlsx")
-        imp.start()
-        batch = imp.batches.get()
-
-        # invalid looking urns still passed to mailroom to decide how to handle them
-        self.assertEqual(
-            [
-                {"name": "Eric Newcomer", "urns": ["tel:+%3F"], "groups": [str(imp.group.uuid)]},
-                {"name": "Nic Pottier", "urns": ["tel:2345678901234567890"], "groups": [str(imp.group.uuid)]},
-            ],
-            batch.specs,
-        )
-
-    @mock_mailroom
-    def test_batches_with_multiple_tels(self, mr_mocks):
-        imp = self.create_contact_import("media/test_imports/multiple_tel_urns.xlsx")
-        imp.start()
-        batch = imp.batches.get()
-
-        self.assertEqual(
-            [
-                {
-                    "name": "Bob",
-                    "urns": ["tel:+250788382001", "tel:+250788382002", "tel:+250788382003"],
-                    "groups": [str(imp.group.uuid)],
-                },
-                {"name": "Jim", "urns": ["tel:+250788382004", "tel:+250788382005"], "groups": [str(imp.group.uuid)]},
-            ],
-            batch.specs,
-        )
-
-    @mock_mailroom
-    def test_batches_from_csv(self, mr_mocks):
-        imp = self.create_contact_import("media/test_imports/simple.csv")
-        imp.start()
-        batch = imp.batches.get()
-
-        self.assertEqual(
-            [
-                {"name": "Eric Newcomer", "urns": ["tel:+250788382382"], "groups": [str(imp.group.uuid)]},
-                {"name": "NIC POTTIER", "urns": ["tel:+250788383383"], "groups": [str(imp.group.uuid)]},
-                {"name": "jen newcomer", "urns": ["tel:+250788383385"], "groups": [str(imp.group.uuid)]},
-            ],
-            batch.specs,
-        )
-
-        # check that we correctly detect different encodings
-        enc_tests = [("utf16-le", "Drazen"), ("utf16-be", "Drazen"), ("iso-8859-1", "Dràzen")]
-        for test in enc_tests:
-            imp = self.create_contact_import(f"media/test_imports/encoding_{test[0]}.csv")
-            imp.start()
-            batch = imp.batches.get()
-            self.assertEqual(test[1], batch.specs[0]["name"])
-
-    @mock_mailroom
-    def test_detect_spamminess(self, mr_mocks):
-        imp = self.create_contact_import("media/test_imports/sequential_tels.xls")
-        imp.start()
-
-        self.org.refresh_from_db()
-        self.assertTrue(self.org.is_flagged)
-
-        with patch("temba.contacts.models.ContactImport.SEQUENTIAL_URNS_THRESHOLD", 3):
-            self.assertFalse(ContactImport._detect_spamminess(["tel:+593979000001", "tel:+593979000002"]))
-            self.assertFalse(
-                ContactImport._detect_spamminess(
-                    ["tel:+593979000001", "tel:+593979000003", "tel:+593979000005", "tel:+593979000007"]
-                )
-            )
-
-            self.assertTrue(
-                ContactImport._detect_spamminess(["tel:+593979000001", "tel:+593979000002", "tel:+593979000003"])
-            )
-
-            # order not important
-            self.assertTrue(
-                ContactImport._detect_spamminess(["tel:+593979000003", "tel:+593979000001", "tel:+593979000002"])
-            )
-
-            # non-numeric paths ignored
-            self.assertTrue(
-                ContactImport._detect_spamminess(
-                    ["tel:+593979000001", "tel:ABC", "tel:+593979000002", "tel:+593979000003"]
-                )
-            )
-
-    @mock_mailroom
-    def test_detect_spamminess_verified_org(self, mr_mocks):
-        # if an org is verified, no flagging occurs
-        self.org.verify()
-
-        imp = self.create_contact_import("media/test_imports/sequential_tels.xls")
-        imp.start()
-
-        self.org.refresh_from_db()
-        self.assertFalse(self.org.is_flagged)
-
-    def test_data_types(self):
-        imp = self.create_contact_import("media/test_imports/data_formats.xlsx")
-        imp.start()
-        batch = imp.batches.get()
-        self.assertEqual(
-            [
-                {
-                    "uuid": "17c4388a-024f-4e67-937a-13be78a70766",
-                    "fields": {
-                        "a_number": "1234.5678",
-                        "a_date": "2020-10-19",
-                        "a_time": "13:17:00",
-                        "a_datetime": "2020-10-19T13:18:00+02:00",
-                        "price": "123.45",
-                    },
-                    "groups": [str(imp.group.uuid)],
-                }
-            ],
-            batch.specs,
-        )
-
-    def test_parse_value(self):
-        imp = self.create_contact_import("media/test_imports/simple.xlsx")
-        kgl = pytz.timezone("Africa/Kigali")
-
-        tests = [
-            ("", ""),
-            (" Yes ", "Yes"),
-            (1234, "1234"),
-            (123.456, "123.456"),
-            (date(2020, 9, 18), "2020-09-18"),
-            (datetime(2020, 9, 18, 15, 45, 30, 0), "2020-09-18T15:45:30+02:00"),
-            (kgl.localize(datetime(2020, 9, 18, 15, 45, 30, 0)), "2020-09-18T15:45:30+02:00"),
-        ]
-        for test in tests:
-            self.assertEqual(test[1], imp._parse_value(test[0], tz=kgl))
-
-    def test_default_group_name(self):
-        tests = [
-            ("simple.csv", "Simple"),
-            ("contact-imports.csv", "Contact Imports"),
-            ("abc_@@é.csv", "Abc É"),
-            ("a_@@é.csv", "Import"),  # would be too short
-            (f"{'x' * 100}.csv", "Xxxxxxxxxxxxxxxxxxxxxxxxxxxxxxxxxxxxxxxxxxxxxxxxxxxxxx"),  # truncated
-        ]
-        for test in tests:
-            self.assertEqual(test[1], ContactImport(original_filename=test[0])._default_group_name())
-
-
-class ContactImportCRUDLTest(TembaTest, CRUDLTestMixin):
-    def test_create_and_preview(self):
-        create_url = reverse("contacts.contactimport_create")
-
-        self.assertCreateFetch(create_url, allow_viewers=False, allow_editors=True, form_fields=["file"])
-
-        # try posting with nothing
-        response = self.client.post(create_url, {})
-        self.assertFormError(response, "form", "file", "This field is required.")
-
-        def upload(path):
-            with open(path, "rb") as f:
-                return SimpleUploadedFile(path, content=f.read())
-
-        # try uploading when we've already reached our group limit
-        self.create_group("Testers", contacts=[])
-        with override_settings(MAX_ACTIVE_CONTACTGROUPS_PER_ORG=1):
-            response = self.client.post(create_url, {"file": upload("media/test_imports/simple.xlsx")})
-            self.assertFormError(
-                response,
-                "form",
-                "__all__",
-                "This workspace has reached the limit of 1 groups. "
-                "You must delete existing ones before you can perform an import.",
-            )
-
-        # try uploading an empty CSV file
-        response = self.client.post(create_url, {"file": upload("media/test_imports/empty.csv")})
-        self.assertFormError(response, "form", "file", "Import file doesn't contain any records.")
-
-        # try uploading a valid XLSX file
-        response = self.client.post(create_url, {"file": upload("media/test_imports/simple.xlsx")})
-        self.assertEqual(302, response.status_code)
-
-        imp = ContactImport.objects.get()
-        self.assertEqual(self.org, imp.org)
-        self.assertEqual(3, imp.num_records)
-        self.assertRegexpMatches(imp.file.name, rf"^contact_imports/{self.org.id}/[\w-]{{36}}.xlsx$")
-        self.assertEqual("simple.xlsx", imp.original_filename)
-        self.assertIsNone(imp.started_on)
-        self.assertIsNone(imp.group)
-
-        preview_url = reverse("contacts.contactimport_preview", args=[imp.id])
-        read_url = reverse("contacts.contactimport_read", args=[imp.id])
-
-        # will have been redirected to the preview view for the new import
-        self.assertEqual(preview_url, response.url)
-
-        response = self.client.get(preview_url)
-        self.assertContains(response, "URN:Tel")
-        self.assertContains(response, "name")
-
-        response = self.client.post(preview_url, {})
-        self.assertEqual(302, response.status_code)
-        self.assertEqual(read_url, response.url)
-
-        imp.refresh_from_db()
-        self.assertIsNotNone(imp.started_on)
-
-        # can no longer access preview URL.. will be redirected to read
-        response = self.client.get(preview_url)
-        self.assertEqual(302, response.status_code)
-        self.assertEqual(read_url, response.url)
-
-    def test_preview_with_mappings(self):
-        self.create_field("age", "Age", ContactField.TYPE_NUMBER)
-
-        imp = self.create_contact_import("media/test_imports/extra_fields_and_group.xlsx")
-        preview_url = reverse("contacts.contactimport_preview", args=[imp.id])
-
-        # columns 4 and 5 are a non-existent field so will have controls to create a new one
-        self.assertUpdateFetch(
-            preview_url,
-            allow_viewers=False,
-            allow_editors=True,
-            form_fields=[
-                "column_4_include",
-                "column_4_name",
-                "column_4_value_type",
-                "column_5_include",
-                "column_5_name",
-                "column_5_value_type",
-            ],
-        )
-
-        # if including a new fields, can't use existing field name
-        response = self.client.post(
-            preview_url,
-            {
-                "column_4_include": True,
-                "column_4_name": "Goats",
-                "column_4_value_type": "N",
-                "column_5_include": True,
-                "column_5_name": "age",
-                "column_5_value_type": "N",
-            },
-        )
-        self.assertEqual(1, len(response.context["form"].errors))
-        self.assertFormError(response, "form", "__all__", "Field name for 'Field:Sheep' matches an existing field.")
-
-        # if including a new fields, can't repeat names
-        response = self.client.post(
-            preview_url,
-            {
-                "column_4_include": True,
-                "column_4_name": "Goats",
-                "column_4_value_type": "N",
-                "column_5_include": True,
-                "column_5_name": "goats",
-                "column_5_value_type": "N",
-            },
-        )
-        self.assertEqual(1, len(response.context["form"].errors))
-        self.assertFormError(response, "form", "__all__", "Field name 'goats' is repeated.")
-
-        # if including a new field, name can't be invalid
-        response = self.client.post(
-            preview_url,
-            {
-                "column_4_include": True,
-                "column_4_name": "Goats",
-                "column_4_value_type": "N",
-                "column_5_include": True,
-                "column_5_name": "#$%^@",
-                "column_5_value_type": "N",
-            },
-        )
-        self.assertEqual(1, len(response.context["form"].errors))
-        self.assertFormError(
-            response, "form", "__all__", "Field name for 'Field:Sheep' is invalid or a reserved word."
-        )
-
-        # or empty
-        response = self.client.post(
-            preview_url,
-            {
-                "column_4_include": True,
-                "column_4_name": "Goats",
-                "column_4_value_type": "N",
-                "column_5_include": True,
-                "column_5_name": "",
-                "column_5_value_type": "T",
-            },
-        )
-        self.assertEqual(1, len(response.context["form"].errors))
-        self.assertFormError(response, "form", "__all__", "Field name for 'Field:Sheep' can't be empty.")
-
-        # unless you're ignoring it
-        response = self.client.post(
-            preview_url,
-            {
-                "column_4_include": True,
-                "column_4_name": "Goats",
-                "column_4_value_type": "N",
-                "column_5_include": False,
-                "column_5_name": "",
-                "column_5_value_type": "T",
-            },
-        )
-        self.assertEqual(302, response.status_code)
-
-        # mappings will have been updated
-        imp.refresh_from_db()
-        self.assertEqual(
-            [
-                {"header": "URN:Tel", "mapping": {"type": "scheme", "scheme": "tel"}},
-                {"header": "Name", "mapping": {"type": "attribute", "name": "name"}},
-                {"header": "language", "mapping": {"type": "attribute", "name": "language"}},
-                {"header": "Created On", "mapping": {"type": "ignore"}},
-                {
-                    "header": "field: goats",
-                    "mapping": {"type": "new_field", "key": "goats", "name": "Goats", "value_type": "N"},
-                },
-                {"header": "Field:Sheep", "mapping": {"type": "ignore"}},
-                {"header": "Group:Testers", "mapping": {"type": "ignore"}},
-            ],
-            imp.mappings,
-        )
-
-    @patch("temba.contacts.models.ContactImport.BATCH_SIZE", 2)
-    def test_read(self):
-        imp = self.create_contact_import("media/test_imports/simple.xlsx")
-        imp.start()
-
-        read_url = reverse("contacts.contactimport_read", args=[imp.id])
-
->>>>>>> 904ab07c
         self.assertReadFetch(read_url, allow_viewers=True, allow_editors=True, context_object=imp)