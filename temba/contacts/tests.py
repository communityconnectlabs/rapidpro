--- conflicted
+++ resolved
@@ -483,26 +483,16 @@
         self.assertContentMenu(
             read_url,
             self.editor,
-<<<<<<< HEAD
-            ["Send Message", "Start Flow", "Open Ticket", "-", "Edit", "Custom Fields", "Block", "Archive"],
-=======
-            ["Send Message", "Start Flow", "Open Ticket", "Edit", "Custom Fields"],
->>>>>>> 484d9aff
+            ["Send Message", "Start Flow", "Open Ticket", "-", "Edit", "Custom Fields"],
         )
         self.assertContentMenu(
             read_url,
             self.admin,
-<<<<<<< HEAD
-            ["Send Message", "Start Flow", "Open Ticket", "-", "Edit", "Custom Fields", "Block", "Archive"],
+            ["Send Message", "Start Flow", "Open Ticket", "-", "Edit", "Custom Fields"],
         )
 
         # check menu for spa
-        self.assertContentMenu(
-            read_url, self.admin, ["Start Flow", "Open Ticket", "-", "Edit", "Block", "Archive"], True
-=======
-            ["Send Message", "Start Flow", "Open Ticket", "Edit", "Custom Fields"],
->>>>>>> 484d9aff
-        )
+        self.assertContentMenu(read_url, self.admin, ["Start Flow", "Open Ticket", "-", "Edit"], True)
 
         # login as viewer
         self.login(self.user)
