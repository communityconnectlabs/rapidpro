--- conflicted
+++ resolved
@@ -4481,15 +4481,9 @@
                 error_messages=[
                     dict(
                         line=3,
-<<<<<<< HEAD
-                        error="Missing any valid URNs; at least one among phone, "
-                        "facebook, twitter, twitterid, viber, line, telegram, mailto, "
-                        "external, jiochat, wechat, fcm, whatsapp should be provided or a Contact UUID",
-=======
                         error="Missing any valid URNs; at least one among URN:tel, "
                         "URN:facebook, URN:twitter, URN:twitterid, URN:viber, URN:line, URN:telegram, URN:mailto, "
-                        "URN:ext, URN:jiochat, URN:fcm, URN:whatsapp should be provided or a Contact UUID",
->>>>>>> cc99ee55
+                        "URN:ext, URN:jiochat, URN:wechat, URN:fcm, URN:whatsapp should be provided or a Contact UUID",
                     ),
                     dict(line=4, error="Invalid Phone number 12345"),
                 ],
@@ -4580,15 +4574,9 @@
                     error_messages=[
                         dict(
                             line=3,
-<<<<<<< HEAD
-                            error="Missing any valid URNs; at least one among phone, "
-                            "facebook, twitter, twitterid, viber, line, telegram, mailto, "
-                            "external, jiochat, wechat, fcm, whatsapp should be provided or a Contact UUID",
-=======
                             error="Missing any valid URNs; at least one among URN:tel, "
                             "URN:facebook, URN:twitter, URN:twitterid, URN:viber, URN:line, URN:telegram, URN:mailto, "
-                            "URN:ext, URN:jiochat, URN:fcm, URN:whatsapp should be provided or a Contact UUID",
->>>>>>> cc99ee55
+                            "URN:ext, URN:jiochat, URN:wechat, URN:fcm, URN:whatsapp should be provided or a Contact UUID",
                         )
                     ],
                 ),
@@ -4668,15 +4656,9 @@
                     error_messages=[
                         dict(
                             line=3,
-<<<<<<< HEAD
-                            error="Missing any valid URNs; at least one among phone, "
-                            "facebook, twitter, twitterid, viber, line, telegram, mailto, "
-                            "external, jiochat, wechat, fcm, whatsapp should be provided or a Contact UUID",
-=======
                             error="Missing any valid URNs; at least one among URN:tel, "
                             "URN:facebook, URN:twitter, URN:twitterid, URN:viber, URN:line, URN:telegram, URN:mailto, "
-                            "URN:ext, URN:jiochat, URN:fcm, URN:whatsapp should be provided or a Contact UUID",
->>>>>>> cc99ee55
+                            "URN:ext, URN:jiochat, URN:wechat, URN:fcm, URN:whatsapp should be provided or a Contact UUID",
                         )
                     ],
                 ),
@@ -4827,15 +4809,9 @@
             response,
             "form",
             "csv_file",
-<<<<<<< HEAD
-            'The file you provided is missing a required header. At least one of "Phone", "Facebook", '
-            '"Twitter", "Twitterid", "Viber", "Line", "Telegram", "Mailto", "External", '
-            '"Jiochat", "Wechat", "Fcm", "Whatsapp" or "Contact UUID" should be included.',
-=======
             'The file you provided is missing a required header. At least one of "URN:tel", "URN:facebook", '
             '"URN:twitter", "URN:twitterid", "URN:viber", "URN:line", "URN:telegram", "URN:mailto", "URN:ext", '
-            '"URN:jiochat", "URN:fcm", "URN:whatsapp" or "Contact UUID" should be included.',
->>>>>>> cc99ee55
+            '"URN:jiochat", URN:wechat, "URN:fcm", "URN:whatsapp" or "Contact UUID" should be included.',
         )
 
         csv_file = open("%s/test_imports/sample_contacts_missing_name_phone_headers.xls" % settings.MEDIA_ROOT, "rb")
@@ -4845,15 +4821,9 @@
             response,
             "form",
             "csv_file",
-<<<<<<< HEAD
-            'The file you provided is missing a required header. At least one of "Phone", "Facebook", '
-            '"Twitter", "Twitterid", "Viber", "Line", "Telegram", "Mailto", "External", '
-            '"Jiochat", "Wechat", "Fcm", "Whatsapp" or "Contact UUID" should be included.',
-=======
             'The file you provided is missing a required header. At least one of "URN:tel", "URN:facebook", '
             '"URN:twitter", "URN:twitterid", "URN:viber", "URN:line", "URN:telegram", "URN:mailto", "URN:ext", '
-            '"URN:jiochat", "URN:fcm", "URN:whatsapp" or "Contact UUID" should be included.',
->>>>>>> cc99ee55
+            '"URN:jiochat", URN:wechat, "URN:fcm", "URN:whatsapp" or "Contact UUID" should be included.',
         )
 
         for i in range(ContactGroup.MAX_ORG_CONTACTGROUPS):
@@ -6145,11 +6115,7 @@
             return workbook.worksheets
 
         # no group specified, so will default to 'All Contacts'
-<<<<<<< HEAD
-        with self.assertNumQueries(44):
-=======
-        with self.assertNumQueries(47):
->>>>>>> cc99ee55
+        with self.assertNumQueries(48):
             export = request_export()
             self.assertExcelSheet(
                 export[0],
@@ -6185,11 +6151,7 @@
         # change the order of the fields
         self.contactfield_2.priority = 15
         self.contactfield_2.save()
-<<<<<<< HEAD
-        with self.assertNumQueries(44):
-=======
-        with self.assertNumQueries(47):
->>>>>>> cc99ee55
+        with self.assertNumQueries(48):
             export = request_export()
             self.assertExcelSheet(
                 export[0],
@@ -6242,11 +6204,7 @@
         ContactURN.create(self.org, contact, "tel:+12062233445")
 
         # but should have additional Twitter and phone columns
-<<<<<<< HEAD
-        with self.assertNumQueries(44):
-=======
-        with self.assertNumQueries(47):
->>>>>>> cc99ee55
+        with self.assertNumQueries(48):
             export = request_export()
             self.assertExcelSheet(
                 export[0],
@@ -6298,11 +6256,7 @@
             )
 
         # export a specified group of contacts (only Ben and Adam are in the group)
-<<<<<<< HEAD
-        with self.assertNumQueries(45):
-=======
-        with self.assertNumQueries(48):
->>>>>>> cc99ee55
+        with self.assertNumQueries(49):
             self.assertExcelSheet(
                 request_export("?g=%s" % group.uuid)[0],
                 [
@@ -6354,11 +6308,7 @@
             {"_type": "_doc", "_index": "dummy_index", "_source": {"id": contact3.id}},
         ]
         with ESMockWithScroll(data=mock_es_data):
-<<<<<<< HEAD
-            with self.assertNumQueries(43):
-=======
-            with self.assertNumQueries(46):
->>>>>>> cc99ee55
+            with self.assertNumQueries(47):
                 self.assertExcelSheet(
                     request_export("?s=name+has+adam+or+name+has+deng")[0],
                     [
@@ -6395,11 +6345,7 @@
         # export a search within a specified group of contacts
         mock_es_data = [{"_type": "_doc", "_index": "dummy_index", "_source": {"id": contact.id}}]
         with ESMockWithScroll(data=mock_es_data):
-<<<<<<< HEAD
-            with self.assertNumQueries(44):
-=======
-            with self.assertNumQueries(47):
->>>>>>> cc99ee55
+            with self.assertNumQueries(48):
                 self.assertExcelSheet(
                     request_export("?g=%s&s=Hagg" % group.uuid)[0],
                     [
