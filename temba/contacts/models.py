from __future__ import print_function, unicode_literals

import datetime
import json
import logging
import os
import phonenumbers
import pytz
import regex
import six
import time
import uuid

from collections import defaultdict
from django.conf import settings
from django.core.exceptions import ValidationError
from django.core.validators import validate_email
from django.db import models
from django.db.models import Count, Max, Q, Sum
from django.utils import timezone
from django.utils.translation import ugettext, ugettext_lazy as _
from itertools import chain
from smartmin.models import SmartModel, SmartImportRowError
from smartmin.csv_imports.models import ImportTask
from simple_salesforce import Salesforce
from temba.assets.models import register_asset_store
from temba.channels.models import Channel
from temba.locations.models import AdminBoundary
from temba.orgs.models import Org, OrgLock
from temba.utils import analytics, format_decimal, datetime_to_str, chunk_list, get_anonymous_user
from temba.utils.models import SquashableModel, TembaModel
from temba.utils.export import BaseExportAssetStore, BaseExportTask, TableExporter
from temba.utils.profiler import time_monitor
from temba.utils.text import clean_string, truncate
from temba.utils.email import send_template_email
from temba.values.models import Value


logger = logging.getLogger(__name__)

# phone number for every org's test contact
OLD_TEST_CONTACT_TEL = '12065551212'
START_TEST_CONTACT_PATH = 12065550100
END_TEST_CONTACT_PATH = 12065550199

# how many sequential contacts on import triggers suspension
SEQUENTIAL_CONTACTS_THRESHOLD = 250

EMAIL_SCHEME = 'mailto'
EXTERNAL_SCHEME = 'ext'
FACEBOOK_SCHEME = 'facebook'
JIOCHAT_SCHEME = 'jiochat'
LINE_SCHEME = 'line'
TEL_SCHEME = 'tel'
TELEGRAM_SCHEME = 'telegram'
TWILIO_WHATSAPP_SCHEME = 'whatsapp'
TWILIO_SCHEME = 'twilio'
TWITTER_SCHEME = 'twitter'
TWITTERID_SCHEME = 'twitterid'
VIBER_SCHEME = 'viber'
FCM_SCHEME = 'fcm'
WS_SCHEME = 'ws'

FACEBOOK_PATH_REF_PREFIX = 'ref:'

# Scheme, Label, Export/Import Header, Context Key
URN_SCHEME_CONFIG = ((TEL_SCHEME, _("Phone number"), 'phone', 'tel_e164'),
                     (FACEBOOK_SCHEME, _("Facebook identifier"), 'facebook', FACEBOOK_SCHEME),
                     (TWITTER_SCHEME, _("Twitter handle"), 'twitter', TWITTER_SCHEME),
                     (TWITTERID_SCHEME, _("Twitter ID"), 'twitterid', TWITTERID_SCHEME),
                     (VIBER_SCHEME, _("Viber identifier"), 'viber', VIBER_SCHEME),
                     (LINE_SCHEME, _("LINE identifier"), 'line', LINE_SCHEME),
                     (TELEGRAM_SCHEME, _("Telegram identifier"), 'telegram', TELEGRAM_SCHEME),
                     (EMAIL_SCHEME, _("Email address"), 'email', EMAIL_SCHEME),
                     (EXTERNAL_SCHEME, _("External identifier"), 'external', EXTERNAL_SCHEME),
                     (JIOCHAT_SCHEME, _("Jiochat identifier"), 'jiochat', JIOCHAT_SCHEME),
                     (FCM_SCHEME, _("Firebase Cloud Messaging identifier"), 'fcm', FCM_SCHEME),
<<<<<<< HEAD
                     (TWILIO_WHATSAPP_SCHEME, _("WhatsApp phone number"), 'whatsapp', TWILIO_WHATSAPP_SCHEME))
=======
                     (TWILIO_WHATSAPP_SCHEME, _("WhatsApp phone number"), 'whatsapp', TWILIO_WHATSAPP_SCHEME),
                     (WS_SCHEME, _("WebSocket identifier"), 'ws', WS_SCHEME))
>>>>>>> 75d0f835


IMPORT_HEADERS = tuple((c[2], c[0]) for c in URN_SCHEME_CONFIG)

STOP_CONTACT_EVENT = 'stop_contact'


class URN(object):
    """
    Support class for URN strings. We differ from the strict definition of a URN (https://tools.ietf.org/html/rfc2141)
    in that:
        * We only supports URNs with scheme and path parts (no netloc, query, params or fragment)
        * Path component can be any non-blank unicode string
        * No hex escaping in URN path
    """
    VALID_SCHEMES = {s[0] for s in URN_SCHEME_CONFIG}

    def __init__(self):  # pragma: no cover
        raise ValueError("Class shouldn't be instantiated")

    @classmethod
    def from_parts(cls, scheme, path, display=None):
        """
        Formats a URN scheme and path as single URN string, e.g. tel:+250783835665
        """
        if not scheme or scheme not in cls.VALID_SCHEMES:
            raise ValueError("Invalid scheme component: '%s'" % scheme)

        if not path:
            raise ValueError("Invalid path component: '%s'" % path)

        if display:
            return '%s:%s#%s' % (scheme, path, display)
        else:
            return '%s:%s' % (scheme, path)

    @classmethod
    def to_parts(cls, urn):
        """
        Parses a URN string (e.g. tel:+250783835665) into a tuple of scheme and path
        """
        try:
            scheme, path = urn.split(':', 1)
        except Exception:
            raise ValueError("URN strings must contain scheme and path components")

        if not scheme or scheme not in cls.VALID_SCHEMES:
            raise ValueError("URN contains an invalid scheme component: '%s'" % scheme)

        if not path:
            raise ValueError("URN contains an invalid path component: '%s'" % path)

        path_parts = path.split("#")
        display = None
        if len(path_parts) > 1:
            path = path_parts[0]
            display = path_parts[1]

        return scheme, path, display

    @classmethod
    def validate(cls, urn, country_code=None):
        """
        Validates a normalized URN
        """
        try:
            scheme, path, display = cls.to_parts(urn)
        except ValueError:
            return False

        if scheme in [TEL_SCHEME, TWILIO_WHATSAPP_SCHEME]:
            try:
                parsed = phonenumbers.parse(path, country_code)
                return phonenumbers.is_possible_number(parsed)
            except Exception:
                return False

        # validate twitter URNs look like handles
        elif scheme == TWITTER_SCHEME:
            return regex.match(r'^[a-zA-Z0-9_]{1,15}$', path, regex.V0)

        # validate path is a number and display is a handle if present
        elif scheme == TWITTERID_SCHEME:
            valid = path.isdigit()
            if valid and display:
                valid = regex.match(r'^[a-zA-Z0-9_]{1,15}$', display, regex.V0)

            return valid

        elif scheme == EMAIL_SCHEME:
            try:
                validate_email(path)
                return True
            except ValidationError:
                return False

        # facebook uses integer ids or temp ref ids
        elif scheme == FACEBOOK_SCHEME:
            # we don't validate facebook refs since they come from the outside
            if URN.is_path_fb_ref(path):
                return True

            # otherwise, this should be an int
            else:
                try:
                    int(path)
                    return True
                except ValueError:
                    return False

        # telegram uses integer ids
        elif scheme == TELEGRAM_SCHEME:
            try:
                int(path)
                return True
            except ValueError:
                return False

        # validate Viber URNS look right (this is a guess)
        elif scheme == VIBER_SCHEME:  # pragma: needs cover
            return regex.match(r'^[a-zA-Z0-9_=]{1,24}$', path, regex.V0)

        # anything goes for external schemes
        return True

    @classmethod
    def normalize(cls, urn, country_code=None):
        """
        Normalizes the path of a URN string. Should be called anytime looking for a URN match.
        """
        scheme, path, display = cls.to_parts(urn)

        norm_path = six.text_type(path).strip()

        if scheme in [TEL_SCHEME, TWILIO_WHATSAPP_SCHEME]:
            norm_path, valid = cls.normalize_number(norm_path, country_code)
        elif scheme == TWITTER_SCHEME:
            norm_path = norm_path.lower()
            if norm_path[0:1] == '@':  # strip @ prefix if provided
                norm_path = norm_path[1:]
            norm_path = norm_path.lower()  # Twitter handles are case-insensitive, so we always store as lowercase

        elif scheme == TWITTERID_SCHEME:
            if display:
                display = six.text_type(display).strip().lower()
                if display and display[0] == '@':
                    display = display[1:]

        elif scheme == EMAIL_SCHEME:
            norm_path = norm_path.lower()

        return cls.from_parts(scheme, norm_path, display)

    @classmethod
    def normalize_number(cls, number, country_code):
        """
        Normalizes the passed in number, they should be only digits, some backends prepend + and
        maybe crazy users put in dashes or parentheses in the console.

        Returns a tuple of the normalized number and whether it looks like a possible full international
        number.
        """
        # if the number ends with e11, then that is Excel corrupting it, remove it
        if number.lower().endswith("e+11") or number.lower().endswith("e+12"):
            number = number[0:-4].replace('.', '')

        # remove other characters
        number = regex.sub('[^0-9a-z\+]', '', number.lower(), regex.V0)

        # add on a plus if it looks like it could be a fully qualified number
        if len(number) >= 11 and number[0] not in ['+', '0']:
            number = '+' + number

        normalized = None
        try:
            normalized = phonenumbers.parse(number, str(country_code) if country_code else None)
        except Exception:
            pass

        # now does it look plausible?
        try:
            if phonenumbers.is_possible_number(normalized):
                return phonenumbers.format_number(normalized, phonenumbers.PhoneNumberFormat.E164), True
        except Exception:
            pass

        # this must be a local number of some kind, just lowercase and save
        return regex.sub('[^0-9a-z]', '', number.lower(), regex.V0), False

    @classmethod
    def identity(cls, urn):
        scheme, path, display = URN.to_parts(urn)
        return URN.from_parts(scheme, path)

    @classmethod
    def fb_ref_from_path(cls, path):
        return path[len(FACEBOOK_PATH_REF_PREFIX):]

    @classmethod
    def path_from_fb_ref(cls, ref):
        return FACEBOOK_PATH_REF_PREFIX + ref

    @classmethod
    def is_path_fb_ref(cls, path):
        return path.startswith(FACEBOOK_PATH_REF_PREFIX)

    # ==================== shortcut constructors ===========================

    @classmethod
    def from_tel(cls, path):
        return cls.from_parts(TEL_SCHEME, path)

    @classmethod
    def from_twitter(cls, path):
        return cls.from_parts(TWITTER_SCHEME, path)

    @classmethod
    def from_twitterid(cls, id, screen_name=None):
        return cls.from_parts(TWITTERID_SCHEME, id, screen_name)

    @classmethod
    def from_email(cls, path):
        return cls.from_parts(EMAIL_SCHEME, path)

    @classmethod
    def from_facebook(cls, path):
        return cls.from_parts(FACEBOOK_SCHEME, path)

    @classmethod
    def from_line(cls, path):
        return cls.from_parts(LINE_SCHEME, path)

    @classmethod
    def from_telegram(cls, path):
        return cls.from_parts(TELEGRAM_SCHEME, path)

    @classmethod
    def from_external(cls, path):
        return cls.from_parts(EXTERNAL_SCHEME, path)

    @classmethod
    def from_viber(cls, path):
        return cls.from_parts(VIBER_SCHEME, path)

    @classmethod
    def from_fcm(cls, path):
        return cls.from_parts(FCM_SCHEME, path)

    @classmethod
    def from_jiochat(cls, path):
        return cls.from_parts(JIOCHAT_SCHEME, path)

    @classmethod
    def from_twilio_whatsapp(cls, path):
        if str(path).startswith('whatsapp'):
            path = path.split(':')[-1]
        return cls.from_parts(TWILIO_WHATSAPP_SCHEME, path)

<<<<<<< HEAD
=======
    @classmethod
    def from_ws(cls, path):
        return cls.from_parts(WS_SCHEME, path)

>>>>>>> 75d0f835

@six.python_2_unicode_compatible
class ContactField(SmartModel):
    """
    Represents a type of field that can be put on Contacts.
    """
    MAX_KEY_LEN = 36
    MAX_LABEL_LEN = 36
    MAX_ORG_CONTACTFIELDS = 200

    uuid = models.UUIDField(unique=True, default=uuid.uuid4)

    org = models.ForeignKey(Org, verbose_name=_("Org"), related_name="contactfields")

    label = models.CharField(verbose_name=_("Label"), max_length=MAX_LABEL_LEN)

    key = models.CharField(verbose_name=_("Key"), max_length=MAX_KEY_LEN)

    value_type = models.CharField(choices=Value.TYPE_CHOICES, max_length=1, default=Value.TYPE_TEXT,
                                  verbose_name="Field Type")
    show_in_table = models.BooleanField(verbose_name=_("Shown in Tables"), default=False)

    @classmethod
    def make_key(cls, label):
        """
        Generates a key from a label. There is no guarantee that the key is valid so should be checked with is_valid_key
        """
        key = regex.sub(r'([^a-z0-9]+)', ' ', label.lower(), regex.V0)
        return regex.sub(r'([^a-z0-9]+)', '_', key.strip(), regex.V0)

    @classmethod
    def is_valid_key(cls, key):
        return regex.match(r'^[a-z][a-z0-9_]*$', key, regex.V0) and key not in Contact.RESERVED_FIELDS and len(key) <= cls.MAX_KEY_LEN

    @classmethod
    def is_valid_label(cls, label):
        label = label.strip()
        return regex.match(r'^[A-Za-z0-9\- ]+$', label, regex.V0) and len(label) <= cls.MAX_LABEL_LEN

    @classmethod
    def hide_field(cls, org, user, key):
        existing = ContactField.objects.filter(org=org, key=key).first()
        if existing:
            from temba.flows.models import Flow
            if Flow.objects.filter(field_dependencies__in=[existing]).exists():
                raise ValueError("Cannot delete field '%s' while used in flows." % key)

            existing.is_active = False
            existing.show_in_table = False
            existing.modified_by = user
            existing.save(update_fields=('is_active', 'show_in_table', 'modified_by', 'modified_on'))

            # cancel any events on this
            from temba.campaigns.models import EventFire
            EventFire.update_field_events(existing)

    @classmethod
    def get_or_create(cls, org, user, key, label=None, show_in_table=None, value_type=None):
        """
        Gets the existing contact field or creates a new field if it doesn't exist
        """
        if label:
            label = label.strip()

        with org.lock_on(OrgLock.field, key):
            field = ContactField.objects.filter(org=org, key__iexact=key).first()

            if not field:
                # try to lookup the existing field by label
                field = ContactField.get_by_label(org, label)

            # we have a field with a invalid key we should ignore it
            if field and not ContactField.is_valid_key(field.key):
                field = None

            if field:
                update_events = False
                changed = False

                # make this as active
                if not field.is_active:
                    field.is_active = True
                    update_events = True
                    changed = True

                # update whether we show in tables if passed in
                if show_in_table is not None and show_in_table != field.show_in_table:
                    field.show_in_table = show_in_table
                    changed = True

                # update our label if we were given one
                if label and field.label != label:
                    field.label = label
                    changed = True

                # update our type if we were given one
                if value_type and field.value_type != value_type:
                    field.value_type = value_type
                    changed = True

                if changed:
                    field.modified_by = user
                    field.save()

                    if update_events:
                        from temba.campaigns.models import EventFire
                        EventFire.update_field_events(field)

            else:
                # we need to create a new contact field, use our key with invalid chars removed
                if not label:
                    label = regex.sub(r'([^A-Za-z0-9\- ]+)', ' ', key, regex.V0).title()

                if not value_type:
                    value_type = Value.TYPE_TEXT

                if show_in_table is None:
                    show_in_table = False

                if not ContactField.is_valid_key(key):
                    raise ValueError('Field key %s has invalid characters or is a reserved field name' % key)

                field = ContactField.objects.create(org=org, key=key, label=label,
                                                    show_in_table=show_in_table, value_type=value_type,
                                                    created_by=user, modified_by=user)

            return field

    @classmethod
    def get_by_label(cls, org, label):
        return cls.objects.filter(org=org, is_active=True, label__iexact=label).first()

    @classmethod
    def get_location_field(cls, org, type):
        return cls.objects.filter(is_active=True, org=org, value_type=type).first()

    def __str__(self):
        return "%s" % self.label


NEW_CONTACT_VARIABLE = "@new_contact"
MAX_HISTORY = 50


@six.python_2_unicode_compatible
class Contact(TembaModel):
    name = models.CharField(verbose_name=_("Name"), max_length=128, blank=True, null=True,
                            help_text=_("The name of this contact"))

    org = models.ForeignKey(Org, verbose_name=_("Org"), related_name="org_contacts",
                            help_text=_("The organization that this contact belongs to"))

    is_blocked = models.BooleanField(verbose_name=_("Is Blocked"), default=False,
                                     help_text=_("Whether this contact has been blocked"))

    is_test = models.BooleanField(verbose_name=_("Is Test"), default=False,
                                  help_text=_("Whether this contact is for simulation"))

    is_stopped = models.BooleanField(verbose_name=_("Is Stopped"), default=False,
                                     help_text=_("Whether this contact has opted out of receiving messages"))

    language = models.CharField(max_length=3, verbose_name=_("Language"), null=True, blank=True,
                                help_text=_("The preferred language for this contact"))

    salesforce_id = models.CharField(max_length=255, verbose_name=_("Salesforce ID"), null=True, blank=True,
                                     help_text=_("Salesforce ID related to this contact"))

    simulation = False

    NAME = 'name'
    FIRST_NAME = 'first_name'
    LANGUAGE = 'language'
    PHONE = 'phone'
    UUID = 'uuid'
    CONTACT_UUID = 'contact uuid'
    GROUPS = 'groups'
    ID = 'id'
    SALESFORCE_ID = 'Id'

    # reserved contact fields
    RESERVED_FIELDS = [
        NAME, FIRST_NAME, PHONE, LANGUAGE, GROUPS, UUID, CONTACT_UUID, ID, 'created_by', 'modified_by', 'org', 'is', 'has', 'tel', 'tel_e164', 'mailto',
    ] + [c[0] for c in IMPORT_HEADERS]

    @property
    def anon_identifier(self):
        """
        The displayable identifier used in place of URNs for anonymous orgs
        """
        return "%010d" % self.id

    @property
    def user_groups(self):
        """
        Define Contact.user_groups to only refer to user groups
        """
        return self.all_groups.filter(group_type=ContactGroup.TYPE_USER_DEFINED)

    def as_json(self):
        obj = dict(id=self.pk, name=six.text_type(self), uuid=self.uuid)

        if not self.org.is_anon:
            urns = []
            for urn in self.urns.all():
                urns.append(dict(scheme=urn.scheme, path=urn.path, priority=urn.priority))
            obj['urns'] = urns

        return obj

    def groups_as_text(self):
        groups = self.user_groups.all().order_by('name')
        groups_name_list = [group.name for group in groups]
        return ", ".join(groups_name_list)

    @classmethod
    def set_simulation(cls, simulation):
        cls.simulation = simulation

    @classmethod
    def get_simulation(cls):
        return cls.simulation

    @classmethod
    def all(cls):
        simulation = cls.get_simulation()
        return cls.objects.filter(is_test=simulation)

    def get_scheduled_messages(self):
        from temba.msgs.models import SystemLabel

        contact_urns = self.get_urns()
        contact_groups = self.user_groups.all()
        now = timezone.now()

        scheduled_broadcasts = SystemLabel.get_queryset(self.org, SystemLabel.TYPE_SCHEDULED, exclude_test_contacts=False)
        scheduled_broadcasts = scheduled_broadcasts.exclude(schedule__next_fire=None)
        scheduled_broadcasts = scheduled_broadcasts.filter(schedule__next_fire__gte=now)
        scheduled_broadcasts = scheduled_broadcasts.filter(
            Q(contacts__in=[self]) | Q(urns__in=contact_urns) | Q(groups__in=contact_groups))

        return scheduled_broadcasts.order_by('schedule__next_fire')

    def get_activity(self, after, before):
        """
        Gets this contact's activity of messages, calls, runs etc in the given time window
        """
        from temba.api.models import WebHookResult
        from temba.flows.models import Flow
        from temba.ivr.models import IVRCall
        from temba.msgs.models import Msg, BroadcastRecipient

        msgs = Msg.objects.filter(contact=self, created_on__gte=after, created_on__lt=before)
        msgs = msgs.exclude(visibility=Msg.VISIBILITY_DELETED).order_by('-created_on').select_related('channel').prefetch_related('channel_logs')[:MAX_HISTORY]

        # we also include in the timeline purged broadcasts with a best guess at the translation used
        recipients = BroadcastRecipient.objects.filter(contact=self)
        recipients = recipients.filter(broadcast__purged=True, broadcast__created_on__gte=after, broadcast__created_on__lt=before)
        recipients = recipients.order_by('-broadcast__created_on').select_related('broadcast')[:MAX_HISTORY]
        broadcasts = []
        for recipient in recipients:
            broadcast = recipient.broadcast
            media = broadcast.get_translated_media(contact=self, org=self.org) if broadcast.media else None

            broadcast.translated_text = broadcast.get_translated_text(contact=self, org=self.org)
            broadcast.purged_status = recipient.purged_status
            broadcast.attachments = [media] if media else []
            broadcasts.append(broadcast)

        # and all of this contact's runs, channel events such as missed calls, scheduled events
        started_runs = self.runs.filter(created_on__gte=after, created_on__lt=before).exclude(flow__flow_type=Flow.MESSAGE)
        started_runs = started_runs.order_by('-created_on').select_related('flow')[:MAX_HISTORY]

        exited_runs = self.runs.filter(exited_on__gte=after, exited_on__lt=before).exclude(flow__flow_type=Flow.MESSAGE)
        exited_runs = exited_runs.exclude(exit_type=None).order_by('-created_on').select_related('flow')[:MAX_HISTORY]

        channel_events = self.channel_events.filter(created_on__gte=after, created_on__lt=before)
        channel_events = channel_events.order_by('-created_on').select_related('channel')[:MAX_HISTORY]

        event_fires = self.fire_events.filter(fired__gte=after, fired__lt=before).exclude(fired=None)
        event_fires = event_fires.order_by('-fired').select_related('event__campaign')[:MAX_HISTORY]

        webhook_results = WebHookResult.objects.filter(created_on__gte=after, created_on__lt=before, contact=self)
        webhook_results = webhook_results.order_by('-created_on').select_related('event')[:MAX_HISTORY]

        # and the contact's failed IVR calls
        calls = IVRCall.objects.filter(contact=self, created_on__gte=after, created_on__lt=before, status__in=[
            IVRCall.BUSY, IVRCall.FAILED, IVRCall.NO_ANSWER, IVRCall.CANCELED, IVRCall.COMPLETED
        ])
        calls = calls.order_by('-created_on').select_related('channel')[:MAX_HISTORY]

        # wrap items, chain and sort by time
        activity = chain(
            [{'type': 'msg', 'time': m.created_on, 'obj': m} for m in msgs],
            [{'type': 'broadcast', 'time': b.created_on, 'obj': b} for b in broadcasts],
            [{'type': 'run-start', 'time': r.created_on, 'obj': r} for r in started_runs],
            [{'type': 'run-exit', 'time': r.exited_on, 'obj': r} for r in exited_runs],
            [{'type': 'channel-event', 'time': e.created_on, 'obj': e} for e in channel_events],
            [{'type': 'event-fire', 'time': f.fired, 'obj': f} for f in event_fires],
            [{'type': 'webhook-result', 'time': r.created_on, 'obj': r} for r in webhook_results],
            [{'type': 'call', 'time': c.created_on, 'obj': c} for c in calls],
        )

        return sorted(activity, key=lambda i: i['time'], reverse=True)[:MAX_HISTORY]

    def get_field(self, key):
        """
        Gets the (possibly cached) value of a contact field
        """
        key = key.lower()
        cache_attr = '__field__%s' % key
        if hasattr(self, cache_attr):
            return getattr(self, cache_attr)

        value = Value.objects.filter(contact=self, contact_field__key__exact=key).first()
        self.set_cached_field_value(key, value)
        return value

    def get_field_raw(self, key):
        """
        Gets the string value (i.e. raw user input) of a contact field
        """
        value = self.get_field(key)
        return value.string_value if value else None

    def get_field_display(self, key):
        """
        Gets either the field category if set, or the formatted field value
        """
        value = self.get_field(key)
        if value:
            field = value.contact_field
            return Contact.get_field_display_for_value(field, value, org=self.org)
        else:
            return None

    @classmethod
    def get_field_display_for_value(cls, field, value, org=None):
        """
        Utility method to determine best display value for the passed in field, value pair.
        """
        org = org or field.org

        if value is None:
            return None

        if field.value_type == Value.TYPE_DATETIME:
            return org.format_date(value.datetime_value)
        elif field.value_type == Value.TYPE_DECIMAL:
            return format_decimal(value.decimal_value)
        elif field.value_type in [Value.TYPE_STATE, Value.TYPE_DISTRICT, Value.TYPE_WARD] and value.location_value:
            return value.location_value.name
        else:
            return value.string_value

    @classmethod
    def serialize_field_value(cls, field, value):
        """
        Utility method to give the serialized value for the passed in field, value pair.
        """
        if value is None:
            return None

        if field.value_type == Value.TYPE_DATETIME:
            return datetime_to_str(value.datetime_value)
        elif field.value_type == Value.TYPE_DECIMAL:
            return format_decimal(value.decimal_value)
        elif field.value_type in [Value.TYPE_STATE, Value.TYPE_DISTRICT, Value.TYPE_WARD] and value.location_value:
            return value.location_value.name
        else:
            return value.string_value

    def set_field(self, user, key, value, label=None, importing=False):
        from temba.values.models import Value

        # make sure this field exists
        field = ContactField.get_or_create(self.org, user, key, label)

        existing = None
        has_changed = False

        if value is None or value == '':
            # setting a blank value is equivalent to removing the value
            Value.objects.filter(contact=self, contact_field__pk=field.id).delete()
            has_changed = True
        else:
            # parse as all value data types
            str_value = six.text_type(value)[:Value.MAX_VALUE_LEN]
            dt_value = self.org.parse_date(value)
            dec_value = self.org.parse_decimal(value)
            loc_value = None

            if field.value_type == Value.TYPE_WARD:
                district_field = ContactField.get_location_field(self.org, Value.TYPE_DISTRICT)
                district_value = self.get_field(district_field.key)
                if district_value:
                    loc_value = self.org.parse_location(value, AdminBoundary.LEVEL_WARD, district_value.location_value)

            elif field.value_type == Value.TYPE_DISTRICT:
                state_field = ContactField.get_location_field(self.org, Value.TYPE_STATE)
                if state_field:
                    state_value = self.get_field(state_field.key)
                    if state_value:
                        loc_value = self.org.parse_location(value, AdminBoundary.LEVEL_DISTRICT, state_value.location_value)
            else:
                loc_value = self.org.parse_location(value, AdminBoundary.LEVEL_STATE)

            if loc_value is not None and len(loc_value) > 0:
                loc_value = loc_value[0]
            else:
                loc_value = None

            category = loc_value.name if loc_value else None

            # find the existing value
            existing = Value.objects.filter(contact=self, contact_field__pk=field.id).first()

            if existing:
                # only update the existing value if it will be different
                if existing.string_value != str_value \
                        or existing.decimal_value != dec_value \
                        or existing.datetime_value != dt_value \
                        or existing.location_value != loc_value \
                        or existing.category != category:

                    existing.string_value = str_value
                    existing.decimal_value = dec_value
                    existing.datetime_value = dt_value
                    existing.location_value = loc_value
                    existing.category = category

                    existing.save(update_fields=['string_value', 'decimal_value', 'datetime_value',
                                                 'location_value', 'category', 'modified_on'])
                    has_changed = True

                # remove any others on the same field that may exist
                Value.objects.filter(contact=self, contact_field__pk=field.id).exclude(id=existing.id).delete()

            # otherwise, create a new value for it
            else:
                existing = Value.objects.create(contact=self, contact_field=field, org=self.org,
                                                string_value=str_value, decimal_value=dec_value, datetime_value=dt_value,
                                                location_value=loc_value, category=category)
                has_changed = True

        # cache this field value
        self.set_cached_field_value(key, existing)

        if has_changed:
            self.modified_by = user
            self.save(update_fields=('modified_by', 'modified_on'))

            # update any groups or campaigns for this contact if not importing
            if not importing:
                self.handle_update(field=field)

            # invalidate our value cache for this contact field
            Value.invalidate_cache(contact_field=field)

    def set_cached_field_value(self, key, value):
        setattr(self, '__field__%s' % key, value)

    def handle_update(self, attrs=(), urns=(), field=None, group=None):
        """
        Handles an update to a contact which can be one of
          1. A change to one or more attributes
          2. A change to the specified contact field
          3. A manual change to a group membership
        """
        dynamic_group_change = False

        if Contact.NAME in attrs or field or urns:
            # ensure dynamic groups are up to date
            dynamic_group_change = self.reevaluate_dynamic_groups(field)

        # ensure our campaigns are up to date
        from temba.campaigns.models import EventFire
        if field:
            EventFire.update_events_for_contact_field(self, field.key)

        if group or dynamic_group_change:
            # ensure our campaigns are up to date
            EventFire.update_events_for_contact(self)

    def handle_update_contact(self, field_keys):
        """
        Used for imports to minimize the time for imports
        """
        from temba.campaigns.models import EventFire
        dynamic_group_change = self.reevaluate_dynamic_groups()

        # ensure our campaigns are up to date for every field
        for field_key in field_keys:
            EventFire.update_events_for_contact_field(self, field_key)

        if dynamic_group_change:
            # ensure our campaigns are up to date
            EventFire.update_events_for_contact(self)

    @classmethod
    def from_urn(cls, org, urn_as_string, country=None):
        """
        Looks up a contact by a URN string (which will be normalized)
        """
        try:
            urn_obj = ContactURN.lookup(org, urn_as_string, country)
        except ValueError:
            return None

        if urn_obj and urn_obj.contact and urn_obj.contact.is_active:
            return urn_obj.contact
        else:
            return None

    @classmethod
    def import_from_salesforce(cls, sf_instance_url, sf_access_token, sf_query, fields, user_id, org_id, counter, contact_group_name):
        from django.contrib.auth.models import User

        print('> Starting Salesforce import (org: #%s) for %s contact(s)' % (org_id, counter))

        created_counter = 0
        updated_counter = 0
        errors_counter = 0
        error_messages = []
        org = Org.objects.get(pk=org_id)

        user = User.objects.filter(id=user_id).first()
        sf = Salesforce(instance_url=sf_instance_url, session_id=sf_access_token)

        # Creating contact group
        contact_group = ContactGroup.create_static(org, user, contact_group_name)

        start = time.time()

        records_query = sf.query_all(sf_query)
        records = records_query.get('records', [])

        for item in records:
            field_values = {ContactField.make_key(label=field): item.get(field, None) for field in fields}

            contact_sf_id = field_values.pop('id')
            contact_sf_name = field_values.get('lastname', None) or field_values.get('name', None)

            phone_number = field_values.get('phone', None)

            if phone_number:
                country = org.get_country_code()
                (normalized, is_valid) = URN.normalize_number(phone_number, country)
                if is_valid:
                    field_values['phone'] = normalized

            field_values['created_by'] = user
            field_values['org'] = org
            field_values['name'] = contact_sf_name

            contact = cls.objects.filter(org=org, salesforce_id=str(contact_sf_id), is_active=True).first()
            try:
                if contact:
                    field_values['contact uuid'] = contact.uuid
                    cls.create_instance(field_values)
                    updated_counter += 1
                else:
                    contact = cls.create_instance(field_values)
                    contact.salesforce_id = str(contact_sf_id)
                    contact.save()
                    created_counter += 1

                contact_group.contacts.add(contact)

            except SmartImportRowError as e:
                errors_counter += 1
                error_messages.append(dict(contact=contact_sf_id, error=str(e)))

            except Exception as e:  # pragma: needs cover
                errors_counter += 1
                raise Exception("Error on importing salesforce contact %s: %s" % (contact_sf_id, str(e)))

        print('> Salesforce import complete (org: #%s) in %0.2fs' % (org_id, time.time() - start))

        branding = org.get_branding()

        send_template_email(user.username,
                            'Your Salesforce import is ready',
                            'contacts/email/contacts_salesforce_import',
                            {
                                'errors': error_messages,
                                'inserted_counter': created_counter,
                                'updated_counter': updated_counter,
                                'errors_counter': errors_counter
                            },
                            branding)

    @classmethod
    def get_or_create(cls, org, user, name=None, urns=None, channel=None, uuid=None, language=None, is_test=False, force_urn_update=False, auth=None):
        """
        Gets or creates a contact with the given URNs
        """
        # if we don't have an org or user, blow up, this is required
        if not org or not user:
            raise ValueError("Attempt to create contact without org or user")

        # if channel is specified then urns should contain the single URN that communicated with the channel
        if channel and (not urns or len(urns) > 1):
            raise ValueError("Only one URN may be specified when calling from channel event")

        # deal with None being passed into urns
        if urns is None:
            urns = ()

        # get country from channel or org
        if channel:
            country = channel.country.code
        else:
            country = org.get_country_code()

        contact = None

        # limit our contact name to 128 chars
        if name:
            name = name[:128]

        # optimize the single URN contact lookup case with an existing contact, this doesn't need a lock as
        # it is read only from a contacts perspective, but it is by far the most common case
        if not uuid and not name and urns and len(urns) == 1:
            existing_urn = ContactURN.lookup(org, urns[0], country)

            if existing_urn and existing_urn.contact:
                contact = existing_urn.contact
                ContactURN.update_auth(existing_urn, auth)

                # return our contact, mapping our existing urn appropriately
                contact.urn_objects = {urns[0]: existing_urn}
                return contact

        # if we were passed in a UUID, look it up by that
        if uuid:
            contact = Contact.objects.filter(org=org, is_active=True, uuid=uuid).first()

            # if contact already exists try to figured if it has all the urn to skip the lock
            if contact:
                contact_has_all_urns = True
                contact_urns = set(contact.get_urns().values_list('identity', flat=True))
                if len(urns) <= len(contact_urns):
                    for urn in urns:
                        normalized = URN.normalize(urn, country)
                        identity = URN.identity(normalized)
                        if identity not in contact_urns:
                            contact_has_all_urns = False

                        existing_urn = ContactURN.lookup(org, normalized, country_code=country, normalize=False)
                        if existing_urn and auth:
                            ContactURN.update_auth(existing_urn, auth)

                    if contact_has_all_urns:
                        # update contact name if provided
                        updated_attrs = []
                        if name:
                            contact.name = name
                            updated_attrs.append(Contact.NAME)
                        if language:  # pragma: needs cover
                            contact.language = language
                            updated_attrs.append(Contact.LANGUAGE)

                        if updated_attrs:
                            contact.modified_by = user
                            contact.save(update_fields=updated_attrs + ['modified_on', 'modified_by'])

                        contact.urn_objects = contact_urns

                        # handle group and campaign updates
                        contact.handle_update(attrs=updated_attrs)
                        return contact

        # perform everything in a org-level lock to prevent duplication by different instances
        with org.lock_on(OrgLock.contacts):
            # figure out which URNs already exist and who they belong to
            existing_owned_urns = dict()
            existing_orphan_urns = dict()
            urns_to_create = dict()
            for urn in urns:
                normalized = URN.normalize(urn, country)
                existing_urn = ContactURN.lookup(org, normalized, normalize=False, country_code=country)

                if existing_urn:
                    if existing_urn.contact and not force_urn_update:
                        existing_owned_urns[urn] = existing_urn
                        if contact and contact != existing_urn.contact:
                            raise ValueError(_("Provided URNs belong to different existing contacts"))
                        else:
                            contact = existing_urn.contact
                    else:
                        existing_orphan_urns[urn] = existing_urn
                        if not contact and existing_urn.contact:
                            contact = existing_urn.contact

                    ContactURN.update_auth(existing_urn, auth)

                else:
                    urns_to_create[urn] = normalized

            # URNs correspond to one contact so update and return that
            if contact:
                # update contact name if provided
                updated_attrs = []
                if name:
                    contact.name = name
                    updated_attrs.append(Contact.NAME)
                if language:
                    contact.language = language
                    updated_attrs.append(Contact.LANGUAGE)

                if updated_attrs:
                    contact.modified_by = user
                    contact.save(update_fields=updated_attrs + ['modified_by', 'modified_on'])

            # otherwise create new contact with all URNs
            else:
                kwargs = dict(org=org, name=name, language=language, is_test=is_test,
                              created_by=user, modified_by=user)
                contact = Contact.objects.create(**kwargs)
                updated_attrs = kwargs.keys()

                # add attribute which allows import process to track new vs existing
                contact.is_new = True

            # attach all orphaned URNs
            ContactURN.objects.filter(pk__in=[urn.id for urn in existing_orphan_urns.values()]).update(contact=contact)

            # create dict of all requested URNs and actual URN objects
            urn_objects = existing_orphan_urns.copy()

            # add all new URNs
            for raw, normalized in six.iteritems(urns_to_create):
                urn = ContactURN.get_or_create(org, contact, normalized, channel=channel, auth=auth)
                urn_objects[raw] = urn

            # save which urns were updated
            updated_urns = urn_objects.keys()

            # add remaining already owned URNs and attach to contact object so that calling code can easily fetch the
            # actual URN object for each URN tuple it requested
            urn_objects.update(existing_owned_urns)
            contact.urn_objects = urn_objects

        # record contact creation in analytics
        if getattr(contact, 'is_new', False):
            params = dict(name=name)

            # properties passed to track must be flat so since we may have multiple URNs for the same scheme, we
            # assign them property names with added count
            urns_for_scheme_counts = defaultdict(int)
            for urn in urn_objects.keys():
                scheme, path, display = URN.to_parts(urn)
                urns_for_scheme_counts[scheme] += 1
                params["%s%d" % (scheme, urns_for_scheme_counts[scheme])] = path

            analytics.gauge('temba.contact_created')

        # handle group and campaign updates
        contact.handle_update(attrs=updated_attrs, urns=updated_urns)
        return contact

    @classmethod
    def get_test_contact(cls, user):
        """
        Gets or creates the test contact for the given user
        """
        org = user.get_org()
        test_contacts = Contact.objects.filter(is_test=True, org=org, created_by=user, is_active=True)
        test_contact = test_contacts.order_by('-created_on').first()

        # double check that our test contact has a valid URN, it may have been reassigned
        if test_contact:
            test_urn = test_contact.get_urn(TEL_SCHEME)

            # no URN, let's start over
            if not test_urn:
                test_contact.release(user)
                test_contact = None

        if not test_contact:
            # creates a full URN string from a phone number stored as an integer
            def make_urn(tel_as_int):
                return URN.from_tel('+%s' % tel_as_int)

            # generate sequential test contact URNs until we find an available one
            test_urn_path = START_TEST_CONTACT_PATH
            existing_urn = ContactURN.lookup(org, make_urn(test_urn_path), normalize=False)
            while existing_urn and test_urn_path < END_TEST_CONTACT_PATH:
                test_urn_path += 1
                existing_urn = ContactURN.lookup(org, make_urn(test_urn_path), normalize=False)

            test_contact = Contact.get_or_create(org, user, "Test Contact", [make_urn(test_urn_path)], is_test=True)
        return test_contact

    @classmethod
    def search(cls, org, query, base_group=None, base_set=None):
        """
        Performs a search of contacts within a group (system or user)
        """
        from .search import contact_search

        if not base_group:
            base_group = ContactGroup.all_groups.get(org=org, group_type=ContactGroup.TYPE_ALL)

        return contact_search(org, query, base_group.contacts.all(), base_set=base_set)

    @classmethod
    def create_instance(cls, field_dict, unblock=False):
        """
        Creates or updates a contact from the given field values during an import
        """
        if 'org' not in field_dict or 'created_by' not in field_dict:
            raise ValueError("Import fields dictionary must include org and created_by")

        org = field_dict.pop('org')
        user = field_dict.pop('created_by')
        is_admin = org.administrators.filter(id=user.id).exists()
        uuid = field_dict.pop('contact uuid', None)

        # for backward compatibility
        if uuid is None:
            uuid = field_dict.pop('uuid', None)

        country = org.get_country_code()
        urns = []

        possible_urn_headers = [scheme[0] for scheme in IMPORT_HEADERS]

        # prevent urns update on anon org
        if uuid and org.is_anon and not is_admin:
            possible_urn_headers = []

        for urn_header in possible_urn_headers:
            value = None
            if urn_header in field_dict:
                value = field_dict[urn_header]
                del field_dict[urn_header]

            if not value:
                continue

            value = six.text_type(value)

            urn_scheme = ContactURN.IMPORT_HEADER_TO_SCHEME[urn_header]

            if urn_scheme == TEL_SCHEME:

                value = regex.sub(r'[ \-()]+', '', value, regex.V0)

                # at this point the number might be a decimal, something that looks like '18094911278.0' due to
                # excel formatting that field as numeric.. try to parse it into an int instead
                try:
                    value = str(int(float(value)))
                except Exception:  # pragma: no cover
                    # oh well, neither of those, stick to the plan, maybe we can make sense of it below
                    pass

                # only allow valid numbers
                (normalized, is_valid) = URN.normalize_number(value, country)

                if not is_valid:
                    error_msg = "Invalid Phone number %s" % value
                    if not country:
                        error_msg = "Invalid Phone number or no country code specified for %s" % value

                    raise SmartImportRowError(error_msg)

                # in the past, test contacts have ended up in exports. Don't re-import them
                if value == OLD_TEST_CONTACT_TEL:
                    raise SmartImportRowError("Ignored test contact")

            urn = URN.from_parts(urn_scheme, value)
            search_contact = Contact.from_urn(org, urn, country)

            # if this is an anonymous org, don't allow updating
            if org.is_anon and search_contact and not is_admin:
                raise SmartImportRowError("Other existing contact on anonymous organization")

            urns.append(urn)

        if not urns and not (org.is_anon or uuid):
            error_str = "Missing any valid URNs"
            error_str += "; at least one among %s should be provided or a Contact UUID" % ", ".join(possible_urn_headers)

            raise SmartImportRowError(error_str)

        # title case our name
        name = field_dict.get(Contact.NAME, None)
        if name:
            name = " ".join([_.capitalize() for _ in name.split()])

        language = field_dict.get(Contact.LANGUAGE)
        if language is not None and len(language) != 3:
            language = None  # ignore anything that's not a 3-letter code

        # create new contact or fetch existing one
        contact = Contact.get_or_create(org, user, name, uuid=uuid, urns=urns, language=language, force_urn_update=True)

        # if they exist and are blocked, unblock them
        if contact.is_blocked and not unblock:
            contact.unblock(user)

        contact_field_keys_updated = set()
        for key in field_dict.keys():
            # ignore any reserved fields
            if key in Contact.RESERVED_FIELDS:
                continue

            value = field_dict[key]

            # date values need converted to localized strings
            if isinstance(value, datetime.date):
                # make naive datetime timezone-aware, ignoring date
                if getattr(value, 'tzinfo', 'ignore') is None:
                    value = org.timezone.localize(value) if org.timezone else pytz.utc.localize(value)
                value = org.format_date(value, True)

            contact.set_field(user, key, value, importing=True)
            contact_field_keys_updated.add(key)

        # to handle dynamic groups and campaign events updates
        contact.handle_update_contact(field_keys=contact_field_keys_updated)

        return contact

    @classmethod
    def prepare_fields(cls, field_dict, import_params=None, user=None):
        if not import_params or 'org_id' not in import_params or 'extra_fields' not in import_params:
            raise ValueError('Import params must include org_id and extra_fields')

        field_dict['created_by'] = user
        field_dict['org'] = Org.objects.get(pk=import_params['org_id'])

        extra_fields = []

        # include extra fields specified in the params
        for field in import_params['extra_fields']:
            key = field['key']
            label = field['label']
            if key not in Contact.RESERVED_FIELDS:
                # column values are mapped to lower-cased column header names but we need them by contact field key
                value = field_dict[field['header']]
                del field_dict[field['header']]
                field_dict[key] = value

                # create the contact field if it doesn't exist
                ContactField.get_or_create(field_dict['org'], user, key, label, False, field['type'])
                extra_fields.append(key)
            else:
                raise ValueError('Extra field %s is a reserved field name' % key)

        active_scheme = [scheme[0] for scheme in ContactURN.SCHEME_CHOICES if scheme[0] != TEL_SCHEME]

        # remove any field that's not a reserved field or an explicitly included extra field
        for key in field_dict.keys():
            if key not in Contact.RESERVED_FIELDS and key not in extra_fields and key not in active_scheme:
                del field_dict[key]

        return field_dict

    @classmethod
    def get_org_import_file_headers(cls, csv_file, org):
        csv_file.open()

        # this file isn't good enough, lets write it to local disk
        from django.conf import settings
        from uuid import uuid4

        # make sure our tmp directory is present (throws if already present)
        try:
            os.makedirs(os.path.join(settings.MEDIA_ROOT, 'tmp'))
        except Exception:
            pass

        # write our file out
        tmp_file = os.path.join(settings.MEDIA_ROOT, 'tmp/%s' % str(uuid4()))

        out_file = open(tmp_file, 'w')
        out_file.write(csv_file.read())
        out_file.close()

        try:
            headers = SmartModel.get_import_file_headers(open(tmp_file))
        finally:
            os.remove(tmp_file)

        Contact.validate_org_import_header(headers, org)

        # return the column headers which can become contact fields
        return [header for header in headers if header.strip().lower() and header.strip().lower() not in Contact.RESERVED_FIELDS]

    @classmethod
    def validate_org_import_header(cls, headers, org):
        possible_headers = [h[0] for h in IMPORT_HEADERS]
        found_headers = [h for h in headers if h in possible_headers]

        capitalized_possible_headers = '", "'.join([h.capitalize() for h in possible_headers])

        if 'uuid' in headers or 'contact uuid' in headers:
            return

        if not found_headers:
            raise Exception(ugettext('The file you provided is missing a required header. At least one of "%s" '
                                     'or "Contact UUID" should be included.' % capitalized_possible_headers))

        if 'name' not in headers:
            raise Exception(ugettext('The file you provided is missing a required header called "Name".'))

    @classmethod
    def normalize_value(cls, val):
        if isinstance(val, six.string_types):
            return SmartModel.normalize_value(val)
        return val

    @classmethod
    def import_excel(cls, filename, user, import_params, log=None, import_results=None):

        import pyexcel
        sheet_data = pyexcel.get_array(file_name=filename.name)

        line_number = 0

        header = sheet_data[line_number]
        line_number += 1
        while header is not None and len(header[0]) > 1 and header[0][0] == "#":  # pragma: needs cover
            header = sheet_data[line_number]
            line_number += 1

        # do some sanity checking to make sure they uploaded the right kind of file
        if len(header) < 1:  # pragma: needs cover
            raise Exception("Invalid header for import file")

        # normalize our header names, removing quotes and spaces
        header = [cls.normalize_value(str(cell_value)).lower() for cell_value in header]

        cls.validate_import_header(header)

        records = []
        num_errors = 0
        error_messages = []
        blocked = []

        sheet_data_records = sheet_data[line_number:]

        for row in sheet_data_records:
            # trim all our values
            row_data = []
            for cell in row:
                cell_value = cls.normalize_value(cell)
                if not isinstance(cell_value, datetime.date) and not isinstance(cell_value, datetime.datetime):
                    cell_value = six.text_type(cell_value)
                row_data.append(cell_value)

            line_number += 1

            # make sure there are same number of fields
            if len(row_data) != len(header):  # pragma: needs cover
                raise Exception("Line %d: The number of fields for this row is incorrect. Expected %d but found %d." % (line_number, len(header), len(row_data)))

            field_values = dict(zip(header, row_data))
            log_field_values = field_values.copy()
            field_values['created_by'] = user
            field_values['modified_by'] = user
            try:

                field_values = cls.prepare_fields(field_values, import_params, user)
                record = cls.create_instance(field_values, unblock=True)
                if record:
                    records.append(record)
                    if record.is_blocked:
                        blocked.append(record.id)
                else:  # pragma: needs cover
                    num_errors += 1

            except SmartImportRowError as e:
                error_messages.append(dict(line=line_number, error=str(e)))

            except Exception as e:  # pragma: needs cover
                if log:
                    import traceback
                    traceback.print_exc(100, log)
                raise Exception("Line %d: %s\n\n%s" % (line_number, str(e), str(log_field_values)))

        if import_results is not None:
            import_results['blocked'] = blocked
            import_results['blocked_count'] = len(blocked)
            import_results['records'] = len(records)
            import_results['errors'] = num_errors + len(error_messages)
            import_results['error_messages'] = error_messages

        return records

    @classmethod
    def import_csv(cls, task, log=None):
        import pyexcel

        filename = task.csv_file.file
        user = task.created_by

        # additional parameters are optional
        import_params = None
        if task.import_params:
            try:
                import_params = json.loads(task.import_params)
            except Exception:  # pragma: needs cover
                logger.error("Failed to parse JSON for contact import #d" % task.pk, exc_info=True)

        # this file isn't good enough, lets write it to local disk
        from django.conf import settings
        from uuid import uuid4
        # make sure our tmp directory is present (throws if already present)
        try:
            os.makedirs(os.path.join(settings.MEDIA_ROOT, 'tmp'))
        except Exception:
            pass

        # rewrite our file to local disk
        extension = filename.name.rpartition('.')[2]
        tmp_file = os.path.join(settings.MEDIA_ROOT, 'tmp/%s.%s' % (str(uuid4()), extension.lower()))
        filename.open()

        out_file = open(tmp_file, 'w')
        out_file.write(filename.read())
        out_file.close()

        # convert the file to CSV
        csv_tmp_file = os.path.join(settings.MEDIA_ROOT, 'tmp/%s.csv' % str(uuid4()))

        pyexcel.save_as(file_name=out_file.name, dest_file_name=csv_tmp_file)

        import_results = dict()

        try:
            contacts = cls.import_excel(open(tmp_file), user, import_params, log, import_results)
        finally:
            os.remove(tmp_file)
            os.remove(csv_tmp_file)

        # save the import results even if no record was created
        task.import_results = json.dumps(import_results)

        # don't create a group if there are no contacts
        if not contacts:
            return contacts

        # we always create a group after a successful import (strip off 8 character uniquifier by django)
        group_name = os.path.splitext(os.path.split(import_params.get('original_filename'))[-1])[0]
        group_name = group_name.replace('_', ' ').replace('-', ' ').title()

        if len(group_name) >= ContactGroup.MAX_NAME_LEN - 10:
            group_name = group_name[:ContactGroup.MAX_NAME_LEN - 10]

        # group org is same as org of any contact in that group
        group_org = contacts[0].org
        group = ContactGroup.create_static(group_org, user, group_name, task)

        num_creates = 0
        for contact in contacts:
            # if contact has is_new attribute, then we have created a new contact rather than updated an existing one
            if getattr(contact, 'is_new', False):
                num_creates += 1

            # do not add blocked or stopped contacts
            if not contact.is_stopped and not contact.is_blocked:
                group.contacts.add(contact)

        # if we aren't whitelisted, check for sequential phone numbers
        if not group_org.is_whitelisted():
            try:
                # get all of our phone numbers for the imported contacts
                paths = [int(u.path) for u in ContactURN.objects.filter(scheme=TEL_SCHEME, contact__in=[c.pk for c in contacts])]
                paths = sorted(paths)

                last_path = None
                sequential = 0
                for path in paths:
                    if last_path:
                        if path - last_path == 1:
                            sequential += 1
                    last_path = path

                    if sequential > SEQUENTIAL_CONTACTS_THRESHOLD:
                        group_org.set_suspended()
                        break

            except Exception:  # pragma: no cover
                # if we fail to parse phone numbers for any reason just punt
                pass

        # overwrite the import results for adding the counts
        import_results['creates'] = num_creates
        import_results['updates'] = len(contacts) - num_creates
        task.import_results = json.dumps(import_results)

        return contacts

    @classmethod
    def apply_action_label(cls, user, contacts, group, add):
        return group.update_contacts(user, contacts, add)

    @classmethod
    def apply_action_block(cls, user, contacts):
        changed = []

        for contact in contacts:
            contact.block(user)
            changed.append(contact.pk)
        return changed

    @classmethod
    def apply_action_unblock(cls, user, contacts):
        changed = []

        for contact in contacts:
            contact.unblock(user)
            changed.append(contact.pk)
        return changed

    @classmethod
    def apply_action_delete(cls, user, contacts):
        changed = []

        for contact in contacts:
            contact.release(user)
            changed.append(contact.pk)
        return changed

    @classmethod
    def apply_action_unstop(cls, user, contacts):
        changed = []

        for contact in contacts:
            contact.unstop(user)
            changed.append(contact.pk)
        return changed

    def block(self, user):
        """
        Blocks this contact removing it from all non-dynamic groups
        """
        from temba.triggers.models import Trigger

        if self.is_test:
            raise ValueError("Can't block a test contact")

        self.clear_all_groups(user)
        Trigger.archive_triggers_for_contact(self, user)

        self.is_blocked = True
        self.modified_by = user
        self.save(update_fields=('is_blocked', 'modified_on', 'modified_by'))

    def unblock(self, user):
        """
        Unlocks this contact and marking it as not archived
        """
        self.is_blocked = False
        self.modified_by = user
        self.save(update_fields=('is_blocked', 'modified_on', 'modified_by'))

        self.reevaluate_dynamic_groups()

    def stop(self, user):
        """
        Marks this contact has stopped, removing them from all groups.
        """
        from temba.triggers.models import Trigger

        if self.is_test:
            raise ValueError("Can't stop a test contact")

        self.is_stopped = True
        self.modified_by = user
        self.save(update_fields=['is_stopped', 'modified_on', 'modified_by'])

        self.clear_all_groups(get_anonymous_user())

        Trigger.archive_triggers_for_contact(self, user)

    def unstop(self, user):
        """
        Unstops this contact, re-adding them to any dynamic groups they belong to
        """
        self.is_stopped = False
        self.modified_by = user
        self.save(update_fields=['is_stopped', 'modified_on', 'modified_by'])

        # re-add them to any dynamic groups they would belong to
        self.reevaluate_dynamic_groups()

    def ensure_unstopped(self, user=None):
        if user is None:
            user = get_anonymous_user()
        self.unstop(user)

    def release(self, user):
        """
        Releases (i.e. deletes) this contact, provided it is currently not deleted
        """
        # detach all contact's URNs
        self.update_urns(user, [])

        # remove from all groups
        self.clear_all_groups(user)

        # release all messages with this contact
        for msg in self.msgs.all():
            msg.release()

        # release all channel events with this contact
        for event in self.channel_events.all():
            event.release()

        # remove all flow runs and steps
        for run in self.runs.all():
            run.release()

        self.is_active = False
        self.modified_by = user
        self.save(update_fields=('is_active', 'modified_on', 'modified_by'))

    @classmethod
    def bulk_cache_initialize(cls, org, contacts, for_show_only=False):
        """
        Performs optimizations on our contacts to prepare them to send. This includes loading all our contact fields for
        variable substitution.
        """
        from temba.values.models import Value

        if not contacts:
            return

        # get our contact fields
        fields = ContactField.objects.filter(org=org)
        if for_show_only:
            fields = fields.filter(show_in_table=True)

        # build id maps to avoid re-fetching contact objects
        key_map = {f.id: f.key for f in fields}

        contact_map = dict()
        for contact in contacts:
            contact_map[contact.id] = contact
            setattr(contact, '__urns', list())  # initialize URN list cache (setattr avoids name mangling or __urns)

        # cache all field values
        values = Value.objects.filter(contact_id__in=contact_map.keys(),
                                      contact_field_id__in=key_map.keys()).select_related('contact_field', 'location_value')
        for value in values:
            contact = contact_map[value.contact_id]
            field_key = key_map[value.contact_field_id]
            cache_attr = '__field__%s' % field_key
            setattr(contact, cache_attr, value)

        # set missing fields as None attributes to avoid cache fetches later
        for contact in contacts:
            for field in fields:
                cache_attr = '__field__%s' % field.key
                if not hasattr(contact, cache_attr):
                    setattr(contact, cache_attr, None)

        # cache all URN values (a priority ordered list on each contact)
        urns = ContactURN.objects.filter(contact__in=contact_map.keys()).order_by('contact', '-priority', 'pk')
        for urn in urns:
            contact = contact_map[urn.contact_id]
            getattr(contact, '__urns').append(urn)

    def build_expressions_context(self):
        """
        Builds a dictionary suitable for use in variable substitution in messages.
        """
        org = self.org
        context = {
            '__default__': self.get_display(),
            Contact.NAME: self.name or '',
            Contact.FIRST_NAME: self.first_name(org),
            Contact.LANGUAGE: self.language,
            'tel_e164': self.get_urn_display(scheme=TEL_SCHEME, org=org, formatted=False),
            'groups': ",".join([_.name for _ in self.user_groups.all()]),
            'uuid': self.uuid
        }

        # anonymous orgs also get @contact.id
        if org.is_anon:
            context['id'] = self.id

        # add all URNs
        for scheme, label in ContactURN.SCHEME_CHOICES:
            email_value = settings.DEFAULT_FROM_EMAIL if self.is_test else ''
            empty_value = email_value if scheme == EMAIL_SCHEME else ''
            context[scheme] = self.get_urn_display(scheme=scheme, org=org) or empty_value

        # populate twitter address if we have a twitter id
        if context[TWITTERID_SCHEME] and not context[TWITTER_SCHEME]:
            context[TWITTER_SCHEME] = context[TWITTERID_SCHEME]

        active_ids = ContactField.objects.filter(org_id=self.org_id, is_active=True).exclude(key=EMAIL_SCHEME).values_list('id', flat=True)
        field_values = Value.objects.filter(contact=self, contact_field_id__in=active_ids).select_related('contact_field')

        # get all the values for this contact
        contact_values = {v.contact_field.key: v for v in field_values}

        # add all active fields to our context
        for field in ContactField.objects.filter(org_id=self.org_id, is_active=True).exclude(key=EMAIL_SCHEME).select_related('org'):
            field_value = Contact.get_field_display_for_value(field, contact_values.get(field.key, None))
            context[field.key] = field_value if field_value is not None else ''

        return context

    def first_name(self, org):
        if not self.name:
            return self.get_urn_display(org)
        else:
            names = self.name.split()
            if len(names) > 1:
                return names[0]
            else:
                return self.name

    def set_first_name(self, first_name):
        if not self.name:
            self.name = first_name
        else:
            names = self.name.split()
            names = [first_name] + names[1:]
            self.name = " ".join(names)

    def set_preferred_channel(self, channel):
        """
        Sets the preferred channel for communicating with this Contact
        """
        if channel is None:
            return

        # don't set preferred channels for test contacts
        if self.is_test:
            return

        urns = self.get_urns()

        # make sure all urns of the same scheme use this channel (only do this for TEL, others are channel specific)
        if TEL_SCHEME in channel.schemes:
            for urn in urns:
                if urn.scheme in channel.schemes and urn.channel_id != channel.id:
                    urn.channel = channel
                    urn.save(update_fields=['channel'])

        # if our scheme isn't the highest priority
        if urns and urns[0].scheme not in channel.schemes:
            # update the highest URN of the right scheme to be highest
            for urn in urns[1:]:
                if urn.scheme in channel.schemes:
                    urn.priority = urns[0].priority + 1
                    urn.save(update_fields=['priority'])

                    # clear our URN cache, order is different now
                    self.clear_urn_cache()
                    break

    def get_urns_for_scheme(self, scheme):  # pragma: needs cover
        """
        Returns all the URNs for the passed in scheme
        """
        return self.urns.filter(scheme=scheme).order_by('-priority', 'pk')

    def clear_urn_cache(self):
        if hasattr(self, '__urns'):
            delattr(self, '__urns')

    def get_urns(self):
        """
        Gets all URNs ordered by priority
        """
        cache_attr = '__urns'
        if hasattr(self, cache_attr):
            return getattr(self, cache_attr)

        urns = self.urns.order_by('-priority', 'pk')
        setattr(self, cache_attr, urns)
        return urns

    def get_urn(self, schemes=None):
        """
        Gets the highest priority matching URN for this contact. Schemes may be a single scheme or a set/list/tuple
        """
        if isinstance(schemes, six.string_types):
            schemes = (schemes,)

        urns = self.get_urns()

        if schemes is not None:
            for urn in urns:
                if urn.scheme in schemes:
                    return urn
            return None
        else:
            # otherwise return highest priority of any scheme
            return urns[0] if urns else None

    def update_urns(self, user, urns):
        """
        Updates the URNs on this contact to match the provided list, i.e. detaches any existing not included.
        The URNs are supplied in order of priority, most preferred URN first.
        """
        country = self.org.get_country_code()

        urns_created = []  # new URNs created
        urns_attached = []  # existing orphan URNs attached
        urns_retained = []  # existing URNs retained

        # perform everything in a org-level lock to prevent duplication by different instances. Org-level is required
        # to prevent conflicts with get_or_create which uses an org-level lock.

        with self.org.lock_on(OrgLock.contacts):

            # urns are submitted in order of priority
            priority = ContactURN.PRIORITY_HIGHEST

            for urn_as_string in urns:
                normalized = URN.normalize(urn_as_string, country)
                urn = ContactURN.lookup(self.org, normalized)

                if not urn:
                    urn = ContactURN.create(self.org, self, normalized, priority=priority)
                    urns_created.append(urn)

                # unassigned URN or assigned to someone else
                elif not urn.contact or urn.contact != self:
                    urn.contact = self
                    urn.priority = priority
                    urn.save()
                    urns_attached.append(urn)

                else:
                    if urn.priority != priority:
                        urn.priority = priority
                        urn.save()
                    urns_retained.append(urn)

                # step down our priority
                priority -= 1

        # detach any existing URNs that weren't included
        urn_ids = [u.pk for u in (urns_created + urns_attached + urns_retained)]
        urns_detached_qs = ContactURN.objects.filter(contact=self).exclude(pk__in=urn_ids)
        urns_detached = list(urns_detached_qs)
        urns_detached_qs.update(contact=None)

        self.modified_by = user
        self.save(update_fields=('modified_on', 'modified_by'))

        # trigger updates based all urns created or detached
        self.handle_update(urns=[six.text_type(u) for u in (urns_created + urns_attached + urns_detached)])

        # clear URN cache
        if hasattr(self, '__urns'):
            delattr(self, '__urns')

    def update_static_groups(self, user, groups):
        """
        Updates the static groups for this contact to match the provided list, i.e. leaves any existing not included
        """
        current_static_groups = self.user_groups.filter(query=None)

        # figure out our diffs, what groups need to be added or removed
        remove_groups = [g for g in current_static_groups if g not in groups]
        add_groups = [g for g in groups if g not in current_static_groups]

        for group in remove_groups:
            group.update_contacts(user, [self], add=False)

        for group in add_groups:
            group.update_contacts(user, [self], add=True)

    def reevaluate_dynamic_groups(self, for_field=None):
        """
        Re-evaluates this contacts membership of dynamic groups. If field is specified then re-evaluation is only
        performed for those groups which reference that field.
        """
        affected_dynamic_groups = ContactGroup.get_user_groups(self.org, dynamic=True)

        if for_field:
            affected_dynamic_groups = affected_dynamic_groups.filter(query_fields=for_field)

        group_change = False
        for group in affected_dynamic_groups:
            changed = group.reevaluate_contacts([self])
            if changed:
                group_change = True

        return group_change

    def clear_all_groups(self, user):
        """
        Removes this contact from all groups - static and dynamic.
        """
        for group in self.user_groups.all():
            group.remove_contacts(user, [self])

    def get_display(self, org=None, formatted=True, short=False):
        """
        Gets a displayable name or URN for the contact. If available, org can be provided to avoid having to fetch it
        again based on the contact.
        """
        if not org:
            org = self.org

        if self.name:
            res = self.name
        elif org.is_anon:
            res = self.anon_identifier
        else:
            res = self.get_urn_display(org=org, formatted=formatted)

        return truncate(res, 20) if short else res

    def get_urn_display(self, org=None, scheme=None, formatted=True, international=False):
        """
        Gets a displayable URN for the contact. If available, org can be provided to avoid having to fetch it again
        based on the contact.
        """
        if not org:
            org = self.org

        urn = self.get_urn(scheme)

        if not urn:
            return ''

        if org.is_anon:
            return ContactURN.ANON_MASK

        return urn.get_display(org=org, formatted=formatted, international=international) if urn else ''

    def raw_tel(self):
        tel = self.get_urn(TEL_SCHEME)
        if tel:
            return tel.path

    def send(self, text, user, trigger_send=True, response_to=None, expressions_context=None, connection=None,
             quick_replies=None, attachments=None, msg_type=None, created_on=None, all_urns=False, high_priority=False,
             apply_options=None):
        from temba.msgs.models import Msg, INBOX, PENDING, SENT, UnreachableException

        status = SENT if created_on else PENDING

        if all_urns:
            recipients = [((u.contact, u) if status == SENT else u) for u in self.get_urns()]
        else:
            recipients = [(self, None)] if status == SENT else [self]

        msgs = []
        for recipient in recipients:
            try:
                msg = Msg.create_outgoing(self.org, user, recipient, text,
                                          response_to=response_to, expressions_context=expressions_context,
                                          connection=connection, attachments=attachments, msg_type=msg_type or INBOX,
                                          status=status, quick_replies=quick_replies, created_on=created_on,
                                          high_priority=high_priority, apply_options=apply_options)
                if msg is not None:
                    msgs.append(msg)
            except UnreachableException:
                pass

        if trigger_send:
            self.org.trigger_send(msgs)

        return msgs

    def __str__(self):
        return self.get_display()


@six.python_2_unicode_compatible
class ContactURN(models.Model):
    """
    A Universal Resource Name used to uniquely identify contacts, e.g. tel:+1234567890 or twitter:example
    """
    # schemes that we actually support
    SCHEME_CHOICES = tuple((c[0], c[1]) for c in URN_SCHEME_CONFIG)
    CONTEXT_KEYS_TO_SCHEME = {c[3]: c[0] for c in URN_SCHEME_CONFIG}
    CONTEXT_KEYS_TO_LABEL = {c[3]: c[1] for c in URN_SCHEME_CONFIG}
    IMPORT_HEADER_TO_SCHEME = {s[0]: s[1] for s in IMPORT_HEADERS}

    SCHEMES_SUPPORTING_FOLLOW = {TWITTER_SCHEME, TWITTERID_SCHEME, JIOCHAT_SCHEME}  # schemes that support "follow" triggers
    # schemes that support "new conversation" triggers
    SCHEMES_SUPPORTING_NEW_CONVERSATION = {FACEBOOK_SCHEME, VIBER_SCHEME, TELEGRAM_SCHEME}
    SCHEMES_SUPPORTING_REFERRALS = {FACEBOOK_SCHEME}  # schemes that support "referral" triggers

    EXPORT_FIELDS = {
        TEL_SCHEME: dict(label="Phone", key=Contact.PHONE, id=0, field=None, urn_scheme=TEL_SCHEME),
        TWITTER_SCHEME: dict(label="Twitter", key=None, id=0, field=None, urn_scheme=TWITTER_SCHEME),
        TWITTERID_SCHEME: dict(label="TwitterID", key=None, id=0, field=None, urn_scheme=TWITTERID_SCHEME),
        EXTERNAL_SCHEME: dict(label="External", key=None, id=0, field=None, urn_scheme=EXTERNAL_SCHEME),
        EMAIL_SCHEME: dict(label="Email", key=None, id=0, field=None, urn_scheme=EMAIL_SCHEME),
        TELEGRAM_SCHEME: dict(label="Telegram", key=None, id=0, field=None, urn_scheme=TELEGRAM_SCHEME),
        FACEBOOK_SCHEME: dict(label="Facebook", key=None, id=0, field=None, urn_scheme=FACEBOOK_SCHEME),
        VIBER_SCHEME: dict(label="Viber", key=None, id=0, field=None, urn_scheme=VIBER_SCHEME),
        JIOCHAT_SCHEME: dict(label="Jiochat", key=None, id=0, field=None, urn_scheme=JIOCHAT_SCHEME),
        FCM_SCHEME: dict(label="FCM", key=None, id=0, field=None, urn_scheme=FCM_SCHEME),
        LINE_SCHEME: dict(label='Line', key=None, id=0, field=None, urn_scheme=LINE_SCHEME),
        TWILIO_WHATSAPP_SCHEME: dict(label='WhatsApp', key=None, id=0, field=None, urn_scheme=TWILIO_WHATSAPP_SCHEME),
<<<<<<< HEAD
=======
        WS_SCHEME: dict(label="WS", key=None, id=0, field=None, urn_scheme=WS_SCHEME),
>>>>>>> 75d0f835
    }

    EXPORT_SCHEME_HEADERS = tuple((c[0], c[1]) for c in URN_SCHEME_CONFIG)

    PRIORITY_LOWEST = 1
    PRIORITY_STANDARD = 50
    PRIORITY_HIGHEST = 99

    PRIORITY_DEFAULTS = {TEL_SCHEME: PRIORITY_STANDARD,
                         TWITTER_SCHEME: 90, TWITTERID_SCHEME: 90,
                         FACEBOOK_SCHEME: 90,
                         TELEGRAM_SCHEME: 90,
                         VIBER_SCHEME: 90,
                         FCM_SCHEME: 90}

    ANON_MASK = '*' * 8            # Returned instead of URN values for anon orgs
    ANON_MASK_HTML = '\u2022' * 8  # Pretty HTML version of anon mask

    contact = models.ForeignKey(Contact, null=True, blank=True, related_name='urns',
                                help_text="The contact that this URN is for, can be null")

    identity = models.CharField(max_length=255,
                                help_text="The Universal Resource Name as a string, excluding display if present. ex: tel:+250788383383")

    path = models.CharField(max_length=255,
                            help_text="The path component of our URN. ex: +250788383383")

    display = models.CharField(max_length=255, null=True,
                               help_text="The display component for this URN, if any")

    scheme = models.CharField(max_length=128,
                              help_text="The scheme for this URN, broken out for optimization reasons, ex: tel")

    org = models.ForeignKey(Org,
                            help_text="The organization for this URN, can be null")

    priority = models.IntegerField(default=PRIORITY_STANDARD,
                                   help_text="The priority of this URN for the contact it is associated with")

    channel = models.ForeignKey(Channel, null=True, blank=True,
                                help_text="The preferred channel for this URN")

    auth = models.TextField(null=True,
                            help_text=_("Any authentication information needed by this URN"))

    @classmethod
    def get_or_create(cls, org, contact, urn_as_string, channel=None, auth=None):
        urn = cls.lookup(org, urn_as_string)

        # not found? create it
        if not urn:
            urn = cls.create(org, contact, urn_as_string, channel=channel, auth=auth)

        return urn

    @classmethod
    def create(cls, org, contact, urn_as_string, channel=None, priority=None, auth=None):
        scheme, path, display = URN.to_parts(urn_as_string)
        urn_as_string = URN.from_parts(scheme, path)

        if not priority:
            priority = cls.PRIORITY_DEFAULTS.get(scheme, cls.PRIORITY_STANDARD)

        return cls.objects.create(org=org, contact=contact, priority=priority, channel=channel, auth=auth,
                                  scheme=scheme, path=path, identity=urn_as_string, display=display)

    @classmethod
    def lookup(cls, org, urn_as_string, country_code=None, normalize=True):
        """
        Looks up an existing URN by a formatted URN string, e.g. "tel:+250234562222"
        """
        if normalize:
            urn_as_string = URN.normalize(urn_as_string, country_code)

        identity = URN.identity(urn_as_string)
        (scheme, path, display) = URN.to_parts(urn_as_string)

        existing = cls.objects.filter(org=org, identity=identity).select_related('contact').first()

        # is this a TWITTER scheme? check TWITTERID scheme by looking up by display
        if scheme == TWITTER_SCHEME:
            twitterid_urn = cls.objects.filter(org=org, scheme=TWITTERID_SCHEME, display=path).select_related('contact').first()
            if twitterid_urn:
                return twitterid_urn

        return existing

    def update_auth(self, auth):
        if auth and auth != self.auth:
            self.auth = auth
            self.save(update_fields=['auth'])

    def update_affinity(self, channel):
        """
        Checks and optionally updates the affinity for this contact URN
        """
        if channel and self.channel != channel:
            self.channel = channel
            self.save(update_fields=['channel'])

    def ensure_number_normalization(self, country_code):
        """
        Tries to normalize our phone number from a possible 10 digit (0788 383 383) to a 12 digit number
        with country code (+250788383383) using the country we now know about the channel.
        """
        number = self.path

        if number and not number[0] == '+' and country_code:
            (norm_number, valid) = URN.normalize_number(number, country_code)

            # don't trounce existing contacts with that country code already
            norm_urn = URN.from_tel(norm_number)
            if not ContactURN.objects.filter(identity=norm_urn, org_id=self.org_id).exclude(id=self.id):
                self.identity = norm_urn
                self.path = norm_number
                self.save(update_fields=['identity', 'path'])

        return self

    @classmethod
    def derive_country_from_tel(cls, phone, country=None):
        """
        Given a phone number in E164 returns the two letter country code for it.  ex: +250788383383 -> RW
        """
        try:
            parsed = phonenumbers.parse(phone, country)
            return phonenumbers.region_code_for_number(parsed)
        except Exception:
            return None

    def get_display(self, org=None, international=False, formatted=True):
        """
        Gets a representation of the URN for display
        """
        if not org:
            org = self.org

        if org.is_anon:
            return self.ANON_MASK

        if self.scheme == TEL_SCHEME and formatted:
            # if we don't want a full tell, see if we can show the national format instead
            try:
                if self.path and self.path[0] == '+':
                    phone_format = phonenumbers.PhoneNumberFormat.NATIONAL
                    if international:
                        phone_format = phonenumbers.PhoneNumberFormat.INTERNATIONAL

                    return phonenumbers.format_number(phonenumbers.parse(self.path, None), phone_format)

            except Exception:  # pragma: no cover
                pass

        if self.display:
            return self.display

        return self.path

    @property
    def urn(self):
        """
        Returns a full representation of this contact URN as a string
        """
        return URN.from_parts(self.scheme, self.path, self.display)

    def __str__(self):  # pragma: no cover
        return URN.from_parts(self.scheme, self.path, self.display)

    def __unicode__(self):  # pragma: no cover
        return URN.from_parts(self.scheme, self.path, self.display)

    class Meta:
        unique_together = ('identity', 'org')
        ordering = ('-priority', 'id')


class SystemContactGroupManager(models.Manager):
    def get_queryset(self):
        return super(SystemContactGroupManager, self).get_queryset().exclude(group_type=ContactGroup.TYPE_USER_DEFINED)


class UserContactGroupManager(models.Manager):
    def get_queryset(self):
        return super(UserContactGroupManager, self).get_queryset().filter(group_type=ContactGroup.TYPE_USER_DEFINED,
                                                                          is_active=True)


@six.python_2_unicode_compatible
class ContactGroup(TembaModel):
    MAX_NAME_LEN = 64
    MAX_ORG_CONTACTGROUPS = 250

    TYPE_ALL = 'A'
    TYPE_BLOCKED = 'B'
    TYPE_STOPPED = 'S'
    TYPE_USER_DEFINED = 'U'

    TYPE_CHOICES = ((TYPE_ALL, "All Contacts"),
                    (TYPE_BLOCKED, "Blocked Contacts"),
                    (TYPE_STOPPED, "Stopped Contacts"),
                    (TYPE_USER_DEFINED, "User Defined Groups"))

    name = models.CharField(verbose_name=_("Name"), max_length=MAX_NAME_LEN,
                            help_text=_("The name of this contact group"))

    group_type = models.CharField(max_length=1, choices=TYPE_CHOICES, default=TYPE_USER_DEFINED,
                                  help_text=_("What type of group it is, either user defined or one of our system groups"))

    contacts = models.ManyToManyField(Contact, verbose_name=_("Contacts"), related_name='all_groups')

    org = models.ForeignKey(Org, related_name='all_groups',
                            verbose_name=_("Org"), help_text=_("The organization this group is part of"))

    import_task = models.ForeignKey(ImportTask, null=True, blank=True)

    query = models.TextField(null=True, help_text=_("The membership query for this group"))

    query_fields = models.ManyToManyField(ContactField, verbose_name=_("Query Fields"))

    # define some custom managers to do the filtering of user / system groups for us
    all_groups = models.Manager()
    system_groups = SystemContactGroupManager()
    user_groups = UserContactGroupManager()

    @classmethod
    def get_user_group(cls, org, name):
        """
        Returns the user group with the passed in name
        """
        return cls.user_groups.filter(name__iexact=cls.clean_name(name), org=org).first()

    @classmethod
    def get_user_groups(cls, org, dynamic=None):
        """
        Gets all user groups for the given org - optionally filtering by dynamic vs static
        """
        groups = cls.user_groups.filter(org=org, is_active=True)
        if dynamic is not None:
            groups = groups.filter(query=None) if dynamic is False else groups.exclude(query=None)

        return groups

    @classmethod
    def get_or_create(cls, org, user, name, group_uuid=None):
        existing = None

        if group_uuid is not None:
            existing = ContactGroup.user_groups.filter(org=org, uuid=group_uuid).first()

        if not existing:
            existing = ContactGroup.get_user_group(org, name)

        if existing:
            return existing

        return cls.create_static(org, user, name)

    @classmethod
    def create_static(cls, org, user, name, task=None):
        """
        Creates a static group whose members will be manually added and removed
        """
        return cls._create(org, user, name, task=task)

    @classmethod
    def create_dynamic(cls, org, user, name, query):
        """
        Creates a dynamic group with the given query, e.g. gender=M
        """
        if not query:
            raise ValueError("Query cannot be empty for a dynamic group")

        group = cls._create(org, user, name, query=query)
        group.update_query(query)
        return group

    @classmethod
    def _create(cls, org, user, name, task=None, query=None):
        full_group_name = cls.clean_name(name)

        if not cls.is_valid_name(full_group_name):
            raise ValueError("Invalid group name: %s" % name)

        # look for name collision and append count if necessary
        existing = cls.get_user_group(org, full_group_name)

        count = 2
        while existing:
            full_group_name = "%s %d" % (name, count)
            existing = cls.get_user_group(org, full_group_name)
            count += 1

        return cls.user_groups.create(org=org, name=full_group_name, query=query,
                                      import_task=task, created_by=user, modified_by=user)

    @classmethod
    def clean_name(cls, name):
        """
        Returns a normalized name for the passed in group name
        """
        return None if name is None else name.strip()[:cls.MAX_NAME_LEN]

    @classmethod
    def is_valid_name(cls, name):
        # don't allow empty strings, blanks, initial or trailing whitespace
        if not name or name.strip() != name:
            return False

        if len(name) > cls.MAX_NAME_LEN:
            return False

        # first character must be a word char
        return regex.match('\w', name[0], flags=regex.UNICODE)

    def update_contacts(self, user, contacts, add):
        """
        Manually adds or removes contacts from a static group. Returns contact ids of contacts whose membership changed.
        """
        if self.group_type != self.TYPE_USER_DEFINED or self.is_dynamic:  # pragma: no cover
            raise ValueError("Can't add or remove contacts from system or dynamic groups")

        return self._update_contacts(user, contacts, add)

    def reevaluate_contacts(self, contacts):
        """
        Re-evaluates whether contacts belong in a dynamic group. Returns contacts whose membership changed.
        """
        if self.group_type != self.TYPE_USER_DEFINED or not self.is_dynamic:  # pragma: no cover
            raise ValueError("Can't re-evaluate contacts against system or static groups")

        user = get_anonymous_user()
        changed = set()
        for contact in contacts:
            qualifies = self._check_dynamic_membership(contact)
            changed = self._update_contacts(user, [contact], qualifies)
            if changed:
                changed.add(contact)
        return changed

    def remove_contacts(self, user, contacts):
        """
        Forces removal of contacts from this group regardless of whether it is static or dynamic
        """
        if self.group_type != self.TYPE_USER_DEFINED:  # pragma: no cover
            raise ValueError("Can't remove contacts from system groups")

        return self._update_contacts(user, contacts, add=False)

    def _update_contacts(self, user, contacts, add):
        """
        Adds or removes contacts from this group - used for both non-dynamic and dynamic groups
        """
        changed = set()
        group_contacts = self.contacts.all()

        for contact in contacts:
            if add and (contact.is_blocked or contact.is_stopped or not contact.is_active):  # pragma: no cover
                raise ValueError("Blocked, stopped and deleted contacts can't be added to groups")

            contact_changed = False

            # if we are adding the contact to the group, and this contact is not in this group
            if add:
                if not group_contacts.filter(id=contact.id):
                    self.contacts.add(contact)
                    contact_changed = True
            else:
                if group_contacts.filter(id=contact.id):
                    self.contacts.remove(contact)
                    contact_changed = True

            if contact_changed:
                changed.add(contact.pk)
                contact.handle_update(group=self)

        # invalidate our result cache for anybody depending on this group if it changed
        if changed:
            Value.invalidate_cache(group=self)

            # update modified on in small batches to avoid long table lock, and having too many non-unique values for
            # modified_on which is the primary ordering for the API
            for batch in chunk_list(changed, 100):
                Contact.objects.filter(org=self.org, pk__in=batch).update(modified_by=user, modified_on=timezone.now())

        return changed

    def update_query(self, query):
        """
        Updates the query for a dynamic group
        """
        from .search import extract_fields

        if not self.is_dynamic:
            raise ValueError("Can only update query for a dynamic group")

        self.query = query
        self.save(update_fields=('query',))

        self.query_fields.clear()

        for field in extract_fields(self.org, self.query):
            self.query_fields.add(field)

        members = list(self._get_dynamic_members())
        self.contacts.clear()
        self.contacts.add(*members)

    def _get_dynamic_members(self, base_set=None):
        """
        For dynamic groups, this returns the set of contacts who belong in this group
        """
        from .search import SearchException

        if not self.is_dynamic:  # pragma: no cover
            raise ValueError("Can only be called on dynamic groups")

        try:
            return Contact.search(self.org, self.query, base_set=base_set)
        except SearchException:  # pragma: no cover
            return Contact.objects.none()

    @time_monitor(threshold=10000)
    def _check_dynamic_membership(self, contact):
        """
        For dynamic groups, determines whether the given contact belongs in the group
        """
        return self._get_dynamic_members(base_set=[contact]).exists()

    @classmethod
    def get_system_group_counts(cls, org, group_types=None):
        """
        Gets all system label counts by type for the given org
        """
        groups = cls.system_groups.filter(org=org)
        if group_types:
            groups = groups.filter(group_type__in=group_types)

        return {g.group_type: g.get_member_count() for g in groups}

    def get_member_count(self):
        """
        Returns the number of active and non-test contacts in the group
        """
        return ContactGroupCount.get_totals([self])[self]

    def release(self):
        """
        Releases (i.e. deletes) this group, removing all contacts and marking as inactive
        """
        self.is_active = False
        self.save()
        self.contacts.clear()

        # delete any event fires related to our group
        from temba.campaigns.models import EventFire
        EventFire.objects.filter(event__campaign__group=self, fired=None).delete()

        # mark any triggers that operate only on this group as inactive
        from temba.triggers.models import Trigger
        Trigger.objects.filter(is_active=True, groups=self).update(is_active=False, is_archived=True)

        Value.invalidate_cache(group=self)

    @property
    def is_dynamic(self):
        return self.query is not None

    def analytics_json(self):
        if self.get_member_count() > 0:
            return dict(name=self.name, id=self.pk, count=self.get_member_count())

    def __str__(self):
        return self.name


@six.python_2_unicode_compatible
class ContactGroupCount(SquashableModel):
    """
    Maintains counts of contact groups. These are calculated via triggers on the database and squashed
    by a recurring task.
    """
    SQUASH_OVER = ('group_id',)

    group = models.ForeignKey(ContactGroup, related_name='counts', db_index=True)
    count = models.IntegerField(default=0)

    @classmethod
    def get_squash_query(cls, distinct_set):
        sql = """
        WITH deleted as (
            DELETE FROM %(table)s WHERE "group_id" = %%s RETURNING "count"
        )
        INSERT INTO %(table)s("group_id", "count", "is_squashed")
        VALUES (%%s, GREATEST(0, (SELECT SUM("count") FROM deleted)), TRUE);
        """ % {'table': cls._meta.db_table}

        return sql, (distinct_set.group_id,) * 2

    @classmethod
    def get_totals(cls, groups):
        """
        Gets total counts for all the given groups
        """
        counts = cls.objects.filter(group__in=groups)
        counts = counts.values('group').order_by('group').annotate(count_sum=Sum('count'))
        counts_by_group_id = {c['group']: c['count_sum'] for c in counts}
        return {g: counts_by_group_id.get(g.id, 0) for g in groups}

    @classmethod
    def populate_for_group(cls, group):
        # remove old ones
        ContactGroupCount.objects.filter(group=group).delete()

        # get test contacts on this org
        test_contacts = Contact.objects.filter(org=group.org, is_test=True).values('id')

        # calculate our count for the group
        count = group.contacts.all().exclude(id__in=test_contacts).count()

        # insert updated count, returning it
        return ContactGroupCount.objects.create(group=group, count=count)

    def __str__(self):  # pragma: needs cover
        return "ContactGroupCount[%d:%d]" % (self.group_id, self.count)


class ExportContactsTask(BaseExportTask):
    analytics_key = 'contact_export'
    email_subject = "Your contacts export is ready"
    email_template = 'contacts/email/contacts_export_download'

    group = models.ForeignKey(ContactGroup, null=True, related_name='exports',
                              help_text=_("The unique group to export"))
    search = models.TextField(null=True, blank=True, help_text=_("The search query"))

    @classmethod
    def create(cls, org, user, group=None, search=None):
        return cls.objects.create(org=org, group=group, search=search, created_by=user, modified_by=user)

    def get_export_fields_and_schemes(self):

        fields = [dict(label='Contact UUID', key=Contact.UUID, id=0, field=None, urn_scheme=None),
                  dict(label='Name', key=Contact.NAME, id=0, field=None, urn_scheme=None)]

        # anon orgs also get an ID column that is just the PK
        if self.org.is_anon:
            fields = [dict(label='ID', key=Contact.ID, id=0, field=None, urn_scheme=None)] + fields

        scheme_counts = dict()
        if not self.org.is_anon:
            active_urn_schemes = [c[0] for c in ContactURN.SCHEME_CHOICES]

            scheme_counts = {scheme: ContactURN.objects.filter(org=self.org, scheme=scheme).exclude(contact=None).values('contact').annotate(count=Count('contact')).aggregate(Max('count'))['count__max'] for scheme in active_urn_schemes}

            schemes = scheme_counts.keys()
            schemes.sort()

            for scheme in schemes:
                count = scheme_counts[scheme]
                if count is not None:
                    for i in range(count):
                        field_dict = ContactURN.EXPORT_FIELDS[scheme].copy()
                        field_dict['position'] = i
                        fields.append(field_dict)

        contact_fields_list = ContactField.objects.filter(org=self.org, is_active=True).select_related('org')
        for contact_field in contact_fields_list:
            fields.append(dict(field=contact_field,
                               label=contact_field.label,
                               key=contact_field.key,
                               id=contact_field.id,
                               urn_scheme=None))

        return fields, scheme_counts

    def write_export(self):
        fields, scheme_counts = self.get_export_fields_and_schemes()

        group = self.group or ContactGroup.all_groups.get(org=self.org, group_type=ContactGroup.TYPE_ALL)

        if self.search:
            contacts = Contact.search(self.org, self.search, group)
        else:
            contacts = group.contacts.all()

        contact_ids = contacts.filter(is_test=False).order_by('name', 'id').values_list('id', flat=True)

        # create our exporter
        exporter = TableExporter(self, "Contact", [f['label'] for f in fields])

        current_contact = 0
        start = time.time()

        # write out contacts in batches to limit memory usage
        for batch_ids in chunk_list(contact_ids, 1000):
            # fetch all the contacts for our batch
            batch_contacts = Contact.objects.filter(id__in=batch_ids).select_related('org')

            # to maintain our sort, we need to lookup by id, create a map of our id->contact to aid in that
            contact_by_id = {c.id: c for c in batch_contacts}

            # bulk initialize them
            Contact.bulk_cache_initialize(self.org, batch_contacts)

            for contact_id in batch_ids:
                contact = contact_by_id[contact_id]

                values = []
                for col in range(len(fields)):
                    field = fields[col]

                    if field['key'] == Contact.NAME:
                        field_value = contact.name
                    elif field['key'] == Contact.UUID:
                        field_value = contact.uuid
                    elif field['key'] == Contact.ID:
                        field_value = six.text_type(contact.id)
                    elif field['urn_scheme'] is not None:
                        contact_urns = contact.get_urns()
                        scheme_urns = []
                        for urn in contact_urns:
                            if urn.scheme == field['urn_scheme']:
                                scheme_urns.append(urn)
                        position = field['position']
                        if len(scheme_urns) > position:
                            urn_obj = scheme_urns[position]
                            field_value = urn_obj.get_display(org=self.org, formatted=False) if urn_obj else ''
                        else:
                            field_value = ''
                    else:
                        value = contact.get_field(field['key'])
                        field_value = Contact.get_field_display_for_value(field['field'], value)

                    if field_value is None:
                        field_value = ''

                    if field_value:
                        field_value = six.text_type(clean_string(field_value))

                    values.append(field_value)

                # write this contact's values
                exporter.write_row(values)
                current_contact += 1

                # output some status information every 10,000 contacts
                if current_contact % 10000 == 0:  # pragma: no cover
                    elapsed = time.time() - start
                    predicted = int(elapsed / (current_contact / (len(contact_ids) * 1.0)))

                    print("Export of %s contacts - %d%% (%s/%s) complete in %0.2fs (predicted %0.0fs)" %
                          (self.org.name, current_contact * 100 / len(contact_ids),
                           "{:,}".format(current_contact), "{:,}".format(len(contact_ids)),
                           time.time() - start, predicted))

        return exporter.save_file()

    def salesforce_export(self):
        errors = []

        (sf_instance_url, sf_access_token, sf_refresh_token) = self.org.get_salesforce_credentials()
        if not sf_instance_url or not sf_access_token:
            return False, errors

        sf = Salesforce(instance_url=sf_instance_url, session_id=sf_access_token)

        metadata = sf.Contact.describe()
        sf_fields = metadata.get('fields', None)

        sf_system_fields = ['Id', 'IsDeleted', 'AccountId', 'OwnerId', 'ReportsToId', 'MasterRecordId', 'OtherAddress', 'MailingAddress', 'CreatedDate', 'CreatedById', 'LastModifiedDate', 'LastModifiedById', 'SystemModstamp', 'LastActivityDate', 'LastCURequestDate', 'LastCUUpdateDate', 'LastViewedDate', 'LastReferencedDate', 'IsEmailBounced', 'PhotoUrl', 'JigsawContactId']
        salesforce_fields = [f.get('name') for f in sf_fields if f.get('name') is not None and f.get('name') not in sf_system_fields]

        fields, scheme_counts = self.get_export_fields_and_schemes()

        fields = [f for f in fields if f['label'] in salesforce_fields]
        fields.append({'field': None, 'urn_scheme': None, 'id': 0, 'key': 'Id', 'label': 'Id'})

        group = self.group or ContactGroup.all_groups.get(org=self.org, group_type=ContactGroup.TYPE_ALL)

        if self.search:
            contacts = Contact.search(self.org, self.search, group)
        else:
            contacts = group.contacts.all()

        contact_ids = contacts.filter(is_test=False).order_by('name', 'id').values_list('id', flat=True)

        current_contact = 0
        start = time.time()

        print('> Starting export to Salesforce for %s contact(s)' % len(contact_ids))

        # write out contacts in batches to limit memory usage
        for batch_ids in chunk_list(contact_ids, 1000):
            # fetch all the contacts for our batch
            batch_contacts = Contact.objects.filter(id__in=batch_ids).select_related('org')

            # to maintain our sort, we need to lookup by id, create a map of our id->contact to aid in that
            contact_by_id = {c.id: c for c in batch_contacts}

            # bulk initialize them
            Contact.bulk_cache_initialize(self.org, batch_contacts)

            values_add = []
            values_update = []

            batch_ids_add = []
            batch_ids_update = []

            for contact_id in batch_ids:
                contact = contact_by_id[contact_id]

                data_field = {}
                for col in range(len(fields)):
                    field = fields[col]

                    if field['key'] == Contact.NAME or field['key'] == 'lastname':
                        urn = contact.get_urn()
                        field_value = contact.name or (urn.path if urn else None)
                    elif field['key'] == Contact.UUID:
                        field_value = contact.uuid
                    elif field['key'] == Contact.ID:
                        field_value = six.text_type(contact.id)
                    elif field['key'] == Contact.SALESFORCE_ID:
                        field_value = contact.salesforce_id
                    elif field['urn_scheme'] is not None:
                        contact_urns = contact.get_urns()
                        scheme_urns = []
                        for urn in contact_urns:
                            if urn.scheme == field['urn_scheme']:
                                scheme_urns.append(urn)
                        position = field['position']
                        if len(scheme_urns) > position:
                            urn_obj = scheme_urns[position]
                            field_value = urn_obj.get_display(org=self.org, formatted=False) if urn_obj else ''
                        else:
                            field_value = ''
                    else:
                        value = contact.get_field(field['key'])
                        field_value = Contact.get_field_display_for_value(field['field'], value)

                    if field_value is None:
                        field_value = ''

                    if field_value:
                        field_value = six.text_type(clean_string(field_value))

                    if field['label'] == Contact.NAME.capitalize() or field['label'] == 'LastName':
                        names = field_value.split(' ')

                        if len(names) > 1:
                            first_name = names[0]
                            data_field['FirstName'] = first_name
                            field_value = names[-1]

                        field['label'] = 'LastName'

                    if field_value:
                        data_field[field['label']] = field_value

                if contact.salesforce_id:
                    values_update.append(data_field)
                    batch_ids_update.append(contact.id)
                else:
                    if 'Id' in data_field:
                        del data_field['Id']
                    values_add.append(data_field)
                    batch_ids_add.append(contact.id)

                current_contact += 1

                # output some status information every 10,000 contacts
                if current_contact % 10000 == 0:  # pragma: no cover
                    elapsed = time.time() - start
                    predicted = int(elapsed / (current_contact / (len(contact_ids) * 1.0)))

                    print("Export of %s contacts - %d%% (%s/%s) complete in %0.2fs (predicted %0.0fs)" %
                          (self.org.name, current_contact * 100 / len(contact_ids),
                           "{:,}".format(current_contact), "{:,}".format(len(contact_ids)),
                           time.time() - start, predicted))

            if values_add:
                results = sf.bulk.Contact.insert(values_add)

                for index, contact_id in enumerate(batch_ids_add):
                    contact = contact_by_id[contact_id]
                    result_contact = results[index]

                    if not result_contact.get('success', False) and result_contact.get('errors'):
                        for error in result_contact.get('errors', []):
                            err = '[%s] %s' % (error.get('statusCode', None), error.get('message', None))
                            errors.append(dict(contact=contact, error=err))

                    elif not contact.salesforce_id and result_contact.get('success', False) and result_contact.get('id', None):
                        contact.salesforce_id = result_contact.get('id')
                        contact.save()

            if values_update:
                results = sf.bulk.Contact.update(values_update)

                for index, contact_id in enumerate(batch_ids_update):
                    contact = contact_by_id[contact_id]
                    result_contact = results[index]

                    if not result_contact.get('success', False) and result_contact.get('errors'):
                        for error in result_contact.get('errors', []):
                            err = '[%s] %s' % (error.get('statusCode', None), error.get('message', None))
                            errors.append(dict(contact=contact, error=err))

        return True, errors


@register_asset_store
class ContactExportAssetStore(BaseExportAssetStore):
    model = ExportContactsTask
    key = 'contact_export'
    directory = 'contact_exports'
    permission = 'contacts.contact_export'
    extensions = ('xlsx', 'csv')<|MERGE_RESOLUTION|>--- conflicted
+++ resolved
@@ -75,12 +75,8 @@
                      (EXTERNAL_SCHEME, _("External identifier"), 'external', EXTERNAL_SCHEME),
                      (JIOCHAT_SCHEME, _("Jiochat identifier"), 'jiochat', JIOCHAT_SCHEME),
                      (FCM_SCHEME, _("Firebase Cloud Messaging identifier"), 'fcm', FCM_SCHEME),
-<<<<<<< HEAD
-                     (TWILIO_WHATSAPP_SCHEME, _("WhatsApp phone number"), 'whatsapp', TWILIO_WHATSAPP_SCHEME))
-=======
                      (TWILIO_WHATSAPP_SCHEME, _("WhatsApp phone number"), 'whatsapp', TWILIO_WHATSAPP_SCHEME),
                      (WS_SCHEME, _("WebSocket identifier"), 'ws', WS_SCHEME))
->>>>>>> 75d0f835
 
 
 IMPORT_HEADERS = tuple((c[2], c[0]) for c in URN_SCHEME_CONFIG)
@@ -339,13 +335,10 @@
             path = path.split(':')[-1]
         return cls.from_parts(TWILIO_WHATSAPP_SCHEME, path)
 
-<<<<<<< HEAD
-=======
     @classmethod
     def from_ws(cls, path):
         return cls.from_parts(WS_SCHEME, path)
 
->>>>>>> 75d0f835
 
 @six.python_2_unicode_compatible
 class ContactField(SmartModel):
@@ -2048,10 +2041,7 @@
         FCM_SCHEME: dict(label="FCM", key=None, id=0, field=None, urn_scheme=FCM_SCHEME),
         LINE_SCHEME: dict(label='Line', key=None, id=0, field=None, urn_scheme=LINE_SCHEME),
         TWILIO_WHATSAPP_SCHEME: dict(label='WhatsApp', key=None, id=0, field=None, urn_scheme=TWILIO_WHATSAPP_SCHEME),
-<<<<<<< HEAD
-=======
         WS_SCHEME: dict(label="WS", key=None, id=0, field=None, urn_scheme=WS_SCHEME),
->>>>>>> 75d0f835
     }
 
     EXPORT_SCHEME_HEADERS = tuple((c[0], c[1]) for c in URN_SCHEME_CONFIG)
