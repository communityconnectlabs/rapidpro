--- conflicted
+++ resolved
@@ -1,11 +1,6 @@
 import logging
 import time
-<<<<<<< HEAD
-import uuid
-from collections import Counter
-=======
 from datetime import date, datetime, timedelta
->>>>>>> e341e9e1
 from decimal import Decimal
 from itertools import chain
 from pathlib import Path
@@ -308,11 +303,7 @@
     def collect_usage(self):
         return (
             self.annotate(
-                flow_count=Count(
-                    "dependent_flows",
-                    distinct=True,
-                    filter=(Q(dependent_flows__is_active=True) & Q(dependent_flows__is_system=False)),
-                )
+                flow_count=Count("dependent_flows", distinct=True, filter=Q(dependent_flows__is_active=True))
             )
             .annotate(
                 campaign_count=Count("campaign_events", distinct=True, filter=Q(campaign_events__is_active=True))
@@ -763,82 +754,6 @@
         """
         return self.all_groups.filter(group_type=ContactGroup.TYPE_USER_DEFINED)
 
-<<<<<<< HEAD
-    def save(self, *args, handle_update=None, **kwargs):
-        super().save(*args, **kwargs)
-
-        # `handle_update` must be explicity set to execute handle_update when saving contact
-        if self.id and "update_fields" in kwargs:
-            if handle_update is None:
-                raise ValueError("When saving contacts we need to specify value for `handle_update`.")
-
-            if handle_update is True:
-                self.handle_update(fields=kwargs["update_fields"])
-
-    def as_json(self):
-        obj = dict(id=self.pk, name=str(self), uuid=self.uuid)
-
-        if not self.org.is_anon:
-            urns = []
-            for urn in self.urns.all():
-                urns.append(dict(scheme=urn.scheme, path=urn.path, priority=urn.priority))
-            obj["urns"] = urns
-
-        return obj
-
-    def as_search_json(self):
-        obj = dict()
-
-        if self.org.is_anon:
-            obj["urns"] = []
-        else:
-            obj["urns"] = [dict(scheme=urn.scheme, path=urn.path) for urn in self.urns.all()]
-
-        obj["fields"] = self.fields if self.fields else {}
-        obj["language"] = self.language
-        obj["created_on"] = self.created_on.isoformat()
-        obj["name"] = self.name
-        obj["id"] = self.id
-
-        return obj
-
-    @classmethod
-    def query_elasticsearch_for_ids(cls, org, query, group=None):
-        from temba.contacts import search
-
-        try:
-            group_uuid = group.uuid if group else ""
-            parsed = search.parse_query(org.id, query, group_uuid=group_uuid)
-            results = (
-                es.ModelESSearch(model=Contact, index="contacts")
-                .source(include=["id"])
-                .params(routing=org.id)
-                .using(es.ES)
-                .query(parsed.elastic_query)
-            )
-            matches = []
-            for r in results.scan():
-                matches.append(int(r.id))
-
-            return matches
-        except search.SearchException:
-            logger.error("Error evaluating query", exc_info=True)
-            raise  # reraise the exception
-
-    def get_scheduled_triggers(self):
-        from temba.triggers.models import Trigger
-
-        triggers = (
-            Trigger.objects.select_related("schedule")
-            .filter(trigger_type=Trigger.TYPE_SCHEDULE)
-            .filter(schedule__next_fire__gte=timezone.now())
-            .filter(Q(contacts=self) | Q(groups__contacts=self))
-            .filter(is_archived=False)
-        )
-        return triggers
-
-=======
->>>>>>> e341e9e1
     def get_scheduled_messages(self):
         from temba.msgs.models import SystemLabel
 
@@ -1121,703 +1036,6 @@
             return urn_obj.contact
         else:
             return None
-<<<<<<< HEAD
-
-    @classmethod
-    def get_or_create(cls, org, urn, channel=None, name=None, auth=None, user=None, init_new=True):
-        """
-        Gets or creates a contact with the given URN
-        """
-
-        # if we don't have an org blow up, this is required
-        if not org:
-            raise ValueError("Attempt to create contact without org")
-
-        # get country from channel or org
-        if channel:
-            country = channel.country.code
-        else:
-            country = org.get_country_code()
-
-        # limit our contact name to 128 chars
-        if name:
-            name = name[:128]
-
-        normalized = URN.normalize(urn, country)
-        existing_urn = ContactURN.lookup(org, normalized, normalize=False, country_code=country)
-
-        if existing_urn and existing_urn.contact:
-            contact = existing_urn.contact
-            ContactURN.update_auth(existing_urn, auth)
-            return contact, existing_urn
-        else:
-            kwargs = dict(org=org, name=name, created_by=user)
-            contact = Contact.objects.create(**kwargs)
-            contact.is_new = True
-            updated_attrs = list(kwargs.keys())
-
-            if existing_urn:
-                ContactURN.objects.filter(pk=existing_urn.pk).update(contact=contact)
-                urn_obj = existing_urn
-            else:
-                urn_obj = ContactURN.get_or_create(org, contact, normalized, channel=channel, auth=auth)
-
-            updated_urns = [urn]
-
-            # record contact creation in analytics
-            analytics.gauge("temba.contact_created")
-
-            # handle group and campaign updates
-            if init_new:
-                contact.handle_update(fields=updated_attrs, urns=updated_urns, is_new=True)
-
-            return contact, urn_obj
-
-    @classmethod
-    def get_or_create_by_urns(
-        cls, org, user, name=None, urns=None, channel=None, uuid=None, language=None, force_urn_update=False, auth=None
-    ):
-        """
-        Gets or creates a contact with the given URNs
-        """
-        # if we don't have an org or user, blow up, this is required
-        if not org or not user:
-            raise ValueError("Attempt to create contact without org or user")
-
-        # if channel is specified then urns should contain the single URN that communicated with the channel
-        if channel and (not urns or len(urns) > 1):
-            raise ValueError("Only one URN may be specified when calling from channel event")
-
-        # deal with None being passed into urns
-        if urns is None:
-            urns = ()
-
-        # get country from channel or org
-        if channel:
-            country = channel.country.code
-        else:
-            country = org.get_country_code()
-
-        contact = None
-
-        # limit our contact name to 128 chars
-        if name:
-            name = name[:128]
-
-        # optimize the single URN contact lookup case with an existing contact, this doesn't need a lock as
-        # it is read only from a contacts perspective, but it is by far the most common case
-        if not uuid and not name and urns and len(urns) == 1:
-            existing_urn = ContactURN.lookup(org, urns[0], country)
-
-            if existing_urn and existing_urn.contact:
-                contact = existing_urn.contact
-                ContactURN.update_auth(existing_urn, auth)
-                return contact
-
-        # if we were passed in a UUID, look it up by that
-        if uuid:
-            contact = Contact.objects.filter(org=org, is_active=True, uuid=uuid).first()
-
-            # if contact already exists try to figured if it has all the urn to skip the lock
-            if contact:
-                contact_has_all_urns = True
-                contact_urns = set(contact.get_urns().values_list("identity", flat=True))
-                if len(urns) <= len(contact_urns):
-                    for urn in urns:
-                        normalized = URN.normalize(urn, country)
-                        identity = URN.identity(normalized)
-                        if identity not in contact_urns:
-                            contact_has_all_urns = False
-
-                        existing_urn = ContactURN.lookup(org, normalized, country_code=country, normalize=False)
-                        if existing_urn and auth:
-                            ContactURN.update_auth(existing_urn, auth)
-
-                    if contact_has_all_urns:
-                        # update contact name if provided
-                        updated_attrs = []
-                        if name:
-                            contact.name = name
-                            updated_attrs.append(ContactField.KEY_NAME)
-                        if language:  # pragma: needs cover
-                            contact.language = language
-                            updated_attrs.append(ContactField.KEY_LANGUAGE)
-
-                        if updated_attrs:
-                            contact.save(update_fields=updated_attrs + ["modified_on"], handle_update=False)
-                        # handle group and campaign updates
-                        contact.handle_update(fields=updated_attrs)
-                        return contact
-
-        # perform everything in a org-level lock to prevent duplication by different instances
-        with org.lock_on(OrgLock.contacts):
-            # figure out which URNs already exist and who they belong to
-            existing_owned_urns = dict()
-            existing_orphan_urns = dict()
-            urns_to_create = dict()
-            for urn in urns:
-                normalized = URN.normalize(urn, country)
-                existing_urn = ContactURN.lookup(org, normalized, normalize=False, country_code=country)
-
-                if existing_urn:
-                    if existing_urn.contact and not force_urn_update:
-                        existing_owned_urns[urn] = existing_urn
-                        if contact and contact != existing_urn.contact:
-                            raise ValueError(_("Provided URNs belong to different existing contacts"))
-                        else:
-                            contact = existing_urn.contact
-                    else:
-                        existing_orphan_urns[urn] = existing_urn
-                        if not contact and existing_urn.contact:
-                            contact = existing_urn.contact
-
-                    ContactURN.update_auth(existing_urn, auth)
-
-                else:
-                    urns_to_create[urn] = normalized
-
-            # URNs correspond to one contact so update and return that
-            if contact:
-                contact.is_new = False
-                # update contact name if provided
-                updated_attrs = []
-                if name:
-                    contact.name = name
-                    updated_attrs.append(ContactField.KEY_NAME)
-                if language:
-                    contact.language = language
-                    updated_attrs.append(ContactField.KEY_LANGUAGE)
-
-                if updated_attrs:
-                    contact.save(update_fields=updated_attrs + ["modified_on"], handle_update=False)
-
-            # otherwise create new contact with all URNs
-            else:
-                kwargs = dict(org=org, name=name, language=language, created_by=user)
-                contact = Contact.objects.create(**kwargs)
-                updated_attrs = ["name", "language", "created_on"]
-
-                # add attribute which allows import process to track new vs existing
-                contact.is_new = True
-
-            # attach all orphaned URNs
-            ContactURN.objects.filter(pk__in=[urn.id for urn in existing_orphan_urns.values()]).update(contact=contact)
-
-            # create dict of all requested URNs and actual URN objects
-            urn_objects = existing_orphan_urns.copy()
-
-            # add all new URNs
-            for raw, normalized in urns_to_create.items():
-                urn = ContactURN.get_or_create(org, contact, normalized, channel=channel, auth=auth)
-                urn_objects[raw] = urn
-
-            # save which urns were updated
-            updated_urns = list(urn_objects.keys())
-
-        # record contact creation in analytics
-        if getattr(contact, "is_new", False):
-            analytics.gauge("temba.contact_created")
-
-        # handle group and campaign updates
-        contact.handle_update(fields=updated_attrs, urns=updated_urns, is_new=contact.is_new)
-        return contact
-
-    @classmethod
-    def create_instance(cls, field_dict):
-        """
-        Creates or updates a contact from the given field values during an import
-        """
-        if "org" not in field_dict or "created_by" not in field_dict:
-            raise ValueError("Import fields dictionary must include org and created_by")
-
-        org = field_dict.pop("org")
-        user = field_dict.pop("created_by")
-        is_admin = org.administrators.filter(id=user.id).exists()
-        uuid = field_dict.pop("contact uuid", None)
-
-        # for backward compatibility
-        if uuid is None:
-            uuid = field_dict.pop("uuid", None)
-
-        country = org.get_country_code()
-        urns = []
-
-        possible_urn_headers = [scheme[0] for scheme in IMPORT_HEADERS]
-        possible_urn_headers_case_insensitive = [scheme.lower() for scheme in possible_urn_headers]
-
-        # prevent urns update on anon org
-        if uuid and org.is_anon and not is_admin:
-            possible_urn_headers_case_insensitive = []
-
-        for urn_header in possible_urn_headers_case_insensitive:
-            value = None
-            if urn_header in field_dict:
-                value = field_dict[urn_header]
-                del field_dict[urn_header]
-
-            if not value:
-                continue
-
-            value = str(value)
-
-            urn_scheme = ContactURN.IMPORT_HEADER_TO_SCHEME[urn_header]
-
-            if urn_scheme == TEL_SCHEME:
-
-                value = regex.sub(r"[ \-()]+", "", value, regex.V0)
-
-                # at this point the number might be a decimal, something that looks like '18094911278.0' due to
-                # excel formatting that field as numeric.. try to parse it into an int instead
-                try:
-                    value = str(int(float(value)))
-                except Exception:  # pragma: no cover
-                    # oh well, neither of those, stick to the plan, maybe we can make sense of it below
-                    pass
-
-                # only allow valid numbers
-                (normalized, is_valid) = URN.normalize_number(value, country)
-
-                if not is_valid:
-                    error_msg = f"Invalid Phone number {value}"
-                    if not country:
-                        error_msg = f"Invalid Phone number or no country code specified for {value}"
-
-                    raise SmartImportRowError(error_msg)
-
-                # in the past, test contacts have ended up in exports. Don't re-import them
-                if value == OLD_TEST_CONTACT_TEL:
-                    raise SmartImportRowError("Ignored test contact")
-
-            urn = URN.normalize(URN.from_parts(urn_scheme, value), country)
-            if not URN.validate(urn):
-                raise SmartImportRowError(f"Invalid URN: {value}")
-
-            search_contact = Contact.from_urn(org, urn, country)
-
-            # if this is an anonymous org, don't allow updating
-            if org.is_anon and search_contact and not is_admin:
-                raise SmartImportRowError("Other existing contact on anonymous organization")
-
-            urns.append(urn)
-
-        if not urns and not (org.is_anon or uuid):
-            urn_headers = ", ".join(possible_urn_headers)
-            raise SmartImportRowError(
-                f"Missing any valid URNs; at least one among {urn_headers} should be provided or a Contact UUID"
-            )
-
-        # title case our name
-        name = field_dict.get(ContactField.KEY_NAME, None)
-        if name:
-            name = " ".join([_.capitalize() for _ in name.split()])
-
-        language = field_dict.get(ContactField.KEY_LANGUAGE)
-        if language is not None and len(language) != 3:
-            language = None
-        if language is not None and _get_language_name_iso6393(language) is None:
-            raise SmartImportRowError(f"Language: '{language}' is not a valid ISO639-3 code")
-
-        # if this is just a UUID import, look up the contact directly
-        if uuid and not urns and not language and not name:
-            contact = Contact.objects.filter(uuid=uuid).first()
-            if not contact:
-                raise SmartImportRowError(f"No contact found with uuid: {uuid}")
-
-        else:
-            # create new contact or fetch existing one
-            contact = Contact.get_or_create_by_urns(
-                org, user, name, uuid=uuid, urns=urns, language=language, force_urn_update=True
-            )
-
-        # ignore any reserved fields or URN schemes
-        valid_keys = (
-            key
-            for key in field_dict.keys()
-            if not (key in Contact.ATTRIBUTE_AND_URN_IMPORT_HEADERS or key.startswith("urn:"))
-        )
-
-        valid_field_dict = {}
-        for key in valid_keys:
-            value = field_dict[key]
-
-            # date values need converted to localized strings
-            if isinstance(value, datetime.date):
-                # make naive datetime timezone-aware, ignoring date
-                if getattr(value, "tzinfo", "ignore") is None:
-                    value = org.timezone.localize(value) if org.timezone else pytz.utc.localize(value)
-
-                value = org.format_datetime(value, True)
-
-            valid_field_dict.update({key: value})
-
-        contact.set_fields(user, valid_field_dict)
-
-        return contact
-
-    @classmethod
-    def prepare_fields(cls, field_dict, import_params=None, user=None):
-        if not import_params or "org_id" not in import_params or "extra_fields" not in import_params:
-            raise ValueError("Import params must include org_id and extra_fields")
-
-        field_dict["created_by"] = user
-        field_dict["org"] = Org.objects.get(pk=import_params["org_id"])
-
-        extra_fields = []
-
-        # include extra fields specified in the params
-        for field in import_params["extra_fields"]:
-            key = field["key"]
-            label = field["label"]
-            if key not in Contact.ATTRIBUTE_AND_URN_IMPORT_HEADERS:
-                # column values are mapped to lower-cased column header names but we need them by contact field key
-                value = field_dict[field["header"]]
-                del field_dict[field["header"]]
-                field_dict[key] = value
-
-                # create the contact field if it doesn't exist
-                ContactField.get_or_create(field_dict["org"], user, key, label, value_type=field["type"])
-
-                extra_fields.append(key)
-            else:
-                raise ValueError("Extra field %s is a reserved field name" % key)
-
-        active_scheme_headers = [h[0].lower() for h in IMPORT_HEADERS]
-
-        # remove any field that's not a reserved field or an explicitly included extra field
-        return {
-            key: value
-            for key, value in field_dict.items()
-            if not (
-                (key not in Contact.ATTRIBUTE_AND_URN_IMPORT_HEADERS)
-                and key not in extra_fields
-                and key not in active_scheme_headers
-            )
-        }
-
-    @classmethod
-    def get_org_import_file_headers(cls, csv_file, org):
-        csv_file.open()
-
-        # this file isn't good enough, lets write it to local disk
-        from django.conf import settings
-
-        # make sure our tmp directory is present (throws if already present)
-        try:
-            os.makedirs(os.path.join(settings.MEDIA_ROOT, "tmp"))
-        except Exception:
-            pass
-
-        # write our file out
-        tmp_file = os.path.join(settings.MEDIA_ROOT, "tmp/%s" % str(uuid.uuid4()))
-
-        out_file = open(tmp_file, "wb")
-        out_file.write(csv_file.read())
-        out_file.close()
-
-        try:
-            headers = SmartModel.get_import_file_headers(open(tmp_file))
-        except UnicodeDecodeError:
-            import pandas as pd
-
-            df = pd.read_csv(tmp_file, encoding="ISO-8859-1")
-            df.to_csv(tmp_file, encoding="utf-8", index=False)
-            headers = SmartModel.get_import_file_headers(open(tmp_file))
-        finally:
-            os.remove(tmp_file)
-
-        Contact.validate_org_import_header(headers, org)
-
-        # return the column headers which can become contact fields
-        possible_fields = []
-        for header in headers:
-            header = header.strip().lower()
-            if not header.startswith("field:"):
-                continue
-
-            if header and header not in Contact.ATTRIBUTE_AND_URN_IMPORT_HEADERS:
-                possible_fields.append(header)
-
-        return possible_fields
-
-    @classmethod
-    def validate_org_import_header(cls, headers, org):
-        possible_headers = [h[0] for h in IMPORT_HEADERS]
-        possible_headers_case_insensitive = [h.lower() for h in possible_headers]
-
-        found_headers = []
-        unsupported_headers = []
-
-        for h in headers:
-            h_lower_stripped = h.strip().lower()
-
-            if h_lower_stripped in possible_headers_case_insensitive:
-                found_headers.append(h_lower_stripped)
-
-            if (
-                h_lower_stripped
-                and not h_lower_stripped.startswith("urn:")
-                and not h_lower_stripped.startswith("field:")
-                and not h_lower_stripped.startswith("group:")
-                and h_lower_stripped not in Contact.SUPPORTED_IMPORT_ATTRIBUTE_HEADERS
-                and h_lower_stripped != Contact.CREATED_ON_TITLE
-            ):
-                unsupported_headers.append(h_lower_stripped)
-
-        joined_possible_headers = '", "'.join([h for h in possible_headers])
-        joined_unsupported_headers = '", "'.join([h for h in unsupported_headers])
-
-        if unsupported_headers:
-            raise Exception(
-                _(
-                    f'The provided file has unrecognized headers. Columns "{joined_unsupported_headers}" should be removed or prepended with the prefix "Field:".'
-                )
-            )
-
-        if "uuid" in headers or "contact uuid" in headers:
-            return
-
-        if not found_headers:
-            raise Exception(
-                _(
-                    f'The file you provided is missing a required header. At least one of "{joined_possible_headers}" or "Contact UUID" should be included.'
-                )
-            )
-
-        headers = [h.lower() for h in headers if h]
-        duplicated = [header for header, times in Counter(headers).items() if times > 1]
-        joined_duplicated_headers = '", "'.join([h for h in duplicated])
-
-        if duplicated:
-            raise Exception(
-                _(
-                    f'The file you provided has duplicated headers. Columns "{joined_duplicated_headers}" should be renamed.'
-                )
-            )
-
-        if "name" not in headers:
-            raise Exception(_('The file you provided is missing a required header called "Name".'))
-
-    @classmethod
-    def normalize_value(cls, val):
-        if isinstance(val, str):
-            return SmartModel.normalize_value(val)
-        return val
-
-    @classmethod
-    def import_excel(cls, filename, user, import_params, task, log=None, import_results=None):
-
-        import pyexcel
-
-        sheet_data = pyexcel.get_array(file_name=filename.name)
-
-        line_number = 0
-
-        header = sheet_data[line_number]
-        line_number += 1
-        while header is not None and len(header[0]) > 1 and header[0][0] == "#":  # pragma: needs cover
-            header = sheet_data[line_number]
-            line_number += 1
-
-        # do some sanity checking to make sure they uploaded the right kind of file
-        if len(header) < 1:  # pragma: needs cover
-            raise Exception("Invalid header for import file")
-
-        # normalize our header names, removing quotes and spaces
-        header = [cls.normalize_value(str(cell_value)).lower() for cell_value in header]
-
-        cls.validate_import_header(header)
-
-        records = []
-        num_errors = 0
-        error_messages = []
-        row_processed = 0
-
-        sheet_data_records = sheet_data[line_number:]
-
-        for row in sheet_data_records:
-            row_processed += 1
-
-            if row_processed % 100 == 0:  # pragma: no cover
-                task.modified_on = timezone.now()
-                task.save(update_fields=["modified_on"])
-
-            # trim all our values
-            row_data = []
-            for cell in row:
-                cell_value = cls.normalize_value(cell)
-                if not isinstance(cell_value, datetime.date) and not isinstance(cell_value, datetime.datetime):
-                    cell_value = str(cell_value)
-                row_data.append(cell_value)
-
-            line_number += 1
-
-            # make sure there are same number of fields
-            if len(row_data) != len(header):  # pragma: needs cover
-                raise Exception(
-                    "Line %d: The number of fields for this row is incorrect. Expected %d but found %d."
-                    % (line_number, len(header), len(row_data))
-                )
-
-            field_values = dict(zip(header, row_data))
-            log_field_values = field_values.copy()
-            field_values["created_by"] = user
-            try:
-
-                field_values = cls.prepare_fields(field_values, import_params, user)
-                record = cls.create_instance(field_values)
-                if record:
-                    records.append(record)
-                else:  # pragma: needs cover
-                    num_errors += 1
-
-            except SmartImportRowError as e:
-                error_messages.append(dict(line=line_number, error=str(e)))
-
-            except Exception as e:  # pragma: needs cover
-                if log:
-                    import traceback
-
-                    traceback.print_exc(limit=100, file=log)
-                raise Exception("Line %d: %s\n\n%s" % (line_number, str(e), str(log_field_values)))
-
-        if import_results is not None:
-            import_results["records"] = len(records)
-            import_results["errors"] = num_errors + len(error_messages)
-            import_results["error_messages"] = error_messages
-
-        return records
-
-    @classmethod
-    def finalize_import(cls, task, records):
-        for chunk in chunk_list(records, 1000):
-            Contact.objects.filter(id__in=[c.id for c in chunk]).update(modified_on=timezone.now())
-
-    @classmethod
-    def import_csv(cls, task, log=None):
-        import pyexcel
-
-        filename = task.csv_file.file
-        user = task.created_by
-
-        # additional parameters are optional
-        import_params = None
-        if task.import_params:
-            try:
-                import_params = json.loads(task.import_params)
-            except Exception:  # pragma: needs cover
-                logger.error("Failed to parse JSON for contact import #d" % task.pk, exc_info=True)
-
-        # this file isn't good enough, lets write it to local disk
-        from django.conf import settings
-        from uuid import uuid4
-
-        # make sure our tmp directory is present (throws if already present)
-        try:
-            os.makedirs(os.path.join(settings.MEDIA_ROOT, "tmp"))
-        except Exception:
-            pass
-
-        # rewrite our file to local disk
-        extension = filename.name.rpartition(".")[2]
-        tmp_file = os.path.join(settings.MEDIA_ROOT, "tmp/%s.%s" % (str(uuid4()), extension.lower()))
-        filename.open()
-
-        out_file = open(tmp_file, "wb")
-        out_file.write(filename.read())
-        out_file.close()
-
-        # convert the file to CSV
-        csv_tmp_file = os.path.join(settings.MEDIA_ROOT, "tmp/%s.csv" % str(uuid4()))
-
-        try:
-            pyexcel.save_as(file_name=out_file.name, dest_file_name=csv_tmp_file)
-        except UnicodeDecodeError:
-            import pandas as pd
-
-            df = pd.read_csv(tmp_file, encoding="ISO-8859-1")
-            df.to_csv(tmp_file, encoding="utf-8", index=False)
-            pyexcel.save_as(file_name=out_file.name, dest_file_name=csv_tmp_file)
-
-        import_results = dict()
-
-        try:
-            contacts = cls.import_excel(open(tmp_file), user, import_params, task, log, import_results)
-        finally:
-            os.remove(tmp_file)
-            os.remove(csv_tmp_file)
-
-        # save the import results even if no record was created
-        task.import_results = json.dumps(import_results)
-
-        # don't create a group if there are no contacts
-        if not contacts:
-            return contacts
-
-        # we always create a group after a successful import (strip off 8 character uniquifier by django)
-        group_name = os.path.splitext(os.path.split(import_params.get("original_filename"))[-1])[0]
-        group_name = group_name.replace("_", " ").replace("-", " ").title()
-
-        if len(group_name) >= ContactGroup.MAX_NAME_LEN - 10:
-            group_name = group_name[: ContactGroup.MAX_NAME_LEN - 10]
-
-        # group org is same as org of any contact in that group
-        group_org = contacts[0].org
-        group = ContactGroup.create_static(
-            group_org, user, group_name, status=ContactGroup.STATUS_INITIALIZING, task=task
-        )
-
-        num_creates = 0
-        blocked_contacts = []
-        for contact in contacts:
-            # if contact has is_new attribute, then we have created a new contact rather than updated an existing one
-            if getattr(contact, "is_new", False):
-                num_creates += 1
-
-            # do not add blocked or stopped contacts
-            if not contact.is_stopped and not contact.is_blocked:
-                group.contacts.add(contact)
-
-            # adding the contact to blocked list for ability to unblock
-            if contact.is_blocked:
-                blocked_contacts.append(contact.id)
-
-        # group is now ready to be used in a flow starts etc
-        group.status = ContactGroup.STATUS_READY
-        group.save(update_fields=("status",))
-
-        # if we aren't whitelisted, check for sequential phone numbers
-        if not group_org.is_whitelisted():
-            try:
-                # get all of our phone numbers for the imported contacts
-                paths = [
-                    int(u.path)
-                    for u in ContactURN.objects.filter(scheme=TEL_SCHEME, contact__in=[c.pk for c in contacts])
-                ]
-                paths = sorted(paths)
-
-                last_path = None
-                sequential = 0
-                for path in paths:
-                    if last_path:
-                        if path - last_path == 1:
-                            sequential += 1
-                    last_path = path
-
-                    if sequential > SEQUENTIAL_CONTACTS_THRESHOLD:
-                        group_org.set_suspended()
-                        break
-
-            except Exception:  # pragma: no cover
-                # if we fail to parse phone numbers for any reason just punt
-                pass
-
-        # overwrite the import results for adding the counts
-        import_results["creates"] = num_creates
-        import_results["updates"] = len(contacts) - num_creates
-        import_results["blocked_contacts"] = blocked_contacts
-        task.import_results = json.dumps(import_results)
-=======
->>>>>>> e341e9e1
 
     @classmethod
     def bulk_change_status(cls, user, contacts, status):
@@ -2235,10 +1453,6 @@
     """
 
     MAX_NAME_LEN = 64
-<<<<<<< HEAD
-    MAX_ORG_CONTACTGROUPS = settings.MAX_ORG_CONTACTGROUPS
-=======
->>>>>>> e341e9e1
 
     TYPE_ACTIVE = "A"
     TYPE_BLOCKED = "B"
@@ -2419,96 +1633,6 @@
         # first character must be a word char
         return regex.match(r"\w", name[0], flags=regex.UNICODE)
 
-<<<<<<< HEAD
-    def update_flows(self):
-        """
-        Update flow steps with the actual contact group name.
-        """
-        flows = self.dependent_flows.all()
-
-        def process_node(node):
-            data_updated = False
-            flow_types = {"add_contact_groups", "remove_contact_groups", "send_broadcast", "start_session"}
-            node_action_types = {action.get("type") for action in node.get("actions", [])}
-            action_type_match = bool(node_action_types and node_action_types.intersection(flow_types))
-            if action_type_match:
-                for action in node.get("actions", []):
-                    if action.get("type") in flow_types:
-                        for group in action.get("groups", []):
-                            if group.get("uuid") == self.uuid:
-                                group["name"] = self.name
-                                data_updated = True
-
-            router_type_match = node.get("router", {}).get("operand", "") == "@contact.groups"
-            if router_type_match:
-                categories = {category["uuid"]: category for category in node.get("router", {}).get("categories", [])}
-                for case in node.get("router", {}).get("cases", []):
-                    if case.get("type") == "has_group" and case.get("arguments", [""])[0] == self.uuid:
-                        case["arguments"][1] = self.name
-                        categories.get(case.get("category_uuid"), {})["name"] = self.name
-                        data_updated = True
-            return data_updated
-
-        for flow in flows:
-            flow_revision = flow.revisions.order_by("revision").last()
-            if any(list(map(process_node, flow_revision.definition.get("nodes", [])))):
-                flow_revision.save()
-
-    def update_contacts(self, user, contacts, add):
-        """
-        Manually adds or removes contacts from a static group. Returns contact ids of contacts whose membership changed.
-        """
-        if self.group_type != self.TYPE_USER_DEFINED or self.is_dynamic:  # pragma: no cover
-            raise ValueError("Can't add or remove contacts from system or dynamic groups")
-
-        return self._update_contacts(user, contacts, add)
-
-    def remove_contacts(self, user, contacts):
-        """
-        Forces removal of contacts from this group regardless of whether it is static or dynamic
-        """
-        if self.group_type != self.TYPE_USER_DEFINED:  # pragma: no cover
-            raise ValueError("Can't remove contacts from system groups")
-
-        return self._update_contacts(user, contacts, add=False)
-
-    def _update_contacts(self, user, contacts, add):
-        """
-        Adds or removes contacts from this group - used for both non-dynamic and dynamic groups
-        """
-        changed = set()
-        group_contacts = self.contacts.all()
-
-        for contact in contacts:
-            if add and (contact.is_blocked or contact.is_stopped or not contact.is_active):  # pragma: no cover
-                raise ValueError("Blocked, stopped and deleted contacts can't be added to groups")
-
-            contact_changed = False
-
-            # if we are adding the contact to the group, and this contact is not in this group
-            if add:
-                if not group_contacts.filter(id=contact.id):
-                    self.contacts.add(contact)
-                    contact_changed = True
-            else:
-                if group_contacts.filter(id=contact.id):
-                    self.contacts.remove(contact)
-                    contact_changed = True
-
-            if contact_changed:
-                changed.add(contact.pk)
-                contact.handle_update(group=self)
-
-        if changed:
-            # update modified on in small batches to avoid long table lock, and having too many non-unique values for
-            # modified_on which is the primary ordering for the API
-            for batch in chunk_list(changed, 100):
-                Contact.objects.filter(org=self.org, pk__in=batch).update(modified_on=timezone.now())
-
-        return changed
-
-=======
->>>>>>> e341e9e1
     def update_query(self, query, reevaluate=True, parsed=None):
         """
         Updates the query for a dynamic group
@@ -2741,7 +1865,6 @@
             dict(label="Name", key=ContactField.KEY_NAME, id=0, field=None, urn_scheme=None),
             dict(label="Language", key=ContactField.KEY_LANGUAGE, id=0, field=None, urn_scheme=None),
             dict(label="Created On", key=ContactField.KEY_CREATED_ON, id=0, field=None, urn_scheme=None),
-            dict(label="Groups", key="group_membership", id=0, field=None, urn_scheme=None),
         ]
 
         # anon orgs also get an ID column that is just the PK
@@ -2858,10 +1981,6 @@
                             field_value = urn_obj.get_display(org=self.org, formatted=False) if urn_obj else ""
                         else:
                             field_value = ""
-                    elif field["key"] == "group_membership":
-                        field_value = ", ".join(
-                            contact.all_groups.exclude(name="All Contacts").values_list("name", flat=True)
-                        )
                     else:
                         field_value = contact.get_field_display(field["field"])
 
