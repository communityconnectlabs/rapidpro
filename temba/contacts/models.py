import io
import logging
import time
from datetime import date, datetime, timedelta
from decimal import Decimal
from itertools import chain
from pathlib import Path
from typing import Any, Dict, List, Set, Tuple
from uuid import uuid4

import iso8601
import phonenumbers
import pyexcel
import pytz
import regex
from smartmin.models import SmartModel

from django.conf import settings
from django.contrib.postgres.fields import ArrayField, JSONField
from django.core.exceptions import ValidationError
from django.core.validators import validate_email
from django.db import IntegrityError, models, transaction
from django.db.models import Count, Max, Q, Sum
from django.utils import timezone
from django.utils.translation import ugettext_lazy as _

from temba import mailroom
from temba.assets.models import register_asset_store
from temba.channels.models import Channel, ChannelEvent
from temba.locations.models import AdminBoundary
from temba.mailroom import ContactSpec, modifiers, queue_populate_dynamic_group
from temba.orgs.models import Org, OrgLock
from temba.utils import chunk_list, format_number, on_transaction_commit
from temba.utils.export import BaseExportAssetStore, BaseExportTask, TableExporter
from temba.utils.models import JSONField as TembaJSONField, RequireUpdateFieldsMixin, SquashableModel, TembaModel
from temba.utils.text import truncate, unsnakify
from temba.utils.urns import ParsedURN, parse_urn

from .search import SearchException, elastic, parse_query

logger = logging.getLogger(__name__)

<<<<<<< HEAD
DELETED_SCHEME = "deleted"
EMAIL_SCHEME = "mailto"
EXTERNAL_SCHEME = "ext"
FACEBOOK_SCHEME = "facebook"
JIOCHAT_SCHEME = "jiochat"
LINE_SCHEME = "line"
TEL_SCHEME = "tel"
TELEGRAM_SCHEME = "telegram"
TWILIO_SCHEME = "twilio"
TWITTER_SCHEME = "twitter"
TWITTERID_SCHEME = "twitterid"
VIBER_SCHEME = "viber"
VK_SCHEME = "vk"
FCM_SCHEME = "fcm"
WHATSAPP_SCHEME = "whatsapp"
WECHAT_SCHEME = "wechat"
FRESHCHAT_SCHEME = "freshchat"
ROCKETCHAT_SCHEME = "rocketchat"

FACEBOOK_PATH_REF_PREFIX = "ref:"

# Scheme, Label, Export/Import Header, Context Key
URN_SCHEME_CONFIG = (
    (TEL_SCHEME, _("Phone number"), "tel_e164"),
    (FACEBOOK_SCHEME, _("Facebook identifier"), FACEBOOK_SCHEME),
    (TWITTER_SCHEME, _("Twitter handle"), TWITTER_SCHEME),
    (TWITTERID_SCHEME, _("Twitter ID"), TWITTERID_SCHEME),
    (VIBER_SCHEME, _("Viber identifier"), VIBER_SCHEME),
    (LINE_SCHEME, _("LINE identifier"), LINE_SCHEME),
    (TELEGRAM_SCHEME, _("Telegram identifier"), TELEGRAM_SCHEME),
    (EMAIL_SCHEME, _("Email address"), EMAIL_SCHEME),
    (EXTERNAL_SCHEME, _("External identifier"), EXTERNAL_SCHEME),
    (JIOCHAT_SCHEME, _("JioChat identifier"), JIOCHAT_SCHEME),
    (WECHAT_SCHEME, _("WeChat identifier"), WECHAT_SCHEME),
    (FCM_SCHEME, _("Firebase Cloud Messaging identifier"), FCM_SCHEME),
    (WHATSAPP_SCHEME, _("WhatsApp identifier"), WHATSAPP_SCHEME),
    (FRESHCHAT_SCHEME, _("Freshchat identifier"), FRESHCHAT_SCHEME),
    (VK_SCHEME, _("VK identifier"), VK_SCHEME),
    (ROCKETCHAT_SCHEME, _("RocketChat identifier"), ROCKETCHAT_SCHEME),
)

# events from sessions to include in contact history
HISTORY_INCLUDE_EVENTS = {
    "contact_language_changed",
    "contact_field_changed",
    "contact_groups_changed",
    "contact_name_changed",
    "contact_urns_changed",
    "email_created",  # no longer generated but exists in old sessions
    "email_sent",
    "error",
    "failure",
    "input_labels_added",
    "run_result_changed",
    "ticket_opened",
}

=======
>>>>>>> adb837fb

class URN:
    """
    Support class for URN strings. We differ from the strict definition of a URN (https://tools.ietf.org/html/rfc2141)
    in that:
        * We only supports URNs with scheme and path parts (no netloc, query, params or fragment)
        * Path component can be any non-blank unicode string
        * No hex escaping in URN path
    """

    DELETED_SCHEME = "deleted"
    EMAIL_SCHEME = "mailto"
    EXTERNAL_SCHEME = "ext"
    FACEBOOK_SCHEME = "facebook"
    JIOCHAT_SCHEME = "jiochat"
    LINE_SCHEME = "line"
    TEL_SCHEME = "tel"
    TELEGRAM_SCHEME = "telegram"
    TWILIO_SCHEME = "twilio"
    TWITTER_SCHEME = "twitter"
    TWITTERID_SCHEME = "twitterid"
    VIBER_SCHEME = "viber"
    VK_SCHEME = "vk"
    FCM_SCHEME = "fcm"
    WHATSAPP_SCHEME = "whatsapp"
    WECHAT_SCHEME = "wechat"
    FRESHCHAT_SCHEME = "freshchat"

    SCHEME_CHOICES = (
        (TEL_SCHEME, _("Phone number")),
        (FACEBOOK_SCHEME, _("Facebook identifier")),
        (TWITTER_SCHEME, _("Twitter handle")),
        (TWITTERID_SCHEME, _("Twitter ID")),
        (VIBER_SCHEME, _("Viber identifier")),
        (LINE_SCHEME, _("LINE identifier")),
        (TELEGRAM_SCHEME, _("Telegram identifier")),
        (EMAIL_SCHEME, _("Email address")),
        (EXTERNAL_SCHEME, _("External identifier")),
        (JIOCHAT_SCHEME, _("JioChat identifier")),
        (WECHAT_SCHEME, _("WeChat identifier")),
        (FCM_SCHEME, _("Firebase Cloud Messaging identifier")),
        (WHATSAPP_SCHEME, _("WhatsApp identifier")),
        (FRESHCHAT_SCHEME, _("Freshchat identifier")),
        (VK_SCHEME, _("VK identifier")),
    )

    VALID_SCHEMES = {s[0] for s in SCHEME_CHOICES}

    FACEBOOK_PATH_REF_PREFIX = "ref:"

    def __init__(self):  # pragma: no cover
        raise ValueError("Class shouldn't be instantiated")

    @classmethod
    def from_parts(cls, scheme, path, query=None, display=None):
        """
        Formats a URN scheme and path as single URN string, e.g. tel:+250783835665
        """
        if not scheme or (scheme not in cls.VALID_SCHEMES and scheme != cls.DELETED_SCHEME):
            raise ValueError("Invalid scheme component: '%s'" % scheme)

        if not path:
            raise ValueError("Invalid path component: '%s'" % path)

        return str(ParsedURN(scheme, path, query=query, fragment=display))

    @classmethod
    def to_parts(cls, urn):
        """
        Parses a URN string (e.g. tel:+250783835665) into a tuple of scheme and path
        """
        try:
            parsed = parse_urn(urn)
        except ValueError:
            raise ValueError("URN strings must contain scheme and path components")

        if parsed.scheme not in cls.VALID_SCHEMES and parsed.scheme != cls.DELETED_SCHEME:
            raise ValueError("URN contains an invalid scheme component: '%s'" % parsed.scheme)

        return parsed.scheme, parsed.path, parsed.query or None, parsed.fragment or None

    @classmethod
    def format(cls, urn, international=False, formatted=True):
        """
        formats this URN as a human friendly string
        """
        scheme, path, query, display = cls.to_parts(urn)

        if scheme in [cls.TEL_SCHEME, cls.WHATSAPP_SCHEME] and formatted:
            try:
                # whatsapp scheme is E164 without a leading +, add it so parsing works
                if scheme == cls.WHATSAPP_SCHEME:
                    path = "+" + path

                if path and path[0] == "+":
                    phone_format = phonenumbers.PhoneNumberFormat.NATIONAL
                    if international:
                        phone_format = phonenumbers.PhoneNumberFormat.INTERNATIONAL
                    return phonenumbers.format_number(phonenumbers.parse(path, None), phone_format)
            except phonenumbers.NumberParseException:  # pragma: no cover
                pass

        if display:
            return display

        return path

    @classmethod
    def validate(cls, urn, country_code=None):
        """
        Validates a normalized URN
        """
        try:
            scheme, path, query, display = cls.to_parts(urn)
        except ValueError:
            return False

        if scheme == cls.TEL_SCHEME:
            try:
                parsed = phonenumbers.parse(path, country_code)
                return phonenumbers.is_possible_number(parsed)
            except Exception:
                return False

        # validate twitter URNs look like handles
        elif scheme == cls.TWITTER_SCHEME:
            return regex.match(r"^[a-zA-Z0-9_]{1,15}$", path, regex.V0)

        # validate path is a number and display is a handle if present
        elif scheme == cls.TWITTERID_SCHEME:
            valid = path.isdigit()
            if valid and display:
                valid = regex.match(r"^[a-zA-Z0-9_]{1,15}$", display, regex.V0)

            return valid

        elif scheme == cls.EMAIL_SCHEME:
            try:
                validate_email(path)
                return True
            except ValidationError:
                return False

        # facebook uses integer ids or temp ref ids
        elif scheme == cls.FACEBOOK_SCHEME:
            # we don't validate facebook refs since they come from the outside
            if URN.is_path_fb_ref(path):
                return True

            # otherwise, this should be an int
            else:
                try:
                    int(path)
                    return True
                except ValueError:
                    return False

        # telegram and whatsapp use integer ids
        elif scheme in [cls.TELEGRAM_SCHEME, cls.WHATSAPP_SCHEME]:
            return regex.match(r"^[0-9]+$", path, regex.V0)

        # validate Viber URNS look right (this is a guess)
        elif scheme == cls.VIBER_SCHEME:  # pragma: needs cover
            return regex.match(r"^[a-zA-Z0-9_=]{1,24}$", path, regex.V0)

        # validate Freshchat URNS look right (this is a guess)
        elif scheme == cls.FRESHCHAT_SCHEME:  # pragma: needs cover
            return regex.match(
                r"^[0-9a-fA-F]{8}\-[0-9a-fA-F]{4}\-[0-9a-fA-F]{4}\-[0-9a-fA-F]{4}\-[0-9a-fA-F]{12}/[0-9a-fA-F]{8}\-[0-9a-fA-F]{4}\-[0-9a-fA-F]{4}\-[0-9a-fA-F]{4}\-[0-9a-fA-F]{12}$",
                path,
                regex.V0,
            )

        # anything goes for external schemes
        return True

    @classmethod
    def normalize(cls, urn, country_code=None):
        """
        Normalizes the path of a URN string. Should be called anytime looking for a URN match.
        """
        scheme, path, query, display = cls.to_parts(urn)

        norm_path = str(path).strip()

        if scheme == cls.TEL_SCHEME:
            norm_path, valid = cls.normalize_number(norm_path, country_code)
        elif scheme == cls.TWITTER_SCHEME:
            norm_path = norm_path.lower()
            if norm_path[0:1] == "@":  # strip @ prefix if provided
                norm_path = norm_path[1:]
            norm_path = norm_path.lower()  # Twitter handles are case-insensitive, so we always store as lowercase

        elif scheme == cls.TWITTERID_SCHEME:
            if display:
                display = str(display).strip().lower()
                if display and display[0] == "@":
                    display = display[1:]

        elif scheme == cls.EMAIL_SCHEME:
            norm_path = norm_path.lower()

        return cls.from_parts(scheme, norm_path, query, display)

    @classmethod
    def normalize_number(cls, number, country_code):
        """
        Normalizes the passed in number, they should be only digits, some backends prepend + and
        maybe crazy users put in dashes or parentheses in the console.

        Returns a tuple of the normalized number and whether it looks like a possible full international
        number.
        """
        # if the number ends with e11, then that is Excel corrupting it, remove it
        if number.lower().endswith("e+11") or number.lower().endswith("e+12"):
            number = number[0:-4].replace(".", "")

        # remove other characters
        number = regex.sub(r"[^0-9a-z\+]", "", number.lower(), regex.V0)

        # add on a plus if it looks like it could be a fully qualified number
        if len(number) >= 11 and number[0] not in ["+", "0"]:
            number = "+" + number

        normalized = None
        try:
            normalized = phonenumbers.parse(number, str(country_code) if country_code else None)
        except Exception:
            pass

        # now does it look plausible?
        try:
            if phonenumbers.is_possible_number(normalized):
                return (phonenumbers.format_number(normalized, phonenumbers.PhoneNumberFormat.E164), True)
        except Exception:
            pass

        # this must be a local number of some kind, just lowercase and save
        return regex.sub("[^0-9a-z]", "", number.lower(), regex.V0), False

    @classmethod
    def identity(cls, urn):
        scheme, path, query, display = URN.to_parts(urn)
        return URN.from_parts(scheme, path)

    @classmethod
    def is_path_fb_ref(cls, path):
        return path.startswith(cls.FACEBOOK_PATH_REF_PREFIX)

    @classmethod
    def from_tel(cls, path):
        return cls.from_parts(cls.TEL_SCHEME, path)

    @classmethod
    def from_twitterid(cls, id, screen_name=None):
        return cls.from_parts(cls.TWITTERID_SCHEME, id, display=screen_name)


class UserContactFieldsQuerySet(models.QuerySet):
    def collect_usage(self):
        return (
            self.annotate(
                flow_count=Count("dependent_flows", distinct=True, filter=Q(dependent_flows__is_active=True))
            )
            .annotate(
                campaign_count=Count("campaign_events", distinct=True, filter=Q(campaign_events__is_active=True))
            )
            .annotate(contactgroup_count=Count("contactgroup", distinct=True, filter=Q(contactgroup__is_active=True)))
        )

    def active_for_org(self, org):
        return self.filter(is_active=True, org=org)


class UserContactFieldsManager(models.Manager):
    def get_queryset(self):
        return UserContactFieldsQuerySet(self.model, using=self._db).filter(field_type=ContactField.FIELD_TYPE_USER)

    def create(self, **kwargs):
        kwargs["field_type"] = ContactField.FIELD_TYPE_USER

        return super().create(**kwargs)

    def count_active_for_org(self, org):
        return self.get_queryset().active_for_org(org=org).count()

    def collect_usage(self):
        return self.get_queryset().collect_usage()

    def active_for_org(self, org):
        return self.get_queryset().active_for_org(org=org)


class SystemContactFieldsManager(models.Manager):
    def get_queryset(self):
        return super().get_queryset().filter(field_type=ContactField.FIELD_TYPE_SYSTEM)

    def create(self, **kwargs):
        kwargs["field_type"] = ContactField.FIELD_TYPE_SYSTEM

        return super().create(**kwargs)


class ContactField(SmartModel):
    """
    Represents a type of field that can be put on Contacts.
    """

    MAX_KEY_LEN = 36
    MAX_LABEL_LEN = 36

    FIELD_TYPE_SYSTEM = "S"
    FIELD_TYPE_USER = "U"
    FIELD_TYPE_CHOICES = ((FIELD_TYPE_SYSTEM, "System"), (FIELD_TYPE_USER, "User"))

    TYPE_TEXT = "T"
    TYPE_NUMBER = "N"
    TYPE_DATETIME = "D"
    TYPE_STATE = "S"
    TYPE_DISTRICT = "I"
    TYPE_WARD = "W"

    TYPE_CHOICES = (
        (TYPE_TEXT, _("Text")),
        (TYPE_NUMBER, _("Number")),
        (TYPE_DATETIME, _("Date & Time")),
        (TYPE_STATE, _("State")),
        (TYPE_DISTRICT, _("District")),
        (TYPE_WARD, _("Ward")),
    )

    ENGINE_TYPES = {
        TYPE_TEXT: "text",
        TYPE_NUMBER: "number",
        TYPE_DATETIME: "datetime",
        TYPE_STATE: "state",
        TYPE_DISTRICT: "district",
        TYPE_WARD: "ward",
    }

    # fixed keys for system-fields
    KEY_ID = "id"
    KEY_NAME = "name"
    KEY_CREATED_ON = "created_on"
    KEY_LANGUAGE = "language"
    KEY_LAST_SEEN_ON = "last_seen_on"

    # fields that cannot be updated by user
    IMMUTABLE_FIELDS = (KEY_ID, KEY_CREATED_ON, KEY_LAST_SEEN_ON)

    SYSTEM_FIELDS = {
        KEY_ID: dict(label="ID", value_type=TYPE_NUMBER),
        KEY_NAME: dict(label="Name", value_type=TYPE_TEXT),
        KEY_CREATED_ON: dict(label="Created On", value_type=TYPE_DATETIME),
        KEY_LANGUAGE: dict(label="Language", value_type=TYPE_TEXT),
        KEY_LAST_SEEN_ON: dict(label="Last Seen On", value_type=TYPE_DATETIME),
    }

    EXPORT_KEY = "key"
    EXPORT_NAME = "name"
    EXPORT_TYPE = "type"

    uuid = models.UUIDField(unique=True, default=uuid4)

    org = models.ForeignKey(Org, on_delete=models.PROTECT, related_name="contactfields")

    label = models.CharField(verbose_name=_("Label"), max_length=MAX_LABEL_LEN)

    key = models.CharField(max_length=MAX_KEY_LEN)

    field_type = models.CharField(max_length=1, choices=FIELD_TYPE_CHOICES, default=FIELD_TYPE_USER)

    value_type = models.CharField(choices=TYPE_CHOICES, max_length=1, default=TYPE_TEXT, verbose_name=_("Field Type"))

    # how field is displayed in the UI
    show_in_table = models.BooleanField(default=False)
    priority = models.PositiveIntegerField(default=0)

    # model managers
    all_fields = models.Manager()  # this is the default manager
    user_fields = UserContactFieldsManager()
    system_fields = SystemContactFieldsManager()

    @classmethod
    def create_system_fields(cls, org):
        for key, spec in ContactField.SYSTEM_FIELDS.items():
            org.contactfields.create(
                field_type=ContactField.FIELD_TYPE_SYSTEM,
                key=key,
                label=spec["label"],
                value_type=spec["value_type"],
                show_in_table=False,
                created_by=org.created_by,
                modified_by=org.modified_by,
            )

    @classmethod
    def make_key(cls, label):
        """
        Generates a key from a label. There is no guarantee that the key is valid so should be checked with is_valid_key
        """
        key = regex.sub(r"([^a-z0-9]+)", " ", label.lower(), regex.V0)
        return regex.sub(r"([^a-z0-9]+)", "_", key.strip(), regex.V0)

    @classmethod
    def is_valid_key(cls, key):
        if not regex.match(r"^[a-z][a-z0-9_]*$", key, regex.V0):
            return False
        if key in Contact.RESERVED_FIELD_KEYS or len(key) > cls.MAX_KEY_LEN:
            return False
        return True

    @classmethod
    def is_valid_label(cls, label):
        label = label.strip()
        return regex.match(r"^[A-Za-z0-9\- ]+$", label, regex.V0) and len(label) <= cls.MAX_LABEL_LEN

    @classmethod
    def hide_field(cls, org, user, key):
        existing = ContactField.user_fields.collect_usage().active_for_org(org=org).filter(key=key).first()

        if existing:

            if any([existing.flow_count, existing.campaign_count, existing.contactgroup_count]):
                formatted_field_use = (
                    f"F: {existing.flow_count} C: {existing.campaign_count} G: {existing.contactgroup_count}"
                )
                raise ValueError(f"Cannot delete field '{key}', it's used by: {formatted_field_use}")

            existing.is_active = False
            existing.show_in_table = False
            existing.modified_by = user
            existing.save(update_fields=("is_active", "show_in_table", "modified_by", "modified_on"))

    @classmethod
    def get_or_create(cls, org, user, key, label=None, show_in_table=None, value_type=None, priority=None):
        """
        Gets the existing contact field or creates a new field if it doesn't exist

        This method only applies to ContactField.user_fields
        """
        if label:
            label = label.strip()

        with org.lock_on(OrgLock.field, key):
            field = ContactField.user_fields.active_for_org(org=org).filter(key__iexact=key).first()

            if not field and not key and label:
                # try to lookup the existing field by label
                field = ContactField.get_by_label(org, label)

            # we have a field with a invalid key we should ignore it
            if field and not ContactField.is_valid_key(field.key):
                field = None

            if field:
                changed = False

                # update whether we show in tables if passed in
                if show_in_table is not None and show_in_table != field.show_in_table:
                    field.show_in_table = show_in_table
                    changed = True

                # update our label if we were given one
                if label and field.label != label:
                    field.label = label
                    changed = True

                # update our type if we were given one
                if value_type and field.value_type != value_type:
                    # no changing away from datetime if we have campaign events
                    if (
                        field.value_type == ContactField.TYPE_DATETIME
                        and field.campaign_events.filter(is_active=True).exists()
                    ):
                        raise ValueError("Cannot change field type for '%s' while it is used in campaigns." % key)

                    field.value_type = value_type
                    changed = True

                if priority is not None and field.priority != priority:
                    field.priority = priority
                    changed = True

                if changed:
                    field.modified_by = user
                    field.save()

            else:
                # generate a label if we don't have one
                if not label:
                    label = unsnakify(key)

                label = cls.get_unique_label(org, label)

                if not value_type:
                    value_type = ContactField.TYPE_TEXT

                if show_in_table is None:
                    show_in_table = False

                if priority is None:
                    priority = 0

                if not ContactField.is_valid_key(key):
                    raise ValueError("Field key %s has invalid characters or is a reserved field name" % key)

                field = ContactField.user_fields.create(
                    org=org,
                    key=key,
                    label=label,
                    show_in_table=show_in_table,
                    value_type=value_type,
                    created_by=user,
                    modified_by=user,
                    priority=priority,
                )

            return field

    @classmethod
    def get_unique_label(cls, org, base_label, ignore=None):
        """
        Generates a unique field label based on the given base label
        """
        label = base_label[:64].strip()

        count = 2
        while True:
            if not ContactField.user_fields.filter(org=org, label=label, is_active=True).exists():
                break

            label = "%s %d" % (base_label[:59].strip(), count)
            count += 1

        return label

    @classmethod
    def get_by_label(cls, org, label):
        return cls.user_fields.active_for_org(org=org).filter(label__iexact=label).first()

    @classmethod
    def get_by_key(cls, org, key):
        return cls.user_fields.active_for_org(org=org).filter(key=key).first()

    @classmethod
    def get_location_field(cls, org, value_type):
        return cls.user_fields.active_for_org(org=org).filter(value_type=value_type).first()

    @classmethod
    def import_fields(cls, org, user, field_defs):
        """
        Import fields from a list of exported fields
        """

        db_types = {value: key for key, value in ContactField.ENGINE_TYPES.items()}

        for field_def in field_defs:
            field_key = field_def.get(ContactField.EXPORT_KEY)
            field_name = field_def.get(ContactField.EXPORT_NAME)
            field_type = field_def.get(ContactField.EXPORT_TYPE)
            ContactField.get_or_create(org, user, key=field_key, label=field_name, value_type=db_types[field_type])

    def as_export_def(self):
        return {
            ContactField.EXPORT_KEY: self.key,
            ContactField.EXPORT_NAME: self.label,
            ContactField.EXPORT_TYPE: ContactField.ENGINE_TYPES[self.value_type],
        }

    def release(self, user):
        self.is_active = False
        self.modified_by = user
        self.save(update_fields=("is_active", "modified_on", "modified_by"))

    def __str__(self):
        return "%s" % self.label


class Contact(RequireUpdateFieldsMixin, TembaModel):
    """
    A contact represents an individual with which we can communicate and collect data
    """

    STATUS_ACTIVE = "A"  # is active in flows, campaigns etc
    STATUS_BLOCKED = "B"  # was blocked by a user and their message will always be ignored
    STATUS_STOPPED = "S"  # opted out and their messages will be ignored until they message in again
    STATUS_ARCHIVED = "V"  # user intends to delete them
    STATUS_CHOICES = (
        (STATUS_ACTIVE, "Active"),
        (STATUS_BLOCKED, "Blocked"),
        (STATUS_STOPPED, "Stopped"),
        (STATUS_ARCHIVED, "Archived"),
    )

    MAX_HISTORY = 50

    # events from sessions to include in contact history
    HISTORY_INCLUDE_EVENTS = {
        "contact_language_changed",
        "contact_field_changed",
        "contact_groups_changed",
        "contact_name_changed",
        "contact_urns_changed",
        "email_created",  # no longer generated but exists in old sessions
        "email_sent",
        "error",
        "failure",
        "input_labels_added",
        "run_result_changed",
        "ticket_opened",
    }

    org = models.ForeignKey(Org, on_delete=models.PROTECT, related_name="contacts")

    name = models.CharField(
        verbose_name=_("Name"), max_length=128, blank=True, null=True, help_text=_("The name of this contact")
    )

    language = models.CharField(
        max_length=3,
        verbose_name=_("Language"),
        null=True,
        blank=True,
        help_text=_("The preferred language for this contact"),
    )

    # custom field values for this contact, keyed by field UUID
    fields = TembaJSONField(null=True)

    status = models.CharField(max_length=1, choices=STATUS_CHOICES, default=STATUS_ACTIVE)

    # user that last modified this contact
    modified_by = models.ForeignKey(
        settings.AUTH_USER_MODEL,
        null=True,
        on_delete=models.PROTECT,
        related_name="%(app_label)s_%(class)s_modifications",
    )

    # user that created this contact
    created_by = models.ForeignKey(
        settings.AUTH_USER_MODEL, on_delete=models.PROTECT, related_name="%(app_label)s_%(class)s_creations", null=True
    )

    last_seen_on = models.DateTimeField(null=True)

    NAME = "name"
    FIRST_NAME = "first_name"
    LANGUAGE = "language"
    CREATED_ON = "created_on"
    UUID = "uuid"
    GROUPS = "groups"
    ID = "id"

    RESERVED_ATTRIBUTES = {
        ID,
        NAME,
        FIRST_NAME,
        LANGUAGE,
        GROUPS,
        UUID,
        CREATED_ON,
        "created_by",
        "modified_by",
        "is",
        "has",
    }

    # can't create custom contact fields with these keys
    RESERVED_FIELD_KEYS = RESERVED_ATTRIBUTES.union(URN.VALID_SCHEMES)

    # maximum number of contacts to release without using a background task
    BULK_RELEASE_IMMEDIATELY_LIMIT = 50

    @classmethod
    def create(
        cls, org, user, name: str, language: str, urns: List[str], fields: Dict[ContactField, str], groups: List
    ):
        fields_by_key = {f.key: v for f, v in fields.items()}
        group_uuids = [g.uuid for g in groups]

        response = mailroom.get_client().contact_create(
            org.id,
            user.id,
            ContactSpec(name=name, language=language, urns=urns, fields=fields_by_key, groups=group_uuids),
        )
        return Contact.objects.get(id=response["contact"]["id"])

    @classmethod
    def resolve(cls, channel, urn):
        """
        Resolves a contact and URN from a channel interaction. Only used for relayer endpoints.
        """
        response = mailroom.get_client().contact_resolve(channel.org_id, channel.id, urn)
        contact = Contact.objects.get(id=response["contact"]["id"])
        contact_urn = ContactURN.objects.get(id=response["urn"]["id"])
        return contact, contact_urn

    @property
    def anon_identifier(self):
        """
        The displayable identifier used in place of URNs for anonymous orgs
        """
        return "%010d" % self.id

    @property
    def user_groups(self):
        """
        Define Contact.user_groups to only refer to user groups
        """
        return self.all_groups.filter(group_type=ContactGroup.TYPE_USER_DEFINED)

    def get_scheduled_messages(self):
        from temba.msgs.models import SystemLabel

        contact_urns = self.get_urns()
        contact_groups = self.user_groups.all()
        now = timezone.now()

        scheduled_broadcasts = SystemLabel.get_queryset(self.org, SystemLabel.TYPE_SCHEDULED)
        scheduled_broadcasts = scheduled_broadcasts.exclude(schedule__next_fire=None)
        scheduled_broadcasts = scheduled_broadcasts.filter(schedule__next_fire__gte=now)
        scheduled_broadcasts = scheduled_broadcasts.filter(
            Q(contacts__in=[self]) | Q(urns__in=contact_urns) | Q(groups__in=contact_groups)
        )

        return scheduled_broadcasts.order_by("schedule__next_fire")

    def get_history(self, after, before):
        """
        Gets this contact's history of messages, calls, runs etc in the given time window
        """
        from temba.ivr.models import IVRCall
        from temba.msgs.models import Msg, INCOMING, OUTGOING

        limit = Contact.MAX_HISTORY

        msgs = list(
            self.msgs.filter(created_on__gte=after, created_on__lt=before)
            .exclude(visibility=Msg.VISIBILITY_DELETED)
            .order_by("-created_on")
            .select_related("channel")
            .prefetch_related("channel_logs")[:limit]
        )
        msgs_in = filter(lambda m: m.direction == INCOMING, msgs)
        msgs_out = filter(lambda m: m.direction == OUTGOING, msgs)

        # and all of this contact's runs, channel events such as missed calls, scheduled events
        started_runs = (
            self.runs.filter(created_on__gte=after, created_on__lt=before)
            .exclude(flow__is_system=True)
            .order_by("-created_on")
            .select_related("flow")[:limit]
        )

        exited_runs = (
            self.runs.filter(exited_on__gte=after, exited_on__lt=before)
            .exclude(flow__is_system=True)
            .exclude(exit_type=None)
            .order_by("-created_on")
            .select_related("flow")[:limit]
        )

        channel_events = (
            self.channel_events.filter(created_on__gte=after, created_on__lt=before)
            .order_by("-created_on")
            .select_related("channel")[:limit]
        )

        campaign_events = (
            self.campaign_fires.filter(fired__gte=after, fired__lt=before)
            .exclude(fired=None)
            .order_by("-fired")
            .select_related("event__campaign")[:limit]
        )

        webhook_results = self.webhook_results.filter(created_on__gte=after, created_on__lt=before).order_by(
            "-created_on"
        )[:limit]

        calls = (
            IVRCall.objects.filter(contact=self, created_on__gte=after, created_on__lt=before)
            .filter(status__in=[IVRCall.BUSY, IVRCall.FAILED, IVRCall.NO_ANSWER, IVRCall.CANCELED, IVRCall.COMPLETED])
            .order_by("-created_on")
            .select_related("channel")[:limit]
        )

        transfers = self.airtime_transfers.filter(created_on__gte=after, created_on__lt=before).order_by(
            "-created_on"
        )[:limit]

        session_events = self.get_session_events(after, before, Contact.HISTORY_INCLUDE_EVENTS)

        # wrap items, chain and sort by time
        events = chain(
            [{"type": "msg_created", "created_on": m.created_on, "obj": m} for m in msgs_out],
            [{"type": "msg_received", "created_on": m.created_on, "obj": m} for m in msgs_in],
            [{"type": "flow_entered", "created_on": r.created_on, "obj": r} for r in started_runs],
            [{"type": "flow_exited", "created_on": r.exited_on, "obj": r} for r in exited_runs],
            [{"type": "channel_event", "created_on": e.created_on, "obj": e} for e in channel_events],
            [{"type": "campaign_fired", "created_on": f.fired, "obj": f} for f in campaign_events],
            [{"type": "webhook_called", "created_on": r.created_on, "obj": r} for r in webhook_results],
            [{"type": "call_started", "created_on": c.created_on, "obj": c} for c in calls],
            [{"type": "airtime_transferred", "created_on": t.created_on, "obj": t} for t in transfers],
            session_events,
        )

        return sorted(events, key=lambda i: i["created_on"], reverse=True)[:limit]

    def get_session_events(self, after, before, types):
        """
        Extracts events from this contacts sessions that overlap with the given time window
        """
        sessions = self.sessions.filter(
            Q(created_on__gte=after, created_on__lt=before) | Q(ended_on__gte=after, ended_on__lt=before)
        )
        events = []
        for session in sessions:
            for run in session.output.get("runs", []):
                for event in run.get("events", []):
                    event["session_uuid"] = str(session.uuid)
                    event["created_on"] = iso8601.parse_date(event["created_on"])

                    if event["type"] in types and after <= event["created_on"] < before:
                        events.append(event)

        return events

    def get_field_json(self, field):
        """
        Returns the JSON (as a dict) value for this field, or None if there is no value
        """
        assert field.field_type == ContactField.FIELD_TYPE_USER, f"not supported for system field {field.key}"

        return self.fields.get(str(field.uuid)) if self.fields else None

    def get_field_serialized(self, field):
        """
        Given the passed in contact field object, returns the value (as a string) for this contact or None.
        """
        json_value = self.get_field_json(field)
        if not json_value:
            return

        engine_type = ContactField.ENGINE_TYPES[field.value_type]

        if field.value_type == ContactField.TYPE_NUMBER:
            dec_value = json_value.get(engine_type, json_value.get("decimal"))
            return format_number(Decimal(dec_value)) if dec_value is not None else None

        return json_value.get(engine_type)

    def get_field_value(self, field):
        """
        Given the passed in contact field object, returns the value (as a string, decimal, datetime, AdminBoundary)
        for this contact or None.
        """
        if field.field_type == ContactField.FIELD_TYPE_USER:
            string_value = self.get_field_serialized(field)
            if string_value is None:
                return None

            if field.value_type == ContactField.TYPE_TEXT:
                return string_value
            elif field.value_type == ContactField.TYPE_DATETIME:
                return iso8601.parse_date(string_value)
            elif field.value_type == ContactField.TYPE_NUMBER:
                return Decimal(string_value)
            elif field.value_type in [ContactField.TYPE_STATE, ContactField.TYPE_DISTRICT, ContactField.TYPE_WARD]:
                return AdminBoundary.get_by_path(self.org, string_value)

        elif field.field_type == ContactField.FIELD_TYPE_SYSTEM:
            if field.key == "created_on":
                return self.created_on
            if field.key == "last_seen_on":
                return self.last_seen_on
            elif field.key == "language":
                return self.language
            elif field.key == "name":
                return self.name
            else:
                raise ValueError(f"System contact field '{field.key}' is not supported")

        else:  # pragma: no cover
            raise ValueError(f"Unhandled ContactField type '{field.field_type}'.")

    def get_field_display(self, field):
        """
        Returns the display value for the passed in field, or empty string if None
        """
        value = self.get_field_value(field)
        if value is None:
            return ""

        if field.value_type == ContactField.TYPE_DATETIME:
            return self.org.format_datetime(value)
        elif field.value_type == ContactField.TYPE_NUMBER:
            return format_number(value)
        elif (
            field.value_type in [ContactField.TYPE_STATE, ContactField.TYPE_DISTRICT, ContactField.TYPE_WARD] and value
        ):
            return value.name
        else:
            return str(value)

    def update(self, name: str, language: str) -> List[modifiers.Modifier]:
        """
        Updates attributes of this contact
        """
        mods = []
        if (self.name or "") != (name or ""):
            mods.append(modifiers.Name(name or ""))

        if (self.language or "") != (language or ""):
            mods.append(modifiers.Language(language or ""))

        return mods

    def update_fields(self, values: Dict[ContactField, str]) -> List[modifiers.Modifier]:
        """
        Updates custom field values of this contact
        """
        mods = []

        for field, value in values.items():
            field_ref = modifiers.FieldRef(key=field.key, name=field.label)
            mods.append(modifiers.Field(field=field_ref, value=value))

        return mods

    def update_static_groups(self, groups) -> List[modifiers.Modifier]:
        """
        Updates the static groups for this contact to match the provided list
        """
        assert not [g for g in groups if g.is_dynamic], "can't update membership of a dynamic group"

        current = self.user_groups.filter(query=None)

        # figure out our diffs, what groups need to be added or removed
        to_remove = [g for g in current if g not in groups]
        to_add = [g for g in groups if g not in current]

        def refs(gs):
            return [modifiers.GroupRef(uuid=str(g.uuid), name=g.name) for g in gs]

        mods = []

        if to_remove:
            mods.append(modifiers.Groups(groups=refs(to_remove), modification="remove"))
        if to_add:
            mods.append(modifiers.Groups(groups=refs(to_add), modification="add"))

        return mods

    def update_urns(self, urns: List[str]) -> List[modifiers.Modifier]:
        return [modifiers.URNs(urns=urns, modification="set")]

    def modify(self, user, mods: List[modifiers.Modifier], refresh=True):
        self.bulk_modify(user, [self], mods)
        if refresh:
            self.refresh_from_db()

    @classmethod
    def bulk_modify(cls, user, contacts, mods: List[modifiers.Modifier]):
        if not contacts:
            return

        org = contacts[0].org
        client = mailroom.get_client()
        try:
            response = client.contact_modify(org.id, user.id, [c.id for c in contacts], mods)
        except mailroom.MailroomException as e:
            logger.error(f"Contact update failed: {str(e)}", exc_info=True)
            raise e

        def modified(contact):
            return len(response.get(contact.id, {}).get("events", [])) > 0

        return [c.id for c in contacts if modified(c)]

    @classmethod
    def from_urn(cls, org, urn_as_string, country=None):
        """
        Looks up a contact by a URN string (which will be normalized)
        """
        try:
            urn_obj = ContactURN.lookup(org, urn_as_string, country)
        except ValueError:
            return None

        if urn_obj and urn_obj.contact and urn_obj.contact.is_active:
            return urn_obj.contact
        else:
            return None

    @classmethod
    def bulk_change_status(cls, user, contacts, status):
        cls.bulk_modify(user, contacts, [modifiers.Status(status=status)])

    @classmethod
    def bulk_change_group(cls, user, contacts, group, add: bool):
        mod = modifiers.Groups(
            groups=[modifiers.GroupRef(uuid=str(group.uuid), name=group.name)], modification="add" if add else "remove"
        )
        cls.bulk_modify(user, contacts, mods=[mod])

    @classmethod
    def apply_action_block(cls, user, contacts):
        cls.bulk_change_status(user, contacts, modifiers.Status.BLOCKED)

    @classmethod
    def apply_action_archive(cls, user, contacts):
        cls.bulk_change_status(user, contacts, modifiers.Status.ARCHIVED)

    @classmethod
    def apply_action_restore(cls, user, contacts):
        cls.bulk_change_status(user, contacts, modifiers.Status.ACTIVE)

    @classmethod
    def apply_action_label(cls, user, contacts, group):
        cls.bulk_change_group(user, contacts, group, add=True)

    @classmethod
    def apply_action_unlabel(cls, user, contacts, group):
        cls.bulk_change_group(user, contacts, group, add=False)

    @classmethod
    def apply_action_delete(cls, user, contacts):
        if len(contacts) <= cls.BULK_RELEASE_IMMEDIATELY_LIMIT:
            for contact in contacts:
                contact.release(user)
        else:
            from .tasks import release_contacts

            on_transaction_commit(lambda: release_contacts.delay(user.id, [c.id for c in contacts]))

    def block(self, user):
        """
        Blocks this contact removing it from all non-dynamic groups
        """

        Contact.bulk_change_status(user, [self], modifiers.Status.BLOCKED)
        self.refresh_from_db()

    def stop(self, user):
        """
        Marks this contact has stopped, removing them from all groups.
        """

        Contact.bulk_change_status(user, [self], modifiers.Status.STOPPED)
        self.refresh_from_db()

    def archive(self, user):
        """
        Blocks this contact removing it from all non-dynamic groups
        """

        Contact.bulk_change_status(user, [self], modifiers.Status.ARCHIVED)
        self.refresh_from_db()

    def restore(self, user):
        """
        Restores a contact to active, re-adding them to any dynamic groups they belong to
        """

        Contact.bulk_change_status(user, [self], modifiers.Status.ACTIVE)
        self.refresh_from_db()

    def release(self, user, *, full=True, immediately=False):
        """
        Marks this contact for deletion
        """
        with transaction.atomic():
            # prep our urns for deletion so our old path creates a new urn
            for urn in self.urns.all():
                path = str(uuid4())
                urn.identity = f"{URN.DELETED_SCHEME}:{path}"
                urn.path = path
                urn.scheme = URN.DELETED_SCHEME
                urn.channel = None
                urn.save(update_fields=("identity", "path", "scheme", "channel"))

            # remove from all static and dynamic groups
            for group in self.user_groups.all():
                group.contacts.remove(self)

            # delete any unfired campaign event fires
            self.campaign_fires.filter(fired=None).delete()

            # now deactivate the contact itself
            self.is_active = False
            self.name = None
            self.fields = None
            self.modified_by = user
            self.save(update_fields=("name", "is_active", "fields", "modified_by", "modified_on"))

        # if we are removing everything do so
        if full:
            if immediately:
                self._full_release()
            else:
                from .tasks import full_release_contact

                full_release_contact.delay(self.id)

    def _full_release(self):
        with transaction.atomic():

            # release our messages
            for msg in self.msgs.all():
                msg.release()

            # any urns currently owned by us
            for urn in self.urns.all():

                # release any messages attached with each urn,
                # these could include messages that began life
                # on a different contact
                for msg in urn.msgs.all():
                    msg.release()

                # same thing goes for connections
                for conn in urn.connections.all():
                    conn.release()

                urn.release()

            # release our channel events
            for event in self.channel_events.all():  # pragma: needs cover
                event.release()

            # release our runs too
            for run in self.runs.all():
                run.release()

            for session in self.sessions.all():
                session.release()

            for conn in self.connections.all():  # pragma: needs cover
                conn.release()

            # and any event fire history
            self.campaign_fires.all().delete()

            # take us out of broadcast addressed contacts
            for broadcast in self.addressed_broadcasts.all():
                broadcast.contacts.remove(self)

    @classmethod
    def bulk_cache_initialize(cls, org, contacts):
        """
        Performs optimizations on our contacts to prepare them to send. This includes loading all our contact fields for
        variable substitution.
        """
        if not contacts:
            return

        contact_map = dict()
        for contact in contacts:
            contact_map[contact.id] = contact
            # initialize URN list cache
            setattr(contact, "_urns_cache", list())

        # cache all URN values (a priority ordered list on each contact)
        urns = ContactURN.objects.filter(contact__in=contact_map.keys()).order_by("contact", "-priority", "pk")
        for urn in urns:
            contact = contact_map[urn.contact_id]
            getattr(contact, "_urns_cache").append(urn)

        # set the cache initialize as correct
        for contact in contacts:
            contact.org = org
            setattr(contact, "__cache_initialized", True)

    def get_urns(self):
        """
        Gets all URNs ordered by priority
        """
        cache_attr = "_urns_cache"
        if hasattr(self, cache_attr):
            return getattr(self, cache_attr)

        urns = self.urns.order_by("-priority", "pk")
        setattr(self, cache_attr, urns)
        return urns

    def get_urn(self, schemes=None):
        """
        Gets the highest priority matching URN for this contact. Schemes may be a single scheme or a set/list/tuple
        """
        if isinstance(schemes, str):
            schemes = (schemes,)

        urns = self.get_urns()

        if schemes is not None:
            for urn in urns:
                if urn.scheme in schemes:
                    return urn
            return None
        else:
            # otherwise return highest priority of any scheme
            return urns[0] if urns else None

    def get_display(self, org=None, formatted=True, short=False, for_expressions=False):
        """
        Gets a displayable name or URN for the contact. If available, org can be provided to avoid having to fetch it
        again based on the contact.
        """
        if not org:
            org = self.org

        if self.name:
            res = self.name
        elif org.is_anon:
            res = self.id if for_expressions else self.anon_identifier
        else:
            res = self.get_urn_display(org=org, formatted=formatted)

        return truncate(res, 20) if short else res

    def get_urn_display(self, org=None, scheme=None, formatted=True, international=False):
        """
        Gets a displayable URN for the contact. If available, org can be provided to avoid having to fetch it again
        based on the contact.
        """
        if not org:
            org = self.org

        urn = self.get_urn(scheme)

        if not urn:
            return ""

        if org.is_anon:
            return ContactURN.ANON_MASK

        return urn.get_display(org=org, formatted=formatted, international=international) if urn else ""

    def __str__(self):
        return self.get_display()


class ContactURN(models.Model):
    """
    A Universal Resource Name used to uniquely identify contacts, e.g. tel:+1234567890 or twitter:example
    """

    # schemes that support "new conversation" triggers
    SCHEMES_SUPPORTING_NEW_CONVERSATION = {URN.FACEBOOK_SCHEME, URN.VIBER_SCHEME, URN.TELEGRAM_SCHEME}
    SCHEMES_SUPPORTING_REFERRALS = {URN.FACEBOOK_SCHEME}  # schemes that support "referral" triggers

    # mailroom sets priorites like 1000, 999, ...
    PRIORITY_HIGHEST = 1000

    ANON_MASK = "*" * 8  # Returned instead of URN values for anon orgs
    ANON_MASK_HTML = "•" * 8  # Pretty HTML version of anon mask

    org = models.ForeignKey(Org, related_name="urns", on_delete=models.PROTECT)
    contact = models.ForeignKey(Contact, on_delete=models.PROTECT, null=True, related_name="urns")

    # the scheme and path which together should be unique
    identity = models.CharField(max_length=255)

    # individual parts of the URN
    scheme = models.CharField(max_length=128)
    path = models.CharField(max_length=255)
    display = models.CharField(max_length=255, null=True)

    priority = models.IntegerField(default=PRIORITY_HIGHEST)

    # the channel affinity of this URN
    channel = models.ForeignKey(Channel, related_name="urns", on_delete=models.PROTECT, null=True)

    # optional authentication information stored on this URN
    auth = models.TextField(null=True)

    @classmethod
    def get_or_create(cls, org, contact, urn_as_string, channel=None, auth=None, priority=PRIORITY_HIGHEST):
        urn = cls.lookup(org, urn_as_string)

        # not found? create it
        if not urn:
            try:
                with transaction.atomic():
                    urn = cls.create(org, contact, urn_as_string, channel=channel, priority=priority, auth=auth)
            except IntegrityError:
                urn = cls.lookup(org, urn_as_string)

        return urn

    @classmethod
    def create(cls, org, contact, urn_as_string, channel=None, priority=PRIORITY_HIGHEST, auth=None):
        scheme, path, query, display = URN.to_parts(urn_as_string)
        urn_as_string = URN.from_parts(scheme, path)

        return cls.objects.create(
            org=org,
            contact=contact,
            priority=priority,
            channel=channel,
            auth=auth,
            scheme=scheme,
            path=path,
            identity=urn_as_string,
            display=display,
        )

    @classmethod
    def lookup(cls, org, urn_as_string, country_code=None, normalize=True):
        """
        Looks up an existing URN by a formatted URN string, e.g. "tel:+250234562222"
        """
        if normalize:
            urn_as_string = URN.normalize(urn_as_string, country_code)

        identity = URN.identity(urn_as_string)
        (scheme, path, query, display) = URN.to_parts(urn_as_string)

        existing = cls.objects.filter(org=org, identity=identity).select_related("contact").first()

        # is this a TWITTER scheme? check TWITTERID scheme by looking up by display
        if scheme == URN.TWITTER_SCHEME:
            twitterid_urn = (
                cls.objects.filter(org=org, scheme=URN.TWITTERID_SCHEME, display=path)
                .select_related("contact")
                .first()
            )
            if twitterid_urn:
                return twitterid_urn

        return existing

    def release(self):
        for event in ChannelEvent.objects.filter(contact_urn=self):
            event.release()
        self.delete()

    def ensure_number_normalization(self, country_code):
        """
        Tries to normalize our phone number from a possible 10 digit (0788 383 383) to a 12 digit number
        with country code (+250788383383) using the country we now know about the channel.
        """
        number = self.path

        if number and not number[0] == "+" and country_code:
            (norm_number, valid) = URN.normalize_number(number, country_code)

            # don't trounce existing contacts with that country code already
            norm_urn = URN.from_tel(norm_number)
            if not ContactURN.objects.filter(identity=norm_urn, org_id=self.org_id).exclude(id=self.id):
                self.identity = norm_urn
                self.path = norm_number
                self.save(update_fields=["identity", "path"])

        return self

    @classmethod
    def derive_country_from_tel(cls, phone, country=None):
        """
        Given a phone number in E164 returns the two letter country code for it.  ex: +250788383383 -> RW
        """
        try:
            parsed = phonenumbers.parse(phone, country)
            return phonenumbers.region_code_for_number(parsed)
        except Exception:
            return None

    def get_display(self, org=None, international=False, formatted=True):
        """
        Gets a representation of the URN for display
        """
        if not org:
            org = self.org

        if org.is_anon:
            return self.ANON_MASK

        return URN.format(self.urn, international=international, formatted=formatted)

    @property
    def urn(self):
        """
        Returns a full representation of this contact URN as a string
        """
        return URN.from_parts(self.scheme, self.path, display=self.display)

    def __str__(self):  # pragma: no cover
        return self.urn

    class Meta:
        unique_together = ("identity", "org")
        ordering = ("-priority", "id")


class SystemContactGroupManager(models.Manager):
    def get_queryset(self):
        return super().get_queryset().exclude(group_type=ContactGroup.TYPE_USER_DEFINED)


class UserContactGroupManager(models.Manager):
    def get_queryset(self):
        return super().get_queryset().filter(group_type=ContactGroup.TYPE_USER_DEFINED, is_active=True)


class ContactGroup(TembaModel):
    """
    A static or dynamic group of contacts
    """

    MAX_NAME_LEN = 64
    MAX_ORG_CONTACTGROUPS = 250

    TYPE_ACTIVE = "A"
    TYPE_BLOCKED = "B"
    TYPE_STOPPED = "S"
    TYPE_ARCHIVED = "V"
    TYPE_USER_DEFINED = "U"

    TYPE_CHOICES = (
        (TYPE_ACTIVE, "Active"),
        (TYPE_BLOCKED, "Blocked"),
        (TYPE_STOPPED, "Stopped"),
        (TYPE_ARCHIVED, "Archived"),
        (TYPE_USER_DEFINED, "User Defined Groups"),
    )

    STATUS_INITIALIZING = "I"  # group has been created but not yet (re)evaluated
    STATUS_EVALUATING = "V"  # a task is currently (re)evaluating this group
    STATUS_READY = "R"  # group is ready for use

    # single char flag, human readable name, API readable name
    STATUS_CONFIG = (
        (STATUS_INITIALIZING, _("Initializing"), "initializing"),
        (STATUS_EVALUATING, _("Evaluating"), "evaluating"),
        (STATUS_READY, _("Ready"), "ready"),
    )

    STATUS_CHOICES = [(s[0], s[1]) for s in STATUS_CONFIG]

    REEVALUATE_LOCK_KEY = "contactgroup_reevaluating_%d"

    EXPORT_UUID = "uuid"
    EXPORT_NAME = "name"
    EXPORT_QUERY = "query"

    org = models.ForeignKey(Org, on_delete=models.PROTECT, related_name="all_groups")

    name = models.CharField(
        verbose_name=_("Name"), max_length=MAX_NAME_LEN, help_text=_("The name of this contact group")
    )

    group_type = models.CharField(max_length=1, choices=TYPE_CHOICES, default=TYPE_USER_DEFINED)

    status = models.CharField(max_length=1, choices=STATUS_CHOICES, default=STATUS_INITIALIZING)

    contacts = models.ManyToManyField(Contact, related_name="all_groups")

    # fields used by smart groups
    query = models.TextField(null=True, verbose_name=_("Query"), help_text=_("The membership query for this group"))
    query_fields = models.ManyToManyField(ContactField)

    # define some custom managers to do the filtering of user / system groups for us
    all_groups = models.Manager()
    system_groups = SystemContactGroupManager()
    user_groups = UserContactGroupManager()

    @classmethod
    def create_system_groups(cls, org):
        """
        Creates our system groups for the given organization so that we can keep track of counts etc..
        """
        org.all_groups.create(
            name="Active", group_type=ContactGroup.TYPE_ACTIVE, created_by=org.created_by, modified_by=org.modified_by,
        )
        org.all_groups.create(
            name="Blocked",
            group_type=ContactGroup.TYPE_BLOCKED,
            created_by=org.created_by,
            modified_by=org.modified_by,
        )
        org.all_groups.create(
            name="Stopped",
            group_type=ContactGroup.TYPE_STOPPED,
            created_by=org.created_by,
            modified_by=org.modified_by,
        )
        org.all_groups.create(
            name="Archived",
            group_type=ContactGroup.TYPE_ARCHIVED,
            created_by=org.created_by,
            modified_by=org.modified_by,
        )

    @classmethod
    def get_user_group_by_name(cls, org, name):
        """
        Returns the user group with the passed in name
        """
        return cls.user_groups.filter(name__iexact=cls.clean_name(name), org=org, is_active=True).first()

    @classmethod
    def get_user_groups(cls, org, dynamic=None, ready_only=True):
        """
        Gets all user groups for the given org - optionally filtering by dynamic vs static
        """
        groups = cls.user_groups.filter(org=org, is_active=True)
        if dynamic is not None:
            groups = groups.filter(query=None) if dynamic is False else groups.exclude(query=None)
        if ready_only:
            groups = groups.filter(status=ContactGroup.STATUS_READY)

        return groups

    @classmethod
    def get_or_create(cls, org, user, name, query=None, uuid=None, parsed_query=None):
        existing = None

        if uuid:
            existing = ContactGroup.user_groups.filter(uuid=uuid, org=org, is_active=True).first()

        if not existing and name:
            existing = ContactGroup.get_user_group_by_name(org, name)

        if existing:
            return existing

        assert name, "can't create group without a name"

        if query:
            return cls.create_dynamic(org, user, name, query, parsed_query=parsed_query)
        else:
            return cls.create_static(org, user, name)

    @classmethod
    def create_static(cls, org, user, name, *, status=STATUS_READY):
        """
        Creates a static group whose members will be manually added and removed
        """
        return cls._create(org, user, name, status=status)

    @classmethod
    def create_dynamic(cls, org, user, name, query, evaluate=True, parsed_query=None):
        """
        Creates a dynamic group with the given query, e.g. gender=M
        """
        if not query:
            raise ValueError("Query cannot be empty for a smart group")

        group = cls._create(org, user, name, ContactGroup.STATUS_INITIALIZING, query=query)
        group.update_query(query=query, reevaluate=evaluate, parsed=parsed_query)
        return group

    @classmethod
    def _create(cls, org, user, name, status, query=None):
        full_group_name = cls.clean_name(name)

        if not cls.is_valid_name(full_group_name):
            raise ValueError("Invalid group name: %s" % name)

        # look for name collision and append count if necessary
        existing = cls.get_user_group_by_name(org, full_group_name)

        count = 2
        while existing:
            full_group_name = "%s %d" % (name, count)
            existing = cls.get_user_group_by_name(org, full_group_name)
            count += 1

        return cls.user_groups.create(
            org=org, name=full_group_name, query=query, status=status, created_by=user, modified_by=user,
        )

    @classmethod
    def clean_name(cls, name):
        """
        Returns a normalized name for the passed in group name
        """
        return None if name is None else name.strip()[: cls.MAX_NAME_LEN]

    @classmethod
    def is_valid_name(cls, name):
        # don't allow empty strings, blanks, initial or trailing whitespace
        if not name or name.strip() != name:
            return False

        if len(name) > cls.MAX_NAME_LEN:
            return False

        # first character must be a word char
        return regex.match(r"\w", name[0], flags=regex.UNICODE)

    def update_query(self, query, reevaluate=True, parsed=None):
        """
        Updates the query for a dynamic group
        """

        if not self.is_dynamic:
            raise ValueError("Cannot update query on a non-smart group")
        if self.status == ContactGroup.STATUS_EVALUATING:
            raise ValueError("Cannot update query on a group which is currently re-evaluating")

        try:
            if not parsed:
                parsed = parse_query(self.org, query)

            if not parsed.metadata.allow_as_group:
                raise ValueError(f"Cannot use query '{query}' as a smart group")

            self.query = parsed.query
            self.status = ContactGroup.STATUS_INITIALIZING
            self.save(update_fields=("query", "status"))

            self.query_fields.clear()

            # build our list of the fields we are dependent on
            field_keys = [f["key"] for f in parsed.metadata.fields]
            field_ids = []
            for c in ContactField.all_fields.filter(org=self.org, is_active=True, key__in=field_keys).only("id"):
                field_ids.append(c.id)

            # and add them as dependencies
            self.query_fields.add(*field_ids)

        except SearchException as e:
            raise ValueError(str(e))

        # start background task to re-evaluate who belongs in this group
        if reevaluate:
            on_transaction_commit(lambda: queue_populate_dynamic_group(self))

    @classmethod
    def get_system_group_counts(cls, org, group_types=None):
        """
        Gets all system label counts by type for the given org
        """
        groups = cls.system_groups.filter(org=org)
        if group_types:
            groups = groups.filter(group_type__in=group_types)

        return {g.group_type: g.get_member_count() for g in groups}

    def get_member_count(self):
        """
        Returns the number of active and non-test contacts in the group
        """
        return ContactGroupCount.get_totals([self])[self]

    def release(self):
        """
        Releases (i.e. deletes) this group, removing all contacts and marking as inactive
        """

        # if group is still active, deactivate it
        if self.is_active is True:
            self.is_active = False
            self.save(update_fields=("is_active",))

        # delete all counts for this group
        self.counts.all().delete()

        # get the automatically generated M2M model
        ContactGroupContacts = self.contacts.through

        # grab the ids of all our m2m related rows
        contactgroup_contact_ids = ContactGroupContacts.objects.filter(contactgroup_id=self.id).values_list(
            "id", flat=True
        )

        for id_batch in chunk_list(contactgroup_contact_ids, 1000):
            ContactGroupContacts.objects.filter(id__in=id_batch).delete()

        # delete any event fires related to our group
        from temba.campaigns.models import EventFire

        eventfire_ids = EventFire.objects.filter(event__campaign__group=self, fired=None).values_list("id", flat=True)

        for id_batch in chunk_list(eventfire_ids, 1000):
            EventFire.objects.filter(id__in=id_batch).delete()

        # mark any triggers that operate only on this group as inactive
        from temba.triggers.models import Trigger

        Trigger.objects.filter(is_active=True, groups=self).update(is_active=False, is_archived=True)

        # deactivate any campaigns that are related to this group
        from temba.campaigns.models import Campaign

        Campaign.objects.filter(is_active=True, group=self).update(is_active=False, is_archived=True)

    @property
    def is_dynamic(self):
        return self.query is not None

    @classmethod
    def import_groups(cls, org, user, group_defs, dependency_mapping):
        """
        Import groups from a list of exported groups
        """

        for group_def in group_defs:
            group_uuid = group_def.get(ContactGroup.EXPORT_UUID)
            group_name = group_def.get(ContactGroup.EXPORT_NAME)
            group_query = group_def.get(ContactGroup.EXPORT_QUERY)

            parsed_query = None
            if group_query:
                parsed_query = parse_query(org, group_query)
                for field_ref in parsed_query.metadata.fields:
                    ContactField.get_or_create(org, user, key=field_ref["key"])

            group = ContactGroup.get_or_create(
                org, user, group_name, group_query, uuid=group_uuid, parsed_query=parsed_query
            )

            dependency_mapping[group_uuid] = str(group.uuid)

    def as_export_ref(self):
        return {ContactGroup.EXPORT_UUID: str(self.uuid), ContactGroup.EXPORT_NAME: self.name}

    def as_export_def(self):
        return {
            ContactGroup.EXPORT_UUID: str(self.uuid),
            ContactGroup.EXPORT_NAME: self.name,
            ContactGroup.EXPORT_QUERY: self.query,
        }

    def __str__(self):
        return self.name


class ContactGroupCount(SquashableModel):
    """
    Maintains counts of contact groups. These are calculated via triggers on the database and squashed
    by a recurring task.
    """

    SQUASH_OVER = ("group_id",)

    group = models.ForeignKey(ContactGroup, on_delete=models.PROTECT, related_name="counts", db_index=True)
    count = models.IntegerField(default=0)

    COUNTED_TYPES = [
        ContactGroup.TYPE_ACTIVE,
        ContactGroup.TYPE_BLOCKED,
        ContactGroup.TYPE_STOPPED,
        ContactGroup.TYPE_ARCHIVED,
    ]

    @classmethod
    def get_squash_query(cls, distinct_set):
        sql = """
        WITH deleted as (
            DELETE FROM %(table)s WHERE "group_id" = %%s RETURNING "count"
        )
        INSERT INTO %(table)s("group_id", "count", "is_squashed")
        VALUES (%%s, GREATEST(0, (SELECT SUM("count") FROM deleted)), TRUE);
        """ % {
            "table": cls._meta.db_table
        }

        return sql, (distinct_set.group_id,) * 2

    @classmethod
    def total_for_org(cls, org):
        count = cls.objects.filter(group__org=org, group__group_type__in=ContactGroupCount.COUNTED_TYPES).aggregate(
            count=Sum("count")
        )
        return count["count"] if count["count"] else 0

    @classmethod
    def get_totals(cls, groups):
        """
        Gets total counts for all the given groups
        """
        counts = cls.objects.filter(group__in=groups)
        counts = counts.values("group").order_by("group").annotate(count_sum=Sum("count"))
        counts_by_group_id = {c["group"]: c["count_sum"] for c in counts}
        return {g: counts_by_group_id.get(g.id, 0) for g in groups}

    @classmethod
    def populate_for_group(cls, group):
        # remove old ones
        ContactGroupCount.objects.filter(group=group).delete()

        # calculate our count for the group
        count = group.contacts.all().count()

        # insert updated count, returning it
        return ContactGroupCount.objects.create(group=group, count=count)

    def __str__(self):  # pragma: needs cover
        return "ContactGroupCount[%d:%d]" % (self.group_id, self.count)


class ExportContactsTask(BaseExportTask):
    analytics_key = "contact_export"
    email_subject = "Your contacts export from %s is ready"
    email_template = "contacts/email/contacts_export_download"

    group = models.ForeignKey(
        ContactGroup,
        on_delete=models.PROTECT,
        null=True,
        related_name="exports",
        help_text=_("The unique group to export"),
    )

    group_memberships = models.ManyToManyField(ContactGroup)

    search = models.TextField(null=True, blank=True, help_text=_("The search query"))

    @classmethod
    def create(cls, org, user, group=None, search=None, group_memberships=()):
        export = cls.objects.create(org=org, group=group, search=search, created_by=user, modified_by=user)
        export.group_memberships.add(*group_memberships)
        return export

    def get_export_fields_and_schemes(self):
        fields = [
            dict(label="Contact UUID", key=Contact.UUID, id=0, field=None, urn_scheme=None),
            dict(label="Name", key=ContactField.KEY_NAME, id=0, field=None, urn_scheme=None),
            dict(label="Language", key=ContactField.KEY_LANGUAGE, id=0, field=None, urn_scheme=None),
            dict(label="Created On", key=ContactField.KEY_CREATED_ON, id=0, field=None, urn_scheme=None),
        ]

        # anon orgs also get an ID column that is just the PK
        if self.org.is_anon:
            fields = [dict(label="ID", key=ContactField.KEY_ID, id=0, field=None, urn_scheme=None)] + fields

        scheme_counts = dict()
        if not self.org.is_anon:
            active_urn_schemes = [c[0] for c in URN.SCHEME_CHOICES]

            scheme_counts = {
                scheme: ContactURN.objects.filter(org=self.org, scheme=scheme)
                .exclude(contact=None)
                .values("contact")
                .annotate(count=Count("contact"))
                .aggregate(Max("count"))["count__max"]
                for scheme in active_urn_schemes
            }

            schemes = list(scheme_counts.keys())
            schemes.sort()

            for scheme in schemes:
                count = scheme_counts[scheme]
                if count is not None:
                    for i in range(count):
                        field_dict = dict(
                            label=f"URN:{scheme.capitalize()}", key=None, id=0, field=None, urn_scheme=scheme
                        )
                        field_dict["position"] = i
                        fields.append(field_dict)

        contact_fields_list = (
            ContactField.user_fields.active_for_org(org=self.org).select_related("org").order_by("-priority", "pk")
        )
        for contact_field in contact_fields_list:
            fields.append(
                dict(
                    field=contact_field,
                    label="Field:%s" % contact_field.label,
                    key=contact_field.key,
                    id=contact_field.id,
                    urn_scheme=None,
                )
            )

        group_fields = []
        for group in self.group_memberships.all():
            group_fields.append(dict(label="Group:%s" % group.name, key=None, group_id=group.id, group=group))

        return fields, scheme_counts, group_fields

    def write_export(self):
        fields, scheme_counts, group_fields = self.get_export_fields_and_schemes()

        group = self.group or ContactGroup.all_groups.get(org=self.org, group_type=ContactGroup.TYPE_ACTIVE)

        include_group_memberships = bool(self.group_memberships.exists())

        if self.search:
            contact_ids = elastic.query_contact_ids(self.org, self.search, group=group)
        else:
            contact_ids = group.contacts.order_by("name", "id").values_list("id", flat=True)

        # create our exporter
        exporter = TableExporter(self, "Contact", [f["label"] for f in fields] + [g["label"] for g in group_fields])

        total_exported_contacts = 0
        start = time.time()

        # write out contacts in batches to limit memory usage
        for batch_ids in chunk_list(contact_ids, 1000):
            # fetch all the contacts for our batch
            batch_contacts = (
                Contact.objects.filter(id__in=batch_ids).prefetch_related("all_groups").select_related("org")
            )

            # to maintain our sort, we need to lookup by id, create a map of our id->contact to aid in that
            contact_by_id = {c.id: c for c in batch_contacts}

            # bulk initialize them
            Contact.bulk_cache_initialize(self.org, batch_contacts)

            for contact_id in batch_ids:
                contact = contact_by_id[contact_id]

                values = []
                group_values = []
                for col in range(len(fields)):
                    field = fields[col]

                    if field["key"] == ContactField.KEY_NAME:
                        field_value = contact.name
                    elif field["key"] == Contact.UUID:
                        field_value = contact.uuid
                    elif field["key"] == ContactField.KEY_LANGUAGE:
                        field_value = contact.language
                    elif field["key"] == ContactField.KEY_CREATED_ON:
                        field_value = contact.created_on
                    elif field["key"] == ContactField.KEY_ID:
                        field_value = str(contact.id)
                    elif field["urn_scheme"] is not None:
                        contact_urns = contact.get_urns()
                        scheme_urns = []
                        for urn in contact_urns:
                            if urn.scheme == field["urn_scheme"]:
                                scheme_urns.append(urn)
                        position = field["position"]
                        if len(scheme_urns) > position:
                            urn_obj = scheme_urns[position]
                            field_value = urn_obj.get_display(org=self.org, formatted=False) if urn_obj else ""
                        else:
                            field_value = ""
                    else:
                        field_value = contact.get_field_display(field["field"])

                    if field_value is None:
                        field_value = ""

                    if field_value:
                        field_value = self.prepare_value(field_value)

                    values.append(field_value)

                if include_group_memberships:
                    contact_groups_ids = [g.id for g in contact.all_groups.all()]
                    for col in range(len(group_fields)):
                        field = group_fields[col]
                        group_values.append(field["group_id"] in contact_groups_ids)

                # write this contact's values
                exporter.write_row(values + group_values)
                total_exported_contacts += 1

                # output some status information every 10,000 contacts
                if total_exported_contacts % ExportContactsTask.LOG_PROGRESS_PER_ROWS == 0:
                    elapsed = time.time() - start
                    predicted = elapsed // (total_exported_contacts / len(contact_ids))

                    logger.info(
                        "Export of %s contacts - %d%% (%s/%s) complete in %0.2fs (predicted %0.0fs)"
                        % (
                            self.org.name,
                            total_exported_contacts * 100 // len(contact_ids),
                            "{:,}".format(total_exported_contacts),
                            "{:,}".format(len(contact_ids)),
                            time.time() - start,
                            predicted,
                        )
                    )

                    self.modified_on = timezone.now()
                    self.save(update_fields=["modified_on"])

        return exporter.save_file()


def get_import_upload_path(instance: Any, filename: str):
    ext = Path(filename).suffix.lower()
    return f"contact_imports/{instance.org_id}/{uuid4()}{ext}"


class ContactImport(SmartModel):
    MAX_RECORDS = 25_000
    BATCH_SIZE = 100
    EXPLICIT_CLEAR = "--"

    # how many sequential URNs triggers flagging
    SEQUENTIAL_URNS_THRESHOLD = 250

    STATUS_PENDING = "P"
    STATUS_PROCESSING = "O"
    STATUS_COMPLETE = "C"
    STATUS_FAILED = "F"

    MAPPING_IGNORE = {"type": "ignore"}

    org = models.ForeignKey(Org, on_delete=models.PROTECT, related_name="contact_imports")
    file = models.FileField(upload_to=get_import_upload_path)
    original_filename = models.TextField()
    mappings = JSONField()
    num_records = models.IntegerField()
    group = models.ForeignKey(ContactGroup, on_delete=models.PROTECT, null=True, related_name="imports")
    started_on = models.DateTimeField(null=True)

    # no longer used
    headers = ArrayField(models.CharField(max_length=255), null=True)

    @classmethod
    def try_to_parse(cls, org: Org, file, filename: str) -> Tuple[List, int]:
        """
        Tries to parse the given file stream as an import. If successful it returns the automatic column mappings and
        total number of records. Otherwise raises a ValidationError.
        """

        file_type = Path(filename).suffix[1:].lower()

        # CSV reader expects str stream so wrap file
        if file_type == "csv":
            file = io.TextIOWrapper(file)

        data = pyexcel.iget_array(file_stream=file, file_type=file_type)
        try:
            headers = [str(h).strip() for h in next(data)]
        except StopIteration:
            raise ValidationError(_("Import file appears to be empty."))

        if any([h == "" for h in headers]):
            raise ValidationError(_("Import file contains an empty header."))

        mappings = cls._auto_mappings(org, headers)

        # iterate over rest of the rows to do row-level validation
        seen_uuids = set()
        seen_urns = set()
        num_records = 0
        for raw_row in data:
            row = cls._parse_row(raw_row, len(mappings))
            uuid, urns = cls._extract_uuid_and_urns(row, mappings)
            if uuid:
                if uuid in seen_uuids:
                    raise ValidationError(
                        _("Import file contains duplicated contact UUID '%(uuid)s'."), params={"uuid": uuid}
                    )
                seen_uuids.add(uuid)
            for urn in urns:
                if urn in seen_urns:
                    raise ValidationError(
                        _("Import file contains duplicated contact URN '%(urn)s'."), params={"urn": urn}
                    )
                seen_urns.add(urn)

            # check if we exceed record limit
            num_records += 1
            if num_records > ContactImport.MAX_RECORDS:
                raise ValidationError(
                    _("Import files can contain a maximum of %(max)d records."),
                    params={"max": ContactImport.MAX_RECORDS},
                )

        if num_records == 0:
            raise ValidationError(_("Import file doesn't contain any records."))

        file.seek(0)  # seek back to beginning so subsequent reads work

        return mappings, num_records

    @staticmethod
    def _extract_uuid_and_urns(row, mappings) -> Tuple[str, List[str]]:
        """
        Extracts any UUIDs and URNs from the given row so they can be checked for uniqueness
        """
        uuid = ""
        urns = []
        for value, item in zip(row, mappings):
            mapping = item["mapping"]
            if mapping["type"] == "attribute" and mapping["name"] == "uuid":
                uuid = value.lower()
            elif mapping["type"] == "scheme" and value:
                urns.append(URN.normalize(URN.from_parts(mapping["scheme"], value)))
        return uuid, urns

    @classmethod
    def _auto_mappings(cls, org: Org, headers: List[str]) -> List:
        """
        Automatic mappings for the given list of headers - users can customize these later
        """
        existing_fields = {f.key: f for f in org.contactfields.filter(is_active=True)}

        mappings = []

        for header in headers:
            header_prefix, header_name = cls._parse_header(header)
            mapping = ContactImport.MAPPING_IGNORE

            if header_prefix == "":
                attribute = header_name.lower()
                if attribute.startswith("contact "):  # header "Contact UUID" -> uuid etc
                    attribute = attribute[8:]

                if attribute in ("uuid", "name", "language"):
                    mapping = {"type": "attribute", "name": attribute}
            elif header_prefix == "urn" and header_name:
                mapping = {"type": "scheme", "scheme": header_name.lower()}
            elif header_prefix == "field" and header_name:
                field_key = ContactField.make_key(header_name)
                if field_key in existing_fields:
                    mapping = {"type": "field", "key": field_key, "name": existing_fields[field_key].label}
                else:
                    # can be created or selected in next step
                    mapping = {"type": "new_field", "key": field_key, "name": header_name, "value_type": "T"}

            mappings.append({"header": header, "mapping": mapping})

        cls._validate_mappings(mappings)
        return mappings

    @staticmethod
    def _validate_mappings(mappings: List):
        non_ignored_mappings = []

        has_uuid, has_urn = False, False
        for item in mappings:
            header, mapping = item["header"], item["mapping"]

            if mapping["type"] == "attribute" and mapping["name"] == "uuid":
                has_uuid = True
            elif mapping["type"] == "scheme":
                has_urn = True
                if mapping["scheme"] not in URN.VALID_SCHEMES:
                    raise ValidationError(_("Header '%(header)s' is not a valid URN type."), params={"header": header})
            elif mapping["type"] == "new_field":
                if not ContactField.is_valid_key(mapping["key"]):
                    raise ValidationError(
                        _("Header '%(header)s' is not a valid field name."), params={"header": header}
                    )

            if mapping != ContactImport.MAPPING_IGNORE:
                non_ignored_mappings.append(mapping)

        if not (has_uuid or has_urn):
            raise ValidationError(_("Import files must contain either UUID or a URN header."))

        if has_uuid and len(non_ignored_mappings) == 1:
            raise ValidationError(_("Import files must contain columns besides UUID."))

    def start_async(self):
        from .tasks import import_contacts_task

        on_transaction_commit(lambda: import_contacts_task.delay(self.id))

    def start(self):
        """
        Starts this import, creating batches to be handled by mailroom
        """

        assert self.started_on is None, "trying to start an already started import"

        # mark us as started to prevent double starting
        self.started_on = timezone.now()
        self.save(update_fields=("started_on",))

        # create new contact fields as necessary
        for item in self.mappings:
            mapping = item["mapping"]
            if mapping["type"] == "new_field":
                ContactField.get_or_create(
                    self.org, self.created_by, mapping["key"], label=mapping["name"], value_type=mapping["value_type"],
                )

        # create the destination group
        self.group = ContactGroup.create_static(self.org, self.created_by, self._default_group_name())
        self.save(update_fields=("group",))

        # CSV reader expects str stream so wrap file
        file_type = self._get_file_type()
        file = io.TextIOWrapper(self.file) if file_type == "csv" else self.file

        # parse each row, creating batch tasks for mailroom
        data = pyexcel.iget_array(file_stream=file, file_type=file_type, start_row=1)

        urns = []

        record_num = 0
        for row_batch in chunk_list(data, ContactImport.BATCH_SIZE):
            batch_specs = []
            batch_start = record_num

            for raw_row in row_batch:
                row = self._parse_row(raw_row, len(self.mappings), tz=self.org.timezone)
                spec = self._row_to_spec(row)
                batch_specs.append(spec)
                record_num += 1

                urns.extend(spec.get("urns", []))

            batch = self.batches.create(specs=batch_specs, record_start=batch_start, record_end=record_num)
            batch.import_async()

        # flag org if the set of imported URNs looks suspicious
        if not self.org.is_verified() and self._detect_spamminess(urns):
            self.org.flag()

    def get_info(self):
        """
        Gets info about this import by merging info from its batches
        """

        statuses = set()
        num_created = 0
        num_updated = 0
        num_errored = 0
        errors = []
        oldest_finished_on = None

        batches = self.batches.values("status", "num_created", "num_updated", "num_errored", "errors", "finished_on")

        for batch in batches:
            statuses.add(batch["status"])
            num_created += batch["num_created"]
            num_updated += batch["num_updated"]
            num_errored += batch["num_errored"]
            errors.extend(batch["errors"])

            if batch["finished_on"] and (oldest_finished_on is None or batch["finished_on"] > oldest_finished_on):
                oldest_finished_on = batch["finished_on"]

        status = self._get_overall_status(statuses)

        # sort errors by record #
        errors = sorted(errors, key=lambda e: e["record"])

        if status in (ContactImport.STATUS_COMPLETE, ContactImport.STATUS_FAILED):
            time_taken = oldest_finished_on - self.started_on
        elif self.started_on:
            time_taken = timezone.now() - self.started_on
        else:
            time_taken = timedelta(seconds=0)

        return {
            "status": status,
            "num_created": num_created,
            "num_updated": num_updated,
            "num_errored": num_errored,
            "errors": errors,
            "time_taken": int(time_taken.total_seconds()),
        }

    def _get_file_type(self):
        """
        Returns one of xlxs, xls, or csv
        """
        return Path(self.file.name).suffix[1:].lower()

    @staticmethod
    def _get_overall_status(statuses: Set) -> str:
        """
        Merges the statues from the import's batches into a single status value
        """
        if not statuses:
            return ContactImport.STATUS_PENDING
        elif len(statuses) == 1:  # if there's only one status then we're that
            return list(statuses)[0]

        # if any batches haven't finished, we're processing
        if ContactImport.STATUS_PENDING in statuses or ContactImport.STATUS_PROCESSING in statuses:
            return ContactImport.STATUS_PROCESSING

        # all batches have finished - if any batch failed (shouldn't happen), we failed
        return (
            ContactImport.STATUS_FAILED if ContactImport.STATUS_FAILED in statuses else ContactImport.STATUS_COMPLETE
        )

    @staticmethod
    def _parse_header(header: str) -> Tuple[str, str]:
        """
        Parses a header like "Field: Foo" into ("field", "Foo")
        """
        parts = header.split(":", maxsplit=1)
        parts = [p.strip() for p in parts]
        prefix, name = (parts[0], parts[1]) if len(parts) >= 2 else ("", parts[0])
        return prefix.lower(), name

    def _row_to_spec(self, row: List[str]) -> Dict:
        """
        Convert a record (dict of headers to values) to a contact spec
        """

        spec = {"groups": [str(self.group.uuid)]}

        for value, item in zip(row, self.mappings):
            mapping = item["mapping"]

            if not value:  # blank values interpreted as leaving values unchanged
                continue
            if value == ContactImport.EXPLICIT_CLEAR:
                value = ""

            if mapping["type"] == "attribute":
                attribute = mapping["name"]
                if attribute in ("uuid", "language"):
                    value = value.lower()
                spec[attribute] = value
            elif mapping["type"] == "scheme":
                scheme = mapping["scheme"]
                if "urns" not in spec:
                    spec["urns"] = []
                urn = URN.normalize(URN.from_parts(scheme, value), country_code=self.org.default_country_code)
                spec["urns"].append(urn)
            elif mapping["type"] in ("field", "new_field"):
                if "fields" not in spec:
                    spec["fields"] = {}
                key = mapping["key"]
                spec["fields"][key] = value

        return spec

    @classmethod
    def _parse_row(cls, row: List[str], size: int, tz=None) -> List[str]:
        """
        Parses the raw values in the given row, returning a new list with the given size
        """
        parsed = []
        for i in range(size):
            parsed.append(cls._parse_value(row[i], tz=tz) if i < len(row) else "")
        return parsed

    @staticmethod
    def _parse_value(value: Any, tz=None) -> str:
        """
        Parses a record value into a string that can be serialized and understood by mailroom
        """

        if isinstance(value, datetime):
            # make naive datetime timezone-aware
            if not value.tzinfo and tz:
                value = tz.localize(value) if tz else pytz.utc.localize(value)

            return value.isoformat()
        elif isinstance(value, date):
            return value.isoformat()
        else:
            return str(value).strip()

    @classmethod
    def _detect_spamminess(cls, urns: List[str]) -> bool:
        """
        Takes the list of URNs that have been imported and tries to detect spamming
        """

        # extract all numerical URN paths
        numerical_paths = []
        for urn in urns:
            scheme, path, query, display = URN.to_parts(urn)
            try:
                numerical_paths.append(int(path))
            except ValueError:
                pass

        if len(numerical_paths) < cls.SEQUENTIAL_URNS_THRESHOLD:
            return False

        numerical_paths = sorted(numerical_paths)
        last_path = numerical_paths[0]
        num_sequential = 1
        for path in numerical_paths[1:]:
            if path == last_path + 1:
                num_sequential += 1
            last_path = path

            if num_sequential >= cls.SEQUENTIAL_URNS_THRESHOLD:
                return True

        return False

    def _default_group_name(self):
        name = Path(self.original_filename).stem.title()
        name = name.replace("_", " ").replace("-", " ").strip()  # convert _- to spaces
        name = regex.sub(r"[^\w\s]", "", name)  # remove any non-word or non-space chars

        if len(name) >= ContactGroup.MAX_NAME_LEN - 10:  # truncate
            name = name[: ContactGroup.MAX_NAME_LEN - 10]
        elif len(name) < 4:  # default if too short
            name = "Import"

        return name


class ContactImportBatch(models.Model):
    """
    A batch of contact records to be handled by mailroom
    """

    STATUS_CHOICES = (
        (ContactImport.STATUS_PENDING, "Pending"),
        (ContactImport.STATUS_PROCESSING, "Processing"),
        (ContactImport.STATUS_COMPLETE, "Complete"),
        (ContactImport.STATUS_FAILED, "Failed"),
    )

    contact_import = models.ForeignKey(ContactImport, on_delete=models.PROTECT, related_name="batches")
    status = models.CharField(max_length=1, default=ContactImport.STATUS_PENDING, choices=STATUS_CHOICES)
    specs = JSONField()

    # the range of records from the entire import contained in this batch
    record_start = models.IntegerField()
    record_end = models.IntegerField()

    # results written by mailroom after processing this batch
    num_created = models.IntegerField(default=0)
    num_updated = models.IntegerField(default=0)
    num_errored = models.IntegerField(default=0)
    errors = JSONField(default=list)
    finished_on = models.DateTimeField(null=True)

    def import_async(self):
        mailroom.queue_contact_import_batch(self)


@register_asset_store
class ContactExportAssetStore(BaseExportAssetStore):
    model = ExportContactsTask
    key = "contact_export"
    directory = "contact_exports"
    permission = "contacts.contact_export"
    extensions = ("xlsx", "csv")<|MERGE_RESOLUTION|>--- conflicted
+++ resolved
@@ -40,66 +40,6 @@
 
 logger = logging.getLogger(__name__)
 
-<<<<<<< HEAD
-DELETED_SCHEME = "deleted"
-EMAIL_SCHEME = "mailto"
-EXTERNAL_SCHEME = "ext"
-FACEBOOK_SCHEME = "facebook"
-JIOCHAT_SCHEME = "jiochat"
-LINE_SCHEME = "line"
-TEL_SCHEME = "tel"
-TELEGRAM_SCHEME = "telegram"
-TWILIO_SCHEME = "twilio"
-TWITTER_SCHEME = "twitter"
-TWITTERID_SCHEME = "twitterid"
-VIBER_SCHEME = "viber"
-VK_SCHEME = "vk"
-FCM_SCHEME = "fcm"
-WHATSAPP_SCHEME = "whatsapp"
-WECHAT_SCHEME = "wechat"
-FRESHCHAT_SCHEME = "freshchat"
-ROCKETCHAT_SCHEME = "rocketchat"
-
-FACEBOOK_PATH_REF_PREFIX = "ref:"
-
-# Scheme, Label, Export/Import Header, Context Key
-URN_SCHEME_CONFIG = (
-    (TEL_SCHEME, _("Phone number"), "tel_e164"),
-    (FACEBOOK_SCHEME, _("Facebook identifier"), FACEBOOK_SCHEME),
-    (TWITTER_SCHEME, _("Twitter handle"), TWITTER_SCHEME),
-    (TWITTERID_SCHEME, _("Twitter ID"), TWITTERID_SCHEME),
-    (VIBER_SCHEME, _("Viber identifier"), VIBER_SCHEME),
-    (LINE_SCHEME, _("LINE identifier"), LINE_SCHEME),
-    (TELEGRAM_SCHEME, _("Telegram identifier"), TELEGRAM_SCHEME),
-    (EMAIL_SCHEME, _("Email address"), EMAIL_SCHEME),
-    (EXTERNAL_SCHEME, _("External identifier"), EXTERNAL_SCHEME),
-    (JIOCHAT_SCHEME, _("JioChat identifier"), JIOCHAT_SCHEME),
-    (WECHAT_SCHEME, _("WeChat identifier"), WECHAT_SCHEME),
-    (FCM_SCHEME, _("Firebase Cloud Messaging identifier"), FCM_SCHEME),
-    (WHATSAPP_SCHEME, _("WhatsApp identifier"), WHATSAPP_SCHEME),
-    (FRESHCHAT_SCHEME, _("Freshchat identifier"), FRESHCHAT_SCHEME),
-    (VK_SCHEME, _("VK identifier"), VK_SCHEME),
-    (ROCKETCHAT_SCHEME, _("RocketChat identifier"), ROCKETCHAT_SCHEME),
-)
-
-# events from sessions to include in contact history
-HISTORY_INCLUDE_EVENTS = {
-    "contact_language_changed",
-    "contact_field_changed",
-    "contact_groups_changed",
-    "contact_name_changed",
-    "contact_urns_changed",
-    "email_created",  # no longer generated but exists in old sessions
-    "email_sent",
-    "error",
-    "failure",
-    "input_labels_added",
-    "run_result_changed",
-    "ticket_opened",
-}
-
-=======
->>>>>>> adb837fb
 
 class URN:
     """
