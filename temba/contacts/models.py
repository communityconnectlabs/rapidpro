import logging
import time
from datetime import date, datetime, timedelta
from decimal import Decimal
from itertools import chain
from pathlib import Path
<<<<<<< HEAD
from typing import Any, Dict, List, Tuple, Set
=======
from typing import Any
>>>>>>> 9145c8b3

import iso8601
import phonenumbers
import pyexcel
import pytz
import regex
from django_redis import get_redis_connection
from smartmin.models import SmartModel

from django.conf import settings
from django.core.exceptions import ValidationError
from django.core.validators import validate_email
from django.contrib.postgres.fields import ArrayField
from django.db import IntegrityError, models, transaction
from django.db.models import Count, F, Max, Q, Sum, Value
from django.db.models.functions import Concat, Lower
from django.db.models.functions.text import Upper
from django.utils import timezone
from django.utils.translation import gettext_lazy as _

from temba import mailroom
from temba.assets.models import register_asset_store
from temba.channels.models import Channel, ChannelEvent
from temba.locations.models import AdminBoundary
from temba.mailroom import ContactSpec, modifiers, queue_populate_dynamic_group
from temba.orgs.models import DependencyMixin, Org, OrgLock
from temba.utils import chunk_list, format_number, on_transaction_commit
from temba.utils.export import BaseExportAssetStore, BaseExportTask, TableExporter
from temba.utils.models import JSONField, RequireUpdateFieldsMixin, SquashableModel, TembaModel
from temba.utils.text import decode_stream, unsnakify
from temba.utils.urns import ParsedURN, parse_number, parse_urn
from temba.utils.uuid import uuid4

from .search import SearchException, elastic, parse_query

logger = logging.getLogger(__name__)


class URN:
    """
    Support class for URN strings. We differ from the strict definition of a URN (https://tools.ietf.org/html/rfc2141)
    in that:
        * We only supports URNs with scheme and path parts (no netloc, query, params or fragment)
        * Path component can be any non-blank unicode string
        * No hex escaping in URN path
    """

    DELETED_SCHEME = "deleted"
    EMAIL_SCHEME = "mailto"
    EXTERNAL_SCHEME = "ext"
    FACEBOOK_SCHEME = "facebook"
    JIOCHAT_SCHEME = "jiochat"
    LINE_SCHEME = "line"
    TEL_SCHEME = "tel"
    TELEGRAM_SCHEME = "telegram"
    TWILIO_SCHEME = "twilio"
    TWITTER_SCHEME = "twitter"
    TWITTERID_SCHEME = "twitterid"
    VIBER_SCHEME = "viber"
    VK_SCHEME = "vk"
    FCM_SCHEME = "fcm"
    WHATSAPP_SCHEME = "whatsapp"
    WECHAT_SCHEME = "wechat"
    FRESHCHAT_SCHEME = "freshchat"
    ROCKETCHAT_SCHEME = "rocketchat"
    DISCORD_SCHEME = "discord"
    INSTAGRAM_SCHEME = "instagram"

    SCHEME_CHOICES = (
        (TEL_SCHEME, _("Phone number")),
        (FACEBOOK_SCHEME, _("Facebook identifier")),
        (INSTAGRAM_SCHEME, _("Instagram identifier")),
        (TWITTER_SCHEME, _("Twitter handle")),
        (TWITTERID_SCHEME, _("Twitter ID")),
        (VIBER_SCHEME, _("Viber identifier")),
        (LINE_SCHEME, _("LINE identifier")),
        (TELEGRAM_SCHEME, _("Telegram identifier")),
        (EMAIL_SCHEME, _("Email address")),
        (EXTERNAL_SCHEME, _("External identifier")),
        (JIOCHAT_SCHEME, _("JioChat identifier")),
        (WECHAT_SCHEME, _("WeChat identifier")),
        (FCM_SCHEME, _("Firebase Cloud Messaging identifier")),
        (WHATSAPP_SCHEME, _("WhatsApp identifier")),
        (FRESHCHAT_SCHEME, _("Freshchat identifier")),
        (VK_SCHEME, _("VK identifier")),
        (ROCKETCHAT_SCHEME, _("RocketChat identifier")),
        (DISCORD_SCHEME, _("Discord Identifier")),
    )

    VALID_SCHEMES = {s[0] for s in SCHEME_CHOICES}

    FACEBOOK_PATH_REF_PREFIX = "ref:"

    def __init__(self):  # pragma: no cover
        raise ValueError("Class shouldn't be instantiated")

    @classmethod
    def from_parts(cls, scheme, path, query=None, display=None):
        """
        Formats a URN scheme and path as single URN string, e.g. tel:+250783835665
        """
        if not scheme or (scheme not in cls.VALID_SCHEMES and scheme != cls.DELETED_SCHEME):
            raise ValueError("Invalid scheme component: '%s'" % scheme)

        if not path:
            raise ValueError("Invalid path component: '%s'" % path)

        return str(ParsedURN(scheme, path, query=query, fragment=display))

    @classmethod
    def to_parts(cls, urn):
        """
        Parses a URN string (e.g. tel:+250783835665) into a tuple of scheme and path
        """
        try:
            parsed = parse_urn(urn)
        except ValueError:
            raise ValueError("URN strings must contain scheme and path components")

        if parsed.scheme not in cls.VALID_SCHEMES and parsed.scheme != cls.DELETED_SCHEME:
            raise ValueError("URN contains an invalid scheme component: '%s'" % parsed.scheme)
        return parsed.scheme, parsed.path, parsed.query or None, parsed.fragment or None

    @classmethod
    def format(cls, urn, international=False, formatted=True):
        """
        formats this URN as a human friendly string
        """
        scheme, path, query, display = cls.to_parts(urn)

        if scheme in [cls.TEL_SCHEME, cls.WHATSAPP_SCHEME] and formatted:
            try:
                # whatsapp scheme is E164 without a leading +, add it so parsing works
                if scheme == cls.WHATSAPP_SCHEME:
                    path = "+" + path

                if path and path[0] == "+":
                    phone_format = phonenumbers.PhoneNumberFormat.NATIONAL
                    if international:
                        phone_format = phonenumbers.PhoneNumberFormat.INTERNATIONAL
                    return phonenumbers.format_number(phonenumbers.parse(path, None), phone_format)
            except phonenumbers.NumberParseException:  # pragma: no cover
                pass

        if display:
            return display

        return path

    @classmethod
    def validate(cls, urn, country_code=None):
        """
        Validates a normalized URN
        """
        try:
            scheme, path, query, display = cls.to_parts(urn)
        except ValueError:
            return False

        if scheme == cls.TEL_SCHEME:
            try:
                parse_number(path, country_code)
                return True
            except ValueError:
                return False

        # validate twitter URNs look like handles
        elif scheme == cls.TWITTER_SCHEME:
            return regex.match(r"^[a-zA-Z0-9_]{1,15}$", path, regex.V0)

        # validate path is a number and display is a handle if present
        elif scheme == cls.TWITTERID_SCHEME:
            valid = path.isdigit()
            if valid and display:
                valid = regex.match(r"^[a-zA-Z0-9_]{1,15}$", display, regex.V0)

            return valid

        elif scheme == cls.EMAIL_SCHEME:
            try:
                validate_email(path)
                return True
            except ValidationError:
                return False

        # facebook use integer ids or temp ref ids
        elif scheme in [cls.FACEBOOK_SCHEME]:
            # we don't validate facebook refs since they come from the outside
            if URN.is_path_fb_ref(path):
                return True

            # otherwise, this should be an int
            else:
                try:
                    int(path)
                    return True
                except ValueError:
                    return False

        # telegram, whatsapp and instagram use integer ids
        elif scheme in [cls.TELEGRAM_SCHEME, cls.WHATSAPP_SCHEME, cls.INSTAGRAM_SCHEME]:
            return regex.match(r"^[0-9]+$", path, regex.V0)

        # validate Viber URNS look right (this is a guess)
        elif scheme == cls.VIBER_SCHEME:  # pragma: needs cover
            return regex.match(r"^[a-zA-Z0-9_=]{1,24}$", path, regex.V0)

        # validate Freshchat URNS look right (this is a guess)
        elif scheme == cls.FRESHCHAT_SCHEME:  # pragma: needs cover
            return regex.match(
                r"^[0-9a-fA-F]{8}\-[0-9a-fA-F]{4}\-[0-9a-fA-F]{4}\-[0-9a-fA-F]{4}\-[0-9a-fA-F]{12}/[0-9a-fA-F]{8}\-[0-9a-fA-F]{4}\-[0-9a-fA-F]{4}\-[0-9a-fA-F]{4}\-[0-9a-fA-F]{12}$",
                path,
                regex.V0,
            )
        # Discord IDs are snowflakes, which are int64s internally
        elif scheme == cls.DISCORD_SCHEME:
            try:
                int(path)
                return True
            except ValueError:
                return False

        # anything goes for external schemes
        return True

    @classmethod
    def normalize(cls, urn, country_code=None):
        """
        Normalizes the path of a URN string. Should be called anytime looking for a URN match.
        """
        scheme, path, query, display = cls.to_parts(urn)

        country_code = str(country_code) if country_code else ""
        norm_path = str(path).strip()

        if scheme == cls.TEL_SCHEME:
            norm_path = cls.normalize_number(norm_path, country_code)
        elif scheme == cls.TWITTER_SCHEME:
            norm_path = norm_path.lower()
            if norm_path[0:1] == "@":  # strip @ prefix if provided
                norm_path = norm_path[1:]
            norm_path = norm_path.lower()  # Twitter handles are case-insensitive, so we always store as lowercase

        elif scheme == cls.TWITTERID_SCHEME:
            if display:
                display = str(display).strip().lower()
                if display and display[0] == "@":
                    display = display[1:]

        elif scheme == cls.EMAIL_SCHEME:
            norm_path = norm_path.lower()

        return cls.from_parts(scheme, norm_path, query, display)

    @classmethod
    def normalize_number(cls, number: str, country_code: str):
        """
        Normalizes the passed in number, they should be only digits, some backends prepend + and
        maybe crazy users put in dashes or parentheses in the console.
        """

        number = number.strip()
        normalized = number.lower()

        # if the number ends with e11, then that is Excel corrupting it, remove it
        if normalized.endswith("e+11") or normalized.endswith("e+12"):
            normalized = normalized[0:-4].replace(".", "")

        # remove non alphanumeric characters
        normalized = regex.sub(r"[^0-9a-z]", "", normalized, regex.V0)

        parse_as = normalized

        # if we started with + prefix, or we have a sufficiently long number that doesn't start with 0, add + prefix
        if number.startswith("+") or (len(normalized) >= 11 and not normalized.startswith("0")):
            parse_as = "+" + normalized

        try:
            formatted = parse_number(parse_as, country_code)
        except ValueError:
            # if it's not a possible number, just return what we have minus the +
            return normalized

        return formatted

    @classmethod
    def identity(cls, urn):
        scheme, path, query, display = URN.to_parts(urn)
        return URN.from_parts(scheme, path)

    @classmethod
    def is_path_fb_ref(cls, path):
        return path.startswith(cls.FACEBOOK_PATH_REF_PREFIX)

    @classmethod
    def from_tel(cls, path):
        return cls.from_parts(cls.TEL_SCHEME, path)

    @classmethod
    def from_twitterid(cls, id, screen_name=None):
        return cls.from_parts(cls.TWITTERID_SCHEME, id, display=screen_name)

    @classmethod
    def from_discord(cls, path):
        return cls.from_parts(cls.DISCORD_SCHEME, path)


class UserContactFieldsQuerySet(models.QuerySet):
    def collect_usage(self):
        return (
            self.annotate(
                flow_count=Count("dependent_flows", distinct=True, filter=Q(dependent_flows__is_active=True))
            )
            .annotate(
                campaign_count=Count("campaign_events", distinct=True, filter=Q(campaign_events__is_active=True))
            )
            .annotate(
                contactgroup_count=Count("dependent_groups", distinct=True, filter=Q(dependent_groups__is_active=True))
            )
        )

    def active_for_org(self, org):
        return self.filter(is_active=True, org=org)


class UserContactFieldsManager(models.Manager):
    def get_queryset(self):
        return UserContactFieldsQuerySet(self.model, using=self._db).filter(field_type=ContactField.FIELD_TYPE_USER)

    def create(self, **kwargs):
        kwargs["field_type"] = ContactField.FIELD_TYPE_USER

        return super().create(**kwargs)

    def count_active_for_org(self, org):
        return self.get_queryset().active_for_org(org=org).count()

    def active_for_org(self, org):
        return self.get_queryset().active_for_org(org=org)


class SystemContactFieldsManager(models.Manager):
    def get_queryset(self):
        return super().get_queryset().filter(field_type=ContactField.FIELD_TYPE_SYSTEM)

    def create(self, **kwargs):
        kwargs["field_type"] = ContactField.FIELD_TYPE_SYSTEM

        return super().create(**kwargs)


class ContactField(SmartModel, DependencyMixin):
    """
    A custom user field for contacts.
    """

    MAX_KEY_LEN = 36
    MAX_LABEL_LEN = 36

    FIELD_TYPE_SYSTEM = "S"
    FIELD_TYPE_USER = "U"
    FIELD_TYPE_CHOICES = ((FIELD_TYPE_SYSTEM, "System"), (FIELD_TYPE_USER, "User"))

    TYPE_TEXT = "T"
    TYPE_NUMBER = "N"
    TYPE_DATETIME = "D"
    TYPE_STATE = "S"
    TYPE_DISTRICT = "I"
    TYPE_WARD = "W"

    TYPE_CHOICES = (
        (TYPE_TEXT, _("Text")),
        (TYPE_NUMBER, _("Number")),
        (TYPE_DATETIME, _("Date & Time")),
        (TYPE_STATE, _("State")),
        (TYPE_DISTRICT, _("District")),
        (TYPE_WARD, _("Ward")),
    )

    ENGINE_TYPES = {
        TYPE_TEXT: "text",
        TYPE_NUMBER: "number",
        TYPE_DATETIME: "datetime",
        TYPE_STATE: "state",
        TYPE_DISTRICT: "district",
        TYPE_WARD: "ward",
    }

    # fixed keys for system-fields
    KEY_ID = "id"
    KEY_NAME = "name"
    KEY_CREATED_ON = "created_on"
    KEY_LANGUAGE = "language"
    KEY_LAST_SEEN_ON = "last_seen_on"
    KEY_OPT_OUT_MSG = "opt_out_message"
    KEY_OPTED_OUT_ON = "opt_out_datetime"

    # fields that cannot be updated by user
    IMMUTABLE_FIELDS = (KEY_ID, KEY_CREATED_ON, KEY_LAST_SEEN_ON)

    SYSTEM_FIELDS = {
        KEY_ID: dict(label="ID", value_type=TYPE_NUMBER),
        KEY_NAME: dict(label="Name", value_type=TYPE_TEXT),
        KEY_CREATED_ON: dict(label="Created On", value_type=TYPE_DATETIME),
        KEY_LANGUAGE: dict(label="Language", value_type=TYPE_TEXT),
        KEY_LAST_SEEN_ON: dict(label="Last Seen On", value_type=TYPE_DATETIME),
        KEY_OPT_OUT_MSG: dict(label="Opt-Out Message", value_type=TYPE_TEXT),
        KEY_OPTED_OUT_ON: dict(label="Opt-Out Timestamp", value_type=TYPE_DATETIME),
    }

    EXPORT_KEY = "key"
    EXPORT_NAME = "name"
    EXPORT_TYPE = "type"

    uuid = models.UUIDField(unique=True, default=uuid4)

    org = models.ForeignKey(Org, on_delete=models.PROTECT, related_name="contactfields")

    label = models.CharField(max_length=MAX_LABEL_LEN)

    key = models.CharField(max_length=MAX_KEY_LEN)

    field_type = models.CharField(max_length=1, choices=FIELD_TYPE_CHOICES, default=FIELD_TYPE_USER)

    value_type = models.CharField(choices=TYPE_CHOICES, max_length=1, default=TYPE_TEXT)

    # how field is displayed in the UI
    show_in_table = models.BooleanField(default=False)
    priority = models.PositiveIntegerField(default=0)

    # model managers
    all_fields = models.Manager()  # this is the default manager
    user_fields = UserContactFieldsManager()
    system_fields = SystemContactFieldsManager()

    soft_dependent_types = {"flow", "campaign_event"}

    @classmethod
    def create_system_fields(cls, org):
        assert not org.contactfields(manager="system_fields").exists(), "org already has system fields"

        for key, spec in ContactField.SYSTEM_FIELDS.items():
            org.contactfields.create(
                field_type=ContactField.FIELD_TYPE_SYSTEM,
                key=key,
                label=spec["label"],
                value_type=spec["value_type"],
                show_in_table=False,
                created_by=org.created_by,
                modified_by=org.modified_by,
            )

    @classmethod
    def make_key(cls, label):
        """
        Generates a key from a label. There is no guarantee that the key is valid so should be checked with is_valid_key
        """
        key = regex.sub(r"([^a-z0-9]+)", " ", label.lower(), regex.V0)
        return regex.sub(r"([^a-z0-9]+)", "_", key.strip(), regex.V0)

    @classmethod
    def is_valid_key(cls, key):
        if not regex.match(r"^[a-z][a-z0-9_]*$", key, regex.V0):
            return False
        if key in Contact.RESERVED_FIELD_KEYS or len(key) > cls.MAX_KEY_LEN:
            return False
        return True

    @classmethod
    def is_valid_label(cls, label):
        label = label.strip()
        return regex.match(r"^[A-Za-z0-9_\- ]+$", label, regex.V0) and len(label) <= cls.MAX_LABEL_LEN

    @classmethod
    def get_or_create(cls, org, user, key, label=None, show_in_table=None, value_type=None, priority=None):
        """
        Gets the existing contact field or creates a new field if it doesn't exist

        This method only applies to ContactField.user_fields
        """
        if label:
            label = label.strip()

        with org.lock_on(OrgLock.field, key):
            field = ContactField.user_fields.active_for_org(org=org).filter(key__iexact=key).first()

            if not field and not key and label:
                # try to lookup the existing field by label
                field = ContactField.get_by_label(org, label)

            # we have a field with a invalid key we should ignore it
            if field and not ContactField.is_valid_key(field.key):
                field = None

            if field:
                changed = False

                # update whether we show in tables if passed in
                if show_in_table is not None and show_in_table != field.show_in_table:
                    field.show_in_table = show_in_table
                    changed = True

                # update our label if we were given one
                if label and field.label != label:
                    field.label = label
                    changed = True

                # update our type if we were given one
                if value_type and field.value_type != value_type:
                    # no changing away from datetime if we have campaign events
                    if (
                        field.value_type == ContactField.TYPE_DATETIME
                        and field.campaign_events.filter(is_active=True).exists()
                    ):
                        raise ValueError("Cannot change field type for '%s' while it is used in campaigns." % key)

                    field.value_type = value_type
                    changed = True

                if priority is not None and field.priority != priority:
                    field.priority = priority
                    changed = True

                if changed:
                    field.modified_by = user
                    field.save()

            else:
                # generate a label if we don't have one
                if not label:
                    label = unsnakify(key)

                label = cls.get_unique_label(org, label)

                if not value_type:
                    value_type = ContactField.TYPE_TEXT

                if show_in_table is None:
                    show_in_table = False

                if priority is None:
                    priority = 0

                if not ContactField.is_valid_key(key):
                    raise ValueError("Field key %s has invalid characters or is a reserved field name" % key)

                field = ContactField.user_fields.create(
                    org=org,
                    key=key,
                    label=label,
                    show_in_table=show_in_table,
                    value_type=value_type,
                    created_by=user,
                    modified_by=user,
                    priority=priority,
                )

            return field

    @classmethod
    def get_unique_label(cls, org, base_label, ignore=None):
        """
        Generates a unique field label based on the given base label
        """
        label = base_label[:64].strip()

        count = 2
        while True:
            if not ContactField.user_fields.filter(org=org, label=label, is_active=True).exists():
                break

            label = "%s %d" % (base_label[:59].strip(), count)
            count += 1

        return label

    @classmethod
    def get_by_label(cls, org, label):
        return cls.user_fields.active_for_org(org=org).filter(label__iexact=label).first()

    @classmethod
    def get_by_key(cls, org, key):
        return cls.user_fields.active_for_org(org=org).filter(key=key).first()

    @classmethod
    def get_location_field(cls, org, value_type):
        return cls.user_fields.active_for_org(org=org).filter(value_type=value_type).first()

    @property
    def name(self):
        return self.label

    @classmethod
    def import_fields(cls, org, user, field_defs):
        """
        Import fields from a list of exported fields
        """

        db_types = {value: key for key, value in ContactField.ENGINE_TYPES.items()}

        for field_def in field_defs:
            field_key = field_def.get(ContactField.EXPORT_KEY)
            field_name = field_def.get(ContactField.EXPORT_NAME)
            field_type = field_def.get(ContactField.EXPORT_TYPE)
            ContactField.get_or_create(org, user, key=field_key, label=field_name, value_type=db_types[field_type])

    def as_export_def(self):
        return {
            ContactField.EXPORT_KEY: self.key,
            ContactField.EXPORT_NAME: self.label,
            ContactField.EXPORT_TYPE: ContactField.ENGINE_TYPES[self.value_type],
        }

    def get_dependents(self):
        dependents = super().get_dependents()
        dependents["group"] = self.dependent_groups.filter(is_active=True)
        dependents["campaign_event"] = self.campaign_events.filter(is_active=True)
        return dependents

    def release(self, user):
        super().release(user)

        for event in self.campaign_events.all():
            event.release(user)

        self.is_active = False
        self.modified_by = user
        self.save(update_fields=("is_active", "modified_on", "modified_by"))

    def __str__(self):
        return "%s" % self.label


class Contact(RequireUpdateFieldsMixin, TembaModel):
    """
    A contact represents an individual with which we can communicate and collect data
    """

    STATUS_ACTIVE = "A"  # is active in flows, campaigns etc
    STATUS_BLOCKED = "B"  # was blocked by a user and their message will always be ignored
    STATUS_STOPPED = "S"  # opted out and their messages will be ignored until they message in again
    STATUS_ARCHIVED = "V"  # user intends to delete them
    STATUS_CHOICES = (
        (STATUS_ACTIVE, "Active"),
        (STATUS_BLOCKED, "Blocked"),
        (STATUS_STOPPED, "Stopped"),
        (STATUS_ARCHIVED, "Archived"),
    )

    org = models.ForeignKey(Org, on_delete=models.PROTECT, related_name="contacts")

    name = models.CharField(
        verbose_name=_("Name"), max_length=128, blank=True, null=True, help_text=_("The name of this contact")
    )

    language = models.CharField(
        max_length=3,
        verbose_name=_("Language"),
        null=True,
        blank=True,
        help_text=_("The preferred language for this contact"),
    )

    # custom field values for this contact, keyed by field UUID
    fields = JSONField(null=True)

    status = models.CharField(max_length=1, choices=STATUS_CHOICES, default=STATUS_ACTIVE)
    current_flow = models.ForeignKey("flows.Flow", on_delete=models.PROTECT, null=True, db_index=False)
    ticket_count = models.IntegerField(default=0)

    # user that last modified this contact
    modified_by = models.ForeignKey(
        settings.AUTH_USER_MODEL,
        null=True,
        on_delete=models.PROTECT,
        related_name="%(app_label)s_%(class)s_modifications",
    )

    # user that created this contact
    created_by = models.ForeignKey(
        settings.AUTH_USER_MODEL, on_delete=models.PROTECT, related_name="%(app_label)s_%(class)s_creations", null=True
    )

    last_seen_on = models.DateTimeField(null=True)

    NAME = "name"
    FIRST_NAME = "first_name"
    LANGUAGE = "language"
    CREATED_ON = "created_on"
    UUID = "uuid"
    GROUPS = "groups"
    ID = "id"
    SCHEME = "scheme"

    RESERVED_ATTRIBUTES = {
        ID,
        NAME,
        FIRST_NAME,
        LANGUAGE,
        GROUPS,
        UUID,
        SCHEME,
        CREATED_ON,
        "created_by",
        "modified_by",
        "is",
        "has",
    }

    # can't create custom contact fields with these keys
    RESERVED_FIELD_KEYS = RESERVED_ATTRIBUTES.union(URN.VALID_SCHEMES)

    # maximum number of contacts to release without using a background task
    BULK_RELEASE_IMMEDIATELY_LIMIT = 50

    @classmethod
    def create(
        cls, org, user, name: str, language: str, urns: list[str], fields: dict[ContactField, str], groups: list
    ):
        fields_by_key = {f.key: v for f, v in fields.items()}
        group_uuids = [g.uuid for g in groups]

        response = mailroom.get_client().contact_create(
            org.id,
            user.id,
            ContactSpec(name=name, language=language, urns=urns, fields=fields_by_key, groups=group_uuids),
        )
        return Contact.objects.get(id=response["contact"]["id"])

    @classmethod
    def resolve(cls, channel, urn):
        """
        Resolves a contact and URN from a channel interaction. Only used for relayer endpoints.
        """
        try:
            response = mailroom.get_client().contact_resolve(channel.org_id, channel.id, urn)
        except mailroom.MailroomException as e:
            raise ValueError(e.response.get("error"))

        contact = Contact.objects.get(id=response["contact"]["id"])
        contact_urn = ContactURN.objects.get(id=response["urn"]["id"])
        return contact, contact_urn

    @property
    def anon_identifier(self):
        """
        The displayable identifier used in place of URNs for anonymous orgs
        """
        return "%010d" % self.id

    @property
    def user_groups(self):
        """
        Define Contact.user_groups to only refer to user groups
        """
        return self.all_groups.filter(group_type=ContactGroup.TYPE_USER_DEFINED)

    def get_scheduled_triggers(self):
        from temba.triggers.models import Trigger

        triggers = (
            Trigger.objects.select_related("schedule")
            .filter(trigger_type=Trigger.TYPE_SCHEDULE)
            .filter(schedule__next_fire__gte=timezone.now())
            .filter(Q(contacts=self) | Q(groups__contacts=self))
            .filter(is_archived=False)
        )
        return triggers

    def get_scheduled_messages(self):
        from temba.msgs.models import SystemLabel

        contact_urns = self.get_urns()
        contact_groups = self.user_groups.all()
        now = timezone.now()

        scheduled_broadcasts = SystemLabel.get_queryset(self.org, SystemLabel.TYPE_SCHEDULED)
        scheduled_broadcasts = scheduled_broadcasts.exclude(schedule__next_fire=None)
        scheduled_broadcasts = scheduled_broadcasts.filter(schedule__next_fire__gte=now)
        scheduled_broadcasts = scheduled_broadcasts.filter(
            Q(contacts__in=[self]) | Q(urns__in=contact_urns) | Q(groups__in=contact_groups)
        )

        return scheduled_broadcasts.select_related("org").order_by("schedule__next_fire")

    def get_history(self, after: datetime, before: datetime, include_event_types: set, ticket, limit: int) -> list:
        """
        Gets this contact's history of messages, calls, runs etc in the given time window
        """
        from temba.flows.models import FlowExit
        from temba.ivr.models import IVRCall
        from temba.mailroom.events import get_event_time
        from temba.tickets.models import TicketEvent

        msgs = (
            self.msgs.filter(created_on__gte=after, created_on__lt=before)
            .order_by("-created_on")
            .select_related("channel", "contact_urn", "broadcast")
            .prefetch_related("channel_logs")[:limit]
        )

        # get all runs start started or ended in this period
        runs = (
            self.runs.filter(
                Q(created_on__gte=after, created_on__lt=before)
                | Q(exited_on__isnull=False, exited_on__gte=after, exited_on__lt=before)
            )
            .exclude(flow__is_system=True)
            .order_by("-created_on")
            .select_related("flow")[:limit]
        )
        started_runs = [r for r in runs if after <= r.created_on < before]
        exited_runs = [FlowExit(r) for r in runs if r.exited_on and after <= r.exited_on < before]

        channel_events = (
            self.channel_events.filter(created_on__gte=after, created_on__lt=before)
            .order_by("-created_on")
            .select_related("channel")[:limit]
        )

        campaign_events = (
            self.campaign_fires.filter(fired__gte=after, fired__lt=before)
            .exclude(fired=None)
            .order_by("-fired")
            .select_related("event__campaign", "event__relative_to")[:limit]
        )

        calls = (
            IVRCall.objects.filter(contact=self, created_on__gte=after, created_on__lt=before)
            .exclude(status__in=[IVRCall.STATUS_PENDING, IVRCall.STATUS_WIRED])
            .order_by("-created_on")
            .select_related("channel")[:limit]
        )

        ticket_events = (
            self.ticket_events.filter(created_on__gte=after, created_on__lt=before)
            .select_related("ticket__ticketer", "ticket__topic", "assignee", "created_by")
            .order_by("-created_on")
        )

        if ticket:
            # if we have a ticket this is for the ticket UI, so we want *all* events for *only* that ticket
            ticket_events = ticket_events.filter(ticket=ticket)
        else:
            # if not then this for the contact read page so only show ticket opened/closed/reopened events
            ticket_events = ticket_events.filter(
                event_type__in=[TicketEvent.TYPE_OPENED, TicketEvent.TYPE_CLOSED, TicketEvent.TYPE_REOPENED]
            )

        ticket_events = ticket_events[:limit]

        transfers = self.airtime_transfers.filter(created_on__gte=after, created_on__lt=before).order_by(
            "-created_on"
        )[:limit]

        session_events = self.get_session_events(after, before, include_event_types)

        # chain all items together, sort by their event time, and slice
        items = chain(
            msgs,
            started_runs,
            exited_runs,
            ticket_events,
            channel_events,
            campaign_events,
            calls,
            transfers,
            session_events,
        )

        # sort and slice
        return sorted(items, key=get_event_time, reverse=True)[:limit]

    def get_session_events(self, after: datetime, before: datetime, types: set) -> list:
        """
        Extracts events from this contacts sessions that overlap with the given time window
        """
        sessions = self.sessions.filter(
            Q(created_on__gte=after, created_on__lt=before) | Q(ended_on__gte=after, ended_on__lt=before)
        )
        events = []
        for session in sessions:
            for run in session.output_json.get("runs", []):
                for event in run.get("events", []):
                    event["session_uuid"] = str(session.uuid)
                    event_time = iso8601.parse_date(event["created_on"])
                    if event["type"] in types and after <= event_time < before:
                        events.append(event)

        return events

    def get_field_json(self, field):
        """
        Returns the JSON (as a dict) value for this field, or None if there is no value
        """
        assert field.field_type == ContactField.FIELD_TYPE_USER, f"not supported for system field {field.key}"

        return self.fields.get(str(field.uuid)) if self.fields else None

    def get_field_serialized(self, field):
        """
        Given the passed in contact field object, returns the value (as a string) for this contact or None.
        """
        json_value = self.get_field_json(field)
        if not json_value:
            return

        engine_type = ContactField.ENGINE_TYPES[field.value_type]

        if field.value_type == ContactField.TYPE_NUMBER:
            dec_value = json_value.get(engine_type, json_value.get("decimal"))
            return format_number(Decimal(dec_value)) if dec_value is not None else None

        return json_value.get(engine_type)

    def get_field_value(self, field):
        """
        Given the passed in contact field object, returns the value (as a string, decimal, datetime, AdminBoundary)
        for this contact or None.
        """
        if field.field_type == ContactField.FIELD_TYPE_USER:
            string_value = self.get_field_serialized(field)
            if string_value is None:
                return None

            if field.value_type == ContactField.TYPE_TEXT:
                return string_value
            elif field.value_type == ContactField.TYPE_DATETIME:
                return iso8601.parse_date(string_value)
            elif field.value_type == ContactField.TYPE_NUMBER:
                return Decimal(string_value)
            elif field.value_type in [ContactField.TYPE_STATE, ContactField.TYPE_DISTRICT, ContactField.TYPE_WARD]:
                return AdminBoundary.get_by_path(self.org, string_value)

        elif field.field_type == ContactField.FIELD_TYPE_SYSTEM:
            if field.key == "created_on":
                return self.created_on
            if field.key == "last_seen_on":
                return self.last_seen_on
            elif field.key == "language":
                return self.language
            elif field.key == "name":
                return self.name
            else:
                raise ValueError(f"System contact field '{field.key}' is not supported")

        else:  # pragma: no cover
            raise ValueError(f"Unhandled ContactField type '{field.field_type}'.")

    def get_field_display(self, field):
        """
        Returns the display value for the passed in field, or empty string if None
        """
        value = self.get_field_value(field)
        if value is None:
            return ""

        if field.value_type == ContactField.TYPE_DATETIME:
            return self.org.format_datetime(value)
        elif field.value_type == ContactField.TYPE_NUMBER:
            return format_number(value)
        elif (
            field.value_type in [ContactField.TYPE_STATE, ContactField.TYPE_DISTRICT, ContactField.TYPE_WARD] and value
        ):
            return value.name
        else:
            return str(value)

    def update(self, name: str, language: str) -> list[modifiers.Modifier]:
        """
        Updates attributes of this contact
        """
        mods = []
        if (self.name or "") != (name or ""):
            mods.append(modifiers.Name(name or ""))

        if (self.language or "") != (language or ""):
            mods.append(modifiers.Language(language or ""))

        return mods

    def update_fields(self, values: dict[ContactField, str]) -> list[modifiers.Modifier]:
        """
        Updates custom field values of this contact
        """
        mods = []

        for field, value in values.items():
            field_ref = modifiers.FieldRef(key=field.key, name=field.label)
            mods.append(modifiers.Field(field=field_ref, value=value))

        return mods

    def update_static_groups(self, groups) -> list[modifiers.Modifier]:
        """
        Updates the static groups for this contact to match the provided list
        """
        assert not [g for g in groups if g.is_dynamic], "can't update membership of a dynamic group"

        current = self.user_groups.filter(query=None)

        # figure out our diffs, what groups need to be added or removed
        to_remove = [g for g in current if g not in groups]
        to_add = [g for g in groups if g not in current]

        def refs(gs):
            return [modifiers.GroupRef(uuid=str(g.uuid), name=g.name) for g in gs]

        mods = []

        if to_remove:
            mods.append(modifiers.Groups(groups=refs(to_remove), modification="remove"))
        if to_add:
            mods.append(modifiers.Groups(groups=refs(to_add), modification="add"))

        return mods

    def update_urns(self, urns: list[str]) -> list[modifiers.Modifier]:
        return [modifiers.URNs(urns=urns, modification="set")]

    def modify(self, user, mods: list[modifiers.Modifier], refresh=True):
        self.bulk_modify(user, [self], mods)
        if refresh:
            self.refresh_from_db()

    @classmethod
    def bulk_modify(cls, user, contacts, mods: list[modifiers.Modifier]):
        if not contacts:
            return

        org = contacts[0].org
        client = mailroom.get_client()
        try:
            response = client.contact_modify(org.id, user.id, [c.id for c in contacts], mods)
        except mailroom.MailroomException as e:
            logger.error(f"Contact update failed: {str(e)}", exc_info=True)
            raise e

        def modified(contact):
            return len(response.get(contact.id, {}).get("events", [])) > 0

        return [c.id for c in contacts if modified(c)]

    @classmethod
    def from_urn(cls, org, urn_as_string, country=None):
        """
        Looks up a contact by a URN string (which will be normalized)
        """
        try:
            urn_obj = ContactURN.lookup(org, urn_as_string, country)
        except ValueError:
            return None

        if urn_obj and urn_obj.contact and urn_obj.contact.is_active:
            return urn_obj.contact
        else:
            return None

    @classmethod
    def bulk_change_status(cls, user, contacts, status):
        cls.bulk_modify(user, contacts, [modifiers.Status(status=status)])

    @classmethod
    def bulk_change_group(cls, user, contacts, group, add: bool):
        mod = modifiers.Groups(
            groups=[modifiers.GroupRef(uuid=str(group.uuid), name=group.name)], modification="add" if add else "remove"
        )
        cls.bulk_modify(user, contacts, mods=[mod])

    @classmethod
    def apply_action_block(cls, user, contacts):
        cls.bulk_change_status(user, contacts, modifiers.Status.BLOCKED)

    @classmethod
    def apply_action_archive(cls, user, contacts):
        cls.bulk_change_status(user, contacts, modifiers.Status.ARCHIVED)

    @classmethod
    def apply_action_restore(cls, user, contacts):
        cls.bulk_change_status(user, contacts, modifiers.Status.ACTIVE)

    @classmethod
    def apply_action_label(cls, user, contacts, group):
        cls.bulk_change_group(user, contacts, group, add=True)

    @classmethod
    def apply_action_unlabel(cls, user, contacts, group):
        cls.bulk_change_group(user, contacts, group, add=False)

    @classmethod
    def apply_action_delete(cls, user, contacts):
        if len(contacts) <= cls.BULK_RELEASE_IMMEDIATELY_LIMIT:
            for contact in contacts:
                contact.release(user)
        else:
            from .tasks import release_contacts

            on_transaction_commit(lambda: release_contacts.delay(user.id, [c.id for c in contacts]))

    def block(self, user):
        """
        Blocks this contact removing it from all non-dynamic groups
        """

        Contact.bulk_change_status(user, [self], modifiers.Status.BLOCKED)
        self.refresh_from_db()

    def stop(self, user):
        """
        Marks this contact has stopped, removing them from all groups.
        """

        Contact.bulk_change_status(user, [self], modifiers.Status.STOPPED)
        self.refresh_from_db()

    def archive(self, user):
        """
        Blocks this contact removing it from all non-dynamic groups
        """

        Contact.bulk_change_status(user, [self], modifiers.Status.ARCHIVED)
        self.refresh_from_db()

    def restore(self, user):
        """
        Restores a contact to active, re-adding them to any dynamic groups they belong to
        """

        Contact.bulk_change_status(user, [self], modifiers.Status.ACTIVE)
        self.refresh_from_db()

    def release(self, user, *, immediately=False):
        """
        Releases this contact. Note that we clear all identifying data but don't hard delete the contact because we need
        to expose deleted contacts over the API to allow external systems to know that contacts have been deleted.
        """
        from .tasks import full_release_contact

        with transaction.atomic():
            # prep our urns for deletion so our old path creates a new urn
            for urn in self.urns.all():
                path = str(uuid4())
                urn.identity = f"{URN.DELETED_SCHEME}:{path}"
                urn.path = path
                urn.scheme = URN.DELETED_SCHEME
                urn.channel = None
                urn.save(update_fields=("identity", "path", "scheme", "channel"))

            # remove from all static and dynamic groups
            for group in self.user_groups.all():
                group.contacts.remove(self)

            # delete any unfired campaign event fires
            self.campaign_fires.filter(fired=None).delete()

            # remove from scheduled broadcasts
            for bc in self.addressed_broadcasts.exclude(schedule=None):
                bc.contacts.remove(self)

            # now deactivate the contact itself
            self.is_active = False
            self.name = None
            self.fields = None
            self.modified_by = user
            self.save(update_fields=("name", "is_active", "fields", "modified_by", "modified_on"))

        # the hard work of removing everything this contact owns can be given to a celery task
        if immediately:
            self._full_release()
        else:
            on_transaction_commit(lambda: full_release_contact.delay(self.id))

    def _full_release(self):
        """
        Deletes everything owned by this contact
        """

        with transaction.atomic():
            # release our tickets
            for ticket in self.tickets.all():
                ticket.delete()

            # release our messages
            for msg in self.msgs.all():
                msg.delete()

            # any urns currently owned by us
            for urn in self.urns.all():

                # release any messages attached with each urn,
                # these could include messages that began life
                # on a different contact
                for msg in urn.msgs.all():
                    msg.delete()

                # same thing goes for connections
                for conn in urn.connections.all():
                    conn.release()

                urn.release()

            # release our channel events
            for event in self.channel_events.all():  # pragma: needs cover
                event.release()

            for run in self.runs.all():
                run.delete(interrupt=False)  # don't try interrupting sessions that are about to be deleted

            for session in self.sessions.all():
                session.delete()

            for conn in self.connections.all():  # pragma: needs cover
                conn.release()

            # and any event fire history
            self.campaign_fires.all().delete()

            # take us out of broadcast addressed contacts
            for broadcast in self.addressed_broadcasts.all():
                broadcast.contacts.remove(self)

    @classmethod
    def bulk_urn_cache_initialize(cls, contacts, *, using="default"):
        """
        Initializes the URN caches on the given contacts.
        """
        if not contacts:
            return

        contact_map = dict()
        for contact in contacts:
            contact_map[contact.id] = contact
            # initialize URN list cache
            setattr(contact, "_urns_cache", list())

        # cache all URN values (a priority ordered list on each contact)
        urns = (
            ContactURN.objects.filter(contact__in=contact_map.keys())
            .using(using)
            .order_by("contact", "-priority", "id")
        )
        for urn in urns:
            contact = contact_map[urn.contact_id]
            urn.org = contact.org
            getattr(contact, "_urns_cache").append(urn)

    def get_urns(self):
        """
        Gets all URNs ordered by priority
        """
        cache_attr = "_urns_cache"
        if hasattr(self, cache_attr):
            return getattr(self, cache_attr)

        urns = self.urns.order_by("-priority", "pk").select_related("org")
        setattr(self, cache_attr, urns)
        return urns

    def get_urn(self, schemes=None):
        """
        Gets the highest priority matching URN for this contact. Schemes may be a single scheme or a set/list/tuple
        """
        if isinstance(schemes, str):
            schemes = (schemes,)

        urns = self.get_urns()

        if schemes is not None:
            for urn in urns:
                if urn.scheme in schemes:
                    return urn
            return None
        else:
            # otherwise return highest priority of any scheme
            return urns[0] if urns else None

    def get_display(self, org=None, formatted=True):
        """
        Gets a displayable name or URN for the contact. If available, org can be provided to avoid having to fetch it
        again based on the contact.
        """
        if not org:
            org = self.org

        if self.name:
            return self.name
        elif org.is_anon:
            return self.anon_identifier

        return self.get_urn_display(org=org, formatted=formatted)

    def get_urn_display(self, org=None, scheme=None, formatted=True, international=False):
        """
        Gets a displayable URN for the contact. If available, org can be provided to avoid having to fetch it again
        based on the contact.
        """
        if not org:
            org = self.org

        urn = self.get_urn(scheme)

        if not urn:
            return ""

        if org.is_anon:
            return ContactURN.ANON_MASK

        return urn.get_display(org=org, formatted=formatted, international=international) if urn else ""

    def __str__(self):
        return self.get_display()

    class Meta:
        indexes = [
            # used for getting the oldest modified_on per org in mailroom
            models.Index(name="contacts_contact_org_modified", fields=["org", "-modified_on"]),
        ]


class ContactURN(models.Model):
    """
    A Universal Resource Name used to uniquely identify contacts, e.g. tel:+1234567890 or twitter:example
    """

    # schemes that support "new conversation" triggers
    SCHEMES_SUPPORTING_NEW_CONVERSATION = {
        URN.FACEBOOK_SCHEME,
        URN.VIBER_SCHEME,
        URN.TELEGRAM_SCHEME,
        URN.INSTAGRAM_SCHEME,
    }
    SCHEMES_SUPPORTING_REFERRALS = {URN.FACEBOOK_SCHEME}  # schemes that support "referral" triggers

    # mailroom sets priorites like 1000, 999, ...
    PRIORITY_HIGHEST = 1000

    ANON_MASK = "*" * 8  # Returned instead of URN values for anon orgs
    ANON_MASK_HTML = "•" * 8  # Pretty HTML version of anon mask

    org = models.ForeignKey(Org, related_name="urns", on_delete=models.PROTECT)
    contact = models.ForeignKey(Contact, on_delete=models.PROTECT, null=True, related_name="urns")

    # the scheme and path which together should be unique
    identity = models.CharField(max_length=255)

    # individual parts of the URN
    scheme = models.CharField(max_length=128)
    path = models.CharField(max_length=255)
    display = models.CharField(max_length=255, null=True)

    priority = models.IntegerField(default=PRIORITY_HIGHEST)

    # the channel affinity of this URN
    channel = models.ForeignKey(Channel, related_name="urns", on_delete=models.PROTECT, null=True)

    # optional authentication information stored on this URN
    auth = models.TextField(null=True)

    @classmethod
    def get_or_create(cls, org, contact, urn_as_string, channel=None, auth=None, priority=PRIORITY_HIGHEST):
        urn = cls.lookup(org, urn_as_string)

        # not found? create it
        if not urn:
            try:
                with transaction.atomic():
                    urn = cls.create(org, contact, urn_as_string, channel=channel, priority=priority, auth=auth)
            except IntegrityError:
                urn = cls.lookup(org, urn_as_string)

        return urn

    @classmethod
    def create(cls, org, contact, urn_as_string, channel=None, priority=PRIORITY_HIGHEST, auth=None):
        scheme, path, query, display = URN.to_parts(urn_as_string)
        urn_as_string = URN.from_parts(scheme, path)

        return cls.objects.create(
            org=org,
            contact=contact,
            priority=priority,
            channel=channel,
            auth=auth,
            scheme=scheme,
            path=path,
            identity=urn_as_string,
            display=display,
        )

    @classmethod
    def lookup(cls, org, urn_as_string, country_code=None, normalize=True):
        """
        Looks up an existing URN by a formatted URN string, e.g. "tel:+250234562222"
        """
        if normalize:
            urn_as_string = URN.normalize(urn_as_string, country_code)

        identity = URN.identity(urn_as_string)
        (scheme, path, query, display) = URN.to_parts(urn_as_string)

        existing = cls.objects.filter(org=org, identity=identity).select_related("contact").first()

        # is this a TWITTER scheme? check TWITTERID scheme by looking up by display
        if scheme == URN.TWITTER_SCHEME:
            twitterid_urn = (
                cls.objects.filter(org=org, scheme=URN.TWITTERID_SCHEME, display=path)
                .select_related("contact")
                .first()
            )
            if twitterid_urn:
                return twitterid_urn

        return existing

    def release(self):
        for event in ChannelEvent.objects.filter(contact_urn=self):
            event.release()
        self.delete()

    def ensure_number_normalization(self, country_code):
        """
        Tries to normalize our phone number from a possible 10 digit (0788 383 383) to a 12 digit number
        with country code (+250788383383) using the country we now know about the channel.
        """
        number = self.path

        if number and not number[0] == "+" and country_code:
            norm_number = URN.normalize_number(number, country_code)

            # don't trounce existing contacts with that country code already
            norm_urn = URN.from_tel(norm_number)
            if not ContactURN.objects.filter(identity=norm_urn, org_id=self.org_id).exclude(id=self.id):
                self.identity = norm_urn
                self.path = norm_number
                self.save(update_fields=["identity", "path"])

        return self

    def get_display(self, org=None, international=False, formatted=True):
        """
        Gets a representation of the URN for display
        """
        if not org:
            org = self.org

        if org.is_anon:
            return self.ANON_MASK

        return URN.format(self.urn, international=international, formatted=formatted)

    def api_urn(self):
        if self.org.is_anon:
            return URN.from_parts(self.scheme, self.ANON_MASK)

        return URN.from_parts(self.scheme, self.path, display=self.display)

    @property
    def urn(self):
        """
        Returns a full representation of this contact URN as a string
        """
        return URN.from_parts(self.scheme, self.path, display=self.display)

    def __str__(self):  # pragma: no cover
        return self.urn

    class Meta:
        unique_together = ("identity", "org")
        ordering = ("-priority", "id")
        constraints = [
            models.CheckConstraint(check=~(Q(scheme="") | Q(path="")), name="non_empty_scheme_and_path"),
            models.CheckConstraint(
                check=Q(identity=Concat(F("scheme"), Value(":"), F("path"))), name="identity_matches_scheme_and_path"
            ),
        ]


class SystemContactGroupManager(models.Manager):
    def get_queryset(self):
        return super().get_queryset().exclude(group_type=ContactGroup.TYPE_USER_DEFINED)


class UserContactGroupManager(models.Manager):
    def get_queryset(self):
        return super().get_queryset().filter(group_type=ContactGroup.TYPE_USER_DEFINED, is_active=True)


class ContactGroup(TembaModel, DependencyMixin):
    """
    A static or dynamic group of contacts
    """

    MAX_NAME_LEN = 64

    TYPE_ACTIVE = "A"
    TYPE_BLOCKED = "B"
    TYPE_STOPPED = "S"
    TYPE_ARCHIVED = "V"
    TYPE_USER_DEFINED = "U"

    TYPE_CHOICES = (
        (TYPE_ACTIVE, "Active"),
        (TYPE_BLOCKED, "Blocked"),
        (TYPE_STOPPED, "Stopped"),
        (TYPE_ARCHIVED, "Archived"),
        (TYPE_USER_DEFINED, "User Defined Groups"),
    )

    STATUS_INITIALIZING = "I"  # group has been created but not yet (re)evaluated
    STATUS_EVALUATING = "V"  # a task is currently (re)evaluating this group
    STATUS_READY = "R"  # group is ready for use

    # single char flag, human readable name, API readable name
    STATUS_CONFIG = (
        (STATUS_INITIALIZING, _("Initializing"), "initializing"),
        (STATUS_EVALUATING, _("Evaluating"), "evaluating"),
        (STATUS_READY, _("Ready"), "ready"),
    )

    STATUS_CHOICES = [(s[0], s[1]) for s in STATUS_CONFIG]

    REEVALUATE_LOCK_KEY = "contactgroup_reevaluating_%d"

    EXPORT_UUID = "uuid"
    EXPORT_NAME = "name"
    EXPORT_QUERY = "query"

    org = models.ForeignKey(Org, on_delete=models.PROTECT, related_name="all_groups")

    name = models.CharField(max_length=MAX_NAME_LEN)

    group_type = models.CharField(max_length=1, choices=TYPE_CHOICES, default=TYPE_USER_DEFINED)

    status = models.CharField(max_length=1, choices=STATUS_CHOICES, default=STATUS_INITIALIZING)

    contacts = models.ManyToManyField(Contact, related_name="all_groups")

    # fields used by smart groups
    query = models.TextField(null=True)
    query_fields = models.ManyToManyField(ContactField, related_name="dependent_groups")

    # define some custom managers to do the filtering of user / system groups for us
    all_groups = models.Manager()
    system_groups = SystemContactGroupManager()
    user_groups = UserContactGroupManager()

    @classmethod
    def create_system_groups(cls, org):
        """
        Creates our system groups for the given organization so that we can keep track of counts etc..
        """

        assert not org.all_groups(manager="system_groups").exists(), "org already has system groups"

        org.all_groups.create(
            name="Active",
            group_type=ContactGroup.TYPE_ACTIVE,
            created_by=org.created_by,
            modified_by=org.modified_by,
        )
        org.all_groups.create(
            name="Blocked",
            group_type=ContactGroup.TYPE_BLOCKED,
            created_by=org.created_by,
            modified_by=org.modified_by,
        )
        org.all_groups.create(
            name="Stopped",
            group_type=ContactGroup.TYPE_STOPPED,
            created_by=org.created_by,
            modified_by=org.modified_by,
        )
        org.all_groups.create(
            name="Archived",
            group_type=ContactGroup.TYPE_ARCHIVED,
            created_by=org.created_by,
            modified_by=org.modified_by,
        )

    @classmethod
    def get_user_group_by_name(cls, org, name):
        """
        Returns the user group with the passed in name
        """
        return cls.user_groups.filter(name__iexact=cls.clean_name(name), org=org, is_active=True).first()

    @classmethod
    def get_user_groups(cls, org, dynamic=None, ready_only=True):
        """
        Gets all user groups for the given org - optionally filtering by dynamic vs static
        """
        groups = cls.user_groups.filter(org=org, is_active=True)
        if dynamic is not None:
            groups = groups.filter(query=None) if dynamic is False else groups.exclude(query=None)
        if ready_only:
            groups = groups.filter(status=ContactGroup.STATUS_READY)

        # put our dynamic groups first, then alpha sort
        groups = groups.annotate(has_query=Count("query")).select_related("org").order_by("-has_query", Upper("name"))
        return groups

    @classmethod
    def get_or_create(cls, org, user, name, query=None, uuid=None, parsed_query=None):
        existing = None

        if uuid:
            existing = ContactGroup.user_groups.filter(uuid=uuid, org=org, is_active=True).first()

        if not existing and name:
            existing = ContactGroup.get_user_group_by_name(org, name)

        if existing:
            return existing

        assert name, "can't create group without a name"

        if query:
            return cls.create_dynamic(org, user, name, query, parsed_query=parsed_query)
        else:
            return cls.create_static(org, user, name)

    @classmethod
    def create_static(cls, org, user, name, *, status=STATUS_READY):
        """
        Creates a static group whose members will be manually added and removed
        """
        return cls._create(org, user, name, status=status)

    @classmethod
    def create_dynamic(cls, org, user, name, query, evaluate=True, parsed_query=None):
        """
        Creates a dynamic group with the given query, e.g. gender=M
        """
        if not query:
            raise ValueError("Query cannot be empty for a smart group")

        group = cls._create(org, user, name, ContactGroup.STATUS_INITIALIZING, query=query)
        group.update_query(query=query, reevaluate=evaluate, parsed=parsed_query)
        return group

    @classmethod
    def _create(cls, org, user, name, status, query=None):
        name = cls.clean_name(name)

        if not cls.is_valid_name(name):
            raise ValueError(f"Invalid group name: {name}")

        # look for name collision and append count if necessary
        name = cls.get_unique_name(org, base_name=name)

        return cls.user_groups.create(
            org=org, name=name, query=query, status=status, created_by=user, modified_by=user
        )

    @classmethod
    def get_unique_name(cls, org, base_name: str) -> str:
        count = 0
        while True:
            name = f"{base_name} {count}" if count else base_name
            if not cls.get_user_group_by_name(org, name):
                return name
            count += 1

    @classmethod
    def clean_name(cls, name):
        """
        Returns a normalized name for the passed in group name
        """
        return None if name is None else name.strip()[: cls.MAX_NAME_LEN]

    @classmethod
    def is_valid_name(cls, name):
        # don't allow empty strings, blanks, initial or trailing whitespace
        if not name or name.strip() != name:
            return False

        if len(name) > cls.MAX_NAME_LEN:
            return False

        # first character must be a word char
        return regex.match(r"\w", name[0], flags=regex.UNICODE)

    @classmethod
    def apply_action_delete(cls, user, groups):
        groups.update(is_active=False, modified_by=user)

        from .tasks import release_group_task

        for group in groups:
            # release each group in a background task
            on_transaction_commit(lambda: release_group_task.delay(group.id))

        # update flow issues, campaigns, etc

    @property
    def icon(self) -> str:
        return "atom" if self.is_dynamic else "users"

    def get_attrs(self):
        return {"icon": self.icon}

    def update_query(self, query, reevaluate=True, parsed=None):
        """
        Updates the query for a dynamic group
        """

        if not self.is_dynamic:
            raise ValueError("Cannot update query on a non-smart group")
        if self.status == ContactGroup.STATUS_EVALUATING:
            raise ValueError("Cannot update query on a group which is currently re-evaluating")

        try:
            if not parsed:
                parsed = parse_query(self.org, query)

            if not parsed.metadata.allow_as_group:
                raise ValueError(f"Cannot use query '{query}' as a smart group")

            self.query = parsed.query
            self.status = ContactGroup.STATUS_INITIALIZING
            self.save(update_fields=("query", "status"))

            self.query_fields.clear()

            # build our list of the fields we are dependent on
            field_keys = [f["key"] for f in parsed.metadata.fields]
            field_ids = []
            for c in ContactField.all_fields.filter(org=self.org, is_active=True, key__in=field_keys).only("id"):
                field_ids.append(c.id)

            # and add them as dependencies
            self.query_fields.add(*field_ids)

        except SearchException as e:
            raise ValueError(str(e))

        # start background task to re-evaluate who belongs in this group
        if reevaluate:
            on_transaction_commit(lambda: queue_populate_dynamic_group(self))

    @classmethod
    def get_system_group_counts(cls, org, group_types=None):
        """
        Gets all system label counts by type for the given org
        """
        groups = cls.system_groups.filter(org=org)
        if group_types:
            groups = groups.filter(group_type__in=group_types)

        return {g.group_type: g.get_member_count() for g in groups}

    def get_member_count(self):
        """
        Returns the number of active and non-test contacts in the group
        """
        return ContactGroupCount.get_totals([self])[self]

    def get_dependents(self):
        dependents = super().get_dependents()
        dependents["campaign"] = self.campaigns.filter(is_active=True)
        return dependents

    def release(self, user, immediate: bool = False):
        """
        Releases this group, removing all contacts and marking as inactive
        """

        from .tasks import release_group_task

        self.name = f"deleted-{uuid4()}-{self.name}"[: self.MAX_NAME_LEN]
        self.is_active = False
        self.modified_by = user
        self.save(update_fields=("name", "is_active", "modified_by", "modified_on"))

        if immediate:
            self._full_release()
        else:
            # do the hard work of actually clearing out contacts etc in a background task
            on_transaction_commit(lambda: release_group_task.delay(self.id))

    def _full_release(self):
        from temba.campaigns.models import EventFire
        from temba.triggers.models import Trigger

        # detach from contact imports associated with this group
        ContactImport.objects.filter(group=self).update(group=None)

        # remove from any scheduled broadcasts
        for bc in self.addressed_broadcasts.exclude(schedule=None):
            bc.groups.remove(self)

        # mark any triggers that operate only on this group as inactive
        Trigger.objects.filter(is_active=True, groups=self).update(is_active=False, is_archived=True)

        # deactivate any campaigns that are based on this group
        self.campaigns.filter(is_active=True).update(is_active=False, is_archived=True)

        # delete all counts for this group
        self.counts.all().delete()

        # grab the ids of all our m2m related rows
        ContactGroupContacts = self.contacts.through
        group_contact_ids = ContactGroupContacts.objects.filter(contactgroup_id=self.id).values_list("id", flat=True)

        for id_batch in chunk_list(group_contact_ids, 1000):
            ContactGroupContacts.objects.filter(id__in=id_batch).delete()

        # delete any event fires related to our group
        eventfire_ids = EventFire.objects.filter(event__campaign__group=self, fired=None).values_list("id", flat=True)
        for id_batch in chunk_list(eventfire_ids, 1000):
            EventFire.objects.filter(id__in=id_batch).delete()

    @property
    def is_dynamic(self):
        return self.query is not None

    @property
    def triggers(self):
        from temba.triggers.models import Trigger

        return Trigger.objects.filter(Q(groups=self) | Q(exclude_groups=self))

    @classmethod
    def import_groups(cls, org, user, group_defs, dependency_mapping):
        """
        Import groups from a list of exported groups
        """

        for group_def in group_defs:
            group_uuid = group_def.get(ContactGroup.EXPORT_UUID)
            group_name = group_def.get(ContactGroup.EXPORT_NAME)
            group_query = group_def.get(ContactGroup.EXPORT_QUERY)

            parsed_query = None
            if group_query:
                parsed_query = parse_query(org, group_query, parse_only=True)
                for field_ref in parsed_query.metadata.fields:
                    ContactField.get_or_create(org, user, key=field_ref["key"])

            group = ContactGroup.get_or_create(
                org, user, group_name, group_query, uuid=group_uuid, parsed_query=parsed_query
            )

            dependency_mapping[group_uuid] = str(group.uuid)

    def as_export_ref(self):
        return {ContactGroup.EXPORT_UUID: str(self.uuid), ContactGroup.EXPORT_NAME: self.name}

    def as_export_def(self):
        return {
            ContactGroup.EXPORT_UUID: str(self.uuid),
            ContactGroup.EXPORT_NAME: self.name,
            ContactGroup.EXPORT_QUERY: self.query,
        }

    def update_flows(self):
        """
        Update flow steps with the actual contact group name.
        """
        flows = self.dependent_flows.all()

        def process_node(node):
            data_updated = False
            flow_types = {"add_contact_groups", "remove_contact_groups", "send_broadcast", "start_session"}
            node_action_types = {action.get("type") for action in node.get("actions", [])}
            action_type_match = bool(node_action_types and node_action_types.intersection(flow_types))
            if action_type_match:
                for action in node.get("actions", []):
                    if action.get("type") in flow_types:
                        for group in action.get("groups", []):
                            if group.get("uuid") == self.uuid:
                                group["name"] = self.name
                                data_updated = True

            router_type_match = node.get("router", {}).get("operand", "") == "@contact.groups"
            if router_type_match:
                categories = {category["uuid"]: category for category in node.get("router", {}).get("categories", [])}
                for case in node.get("router", {}).get("cases", []):
                    if case.get("type") == "has_group" and case.get("arguments", [""])[0] == self.uuid:
                        case["arguments"][1] = self.name
                        categories.get(case.get("category_uuid"), {})["name"] = self.name
                        data_updated = True
            return data_updated

        for flow in flows:
            flow_revision = flow.revisions.order_by("revision").last()
            if any(list(map(process_node, flow_revision.definition.get("nodes", [])))):
                flow_revision.save()

    def analytics_json(self):
        member_count = self.get_member_count()
        if member_count > 0:
            return dict(name=self.name, id=self.pk, count=member_count)

    def __str__(self):
        return self.name

    class Meta:
        verbose_name = _("Group")
        verbose_name_plural = _("Groups")

        constraints = [models.UniqueConstraint("org", Lower("name"), name="unique_contact_group_names")]


class ContactGroupCount(SquashableModel):
    """
    Maintains counts of contact groups. These are calculated via triggers on the database and squashed
    by a recurring task.
    """

    squash_over = ("group_id",)

    group = models.ForeignKey(ContactGroup, on_delete=models.PROTECT, related_name="counts", db_index=True)
    count = models.IntegerField(default=0)

    COUNTED_TYPES = [
        ContactGroup.TYPE_ACTIVE,
        ContactGroup.TYPE_BLOCKED,
        ContactGroup.TYPE_STOPPED,
        ContactGroup.TYPE_ARCHIVED,
    ]

    @classmethod
    def get_squash_query(cls, distinct_set):
        sql = """
        WITH deleted as (
            DELETE FROM %(table)s WHERE "group_id" = %%s RETURNING "count"
        )
        INSERT INTO %(table)s("group_id", "count", "is_squashed")
        VALUES (%%s, GREATEST(0, (SELECT SUM("count") FROM deleted)), TRUE);
        """ % {
            "table": cls._meta.db_table
        }

        return sql, (distinct_set.group_id,) * 2

    @classmethod
    def total_for_org(cls, org):
        count = cls.objects.filter(group__org=org, group__group_type__in=ContactGroupCount.COUNTED_TYPES).aggregate(
            count=Sum("count")
        )
        return count["count"] if count["count"] else 0

    @classmethod
    def get_totals(cls, groups):
        """
        Gets total counts for all the given groups
        """
        counts = cls.objects.filter(group__in=groups)
        counts = counts.values("group").order_by("group").annotate(count_sum=Sum("count"))
        counts_by_group_id = {c["group"]: c["count_sum"] for c in counts}
        return {g: counts_by_group_id.get(g.id, 0) for g in groups}

    @classmethod
    def populate_for_group(cls, group):
        # remove old ones
        ContactGroupCount.objects.filter(group=group).delete()

        # calculate our count for the group
        count = group.contacts.all().count()

        # insert updated count, returning it
        return ContactGroupCount.objects.create(group=group, count=count)

    def __str__(self):  # pragma: needs cover
        return "ContactGroupCount[%d:%d]" % (self.group_id, self.count)


class ExportContactsTask(BaseExportTask):
    analytics_key = "contact_export"
    notification_export_type = "contact"

    group = models.ForeignKey(
        ContactGroup,
        on_delete=models.PROTECT,
        null=True,
        related_name="exports",
        help_text=_("The unique group to export"),
    )

    group_memberships = models.ManyToManyField(ContactGroup)

    search = models.TextField(null=True, blank=True, help_text=_("The search query"))

    @classmethod
    def create(cls, org, user, group=None, search=None, group_memberships=()):
        export = cls.objects.create(org=org, group=group, search=search, created_by=user, modified_by=user)
        export.group_memberships.add(*group_memberships)
        return export

    def get_export_fields_and_schemes(self):
        fields = [
            dict(label="Contact UUID", key=Contact.UUID, field=None, urn_scheme=None),
            dict(label="Name", key=ContactField.KEY_NAME, field=None, urn_scheme=None),
            dict(label="Language", key=ContactField.KEY_LANGUAGE, field=None, urn_scheme=None),
            dict(label="Created On", key=ContactField.KEY_CREATED_ON, field=None, urn_scheme=None),
            dict(label="Last Seen On", key=ContactField.KEY_LAST_SEEN_ON, field=None, urn_scheme=None),
            dict(label="Groups", key="group_membership", id=0, field=None, urn_scheme=None),
        ]

        # anon orgs also get an ID column that is just the PK
        if self.org.is_anon:
            fields = [
                dict(label="ID", key=ContactField.KEY_ID, field=None, urn_scheme=None),
                dict(label="Scheme", key=Contact.SCHEME, field=None, urn_scheme=None),
            ] + fields

        scheme_counts = dict()
        if not self.org.is_anon:
            org_urns = self.org.urns.using("readonly")
            schemes_in_use = sorted(
                list(self.org.urns.order_by().exclude(scheme="deleted").values_list("scheme", flat=True).distinct())
            )
            scheme_contact_max = {}

            # for each scheme used by this org, calculate the max number of URNs owned by a single contact
            for scheme in schemes_in_use:
                scheme_contact_max[scheme] = (
                    org_urns.filter(scheme=scheme)
                    .exclude(contact=None)
                    .values("contact")
                    .annotate(count=Count("contact"))
                    .aggregate(Max("count"))["count__max"]
                )

            for scheme in schemes_in_use:
                contact_max = scheme_contact_max.get(scheme) or 0
                for i in range(contact_max):
                    fields.append(
                        dict(
                            label=f"URN:{scheme.capitalize()}",
                            key=None,
                            field=None,
                            urn_scheme=scheme,
                            position=i,
                        )
                    )

        contact_fields_list = (
            ContactField.user_fields.active_for_org(org=self.org)
            .using("readonly")
            .select_related("org")
            .order_by("-priority", "pk")
        )
        for contact_field in contact_fields_list:
            fields.append(
                dict(
                    field=contact_field,
                    label="Field:%s" % contact_field.label,
                    key=contact_field.key,
                    urn_scheme=None,
                )
            )

        group_fields = []
        for group in self.group_memberships.all():
            group_fields.append(dict(label="Group:%s" % group.name, key=None, group_id=group.id, group=group))

        return fields, scheme_counts, group_fields

    def write_export(self):
        fields, scheme_counts, group_fields = self.get_export_fields_and_schemes()
        group = self.group or self.org.active_contacts_group

        include_group_memberships = bool(self.group_memberships.exists())

        if self.search:
            contact_ids = elastic.query_contact_ids(self.org, self.search, group=group)
        else:
            contact_ids = group.contacts.order_by("name", "id").values_list("id", flat=True)

        # create our exporter
        exporter = TableExporter(self, "Contact", [f["label"] for f in fields] + [g["label"] for g in group_fields])

        total_exported_contacts = 0
        start = time.time()

        # write out contacts in batches to limit memory usage
        for batch_ids in chunk_list(contact_ids, 1000):
            # fetch all the contacts for our batch
            batch_contacts = (
                Contact.objects.filter(id__in=batch_ids).prefetch_related("org", "all_groups").using("readonly")
            )

            # to maintain our sort, we need to lookup by id, create a map of our id->contact to aid in that
            contact_by_id = {c.id: c for c in batch_contacts}

            Contact.bulk_urn_cache_initialize(batch_contacts, using="readonly")

            for contact_id in batch_ids:
                contact = contact_by_id[contact_id]

                values = []
                for field in fields:
                    value = self.get_field_value(field, contact)
                    values.append(self.prepare_value(value))

                group_values = []
                if include_group_memberships:
                    contact_groups_ids = [g.id for g in contact.all_groups.all()]
                    for col in range(len(group_fields)):
                        field = group_fields[col]
                        group_values.append(field["group_id"] in contact_groups_ids)

                # write this contact's values
                exporter.write_row(values + group_values)
                total_exported_contacts += 1

                # output some status information every 10,000 contacts
                if total_exported_contacts % ExportContactsTask.LOG_PROGRESS_PER_ROWS == 0:
                    elapsed = time.time() - start
                    predicted = elapsed // (total_exported_contacts / len(contact_ids))

                    logger.info(
                        "Export of %s contacts - %d%% (%s/%s) complete in %0.2fs (predicted %0.0fs)"
                        % (
                            self.org.name,
                            total_exported_contacts * 100 // len(contact_ids),
                            "{:,}".format(total_exported_contacts),
                            "{:,}".format(len(contact_ids)),
                            time.time() - start,
                            predicted,
                        )
                    )

                    self.modified_on = timezone.now()
                    self.save(update_fields=["modified_on"])

        return exporter.save_file()

    def get_field_value(self, field: dict, contact: Contact):
        if field["key"] == ContactField.KEY_NAME:
            return contact.name
        elif field["key"] == Contact.UUID:
            return contact.uuid
        elif field["key"] == ContactField.KEY_LANGUAGE:
            return contact.language
        elif field["key"] == ContactField.KEY_CREATED_ON:
            return contact.created_on
        elif field["key"] == ContactField.KEY_LAST_SEEN_ON:
            return contact.last_seen_on
        elif field["key"] == ContactField.KEY_ID:
            return str(contact.id)
        elif field["key"] == Contact.SCHEME:
            contact_urns = contact.get_urns()
            return contact_urns[0].scheme if contact_urns else ""
        elif field["urn_scheme"] is not None:
            contact_urns = contact.get_urns()
            scheme_urns = []
            for urn in contact_urns:
                if urn.scheme == field["urn_scheme"]:
                    scheme_urns.append(urn)
            position = field["position"]
            if len(scheme_urns) > position:
                urn_obj = scheme_urns[position]
                return urn_obj.get_display(org=self.org, formatted=False) if urn_obj else ""
            else:
                return ""
        elif field["key"] == "group_membership":
            groups = contact.all_groups.exclude(name="All Contacts").order_by("name")
            return ", ".join(groups.values_list("name", flat=True))
        else:
            return contact.get_field_display(field["field"])


def get_import_upload_path(instance: Any, filename: str):
    ext = Path(filename).suffix.lower()
    return f"contact_imports/{instance.org_id}/{uuid4()}{ext}"


class ContactImport(SmartModel):
    MAX_RECORDS = 2_000_000
    BATCH_SIZE = 100
    EXPLICIT_CLEAR = "--"

    # how many sequential URNs triggers flagging
    SEQUENTIAL_URNS_THRESHOLD = 250

    STATUS_PENDING = "P"
    STATUS_PROCESSING = "O"
    STATUS_COMPLETE = "C"
    STATUS_FAILED = "F"
    STATUS_CHOICES = (
        (STATUS_PENDING, "Pending"),
        (STATUS_PROCESSING, "Processing"),
        (STATUS_COMPLETE, "Complete"),
        (STATUS_FAILED, "Failed"),
    )

    MAPPING_IGNORE = {"type": "ignore"}

    org = models.ForeignKey(Org, on_delete=models.PROTECT, related_name="contact_imports")
    file = models.FileField(upload_to=get_import_upload_path)
    original_filename = models.TextField()
    mappings = models.JSONField()
    num_records = models.IntegerField()
    group_name = models.CharField(null=True, max_length=ContactGroup.MAX_NAME_LEN)
    group = models.ForeignKey(ContactGroup, on_delete=models.PROTECT, null=True, related_name="imports")
    started_on = models.DateTimeField(null=True)
    status = models.CharField(max_length=1, default=STATUS_PENDING, choices=STATUS_CHOICES)
    finished_on = models.DateTimeField(null=True)
    num_duplicates = models.IntegerField(default=0)
    validate_carrier = models.BooleanField(default=False)

    # no longer used
    headers = ArrayField(models.CharField(max_length=255), null=True)

    @classmethod
<<<<<<< HEAD
    def try_to_parse(cls, org: Org, file, filename: str) -> Tuple[List, int, int]:
=======
    def try_to_parse(cls, org: Org, file, filename: str) -> tuple[list, int]:
>>>>>>> 9145c8b3
        """
        Tries to parse the given file stream as an import. If successful it returns the automatic column mappings and
        total number of records. Otherwise raises a ValidationError.
        """

        file_type = Path(filename).suffix[1:].lower()

        # CSV reader expects str stream so wrap file
        if file_type == "csv":
            file = decode_stream(file)

        data = pyexcel.iget_array(file_stream=file, file_type=file_type)
        try:
            headers = [str(h).strip() for h in next(data)]
        except StopIteration:
            raise ValidationError(_("Import file appears to be empty."))

        if any([h == "" for h in headers]):
            raise ValidationError(_("Import file contains an empty header."))

        mappings = cls._auto_mappings(org, headers)

        # iterate over rest of the rows to do row-level validation
        seen_uuids = set()
        seen_urns = set()
        num_records = 0
<<<<<<< HEAD
        num_duplicates = 0
=======
>>>>>>> 9145c8b3

        for raw_row in data:
            row = cls._parse_row(raw_row, len(mappings))
            uuid, urns = cls._extract_uuid_and_urns(row, mappings)
            if uuid:
                if uuid in seen_uuids:
                    raise ValidationError(
                        _("Import file contains duplicated contact UUID '%(uuid)s'."), params={"uuid": uuid}
                    )
                seen_uuids.add(uuid)
            for urn in urns:
                if urn in seen_urns:
                    if not settings.ALLOW_DUPLICATE_CONTACT_IMPORT:
                        raise ValidationError(
                            _("Import file contains duplicated contact URN '%(urn)s'."), params={"urn": urn}
                        )
                    num_duplicates += 1
                seen_urns.add(urn)

            if uuid or urns:  # if we have a UUID or URN on this row it's an importable record
                num_records += 1

            # check if we exceed record limit
            if num_records > ContactImport.MAX_RECORDS:
                raise ValidationError(
                    _("Import files can contain a maximum of %(max)d records."),
                    params={"max": ContactImport.MAX_RECORDS},
                )
        if num_records == 0:
            raise ValidationError(_("Import file doesn't contain any records."))

        file.seek(0)  # seek back to beginning so subsequent reads work

        return mappings, num_records, num_duplicates

    @staticmethod
    def _extract_uuid_and_urns(row, mappings) -> tuple[str, list[str]]:
        """
        Extracts any UUIDs and URNs from the given row so they can be checked for uniqueness
        """
        uuid = ""
        urns = []
        for value, item in zip(row, mappings):
            mapping = item["mapping"]
            if mapping["type"] == "attribute" and mapping["name"] == "uuid":
                uuid = value.lower()
            elif mapping["type"] == "scheme" and value:
                urn = URN.from_parts(mapping["scheme"], value)
                try:
                    urn = URN.normalize(urn)
                except ValueError:
                    pass
                urns.append(urn)
        return uuid, urns

    @classmethod
    def _auto_mappings(cls, org: Org, headers: list[str]) -> list:
        """
        Automatic mappings for the given list of headers - users can customize these later
        """

        fields_by_key = {}
        fields_by_label = {}
        for f in org.contactfields(manager="user_fields").filter(is_active=True):
            fields_by_key[f.key] = f
            fields_by_label[f.label.lower()] = f

        mappings = []

        for header in headers:
            header_prefix, header_name = cls._parse_header(header)
            mapping = ContactImport.MAPPING_IGNORE

            if header_prefix == "":
                attribute = header_name.lower()
                attribute = attribute.removeprefix("contact ")  # header "Contact UUID" -> uuid etc

                if attribute in ("uuid", "name", "language"):
                    mapping = {"type": "attribute", "name": attribute}
            elif header_prefix == "urn" and header_name:
                mapping = {"type": "scheme", "scheme": header_name.lower()}
            elif header_prefix == "field" and header_name:
                field_key = ContactField.make_key(header_name)

                # try to match by field label, then by key
                field = fields_by_label.get(header_name.lower())
                if not field:
                    field = fields_by_key.get(field_key)

                if field:
                    mapping = {"type": "field", "key": field.key, "name": field.label}
                else:
                    # can be created or selected in next step
                    mapping = {"type": "new_field", "key": field_key, "name": header_name, "value_type": "T"}

            mappings.append({"header": header, "mapping": mapping})

        cls._validate_mappings(mappings)
        return mappings

    @classmethod
    def _creating_carrier_field(cls, name: str, key: str) -> Dict:
        return dict(key=key, name=name, value_type=ContactField.TYPE_TEXT, type="new_field")

    @staticmethod
    def _validate_mappings(mappings: list):
        non_ignored_mappings = []

        has_uuid, has_urn = False, False
        for item in mappings:
            header, mapping = item["header"], item["mapping"]

            if mapping["type"] == "attribute" and mapping["name"] == "uuid":
                has_uuid = True
            elif mapping["type"] == "scheme":
                has_urn = True
                if mapping["scheme"] not in URN.VALID_SCHEMES:
                    raise ValidationError(_("Header '%(header)s' is not a valid URN type."), params={"header": header})
            elif mapping["type"] == "new_field":
                if not ContactField.is_valid_key(mapping["key"]):
                    raise ValidationError(
                        _("Header '%(header)s' is not a valid field name."), params={"header": header}
                    )

            if mapping != ContactImport.MAPPING_IGNORE:
                non_ignored_mappings.append(mapping)

        if not (has_uuid or has_urn):
            raise ValidationError(_("Import files must contain either UUID or a URN header."))

        if has_uuid and len(non_ignored_mappings) == 1:
            raise ValidationError(_("Import files must contain columns besides UUID."))

    def start_async(self):
        from .tasks import import_contacts_task

        on_transaction_commit(lambda: import_contacts_task.delay(self.id))

    def delete(self):
        # delete our source import file
        self.file.delete()

        # delete any batches associated with this import
        ContactImportBatch.objects.filter(contact_import=self).delete()

        # delete any notifications attached this import
        self.notifications.all().delete()

        # then ourselves
        super().delete()

    def start(self):
        """
        Starts this import, creating batches to be handled by mailroom
        """

        assert self.status == self.STATUS_PENDING, "trying to start an already started import"

        # mark us as processing to prevent double starting
        self.status = self.STATUS_PROCESSING
        self.started_on = timezone.now()
        self.save(update_fields=("status", "started_on"))

        if self.validate_carrier:
            carrier_name_mapping = dict(
                mapping=self._creating_carrier_field("Carrier Name", "carrier_name"),
                header="Field:CarrierName",
            )
            carrier_type_mapping = dict(
                mapping=self._creating_carrier_field("Carrier Type", "carrier_type"),
                header="Field:CarrierType",
            )

            self.mappings.append(carrier_name_mapping)
            self.mappings.append(carrier_type_mapping)

        # create new contact fields as necessary
        for item in self.mappings:
            mapping = item["mapping"]
            if mapping["type"] == "new_field":
                ContactField.get_or_create(
                    self.org, self.created_by, mapping["key"], label=mapping["name"], value_type=mapping["value_type"]
                )

        if not self.validate_carrier:
            # if user wants contacts added to a new group, create it
            if self.group_name and not self.group:
                self.group = ContactGroup.create_static(self.org, self.created_by, name=self.group_name)
            # if group was not added from frontend then create one from default
            elif not self.group:
                # create the destination group
                self.group = ContactGroup.create_static(self.org, self.created_by, self.get_default_group_name())

            if self.group:
                self.save(update_fields=("group",))

        # CSV reader expects str stream so wrap file
        file_type = self._get_file_type()
        file = decode_stream(self.file) if file_type == "csv" else self.file

        # parse each row, creating batch tasks for mailroom
        data = pyexcel.iget_array(file_stream=file, file_type=file_type, start_row=1)

        urns = []
        batches = []

        for batch_specs, batch_start, batch_end in self._batches_generator(data):
            batches.append(self.batches.create(specs=batch_specs, record_start=batch_start, record_end=batch_end))

            for spec in batch_specs:
                urns.extend(spec.get("urns", []))

        # set redis key which mailroom batch tasks can decrement to know when import has completed
        r = get_redis_connection()
        r.set(f"contact_import_batches_remaining:{self.id}", len(batches), ex=24 * 60 * 60)

        # start each batch...
        for batch in batches:
            batch.import_async()

        # flag org if the set of imported URNs looks suspicious
        if not self.org.is_verified() and self._detect_spamminess(urns):
            self.org.flag()

    def _batches_generator(self, row_iter):
        """
        Generator which takes an iterable of raw rows and returns tuples of 1. a batches of specs, 2. the record index
        at which the batch starts, 3. the record number at which the batch ends
        """
        record = 0
        batch_specs = []
        batch_start = record
        row = 1  # 1-based rows like Excel uses

        for raw_row in row_iter:
            row_data = self._parse_row(raw_row, len(self.mappings), tz=self.org.timezone)
            spec = self._row_to_spec(row_data)
            row += 1
            if spec:
                spec["_import_row"] = row
                batch_specs.append(spec)
                record += 1

            if len(batch_specs) == ContactImport.BATCH_SIZE:
                yield batch_specs, batch_start, record
                batch_specs = []
                batch_start = record

        if batch_specs:
            yield batch_specs, batch_start, record

    def get_info(self):
        """
        Gets info about this import by merging info from its batches
        """
        MAX_MOBILE_GROUP_CONTACTS = 50_000
        MAX_LANDLINE_GROUP_CONTACTS = 10_000

        num_created = 0
        num_updated = 0
        num_blocked = 0
        num_errored = 0
        errors = []
        oldest_finished_on = None
        validated_urn_carriers = dict(mobile=[], landline=[])

        mobile_list = []
        landline_list = []

        batches = self.batches.values(
            "num_created",
            "num_updated",
            "num_blocked",
            "num_errored",
            "errors",
            "finished_on",
            "carrier_groups",
        )
        num_duplicates = 0
        for batch in batches:
            num_created += batch["num_created"]
            num_updated += batch["num_updated"]
            num_blocked += batch["num_blocked"]
            num_errored += batch["num_errored"]
            errors.extend(batch["errors"])
            mobile_contacts = batch["carrier_groups"].get("mobile", [])
            landline_contacts = batch["carrier_groups"].get("landline", [])

            if batch["finished_on"] and (oldest_finished_on is None or batch["finished_on"] > oldest_finished_on):
                oldest_finished_on = batch["finished_on"]
                num_duplicates = self.num_duplicates

            if self.validate_carrier:
                if len(mobile_contacts) > 0:
                    mobile_list = mobile_list + mobile_contacts

                if len(landline_contacts) > 0:
                    landline_list = landline_list + landline_contacts

        # sort errors by record #
        errors = sorted(errors, key=lambda e: e["record"])

        if self.finished_on:
            time_taken = self.finished_on - self.started_on
        elif self.started_on:
            time_taken = timezone.now() - self.started_on
        else:
            time_taken = timedelta(seconds=0)
        num_total = 0
        all_operation = num_created + num_updated
        if all_operation > 0:
            num_total = all_operation - num_duplicates

        if self.validate_carrier:
            validated_urn_carriers["mobile"] = self._generate_validation_report(
                mobile_list, "mobile", MAX_MOBILE_GROUP_CONTACTS
            )
            validated_urn_carriers["landline"] = self._generate_validation_report(
                landline_list, "landline", MAX_LANDLINE_GROUP_CONTACTS
            )

        return {
            "status": self.status,
            "num_created": num_created,
            "num_updated": num_updated,
            "num_blocked": num_blocked,
            "num_errored": num_errored,
            "errors": errors,
            "time_taken": int(time_taken.total_seconds()),
            "num_duplicates": num_duplicates,
            "num_total": num_total,
            "is_validated": self.validate_carrier,
            "validated_urn_carriers": validated_urn_carriers,
        }

    def _get_file_type(self):
        """
        Returns one of xlxs, xls, or csv
        """
        return Path(self.file.name).suffix[1:].lower()

    def _generate_validation_report(self, validated_list: list, carrier_type: str, chunk_size: int) -> list:
        # sort for consistent behavior
        validated_list = sorted(validated_list)
        group_name = self.get_default_group_name()
        validated_urn_carriers = []
        count = 0
        for contacts_chunk in chunk_list(validated_list, chunk_size):
            chunk_group_name = f"{group_name} - {carrier_type}"
            if count > 0:
                chunk_group_name = f"{chunk_group_name} {count}"
            group = ContactGroup.get_or_create(self.org, self.created_by, chunk_group_name)
            group.contacts.add(*contacts_chunk)
            validated_urn_carriers.append(dict(group=group.name, count=len(contacts_chunk), uuid=group.uuid))
            count += 1

        return validated_urn_carriers

    @staticmethod
    def get_overall_status(statuses: Set) -> str:
        """
        Merges the statuses from the import's batches into a single status value
        """
        if not statuses:
            return ContactImport.STATUS_PENDING
        elif len(statuses) == 1:  # if there's only one status then we're that
            return list(statuses)[0]

        # if any batches haven't finished, we're processing
        if ContactImport.STATUS_PENDING in statuses or ContactImport.STATUS_PROCESSING in statuses:
            return ContactImport.STATUS_PROCESSING

        # all batches have finished - if any batch failed (shouldn't happen), we failed
        return (
            ContactImport.STATUS_FAILED if ContactImport.STATUS_FAILED in statuses else ContactImport.STATUS_COMPLETE
        )

    @staticmethod
    def _parse_header(header: str) -> tuple[str, str]:
        """
        Parses a header like "Field: Foo" into ("field", "Foo")
        """
        parts = header.split(":", maxsplit=1)
        parts = [p.strip() for p in parts]
        prefix, name = (parts[0], parts[1]) if len(parts) >= 2 else ("", parts[0])
        return prefix.lower(), name

    def _row_to_spec(self, row: list[str]) -> dict:
        """
        Convert a record (dict of headers to values) to a contact spec
        """

        spec = {}
        if not self.validate_carrier:
            spec["groups"] = [str(self.group.uuid)]

        for value, item in zip(row, self.mappings):
            mapping = item["mapping"]

            if not value:  # blank values interpreted as leaving values unchanged
                continue
            if value == ContactImport.EXPLICIT_CLEAR:
                value = ""

            if mapping["type"] == "attribute":
                attribute = mapping["name"]
                if attribute in ("uuid", "language"):
                    value = value.lower()
                spec[attribute] = value
            elif mapping["type"] == "scheme":
                scheme = mapping["scheme"]
                if value:
                    if "urns" not in spec:
                        spec["urns"] = []
                    urn = URN.from_parts(scheme, value)
                    try:
                        urn = URN.normalize(urn, country_code=self.org.default_country_code)
                    except ValueError:
                        pass
                    spec["urns"].append(urn)

            elif mapping["type"] in ("field", "new_field"):
                if "fields" not in spec:
                    spec["fields"] = {}
                key = mapping["key"]
                spec["fields"][key] = value

        # Make sure the row has a UUID or URNs
        if not spec.get("uuid", "") and not spec.get("urns", []):
            return {}

        return spec

    @classmethod
    def _parse_row(cls, row: list[str], size: int, tz=None) -> list[str]:
        """
        Parses the raw values in the given row, returning a new list with the given size
        """
        parsed = []
        for i in range(size):
            parsed.append(cls._parse_value(row[i], tz=tz) if i < len(row) else "")
        return parsed

    @staticmethod
    def _parse_value(value: Any, tz=None) -> str:
        """
        Parses a record value into a string that can be serialized and understood by mailroom
        """

        if isinstance(value, datetime):
            # make naive datetime timezone-aware
            if not value.tzinfo and tz:
                value = tz.localize(value) if tz else pytz.utc.localize(value)

            return value.isoformat()
        elif isinstance(value, date):
            return value.isoformat()
        else:
            return str(value).strip()

    @classmethod
    def _detect_spamminess(cls, urns: list[str]) -> bool:
        """
        Takes the list of URNs that have been imported and tries to detect spamming
        """

        # extract all numerical URN paths
        numerical_paths = []
        for urn in urns:
            scheme, path, query, display = URN.to_parts(urn)
            try:
                numerical_paths.append(int(path))
            except ValueError:
                pass

        if len(numerical_paths) < cls.SEQUENTIAL_URNS_THRESHOLD:
            return False

        numerical_paths = sorted(numerical_paths)
        last_path = numerical_paths[0]
        num_sequential = 1
        for path in numerical_paths[1:]:
            if path == last_path + 1:
                num_sequential += 1
            last_path = path

            if num_sequential >= cls.SEQUENTIAL_URNS_THRESHOLD:
                return True

        return False

    def get_default_group_name(self):
        name = Path(self.original_filename).stem.title()
        name = name.replace("_", " ").replace("-", " ").strip()  # convert _- to spaces
        name = regex.sub(r"[^\w\s]", "", name)  # remove any non-word or non-space chars

        if len(name) >= ContactGroup.MAX_NAME_LEN - 10:  # truncate
            name = name[: ContactGroup.MAX_NAME_LEN - 10]
        elif len(name) < 4:  # default if too short
            name = "Import"

        return ContactGroup.get_unique_name(self.org, name)


class ContactImportBatch(models.Model):
    """
    A batch of contact records to be handled by mailroom
    """

    STATUS_CHOICES = (
        (ContactImport.STATUS_PENDING, "Pending"),
        (ContactImport.STATUS_PROCESSING, "Processing"),
        (ContactImport.STATUS_COMPLETE, "Complete"),
        (ContactImport.STATUS_FAILED, "Failed"),
    )

    contact_import = models.ForeignKey(ContactImport, on_delete=models.PROTECT, related_name="batches")
    status = models.CharField(max_length=1, default=ContactImport.STATUS_PENDING, choices=STATUS_CHOICES)
    specs = models.JSONField()

    # the range of records from the entire import contained in this batch
    record_start = models.IntegerField()
    record_end = models.IntegerField()

    # results written by mailroom after processing this batch
    num_created = models.IntegerField(default=0)
    num_updated = models.IntegerField(default=0)
    num_errored = models.IntegerField(default=0)
    num_blocked = models.IntegerField(default=0)
    errors = models.JSONField(default=list)
    blocked_uuids = JSONField(default=list)
    carrier_groups = JSONField(default=dict)
    finished_on = models.DateTimeField(null=True)

    def import_async(self):
        mailroom.queue_contact_import_batch(self)


@register_asset_store
class ContactExportAssetStore(BaseExportAssetStore):
    model = ExportContactsTask
    key = "contact_export"
    directory = "contact_exports"
    permission = "contacts.contact_export"
    extensions = ("xlsx", "csv")<|MERGE_RESOLUTION|>--- conflicted
+++ resolved
@@ -4,11 +4,7 @@
 from decimal import Decimal
 from itertools import chain
 from pathlib import Path
-<<<<<<< HEAD
-from typing import Any, Dict, List, Tuple, Set
-=======
-from typing import Any
->>>>>>> 9145c8b3
+from typing import Any, Dict, Set
 
 import iso8601
 import phonenumbers
@@ -2217,11 +2213,7 @@
     headers = ArrayField(models.CharField(max_length=255), null=True)
 
     @classmethod
-<<<<<<< HEAD
-    def try_to_parse(cls, org: Org, file, filename: str) -> Tuple[List, int, int]:
-=======
-    def try_to_parse(cls, org: Org, file, filename: str) -> tuple[list, int]:
->>>>>>> 9145c8b3
+    def try_to_parse(cls, org: Org, file, filename: str) -> tuple[list, int, int]:
         """
         Tries to parse the given file stream as an import. If successful it returns the automatic column mappings and
         total number of records. Otherwise raises a ValidationError.
@@ -2248,10 +2240,7 @@
         seen_uuids = set()
         seen_urns = set()
         num_records = 0
-<<<<<<< HEAD
         num_duplicates = 0
-=======
->>>>>>> 9145c8b3
 
         for raw_row in data:
             row = cls._parse_row(raw_row, len(mappings))
