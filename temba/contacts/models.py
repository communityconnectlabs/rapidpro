import logging
import time
from datetime import date, datetime, timedelta
from decimal import Decimal
from itertools import chain
from pathlib import Path
from typing import Any, Dict, List, Set, Tuple
from uuid import uuid4

import iso8601
import phonenumbers
import pyexcel
import pytz
import regex
from smartmin.models import SmartModel

from django.conf import settings
from django.contrib.postgres.fields import ArrayField, JSONField
from django.core.exceptions import ValidationError
from django.core.validators import validate_email
from django.db import IntegrityError, models, transaction
from django.db.models import Count, Max, Q, Sum
from django.utils import timezone
from django.utils.translation import ugettext_lazy as _

from temba import mailroom
from temba.assets.models import register_asset_store
from temba.channels.models import Channel, ChannelEvent
from temba.locations.models import AdminBoundary
from temba.mailroom import ContactSpec, modifiers, queue_populate_dynamic_group
from temba.orgs.models import Org, OrgLock
from temba.utils import chunk_list, format_number, on_transaction_commit
from temba.utils.export import BaseExportAssetStore, BaseExportTask, TableExporter
from temba.utils.models import JSONField as TembaJSONField, RequireUpdateFieldsMixin, SquashableModel, TembaModel
from temba.utils.text import decode_stream, truncate, unsnakify
from temba.utils.urns import ParsedURN, parse_urn

from .search import SearchException, elastic, parse_query

logger = logging.getLogger(__name__)


class URN:
    """
    Support class for URN strings. We differ from the strict definition of a URN (https://tools.ietf.org/html/rfc2141)
    in that:
        * We only supports URNs with scheme and path parts (no netloc, query, params or fragment)
        * Path component can be any non-blank unicode string
        * No hex escaping in URN path
    """

    DELETED_SCHEME = "deleted"
    EMAIL_SCHEME = "mailto"
    EXTERNAL_SCHEME = "ext"
    FACEBOOK_SCHEME = "facebook"
    JIOCHAT_SCHEME = "jiochat"
    LINE_SCHEME = "line"
    TEL_SCHEME = "tel"
    TELEGRAM_SCHEME = "telegram"
    TWILIO_SCHEME = "twilio"
    TWITTER_SCHEME = "twitter"
    TWITTERID_SCHEME = "twitterid"
    VIBER_SCHEME = "viber"
    VK_SCHEME = "vk"
    FCM_SCHEME = "fcm"
    WHATSAPP_SCHEME = "whatsapp"
    WECHAT_SCHEME = "wechat"
    FRESHCHAT_SCHEME = "freshchat"
    ROCKETCHAT_SCHEME = "rocketchat"

    SCHEME_CHOICES = (
        (TEL_SCHEME, _("Phone number")),
        (FACEBOOK_SCHEME, _("Facebook identifier")),
        (TWITTER_SCHEME, _("Twitter handle")),
        (TWITTERID_SCHEME, _("Twitter ID")),
        (VIBER_SCHEME, _("Viber identifier")),
        (LINE_SCHEME, _("LINE identifier")),
        (TELEGRAM_SCHEME, _("Telegram identifier")),
        (EMAIL_SCHEME, _("Email address")),
        (EXTERNAL_SCHEME, _("External identifier")),
        (JIOCHAT_SCHEME, _("JioChat identifier")),
        (WECHAT_SCHEME, _("WeChat identifier")),
        (FCM_SCHEME, _("Firebase Cloud Messaging identifier")),
        (WHATSAPP_SCHEME, _("WhatsApp identifier")),
        (FRESHCHAT_SCHEME, _("Freshchat identifier")),
        (VK_SCHEME, _("VK identifier")),
        (ROCKETCHAT_SCHEME, _("RocketChat identifier")),
    )

    VALID_SCHEMES = {s[0] for s in SCHEME_CHOICES}

    FACEBOOK_PATH_REF_PREFIX = "ref:"

    def __init__(self):  # pragma: no cover
        raise ValueError("Class shouldn't be instantiated")

    @classmethod
    def from_parts(cls, scheme, path, query=None, display=None):
        """
        Formats a URN scheme and path as single URN string, e.g. tel:+250783835665
        """
        if not scheme or (scheme not in cls.VALID_SCHEMES and scheme != cls.DELETED_SCHEME):
            raise ValueError("Invalid scheme component: '%s'" % scheme)

        if not path:
            raise ValueError("Invalid path component: '%s'" % path)

        return str(ParsedURN(scheme, path, query=query, fragment=display))

    @classmethod
    def to_parts(cls, urn):
        """
        Parses a URN string (e.g. tel:+250783835665) into a tuple of scheme and path
        """
        try:
            parsed = parse_urn(urn)
        except ValueError:
            raise ValueError("URN strings must contain scheme and path components")

        if parsed.scheme not in cls.VALID_SCHEMES and parsed.scheme != cls.DELETED_SCHEME:
            raise ValueError("URN contains an invalid scheme component: '%s'" % parsed.scheme)

        return parsed.scheme, parsed.path, parsed.query or None, parsed.fragment or None

    @classmethod
    def format(cls, urn, international=False, formatted=True):
        """
        formats this URN as a human friendly string
        """
        scheme, path, query, display = cls.to_parts(urn)

        if scheme in [cls.TEL_SCHEME, cls.WHATSAPP_SCHEME] and formatted:
            try:
                # whatsapp scheme is E164 without a leading +, add it so parsing works
                if scheme == cls.WHATSAPP_SCHEME:
                    path = "+" + path

                if path and path[0] == "+":
                    phone_format = phonenumbers.PhoneNumberFormat.NATIONAL
                    if international:
                        phone_format = phonenumbers.PhoneNumberFormat.INTERNATIONAL
                    return phonenumbers.format_number(phonenumbers.parse(path, None), phone_format)
            except phonenumbers.NumberParseException:  # pragma: no cover
                pass

        if display:
            return display

        return path

    @classmethod
    def validate(cls, urn, country_code=None):
        """
        Validates a normalized URN
        """
        try:
            scheme, path, query, display = cls.to_parts(urn)
        except ValueError:
            return False

        if scheme == cls.TEL_SCHEME:
            try:
                parsed = phonenumbers.parse(path, country_code)
                return phonenumbers.is_possible_number(parsed)
            except Exception:
                return False

        # validate twitter URNs look like handles
        elif scheme == cls.TWITTER_SCHEME:
            return regex.match(r"^[a-zA-Z0-9_]{1,15}$", path, regex.V0)

        # validate path is a number and display is a handle if present
        elif scheme == cls.TWITTERID_SCHEME:
            valid = path.isdigit()
            if valid and display:
                valid = regex.match(r"^[a-zA-Z0-9_]{1,15}$", display, regex.V0)

            return valid

        elif scheme == cls.EMAIL_SCHEME:
            try:
                validate_email(path)
                return True
            except ValidationError:
                return False

        # facebook uses integer ids or temp ref ids
        elif scheme == cls.FACEBOOK_SCHEME:
            # we don't validate facebook refs since they come from the outside
            if URN.is_path_fb_ref(path):
                return True

            # otherwise, this should be an int
            else:
                try:
                    int(path)
                    return True
                except ValueError:
                    return False

        # telegram and whatsapp use integer ids
        elif scheme in [cls.TELEGRAM_SCHEME, cls.WHATSAPP_SCHEME]:
            return regex.match(r"^[0-9]+$", path, regex.V0)

        # validate Viber URNS look right (this is a guess)
        elif scheme == cls.VIBER_SCHEME:  # pragma: needs cover
            return regex.match(r"^[a-zA-Z0-9_=]{1,24}$", path, regex.V0)

        # validate Freshchat URNS look right (this is a guess)
        elif scheme == cls.FRESHCHAT_SCHEME:  # pragma: needs cover
            return regex.match(
                r"^[0-9a-fA-F]{8}\-[0-9a-fA-F]{4}\-[0-9a-fA-F]{4}\-[0-9a-fA-F]{4}\-[0-9a-fA-F]{12}/[0-9a-fA-F]{8}\-[0-9a-fA-F]{4}\-[0-9a-fA-F]{4}\-[0-9a-fA-F]{4}\-[0-9a-fA-F]{12}$",
                path,
                regex.V0,
            )

        # anything goes for external schemes
        return True

    @classmethod
    def normalize(cls, urn, country_code=None):
        """
        Normalizes the path of a URN string. Should be called anytime looking for a URN match.
        """
        scheme, path, query, display = cls.to_parts(urn)

        norm_path = str(path).strip()

        if scheme == cls.TEL_SCHEME:
            norm_path, valid = cls.normalize_number(norm_path, country_code)
        elif scheme == cls.TWITTER_SCHEME:
            norm_path = norm_path.lower()
            if norm_path[0:1] == "@":  # strip @ prefix if provided
                norm_path = norm_path[1:]
            norm_path = norm_path.lower()  # Twitter handles are case-insensitive, so we always store as lowercase

        elif scheme == cls.TWITTERID_SCHEME:
            if display:
                display = str(display).strip().lower()
                if display and display[0] == "@":
                    display = display[1:]

        elif scheme == cls.EMAIL_SCHEME:
            norm_path = norm_path.lower()

        return cls.from_parts(scheme, norm_path, query, display)

    @classmethod
    def normalize_number(cls, number, country_code):
        """
        Normalizes the passed in number, they should be only digits, some backends prepend + and
        maybe crazy users put in dashes or parentheses in the console.

        Returns a tuple of the normalized number and whether it looks like a possible full international
        number.
        """
        # if the number ends with e11, then that is Excel corrupting it, remove it
        if number.lower().endswith("e+11") or number.lower().endswith("e+12"):
            number = number[0:-4].replace(".", "")

        # remove other characters
        number = regex.sub(r"[^0-9a-z\+]", "", number.lower(), regex.V0)

        # add on a plus if it looks like it could be a fully qualified number
        if len(number) >= 11 and number[0] not in ["+", "0"]:
            number = "+" + number

        normalized = None
        try:
            normalized = phonenumbers.parse(number, str(country_code) if country_code else None)
        except Exception:
            pass

        # now does it look plausible?
        try:
            if phonenumbers.is_possible_number(normalized):
                return (phonenumbers.format_number(normalized, phonenumbers.PhoneNumberFormat.E164), True)
        except Exception:
            pass

        # this must be a local number of some kind, just lowercase and save
        return regex.sub("[^0-9a-z]", "", number.lower(), regex.V0), False

    @classmethod
    def identity(cls, urn):
        scheme, path, query, display = URN.to_parts(urn)
        return URN.from_parts(scheme, path)

    @classmethod
    def is_path_fb_ref(cls, path):
        return path.startswith(cls.FACEBOOK_PATH_REF_PREFIX)

    @classmethod
    def from_tel(cls, path):
        return cls.from_parts(cls.TEL_SCHEME, path)

    @classmethod
    def from_twitterid(cls, id, screen_name=None):
        return cls.from_parts(cls.TWITTERID_SCHEME, id, display=screen_name)


class UserContactFieldsQuerySet(models.QuerySet):
    def collect_usage(self):
        return (
            self.annotate(
                flow_count=Count("dependent_flows", distinct=True, filter=Q(dependent_flows__is_active=True))
            )
            .annotate(
                campaign_count=Count("campaign_events", distinct=True, filter=Q(campaign_events__is_active=True))
            )
            .annotate(contactgroup_count=Count("contactgroup", distinct=True, filter=Q(contactgroup__is_active=True)))
        )

    def active_for_org(self, org):
        return self.filter(is_active=True, org=org)


class UserContactFieldsManager(models.Manager):
    def get_queryset(self):
        return UserContactFieldsQuerySet(self.model, using=self._db).filter(field_type=ContactField.FIELD_TYPE_USER)

    def create(self, **kwargs):
        kwargs["field_type"] = ContactField.FIELD_TYPE_USER

        return super().create(**kwargs)

    def count_active_for_org(self, org):
        return self.get_queryset().active_for_org(org=org).count()

    def collect_usage(self):
        return self.get_queryset().collect_usage()

    def active_for_org(self, org):
        return self.get_queryset().active_for_org(org=org)


class SystemContactFieldsManager(models.Manager):
    def get_queryset(self):
        return super().get_queryset().filter(field_type=ContactField.FIELD_TYPE_SYSTEM)

    def create(self, **kwargs):
        kwargs["field_type"] = ContactField.FIELD_TYPE_SYSTEM

        return super().create(**kwargs)


class ContactField(SmartModel):
    """
    Represents a type of field that can be put on Contacts.
    """

    MAX_KEY_LEN = 36
    MAX_LABEL_LEN = 36

    FIELD_TYPE_SYSTEM = "S"
    FIELD_TYPE_USER = "U"
    FIELD_TYPE_CHOICES = ((FIELD_TYPE_SYSTEM, "System"), (FIELD_TYPE_USER, "User"))

    TYPE_TEXT = "T"
    TYPE_NUMBER = "N"
    TYPE_DATETIME = "D"
    TYPE_STATE = "S"
    TYPE_DISTRICT = "I"
    TYPE_WARD = "W"

    TYPE_CHOICES = (
        (TYPE_TEXT, _("Text")),
        (TYPE_NUMBER, _("Number")),
        (TYPE_DATETIME, _("Date & Time")),
        (TYPE_STATE, _("State")),
        (TYPE_DISTRICT, _("District")),
        (TYPE_WARD, _("Ward")),
    )

    ENGINE_TYPES = {
        TYPE_TEXT: "text",
        TYPE_NUMBER: "number",
        TYPE_DATETIME: "datetime",
        TYPE_STATE: "state",
        TYPE_DISTRICT: "district",
        TYPE_WARD: "ward",
    }

    # fixed keys for system-fields
    KEY_ID = "id"
    KEY_NAME = "name"
    KEY_CREATED_ON = "created_on"
    KEY_LANGUAGE = "language"
    KEY_LAST_SEEN_ON = "last_seen_on"
    KEY_OPT_OUT_MSG = "opt_out_message"
    KEY_OPTED_OUT_ON = "opt_out_datetime"

    # fields that cannot be updated by user
    IMMUTABLE_FIELDS = (KEY_ID, KEY_CREATED_ON, KEY_LAST_SEEN_ON)

    SYSTEM_FIELDS = {
        KEY_ID: dict(label="ID", value_type=TYPE_NUMBER),
        KEY_NAME: dict(label="Name", value_type=TYPE_TEXT),
        KEY_CREATED_ON: dict(label="Created On", value_type=TYPE_DATETIME),
        KEY_LANGUAGE: dict(label="Language", value_type=TYPE_TEXT),
        KEY_LAST_SEEN_ON: dict(label="Last Seen On", value_type=TYPE_DATETIME),
        KEY_OPT_OUT_MSG: dict(label="Opt-Out Message", value_type=TYPE_TEXT),
        KEY_OPTED_OUT_ON: dict(label="Opt-Out Timestamp", value_type=TYPE_DATETIME),
    }

    EXPORT_KEY = "key"
    EXPORT_NAME = "name"
    EXPORT_TYPE = "type"

    uuid = models.UUIDField(unique=True, default=uuid4)

    org = models.ForeignKey(Org, on_delete=models.PROTECT, related_name="contactfields")

    label = models.CharField(verbose_name=_("Label"), max_length=MAX_LABEL_LEN)

    key = models.CharField(max_length=MAX_KEY_LEN)

    field_type = models.CharField(max_length=1, choices=FIELD_TYPE_CHOICES, default=FIELD_TYPE_USER)

    value_type = models.CharField(choices=TYPE_CHOICES, max_length=1, default=TYPE_TEXT, verbose_name=_("Field Type"))

    # how field is displayed in the UI
    show_in_table = models.BooleanField(default=False)
    priority = models.PositiveIntegerField(default=0)

    # model managers
    all_fields = models.Manager()  # this is the default manager
    user_fields = UserContactFieldsManager()
    system_fields = SystemContactFieldsManager()

    @classmethod
    def create_system_fields(cls, org):
        for key, spec in ContactField.SYSTEM_FIELDS.items():
            org.contactfields.create(
                field_type=ContactField.FIELD_TYPE_SYSTEM,
                key=key,
                label=spec["label"],
                value_type=spec["value_type"],
                show_in_table=False,
                created_by=org.created_by,
                modified_by=org.modified_by,
            )

    @classmethod
    def make_key(cls, label):
        """
        Generates a key from a label. There is no guarantee that the key is valid so should be checked with is_valid_key
        """
        key = regex.sub(r"([^a-z0-9]+)", " ", label.lower(), regex.V0)
        return regex.sub(r"([^a-z0-9]+)", "_", key.strip(), regex.V0)

    @classmethod
    def is_valid_key(cls, key):
        if not regex.match(r"^[a-z][a-z0-9_]*$", key, regex.V0):
            return False
        if key in Contact.RESERVED_FIELD_KEYS or len(key) > cls.MAX_KEY_LEN:
            return False
        return True

    @classmethod
    def is_valid_label(cls, label):
        label = label.strip()
        return regex.match(r"^[A-Za-z0-9_\- ]+$", label, regex.V0) and len(label) <= cls.MAX_LABEL_LEN

    @classmethod
    def hide_field(cls, org, user, key):
        existing = ContactField.user_fields.collect_usage().active_for_org(org=org).filter(key=key).first()

        if existing:

            if any([existing.flow_count, existing.campaign_count, existing.contactgroup_count]):
                formatted_field_use = (
                    f"F: {existing.flow_count} C: {existing.campaign_count} G: {existing.contactgroup_count}"
                )
                raise ValueError(f"Cannot delete field '{key}', it's used by: {formatted_field_use}")

            existing.is_active = False
            existing.show_in_table = False
            existing.modified_by = user
            existing.save(update_fields=("is_active", "show_in_table", "modified_by", "modified_on"))

    @classmethod
    def get_or_create(cls, org, user, key, label=None, show_in_table=None, value_type=None, priority=None):
        """
        Gets the existing contact field or creates a new field if it doesn't exist

        This method only applies to ContactField.user_fields
        """
        if label:
            label = label.strip()

        with org.lock_on(OrgLock.field, key):
            field = ContactField.user_fields.active_for_org(org=org).filter(key__iexact=key).first()

            if not field and not key and label:
                # try to lookup the existing field by label
                field = ContactField.get_by_label(org, label)

            # we have a field with a invalid key we should ignore it
            if field and not ContactField.is_valid_key(field.key):
                field = None

            if field:
                changed = False

                # update whether we show in tables if passed in
                if show_in_table is not None and show_in_table != field.show_in_table:
                    field.show_in_table = show_in_table
                    changed = True

                # update our label if we were given one
                if label and field.label != label:
                    field.label = label
                    changed = True

                # update our type if we were given one
                if value_type and field.value_type != value_type:
                    # no changing away from datetime if we have campaign events
                    if (
                        field.value_type == ContactField.TYPE_DATETIME
                        and field.campaign_events.filter(is_active=True).exists()
                    ):
                        raise ValueError("Cannot change field type for '%s' while it is used in campaigns." % key)

                    field.value_type = value_type
                    changed = True

                if priority is not None and field.priority != priority:
                    field.priority = priority
                    changed = True

                if changed:
                    field.modified_by = user
                    field.save()

            else:
                # generate a label if we don't have one
                if not label:
                    label = unsnakify(key)

                label = cls.get_unique_label(org, label)

                if not value_type:
                    value_type = ContactField.TYPE_TEXT

                if show_in_table is None:
                    show_in_table = False

                if priority is None:
                    priority = 0

                if not ContactField.is_valid_key(key):
                    raise ValueError("Field key %s has invalid characters or is a reserved field name" % key)

                field = ContactField.user_fields.create(
                    org=org,
                    key=key,
                    label=label,
                    show_in_table=show_in_table,
                    value_type=value_type,
                    created_by=user,
                    modified_by=user,
                    priority=priority,
                )

            return field

    @classmethod
    def get_unique_label(cls, org, base_label, ignore=None):
        """
        Generates a unique field label based on the given base label
        """
        label = base_label[:64].strip()

        count = 2
        while True:
            if not ContactField.user_fields.filter(org=org, label=label, is_active=True).exists():
                break

            label = "%s %d" % (base_label[:59].strip(), count)
            count += 1

        return label

    @classmethod
    def get_by_label(cls, org, label):
        return cls.user_fields.active_for_org(org=org).filter(label__iexact=label).first()

    @classmethod
    def get_by_key(cls, org, key):
        return cls.user_fields.active_for_org(org=org).filter(key=key).first()

    @classmethod
    def get_location_field(cls, org, value_type):
        return cls.user_fields.active_for_org(org=org).filter(value_type=value_type).first()

    @classmethod
    def import_fields(cls, org, user, field_defs):
        """
        Import fields from a list of exported fields
        """

        db_types = {value: key for key, value in ContactField.ENGINE_TYPES.items()}

        for field_def in field_defs:
            field_key = field_def.get(ContactField.EXPORT_KEY)
            field_name = field_def.get(ContactField.EXPORT_NAME)
            field_type = field_def.get(ContactField.EXPORT_TYPE)
            ContactField.get_or_create(org, user, key=field_key, label=field_name, value_type=db_types[field_type])

    def as_export_def(self):
        return {
            ContactField.EXPORT_KEY: self.key,
            ContactField.EXPORT_NAME: self.label,
            ContactField.EXPORT_TYPE: ContactField.ENGINE_TYPES[self.value_type],
        }

    def release(self, user):
        self.is_active = False
        self.modified_by = user
        self.save(update_fields=("is_active", "modified_on", "modified_by"))

    def __str__(self):
        return "%s" % self.label


class Contact(RequireUpdateFieldsMixin, TembaModel):
    """
    A contact represents an individual with which we can communicate and collect data
    """

    STATUS_ACTIVE = "A"  # is active in flows, campaigns etc
    STATUS_BLOCKED = "B"  # was blocked by a user and their message will always be ignored
    STATUS_STOPPED = "S"  # opted out and their messages will be ignored until they message in again
    STATUS_ARCHIVED = "V"  # user intends to delete them
    STATUS_CHOICES = (
        (STATUS_ACTIVE, "Active"),
        (STATUS_BLOCKED, "Blocked"),
        (STATUS_STOPPED, "Stopped"),
        (STATUS_ARCHIVED, "Archived"),
    )

    MAX_HISTORY = 50

    # events from sessions to include in contact history
    HISTORY_INCLUDE_EVENTS = {
        "contact_language_changed",
        "contact_field_changed",
        "contact_groups_changed",
        "contact_name_changed",
        "contact_urns_changed",
        "email_created",  # no longer generated but exists in old sessions
        "email_sent",
        "error",
        "failure",
        "input_labels_added",
        "run_result_changed",
        "ticket_opened",
    }

    org = models.ForeignKey(Org, on_delete=models.PROTECT, related_name="contacts")

    name = models.CharField(
        verbose_name=_("Name"), max_length=128, blank=True, null=True, help_text=_("The name of this contact")
    )

    language = models.CharField(
        max_length=3,
        verbose_name=_("Language"),
        null=True,
        blank=True,
        help_text=_("The preferred language for this contact"),
    )

    # custom field values for this contact, keyed by field UUID
    fields = TembaJSONField(null=True)

    status = models.CharField(max_length=1, choices=STATUS_CHOICES, default=STATUS_ACTIVE)

    # user that last modified this contact
    modified_by = models.ForeignKey(
        settings.AUTH_USER_MODEL,
        null=True,
        on_delete=models.PROTECT,
        related_name="%(app_label)s_%(class)s_modifications",
    )

    # user that created this contact
    created_by = models.ForeignKey(
        settings.AUTH_USER_MODEL, on_delete=models.PROTECT, related_name="%(app_label)s_%(class)s_creations", null=True
    )

    last_seen_on = models.DateTimeField(null=True)

    NAME = "name"
    FIRST_NAME = "first_name"
    LANGUAGE = "language"
    CREATED_ON = "created_on"
    UUID = "uuid"
    GROUPS = "groups"
    ID = "id"

    RESERVED_ATTRIBUTES = {
        ID,
        NAME,
        FIRST_NAME,
        LANGUAGE,
        GROUPS,
        UUID,
        CREATED_ON,
        "created_by",
        "modified_by",
        "is",
        "has",
    }

    # can't create custom contact fields with these keys
    RESERVED_FIELD_KEYS = RESERVED_ATTRIBUTES.union(URN.VALID_SCHEMES)

    # maximum number of contacts to release without using a background task
    BULK_RELEASE_IMMEDIATELY_LIMIT = 50

    @classmethod
    def create(
        cls, org, user, name: str, language: str, urns: List[str], fields: Dict[ContactField, str], groups: List
    ):
        fields_by_key = {f.key: v for f, v in fields.items()}
        group_uuids = [g.uuid for g in groups]

        response = mailroom.get_client().contact_create(
            org.id,
            user.id,
            ContactSpec(name=name, language=language, urns=urns, fields=fields_by_key, groups=group_uuids),
        )
        return Contact.objects.get(id=response["contact"]["id"])

    @classmethod
    def resolve(cls, channel, urn):
        """
        Resolves a contact and URN from a channel interaction. Only used for relayer endpoints.
        """
        response = mailroom.get_client().contact_resolve(channel.org_id, channel.id, urn)
        contact = Contact.objects.get(id=response["contact"]["id"])
        contact_urn = ContactURN.objects.get(id=response["urn"]["id"])
        return contact, contact_urn

    @property
    def anon_identifier(self):
        """
        The displayable identifier used in place of URNs for anonymous orgs
        """
        return "%010d" % self.id

    @property
    def user_groups(self):
        """
        Define Contact.user_groups to only refer to user groups
        """
        return self.all_groups.filter(group_type=ContactGroup.TYPE_USER_DEFINED)

    def get_scheduled_triggers(self):
        from temba.triggers.models import Trigger

        triggers = (
            Trigger.objects.select_related("schedule")
            .filter(trigger_type=Trigger.TYPE_SCHEDULE)
            .filter(schedule__next_fire__gte=timezone.now())
            .filter(Q(contacts=self) | Q(groups__contacts=self))
            .filter(is_archived=False)
        )
        return triggers

    def get_scheduled_messages(self):
        from temba.msgs.models import SystemLabel

        contact_urns = self.get_urns()
        contact_groups = self.user_groups.all()
        now = timezone.now()

        scheduled_broadcasts = SystemLabel.get_queryset(self.org, SystemLabel.TYPE_SCHEDULED)
        scheduled_broadcasts = scheduled_broadcasts.exclude(schedule__next_fire=None)
        scheduled_broadcasts = scheduled_broadcasts.filter(schedule__next_fire__gte=now)
        scheduled_broadcasts = scheduled_broadcasts.filter(
            Q(contacts__in=[self]) | Q(urns__in=contact_urns) | Q(groups__in=contact_groups)
        )

        return scheduled_broadcasts.order_by("schedule__next_fire")

    def get_history(self, after, before):
        """
        Gets this contact's history of messages, calls, runs etc in the given time window
        """
        from temba.ivr.models import IVRCall
        from temba.msgs.models import Msg, INCOMING, OUTGOING

        limit = Contact.MAX_HISTORY

        msgs = list(
            self.msgs.filter(created_on__gte=after, created_on__lt=before)
            .exclude(visibility=Msg.VISIBILITY_DELETED)
            .order_by("-created_on")
            .select_related("channel")
            .prefetch_related("channel_logs")[:limit]
        )
        msgs_in = filter(lambda m: m.direction == INCOMING, msgs)
        msgs_out = filter(lambda m: m.direction == OUTGOING, msgs)

        # and all of this contact's runs, channel events such as missed calls, scheduled events
        started_runs = (
            self.runs.filter(created_on__gte=after, created_on__lt=before)
            .exclude(flow__is_system=True)
            .order_by("-created_on")
            .select_related("flow")[:limit]
        )

        exited_runs = (
            self.runs.filter(exited_on__gte=after, exited_on__lt=before)
            .exclude(flow__is_system=True)
            .exclude(exit_type=None)
            .order_by("-created_on")
            .select_related("flow")[:limit]
        )

        channel_events = (
            self.channel_events.filter(created_on__gte=after, created_on__lt=before)
            .order_by("-created_on")
            .select_related("channel")[:limit]
        )

        campaign_events = (
            self.campaign_fires.filter(fired__gte=after, fired__lt=before)
            .exclude(fired=None)
            .order_by("-fired")
            .select_related("event__campaign")[:limit]
        )

        webhook_results = self.webhook_results.filter(created_on__gte=after, created_on__lt=before).order_by(
            "-created_on"
        )[:limit]

        calls = (
            IVRCall.objects.filter(contact=self, created_on__gte=after, created_on__lt=before)
            .filter(status__in=[IVRCall.BUSY, IVRCall.FAILED, IVRCall.NO_ANSWER, IVRCall.CANCELED, IVRCall.COMPLETED])
            .order_by("-created_on")
            .select_related("channel")[:limit]
        )

        transfers = self.airtime_transfers.filter(created_on__gte=after, created_on__lt=before).order_by(
            "-created_on"
        )[:limit]

        session_events = self.get_session_events(after, before, Contact.HISTORY_INCLUDE_EVENTS)

        # wrap items, chain and sort by time
        events = chain(
            [{"type": "msg_created", "created_on": m.created_on, "obj": m} for m in msgs_out],
            [{"type": "msg_received", "created_on": m.created_on, "obj": m} for m in msgs_in],
            [{"type": "flow_entered", "created_on": r.created_on, "obj": r} for r in started_runs],
            [{"type": "flow_exited", "created_on": r.exited_on, "obj": r} for r in exited_runs],
            [{"type": "channel_event", "created_on": e.created_on, "obj": e} for e in channel_events],
            [{"type": "campaign_fired", "created_on": f.fired, "obj": f} for f in campaign_events],
            [{"type": "webhook_called", "created_on": r.created_on, "obj": r} for r in webhook_results],
            [{"type": "call_started", "created_on": c.created_on, "obj": c} for c in calls],
            [{"type": "airtime_transferred", "created_on": t.created_on, "obj": t} for t in transfers],
            session_events,
        )

        return sorted(events, key=lambda i: i["created_on"], reverse=True)[:limit]

    def get_session_events(self, after, before, types):
        """
        Extracts events from this contacts sessions that overlap with the given time window
        """
        sessions = self.sessions.filter(
            Q(created_on__gte=after, created_on__lt=before) | Q(ended_on__gte=after, ended_on__lt=before)
        )
        events = []
        for session in sessions:
            for run in session.output.get("runs", []):
                for event in run.get("events", []):
                    event["session_uuid"] = str(session.uuid)
                    event["created_on"] = iso8601.parse_date(event["created_on"])

                    if event["type"] in types and after <= event["created_on"] < before:
                        events.append(event)

        return events

    def get_field_json(self, field):
        """
        Returns the JSON (as a dict) value for this field, or None if there is no value
        """
        assert field.field_type == ContactField.FIELD_TYPE_USER, f"not supported for system field {field.key}"

        return self.fields.get(str(field.uuid)) if self.fields else None

    def get_field_serialized(self, field):
        """
        Given the passed in contact field object, returns the value (as a string) for this contact or None.
        """
        json_value = self.get_field_json(field)
        if not json_value:
            return

        engine_type = ContactField.ENGINE_TYPES[field.value_type]

        if field.value_type == ContactField.TYPE_NUMBER:
            dec_value = json_value.get(engine_type, json_value.get("decimal"))
            return format_number(Decimal(dec_value)) if dec_value is not None else None

        return json_value.get(engine_type)

    def get_field_value(self, field):
        """
        Given the passed in contact field object, returns the value (as a string, decimal, datetime, AdminBoundary)
        for this contact or None.
        """
        if field.field_type == ContactField.FIELD_TYPE_USER:
            string_value = self.get_field_serialized(field)
            if string_value is None:
                return None

            if field.value_type == ContactField.TYPE_TEXT:
                return string_value
            elif field.value_type == ContactField.TYPE_DATETIME:
                return iso8601.parse_date(string_value)
            elif field.value_type == ContactField.TYPE_NUMBER:
                return Decimal(string_value)
            elif field.value_type in [ContactField.TYPE_STATE, ContactField.TYPE_DISTRICT, ContactField.TYPE_WARD]:
                return AdminBoundary.get_by_path(self.org, string_value)

        elif field.field_type == ContactField.FIELD_TYPE_SYSTEM:
            if field.key == "created_on":
                return self.created_on
            if field.key == "last_seen_on":
                return self.last_seen_on
            elif field.key == "language":
                return self.language
            elif field.key == "name":
                return self.name
            else:
                raise ValueError(f"System contact field '{field.key}' is not supported")

        else:  # pragma: no cover
            raise ValueError(f"Unhandled ContactField type '{field.field_type}'.")

    def get_field_display(self, field):
        """
        Returns the display value for the passed in field, or empty string if None
        """
        value = self.get_field_value(field)
        if value is None:
            return ""

        if field.value_type == ContactField.TYPE_DATETIME:
            return self.org.format_datetime(value)
        elif field.value_type == ContactField.TYPE_NUMBER:
            return format_number(value)
        elif (
            field.value_type in [ContactField.TYPE_STATE, ContactField.TYPE_DISTRICT, ContactField.TYPE_WARD] and value
        ):
            return value.name
        else:
            return str(value)

    def update(self, name: str, language: str) -> List[modifiers.Modifier]:
        """
        Updates attributes of this contact
        """
        mods = []
        if (self.name or "") != (name or ""):
            mods.append(modifiers.Name(name or ""))

        if (self.language or "") != (language or ""):
            mods.append(modifiers.Language(language or ""))

        return mods

    def update_fields(self, values: Dict[ContactField, str]) -> List[modifiers.Modifier]:
        """
        Updates custom field values of this contact
        """
        mods = []

        for field, value in values.items():
            field_ref = modifiers.FieldRef(key=field.key, name=field.label)
            mods.append(modifiers.Field(field=field_ref, value=value))

        return mods

    def update_static_groups(self, groups) -> List[modifiers.Modifier]:
        """
        Updates the static groups for this contact to match the provided list
        """
        assert not [g for g in groups if g.is_dynamic], "can't update membership of a dynamic group"

        current = self.user_groups.filter(query=None)

        # figure out our diffs, what groups need to be added or removed
        to_remove = [g for g in current if g not in groups]
        to_add = [g for g in groups if g not in current]

        def refs(gs):
            return [modifiers.GroupRef(uuid=str(g.uuid), name=g.name) for g in gs]

        mods = []

        if to_remove:
            mods.append(modifiers.Groups(groups=refs(to_remove), modification="remove"))
        if to_add:
            mods.append(modifiers.Groups(groups=refs(to_add), modification="add"))

        return mods

    def update_urns(self, urns: List[str]) -> List[modifiers.Modifier]:
        return [modifiers.URNs(urns=urns, modification="set")]

    def modify(self, user, mods: List[modifiers.Modifier], refresh=True):
        self.bulk_modify(user, [self], mods)
        if refresh:
            self.refresh_from_db()

    @classmethod
    def bulk_modify(cls, user, contacts, mods: List[modifiers.Modifier]):
        if not contacts:
            return

        org = contacts[0].org
        client = mailroom.get_client()
        try:
            response = client.contact_modify(org.id, user.id, [c.id for c in contacts], mods)
        except mailroom.MailroomException as e:
            logger.error(f"Contact update failed: {str(e)}", exc_info=True)
            raise e

        def modified(contact):
            return len(response.get(contact.id, {}).get("events", [])) > 0

        return [c.id for c in contacts if modified(c)]

    @classmethod
    def from_urn(cls, org, urn_as_string, country=None):
        """
        Looks up a contact by a URN string (which will be normalized)
        """
        try:
            urn_obj = ContactURN.lookup(org, urn_as_string, country)
        except ValueError:
            return None

        if urn_obj and urn_obj.contact and urn_obj.contact.is_active:
            return urn_obj.contact
        else:
            return None

    @classmethod
    def bulk_change_status(cls, user, contacts, status):
        cls.bulk_modify(user, contacts, [modifiers.Status(status=status)])

    @classmethod
    def bulk_change_group(cls, user, contacts, group, add: bool):
        mod = modifiers.Groups(
            groups=[modifiers.GroupRef(uuid=str(group.uuid), name=group.name)], modification="add" if add else "remove"
        )
        cls.bulk_modify(user, contacts, mods=[mod])

    @classmethod
    def apply_action_block(cls, user, contacts):
        cls.bulk_change_status(user, contacts, modifiers.Status.BLOCKED)

    @classmethod
    def apply_action_archive(cls, user, contacts):
        cls.bulk_change_status(user, contacts, modifiers.Status.ARCHIVED)

    @classmethod
    def apply_action_restore(cls, user, contacts):
        cls.bulk_change_status(user, contacts, modifiers.Status.ACTIVE)

    @classmethod
    def apply_action_label(cls, user, contacts, group):
        cls.bulk_change_group(user, contacts, group, add=True)

    @classmethod
    def apply_action_unlabel(cls, user, contacts, group):
        cls.bulk_change_group(user, contacts, group, add=False)

    @classmethod
    def apply_action_delete(cls, user, contacts):
        if len(contacts) <= cls.BULK_RELEASE_IMMEDIATELY_LIMIT:
            for contact in contacts:
                contact.release(user)
        else:
            from .tasks import release_contacts

            on_transaction_commit(lambda: release_contacts.delay(user.id, [c.id for c in contacts]))

    def block(self, user):
        """
        Blocks this contact removing it from all non-dynamic groups
        """

        Contact.bulk_change_status(user, [self], modifiers.Status.BLOCKED)
        self.refresh_from_db()

    def stop(self, user):
        """
        Marks this contact has stopped, removing them from all groups.
        """

        Contact.bulk_change_status(user, [self], modifiers.Status.STOPPED)
        self.refresh_from_db()

    def archive(self, user):
        """
        Blocks this contact removing it from all non-dynamic groups
        """

        Contact.bulk_change_status(user, [self], modifiers.Status.ARCHIVED)
        self.refresh_from_db()

    def restore(self, user):
        """
        Restores a contact to active, re-adding them to any dynamic groups they belong to
        """

        Contact.bulk_change_status(user, [self], modifiers.Status.ACTIVE)
        self.refresh_from_db()

    def release(self, user, *, full=True, immediately=False):
        """
        Marks this contact for deletion
        """
        with transaction.atomic():
            # prep our urns for deletion so our old path creates a new urn
            for urn in self.urns.all():
                path = str(uuid4())
                urn.identity = f"{URN.DELETED_SCHEME}:{path}"
                urn.path = path
                urn.scheme = URN.DELETED_SCHEME
                urn.channel = None
                urn.save(update_fields=("identity", "path", "scheme", "channel"))

            # remove from all static and dynamic groups
            for group in self.user_groups.all():
                group.contacts.remove(self)

            # delete any unfired campaign event fires
            self.campaign_fires.filter(fired=None).delete()

            # now deactivate the contact itself
            self.is_active = False
            self.name = None
            self.fields = None
            self.modified_by = user
            self.save(update_fields=("name", "is_active", "fields", "modified_by", "modified_on"))

        # if we are removing everything do so
        if full:
            if immediately:
                self._full_release()
            else:
                from .tasks import full_release_contact

                full_release_contact.delay(self.id)

    def _full_release(self):
        with transaction.atomic():

            # release our messages
            for msg in self.msgs.all():
                msg.release()

            # any urns currently owned by us
            for urn in self.urns.all():

                # release any messages attached with each urn,
                # these could include messages that began life
                # on a different contact
                for msg in urn.msgs.all():
                    msg.release()

                # same thing goes for connections
                for conn in urn.connections.all():
                    conn.release()

                urn.release()

            # release our channel events
            for event in self.channel_events.all():  # pragma: needs cover
                event.release()

            # release our runs too
            for run in self.runs.all():
                run.release()

            for session in self.sessions.all():
                session.release()

            for conn in self.connections.all():  # pragma: needs cover
                conn.release()

            # and any event fire history
            self.campaign_fires.all().delete()

            # take us out of broadcast addressed contacts
            for broadcast in self.addressed_broadcasts.all():
                broadcast.contacts.remove(self)

    @classmethod
    def bulk_cache_initialize(cls, org, contacts):
        """
        Performs optimizations on our contacts to prepare them to send. This includes loading all our contact fields for
        variable substitution.
        """
        if not contacts:
            return

        contact_map = dict()
        for contact in contacts:
            contact_map[contact.id] = contact
            # initialize URN list cache
            setattr(contact, "_urns_cache", list())

        # cache all URN values (a priority ordered list on each contact)
        urns = ContactURN.objects.filter(contact__in=contact_map.keys()).order_by("contact", "-priority", "pk")
        for urn in urns:
            contact = contact_map[urn.contact_id]
            getattr(contact, "_urns_cache").append(urn)

        # set the cache initialize as correct
        for contact in contacts:
            contact.org = org
            setattr(contact, "__cache_initialized", True)

    def get_urns(self):
        """
        Gets all URNs ordered by priority
        """
        cache_attr = "_urns_cache"
        if hasattr(self, cache_attr):
            return getattr(self, cache_attr)

        urns = self.urns.order_by("-priority", "pk")
        setattr(self, cache_attr, urns)
        return urns

    def get_urn(self, schemes=None):
        """
        Gets the highest priority matching URN for this contact. Schemes may be a single scheme or a set/list/tuple
        """
        if isinstance(schemes, str):
            schemes = (schemes,)

        urns = self.get_urns()

        if schemes is not None:
            for urn in urns:
                if urn.scheme in schemes:
                    return urn
            return None
        else:
            # otherwise return highest priority of any scheme
            return urns[0] if urns else None

    def get_display(self, org=None, formatted=True, short=False, for_expressions=False):
        """
        Gets a displayable name or URN for the contact. If available, org can be provided to avoid having to fetch it
        again based on the contact.
        """
        if not org:
            org = self.org

        if self.name:
            res = self.name
        elif org.is_anon:
            res = self.id if for_expressions else self.anon_identifier
        else:
            res = self.get_urn_display(org=org, formatted=formatted)

        return truncate(res, 20) if short else res

    def get_urn_display(self, org=None, scheme=None, formatted=True, international=False):
        """
        Gets a displayable URN for the contact. If available, org can be provided to avoid having to fetch it again
        based on the contact.
        """
        if not org:
            org = self.org

        urn = self.get_urn(scheme)

        if not urn:
            return ""

        if org.is_anon:
            return ContactURN.ANON_MASK

        return urn.get_display(org=org, formatted=formatted, international=international) if urn else ""

    def __str__(self):
        return self.get_display()


class ContactURN(models.Model):
    """
    A Universal Resource Name used to uniquely identify contacts, e.g. tel:+1234567890 or twitter:example
    """

    # schemes that support "new conversation" triggers
    SCHEMES_SUPPORTING_NEW_CONVERSATION = {URN.FACEBOOK_SCHEME, URN.VIBER_SCHEME, URN.TELEGRAM_SCHEME}
    SCHEMES_SUPPORTING_REFERRALS = {URN.FACEBOOK_SCHEME}  # schemes that support "referral" triggers

    # mailroom sets priorites like 1000, 999, ...
    PRIORITY_HIGHEST = 1000

    ANON_MASK = "*" * 8  # Returned instead of URN values for anon orgs
    ANON_MASK_HTML = "•" * 8  # Pretty HTML version of anon mask

    org = models.ForeignKey(Org, related_name="urns", on_delete=models.PROTECT)
    contact = models.ForeignKey(Contact, on_delete=models.PROTECT, null=True, related_name="urns")

    # the scheme and path which together should be unique
    identity = models.CharField(max_length=255)

    # individual parts of the URN
    scheme = models.CharField(max_length=128)
    path = models.CharField(max_length=255)
    display = models.CharField(max_length=255, null=True)

    priority = models.IntegerField(default=PRIORITY_HIGHEST)

    # the channel affinity of this URN
    channel = models.ForeignKey(Channel, related_name="urns", on_delete=models.PROTECT, null=True)

    # optional authentication information stored on this URN
    auth = models.TextField(null=True)

    @classmethod
    def get_or_create(cls, org, contact, urn_as_string, channel=None, auth=None, priority=PRIORITY_HIGHEST):
        urn = cls.lookup(org, urn_as_string)

        # not found? create it
        if not urn:
            try:
                with transaction.atomic():
                    urn = cls.create(org, contact, urn_as_string, channel=channel, priority=priority, auth=auth)
            except IntegrityError:
                urn = cls.lookup(org, urn_as_string)

        return urn

    @classmethod
    def create(cls, org, contact, urn_as_string, channel=None, priority=PRIORITY_HIGHEST, auth=None):
        scheme, path, query, display = URN.to_parts(urn_as_string)
        urn_as_string = URN.from_parts(scheme, path)

        return cls.objects.create(
            org=org,
            contact=contact,
            priority=priority,
            channel=channel,
            auth=auth,
            scheme=scheme,
            path=path,
            identity=urn_as_string,
            display=display,
        )

    @classmethod
    def lookup(cls, org, urn_as_string, country_code=None, normalize=True):
        """
        Looks up an existing URN by a formatted URN string, e.g. "tel:+250234562222"
        """
        if normalize:
            urn_as_string = URN.normalize(urn_as_string, country_code)

        identity = URN.identity(urn_as_string)
        (scheme, path, query, display) = URN.to_parts(urn_as_string)

        existing = cls.objects.filter(org=org, identity=identity).select_related("contact").first()

        # is this a TWITTER scheme? check TWITTERID scheme by looking up by display
        if scheme == URN.TWITTER_SCHEME:
            twitterid_urn = (
                cls.objects.filter(org=org, scheme=URN.TWITTERID_SCHEME, display=path)
                .select_related("contact")
                .first()
            )
            if twitterid_urn:
                return twitterid_urn

        return existing

    def release(self):
        for event in ChannelEvent.objects.filter(contact_urn=self):
            event.release()
        self.delete()

    def ensure_number_normalization(self, country_code):
        """
        Tries to normalize our phone number from a possible 10 digit (0788 383 383) to a 12 digit number
        with country code (+250788383383) using the country we now know about the channel.
        """
        number = self.path

        if number and not number[0] == "+" and country_code:
            (norm_number, valid) = URN.normalize_number(number, country_code)

            # don't trounce existing contacts with that country code already
            norm_urn = URN.from_tel(norm_number)
            if not ContactURN.objects.filter(identity=norm_urn, org_id=self.org_id).exclude(id=self.id):
                self.identity = norm_urn
                self.path = norm_number
                self.save(update_fields=["identity", "path"])

        return self

    @classmethod
    def derive_country_from_tel(cls, phone, country=None):
        """
        Given a phone number in E164 returns the two letter country code for it.  ex: +250788383383 -> RW
        """
        try:
            parsed = phonenumbers.parse(phone, country)
            return phonenumbers.region_code_for_number(parsed)
        except Exception:
            return None

    def get_display(self, org=None, international=False, formatted=True):
        """
        Gets a representation of the URN for display
        """
        if not org:
            org = self.org

        if org.is_anon:
            return self.ANON_MASK

        return URN.format(self.urn, international=international, formatted=formatted)

    @property
    def urn(self):
        """
        Returns a full representation of this contact URN as a string
        """
        return URN.from_parts(self.scheme, self.path, display=self.display)

    def __str__(self):  # pragma: no cover
        return self.urn

    class Meta:
        unique_together = ("identity", "org")
        ordering = ("-priority", "id")


class SystemContactGroupManager(models.Manager):
    def get_queryset(self):
        return super().get_queryset().exclude(group_type=ContactGroup.TYPE_USER_DEFINED)


class UserContactGroupManager(models.Manager):
    def get_queryset(self):
        return super().get_queryset().filter(group_type=ContactGroup.TYPE_USER_DEFINED, is_active=True)


class ContactGroup(TembaModel):
    """
    A static or dynamic group of contacts
    """

    MAX_NAME_LEN = 64

    TYPE_ACTIVE = "A"
    TYPE_BLOCKED = "B"
    TYPE_STOPPED = "S"
    TYPE_ARCHIVED = "V"
    TYPE_USER_DEFINED = "U"

    TYPE_CHOICES = (
        (TYPE_ACTIVE, "Active"),
        (TYPE_BLOCKED, "Blocked"),
        (TYPE_STOPPED, "Stopped"),
        (TYPE_ARCHIVED, "Archived"),
        (TYPE_USER_DEFINED, "User Defined Groups"),
    )

    STATUS_INITIALIZING = "I"  # group has been created but not yet (re)evaluated
    STATUS_EVALUATING = "V"  # a task is currently (re)evaluating this group
    STATUS_READY = "R"  # group is ready for use

    # single char flag, human readable name, API readable name
    STATUS_CONFIG = (
        (STATUS_INITIALIZING, _("Initializing"), "initializing"),
        (STATUS_EVALUATING, _("Evaluating"), "evaluating"),
        (STATUS_READY, _("Ready"), "ready"),
    )

    STATUS_CHOICES = [(s[0], s[1]) for s in STATUS_CONFIG]

    REEVALUATE_LOCK_KEY = "contactgroup_reevaluating_%d"

    EXPORT_UUID = "uuid"
    EXPORT_NAME = "name"
    EXPORT_QUERY = "query"

    org = models.ForeignKey(Org, on_delete=models.PROTECT, related_name="all_groups")

    name = models.CharField(
        verbose_name=_("Name"), max_length=MAX_NAME_LEN, help_text=_("The name of this contact group")
    )

    group_type = models.CharField(max_length=1, choices=TYPE_CHOICES, default=TYPE_USER_DEFINED)

    status = models.CharField(max_length=1, choices=STATUS_CHOICES, default=STATUS_INITIALIZING)

    contacts = models.ManyToManyField(Contact, related_name="all_groups")

    # fields used by smart groups
    query = models.TextField(null=True, verbose_name=_("Query"), help_text=_("The membership query for this group"))
    query_fields = models.ManyToManyField(ContactField)

    # define some custom managers to do the filtering of user / system groups for us
    all_groups = models.Manager()
    system_groups = SystemContactGroupManager()
    user_groups = UserContactGroupManager()

    @classmethod
    def create_system_groups(cls, org):
        """
        Creates our system groups for the given organization so that we can keep track of counts etc..
        """
        org.all_groups.create(
            name="Active", group_type=ContactGroup.TYPE_ACTIVE, created_by=org.created_by, modified_by=org.modified_by
        )
        org.all_groups.create(
            name="Blocked",
            group_type=ContactGroup.TYPE_BLOCKED,
            created_by=org.created_by,
            modified_by=org.modified_by,
        )
        org.all_groups.create(
            name="Stopped",
            group_type=ContactGroup.TYPE_STOPPED,
            created_by=org.created_by,
            modified_by=org.modified_by,
        )
        org.all_groups.create(
            name="Archived",
            group_type=ContactGroup.TYPE_ARCHIVED,
            created_by=org.created_by,
            modified_by=org.modified_by,
        )

    @classmethod
    def get_user_group_by_name(cls, org, name):
        """
        Returns the user group with the passed in name
        """
        return cls.user_groups.filter(name__iexact=cls.clean_name(name), org=org, is_active=True).first()

    @classmethod
    def get_user_groups(cls, org, dynamic=None, ready_only=True):
        """
        Gets all user groups for the given org - optionally filtering by dynamic vs static
        """
        groups = cls.user_groups.filter(org=org, is_active=True)
        if dynamic is not None:
            groups = groups.filter(query=None) if dynamic is False else groups.exclude(query=None)
        if ready_only:
            groups = groups.filter(status=ContactGroup.STATUS_READY)

        return groups

    @classmethod
    def get_or_create(cls, org, user, name, query=None, uuid=None, parsed_query=None):
        existing = None

        if uuid:
            existing = ContactGroup.user_groups.filter(uuid=uuid, org=org, is_active=True).first()

        if not existing and name:
            existing = ContactGroup.get_user_group_by_name(org, name)

        if existing:
            return existing

        assert name, "can't create group without a name"

        if query:
            return cls.create_dynamic(org, user, name, query, parsed_query=parsed_query)
        else:
            return cls.create_static(org, user, name)

    @classmethod
    def create_static(cls, org, user, name, *, status=STATUS_READY):
        """
        Creates a static group whose members will be manually added and removed
        """
        return cls._create(org, user, name, status=status)

    @classmethod
    def create_dynamic(cls, org, user, name, query, evaluate=True, parsed_query=None):
        """
        Creates a dynamic group with the given query, e.g. gender=M
        """
        if not query:
            raise ValueError("Query cannot be empty for a smart group")

        group = cls._create(org, user, name, ContactGroup.STATUS_INITIALIZING, query=query)
        group.update_query(query=query, reevaluate=evaluate, parsed=parsed_query)
        return group

    @classmethod
    def _create(cls, org, user, name, status, query=None):
        full_group_name = cls.clean_name(name)

        if not cls.is_valid_name(full_group_name):
            raise ValueError("Invalid group name: %s" % name)

        # look for name collision and append count if necessary
        existing = cls.get_user_group_by_name(org, full_group_name)

        count = 2
        while existing:
            full_group_name = "%s %d" % (name, count)
            existing = cls.get_user_group_by_name(org, full_group_name)
            count += 1

        return cls.user_groups.create(
            org=org, name=full_group_name, query=query, status=status, created_by=user, modified_by=user
        )

    @classmethod
    def clean_name(cls, name):
        """
        Returns a normalized name for the passed in group name
        """
        return None if name is None else name.strip()[: cls.MAX_NAME_LEN]

    @classmethod
    def is_valid_name(cls, name):
        # don't allow empty strings, blanks, initial or trailing whitespace
        if not name or name.strip() != name:
            return False

        if len(name) > cls.MAX_NAME_LEN:
            return False

        # first character must be a word char
        return regex.match(r"\w", name[0], flags=regex.UNICODE)

    def update_query(self, query, reevaluate=True, parsed=None):
        """
        Updates the query for a dynamic group
        """

        if not self.is_dynamic:
            raise ValueError("Cannot update query on a non-smart group")
        if self.status == ContactGroup.STATUS_EVALUATING:
            raise ValueError("Cannot update query on a group which is currently re-evaluating")

        try:
            if not parsed:
                parsed = parse_query(self.org, query)

            if not parsed.metadata.allow_as_group:
                raise ValueError(f"Cannot use query '{query}' as a smart group")

            self.query = parsed.query
            self.status = ContactGroup.STATUS_INITIALIZING
            self.save(update_fields=("query", "status"))

            self.query_fields.clear()

            # build our list of the fields we are dependent on
            field_keys = [f["key"] for f in parsed.metadata.fields]
            field_ids = []
            for c in ContactField.all_fields.filter(org=self.org, is_active=True, key__in=field_keys).only("id"):
                field_ids.append(c.id)

            # and add them as dependencies
            self.query_fields.add(*field_ids)

        except SearchException as e:
            raise ValueError(str(e))

        # start background task to re-evaluate who belongs in this group
        if reevaluate:
            on_transaction_commit(lambda: queue_populate_dynamic_group(self))

    @classmethod
    def get_system_group_counts(cls, org, group_types=None):
        """
        Gets all system label counts by type for the given org
        """
        groups = cls.system_groups.filter(org=org)
        if group_types:
            groups = groups.filter(group_type__in=group_types)

        return {g.group_type: g.get_member_count() for g in groups}

    def get_member_count(self):
        """
        Returns the number of active and non-test contacts in the group
        """
        return ContactGroupCount.get_totals([self])[self]

    def release(self):
        """
        Releases (i.e. deletes) this group, removing all contacts and marking as inactive
        """

        # if group is still active, deactivate it
        if self.is_active is True:
            self.is_active = False
            self.save(update_fields=("is_active",))

        # delete all counts for this group
        self.counts.all().delete()

        # get the automatically generated M2M model
        ContactGroupContacts = self.contacts.through

        # grab the ids of all our m2m related rows
        contactgroup_contact_ids = ContactGroupContacts.objects.filter(contactgroup_id=self.id).values_list(
            "id", flat=True
        )

        for id_batch in chunk_list(contactgroup_contact_ids, 1000):
            ContactGroupContacts.objects.filter(id__in=id_batch).delete()

        # delete any event fires related to our group
        from temba.campaigns.models import EventFire

        eventfire_ids = EventFire.objects.filter(event__campaign__group=self, fired=None).values_list("id", flat=True)

        for id_batch in chunk_list(eventfire_ids, 1000):
            EventFire.objects.filter(id__in=id_batch).delete()

        # mark any triggers that operate only on this group as inactive
        from temba.triggers.models import Trigger

        Trigger.objects.filter(is_active=True, groups=self).update(is_active=False, is_archived=True)

        # deactivate any campaigns that are related to this group
        from temba.campaigns.models import Campaign

        Campaign.objects.filter(is_active=True, group=self).update(is_active=False, is_archived=True)

    @property
    def is_dynamic(self):
        return self.query is not None

    @classmethod
    def import_groups(cls, org, user, group_defs, dependency_mapping):
        """
        Import groups from a list of exported groups
        """

        for group_def in group_defs:
            group_uuid = group_def.get(ContactGroup.EXPORT_UUID)
            group_name = group_def.get(ContactGroup.EXPORT_NAME)
            group_query = group_def.get(ContactGroup.EXPORT_QUERY)

            parsed_query = None
            if group_query:
                parsed_query = parse_query(org, group_query)
                for field_ref in parsed_query.metadata.fields:
                    ContactField.get_or_create(org, user, key=field_ref["key"])

            group = ContactGroup.get_or_create(
                org, user, group_name, group_query, uuid=group_uuid, parsed_query=parsed_query
            )

            dependency_mapping[group_uuid] = str(group.uuid)

    def as_export_ref(self):
        return {ContactGroup.EXPORT_UUID: str(self.uuid), ContactGroup.EXPORT_NAME: self.name}

    def as_export_def(self):
        return {
            ContactGroup.EXPORT_UUID: str(self.uuid),
            ContactGroup.EXPORT_NAME: self.name,
            ContactGroup.EXPORT_QUERY: self.query,
        }

    def update_flows(self):
        """
        Update flow steps with the actual contact group name.
        """
        flows = self.dependent_flows.all()

        def process_node(node):
            data_updated = False
            flow_types = {"add_contact_groups", "remove_contact_groups", "send_broadcast", "start_session"}
            node_action_types = {action.get("type") for action in node.get("actions", [])}
            action_type_match = bool(node_action_types and node_action_types.intersection(flow_types))
            if action_type_match:
                for action in node.get("actions", []):
                    if action.get("type") in flow_types:
                        for group in action.get("groups", []):
                            if group.get("uuid") == self.uuid:
                                group["name"] = self.name
                                data_updated = True

            router_type_match = node.get("router", {}).get("operand", "") == "@contact.groups"
            if router_type_match:
                categories = {category["uuid"]: category for category in node.get("router", {}).get("categories", [])}
                for case in node.get("router", {}).get("cases", []):
                    if case.get("type") == "has_group" and case.get("arguments", [""])[0] == self.uuid:
                        case["arguments"][1] = self.name
                        categories.get(case.get("category_uuid"), {})["name"] = self.name
                        data_updated = True
            return data_updated

        for flow in flows:
            flow_revision = flow.revisions.order_by("revision").last()
            if any(list(map(process_node, flow_revision.definition.get("nodes", [])))):
                flow_revision.save()

    def analytics_json(self):
        member_count = self.get_member_count()
        if member_count > 0:
            return dict(name=self.name, id=self.pk, count=member_count)

    def __str__(self):
        return self.name


class ContactGroupCount(SquashableModel):
    """
    Maintains counts of contact groups. These are calculated via triggers on the database and squashed
    by a recurring task.
    """

    SQUASH_OVER = ("group_id",)

    group = models.ForeignKey(ContactGroup, on_delete=models.PROTECT, related_name="counts", db_index=True)
    count = models.IntegerField(default=0)

    COUNTED_TYPES = [
        ContactGroup.TYPE_ACTIVE,
        ContactGroup.TYPE_BLOCKED,
        ContactGroup.TYPE_STOPPED,
        ContactGroup.TYPE_ARCHIVED,
    ]

    @classmethod
    def get_squash_query(cls, distinct_set):
        sql = """
        WITH deleted as (
            DELETE FROM %(table)s WHERE "group_id" = %%s RETURNING "count"
        )
        INSERT INTO %(table)s("group_id", "count", "is_squashed")
        VALUES (%%s, GREATEST(0, (SELECT SUM("count") FROM deleted)), TRUE);
        """ % {
            "table": cls._meta.db_table
        }

        return sql, (distinct_set.group_id,) * 2

    @classmethod
    def total_for_org(cls, org):
        count = cls.objects.filter(group__org=org, group__group_type__in=ContactGroupCount.COUNTED_TYPES).aggregate(
            count=Sum("count")
        )
        return count["count"] if count["count"] else 0

    @classmethod
    def get_totals(cls, groups):
        """
        Gets total counts for all the given groups
        """
        counts = cls.objects.filter(group__in=groups)
        counts = counts.values("group").order_by("group").annotate(count_sum=Sum("count"))
        counts_by_group_id = {c["group"]: c["count_sum"] for c in counts}
        return {g: counts_by_group_id.get(g.id, 0) for g in groups}

    @classmethod
    def populate_for_group(cls, group):
        # remove old ones
        ContactGroupCount.objects.filter(group=group).delete()

        # calculate our count for the group
        count = group.contacts.all().count()

        # insert updated count, returning it
        return ContactGroupCount.objects.create(group=group, count=count)

    def __str__(self):  # pragma: needs cover
        return "ContactGroupCount[%d:%d]" % (self.group_id, self.count)


class ExportContactsTask(BaseExportTask):
    analytics_key = "contact_export"
    email_subject = "Your contacts export from %s is ready"
    email_template = "contacts/email/contacts_export_download"

    group = models.ForeignKey(
        ContactGroup,
        on_delete=models.PROTECT,
        null=True,
        related_name="exports",
        help_text=_("The unique group to export"),
    )

    group_memberships = models.ManyToManyField(ContactGroup)

    search = models.TextField(null=True, blank=True, help_text=_("The search query"))

    @classmethod
    def create(cls, org, user, group=None, search=None, group_memberships=()):
        export = cls.objects.create(org=org, group=group, search=search, created_by=user, modified_by=user)
        export.group_memberships.add(*group_memberships)
        return export

    def get_export_fields_and_schemes(self):
        fields = [
            dict(label="Contact UUID", key=Contact.UUID, id=0, field=None, urn_scheme=None),
            dict(label="Name", key=ContactField.KEY_NAME, id=0, field=None, urn_scheme=None),
            dict(label="Language", key=ContactField.KEY_LANGUAGE, id=0, field=None, urn_scheme=None),
            dict(label="Created On", key=ContactField.KEY_CREATED_ON, id=0, field=None, urn_scheme=None),
            dict(label="Groups", key="group_membership", id=0, field=None, urn_scheme=None),
        ]

        # anon orgs also get an ID column that is just the PK
        if self.org.is_anon:
            fields = [dict(label="ID", key=ContactField.KEY_ID, id=0, field=None, urn_scheme=None)] + fields

        scheme_counts = dict()
        if not self.org.is_anon:
            schemes_in_use = sorted(
                list(self.org.urns.order_by().exclude(scheme="deleted").values_list("scheme", flat=True).distinct())
            )
            scheme_contact_max = {}

            # for each scheme used by this org, calculate the max number of URNs owned by a single contact
            for scheme in schemes_in_use:
                scheme_contact_max[scheme] = (
                    self.org.urns.filter(scheme=scheme)
                    .exclude(contact=None)
                    .values("contact")
                    .annotate(count=Count("contact"))
                    .aggregate(Max("count"))["count__max"]
                )

            for scheme in schemes_in_use:
                contact_max = scheme_contact_max.get(scheme) or 0
                for i in range(contact_max):
                    fields.append(
                        dict(
                            label=f"URN:{scheme.capitalize()}",
                            key=None,
                            id=0,
                            field=None,
                            urn_scheme=scheme,
                            position=i,
                        )
                    )

        contact_fields_list = (
            ContactField.user_fields.active_for_org(org=self.org).select_related("org").order_by("-priority", "pk")
        )
        for contact_field in contact_fields_list:
            fields.append(
                dict(
                    field=contact_field,
                    label="Field:%s" % contact_field.label,
                    key=contact_field.key,
                    id=contact_field.id,
                    urn_scheme=None,
                )
            )

        group_fields = []
        for group in self.group_memberships.all():
            group_fields.append(dict(label="Group:%s" % group.name, key=None, group_id=group.id, group=group))

        return fields, scheme_counts, group_fields

    def write_export(self):
        fields, scheme_counts, group_fields = self.get_export_fields_and_schemes()

        group = self.group or ContactGroup.all_groups.get(org=self.org, group_type=ContactGroup.TYPE_ACTIVE)

        include_group_memberships = bool(self.group_memberships.exists())

        if self.search:
            contact_ids = elastic.query_contact_ids(self.org, self.search, group=group)
        else:
            contact_ids = group.contacts.order_by("name", "id").values_list("id", flat=True)

        # create our exporter
        exporter = TableExporter(self, "Contact", [f["label"] for f in fields] + [g["label"] for g in group_fields])

        total_exported_contacts = 0
        start = time.time()

        # write out contacts in batches to limit memory usage
        for batch_ids in chunk_list(contact_ids, 1000):
            # fetch all the contacts for our batch
            batch_contacts = (
                Contact.objects.filter(id__in=batch_ids).prefetch_related("all_groups").select_related("org")
            )

            # to maintain our sort, we need to lookup by id, create a map of our id->contact to aid in that
            contact_by_id = {c.id: c for c in batch_contacts}

            # bulk initialize them
            Contact.bulk_cache_initialize(self.org, batch_contacts)

            for contact_id in batch_ids:
                contact = contact_by_id[contact_id]

                values = []
                group_values = []
                for col in range(len(fields)):
                    field = fields[col]

                    if field["key"] == ContactField.KEY_NAME:
                        field_value = contact.name
                    elif field["key"] == Contact.UUID:
                        field_value = contact.uuid
                    elif field["key"] == ContactField.KEY_LANGUAGE:
                        field_value = contact.language
                    elif field["key"] == ContactField.KEY_CREATED_ON:
                        field_value = contact.created_on
                    elif field["key"] == ContactField.KEY_ID:
                        field_value = str(contact.id)
                    elif field["urn_scheme"] is not None:
                        contact_urns = contact.get_urns()
                        scheme_urns = []
                        for urn in contact_urns:
                            if urn.scheme == field["urn_scheme"]:
                                scheme_urns.append(urn)
                        position = field["position"]
                        if len(scheme_urns) > position:
                            urn_obj = scheme_urns[position]
                            field_value = urn_obj.get_display(org=self.org, formatted=False) if urn_obj else ""
                        else:
                            field_value = ""
                    elif field["key"] == "group_membership":
                        field_value = ", ".join(
                            contact.all_groups.exclude(name="All Contacts").values_list("name", flat=True)
                        )
                    else:
                        field_value = contact.get_field_display(field["field"])

                    if field_value is None:
                        field_value = ""

                    if field_value:
                        field_value = self.prepare_value(field_value)

                    values.append(field_value)

                if include_group_memberships:
                    contact_groups_ids = [g.id for g in contact.all_groups.all()]
                    for col in range(len(group_fields)):
                        field = group_fields[col]
                        group_values.append(field["group_id"] in contact_groups_ids)

                # write this contact's values
                exporter.write_row(values + group_values)
                total_exported_contacts += 1

                # output some status information every 10,000 contacts
                if total_exported_contacts % ExportContactsTask.LOG_PROGRESS_PER_ROWS == 0:
                    elapsed = time.time() - start
                    predicted = elapsed // (total_exported_contacts / len(contact_ids))

                    logger.info(
                        "Export of %s contacts - %d%% (%s/%s) complete in %0.2fs (predicted %0.0fs)"
                        % (
                            self.org.name,
                            total_exported_contacts * 100 // len(contact_ids),
                            "{:,}".format(total_exported_contacts),
                            "{:,}".format(len(contact_ids)),
                            time.time() - start,
                            predicted,
                        )
                    )

                    self.modified_on = timezone.now()
                    self.save(update_fields=["modified_on"])

        return exporter.save_file()


def get_import_upload_path(instance: Any, filename: str):
    ext = Path(filename).suffix.lower()
    return f"contact_imports/{instance.org_id}/{uuid4()}{ext}"


class ContactImport(SmartModel):
    MAX_RECORDS = 100_000
    BATCH_SIZE = 100
    EXPLICIT_CLEAR = "--"

    # how many sequential URNs triggers flagging
    SEQUENTIAL_URNS_THRESHOLD = 250

    STATUS_PENDING = "P"
    STATUS_PROCESSING = "O"
    STATUS_COMPLETE = "C"
    STATUS_FAILED = "F"

    MAPPING_IGNORE = {"type": "ignore"}

    org = models.ForeignKey(Org, on_delete=models.PROTECT, related_name="contact_imports")
    file = models.FileField(upload_to=get_import_upload_path)
    original_filename = models.TextField()
    mappings = JSONField()
    num_records = models.IntegerField()
    group = models.ForeignKey(ContactGroup, on_delete=models.PROTECT, null=True, related_name="imports")
    started_on = models.DateTimeField(null=True)
    num_duplicates = models.IntegerField(default=0)
<<<<<<< HEAD
=======
    validate_carrier = models.BooleanField(default=False)
>>>>>>> f347a7bb

    # no longer used
    headers = ArrayField(models.CharField(max_length=255), null=True)

    @classmethod
    def try_to_parse(cls, org: Org, file, filename: str) -> Tuple[List, int, int]:
        """
        Tries to parse the given file stream as an import. If successful it returns the automatic column mappings and
        total number of records. Otherwise raises a ValidationError.
        """

        file_type = Path(filename).suffix[1:].lower()

        # CSV reader expects str stream so wrap file
        if file_type == "csv":
            file = decode_stream(file)

        data = pyexcel.iget_array(file_stream=file, file_type=file_type)
        try:
            headers = [str(h).strip() for h in next(data)]
        except StopIteration:
            raise ValidationError(_("Import file appears to be empty."))

        if any([h == "" for h in headers]):
            raise ValidationError(_("Import file contains an empty header."))

        mappings = cls._auto_mappings(org, headers)

        # iterate over rest of the rows to do row-level validation
        seen_uuids = set()
        seen_urns = set()
        num_records = 0
        num_duplicates = 0

        for raw_row in data:
            row = cls._parse_row(raw_row, len(mappings))
            uuid, urns = cls._extract_uuid_and_urns(row, mappings)
            if uuid:
                if uuid in seen_uuids:
                    raise ValidationError(
                        _("Import file contains duplicated contact UUID '%(uuid)s'."), params={"uuid": uuid}
                    )
                seen_uuids.add(uuid)
            for urn in urns:
                if urn in seen_urns:
                    if not settings.ALLOW_DUPLICATE_CONTACT_IMPORT:
                        raise ValidationError(
                            _("Import file contains duplicated contact URN '%(urn)s'."), params={"urn": urn}
                        )
                    num_duplicates += 1
                seen_urns.add(urn)

            # check if we exceed record limit
            num_records += 1
            if num_records > ContactImport.MAX_RECORDS:
                raise ValidationError(
                    _("Import files can contain a maximum of %(max)d records."),
                    params={"max": ContactImport.MAX_RECORDS},
                )
        if num_records == 0:
            raise ValidationError(_("Import file doesn't contain any records."))

        file.seek(0)  # seek back to beginning so subsequent reads work

        return mappings, num_records, num_duplicates

    @staticmethod
    def _extract_uuid_and_urns(row, mappings) -> Tuple[str, List[str]]:
        """
        Extracts any UUIDs and URNs from the given row so they can be checked for uniqueness
        """
        uuid = ""
        urns = []
        for value, item in zip(row, mappings):
            mapping = item["mapping"]
            if mapping["type"] == "attribute" and mapping["name"] == "uuid":
                uuid = value.lower()
            elif mapping["type"] == "scheme" and value:
                urn = URN.from_parts(mapping["scheme"], value)
                try:
                    urn = URN.normalize(urn)
                except ValueError:
                    pass
                urns.append(urn)
        return uuid, urns

    @classmethod
    def _auto_mappings(cls, org: Org, headers: List[str]) -> List:
        """
        Automatic mappings for the given list of headers - users can customize these later
        """

        fields_by_key = {}
        fields_by_label = {}
        for f in org.contactfields.filter(is_active=True):
            fields_by_key[f.key] = f
            fields_by_label[f.label.lower()] = f

        mappings = []

        for header in headers:
            header_prefix, header_name = cls._parse_header(header)
            mapping = ContactImport.MAPPING_IGNORE

            if header_prefix == "":
                attribute = header_name.lower()
                if attribute.startswith("contact "):  # header "Contact UUID" -> uuid etc
                    attribute = attribute[8:]

                if attribute in ("uuid", "name", "language"):
                    mapping = {"type": "attribute", "name": attribute}
            elif header_prefix == "urn" and header_name:
                mapping = {"type": "scheme", "scheme": header_name.lower()}
            elif header_prefix == "field" and header_name:
                field_key = ContactField.make_key(header_name)

                # try to match by field label, then by key
                field = fields_by_label.get(header_name.lower())
                if not field:
                    field = fields_by_key.get(field_key)

                if field:
                    mapping = {"type": "field", "key": field.key, "name": field.label}
                else:
                    # can be created or selected in next step
                    mapping = {"type": "new_field", "key": field_key, "name": header_name, "value_type": "T"}

            mappings.append({"header": header, "mapping": mapping})

        cls._validate_mappings(mappings)
        return mappings

    @classmethod
    def _creating_carrier_field(cls, name: str, key: str) -> Dict:
        return dict(key=key, name=name, value_type=ContactField.TYPE_TEXT, type="new_field")

    @staticmethod
    def _validate_mappings(mappings: List):
        non_ignored_mappings = []

        has_uuid, has_urn = False, False
        for item in mappings:
            header, mapping = item["header"], item["mapping"]

            if mapping["type"] == "attribute" and mapping["name"] == "uuid":
                has_uuid = True
            elif mapping["type"] == "scheme":
                has_urn = True
                if mapping["scheme"] not in URN.VALID_SCHEMES:
                    raise ValidationError(_("Header '%(header)s' is not a valid URN type."), params={"header": header})
            elif mapping["type"] == "new_field":
                if not ContactField.is_valid_key(mapping["key"]):
                    raise ValidationError(
                        _("Header '%(header)s' is not a valid field name."), params={"header": header}
                    )

            if mapping != ContactImport.MAPPING_IGNORE:
                non_ignored_mappings.append(mapping)

        if not (has_uuid or has_urn):
            raise ValidationError(_("Import files must contain either UUID or a URN header."))

        if has_uuid and len(non_ignored_mappings) == 1:
            raise ValidationError(_("Import files must contain columns besides UUID."))

    def start_async(self):
        from .tasks import import_contacts_task

        on_transaction_commit(lambda: import_contacts_task.delay(self.id))

    def start(self):
        """
        Starts this import, creating batches to be handled by mailroom
        """

        assert self.started_on is None, "trying to start an already started import"

        # mark us as started to prevent double starting
        self.started_on = timezone.now()
        self.save(update_fields=("started_on",))

        if self.validate_carrier:
            carrier_name_mapping = dict(
                mapping=self._creating_carrier_field("Carrier Name", "carrier_name"),
                header="Field:CarrierName",
            )
            carrier_type_mapping = dict(
                mapping=self._creating_carrier_field("Carrier Type", "carrier_type"),
                header="Field:CarrierType",
            )

            self.mappings.append(carrier_name_mapping)
            self.mappings.append(carrier_type_mapping)

        # create new contact fields as necessary
        for item in self.mappings:
            mapping = item["mapping"]
            if mapping["type"] == "new_field":
                ContactField.get_or_create(
                    self.org, self.created_by, mapping["key"], label=mapping["name"], value_type=mapping["value_type"]
                )

        # create the destination group
        self.group = ContactGroup.create_static(self.org, self.created_by, self._default_group_name())
        self.save(update_fields=("group",))

        # CSV reader expects str stream so wrap file
        file_type = self._get_file_type()
        file = decode_stream(self.file) if file_type == "csv" else self.file

        # parse each row, creating batch tasks for mailroom
        data = pyexcel.iget_array(file_stream=file, file_type=file_type, start_row=1)

        urns = []

        record_num = 0
        for row_batch in chunk_list(data, ContactImport.BATCH_SIZE):
            batch_specs = []
            batch_start = record_num

            for raw_row in row_batch:
                row = self._parse_row(raw_row, len(self.mappings), tz=self.org.timezone)
                spec = self._row_to_spec(row)
                batch_specs.append(spec)
                record_num += 1

                urns.extend(spec.get("urns", []))

            batch = self.batches.create(specs=batch_specs, record_start=batch_start, record_end=record_num)
            batch.import_async()

        # flag org if the set of imported URNs looks suspicious
        if not self.org.is_verified() and self._detect_spamminess(urns):
            self.org.flag()

    def get_info(self):
        """
        Gets info about this import by merging info from its batches
        """
        MAX_MOBILE_GROUP_CONTACTS = 50_000
        MAX_LANDLINE_GROUP_CONTACTS = 10_000

        statuses = set()
        num_created = 0
        num_updated = 0
        num_blocked = 0
        num_errored = 0
        errors = []
        oldest_finished_on = None
        validated_urn_carriers = dict(mobile=[], landline=[])

        mobile_list = []
        landline_list = []

        batches = self.batches.values(
            "status",
            "num_created",
            "num_updated",
            "num_blocked",
            "num_errored",
            "errors",
            "finished_on",
            "carrier_groups",
        )
        num_duplicates = 0
        for batch in batches:
            statuses.add(batch["status"])
            num_created += batch["num_created"]
            num_updated += batch["num_updated"]
            num_blocked += batch["num_blocked"]
            num_errored += batch["num_errored"]
            errors.extend(batch["errors"])
            mobile_contacts = batch["carrier_groups"].get("mobile", [])
            landline_contacts = batch["carrier_groups"].get("landline", [])

            if batch["finished_on"] and (oldest_finished_on is None or batch["finished_on"] > oldest_finished_on):
                oldest_finished_on = batch["finished_on"]
                num_duplicates = self.num_duplicates
<<<<<<< HEAD
=======

            if self.validate_carrier:
                if len(mobile_contacts) > 0:
                    mobile_list = mobile_list + mobile_contacts

                if len(landline_contacts) > 0:
                    landline_list = landline_list + landline_contacts
>>>>>>> f347a7bb

        status = self._get_overall_status(statuses)

        # sort errors by record #
        errors = sorted(errors, key=lambda e: e["record"])

        if status in (ContactImport.STATUS_COMPLETE, ContactImport.STATUS_FAILED):
            time_taken = oldest_finished_on - self.started_on
        elif self.started_on:
            time_taken = timezone.now() - self.started_on
        else:
            time_taken = timedelta(seconds=0)
        num_total = 0
        all_operation = num_created + num_updated
        if all_operation > 0:
            num_total = all_operation - num_duplicates

        if self.validate_carrier:
            validated_urn_carriers["mobile"] = self._generate_validation_report(
                mobile_list, "mobile", MAX_MOBILE_GROUP_CONTACTS
            )
            validated_urn_carriers["landline"] = self._generate_validation_report(
                landline_list, "landline", MAX_LANDLINE_GROUP_CONTACTS
            )

        return {
            "status": status,
            "num_created": num_created,
            "num_updated": num_updated,
            "num_blocked": num_blocked,
            "num_errored": num_errored,
            "errors": errors,
            "time_taken": int(time_taken.total_seconds()),
            "num_duplicates": num_duplicates,
<<<<<<< HEAD
            "num_total": (num_created + num_updated) - num_duplicates,
=======
            "num_total": num_total,
            "is_validated": self.validate_carrier,
            "validated_urn_carriers": validated_urn_carriers,
>>>>>>> f347a7bb
        }

    def _get_file_type(self):
        """
        Returns one of xlxs, xls, or csv
        """
        return Path(self.file.name).suffix[1:].lower()

    def _generate_validation_report(self, validated_list: list, carrier_type: str, chunk_size: int) -> list:
        # sort for consistent behavior
        validated_list = sorted(validated_list)
        group_name = self.group.name
        validated_urn_carriers = []
        count = 0
        for contacts_chunk in chunk_list(validated_list, chunk_size):
            chunk_group_name = f"{group_name} - {carrier_type}"
            if count > 0:
                chunk_group_name = f"{chunk_group_name} {count}"
            group = ContactGroup.get_or_create(self.org, self.created_by, chunk_group_name)
            group.contacts.add(*contacts_chunk)
            validated_urn_carriers.append(dict(group=group.name, count=len(contacts_chunk), uuid=group.uuid))
            count += 1

        return validated_urn_carriers

    @staticmethod
    def _get_overall_status(statuses: Set) -> str:
        """
        Merges the statues from the import's batches into a single status value
        """
        if not statuses:
            return ContactImport.STATUS_PENDING
        elif len(statuses) == 1:  # if there's only one status then we're that
            return list(statuses)[0]

        # if any batches haven't finished, we're processing
        if ContactImport.STATUS_PENDING in statuses or ContactImport.STATUS_PROCESSING in statuses:
            return ContactImport.STATUS_PROCESSING

        # all batches have finished - if any batch failed (shouldn't happen), we failed
        return (
            ContactImport.STATUS_FAILED if ContactImport.STATUS_FAILED in statuses else ContactImport.STATUS_COMPLETE
        )

    @staticmethod
    def _parse_header(header: str) -> Tuple[str, str]:
        """
        Parses a header like "Field: Foo" into ("field", "Foo")
        """
        parts = header.split(":", maxsplit=1)
        parts = [p.strip() for p in parts]
        prefix, name = (parts[0], parts[1]) if len(parts) >= 2 else ("", parts[0])
        return prefix.lower(), name

    def _row_to_spec(self, row: List[str]) -> Dict:
        """
        Convert a record (dict of headers to values) to a contact spec
        """

        spec = {"groups": [str(self.group.uuid)]}

        for value, item in zip(row, self.mappings):
            mapping = item["mapping"]

            if not value:  # blank values interpreted as leaving values unchanged
                continue
            if value == ContactImport.EXPLICIT_CLEAR:
                value = ""

            if mapping["type"] == "attribute":
                attribute = mapping["name"]
                if attribute in ("uuid", "language"):
                    value = value.lower()
                spec[attribute] = value
            elif mapping["type"] == "scheme":
                scheme = mapping["scheme"]
                if value:
                    if "urns" not in spec:
                        spec["urns"] = []
                    urn = URN.from_parts(scheme, value)
                    try:
                        urn = URN.normalize(urn, country_code=self.org.default_country_code)
                    except ValueError:
                        pass
                    spec["urns"].append(urn)

            elif mapping["type"] in ("field", "new_field"):
                if "fields" not in spec:
                    spec["fields"] = {}
                key = mapping["key"]
                spec["fields"][key] = value

        return spec

    @classmethod
    def _parse_row(cls, row: List[str], size: int, tz=None) -> List[str]:
        """
        Parses the raw values in the given row, returning a new list with the given size
        """
        parsed = []
        for i in range(size):
            parsed.append(cls._parse_value(row[i], tz=tz) if i < len(row) else "")
        return parsed

    @staticmethod
    def _parse_value(value: Any, tz=None) -> str:
        """
        Parses a record value into a string that can be serialized and understood by mailroom
        """

        if isinstance(value, datetime):
            # make naive datetime timezone-aware
            if not value.tzinfo and tz:
                value = tz.localize(value) if tz else pytz.utc.localize(value)

            return value.isoformat()
        elif isinstance(value, date):
            return value.isoformat()
        else:
            return str(value).strip()

    @classmethod
    def _detect_spamminess(cls, urns: List[str]) -> bool:
        """
        Takes the list of URNs that have been imported and tries to detect spamming
        """

        # extract all numerical URN paths
        numerical_paths = []
        for urn in urns:
            scheme, path, query, display = URN.to_parts(urn)
            try:
                numerical_paths.append(int(path))
            except ValueError:
                pass

        if len(numerical_paths) < cls.SEQUENTIAL_URNS_THRESHOLD:
            return False

        numerical_paths = sorted(numerical_paths)
        last_path = numerical_paths[0]
        num_sequential = 1
        for path in numerical_paths[1:]:
            if path == last_path + 1:
                num_sequential += 1
            last_path = path

            if num_sequential >= cls.SEQUENTIAL_URNS_THRESHOLD:
                return True

        return False

    def _default_group_name(self):
        name = Path(self.original_filename).stem.title()
        name = name.replace("_", " ").replace("-", " ").strip()  # convert _- to spaces
        name = regex.sub(r"[^\w\s]", "", name)  # remove any non-word or non-space chars

        if len(name) >= ContactGroup.MAX_NAME_LEN - 10:  # truncate
            name = name[: ContactGroup.MAX_NAME_LEN - 10]
        elif len(name) < 4:  # default if too short
            name = "Import"

        return name


class ContactImportBatch(models.Model):
    """
    A batch of contact records to be handled by mailroom
    """

    STATUS_CHOICES = (
        (ContactImport.STATUS_PENDING, "Pending"),
        (ContactImport.STATUS_PROCESSING, "Processing"),
        (ContactImport.STATUS_COMPLETE, "Complete"),
        (ContactImport.STATUS_FAILED, "Failed"),
    )

    contact_import = models.ForeignKey(ContactImport, on_delete=models.PROTECT, related_name="batches")
    status = models.CharField(max_length=1, default=ContactImport.STATUS_PENDING, choices=STATUS_CHOICES)
    specs = JSONField()

    # the range of records from the entire import contained in this batch
    record_start = models.IntegerField()
    record_end = models.IntegerField()

    # results written by mailroom after processing this batch
    num_created = models.IntegerField(default=0)
    num_updated = models.IntegerField(default=0)
    num_errored = models.IntegerField(default=0)
    num_blocked = models.IntegerField(default=0)
    errors = JSONField(default=list)
    blocked_uuids = JSONField(default=list)
    carrier_groups = JSONField(default=dict)
    finished_on = models.DateTimeField(null=True)

    def import_async(self):
        mailroom.queue_contact_import_batch(self)


@register_asset_store
class ContactExportAssetStore(BaseExportAssetStore):
    model = ExportContactsTask
    key = "contact_export"
    directory = "contact_exports"
    permission = "contacts.contact_export"
    extensions = ("xlsx", "csv")<|MERGE_RESOLUTION|>--- conflicted
+++ resolved
@@ -2115,10 +2115,7 @@
     group = models.ForeignKey(ContactGroup, on_delete=models.PROTECT, null=True, related_name="imports")
     started_on = models.DateTimeField(null=True)
     num_duplicates = models.IntegerField(default=0)
-<<<<<<< HEAD
-=======
     validate_carrier = models.BooleanField(default=False)
->>>>>>> f347a7bb
 
     # no longer used
     headers = ArrayField(models.CharField(max_length=255), null=True)
@@ -2397,8 +2394,6 @@
             if batch["finished_on"] and (oldest_finished_on is None or batch["finished_on"] > oldest_finished_on):
                 oldest_finished_on = batch["finished_on"]
                 num_duplicates = self.num_duplicates
-<<<<<<< HEAD
-=======
 
             if self.validate_carrier:
                 if len(mobile_contacts) > 0:
@@ -2406,7 +2401,6 @@
 
                 if len(landline_contacts) > 0:
                     landline_list = landline_list + landline_contacts
->>>>>>> f347a7bb
 
         status = self._get_overall_status(statuses)
 
@@ -2441,13 +2435,9 @@
             "errors": errors,
             "time_taken": int(time_taken.total_seconds()),
             "num_duplicates": num_duplicates,
-<<<<<<< HEAD
-            "num_total": (num_created + num_updated) - num_duplicates,
-=======
             "num_total": num_total,
             "is_validated": self.validate_carrier,
             "validated_urn_carriers": validated_urn_carriers,
->>>>>>> f347a7bb
         }
 
     def _get_file_type(self):
