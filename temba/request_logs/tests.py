--- conflicted
+++ resolved
@@ -183,9 +183,6 @@
 
     def test_http_log(self):
         channel = self.create_channel("WAC", "WhatsApp: 1234", "1234")
-        url = "https://graph.facebook.com/v14.0/1234/message_templates"
-
-<<<<<<< HEAD
         exception = RequestException(
             "Network is unreachable",
             request=mock_object(
@@ -199,18 +196,6 @@
         start = timezone.now()
 
         log1 = HTTPLog.from_exception(HTTPLog.WHATSAPP_TEMPLATES_SYNCED, exception, start, channel=channel)
-=======
-        exception = RequestException("Network is unreachable", response=MockResponse(100, "", url=url))
-        start = timezone.now()
-
-        log1 = HTTPLog.create_from_exception(
-            HTTPLog.WHATSAPP_TEMPLATES_SYNCED,
-            url,
-            exception,
-            start,
-            channel=channel,
-        )
->>>>>>> 163fae61
 
         self.login(self.admin)
         log_url = reverse("request_logs.httplog_read", args=[log1.id])
@@ -219,20 +204,7 @@
         self.assertContains(response, "Connection Error")
         self.assertContains(response, "/v14.0/1234/message_templates")
 
-        url = "https://graph.facebook.com/v14.0/1234/message_templates?access_token=MISSING_WHATSAPP_ADMIN_SYSTEM_USER_TOKEN"
-        exception = RequestException("Network is unreachable", response=MockResponse(100, "", url=url))
-
-<<<<<<< HEAD
         log2 = HTTPLog.from_exception(HTTPLog.WHATSAPP_TEMPLATES_SYNCED, exception, start, channel=channel)
-=======
-        log2 = HTTPLog.create_from_exception(
-            HTTPLog.WHATSAPP_TEMPLATES_SYNCED,
-            url,
-            exception,
-            start,
-            channel=channel,
-        )
->>>>>>> 163fae61
         log2_url = reverse("request_logs.httplog_read", args=[log2.id])
         response = self.client.get(log2_url)
         self.assertContains(response, "200")
