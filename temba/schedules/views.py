from smartmin.views import SmartCRUDL, SmartUpdateView

from django import forms
from django.urls import reverse
from django.utils.translation import gettext_lazy as _

from temba.orgs.views import OrgObjPermsMixin
from temba.utils.fields import DateWidget, SelectMultipleWidget, SelectWidget, TembaDateTimeField
from temba.utils.views import ComponentFormMixin

from .models import Schedule


class ScheduleFormMixin(forms.Form):
    start_datetime = TembaDateTimeField(
        label=_("Start Time"),
    )
    repeat_period = forms.ChoiceField(choices=Schedule.REPEAT_CHOICES, label=_("Repeat"), widget=SelectWidget())
    repeat_days_of_week = forms.MultipleChoiceField(
        choices=Schedule.REPEAT_DAYS_CHOICES,
        label=_("Repeat On Days"),
        help_text=_("The days of the week to repeat on for weekly schedules"),
        required=False,
        widget=SelectMultipleWidget(attrs=({"placeholder": _("Select days")})),
    )

    def set_org(self, org):
        """
        Because this mixin is mixed with other forms it can't have a __init__ constructor that takes non standard Django
        forms args and kwargs, so we have to customize based on user after the form has been created.
        """
<<<<<<< HEAD
        tz = user.get_org().timezone
        start_datetime = self.fields["start_datetime"]
        start_datetime.help_text = _("First time this should happen in the %s timezone.") % tz

        # we want to edit schedules in the org's timezone
        start_datetime.widget = DateWidget(attrs={"timezone": tz, "time": True})
=======
        tz = org.timezone
        self.fields["start_datetime"].help_text = _("First time this should happen in the %s timezone.") % tz
>>>>>>> 23696b13

    def clean_repeat_days_of_week(self):
        value = self.cleaned_data["repeat_days_of_week"]

        # sort by Monday to Sunday
        value = sorted(value, key=lambda c: Schedule.DAYS_OF_WEEK_OFFSET.index(c))

        return "".join(value)

    def clean(self):
        cleaned_data = super().clean()

        if self.is_valid():
            if cleaned_data["repeat_period"] == Schedule.REPEAT_WEEKLY and not cleaned_data.get("repeat_days_of_week"):
                self.add_error("repeat_days_of_week", _("Must specify at least one day of the week."))

        return cleaned_data

    class Meta:
        fields = ("start_datetime", "repeat_period", "repeat_days_of_week")


class ScheduleCRUDL(SmartCRUDL):
    model = Schedule
    actions = ("update",)

    class Update(OrgObjPermsMixin, ComponentFormMixin, SmartUpdateView):
        class Form(forms.ModelForm, ScheduleFormMixin):
            def __init__(self, org, *args, **kwargs):
                super().__init__(*args, **kwargs)

                # we use a post with a blank date to mean unschedule
                self.fields["start_datetime"].required = False
<<<<<<< HEAD
                self.set_user(user)
=======

                self.set_org(org)
>>>>>>> 23696b13

            def clean(self):
                super().clean()

                ScheduleFormMixin.clean(self)

            class Meta:
                model = Schedule
                fields = ScheduleFormMixin.Meta.fields

        form_class = Form
        submit_button_name = "Start"
        success_message = ""

        def get_form_kwargs(self):
            kwargs = super().get_form_kwargs()
            kwargs["org"] = self.request.org
            return kwargs

        def derive_initial(self):
            schedule = self.get_object()

            initial = super().derive_initial()
            initial["start_datetime"] = schedule.next_fire
            initial["repeat_days_of_week"] = list(schedule.repeat_days_of_week) if schedule.repeat_days_of_week else []
            return initial

        def get_success_url(self):
            broadcast = self.get_object().get_broadcast()
            assert broadcast is not None
            return reverse("msgs.broadcast_scheduled_read", args=[broadcast.id])

        def save(self, *args, **kwargs):
            self.object.update_schedule(
                self.request.user,
                self.form.cleaned_data["start_datetime"],
                self.form.cleaned_data["repeat_period"],
                self.form.cleaned_data.get("repeat_days_of_week"),
            )<|MERGE_RESOLUTION|>--- conflicted
+++ resolved
@@ -29,17 +29,13 @@
         Because this mixin is mixed with other forms it can't have a __init__ constructor that takes non standard Django
         forms args and kwargs, so we have to customize based on user after the form has been created.
         """
-<<<<<<< HEAD
-        tz = user.get_org().timezone
+
+        tz = org.timezone
         start_datetime = self.fields["start_datetime"]
         start_datetime.help_text = _("First time this should happen in the %s timezone.") % tz
 
         # we want to edit schedules in the org's timezone
         start_datetime.widget = DateWidget(attrs={"timezone": tz, "time": True})
-=======
-        tz = org.timezone
-        self.fields["start_datetime"].help_text = _("First time this should happen in the %s timezone.") % tz
->>>>>>> 23696b13
 
     def clean_repeat_days_of_week(self):
         value = self.cleaned_data["repeat_days_of_week"]
@@ -73,12 +69,8 @@
 
                 # we use a post with a blank date to mean unschedule
                 self.fields["start_datetime"].required = False
-<<<<<<< HEAD
-                self.set_user(user)
-=======
 
                 self.set_org(org)
->>>>>>> 23696b13
 
             def clean(self):
                 super().clean()
