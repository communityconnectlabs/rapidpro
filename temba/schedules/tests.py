from datetime import datetime, timedelta

import pytz

from django.urls import reverse
from django.utils import timezone

from temba.contacts.search.omnibox import omnibox_serialize
from temba.msgs.models import Broadcast
from temba.tests import CRUDLTestMixin, TembaTest
from temba.utils.dates import datetime_to_str

from .models import Schedule


class ScheduleTest(TembaTest):
    def setUp(self):
        super().setUp()
        self.joe = self.create_contact("Joe Blow", phone="123")

    def test_get_repeat_days_display(self):
        sched = Schedule.create_schedule(self.org, self.user, timezone.now(), Schedule.REPEAT_WEEKLY, "M")
        self.assertEqual(sched.get_repeat_days_display(), ["Monday"])

        sched = Schedule.create_schedule(self.org, self.user, timezone.now(), Schedule.REPEAT_WEEKLY, "TRFSU")
        self.assertEqual(sched.get_repeat_days_display(), ["Tuesday", "Thursday", "Friday", "Saturday", "Sunday"])

        sched = Schedule.create_schedule(self.org, self.user, timezone.now(), Schedule.REPEAT_WEEKLY, "MTWRFSU")
        self.assertEqual(
            sched.get_repeat_days_display(),
            ["Monday", "Tuesday", "Wednesday", "Thursday", "Friday", "Saturday", "Sunday"],
        )

    def test_schedules(self):
        default_tz = pytz.timezone("Africa/Kigali")

        tcs = [
            dict(
                label="one time in the past (noop)",
                trigger_date=datetime(2013, 1, 2, hour=10),
                now=datetime(2013, 1, 3, hour=9),
                repeat_period=Schedule.REPEAT_NEVER,
                first=None,
                next=[None],
                display="",
            ),
            dict(
                label="one time in the future (fire once)",
                trigger_date=datetime(2013, 1, 2, hour=10),
                now=datetime(2013, 1, 1, hour=9),
                repeat_period=Schedule.REPEAT_NEVER,
                first=datetime(2013, 1, 2, hour=10),
                next=[],
                display="in 0\xa0minutes",
            ),
            dict(
                label="daily repeating starting in the past",
                trigger_date=datetime(2013, 1, 2, hour=10),
                now=datetime(2013, 1, 3, hour=9),
                repeat_period=Schedule.REPEAT_DAILY,
                first=datetime(2013, 1, 3, hour=10),
                next=[datetime(2013, 1, 4, hour=10), datetime(2013, 1, 5, hour=10)],
                display="each day at 10:00",
            ),
            dict(
                label="monthly across start of DST",
                trigger_date=datetime(2019, 2, 10, hour=10),
                now=datetime(2019, 1, 1, hour=9),
                repeat_period=Schedule.REPEAT_MONTHLY,
                tz=pytz.timezone("America/Los_Angeles"),
                first=datetime(2019, 2, 10, hour=10),
                next=[
                    datetime(2019, 3, 10, hour=10),
                    datetime(2019, 4, 10, hour=10),
                    datetime(2019, 5, 10, hour=10),
                    datetime(2019, 6, 10, hour=10),
                    datetime(2019, 7, 10, hour=10),
                    datetime(2019, 8, 10, hour=10),
                    datetime(2019, 9, 10, hour=10),
                    datetime(2019, 10, 10, hour=10),
                    datetime(2019, 11, 10, hour=10),
                ],
                display="each month on the 10th",
            ),
            dict(
                label="weekly across start of DST",
                trigger_date=datetime(2019, 3, 2, hour=10),
                now=datetime(2019, 1, 1, hour=9),
                repeat_period=Schedule.REPEAT_WEEKLY,
                repeat_days_of_week="S",
                tz=pytz.timezone("America/Los_Angeles"),
                first=datetime(2019, 3, 2, hour=10),
                next=[datetime(2019, 3, 9, hour=10), datetime(2019, 3, 16, hour=10)],
                display="each week on Saturday",
            ),
            dict(
                label="weekly across end of DST",
                trigger_date=datetime(2019, 11, 2, hour=10),
                now=datetime(2019, 11, 1, hour=9),
                repeat_period=Schedule.REPEAT_WEEKLY,
                repeat_days_of_week="S",
                tz=pytz.timezone("America/Los_Angeles"),
                first=datetime(2019, 11, 2, hour=10),
                next=[datetime(2019, 11, 9, hour=10), datetime(2019, 11, 16, hour=10)],
                display="each week on Saturday",
            ),
            dict(
                label="daily across start of DST",
                trigger_date=datetime(2019, 3, 8, hour=10),
                now=datetime(2019, 1, 1, hour=9),
                repeat_period=Schedule.REPEAT_DAILY,
                tz=pytz.timezone("America/Los_Angeles"),
                first=datetime(2019, 3, 8, hour=10),
                next=[datetime(2019, 3, 9, hour=10), datetime(2019, 3, 10, hour=10), datetime(2019, 3, 11, hour=10)],
                display="each day at 10:00",
            ),
            dict(
                label="daily across end of DST",
                trigger_date=datetime(2019, 11, 2, hour=10),
                now=datetime(2019, 1, 1, hour=9),
                repeat_period=Schedule.REPEAT_DAILY,
                tz=pytz.timezone("America/Los_Angeles"),
                first=datetime(2019, 11, 2, hour=10),
                next=[datetime(2019, 11, 3, hour=10), datetime(2019, 11, 4, hour=10), datetime(2019, 11, 5, hour=10)],
                display="each day at 10:00",
            ),
            dict(
                label="weekly repeating starting on non weekly day of the week",
                trigger_date=datetime(2013, 1, 2, hour=10),
                now=datetime(2013, 1, 2, hour=9),
                repeat_period=Schedule.REPEAT_WEEKLY,
                repeat_days_of_week="RS",
                first=datetime(2013, 1, 2, hour=10),
                next=[
                    datetime(2013, 1, 3, hour=10),
                    datetime(2013, 1, 5, hour=10),
                    datetime(2013, 1, 10, hour=10),
                    datetime(2013, 1, 12, hour=10),
                ],
                display="each week on Thursday, Saturday",
            ),
            dict(
                label="weekly repeat starting in the past",
                trigger_date=datetime(2013, 1, 2, hour=10),
                now=datetime(2013, 1, 3, hour=9),
                repeat_period=Schedule.REPEAT_WEEKLY,
                repeat_days_of_week="RS",
                first=datetime(2013, 1, 3, hour=10),
                next=[datetime(2013, 1, 5, hour=10), datetime(2013, 1, 10, hour=10), datetime(2013, 1, 12, hour=10)],
                display="each week on Thursday, Saturday",
            ),
            dict(
                label="monthly repeat starting in the past",
                trigger_date=datetime(2013, 1, 2, hour=10, minute=35),
                now=datetime(2013, 1, 3, hour=9),
                repeat_period=Schedule.REPEAT_MONTHLY,
                first=datetime(2013, 2, 2, hour=10, minute=35),
                next=[
                    datetime(2013, 3, 2, hour=10, minute=35),
                    datetime(2013, 4, 2, hour=10, minute=35),
                    datetime(2013, 5, 2, hour=10, minute=35),
                ],
                display="each month on the 2nd",
            ),
            dict(
                label="monthly on 31st",
                trigger_date=datetime(2013, 1, 31, hour=10, minute=35),
                now=datetime(2013, 1, 3, hour=9),
                repeat_period=Schedule.REPEAT_MONTHLY,
                first=datetime(2013, 1, 31, hour=10, minute=35),
                next=[
                    datetime(2013, 2, 28, hour=10, minute=35),
                    datetime(2013, 3, 31, hour=10, minute=35),
                    datetime(2013, 4, 30, hour=10, minute=35),
                ],
                display="each month on the 31st",
            ),
        ]

        for tc in tcs:
            tz = tc.get("tz", default_tz)
            self.org.timezone = tz

            label = tc["label"]
            trigger_date = tz.localize(tc["trigger_date"])
            now = tz.localize(tc["now"])

            sched = Schedule.create_schedule(
                self.org,
                self.admin,
                trigger_date,
                tc["repeat_period"],
                repeat_days_of_week=tc.get("repeat_days_of_week"),
                now=now,
            )

            first = tc.get("first")
            first = tz.localize(first) if first else None

            self.assertEqual(tc["repeat_period"], sched.repeat_period, label)
            self.assertEqual(tc.get("repeat_days_of_week"), sched.repeat_days_of_week, label)

            if tc["repeat_period"] != Schedule.REPEAT_NEVER:
                self.assertEqual(trigger_date.hour, sched.repeat_hour_of_day, label)
                self.assertEqual(trigger_date.minute, sched.repeat_minute_of_hour, label)
            else:
                self.assertIsNone(sched.repeat_hour_of_day, label)
                self.assertIsNone(sched.repeat_minute_of_hour, label)

            self.assertEqual(first, sched.next_fire, label)

            next_fire = sched.next_fire
            for next in tc["next"]:
                next_fire = sched.calculate_next_fire(next_fire)
                expected_next = tz.localize(next) if next else None
                self.assertEqual(expected_next, next_fire, f"{label}: {expected_next} != {next_fire}")

            self.assertEqual(tc["display"], sched.get_display(), f"display mismatch for {label}")

    def test_schedule_ui(self):
        schedule = Schedule.create_blank_schedule(self.org, self.admin)
        bcast = self.create_broadcast(
            self.admin,
            "A scheduled message to Joe",
            contacts=[self.joe],
            schedule=schedule,
        )

        # update our message
        update_bcast_url = reverse("msgs.broadcast_scheduled_update", args=[bcast.id])

        self.login(self.editor)
        self.client.post(
            update_bcast_url,
            {
                "message": "An updated scheduled message",
                "omnibox": omnibox_serialize(self.org, [], [self.joe], json_encode=True),
            },
        )

        bcast.refresh_from_db()
        self.assertEqual({"base": "An updated scheduled message"}, bcast.text)
        self.assertEqual(self.editor, bcast.modified_by)

        start = datetime(2045, 9, 19, hour=10, minute=15, second=0, microsecond=0)
        start = pytz.utc.normalize(self.org.timezone.localize(start))

        # update the schedule
        self.client.post(
            reverse("schedules.schedule_update", args=[bcast.schedule.id]),
            {
                "repeat_period": Schedule.REPEAT_WEEKLY,
                "repeat_days_of_week": "W",
                "start": "later",
                "start_datetime": datetime_to_str(start, "%Y-%m-%dT%H:%MZ", timezone.utc),
            },
        )

        # assert out next fire was updated properly
        schedule.refresh_from_db()
        self.assertEqual(Schedule.REPEAT_WEEKLY, schedule.repeat_period)
        self.assertEqual("W", schedule.repeat_days_of_week)
        self.assertEqual(10, schedule.repeat_hour_of_day)
        self.assertEqual(15, schedule.repeat_minute_of_hour)
        self.assertEqual(start, schedule.next_fire)
        self.assertEqual(self.editor, schedule.modified_by)

        # manually set our fire in the past
        schedule.next_fire = timezone.now() - timedelta(days=1)
        schedule.save(update_fields=["next_fire"])

        self.assertIsNotNone(str(schedule))

    def test_update_near_day_boundary(self):
        self.org.timezone = pytz.timezone("US/Eastern")
        self.org.save()
        tz = self.org.timezone

        self.login(self.admin)
        self.client.post(
            reverse("msgs.broadcast_scheduled_create"),
            {
                "omnibox": omnibox_serialize(self.org, [], [self.joe], json_encode=True),
                "text": "A scheduled message to Joe",
                "start_datetime": "2021-06-24 12:00",
                "repeat_period": "D",
            },
        )

        bcast = Broadcast.objects.get()
        sched = bcast.schedule

        update_url = reverse("schedules.schedule_update", args=[sched.id])

        # way off into the future, but at 11pm NYT
        start_date = datetime(2050, 1, 3, 23, 0, 0, 0)
        start_date = tz.localize(start_date)
        start_date = pytz.utc.normalize(start_date.astimezone(pytz.utc))

<<<<<<< HEAD
        post_data = dict()
        post_data["repeat_period"] = "D"
        post_data["start"] = "later"
        post_data["start_datetime"] = (datetime_to_str(start_date, "%Y-%m-%dT%H:%MZ", timezone.utc),)
        self.client.post(update_url, post_data)
=======
        self.client.post(
            update_url,
            {"start_datetime": datetime_to_str(start_date, "%Y-%m-%d %H:%M", self.org.timezone), "repeat_period": "D"},
        )
>>>>>>> 23696b13
        sched = Schedule.objects.get(pk=sched.pk)

        # 11pm in NY should be 4am UTC the next day
        self.assertEqual("2050-01-04 04:00:00+00:00", str(sched.next_fire))

        start_date = datetime(2050, 1, 3, 23, 45, 0, 0)
        start_date = tz.localize(start_date)
        start_date = pytz.utc.normalize(start_date.astimezone(pytz.utc))

        post_data = dict()
        post_data["repeat_period"] = "D"
        post_data["start"] = "later"
        post_data["start_datetime"] = (datetime_to_str(start_date, "%Y-%m-%dT%H:%MZ", timezone.utc),)
        self.client.post(update_url, post_data)
        sched = Schedule.objects.get(pk=sched.pk)

        # next fire should fall at the right hour and minute
        self.assertIn("04:45:00+00:00", str(sched.next_fire))


class ScheduleCRUDLTest(TembaTest, CRUDLTestMixin):
    def test_update(self):
        # create a scheduled broadcast
        schedule = Schedule.create_blank_schedule(self.org, self.admin)
        Broadcast.create(
            self.org,
            self.admin,
            {"eng": "Hi"},
            contacts=[self.create_contact("Jim", phone="1234")],
            base_language="eng",
            schedule=schedule,
        )
        update_url = reverse("schedules.schedule_update", args=[schedule.id])

        self.assertUpdateFetch(
            update_url,
            allow_viewers=False,
            allow_editors=True,
            form_fields=["start_datetime", "repeat_period", "repeat_days_of_week"],
        )

        def datepicker_fmt(d: datetime):
            return datetime_to_str(d, "%Y-%m-%dT%H:%MZ", timezone.utc)

        today = timezone.now().replace(second=0, microsecond=0)
        yesterday = today - timedelta(days=1)
        tomorrow = today + timedelta(days=1)

        # update to start in past with no repeat
        self.assertUpdateSubmit(update_url, {"start_datetime": datepicker_fmt(yesterday), "repeat_period": "O"})

        schedule.refresh_from_db()
        self.assertEqual("O", schedule.repeat_period)
        self.assertIsNone(schedule.next_fire)

        # update to start in future with no repeat
        self.assertUpdateSubmit(update_url, {"start_datetime": datepicker_fmt(tomorrow), "repeat_period": "O"})

        schedule.refresh_from_db()
        self.assertEqual("O", schedule.repeat_period)
        self.assertEqual(tomorrow, schedule.next_fire)

        # update to start now with daily repeat
        self.assertUpdateSubmit(update_url, {"start_datetime": datepicker_fmt(today), "repeat_period": "D"})

        schedule.refresh_from_db()
        self.assertEqual("D", schedule.repeat_period)
        self.assertEqual(tomorrow, schedule.next_fire)

        # try to submit weekly without specifying days of week
        self.assertUpdateSubmit(
            update_url,
            {"start_datetime": datepicker_fmt(today), "repeat_period": "W"},
            form_errors={"repeat_days_of_week": "Must specify at least one day of the week."},
            object_unchanged=schedule,
        )

        # try to submit weekly with an invalid day of the week (UI doesn't actually allow this)
        self.assertUpdateSubmit(
            update_url,
            {"start_datetime": datepicker_fmt(today), "repeat_period": "W", "repeat_days_of_week": ["X"]},
            form_errors={"repeat_days_of_week": "Select a valid choice. X is not one of the available choices."},
            object_unchanged=schedule,
        )

        # update with valid days of the week
        self.assertUpdateSubmit(
            update_url,
            {"start_datetime": datepicker_fmt(today), "repeat_period": "W", "repeat_days_of_week": ["M", "F"]},
        )

        schedule.refresh_from_db()
        self.assertEqual("W", schedule.repeat_period)
        self.assertEqual("MF", schedule.repeat_days_of_week)

        # update to repeat monthly
        self.assertUpdateSubmit(
            update_url,
            {"start_datetime": datepicker_fmt(today), "repeat_period": "M"},
        )

        schedule.refresh_from_db()
        self.assertEqual("M", schedule.repeat_period)
        self.assertIsNone(schedule.repeat_days_of_week)

        # update with empty start date to signify unscheduling
        self.assertUpdateSubmit(update_url, {"start_datetime": "", "repeat_period": "O"})

        schedule.refresh_from_db()
        self.assertEqual("O", schedule.repeat_period)
        self.assertIsNone(schedule.next_fire)<|MERGE_RESOLUTION|>--- conflicted
+++ resolved
@@ -297,18 +297,10 @@
         start_date = tz.localize(start_date)
         start_date = pytz.utc.normalize(start_date.astimezone(pytz.utc))
 
-<<<<<<< HEAD
-        post_data = dict()
-        post_data["repeat_period"] = "D"
-        post_data["start"] = "later"
-        post_data["start_datetime"] = (datetime_to_str(start_date, "%Y-%m-%dT%H:%MZ", timezone.utc),)
-        self.client.post(update_url, post_data)
-=======
         self.client.post(
             update_url,
-            {"start_datetime": datetime_to_str(start_date, "%Y-%m-%d %H:%M", self.org.timezone), "repeat_period": "D"},
-        )
->>>>>>> 23696b13
+            {"start_datetime": datetime_to_str(start_date, "%Y-%m-%dT%H:%MZ", timezone.utc), "repeat_period": "D"},
+        )
         sched = Schedule.objects.get(pk=sched.pk)
 
         # 11pm in NY should be 4am UTC the next day
