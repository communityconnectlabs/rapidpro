--- conflicted
+++ resolved
@@ -2,16 +2,6 @@
 import os
 from abc import ABCMeta
 
-<<<<<<< HEAD
-import pandas as pd
-from jellyfish import jaro_similarity
-from smartmin.models import SmartModel
-
-from django.conf import settings
-from django.core.files.base import ContentFile
-from django.core.files.storage import default_storage as storage
-=======
->>>>>>> 6b0fbde4
 from django.db import models
 from django.template import Engine
 from django.urls import re_path, reverse
@@ -20,12 +10,7 @@
 
 from temba.orgs.models import DependencyMixin, Org
 from temba.utils import on_transaction_commit
-<<<<<<< HEAD
-from temba.utils.email import send_template_email
-from temba.utils.models import JSONField
-=======
 from temba.utils.models import JSONField, TembaModel
->>>>>>> 6b0fbde4
 from temba.utils.uuid import uuid4
 
 logger = logging.getLogger(__name__)
