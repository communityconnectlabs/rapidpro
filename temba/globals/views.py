--- conflicted
+++ resolved
@@ -66,13 +66,9 @@
     class Meta:
         model = Global
         fields = ("value",)
-<<<<<<< HEAD
-        widgets = {"value": InputWidget(attrs={"name": _("Value"), "widget_only": False})}
-=======
         widgets = {
             "value": InputWidget(attrs={"name": _("Value"), "widget_only": False, "textarea": True}),
         }
->>>>>>> 98c4dcd4
 
 
 class GlobalCRUDL(SmartCRUDL):
