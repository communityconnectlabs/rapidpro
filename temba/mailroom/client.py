import logging
from dataclasses import asdict, dataclass, field

import requests

from django.conf import settings

from temba.utils import json

from .modifiers import Modifier

logger = logging.getLogger(__name__)


class MailroomException(Exception):
    """
    Exception for failed requests to mailroom
    """

    def __init__(self, endpoint, request, response):
        self.endpoint = endpoint
        self.request = request
        self.response = response

    def as_json(self):
        return {"endpoint": self.endpoint, "request": self.request, "response": self.response}


class FlowValidationException(MailroomException):
    """
    Exception for a flow validation request that fails validation
    """

    def __init__(self, endpoint, request, response):
        super().__init__(endpoint, request, response)

        self.message = response["error"]

    def __str__(self):
        return self.message


@dataclass
class ContactSpec:
    """
    Describes a contact to be created
    """

    name: str
    language: str
    urns: list[str]
    fields: dict[str, str]
    groups: list[str]


@dataclass
class QueryInclusions:
    group_uuids: list = field(default_factory=list)
    contact_uuids: list = field(default_factory=list)
    urns: list = field(default_factory=list)
    query: str = ""


@dataclass
class QueryExclusions:
    non_active: bool = False  # contacts who are blocked, stopped or archived
    in_a_flow: bool = False  # contacts who are currently in a flow (including this one)
    started_previously: bool = False  # contacts who have been in this flow in the last 90 days
    not_seen_since_days: int = 0  # contacts who have not been seen for more than this number of days


@dataclass(frozen=True)
class QueryMetadata:
    """
    Contact query metadata
    """

    attributes: list = field(default_factory=list)
    schemes: list = field(default_factory=list)
    fields: list = field(default_factory=list)
    groups: list = field(default_factory=list)
    allow_as_group: bool = False


@dataclass(frozen=True)
class ParsedQuery:
    query: str
    elastic_query: dict
    metadata: QueryMetadata


@dataclass(frozen=True)
class SearchResults:
    query: str
    total: int
    contact_ids: list
    metadata: QueryMetadata


@dataclass(frozen=True)
class StartPreview:
    query: str
    total: int
    sample_ids: list
    metadata: QueryMetadata


class MailroomClient:
    """
    Basic web client for mailroom
    """

    default_headers = {"User-Agent": "Temba"}

    def __init__(self, base_url, auth_token):
        self.base_url = base_url
        self.headers = self.default_headers.copy()
        if auth_token:
            self.headers["Authorization"] = "Token " + auth_token

    def version(self):
        return self._request("", post=False).get("version")

    def expression_migrate(self, expression):
        """
        Migrates a legacy expression to latest engine version
        """
        if not expression:
            return ""

        try:
            resp = self._request("expression/migrate", {"expression": expression})
            return resp["migrated"]
        except FlowValidationException:
            # if the expression is invalid.. just return original
            return expression

    def flow_migrate(self, definition, to_version=None):
        """
        Migrates a flow definition to the specified spec version
        """
        from temba.flows.models import Flow

        if not to_version:
            to_version = Flow.CURRENT_SPEC_VERSION

        return self._request("flow/migrate", {"flow": definition, "to_version": to_version}, encode_json=True)

    def flow_inspect(self, org_id, flow):
        payload = {"flow": flow}

        # can't do dependency checking during tests because mailroom can't see unit test data created in a transaction
        if not settings.TESTING:
            payload["org_id"] = org_id

        return self._request("flow/inspect", payload, encode_json=True)

    def flow_change_language(self, flow, language):
        payload = {"flow": flow, "language": language}

        return self._request("flow/change_language", payload, encode_json=True)

    def flow_clone(self, flow, dependency_mapping):
        payload = {"flow": flow, "dependency_mapping": dependency_mapping}

        return self._request("flow/clone", payload)

    def flow_preview_start(
        self,
        org_id: int,
        flow_id: int,
        include: QueryInclusions,
        exclude: QueryExclusions,
        sample_size: int,
    ) -> StartPreview:
        payload = {
            "org_id": org_id,
            "flow_id": flow_id,
            "include": asdict(include),
            "exclude": asdict(exclude),
            "sample_size": sample_size,
        }

        response = self._request("flow/preview_start", payload, encode_json=True)
        return StartPreview(
            query=response["query"],
            total=response["total"],
            sample_ids=response["sample_ids"],
            metadata=QueryMetadata(**response.get("metadata", {})),
        )

    def msg_resend(self, org_id, msg_ids):
        payload = {"org_id": org_id, "msg_ids": msg_ids}

        return self._request("msg/resend", payload)

    def po_export(self, org_id: int, flow_ids: list, language: str):
        payload = {"org_id": org_id, "flow_ids": flow_ids, "language": language}

        return self._request("po/export", payload, returns_json=False)

    def po_import(self, org_id, flow_ids, language, po_data):
        payload = {"org_id": org_id, "flow_ids": flow_ids, "language": language}

        return self._request("po/import", payload, files={"po": po_data})

    def sim_start(self, payload):
        return self._request("sim/start", payload, encode_json=True)

    def sim_resume(self, payload):
        return self._request("sim/resume", payload, encode_json=True)

    def contact_create(self, org_id: int, user_id: int, contact: ContactSpec):
<<<<<<< HEAD
        payload = {"org_id": org_id, "user_id": user_id, "contact": contact._asdict()}
=======
        payload = {
            "org_id": org_id,
            "user_id": user_id,
            "contact": asdict(contact),
        }
>>>>>>> 6b0fbde4

        return self._request("contact/create", payload)

    def contact_modify(self, org_id, user_id, contact_ids, modifiers: list[Modifier]):
        payload = {
            "org_id": org_id,
            "user_id": user_id,
            "contact_ids": contact_ids,
            "modifiers": [asdict(m) for m in modifiers],
        }

        return self._request("contact/modify", payload)

    def contact_resolve(self, org_id: int, channel_id: int, urn: str):
        payload = {"org_id": org_id, "channel_id": channel_id, "urn": urn}

        return self._request("contact/resolve", payload)

    def contact_search(self, org_id, group_uuid, query, sort, offset=0, exclude_ids=()) -> SearchResults:
        payload = {
            "org_id": org_id,
            "group_uuid": group_uuid,
            "exclude_ids": exclude_ids,
            "query": query,
            "sort": sort,
            "offset": offset,
        }
        response = self._request("contact/search", payload)
        return SearchResults(
            query=response["query"],
            total=response["total"],
            contact_ids=response["contact_ids"],
            metadata=QueryMetadata(**response.get("metadata", {})),
        )

    def parse_query(self, org_id: int, query: str, parse_only: bool = False, group_uuid: str = "") -> ParsedQuery:
        payload = {"org_id": org_id, "query": query, "parse_only": parse_only, "group_uuid": group_uuid}

        response = self._request("contact/parse_query", payload)
        return ParsedQuery(
            query=response["query"],
            elastic_query=response["elastic_query"],
            metadata=QueryMetadata(**response.get("metadata", {})),
        )

    def ticket_assign(self, org_id: int, user_id: int, ticket_ids: list, assignee_id: int, note: str):
        payload = {
            "org_id": org_id,
            "user_id": user_id,
            "ticket_ids": ticket_ids,
            "assignee_id": assignee_id,
            "note": note,
        }

        return self._request("ticket/assign", payload)

    def ticket_add_note(self, org_id: int, user_id: int, ticket_ids: list, note: str):
        payload = {"org_id": org_id, "user_id": user_id, "ticket_ids": ticket_ids, "note": note}

        return self._request("ticket/add_note", payload)

    def ticket_change_topic(self, org_id: int, user_id: int, ticket_ids: list, topic_id: int):
        payload = {"org_id": org_id, "user_id": user_id, "ticket_ids": ticket_ids, "topic_id": topic_id}

        return self._request("ticket/change_topic", payload)

    def ticket_close(self, org_id: int, user_id: int, ticket_ids: list, force: bool):
        payload = {"org_id": org_id, "user_id": user_id, "ticket_ids": ticket_ids, "force": force}

        return self._request("ticket/close", payload)

    def ticket_reopen(self, org_id, user_id, ticket_ids):
        payload = {"org_id": org_id, "user_id": user_id, "ticket_ids": ticket_ids}

        return self._request("ticket/reopen", payload)

    def _request(self, endpoint, payload=None, files=None, post=True, encode_json=False, returns_json=True):
        if logger.isEnabledFor(logging.DEBUG):  # pragma: no cover
            logger.debug("=============== %s request ===============" % endpoint)
            logger.debug(json.dumps(payload, indent=2))
            logger.debug("=============== /%s request ===============" % endpoint)

        headers = self.headers.copy()
        if files:
            kwargs = dict(data=payload, files=files)
        elif encode_json:
            # do the JSON encoding ourselves - required when the json is something we've loaded with our decoder
            # which could contain non-standard types
            headers["Content-Type"] = "application/json"
            kwargs = dict(data=json.dumps(payload))
        else:
            kwargs = dict(json=payload)

        req_fn = requests.post if post else requests.get
        response = req_fn("%s/mr/%s" % (self.base_url, endpoint), headers=headers, **kwargs)

        return_val = response.json() if returns_json else response.content

        if logger.isEnabledFor(logging.DEBUG):  # pragma: no cover
            logger.debug("=============== %s response ===============" % endpoint)
            logger.debug(return_val)
            logger.debug("=============== /%s response ===============" % endpoint)

        if response.status_code == 422:
            raise FlowValidationException(endpoint, payload, return_val)
        if 400 <= response.status_code < 500:
            raise MailroomException(endpoint, payload, return_val)

        response.raise_for_status()

        return return_val


def get_client() -> MailroomClient:
    return MailroomClient(settings.MAILROOM_URL, settings.MAILROOM_AUTH_TOKEN)<|MERGE_RESOLUTION|>--- conflicted
+++ resolved
@@ -211,15 +211,11 @@
         return self._request("sim/resume", payload, encode_json=True)
 
     def contact_create(self, org_id: int, user_id: int, contact: ContactSpec):
-<<<<<<< HEAD
-        payload = {"org_id": org_id, "user_id": user_id, "contact": contact._asdict()}
-=======
         payload = {
             "org_id": org_id,
             "user_id": user_id,
             "contact": asdict(contact),
         }
->>>>>>> 6b0fbde4
 
         return self._request("contact/create", payload)
 
@@ -234,7 +230,11 @@
         return self._request("contact/modify", payload)
 
     def contact_resolve(self, org_id: int, channel_id: int, urn: str):
-        payload = {"org_id": org_id, "channel_id": channel_id, "urn": urn}
+        payload = {
+            "org_id": org_id,
+            "channel_id": channel_id,
+            "urn": urn,
+        }
 
         return self._request("contact/resolve", payload)
 
