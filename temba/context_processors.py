from django.conf import settings


def branding(request):
    """
    Stuff our branding into the context
    """
<<<<<<< HEAD
=======
    if "vanilla" in request.GET:  # pragma: no cover
        request.session["vanilla"] = request.GET.get("vanilla")
>>>>>>> 98c4dcd4

    return dict(
        brand=request.branding,
        recaptcha_site_key=settings.RECAPTCHA_SITE_KEY,
        recaptcha_secrete_key=settings.RECAPTCHA_SECRET_KEY,
        vanilla=request.session.get("vanilla", "0") == "1",
    )


def analytics(request):
    """
    Stuffs intercom / segment / google analytics settings into our request context
    """
    return dict(
        segment_key=settings.SEGMENT_IO_KEY,
        intercom_app_id=settings.INTERCOM_APP_ID,
        google_tracking_id=settings.GOOGLE_TRACKING_ID,
    )<|MERGE_RESOLUTION|>--- conflicted
+++ resolved
@@ -5,11 +5,8 @@
     """
     Stuff our branding into the context
     """
-<<<<<<< HEAD
-=======
     if "vanilla" in request.GET:  # pragma: no cover
         request.session["vanilla"] = request.GET.get("vanilla")
->>>>>>> 98c4dcd4
 
     return dict(
         brand=request.branding,
