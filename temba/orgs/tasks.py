--- conflicted
+++ resolved
@@ -1,10 +1,9 @@
-<<<<<<< HEAD
 from datetime import timedelta
 
 from smartmin.csv_imports.models import ImportTask
 
 from django.utils import timezone
-=======
+
 import time
 import requests
 import pytz
@@ -13,23 +12,19 @@
 from django.template.defaultfilters import slugify
 from django.utils import timezone
 from django.utils.translation import ugettext_lazy as _
->>>>>>> 9a488a60
 
 from celery.task import task
 from parse_rest.connection import register
 from parse_rest.datatypes import Object
 
-<<<<<<< HEAD
 from temba.contacts.models import ExportContactsTask
 from temba.contacts.tasks import export_contacts_task
 from temba.flows.models import ExportFlowResultsTask
 from temba.flows.tasks import export_flow_results_task
 from temba.msgs.models import ExportMessagesTask
 from temba.msgs.tasks import export_messages_task
-=======
 from temba.utils import json
 from temba.utils.dates import str_to_datetime
->>>>>>> 9a488a60
 from temba.utils.celery import nonoverlapping_task
 from temba.utils.email import send_template_email
 
@@ -70,7 +65,6 @@
     TopUpCredits.squash()
 
 
-<<<<<<< HEAD
 @nonoverlapping_task(track_started=True, name="resume_failed_tasks", lock_key="resume_failed_tasks", lock_timeout=7200)
 def resume_failed_tasks():
     now = timezone.now()
@@ -99,7 +93,8 @@
     )
     for msg_export in msg_exports:
         export_messages_task.delay(msg_export.pk)
-=======
+
+
 @task(track_started=True, name="import_data_to_parse")
 def import_data_to_parse(
     branding,
@@ -240,5 +235,4 @@
         filename=filename,
     )
 
-    send_template_email(user_email, subject, template, context, branding)
->>>>>>> 9a488a60
+    send_template_email(user_email, subject, template, context, branding)