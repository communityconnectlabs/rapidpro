import itertools
import logging
import random
import smtplib
import string
from collections import OrderedDict, defaultdict, namedtuple
from datetime import datetime, timedelta
from decimal import Decimal
from email.utils import parseaddr
from functools import cmp_to_key
from urllib.parse import parse_qs, quote, unquote, urlparse
from uuid import uuid4

import iso8601
import pyotp
import pytz
import regex
import requests
from packaging.version import Version
<<<<<<< HEAD
from rest_framework.views import APIView
from smartmin.users.models import FailedLogin, RecoveryToken, is_password_complex
from smartmin.users.views import Login
=======
from smartmin.users.models import FailedLogin, PasswordHistory, RecoveryToken
from smartmin.users.views import Login, UserUpdateForm
>>>>>>> 6b0fbde4
from smartmin.views import (
    SmartCreateView,
    SmartCRUDL,
    SmartDeleteView,
    SmartFormView,
    SmartListView,
    SmartModelActionView,
    SmartModelFormView,
    SmartReadView,
    SmartTemplateView,
    SmartUpdateView,
)
from twilio.rest import Client

from django import forms
from django.conf import settings
from django.contrib import messages
from django.contrib.auth import authenticate, login, logout
from django.contrib.auth.models import Group
from django.contrib.auth.password_validation import validate_password
from django.contrib.auth.views import LoginView as AuthLoginView
from django.core.exceptions import ValidationError
from django.core.files.base import ContentFile
from django.core.paginator import Paginator
from django.core.validators import validate_email
from django.db import IntegrityError
from django.db.models import ExpressionWrapper, F, IntegerField, Q, Sum
from django.forms import Form
from django.http import Http404, HttpResponse, HttpResponseRedirect, JsonResponse
from django.shortcuts import resolve_url
from django.urls import reverse, reverse_lazy
from django.utils import timezone
from django.utils.encoding import DjangoUnicodeDecodeError, force_str
from django.utils.functional import cached_property
from django.utils.html import escape
from django.utils.safestring import mark_safe
from django.utils.text import slugify
from django.utils.translation import gettext_lazy as _
from django.views.decorators.csrf import csrf_exempt
from django.views.generic import View

from temba.api.models import APIToken, Resthook
from temba.campaigns.models import Campaign
from temba.channels.models import Channel
from temba.classifiers.models import Classifier
from temba.flows.models import Flow
from temba.formax import FormaxMixin
from temba.links.models import Link
from temba.triggers.models import Trigger
from temba.utils import analytics, get_anonymous_user, json, languages, str_to_bool
from temba.utils.email import is_valid_address, send_template_email
from temba.utils.fields import (
    ArbitraryJsonChoiceField,
    CheckboxWidget,
    CompletionTextarea,
    InputWidget,
    SelectMultipleWidget,
    SelectWidget,
    TembaChoiceField,
)
from temba.utils.http import http_headers
from temba.utils.timezones import TimeZoneFormField
from temba.utils.views import ComponentFormMixin, NonAtomicMixin, RequireRecentAuthMixin, SpaMixin

<<<<<<< HEAD
# session key for storing a two-factor enabled user's id once we've checked their password
from ..utils.text import random_string
from .models import (
    DEFAULT_FIELDS_PAYLOAD_GIFTCARDS,
    DEFAULT_FIELDS_PAYLOAD_LOOKUPS,
    DEFAULT_INDEXES_FIELDS_PAYLOAD_GIFTCARDS,
    DEFAULT_INDEXES_FIELDS_PAYLOAD_LOOKUPS,
    GIFTCARDS,
    LOOKUPS,
=======
from .models import (
>>>>>>> 6b0fbde4
    BackupToken,
    IntegrationType,
    Invitation,
    Org,
    OrgCache,
    OrgRole,
    TopUp,
<<<<<<< HEAD
=======
    User,
>>>>>>> 6b0fbde4
    get_stripe_credentials,
)
from .tasks import apply_topups_task

TWO_FACTOR_USER_SESSION_KEY = "_two_factor_user_id"
TWO_FACTOR_STARTED_SESSION_KEY = "_two_factor_started_on"
TWO_FACTOR_LIMIT_SECONDS = 5 * 60


def check_login(request):
    """
    Simple view that checks whether we actually need to log in.  This is needed on the live site
    because we serve the main page as http:// but the logged in pages as https:// and only store
    the cookies on the SSL connection.  This view will be called in https:// land where we will
    check whether we are logged in, if so then we will redirect to the LOGIN_URL, otherwise we take
    them to the normal user login page
    """
    if request.user.is_authenticated:
        return HttpResponseRedirect(settings.LOGIN_REDIRECT_URL)
    else:
        return HttpResponseRedirect(settings.LOGIN_URL)


class OrgPermsMixin:
    """
    Get the organisation and the user within the inheriting view so that it be come easy to decide
    whether this user has a certain permission for that particular organization to perform the view's actions
    """

    def get_user(self):
        return self.request.user

    def derive_org(self):
        org = None
        if not self.get_user().is_anonymous:
            org = self.get_user().get_org()
        return org

    def has_org_perm(self, permission):
        if self.org:
            return self.get_user().has_org_perm(self.org, permission)
        return False

    def has_permission(self, request, *args, **kwargs):
        """
        Figures out if the current user has permissions for this view.
        """
        self.kwargs = kwargs
        self.args = args
        self.request = request
        self.org = self.derive_org()

        if self.get_user().is_superuser:
            return True

        if self.get_user().is_anonymous:
            return False

        if self.get_user().has_perm(self.permission):  # pragma: needs cover
            return True

        return self.has_org_perm(self.permission)

    def dispatch(self, request, *args, **kwargs):

        # non admin authenticated users without orgs get the org chooser
        user = self.get_user()
        if user.is_authenticated and not (user.is_superuser or user.is_staff):
            if not self.derive_org():
                return HttpResponseRedirect(reverse("orgs.org_choose"))

        return super().dispatch(request, *args, **kwargs)


class OrgFilterMixin:
    """
    Simple mixin to filter a view's queryset by the user's org
    """

    def derive_queryset(self, *args, **kwargs):
        queryset = super().derive_queryset(*args, **kwargs)

        if not self.request.user.is_authenticated:
            return queryset.none()  # pragma: no cover
        else:
            return queryset.filter(org=self.request.user.get_org())


class AnonMixin(OrgPermsMixin):
    """
    Mixin that makes sure that anonymous orgs cannot add channels (have no permission if anon)
    """

    def has_permission(self, request, *args, **kwargs):
        org = self.derive_org()

        # can this user break anonymity? then we are fine
        if self.get_user().has_perm("contacts.contact_break_anon"):
            return True

        # otherwise if this org is anon, no go
        if not org or org.is_anon:
            return False
        else:
            return super().has_permission(request, *args, **kwargs)


class OrgObjPermsMixin(OrgPermsMixin):
    def get_object_org(self):
        return self.get_object().org

    def has_org_perm(self, codename):
        has_org_perm = super().has_org_perm(codename)

        if has_org_perm:
            user = self.get_user()
            return user.get_org() == self.get_object_org()

        return False

    def has_permission(self, request, *args, **kwargs):
        has_perm = super().has_permission(request, *args, **kwargs)

        if has_perm:
            user = self.get_user()

            # user has global permission
            if user.has_perm(self.permission):
                return True

            return user.get_org() == self.get_object_org()

        return False


class ModalMixin(SmartFormView):
    def get_context_data(self, **kwargs):
        context = super().get_context_data(**kwargs)

        if "HTTP_X_PJAX" in self.request.META and "HTTP_X_FORMAX" not in self.request.META:  # pragma: no cover
            context["base_template"] = "smartmin/modal.html"
        if "success_url" in kwargs:  # pragma: no cover
            context["success_url"] = kwargs["success_url"]

        pairs = [quote(k) + "=" + quote(v) for k, v in self.request.GET.items() if k != "_"]
        context["action_url"] = self.request.path + "?" + ("&".join(pairs))

        return context

    def render_modal_response(self, form=None):
        success_url = self.get_success_url()
        response = self.render_to_response(
            self.get_context_data(
                form=form,
                success_url=self.get_success_url(),
                success_script=getattr(self, "success_script", None),
            )
        )

        response["Temba-Success"] = success_url
        return response

    def form_valid(self, form):
        if isinstance(form, forms.ModelForm):
            self.object = form.save(commit=False)

        try:
            if isinstance(self, SmartModelFormView):
                self.object = self.pre_save(self.object)
                self.save(self.object)
                self.object = self.post_save(self.object)

            elif isinstance(self, SmartModelActionView):
                self.execute_action()

            messages.success(self.request, self.derive_success_message())

            if "HTTP_X_PJAX" not in self.request.META:
                return HttpResponseRedirect(self.get_success_url())
            else:  # pragma: no cover
                return self.render_modal_response(form)

        except (IntegrityError, ValueError, ValidationError) as e:
            message = getattr(e, "message", str(e).capitalize())
            self.form.add_error(None, message)
            return self.render_to_response(self.get_context_data(form=form))


class IntegrationViewMixin(OrgPermsMixin):
    permission = "orgs.org_manage_integrations"
    integration_type = None

    def __init__(self, integration_type):
        self.integration_type = integration_type
        super().__init__()

    def get_context_data(self, **kwargs):
        context = super().get_context_data(**kwargs)
        context["integration_type"] = self.integration_type
        context["integration_connected"] = self.integration_type.is_connected(self.request.user.get_org())
        return context


class IntegrationFormaxView(IntegrationViewMixin, ComponentFormMixin, SmartFormView):
    class Form(forms.Form):
        def __init__(self, request, integration_type, **kwargs):
            self.request = request
            self.channel_type = integration_type
            super().__init__(**kwargs)

    success_url = "@orgs.org_home"

    def get_form_kwargs(self):
        kwargs = super().get_form_kwargs()
        kwargs["request"] = self.request
        kwargs["integration_type"] = self.integration_type
        return kwargs

    def form_valid(self, form):
        response = self.render_to_response(self.get_context_data(form=form))
        response["REDIRECT"] = self.get_success_url()
        return response


class DependencyModalMixin(OrgObjPermsMixin):
    dependent_order = {"campaign_event": ("relative_to__name",), "trigger": ("trigger_type", "created_on")}
    dependent_select_related = {"campaign_event": ("campaign", "relative_to")}

    def get_dependents(self, obj) -> dict:
        dependents = {}
        for type_key, type_qs in obj.get_dependents().items():
            # only include dependency types which we have at least one dependent of
            if type_qs.exists():
                type_qs = type_qs.order_by(*self.dependent_order.get(type_key, ("name",)))

                type_select_related = self.dependent_select_related.get(type_key, ())
                if type_select_related:
                    type_qs = type_qs.select_related(*type_select_related)

                dependents[type_key] = type_qs
        return dependents


class DependencyUsagesModal(DependencyModalMixin, SmartReadView):
    """
    Base view for usage modals of flow dependencies
    """

    slug_url_kwarg = "uuid"
    template_name = "orgs/dependency_usages_modal.haml"

    def get_context_data(self, **kwargs):
        context = super().get_context_data(**kwargs)
        context["dependents"] = self.get_dependents(self.object)
        return context


class DependencyDeleteModal(DependencyModalMixin, ModalMixin, SmartDeleteView):
    """
    Base view for delete modals of flow dependencies
    """

    slug_url_kwarg = "uuid"
    fields = ("uuid",)
    success_message = ""
    submit_button_name = _("Delete")
    template_name = "orgs/dependency_delete_modal.haml"

    # warnings for soft dependencies
    type_warnings = {
        "flow": _("these may not work as expected"),  # always soft
        "campaign_event": _("these will be removed"),  # soft for fields and flows
        "trigger": _("these will be removed"),  # soft for flows
    }

    def get_context_data(self, **kwargs):
        context = super().get_context_data(**kwargs)

        # get dependents and sort by soft vs hard
        all_dependents = self.get_dependents(self.object)
        soft_dependents = {}
        hard_dependents = {}
        for type_key, type_qs in all_dependents.items():
            if type_key in self.object.soft_dependent_types:
                soft_dependents[type_key] = type_qs
            else:
                hard_dependents[type_key] = type_qs

        context["soft_dependents"] = soft_dependents
        context["hard_dependents"] = hard_dependents
        context["type_warnings"] = self.type_warnings
        return context

    def post(self, request, *args, **kwargs):
        obj = self.get_object()
        obj.release(request.user)

        messages.info(request, self.derive_success_message())
        response = HttpResponse()
        response["Temba-Success"] = self.get_success_url()
        return response


class OrgSignupForm(forms.ModelForm):
    """
    Signup for new organizations
    """

    first_name = forms.CharField(
        max_length=User._meta.get_field("first_name").max_length,
        widget=InputWidget(attrs={"widget_only": True, "placeholder": _("First name")}),
    )
    last_name = forms.CharField(
        max_length=User._meta.get_field("last_name").max_length,
        widget=InputWidget(attrs={"widget_only": True, "placeholder": _("Last name")}),
    )
    email = forms.EmailField(
        max_length=User._meta.get_field("username").max_length,
        widget=InputWidget(attrs={"widget_only": True, "placeholder": _("name@domain.com")}),
    )

    timezone = TimeZoneFormField(help_text=_("The timezone for your workspace"), widget=forms.widgets.HiddenInput())

    password = forms.CharField(
        widget=InputWidget(attrs={"hide_label": True, "password": True, "placeholder": _("Password")}),
        validators=[validate_password],
        help_text=_("At least eight characters or more"),
    )

    name = forms.CharField(
        label=_("Workspace"),
        help_text=_("A workspace is usually the name of a company or project"),
        widget=InputWidget(attrs={"widget_only": False, "placeholder": _("My Company, Inc.")}),
    )

    def __init__(self, *args, **kwargs):
        if "branding" in kwargs:
            del kwargs["branding"]

        super().__init__(*args, **kwargs)

    def clean_email(self):
        email = self.cleaned_data["email"]
        if email:
            if User.objects.filter(username__iexact=email):
                raise forms.ValidationError(_("That email address is already used"))

        return email.lower()

    def clean_password(self):
        password = self.cleaned_data["password"]
        if not is_password_complex(password):
            raise forms.ValidationError(
                _(
                    "Passwords must have at least 8 characters, including one uppercase, "
                    "one lowercase and one number"
                )
            )
        return password

    class Meta:
        model = Org
        fields = "__all__"


class OrgGrantForm(forms.ModelForm):
    first_name = forms.CharField(
        help_text=_("The first name of the workspace administrator"),
        max_length=User._meta.get_field("first_name").max_length,
        widget=InputWidget(attrs={"placeholder": _("First name")}),
    )
    last_name = forms.CharField(
        help_text=_("Your last name of the workspace administrator"),
        max_length=User._meta.get_field("last_name").max_length,
        widget=InputWidget(attrs={"placeholder": _("Last name")}),
    )
    email = forms.EmailField(
        help_text=_("Their email address"),
        max_length=User._meta.get_field("username").max_length,
        widget=InputWidget(attrs={"placeholder": _("name@domain.com")}),
    )
    password = forms.CharField(
        required=False,
        help_text=_("Their password, at least eight letters please. (leave blank for existing login)"),
        widget=InputWidget(attrs={"password": True, "placeholder": _("Password")}),
    )
    timezone = TimeZoneFormField(
        help_text=_("The timezone for the workspace"),
        widget=SelectWidget,
    )
    name = forms.CharField(
        label=_("Workspace"),
        help_text=_("The name of the new workspace"),
        widget=InputWidget(attrs={"widget_only": False, "placeholder": _("My Company, Inc.")}),
    )
    credits = forms.ChoiceField(
        choices=(),
        help_text=_("The initial number of credits granted to this workspace"),
        widget=SelectWidget,
    )

    def __init__(self, *args, **kwargs):
        branding = kwargs["branding"]
        del kwargs["branding"]

        super().__init__(*args, **kwargs)

        welcome_packs = branding["welcome_packs"]

        choices = []
        for pack in welcome_packs:
            choices.append((str(pack["size"]), "%d - %s" % (pack["size"], pack["name"])))

        self.fields["credits"].choices = choices

    def clean(self):
        data = self.cleaned_data

        email = data.get("email", None)
        password = data.get("password", None)

        # for granting new accounts, either the email maps to an existing user (and their existing password is used)
        # or both email and password must be included
        if email:
            user = User.objects.filter(username__iexact=email).first()
            if user:
                if password:
                    raise ValidationError(_("Login already exists, please do not include password."))
            else:
                if not password:
                    raise ValidationError(_("Password required for new login."))

                validate_password(password)

        return data

    class Meta:
        model = Org
        fields = "__all__"


class LoginView(Login):
    """
    Overrides the smartmin login view to redirect users with 2FA enabled to a second verification view.
    """

    template_name = "orgs/login/login.haml"

    def form_valid(self, form):
        user = form.get_user()

        if user.settings.two_factor_enabled:
            self.request.session[TWO_FACTOR_USER_SESSION_KEY] = str(user.id)
            self.request.session[TWO_FACTOR_STARTED_SESSION_KEY] = timezone.now().isoformat()

            verify_url = reverse("users.two_factor_verify")
            redirect_url = self.get_redirect_url()
            if redirect_url:
                verify_url += f"?{self.redirect_field_name}={quote(redirect_url)}"

            return HttpResponseRedirect(verify_url)

        user.record_auth()
        return super().form_valid(form)


class BaseTwoFactorView(AuthLoginView):
    def dispatch(self, request, *args, **kwargs):
        # redirect back to login view if user hasn't completed that yet
        user = self.get_user()
        if not user:
            return HttpResponseRedirect(reverse("users.login"))

        return super().dispatch(request, *args, **kwargs)

    def get_user(self):
        user_id = self.request.session.get(TWO_FACTOR_USER_SESSION_KEY)
        started_on = self.request.session.get(TWO_FACTOR_STARTED_SESSION_KEY)
        if user_id and started_on:
            # only return user if two factor process was started recently
            started_on = iso8601.parse_date(started_on)
            if started_on >= timezone.now() - timedelta(seconds=TWO_FACTOR_LIMIT_SECONDS):
                return User.objects.filter(id=user_id, is_active=True).first()
        return None

    def get_form_kwargs(self):
        kwargs = super().get_form_kwargs()
        kwargs["user"] = self.get_user()
        return kwargs

    def form_invalid(self, form):
        user = self.get_user()

        # apply the same limits on failed attempts that smartmin uses for regular logins
        lockout_timeout = getattr(settings, "USER_LOCKOUT_TIMEOUT", 10)
        failed_login_limit = getattr(settings, "USER_FAILED_LOGIN_LIMIT", 5)

        FailedLogin.objects.create(username=user.username)

        bad_interval = timezone.now() - timedelta(minutes=lockout_timeout)
        failures = FailedLogin.objects.filter(username__iexact=user.username)

        # if the failures reset after a period of time, then limit our query to that interval
        if lockout_timeout > 0:
            failures = failures.filter(failed_on__gt=bad_interval)

        # if there are too many failed logins, take them to the failed page
        if failures.count() >= failed_login_limit:
            self.reset_user()

            return HttpResponseRedirect(reverse("users.user_failed"))

        return super().form_invalid(form)

    def form_valid(self, form):
        user = self.get_user()

        # set the user as actually authenticated now
        login(self.request, user)
        user.record_auth()

        # remove our session key so if the user comes back this page they'll get directed to the login view
        self.reset_user()

        # cleanup any failed logins
        FailedLogin.objects.filter(username__iexact=user.username).delete()

        return HttpResponseRedirect(self.get_success_url())

    def reset_user(self):
        self.request.session.pop(TWO_FACTOR_USER_SESSION_KEY, None)
        self.request.session.pop(TWO_FACTOR_STARTED_SESSION_KEY, None)


class TwoFactorVerifyView(BaseTwoFactorView):
    """
    View to let users with 2FA enabled verify their identity via an OTP from a device.
    """

    class Form(forms.Form):
        otp = forms.CharField(max_length=6, required=True)

        def __init__(self, request, user, *args, **kwargs):
            self.user = user
            super().__init__(*args, **kwargs)

        def clean_otp(self):
            data = self.cleaned_data["otp"]
            if not self.user.verify_2fa(otp=data):
                raise ValidationError(_("Incorrect OTP. Please try again."))
            return data

    form_class = Form
    template_name = "orgs/login/two_factor_verify.haml"


class TwoFactorBackupView(BaseTwoFactorView):
    """
    View to let users with 2FA enabled verify their identity using a backup token.
    """

    class Form(forms.Form):
        token = forms.CharField(max_length=8, required=True)

        def __init__(self, request, user, *args, **kwargs):
            self.user = user
            super().__init__(*args, **kwargs)

        def clean_token(self):
            data = self.cleaned_data["token"]
            if not self.user.verify_2fa(backup_token=data):
                raise ValidationError(_("Invalid backup token. Please try again."))
            return data

    form_class = Form
    template_name = "orgs/login/two_factor_backup.haml"


class ConfirmAccessView(SpaMixin, Login):
    """
    Overrides the smartmin login view to provide a view for an already logged in user to re-authenticate.
    """

    class Form(forms.Form):
        password = forms.CharField(
            label=" ", widget=InputWidget(attrs={"placeholder": _("Password"), "password": True}), required=True
        )

        def __init__(self, request, *args, **kwargs):
            super().__init__(*args, **kwargs)

            self.user = request.user

        def clean_password(self):
            data = self.cleaned_data["password"]
            if not self.user.check_password(data):
                raise forms.ValidationError(_("Password incorrect."))
            return data

        def get_user(self):
            return self.user

    template_name = "orgs/login/confirm_access.haml"
    form_class = Form

    def dispatch(self, request, *args, **kwargs):
        if not self.request.user.is_authenticated:
            return HttpResponseRedirect(resolve_url(settings.LOGIN_URL))

        return super().dispatch(request, *args, **kwargs)

    def get_username(self, form):
        return self.request.user.username

    def form_valid(self, form):
        form.get_user().record_auth()

        return super().form_valid(form)


class InferOrgMixin:
    @classmethod
    def derive_url_pattern(cls, path, action):
        return r"^%s/%s/$" % (path, action)

    def get_object(self, *args, **kwargs):
        return self.request.user.get_org()


class GiftcardsForm(forms.ModelForm):
    collection = forms.CharField(
        required=False,
        label=_("New Collection"),
        max_length=30,
        help_text="Enter a name for your collection. ex: my gifts, new lookup table",
        widget=InputWidget,
    )
    remove = forms.CharField(widget=forms.HiddenInput, max_length=6, required=False)
    index = forms.CharField(widget=forms.HiddenInput, max_length=10, required=False)

    def add_collection_fields(self, collection_type):
        collections = []

        for collection in self.instance.get_collections(collection_type=collection_type):
            collections.append(dict(collection=collection))

        self.fields = OrderedDict(self.fields.items())
        return collections

    def clean_collection(self):
        new_collection = self.data.get("collection")
        is_removing = self.data.get("remove", "false") == "true"

        if not is_removing and (not new_collection or new_collection.isspace()):
            raise ValidationError(_("This field is required"))

        if not is_removing and not regex.match(r"^[A-Za-z0-9_\- ]+$", new_collection, regex.V0):
            raise ValidationError(
                _(
                    "Please make sure the collection name only contains "
                    "alphanumeric characters [0-9a-zA-Z], spaces, underscores and hyphens"
                )
            )

        if new_collection in self.instance.get_collections(collection_type=OrgCRUDL.Giftcards.collection_type):
            raise ValidationError("This collection name has already been used")

        return new_collection[:30] if new_collection else None

    class Meta:
        model = Org
        fields = ("id", "collection", "remove", "index")


class UserCRUDL(SmartCRUDL):
    model = User
    actions = (
        "list",
        "update",
        "edit",
        "delete",
        "forget",
        "two_factor_enable",
        "two_factor_disable",
        "two_factor_tokens",
        "account",
    )

    class List(SmartListView):
        fields = ("username", "orgs", "date_joined")
        link_fields = ("username",)
        ordering = ("-date_joined",)
        search_fields = ("username__icontains", "first_name__icontains", "last_name__icontains")
        template_name = "smartmin/users/user_list.haml"

        def get_username(self, user):
            return mark_safe(f"<a href='{reverse('orgs.user_update', args=(user.id,))}'>{user.username}</a>")

        def get_orgs(self, user):
            orgs = user.get_orgs()[0:6]

            more = ""
            if len(orgs) > 5:
                more = ", ..."
                orgs = orgs[0:5]
            org_links = ", ".join(
                [f"<a href='{reverse('orgs.org_update', args=[org.id])}'>{escape(org.name)}</a>" for org in orgs]
            )
            return mark_safe(f"{org_links}{more}")

        def derive_queryset(self, **kwargs):
            return super().derive_queryset(**kwargs).filter(is_active=True).exclude(id=get_anonymous_user().id)

    class Update(ComponentFormMixin, SmartUpdateView):
        class Form(UserUpdateForm):
            groups = forms.ModelMultipleChoiceField(
                widget=SelectMultipleWidget(
                    attrs={"placeholder": _("Optional: Select permissions groups."), "searchable": True}
                ),
                queryset=Group.objects.all(),
                required=False,
            )

            class Meta:
                model = User
                fields = ("email", "new_password", "first_name", "last_name", "groups")
                help_texts = {"new_password": _("You can reset the user's password by entering a new password here")}

        form_class = Form
        success_message = "User updated successfully."
        title = "Update"

        def get_gear_links(self):
            return [
                dict(
                    id="user-delete",
                    title=_("Delete"),
                    modax=_("Delete User"),
                    href=reverse("orgs.user_delete", args=[self.object.id]),
                )
            ]

        def pre_save(self, obj):
            obj.username = obj.email
            return obj

        def post_save(self, obj):
            """
            Make sure our groups are up-to-date
            """
            if "groups" in self.form.cleaned_data:
                obj.groups.clear()
                for group in self.form.cleaned_data["groups"]:
                    obj.groups.add(group)

            # if a new password was set, reset our failed logins
            if "new_password" in self.form.cleaned_data and self.form.cleaned_data["new_password"]:
                FailedLogin.objects.filter(username__iexact=self.object.username).delete()
                PasswordHistory.objects.create(user=obj, password=obj.password)

            return obj

    class Delete(ModalMixin, SmartDeleteView):
        fields = ("id",)
        permission = "orgs.user_update"
        submit_button_name = _("Delete")
        cancel_url = "@orgs.user_list"

        def get_context_data(self, **kwargs):
            brand = self.request.branding.get("brand")

            context = super().get_context_data(**kwargs)
            context["owned_orgs"] = self.get_object().get_owned_orgs(brand=brand)
            return context

        def post(self, request, *args, **kwargs):
            user = self.get_object()
            username = user.username

            brand = self.request.branding.get("brand")
            user.release(self.request.user, brand=brand)

            messages.success(self.request, _(f"Deleted user {username}"))
            return HttpResponseRedirect(reverse("orgs.user_list", args=()))

    class Forget(SmartFormView):
        class ForgetForm(forms.Form):
            email = forms.EmailField(required=True, label=_("Your Email"), widget=InputWidget())

            def clean_email(self):
                email = self.cleaned_data["email"].lower().strip()
                return email

        title = _("Password Recovery")
        form_class = ForgetForm
        permission = None
        success_message = _("An Email has been sent to your account with further instructions.")
        success_url = "@users.user_login"
        fields = ("email",)

        def form_valid(self, form):

            email = form.cleaned_data["email"]
            user = User.objects.filter(email__iexact=email).first()

            if user:
                subject = _("Password Recovery Request")
                template = "orgs/email/user_forget"

                token = "".join(random.choice(string.ascii_uppercase + string.digits) for x in range(32))
                RecoveryToken.objects.create(token=token, user=user)
                FailedLogin.objects.filter(username__iexact=user.username).delete()

                context = dict(user=user, path=f'{reverse("users.user_recover", args=[token])}')
                send_template_email(email, subject, template, context, self.request.branding)

            else:
                # No user, check if we have an invite for the email and resend that
                existing_invite = Invitation.objects.filter(is_active=True, email__iexact=email).first()
                if existing_invite:
                    existing_invite.send()

            return super().form_valid(form)

    class Edit(SmartUpdateView):
        class EditForm(forms.ModelForm):
            first_name = forms.CharField(
                label=_("First Name"), widget=InputWidget(attrs={"placeholder": _("Required")})
            )
            last_name = forms.CharField(label=_("Last Name"), widget=InputWidget(attrs={"placeholder": _("Required")}))
            email = forms.EmailField(required=True, label=_("Email"), widget=InputWidget())
            current_password = forms.CharField(
                required=False,
                label=_("Current Password"),
                widget=InputWidget({"widget_only": True, "placeholder": _("Password Required"), "password": True}),
            )
            new_password = forms.CharField(
                required=False,
                label=_("New Password"),
                widget=InputWidget(attrs={"placeholder": _("Optional"), "password": True}),
            )
            language = forms.ChoiceField(
                choices=settings.LANGUAGES, required=True, label=_("Website Language"), widget=SelectWidget()
            )

            def clean_new_password(self):
                password = self.cleaned_data["new_password"]
                if password and not len(password) >= 8:
                    raise forms.ValidationError(_("Passwords must have at least 8 letters."))
                return password

            def clean_current_password(self):
                user = self.instance
                password = self.cleaned_data.get("current_password", None)

                # password is required to change your email address or set a new password
                if self.data.get("new_password", None) or self.data.get("email", None) != user.email:
                    if not user.check_password(password):
                        raise forms.ValidationError(_("Please enter your password to save changes."))

                return password

            def clean_email(self):
                user = self.instance
                email = self.cleaned_data["email"].lower()

                if User.objects.filter(username=email).exclude(pk=user.pk):
                    raise forms.ValidationError(_("Sorry, that email address is already taken."))

                return email

            class Meta:
                model = User
                fields = ("first_name", "last_name", "email", "current_password", "new_password", "language")

        form_class = EditForm
        permission = "orgs.org_profile"
        success_message = ""

        @classmethod
        def derive_url_pattern(cls, path, action):
            return r"^%s/%s/$" % (path, action)

        def get_object(self, *args, **kwargs):
            return self.request.user

        def derive_initial(self):
            initial = super().derive_initial()
            initial["language"] = self.get_object().settings.language
            return initial

        def pre_save(self, obj):
            obj = super().pre_save(obj)

            # keep our username and email in sync
            obj.username = obj.email

            if self.form.cleaned_data["new_password"]:
                obj.set_password(self.form.cleaned_data["new_password"])

            return obj

        def post_save(self, obj):
            # save the user settings as well
            obj = super().post_save(obj)
            obj.settings.language = self.form.cleaned_data["language"]
            obj.settings.save()
            return obj

        def has_permission(self, request, *args, **kwargs):
            user = self.request.user

            if user.is_anonymous:
                return False

            org = user.get_org()

            if org:
                if not user.is_authenticated:  # pragma: needs cover
                    return False

                if org.has_user(user):
                    return True

            return False  # pragma: needs cover

    class TwoFactorEnable(SpaMixin, ComponentFormMixin, InferOrgMixin, OrgPermsMixin, SmartFormView):
        class Form(forms.Form):
            otp = forms.CharField(
                label="The generated OTP",
                widget=InputWidget(attrs={"placeholder": _("6-digit code")}),
                max_length=6,
                required=True,
            )
            password = forms.CharField(
                label="Your current login password",
                widget=InputWidget(attrs={"placeholder": _("Current password"), "password": True}),
                required=True,
            )

            def __init__(self, user, *args, **kwargs):
                super().__init__(*args, **kwargs)

                self.user = user

            def clean_otp(self):
                data = self.cleaned_data["otp"]
                if not self.user.verify_2fa(otp=data):
                    raise forms.ValidationError(_("OTP incorrect. Please try again."))
                return data

            def clean_password(self):
                data = self.cleaned_data["password"]
                if not self.user.check_password(data):
                    raise forms.ValidationError(_("Password incorrect."))
                return data

        form_class = Form
        success_url = "@orgs.user_two_factor_tokens"
        success_message = _("Two-factor authentication enabled")
        submit_button_name = _("Enable")
        permission = "orgs.org_two_factor"
        title = _("Enable Two-factor Authentication")

        def get_form_kwargs(self):
            kwargs = super().get_form_kwargs()
            kwargs["user"] = self.request.user
            return kwargs

        def get_context_data(self, **kwargs):
            context = super().get_context_data(**kwargs)

            brand = self.request.branding["name"]
            user = self.get_user()
            secret_url = pyotp.TOTP(user.settings.otp_secret).provisioning_uri(user.username, issuer_name=brand)
            context["secret_url"] = secret_url
            return context

        def form_valid(self, form):
            self.request.user.enable_2fa()
            self.request.user.record_auth()

            return super().form_valid(form)

    class TwoFactorDisable(SpaMixin, ComponentFormMixin, InferOrgMixin, OrgPermsMixin, SmartFormView):
        class Form(forms.Form):
            password = forms.CharField(
                label=" ",
                widget=InputWidget(attrs={"placeholder": _("Current password"), "password": True}),
                required=True,
            )

            def __init__(self, user, *args, **kwargs):
                super().__init__(*args, **kwargs)

                self.user = user

            def clean_password(self):
                data = self.cleaned_data["password"]
                if not self.user.check_password(data):
                    raise forms.ValidationError(_("Password incorrect."))
                return data

        form_class = Form
        success_url = "@orgs.org_home"
        success_message = _("Two-factor authentication disabled")
        submit_button_name = _("Disable")
        permission = "orgs.org_two_factor"
        title = _("Disable Two-factor Authentication")

        def get_form_kwargs(self):
            kwargs = super().get_form_kwargs()
            kwargs["user"] = self.request.user
            return kwargs

        def form_valid(self, form):
            self.request.user.disable_2fa()
            self.request.user.record_auth()

            return super().form_valid(form)

    class TwoFactorTokens(SpaMixin, RequireRecentAuthMixin, InferOrgMixin, OrgPermsMixin, SmartTemplateView):
        permission = "orgs.org_two_factor"
        title = _("Two-factor Authentication")

        def pre_process(self, request, *args, **kwargs):
            # if 2FA isn't enabled for this user, take them to the enable view instead
            if not self.request.user.settings.two_factor_enabled:
                return HttpResponseRedirect(reverse("orgs.user_two_factor_enable"))

            return super().pre_process(request, *args, **kwargs)

        def post(self, request, *args, **kwargs):
            BackupToken.generate_for_user(self.request.user)
            messages.info(request, _("Two-factor authentication backup tokens changed."))

            return super().get(request, *args, **kwargs)

        def get_gear_links(self):
            if self.is_spa():
                return []
            return [dict(title=_("Home"), style="button-light", href=reverse("orgs.org_home"))]

        def get_context_data(self, **kwargs):
            context = super().get_context_data(**kwargs)
            context["backup_tokens"] = self.get_user().backup_tokens.order_by("id")
            return context

    class Account(SpaMixin, FormaxMixin, InferOrgMixin, OrgPermsMixin, SmartReadView):
        title = _("Account")
        permission = "orgs.org_account"

        def get_context_data(self, **kwargs):
            context = super().get_context_data(**kwargs)
            context["two_factor_enabled"] = self.request.user.settings.two_factor_enabled
            return context

        def derive_formax_sections(self, formax, context):
            if self.has_org_perm("orgs.org_profile"):
                formax.add_section("org", reverse("orgs.user_edit"), icon="icon-user")


class SpaView(InferOrgMixin, OrgPermsMixin, SmartTemplateView):
    permission = "orgs.org_home"
    template_name = "spa_frame.haml"

    def get_context_data(self, **kwargs):
        context = super().get_context_data(**kwargs)
        context["is_spa"] = True
        return context

    def has_permission(self, request, *args, **kwargs):
        return not request.user.is_anonymous and request.user.is_staff


class MenuMixin(OrgPermsMixin):
    def create_divider(self):
        return {"type": "divider"}

    def create_space(self):
        return {"type": "space"}

    def create_section(self, name, items=()):
        return {"id": slugify(name), "name": name, "type": "section", "items": items}

    def create_modax_button(self, name, href, icon=None, on_submit=None):
        menu_item = {"id": slugify(name), "name": name, "type": "modax-button"}
        if href:
            if href[0] == "/":  # pragma: no cover
                menu_item["href"] = href
            elif self.has_org_perm(href):
                menu_item["href"] = reverse(href)

        if on_submit:
            menu_item["on_submit"] = on_submit

        if icon:  # pragma: no cover
            menu_item["icon"] = icon

        if "href" not in menu_item:  # pragma: no cover
            return None

        return menu_item

    def create_menu_item(
        self,
        menu_id=None,
        name=None,
        icon=None,
        endpoint=None,
        href=None,
        count=None,
        perm=None,
        items=[],
        inline=False,
    ):

        if perm and not self.has_org_perm(perm):  # pragma: no cover
            return

        menu_item = {"name": name, "inline": inline}
        menu_item["id"] = menu_id if menu_id else slugify(name)

        if icon:
            menu_item["icon"] = icon

        if count:  # pragma: no cover
            menu_item["count"] = count

        if endpoint:
            if endpoint[0] == "/":  # pragma: no cover
                menu_item["endpoint"] = endpoint
            elif self.has_org_perm(endpoint):
                menu_item["endpoint"] = reverse(endpoint)

        if href:
            if href[0] == "/":
                menu_item["href"] = href
            elif self.has_org_perm(href):
                menu_item["href"] = reverse(href)

        if items:  # pragma: no cover
            menu_item["items"] = items

        # only include the menu item if we have somewhere to go
        if "href" not in menu_item and "endpoint" not in menu_item and not inline:
            return None

        return menu_item

    def get_menu(self):
        menu = [item for item in self.derive_menu() if item is not None]
        return menu

    def render_to_response(self, context, **response_kwargs):
        return JsonResponse({"results": self.get_menu()})


class OrgCRUDL(SmartCRUDL):
    actions = (
        "signup",
        "home",
        "token",
        "edit",
        "edit_sub_org",
        "join",
        "join_accept",
        "grant",
        "accounts",
        "create_login",
        "choose",
        "delete",
        "manage_accounts",
        "manage_accounts_sub_org",
        "manage",
        "menu",
        "update",
        "country",
        "languages",
        "clear_cache",
        "twilio_connect",
        "twilio_account",
        "twilio_stats",
        "vonage_account",
        "vonage_connect",
        "plan",
        "sub_orgs",
        "create_sub_org",
        "export",
        "import",
        "plivo_connect",
        "whatsapp_cloud_connect",
        "prometheus",
        "resthooks",
        "service",
        "surveyor",
        "transfer_credits",
        "smtp_server",
        "workspace",
        "giftcards",
        "lookups",
        "parse_data_view",
        "parse_data_import",
        "send_invite",
        "translations",
        "channels_mapping",
        "calendar_automation_flow",
        "shortener_custom_domain",
        "translate",
        "opt_out_message",
        "dashboard_setup",
    )

    model = Org

    class Menu(MenuMixin, InferOrgMixin, SmartTemplateView):
        @classmethod
        def derive_url_pattern(cls, path, action):
            return r"^%s/%s/((?P<submenu>[A-z]+)/)?$" % (path, action)

        def derive_menu(self):

            submenu = self.kwargs.get("submenu")
            org = self.request.user.get_org()

            # how this menu is made up is a wip
            # TODO: remove pragma
            if submenu == "settings":  # pragma: no cover
                has_classifiers = Classifier.objects.filter(org=org, is_active=True).exists()
                menu = []

                if self.has_org_perm("orgs.org_account"):
                    menu.append(
                        self.create_menu_item(name=_("Account"), icon="user", href=reverse("orgs.user_account"))
                    )

                if self.request.user.settings.two_factor_enabled:
                    menu.append(
                        self.create_menu_item(
                            name=_("Security"), icon="shield", href=reverse("orgs.user_two_factor_tokens")
                        )
                    )
                else:
                    menu.append(
                        self.create_menu_item(
                            menu_id="authentication",
                            name=_("Enable 2FA"),
                            icon="shield",
                            href=reverse("orgs.user_two_factor_enable"),
                        )
                    )

                menu.append(self.create_section(_("Workspace")))
                menu.append(self.create_menu_item(name=org.name, icon="layers", href="orgs.org_workspace"))
                menu.append(self.create_menu_item(name=_("Logins"), icon="users", href="orgs.org_manage_accounts"))

                if has_classifiers:
                    menu.append(
                        self.create_menu_item(
                            name=_("Classifiers"), icon="git-pull-request", endpoint="classifiers.classifier_menu"
                        )
                    )
                else:
                    menu.append(
                        self.create_menu_item(
                            name=_("Classifiers"), icon="git-pull-request", href="classifiers.classifier_connect"
                        )
                    )

                menu.append(self.create_menu_item(name=_("Zapier"), icon="zapier", href="orgs.org_resthooks"))

                menu.append(
                    self.create_menu_item(
                        name=_("Integrations"),
                        icon="cord",
                        href="channels.channel_claim",
                    )
                )

                if self.has_org_perm("channels.channel_read"):
                    from temba.channels.views import get_channel_read_url

                    items = []
                    channels = Channel.objects.filter(org=org, is_active=True, parent=None).order_by("-role")
                    for channel in channels:
                        icon = channel.type.icon.replace("icon-", "")
                        icon = icon.replace("power-cord", "box")
                        items.append(
                            self.create_menu_item(
                                menu_id=f"{channel.uuid}",
                                name=channel.name,
                                href=get_channel_read_url(channel),
                                icon=icon,
                            )
                        )

                    menu.append(self.create_menu_item(name=_("Channels"), items=items, inline=True))
                    menu.append(
                        self.create_menu_item(
                            menu_id="channel", name=_("Add Channel"), icon="channel", href="channels.channel_claim"
                        )
                    )

                if self.has_org_perm("archives.archive_message"):

                    items = [
                        self.create_menu_item(
                            name=_("Messages"),
                            icon="message-square",
                            href=reverse("archives.archive_message"),
                        ),
                        self.create_menu_item(
                            name=_("Flow Runs"),
                            icon="flow",
                            href=reverse("archives.archive_run"),
                        ),
                    ]

                    menu.append(self.create_menu_item(name=_("Archives"), items=items, inline=True))

                child_orgs = Org.objects.filter(parent=org, is_active=True).order_by("name")

                if child_orgs:
                    menu.append(self.create_section(_("Child Workspaces")))

                for child in child_orgs:
                    menu.append(
                        self.create_menu_item(
                            name=child.name,
                            menu_id=child.pk,
                            icon="layers",
                            href=f"{reverse('orgs.org_manage_accounts_sub_org')}?org={child.pk}",
                        )
                    )

                return menu

            else:

                return [
                    self.create_menu_item(
                        menu_id="messages", name=_("Messages"), icon="message-square", endpoint="msgs.msg_menu"
                    ),
                    self.create_menu_item(
                        menu_id="contacts", name=_("Contacts"), icon="contact", endpoint="contacts.contact_menu"
                    ),
                    self.create_menu_item(menu_id="flows", name=_("Flows"), icon="flow", endpoint="flows.flow_menu"),
                    self.create_menu_item(
                        menu_id="triggers", name=_("Triggers"), icon="radio", endpoint="triggers.trigger_menu"
                    ),
                    self.create_menu_item(
                        menu_id="campaigns", name=_("Campaigns"), icon="campaign", endpoint="campaigns.campaign_menu"
                    ),
                    self.create_menu_item(
                        menu_id="tickets",
                        name=_("Tickets"),
                        icon="agent",
                        endpoint="tickets.ticket_menu",
                        href="tickets.ticket_list",
                    ),
                    {
                        "id": "settings",
                        "name": _("Settings"),
                        "icon": "settings",
                        "endpoint": f"{reverse('orgs.org_menu')}settings/",
                        "bottom": True,
                    },
                ]

                # Other Plugins:
                # Wit.ai, Luis, Bothub, ZenDesk, DT One, Chatbase, Prometheus, Zapier/Resthooks

    class Import(NonAtomicMixin, InferOrgMixin, OrgPermsMixin, SmartFormView):
        class FlowImportForm(Form):
            import_file = forms.FileField(help_text=_("The import file"))
            update = forms.BooleanField(help_text=_("Update all flows and campaigns"), required=False)

            def __init__(self, *args, **kwargs):
                self.org = kwargs["org"]
                del kwargs["org"]
                super().__init__(*args, **kwargs)

            def clean_import_file(self):
                # check that it isn't too old
                data = self.cleaned_data["import_file"].read()
                try:
                    json_data = json.loads(force_str(data))
                except DjangoUnicodeDecodeError:
                    # handling exception for ISO-8859-1 encoding
                    try:
                        data = data.decode("ISO-8859-1")
                        json_data = json.loads(force_str(data))
                    except (DjangoUnicodeDecodeError, ValueError):
                        raise ValidationError(_("This file is not a valid flow definition file."))
                except (DjangoUnicodeDecodeError, ValueError):
                    raise ValidationError(_("This file is not a valid flow definition file."))

                if Version(str(json_data.get("version", 0))) < Version(Org.EARLIEST_IMPORT_VERSION):
                    raise ValidationError(
                        _("This file is no longer valid. Please export a new version and try again.")
                    )

                # preprocessing of the triggers
                if json_data.get("triggers", []):
                    triggers = []
                    for trigger in json_data["triggers"]:
                        if trigger.get("trigger_type") == "K":
                            filter_params = {
                                "org": self.org,
                                "keyword": trigger.get("keyword", ""),
                                "is_active": True,
                                "is_archived": False,
                            }
                            if trigger.get("groups"):
                                filter_params["groups__name__in"] = [group["name"] for group in trigger["groups"]]
                            else:
                                filter_params["groups"] = None

                            if not Trigger.objects.filter(**filter_params).exists():
                                triggers.append(trigger)
                        else:
                            triggers.append(trigger)
                    json_data["triggers"] = triggers
                    data = json.dumps(json_data)

                if json_data.get("links", []):
                    links = []
                    processed_links = {}
                    modified_link_uuids = {}
                    for link in json_data["links"]:
                        full_link = f"{link.get('name')} {link.get('destination')}"
                        filter_params = {
                            "org": self.org,
                            "name": link.get("name"),
                            "destination": link.get("destination"),
                            "is_archived": False,
                        }
                        if full_link in processed_links:
                            uuid_of_processed_link = processed_links[full_link]
                            modified_link_uuids[link["uuid"]] = modified_link_uuids.get(
                                uuid_of_processed_link, uuid_of_processed_link
                            )
                        elif Link.objects.exclude(org=self.org).filter(uuid=link["uuid"]).exists():
                            new_uuid = str(uuid4())
                            while new_uuid in str(data):
                                new_uuid = str(uuid4())
                            modified_link_uuids[link["uuid"]] = new_uuid
                        if not Link.objects.filter(**filter_params).exists() and full_link not in processed_links:
                            processed_links[full_link] = link["uuid"]
                            links.append(link)
                    json_data["links"] = links
                    data = json.dumps(json_data)
                    for origin_link_uuid, new_link_uuid in modified_link_uuids.items():
                        data = data.replace(origin_link_uuid, new_link_uuid)

                return data

        success_message = _("Import successful")
        form_class = FlowImportForm

        def get_success_url(self):  # pragma: needs cover
            return reverse("orgs.org_home")

        def get_form_kwargs(self):
            kwargs = super().get_form_kwargs()
            kwargs["org"] = self.request.user.get_org()
            return kwargs

        def form_valid(self, form):
            try:
                org = self.request.user.get_org()
                data = json.loads(form.cleaned_data["import_file"])
                org.import_app(data, self.request.user, self.request.branding["link"])
            except Exception as e:
                # this is an unexpected error, report it to sentry
                logger = logging.getLogger(__name__)
                logger.error("Exception on app import: %s" % str(e), exc_info=True)
                form._errors["import_file"] = form.error_class([_("Sorry, your import file is invalid.")])
                return self.form_invalid(form)

            return super().form_valid(form)  # pragma: needs cover

    class Export(SpaMixin, InferOrgMixin, OrgPermsMixin, SmartTemplateView):
        def get_gear_links(self):
            include_archived = bool(int(self.request.GET.get("archived", 0)))
            return [
                {
                    "id": "archived-trigger",
                    "title": _("Hide Archived") if include_archived else _("Show Archived"),
                    "href": "?" if include_archived else "?archived=1",
                }
            ]

        def post(self, request, *args, **kwargs):
            org = self.get_object()

            flow_ids = [elt for elt in self.request.POST.getlist("flows") if elt]
            campaign_ids = [elt for elt in self.request.POST.getlist("campaigns") if elt]

            # fetch the selected flows and campaigns
            flows = Flow.objects.filter(id__in=flow_ids, org=org, is_active=True)
            campaigns = Campaign.objects.filter(id__in=campaign_ids, org=org, is_active=True)
            links = []

            components = set(itertools.chain(flows, campaigns, links))

            # add triggers for the selected flows
            for flow in flows:
                components.update(flow.triggers.filter(is_active=True, is_archived=False))

            export = org.export_definitions(request.branding["link"], components)
            response = JsonResponse(export, json_dumps_params=dict(indent=2))
            response["Content-Disposition"] = "attachment; filename=%s.json" % slugify(org.name)
            return response

        def get_context_data(self, **kwargs):
            context = super().get_context_data(**kwargs)

            org = self.get_object()
            include_archived = bool(int(self.request.GET.get("archived", 0)))

            buckets, singles = self.generate_export_buckets(org, include_archived)

            context["archived"] = include_archived
            context["buckets"] = buckets
            context["singles"] = singles

            context["flow_id"] = int(self.request.GET.get("flow", 0))
            context["campaign_id"] = int(self.request.GET.get("campaign", 0))

            return context

        def generate_export_buckets(self, org, include_archived):
            """
            Generates a set of buckets of related exportable flows and campaigns
            """
            dependencies = org.generate_dependency_graph(include_archived=include_archived)

            unbucketed = set(dependencies.keys())
            buckets = []

            # helper method to add a component and its dependencies to a bucket
            def collect_component(c, bucket):
                if c in bucket:  # pragma: no cover
                    return

                unbucketed.remove(c)
                bucket.add(c)

                for d in dependencies[c]:
                    if d in unbucketed:
                        collect_component(d, bucket)

            while unbucketed:
                component = next(iter(unbucketed))

                bucket = set()
                buckets.append(bucket)

                collect_component(component, bucket)

            # collections with only one non-group component should be merged into a single "everything else" collection
            non_single_buckets = []
            singles = set()

            # items within buckets are sorted by type and name
            def sort_key(c):
                return c.__class__.__name__, c.name.lower()

            # buckets with a single item are merged into a special singles bucket
            for b in buckets:
                if len(b) > 1:
                    sorted_bucket = sorted(list(b), key=sort_key)
                    non_single_buckets.append(sorted_bucket)
                else:
                    singles.update(b)

            # put the buckets with the most items first
            non_single_buckets = sorted(non_single_buckets, key=lambda b: len(b), reverse=True)

            # sort singles
            singles = sorted(list(singles), key=sort_key)

            return non_single_buckets, singles

    class TwilioConnect(ComponentFormMixin, ModalMixin, InferOrgMixin, OrgPermsMixin, SmartFormView):
        class TwilioConnectForm(forms.Form):
            account_sid = forms.CharField(help_text=_("Your Twilio Account SID"), widget=InputWidget())
            account_token = forms.CharField(help_text=_("Your Twilio Account Token"), widget=InputWidget())

            def clean(self):
                account_sid = self.cleaned_data.get("account_sid", None)
                account_token = self.cleaned_data.get("account_token", None)

                if not account_sid:  # pragma: needs cover
                    raise ValidationError(_("You must enter your Twilio Account SID"))

                if not account_token:
                    raise ValidationError(_("You must enter your Twilio Account Token"))

                try:
                    client = Client(account_sid, account_token)

                    # get the actual primary auth tokens from twilio and use them
                    account = client.api.account.fetch()
                    self.cleaned_data["account_sid"] = account.sid
                    self.cleaned_data["account_token"] = account.auth_token
                except Exception:
                    raise ValidationError(
                        _("The Twilio account SID and Token seem invalid. Please check them again and retry.")
                    )

                return self.cleaned_data

        form_class = TwilioConnectForm
        submit_button_name = "Save"
        field_config = dict(account_sid=dict(label=""), account_token=dict(label=""))
        success_message = "Twilio Account successfully connected."

        def get_success_url(self):
            claim_type = self.request.GET.get("claim_type", "twilio")

            if claim_type == "twilio_messaging_service":
                return reverse("channels.types.twilio_messaging_service.claim")

            if claim_type == "twilio_whatsapp":
                return reverse("channels.types.twilio_whatsapp.claim")

            if claim_type == "twilio":
                return reverse("channels.types.twilio.claim")

            return reverse("channels.channel_claim")

        def form_valid(self, form):
            account_sid = form.cleaned_data["account_sid"]
            account_token = form.cleaned_data["account_token"]

            org = self.get_object()
            org.connect_twilio(account_sid, account_token, self.request.user)
            org.save()

            return HttpResponseRedirect(self.get_success_url())

    class VonageAccount(InferOrgMixin, ComponentFormMixin, OrgPermsMixin, SmartUpdateView):
        class Form(forms.ModelForm):
            api_key = forms.CharField(max_length=128, label=_("API Key"), required=False)
            api_secret = forms.CharField(max_length=128, label=_("API Secret"), required=False)
            disconnect = forms.CharField(widget=forms.HiddenInput, max_length=6, required=True)

            def clean(self):
                super().clean()
                if self.cleaned_data.get("disconnect", "false") == "false":
                    api_key = self.cleaned_data.get("api_key", None)
                    api_secret = self.cleaned_data.get("api_secret", None)

                    if not api_key:
                        raise ValidationError(_("You must enter your account API Key"))

                    if not api_secret:  # pragma: needs cover
                        raise ValidationError(_("You must enter your account API Secret"))

                    from temba.channels.types.vonage.client import VonageClient

                    if not VonageClient(api_key, api_secret).check_credentials():
                        raise ValidationError(
                            _("Your API key and secret seem invalid. Please check them again and retry.")
                        )

                return self.cleaned_data

            class Meta:
                model = Org
                fields = ("api_key", "api_secret", "disconnect")

        form_class = Form
        success_message = ""

        def derive_initial(self):
            initial = super().derive_initial()
            org = self.get_object()
            config = org.config
            initial["api_key"] = config.get(Org.CONFIG_VONAGE_KEY, "")
            initial["api_secret"] = config.get(Org.CONFIG_VONAGE_SECRET, "")
            initial["disconnect"] = "false"
            return initial

        def form_valid(self, form):
            disconnect = form.cleaned_data.get("disconnect", "false") == "true"
            user = self.request.user
            org = user.get_org()

            if disconnect:
                org.remove_vonage_account(user)
                return HttpResponseRedirect(reverse("orgs.org_home"))
            else:
                api_key = form.cleaned_data["api_key"]
                api_secret = form.cleaned_data["api_secret"]

                org.connect_vonage(api_key, api_secret, user)
                return super().form_valid(form)

        def get_context_data(self, **kwargs):
            context = super().get_context_data(**kwargs)

            org = self.get_object()
            client = org.get_vonage_client()
            if client:
                config = org.config
                context["api_key"] = config.get(Org.CONFIG_VONAGE_KEY, "--")

            return context

    class VonageConnect(ModalMixin, InferOrgMixin, OrgPermsMixin, SmartFormView):
        class Form(forms.Form):
            api_key = forms.CharField(help_text=_("Your Vonage API key"), widget=InputWidget())
            api_secret = forms.CharField(help_text=_("Your Vonage API secret"), widget=InputWidget())

            def clean(self):
                super().clean()

                api_key = self.cleaned_data.get("api_key")
                api_secret = self.cleaned_data.get("api_secret")

                from temba.channels.types.vonage.client import VonageClient

                if not VonageClient(api_key, api_secret).check_credentials():
                    raise ValidationError(
                        _("Your API key and secret seem invalid. Please check them again and retry.")
                    )

                return self.cleaned_data

        form_class = Form
        submit_button_name = "Save"
        success_message = "Vonage Account successfully connected."

        def form_valid(self, form):
            api_key = form.cleaned_data["api_key"]
            api_secret = form.cleaned_data["api_secret"]

            org = self.get_object()

            org.connect_vonage(api_key, api_secret, self.request.user)

            org.save()

            return HttpResponseRedirect(self.get_success_url())

    class Plan(InferOrgMixin, OrgPermsMixin, SmartReadView):
        pass

    class WhatsappCloudConnect(InferOrgMixin, OrgPermsMixin, SmartFormView):
        class WhatsappCloudConnectForm(forms.Form):
            user_access_token = forms.CharField(min_length=32, required=True)

            def clean(self):
                try:
                    auth_token = self.cleaned_data.get("user_access_token", None)

                    app_id = settings.FACEBOOK_APPLICATION_ID
                    app_secret = settings.FACEBOOK_APPLICATION_SECRET

                    url = "https://graph.facebook.com/v13.0/debug_token"
                    params = {"access_token": f"{app_id}|{app_secret}", "input_token": auth_token}

                    response = requests.get(url, params=params)
                    if response.status_code != 200:  # pragma: no cover
                        raise Exception("Failed to debug user token")

                    response_json = response.json()

                    for perm in ["business_management", "whatsapp_business_management", "whatsapp_business_messaging"]:
                        if perm not in response_json.get("data", dict()).get("scopes", []):
                            raise Exception(
                                'Missing permission, we need all the following permissions "business_management", "whatsapp_business_management", "whatsapp_business_messaging"'
                            )
                except Exception:
                    raise forms.ValidationError(
                        _("Sorry account could not be connected. Please try again"), code="invalid"
                    )

                return self.cleaned_data

        form_class = WhatsappCloudConnectForm
        success_url = "@channels.types.whatsapp_cloud.claim"
        field_config = dict(api_key=dict(label=""), api_secret=dict(label=""))

        def pre_process(self, request, *args, **kwargs):
            session_token = self.request.session.get(Channel.CONFIG_WHATSAPP_CLOUD_USER_TOKEN, None)
            if session_token:
                return HttpResponseRedirect(self.get_success_url())

            return super().pre_process(request, *args, **kwargs)

        def form_valid(self, form):
            auth_token = form.cleaned_data["user_access_token"]

            # add the credentials to the session
            self.request.session[Channel.CONFIG_WHATSAPP_CLOUD_USER_TOKEN] = auth_token
            return HttpResponseRedirect(self.get_success_url())

        def get_context_data(self, **kwargs):
            context = super().get_context_data(**kwargs)
            context["connect_url"] = reverse("orgs.org_whatsapp_cloud_connect")
            context["facebook_app_id"] = settings.FACEBOOK_APPLICATION_ID

            claim_error = None
            if context["form"].errors:
                claim_error = context["form"].errors.get("__all__", [""])[0]
            context["claim_error"] = claim_error

            return context

    class PlivoConnect(ModalMixin, ComponentFormMixin, InferOrgMixin, OrgPermsMixin, SmartFormView):
        class PlivoConnectForm(forms.Form):
            auth_id = forms.CharField(help_text=_("Your Plivo auth ID"))
            auth_token = forms.CharField(help_text=_("Your Plivo auth token"))

            def clean(self):
                super().clean()

                auth_id = self.cleaned_data.get("auth_id", None)
                auth_token = self.cleaned_data.get("auth_token", None)

                headers = http_headers(extra={"Content-Type": "application/json"})

                response = requests.get(
                    "https://api.plivo.com/v1/Account/%s/" % auth_id, headers=headers, auth=(auth_id, auth_token)
                )

                if response.status_code != 200:
                    raise ValidationError(
                        _("Your Plivo auth ID and auth token seem invalid. Please check them again and retry.")
                    )

                return self.cleaned_data

        form_class = PlivoConnectForm
        submit_button_name = "Save"
        success_url = "@channels.types.plivo.claim"
        field_config = dict(auth_id=dict(label=""), auth_token=dict(label=""))
        success_message = "Plivo credentials verified. You can now add a Plivo channel."

        def form_valid(self, form):
            auth_id = form.cleaned_data["auth_id"]
            auth_token = form.cleaned_data["auth_token"]

            # add the credentials to the session
            self.request.session[Channel.CONFIG_PLIVO_AUTH_ID] = auth_id
            self.request.session[Channel.CONFIG_PLIVO_AUTH_TOKEN] = auth_token

            return HttpResponseRedirect(self.get_success_url())

    class SmtpServer(InferOrgMixin, OrgPermsMixin, SmartUpdateView):
        class Form(forms.ModelForm):
            from_email = forms.CharField(
                max_length=128,
                label=_("Email Address"),
                required=False,
                help_text=_("The from email address, can contain a name: ex: Jane Doe <jane@example.org>"),
                widget=InputWidget(),
            )
            smtp_host = forms.CharField(
                max_length=128,
                required=False,
                widget=InputWidget(attrs={"widget_only": True, "placeholder": _("SMTP Host")}),
            )
            smtp_username = forms.CharField(max_length=128, label=_("Username"), required=False, widget=InputWidget())
            smtp_password = forms.CharField(
                max_length=128,
                label=_("Password"),
                required=False,
                help_text=_("Leave blank to keep the existing set password if one exists"),
                widget=InputWidget(attrs={"password": True}),
            )
            smtp_port = forms.CharField(
                max_length=128,
                required=False,
                widget=InputWidget(attrs={"widget_only": True, "placeholder": _("Port")}),
            )
            disconnect = forms.CharField(widget=forms.HiddenInput, max_length=6, required=True)

            def clean(self):
                super().clean()
                if self.cleaned_data.get("disconnect", "false") == "false":
                    from_email = self.cleaned_data.get("from_email", None)
                    smtp_host = self.cleaned_data.get("smtp_host", None)
                    smtp_username = self.cleaned_data.get("smtp_username", None)
                    smtp_password = self.cleaned_data.get("smtp_password", None)
                    smtp_port = self.cleaned_data.get("smtp_port", None)

                    config = self.instance.config
                    existing_smtp_server = urlparse(config.get("smtp_server", ""))
                    existing_username = ""
                    if existing_smtp_server.username:
                        existing_username = unquote(existing_smtp_server.username)
                    if not smtp_password and existing_username == smtp_username and existing_smtp_server.password:
                        smtp_password = unquote(existing_smtp_server.password)

                    if not from_email:
                        raise ValidationError(_("You must enter a from email"))

                    parsed = parseaddr(from_email)
                    if not is_valid_address(parsed[1]):
                        raise ValidationError(_("Please enter a valid email address"))

                    if not smtp_host:
                        raise ValidationError(_("You must enter the SMTP host"))

                    if not smtp_username:
                        raise ValidationError(_("You must enter the SMTP username"))

                    if not smtp_password:
                        raise ValidationError(_("You must enter the SMTP password"))

                    if not smtp_port:
                        raise ValidationError(_("You must enter the SMTP port"))

                    self.cleaned_data["smtp_password"] = smtp_password

                    try:
                        from temba.utils.email import send_custom_smtp_email

                        admin_emails = [admin.email for admin in self.instance.get_admins().order_by("email")]

                        branding = self.instance.get_branding()
                        subject = _("%(name)s SMTP configuration test") % branding
                        body = (
                            _(
                                "This email is a test to confirm the custom SMTP server configuration added to your %(name)s account."
                            )
                            % branding
                        )

                        send_custom_smtp_email(
                            admin_emails,
                            subject,
                            body,
                            from_email,
                            smtp_host,
                            smtp_port,
                            smtp_username,
                            smtp_password,
                            use_tls=True,
                        )

                    except smtplib.SMTPException as e:
                        raise ValidationError(
                            _("Failed to send email with STMP server configuration with error '%s'") % str(e)
                        )
                    except Exception:
                        raise ValidationError(_("Failed to send email with STMP server configuration"))

                return self.cleaned_data

            class Meta:
                model = Org
                fields = ("from_email", "smtp_host", "smtp_username", "smtp_password", "smtp_port", "disconnect")

        form_class = Form
        success_message = ""

        def derive_initial(self):
            initial = super().derive_initial()
            org = self.get_object()
            smtp_server = org.config.get(Org.CONFIG_SMTP_SERVER)
            parsed_smtp_server = urlparse(smtp_server)
            smtp_username = ""
            if parsed_smtp_server.username:
                smtp_username = unquote(parsed_smtp_server.username)
            smtp_password = ""
            if parsed_smtp_server.password:
                smtp_password = unquote(parsed_smtp_server.password)

            initial["from_email"] = parse_qs(parsed_smtp_server.query).get("from", [None])[0]
            initial["smtp_host"] = parsed_smtp_server.hostname
            initial["smtp_username"] = smtp_username
            initial["smtp_password"] = smtp_password
            initial["smtp_port"] = parsed_smtp_server.port
            initial["disconnect"] = "false"
            return initial

        def form_valid(self, form):
            disconnect = form.cleaned_data.get("disconnect", "false") == "true"
            user = self.request.user
            org = user.get_org()

            if disconnect:
                org.remove_smtp_config(user)
                return HttpResponseRedirect(reverse("orgs.org_home"))
            else:
                smtp_from_email = form.cleaned_data["from_email"]
                smtp_host = form.cleaned_data["smtp_host"]
                smtp_username = form.cleaned_data["smtp_username"]
                smtp_password = form.cleaned_data["smtp_password"]
                smtp_port = form.cleaned_data["smtp_port"]

                org.add_smtp_config(smtp_from_email, smtp_host, smtp_username, smtp_password, smtp_port, user)

            return super().form_valid(form)

        def get_context_data(self, **kwargs):
            context = super().get_context_data(**kwargs)
            org = self.get_object()
            from_email_custom = None

            if org.has_smtp_config():
                smtp_server = org.config.get(Org.CONFIG_SMTP_SERVER)
                parsed_smtp_server = urlparse(smtp_server)
                from_email_params = parse_qs(parsed_smtp_server.query).get("from")
                if from_email_params:
                    from_email_custom = parseaddr(from_email_params[0])[1]  # extract address only

            context["from_email_default"] = parseaddr(settings.FLOW_FROM_EMAIL)[1]
            context["from_email_custom"] = from_email_custom
            return context

    class Manage(SmartListView):
        fields = ("plan", "name", "owner", "created_on", "service")
        field_config = {"service": {"label": ""}}
        default_order = ("-credits", "-created_on")
        search_fields = ("name__icontains", "created_by__email__iexact", "config__icontains")
        link_fields = ("name", "owner")
        title = _("Workspaces")

        def get_used(self, obj):
            if not obj.credits:  # pragma: needs cover
                used_pct = 0
            else:
                used_pct = round(100 * float(obj.get_credits_used()) / float(obj.credits))

            used_class = "used-normal"
            if used_pct >= 75:  # pragma: needs cover
                used_class = "used-warning"
            if used_pct >= 90:  # pragma: needs cover
                used_class = "used-alert"
            return mark_safe("<div class='used-pct %s'>%d%%</div>" % (used_class, used_pct))

        def get_plan(self, obj):  # pragma: needs cover
            if not obj.credits:  # pragma: needs cover
                obj.credits = 0

            if obj.plan == "topups":
                return mark_safe(
                    "<div class='num-credits inline-block'><a href='%s'>%s</a></div>%s"
                    % (
                        reverse("orgs.topup_manage") + "?org=%d" % obj.id,
                        format(obj.credits, ",d"),
                        self.get_used(obj),
                    )
                )

            return mark_safe(f"<div class='plan-name'>{obj.plan}</div>")

        def get_owner(self, obj):
            owner = obj.get_owner()

            return mark_safe(
                f"<div class='owner-name'>{escape(owner.first_name)} {escape(owner.last_name)}</div><div class='owner-email'>{escape(owner.username)}</div>"
            )

        def get_service(self, obj):
            url = reverse("orgs.org_service")

            return mark_safe(
                "<div onclick='goto(event)' href='%s?organization=%d' class='service posterize hover-linked text-gray-400'><div class='icon-wand'></div></div>"
                % (url, obj.id)
            )

        def get_name(self, obj):
            flagged = '<span class="flagged">(Flagged)</span>' if obj.is_flagged else ""

            return mark_safe(
                f"<div class='org-name'>{flagged} {escape(obj.name)}</div><div class='org-timezone'>{obj.timezone}</div>"
            )

        def derive_queryset(self, **kwargs):
            queryset = super().derive_queryset(**kwargs)

            brands = self.request.branding.get("keys")
            if brands:
                queryset = queryset.filter(brand__in=brands)

            anon = self.request.GET.get("anon")
            if anon:
                queryset = queryset.filter(is_anon=str_to_bool(anon))

            suspended = self.request.GET.get("suspended")
            if suspended:
                queryset = queryset.filter(is_suspended=str_to_bool(suspended))

            flagged = self.request.GET.get("flagged")
            if flagged:
                queryset = queryset.filter(is_flagged=str_to_bool(flagged))

            queryset = queryset.annotate(credits=Sum("topups__credits"))
            queryset = queryset.annotate(paid=Sum("topups__price"))

            return queryset

        def get_context_data(self, **kwargs):
            context = super().get_context_data(**kwargs)
            context["searches"] = []
            context["anon_query"] = str_to_bool(self.request.GET.get("anon"))
            context["flagged_query"] = str_to_bool(self.request.GET.get("flagged"))
            context["suspended_query"] = str_to_bool(self.request.GET.get("suspended"))
            return context

        def lookup_field_link(self, context, field, obj):
            if field == "owner":
                owner = obj.get_owner()
                return reverse("orgs.user_update", args=[owner.pk])
            return super().lookup_field_link(context, field, obj)

        def get_created_by(self, obj):  # pragma: needs cover
            return "%s %s - %s" % (obj.created_by.first_name, obj.created_by.last_name, obj.created_by.email)

    class Update(ComponentFormMixin, SmartUpdateView):
        class Form(forms.ModelForm):
            parent = forms.IntegerField(required=False)
            plan_end = forms.DateTimeField(required=False)
            non_contact_hours = forms.BooleanField(required=False)
            viewers = forms.ModelMultipleChoiceField(
                User.objects.exclude(Q(email__isnull=True) | Q(email__exact="") | Q(is_active=False)),
                required=False,
                widget=SelectMultipleWidget(attrs={"searchable": True, "placeholder": "Select Users"}),
            )
            editors = forms.ModelMultipleChoiceField(
                User.objects.exclude(Q(email__isnull=True) | Q(email__exact="") | Q(is_active=False)),
                required=False,
                widget=SelectMultipleWidget(attrs={"searchable": True, "placeholder": "Select Users"}),
            )
            surveyors = forms.ModelMultipleChoiceField(
                User.objects.exclude(Q(email__isnull=True) | Q(email__exact="") | Q(is_active=False)),
                required=False,
                widget=SelectMultipleWidget(attrs={"searchable": True, "placeholder": "Select Users"}),
            )
            administrators = forms.ModelMultipleChoiceField(
                User.objects.exclude(Q(email__isnull=True) | Q(email__exact="") | Q(is_active=False)),
                required=False,
                widget=SelectMultipleWidget(attrs={"searchable": True, "placeholder": "Select Users"}),
            )

            def __init__(self, org, *args, **kwargs):
                super().__init__(*args, **kwargs)

                self.limits_rows = []
                self.add_limits_fields(org)

            def clean_parent(self):
                parent = self.cleaned_data.get("parent")
                if parent:
                    return Org.objects.filter(pk=parent).first()

            def clean(self):
                super().clean()

                limits = dict()
                for row in self.limits_rows:
                    if self.cleaned_data.get(row["limit_field_key"]):
                        limits[row["limit_type"]] = self.cleaned_data.get(row["limit_field_key"])

                self.cleaned_data["limits"] = limits

                return self.cleaned_data

            def add_limits_fields(self, org: Org):
                for limit_type in settings.ORG_LIMIT_DEFAULTS.keys():
                    initial = org.limits.get(limit_type)
                    limit_field = forms.IntegerField(required=False, initial=initial)
                    field_key = f"{limit_type}_limit"

                    self.fields.update(OrderedDict([(field_key, limit_field)]))

                    self.limits_rows.append({"limit_type": limit_type, "limit_field_key": field_key})

            class Meta:
                model = Org
                fields = (
                    "name",
                    "plan",
                    "plan_end",
                    "brand",
                    "parent",
                    "is_anon",
                    "is_multi_user",
                    "is_multi_org",
                    "is_suspended",
                    "administrators",
                    "editors",
                    "viewers",
                    "surveyors",
                )

        form_class = Form

        def get_form_kwargs(self):
            kwargs = super().get_form_kwargs()
            kwargs["org"] = self.get_object()
            return kwargs

        def get_success_url(self):
            return reverse("orgs.org_update", args=[self.get_object().pk])

        def get_gear_links(self):
            links = []

            org = self.get_object()

            if org.is_active:
                links.append(
                    dict(
                        title=_("Service"),
                        posterize=True,
                        href=f'{reverse("orgs.org_service")}?organization={org.pk}&redirect_url={reverse("msgs.msg_inbox", args=[])}',
                    )
                )

                links.append(
                    dict(
                        title=_("Topups"),
                        style="button-primary",
                        href="%s?org=%d" % (reverse("orgs.topup_manage"), org.pk),
                    )
                )

                if org.is_flagged:
                    links.append(
                        dict(
                            title=_("Unflag"),
                            style="button-secondary",
                            posterize=True,
                            href="%s?action=unflag" % reverse("orgs.org_update", args=[org.pk]),
                        )
                    )
                else:  # pragma: needs cover
                    links.append(
                        dict(
                            title=_("Flag"),
                            style="button-secondary",
                            posterize=True,
                            href="%s?action=flag" % reverse("orgs.org_update", args=[org.pk]),
                        )
                    )

                if not org.is_verified():
                    links.append(
                        dict(
                            title=_("Verify"),
                            style="button-secondary",
                            posterize=True,
                            href="%s?action=verify" % reverse("orgs.org_update", args=[org.pk]),
                        )
                    )

                if org.is_ivr_machine_detection_enabled():
                    links.append(
                        dict(
                            title=_("Disable IVR Machine Detection"),
                            style="button-secondary",
                            posterize=True,
                            href="%s?action=disable-machine-detection" % reverse("orgs.org_update", args=[org.pk]),
                        )
                    )
                else:
                    links.append(
                        dict(
                            title=_("Enable IVR Machine Detection"),
                            style="button-secondary",
                            posterize=True,
                            href="%s?action=enable-machine-detection" % reverse("orgs.org_update", args=[org.pk]),
                        )
                    )

                if self.request.user.has_perm("orgs.org_delete"):
                    links.append(
                        dict(
                            id="delete-org",
                            title=_("Delete"),
                            href=reverse("orgs.org_delete", args=[org.id]),
                            modax=_("Delete Workspace"),
                        )
                    )
            return links

        def get_context_data(self, **kwargs):
            context = super().get_context_data(**kwargs)

            org = self.get_object()

            users_roles = []

            for role in OrgRole:
                role_users = list(org.get_users(roles=[role]).values("id", "email"))
                if role_users:
                    users_roles.append(dict(role_display=role.display_plural, users=role_users))

            context["users_roles"] = users_roles

            return context

        def post(self, request, *args, **kwargs):
            if "action" in request.POST:
                action = request.POST["action"]
                if action == "flag":
                    self.get_object().flag()
                elif action == "verify":
                    self.get_object().verify()
                elif action == "unflag":
                    self.get_object().unflag()
                elif action == "enable-machine-detection":
                    self.get_object().set_ivr_machine_detection(value="true")
                elif action == "disable-machine-detection":
                    self.get_object().set_ivr_machine_detection(value="false")
                return HttpResponseRedirect(self.get_success_url())
            return super().post(request, *args, **kwargs)

        def pre_save(self, obj):
            obj = super().pre_save(obj)

            cleaned_data = self.form.cleaned_data

            obj.limits = cleaned_data["limits"]
            obj.config = obj.config or {}
            obj.config["non_contact_hours"] = cleaned_data["non_contact_hours"]
            return obj

        def derive_initial(self):
            org = self.get_object()
            initial = super().derive_initial()
            initial["non_contact_hours"] = (org.config or {}).get("non_contact_hours", False)
            return initial

    class Delete(ModalMixin, SmartDeleteView):
        cancel_url = "id@orgs.org_update"
        success_url = "id@orgs.org_update"
        fields = ("id",)
        submit_button_name = _("Delete")

        def get_context_data(self, **kwargs):
            context = super().get_context_data(**kwargs)
            context["delete_on"] = timezone.now() + timedelta(days=Org.DELETE_DELAY_DAYS)
            return context

        def post(self, request, *args, **kwargs):
            self.object = self.get_object()
            self.object.release(request.user)
            return self.render_modal_response()

    class Accounts(InferOrgMixin, OrgPermsMixin, SmartUpdateView):
        class PasswordForm(forms.ModelForm):
            surveyor_password = forms.CharField(
                max_length=128, widget=InputWidget(attrs={"placeholder": "Surveyor Password", "widget_only": True})
            )

            def clean_surveyor_password(self):  # pragma: needs cover
                password = self.cleaned_data.get("surveyor_password", "")
                existing = Org.objects.filter(surveyor_password=password).exclude(pk=self.instance.pk).first()
                if existing:
                    raise forms.ValidationError(_("This password is not valid. Choose a new password and try again."))
                return password

            class Meta:
                model = Org
                fields = ("surveyor_password",)

        form_class = PasswordForm
        success_url = "@orgs.org_home"
        success_message = ""
        submit_button_name = _("Save Changes")
        title = "Logins"
        fields = ("surveyor_password",)

        def get_context_data(self, **kwargs):
            context = super().get_context_data(**kwargs)

            org = self.get_object()
            role_summary = []
            for role in OrgRole:
                num_users = org.get_users(roles=[role]).count()
                if num_users == 1:
                    role_summary.append(f"1 {role.display}")
                elif num_users > 1:
                    role_summary.append(f"{num_users} {role.display_plural}")

            context["role_summary"] = role_summary
            return context

    class ManageAccounts(SpaMixin, InferOrgMixin, OrgPermsMixin, SmartUpdateView):
        class AccountsForm(forms.ModelForm):
            invite_emails = forms.CharField(
                required=False, widget=InputWidget(attrs={"widget_only": True, "placeholder": _("Email Address")})
            )
            invite_role = forms.ChoiceField(
                choices=[], required=True, initial="V", label=_("Role"), widget=SelectWidget()
            )

            def __init__(self, org, *args, **kwargs):
                super().__init__(*args, **kwargs)

                role_choices = [(r.code, r.display) for r in OrgRole]

                self.fields["invite_role"].choices = role_choices

                self.org = org
                self.user_rows = []
                self.invite_rows = []
                self.add_per_user_fields(org, role_choices)
                self.add_per_invite_fields(org)

            def add_per_user_fields(self, org: Org, role_choices: list):
                for user in org.users.order_by("email"):
                    role_field = forms.ChoiceField(
                        choices=role_choices,
                        required=True,
                        initial=org.get_user_role(user).code,
                        label=" ",
                        widget=SelectWidget(),
                    )
                    remove_field = forms.BooleanField(
                        required=False, label=" ", widget=CheckboxWidget(attrs={"widget_only": True})
                    )

                    self.fields.update(
                        OrderedDict([(f"user_{user.id}_role", role_field), (f"user_{user.id}_remove", remove_field)])
                    )
                    self.user_rows.append(
                        {"user": user, "role_field": f"user_{user.id}_role", "remove_field": f"user_{user.id}_remove"}
                    )

            def add_per_invite_fields(self, org: Org):
                for invite in org.invitations.filter(is_active=True).order_by("email"):
                    role_field = forms.ChoiceField(
                        choices=[(r.code, r.display) for r in OrgRole],
                        required=True,
                        initial=invite.role.code,
                        label=" ",
                        widget=SelectWidget(),
                        disabled=True,
                    )
                    remove_field = forms.BooleanField(
                        required=False, label=" ", widget=CheckboxWidget(attrs={"widget_only": True})
                    )

                    self.fields.update(
                        OrderedDict(
                            [(f"invite_{invite.id}_role", role_field), (f"invite_{invite.id}_remove", remove_field)]
                        )
                    )
                    self.invite_rows.append(
                        {
                            "invite": invite,
                            "role_field": f"invite_{invite.id}_role",
                            "remove_field": f"invite_{invite.id}_remove",
                        }
                    )

            def clean_invite_emails(self):
                emails = self.cleaned_data["invite_emails"].lower().strip()
                existing_users_emails = set(
                    list(self.org.users.values_list("username", flat=True))
                    + list(self.org.invitations.filter(is_active=True).values_list("email", flat=True))
                )
                cleaned_emails = []
                if emails:
                    email_list = emails.split(",")
                    for email in email_list:
                        email = email.strip()
                        try:
                            validate_email(email)
                        except ValidationError:
                            raise forms.ValidationError(_("One of the emails you entered is invalid."))

                        if email in existing_users_emails:
                            raise forms.ValidationError(
                                _("One of the emails you entered has an existing user on the workspace.")
                            )

                        if email in cleaned_emails:
                            raise forms.ValidationError(_("One of the emails you entered is duplicated."))

                        cleaned_emails.append(email)

                return ",".join(cleaned_emails)

            def get_submitted_roles(self) -> dict:
                """
                Returns a dict of users to roles from the current form data. None role means removal.
                """
                roles = {}

                for row in self.user_rows:
                    role = self.cleaned_data.get(row["role_field"])
                    remove = self.cleaned_data.get(row["remove_field"])
                    roles[row["user"]] = OrgRole.from_code(role) if not remove else None
                return roles

            def get_submitted_invite_removals(self) -> list:
                """
                Returns a list of invites to be removed.
                """
                invites = []
                for row in self.invite_rows:
                    if self.cleaned_data[row["remove_field"]]:
                        invites.append(row["invite"])
                return invites

            def clean(self):
                super().clean()

                new_roles = self.get_submitted_roles()
                has_admin = False
                for new_role in new_roles.values():
                    if new_role == OrgRole.ADMINISTRATOR:
                        has_admin = True
                        break

                if not has_admin:
                    raise forms.ValidationError(_("A workspace must have at least one administrator."))

            class Meta:
                model = Invitation
                fields = ("invite_emails", "invite_role")

        form_class = AccountsForm
        success_url = "@orgs.org_manage_accounts"
        success_message = ""
        submit_button_name = _("Save Changes")
        title = _("Manage Logins")

        def get_gear_links(self):
            links = []
            if self.is_spa():
                if self.request.user.get_org().id != self.get_object().id:
                    links.append(
                        dict(
                            title=_("Edit"),
                            modax=_("Edit Workspace"),
                            href=f"{reverse('orgs.org_edit_sub_org')}?org={self.object.pk}",
                        )
                    )

            else:
                if self.request.user.get_org().id != self.get_object().id:
                    links.append(dict(title=_("Workspaces"), style="button-light", href=reverse("orgs.org_sub_orgs")))
                links.append(dict(title=_("Home"), style="button-light", href=reverse("orgs.org_home")))
            return links

        def get_form_kwargs(self):
            kwargs = super().get_form_kwargs()
            kwargs["org"] = self.get_object()
            return kwargs

        def post_save(self, obj):
            obj = super().post_save(obj)

            cleaned_data = self.form.cleaned_data
            org = self.get_object()

            # delete any invitations which have been checked for removal
            for invite in self.form.get_submitted_invite_removals():
                org.invitations.filter(id=invite.id).delete()

            # handle any requests for new invitations
            invite_emails = cleaned_data["invite_emails"]
            if invite_emails:
                invite_role = OrgRole.from_code(cleaned_data["invite_role"])
                Invitation.bulk_create_or_update(org, self.request.user, invite_emails.split(","), invite_role)

            # update org users with new roles
            for user, new_role in self.form.get_submitted_roles().items():
                if not new_role:
                    org.remove_user(user)
                elif org.get_user_role(user) != new_role:
                    org.add_user(user, new_role)

                # when a user's role changes, delete any API tokens they're no longer allowed to have
                for token in APIToken.objects.filter(org=org, user=user):
                    if not token.is_valid():
                        token.release()

            return obj

        def get_context_data(self, **kwargs):
            context = super().get_context_data(**kwargs)
            org = self.get_object()
            context["org"] = org
            context["has_invites"] = org.invitations.filter(is_active=True).exists()
            return context

        def get_success_url(self):
            still_in_org = self.get_object().has_user(self.request.user)

            # if current user no longer belongs to this org, redirect to org chooser
            return reverse("orgs.org_manage_accounts") if still_in_org else reverse("orgs.org_choose")

    class MultiOrgMixin(OrgPermsMixin):
        # if we don't support multi orgs, go home
        def pre_process(self, request, *args, **kwargs):
            response = super().pre_process(request, *args, **kwargs)
            if not response and not request.user.get_org().is_multi_org:
                return HttpResponseRedirect(reverse("orgs.org_home"))
            return response

    class ManageAccountsSubOrg(MultiOrgMixin, ManageAccounts):
        def get_context_data(self, **kwargs):
            context = super().get_context_data(**kwargs)
            org_id = self.request.GET.get("org")
            context["parent"] = Org.objects.filter(id=org_id, parent=self.request.user.get_org()).first()
            return context

        def get_object(self, *args, **kwargs):
            org_id = self.request.GET.get("org")
            return Org.objects.filter(id=org_id, parent=self.request.user.get_org()).first()

        def get_success_url(self):  # pragma: needs cover
            org_id = self.request.GET.get("org")
            return "%s?org=%s" % (reverse("orgs.org_manage_accounts_sub_org"), org_id)

    class Service(SmartFormView):
        class ServiceForm(forms.Form):
            organization = TembaChoiceField(queryset=Org.objects.all(), empty_label=None)
            redirect_url = forms.CharField(required=False)

        form_class = ServiceForm
        fields = ("organization", "redirect_url")

        # valid form means we set our org and redirect to their inbox
        def form_valid(self, form):
            org = form.cleaned_data["organization"]
            self.request.session["org_id"] = org.pk
            success_url = form.cleaned_data["redirect_url"] or reverse("msgs.msg_inbox")
            return HttpResponseRedirect(success_url)

        # invalid form login 'logs out' the user from the org and takes them to the org manage page
        def form_invalid(self, form):
            self.request.session["org_id"] = None
            return HttpResponseRedirect(reverse("orgs.org_manage"))

    class SubOrgs(SpaMixin, MultiOrgMixin, InferOrgMixin, SmartListView):
        link_fields = ()
        title = _("Workspaces")

        def derive_fields(self):
            if self.get_object().uses_topups:
                return "credits", "name", "manage", "created_on"
            else:
                return "name", "contacts", "manage", "created_on"

        def get_gear_links(self):
            links = []

            if self.has_org_perm("orgs.org_dashboard"):
                links.append(dict(title=_("Dashboard"), href=reverse("dashboard.dashboard_home")))

            if self.has_org_perm("orgs.org_create_sub_org"):
                links.append(
                    dict(
                        title=_("New Workspace"),
                        href=reverse("orgs.org_create_sub_org"),
                        modax=_("New Workspace"),
                        id="new-workspace",
                    )
                )

            if self.has_org_perm("orgs.org_transfer_credits") and self.get_object().uses_topups:
                links.append(
                    dict(
                        title=_("Transfer Credits"),
                        href=reverse("orgs.org_transfer_credits"),
                        modax=_("Transfer Credits"),
                        id="transfer-credits",
                    )
                )

            return links

        def get_manage(self, obj):  # pragma: needs cover
            if obj == self.get_object():
                return mark_safe(
                    f'<a href="{reverse("orgs.org_manage_accounts")}" class="float-right pr-4"><div class="button-light inline-block ">{_("Manage Logins")}</div></a>'
                )

            if obj.parent:
                return mark_safe(
                    f'<a href="{reverse("orgs.org_manage_accounts_sub_org")}?org={obj.id}" class="float-right pr-4"><div class="button-light inline-block">{_("Manage Logins")}</div></a>'
                )
            return ""

        def get_contacts(self, obj):
            return obj.get_contact_count()

        def get_credits(self, obj):
            credits = obj.get_credits_remaining()
            return mark_safe(f'<div class="edit-org"><div class="num-credits">{format(credits, ",d")}</div></div>')

        def get_name(self, obj):
            org_type = "child"
            if not obj.parent:
                org_type = "parent"
            if self.has_org_perm("orgs.org_create_sub_org") and obj.parent:  # pragma: needs cover
                return mark_safe(
                    f"<temba-modax header={_('Update')} endpoint={reverse('orgs.org_edit_sub_org')}?org={obj.id} ><div class='{org_type}-org-name linked'>{escape(obj.name)}</div><div class='org-timezone'>{obj.timezone}</div></temba-modax>"
                )
            return mark_safe(
                f"<div class='org-name'>{escape(obj.name)}</div><div class='org-timezone'>{obj.timezone}</div>"
            )

        def derive_queryset(self, **kwargs):
            queryset = super().derive_queryset(**kwargs)

            # all our children and ourselves
            org = self.get_object()
            ids = [child.id for child in Org.objects.filter(parent=org)]
            ids.append(org.id)

            queryset = queryset.filter(is_active=True)
            queryset = queryset.filter(id__in=ids)
            queryset = queryset.annotate(credits=Sum("topups__credits"))
            queryset = queryset.annotate(paid=Sum("topups__price"))
            return queryset.order_by("-parent", "name")

        def get_context_data(self, **kwargs):
            context = super().get_context_data(**kwargs)
            context["searches"] = ["Nyaruka"]
            return context

        def get_created_by(self, obj):  # pragma: needs cover
            return "%s %s - %s" % (obj.created_by.first_name, obj.created_by.last_name, obj.created_by.email)

    class CreateSubOrg(NonAtomicMixin, MultiOrgMixin, ModalMixin, InferOrgMixin, SmartCreateView):
        class CreateOrgForm(forms.ModelForm):
            name = forms.CharField(
                label=_("Workspace"), help_text=_("The name of your workspace"), widget=InputWidget()
            )

            timezone = TimeZoneFormField(
                help_text=_("The timezone for your workspace"), widget=SelectWidget(attrs={"searchable": True})
            )

            class Meta:
                model = Org
                fields = "__all__"
                widgets = {"date_format": SelectWidget()}

        fields = ("name", "date_format", "timezone")
        form_class = CreateOrgForm
        success_url = "@orgs.org_sub_orgs"
        permission = "orgs.org_create_sub_org"

        def derive_initial(self):
            initial = super().derive_initial()
            parent = self.request.user.get_org()
            initial["timezone"] = parent.timezone
            initial["date_format"] = parent.date_format
            return initial

        def form_valid(self, form):
            self.object = form.save(commit=False)
            parent = self.org
            parent.create_sub_org(self.object.name, self.object.timezone, self.request.user)
            if "HTTP_X_PJAX" not in self.request.META:
                return HttpResponseRedirect(self.get_success_url())
            else:  # pragma: no cover
                return self.render_modal_response()

    class Choose(SmartFormView):
        class Form(forms.Form):
            organization = forms.ModelChoiceField(queryset=Org.objects.none(), empty_label=None)

            def __init__(self, orgs, *args, **kwargs):
                super().__init__(*args, **kwargs)

                self.fields["organization"].queryset = orgs

        form_class = Form
        fields = ("organization",)
        title = _("Select your Workspace")
        success_urls = {
            OrgRole.ADMINISTRATOR: "msgs.msg_inbox",
            OrgRole.EDITOR: "msgs.msg_inbox",
            OrgRole.VIEWER: "msgs.msg_inbox",
            OrgRole.AGENT: "tickets.ticket_list",
            OrgRole.SURVEYOR: "orgs.org_surveyor",
        }

        def get_user_orgs(self):
<<<<<<< HEAD
            return self.request.user.get_user_orgs()
=======
            return self.request.user.get_orgs(brands=self.request.branding.get("keys"))
>>>>>>> 6b0fbde4

        def get_success_url(self):
            role = self.request.org.get_user_role(self.request.user)
            return reverse(self.success_urls[role])

        def pre_process(self, request, *args, **kwargs):
            user = self.request.user
            if user.is_authenticated:
                user_orgs = self.get_user_orgs()
                if user.is_superuser:
                    return HttpResponseRedirect(reverse("orgs.org_manage"))

                elif user_orgs.count() == 1:
                    org = user_orgs[0]
                    self.request.session["org_id"] = org.id
                    self.request.org = org

                    analytics.identify(user, self.request.branding, org)

                    return HttpResponseRedirect(self.get_success_url())

                elif user_orgs.count() == 0:
                    if user.is_support:
                        return HttpResponseRedirect(reverse("orgs.org_manage"))

                    # for regular users, if there's no orgs, log them out with a message
                    messages.info(request, _("No organizations for this account, please contact your administrator."))
                    logout(request)
                    return HttpResponseRedirect(reverse("users.user_login"))
            return None

        def get_context_data(self, **kwargs):
            context = super().get_context_data(**kwargs)
            context["orgs"] = self.get_user_orgs()
            return context

        def get_form_kwargs(self):
            kwargs = super().get_form_kwargs()
            kwargs["orgs"] = self.get_user_orgs()
            return kwargs

        def has_permission(self, request, *args, **kwargs):
            return self.request.user.is_authenticated

        def form_valid(self, form):
            org = form.cleaned_data["organization"]

            self.request.session["org_id"] = org.id
            self.request.org = org
            analytics.identify(self.request.user, self.request.branding, org)
            return HttpResponseRedirect(self.get_success_url())

    class CreateLogin(SmartUpdateView):
        title = ""
        form_class = OrgSignupForm
        fields = ("first_name", "last_name", "password")
        success_message = ""
        success_url = "@msgs.msg_inbox"
        submit_button_name = _("Create")
        permission = False

        def pre_process(self, request, *args, **kwargs):
            org = self.get_object()
            if not org:
                messages.info(
                    request, _("Your invitation link is invalid. Please contact your workspace administrator.")
                )
                return HttpResponseRedirect(reverse("public.public_index"))

            invite = self.get_invitation()
            secret = self.kwargs.get("secret")
            has_user = User.objects.filter(username=invite.email).exists()
            if has_user:
                return HttpResponseRedirect(reverse("orgs.org_join_accept", args=[secret]))

            return None

        def pre_save(self, obj):
            obj = super().pre_save(obj)
            self.invitation = self.get_invitation()
            email = self.invitation.email

            user = User.create(
                email,
                self.form.cleaned_data["first_name"],
                self.form.cleaned_data["last_name"],
                password=self.form.cleaned_data["password"],
                language=obj.language,
            )

            # log the user in
            user = authenticate(username=user.username, password=self.form.cleaned_data["password"])
            login(self.request, user)

            role = OrgRole.from_code(self.invitation.user_group) or OrgRole.VIEWER
            obj.add_user(user, role)

            nested_orgs = obj.org_set.all()
            if role == OrgRole.ADMINISTRATOR and nested_orgs:
                AdministratorModel = Org.administrators.through
                AdministratorModel.objects.bulk_create(
                    [
                        AdministratorModel(org=nested_org, user=user)
                        for nested_org in nested_orgs
                        if user not in nested_org.administrators.all()
                    ]
                )

            # make the invitation inactive
            self.invitation.is_active = False
            self.invitation.save()

            return obj

        def get_success_url(self):
            if self.invitation.user_group == "S":
                return reverse("orgs.org_surveyor")
            return super().get_success_url()

        @classmethod
        def derive_url_pattern(cls, path, action):
            return r"^%s/%s/(?P<secret>\w+)/$" % (path, action)

        def get_invitation(self, **kwargs):
            secret = self.kwargs.get("secret")
            return Invitation.objects.filter(secret=secret, is_active=True).first()

        def get_object(self, **kwargs):
            invitation = self.get_invitation()
            if invitation:
                return invitation.org
            return None  # pragma: needs cover

        def derive_title(self):
            org = self.get_object()
            return _("Join %(name)s") % {"name": org.name}

        def get_context_data(self, **kwargs):
            context = super().get_context_data(**kwargs)

            context["secret"] = self.kwargs.get("secret")
            context["org"] = self.get_object()
            invitation = self.get_invitation()
            context["email"] = invitation.email

            return context

    class Join(SmartTemplateView):
        title = _("Sign in with your account to accept the invitation")
        permission = False

        def pre_process(self, request, *args, **kwargs):
            secret = self.kwargs.get("secret")

            invite = self.get_invitation()
            if invite:
                has_user = User.objects.filter(username=invite.email).exists()
                if has_user and invite.email == request.user.username:
                    return HttpResponseRedirect(reverse("orgs.org_join_accept", args=[secret]))

                logout(request)
                if not has_user:
                    return HttpResponseRedirect(reverse("orgs.org_create_login", args=[secret]))

            else:
                messages.info(
                    request, _("Your invitation link has expired. Please contact your workspace administrator.")
                )
                return HttpResponseRedirect(reverse("users.user_login"))

        def get_context_data(self, **kwargs):
            context = super().get_context_data(**kwargs)

            context["secret"] = self.kwargs.get("secret")
            invitation = self.get_invitation()
            context["email"] = invitation.email

            return context

        def get_invitation(self, **kwargs):  # pragma: needs cover
            secret = self.kwargs.get("secret")
            return Invitation.objects.filter(secret=secret, is_active=True).first()

        @classmethod
        def derive_url_pattern(cls, path, action):
            return r"^%s/%s/(?P<secret>\w+)/$" % (path, action)

    class JoinAccept(SmartUpdateView):
        class JoinAcceptForm(forms.ModelForm):
            class Meta:
                model = Org
                fields = ()

        success_message = ""
        title = ""
        form_class = JoinAcceptForm
        success_url = "@msgs.msg_inbox"
        submit_button_name = _("Join")

        def has_permission(self, request, *args, **kwargs):
            return request.user.is_authenticated

        def pre_process(self, request, *args, **kwargs):
            org = self.get_object()
            invitation = self.get_invitation()
            if not (invitation and org):
                messages.info(
                    request, _("Your invitation link has expired. Please contact your workspace administrator.")
                )
                return HttpResponseRedirect(reverse("public.public_index"))

            secret = self.kwargs.get("secret")

            invitation_email = invitation.email
            has_user = User.objects.filter(username=invitation_email).exists()
            if has_user and invitation_email != request.user.username:
                logout(request)
                return HttpResponseRedirect(reverse("orgs.org_join", args=[secret]))

            return None

        def derive_title(self):  # pragma: needs cover
            org = self.get_object()
            return _("Join %(name)s") % {"name": org.name}

        def save(self, org):  # pragma: needs cover
            org = self.get_object()
            self.invitation = self.get_invitation()
            if org:
                role = OrgRole.from_code(self.invitation.user_group) or OrgRole.VIEWER
                org.add_user(self.request.user, role)

                nested_orgs, user = org.org_set.all(), self.request.user
                if role == OrgRole.ADMINISTRATOR and nested_orgs:
                    AdministratorModel = Org.administrators.through
                    AdministratorModel.objects.bulk_create(
                        [
                            AdministratorModel(org=nested_org, user=user)
                            for nested_org in nested_orgs
                            if user not in nested_org.administrators.all()
                        ]
                    )

                # make the invitation inactive
                self.invitation.is_active = False
                self.invitation.save()

                # set the active org on this user
                self.request.user.set_org(org)
                self.request.session["org_id"] = org.pk

        def get_success_url(self):  # pragma: needs cover
            if self.invitation.user_group == "S":
                return reverse("orgs.org_surveyor")

            return super().get_success_url()

        @classmethod
        def derive_url_pattern(cls, path, action):
            return r"^%s/%s/(?P<secret>\w+)/$" % (path, action)

        def get_invitation(self, **kwargs):  # pragma: needs cover
            secret = self.kwargs.get("secret")
            return Invitation.objects.filter(secret=secret, is_active=True).first()

        def get_object(self, **kwargs):  # pragma: needs cover
            invitation = self.get_invitation()
            if invitation:
                return invitation.org

        def get_context_data(self, **kwargs):  # pragma: needs cover
            context = super().get_context_data(**kwargs)

            context["org"] = self.get_object()
            return context

    class Surveyor(SmartFormView):
        class PasswordForm(forms.Form):
            surveyor_password = forms.CharField(widget=forms.PasswordInput(attrs={"placeholder": "Password"}))

            def clean_surveyor_password(self):
                password = self.cleaned_data["surveyor_password"]
                org = Org.objects.filter(surveyor_password=password).first()
                if not org:
                    raise forms.ValidationError(
                        _("Invalid surveyor password, please check with your project leader and try again.")
                    )
                self.cleaned_data["org"] = org
                return password

        class RegisterForm(PasswordForm):
            surveyor_password = forms.CharField(widget=forms.HiddenInput())
            first_name = forms.CharField(
                help_text=_("Your first name"), widget=forms.TextInput(attrs={"placeholder": "First Name"})
            )
            last_name = forms.CharField(
                help_text=_("Your last name"), widget=forms.TextInput(attrs={"placeholder": "Last Name"})
            )
            email = forms.EmailField(
                help_text=_("Your email address"), widget=forms.TextInput(attrs={"placeholder": "Email"})
            )
            password = forms.CharField(
                widget=forms.PasswordInput(attrs={"placeholder": "Password"}),
                required=True,
                validators=[validate_password],
                help_text=_("Your password, at least eight letters please"),
            )

            def __init__(self, *args, **kwargs):
                super().__init__(*args, **kwargs)

            def clean_email(self):
                email = self.cleaned_data["email"]
                if email:
                    if User.objects.filter(username__iexact=email):
                        raise forms.ValidationError(_("That email address is already used"))

                return email.lower()

        permission = None
        form_class = PasswordForm

        def derive_initial(self):
            initial = super().derive_initial()
            initial["surveyor_password"] = self.request.POST.get("surveyor_password", "")
            return initial

        def get_context_data(self, **kwargs):
            context = super().get_context_data()
            context["form"] = self.form
            context["step"] = self.get_step()

            for key, field in self.form.fields.items():
                context[key] = field

            return context

        def get_success_url(self):
            return reverse("orgs.org_surveyor")

        def get_form_class(self):
            if self.get_step() == 2:
                return OrgCRUDL.Surveyor.RegisterForm
            else:
                return OrgCRUDL.Surveyor.PasswordForm

        def get_step(self):
            return 2 if "first_name" in self.request.POST else 1

        def form_valid(self, form):
            if self.get_step() == 1:

                org = self.form.cleaned_data.get("org", None)

                context = self.get_context_data()
                context["step"] = 2
                context["org"] = org

                self.form = OrgCRUDL.Surveyor.RegisterForm(initial=self.derive_initial())
                context["form"] = self.form

                return self.render_to_response(context)
            else:
                org = self.form.cleaned_data["org"]

                # create our user
                user = User.create(
                    self.form.cleaned_data["email"],
                    self.form.cleaned_data["first_name"],
                    self.form.cleaned_data["last_name"],
                    password=self.form.cleaned_data["password"],
                    language=org.language,
                )

                # log the user in
                user = authenticate(username=user.username, password=self.form.cleaned_data["password"])
                login(self.request, user)

                org.add_user(user, OrgRole.SURVEYOR)

                token = APIToken.get_or_create(org, user, role=OrgRole.SURVEYOR)
                org_name = quote(org.name)

                return HttpResponseRedirect(
                    f"{self.get_success_url()}?org={org_name}&uuid={str(org.uuid)}&token={token}&user={user.email}"
                )

        def form_invalid(self, form):
            return super().form_invalid(form)

        def derive_title(self):
            return _("Welcome!")

        def get_template_names(self):
            if (
                "android" in self.request.META.get("HTTP_X_REQUESTED_WITH", "")
                or "mobile" in self.request.GET
                or "Android" in self.request.META.get("HTTP_USER_AGENT", "")
            ):
                return ["orgs/org_surveyor_mobile.haml"]
            else:
                return super().get_template_names()

    class Grant(NonAtomicMixin, SmartCreateView):
        title = _("Create Workspace Account")
        form_class = OrgGrantForm
        fields = ("first_name", "last_name", "email", "password", "name", "timezone", "credits")
        success_message = "Workspace successfully created."
        submit_button_name = _("Create")
        permission = "orgs.org_grant"
        success_url = "@orgs.org_grant"

        def get_or_create_user(self, email, first_name, last_name, password, language):
            user = User.objects.filter(username__iexact=email).first()
            if user:
                user.first_name = first_name
                user.last_name = last_name
                user.save(update_fields=("first_name", "last_name"))
                return user

            return User.create(email, first_name, last_name, password=password, language=language)

        def get_form_kwargs(self):
            kwargs = super().get_form_kwargs()
            kwargs["branding"] = self.request.branding
            return kwargs

        def pre_save(self, obj):
            obj = super().pre_save(obj)

            brand_language = self.request.branding.get("language", settings.DEFAULT_LANGUAGE)

            self.user = self.get_or_create_user(
                self.form.cleaned_data["email"],
                self.form.cleaned_data["first_name"],
                self.form.cleaned_data["last_name"],
                self.form.cleaned_data["password"],
                language=brand_language,
            )

            obj.created_by = self.user
            obj.modified_by = self.user
            obj.slug = Org.get_unique_slug(self.form.cleaned_data["name"])
            obj.brand = self.request.branding.get("brand", settings.DEFAULT_BRAND)
            obj.language = brand_language
            obj.plan = self.request.branding.get("default_plan", settings.DEFAULT_PLAN)

            if obj.timezone.zone in pytz.country_timezones("US"):
                obj.date_format = Org.DATE_FORMAT_MONTH_FIRST

            # if we have a default UI language, use that as the default flow language too
            default_flow_language = languages.alpha2_to_alpha3(obj.language)
            obj.flow_languages = [default_flow_language] if default_flow_language else ["eng"]

            return obj

        def get_welcome_size(self):  # pragma: needs cover
            return self.form.cleaned_data["credits"]

        def post_save(self, obj):
            obj = super().post_save(obj)
            obj.add_user(self.user, OrgRole.ADMINISTRATOR)

            if not self.request.user.is_anonymous and self.request.user.has_perm(
                "orgs.org_grant"
            ):  # pragma: needs cover
                obj.add_user(self.request.user, OrgRole.ADMINISTRATOR)

            obj.initialize(branding=obj.get_branding(), topup_size=self.get_welcome_size())

            return obj

    class Signup(ComponentFormMixin, Grant):
        title = _("Sign Up")
        form_class = OrgSignupForm
        permission = None
        success_message = ""
        submit_button_name = _("Save")

        def get_success_url(self):
            return "%s?start" % reverse("public.public_welcome")

        def pre_process(self, request, *args, **kwargs):
            # if our brand doesn't allow signups, then redirect to the homepage
            if not request.branding.get("allow_signups", False):  # pragma: needs cover
                return HttpResponseRedirect(reverse("public.public_index"))

            else:
                return super().pre_process(request, *args, **kwargs)

        def derive_initial(self):
            initial = super().get_initial()
            initial["email"] = self.request.POST.get("email", self.request.GET.get("email", None))
            return initial

        def get_welcome_size(self):
            welcome_topup_size = self.request.branding.get("welcome_topup", 0)
            return welcome_topup_size

        def post_save(self, obj):
            user = authenticate(username=self.user.username, password=self.form.cleaned_data["password"])

            # setup user tracking before creating Org in super().post_save
            analytics.identify(user, brand=self.request.branding, org=obj)
            analytics.track(user, "temba.org_signup", properties=dict(org=obj.name))

            obj = super().post_save(obj)

            self.request.session["org_id"] = obj.pk

            login(self.request, user)

            return obj

    class Resthooks(SpaMixin, ComponentFormMixin, InferOrgMixin, OrgPermsMixin, SmartUpdateView):
        class ResthookForm(forms.ModelForm):
            new_slug = forms.SlugField(
                required=False,
                label=_("New Event"),
                help_text="Enter a name for your event. ex: new-registration",
                widget=InputWidget(),
                max_length=Resthook._meta.get_field("slug").max_length,
            )

            def add_remove_fields(self):
                resthooks = []
                field_mapping = []

                for resthook in self.instance.get_resthooks():
                    check_field = forms.BooleanField(required=False, widget=CheckboxWidget())
                    field_name = "resthook_%d" % resthook.id

                    field_mapping.append((field_name, check_field))
                    resthooks.append(dict(resthook=resthook, field=field_name))

                self.fields = OrderedDict(list(self.fields.items()) + field_mapping)
                return resthooks

            def clean_new_slug(self):
                new_slug = self.data.get("new_slug")

                if new_slug:
                    if self.instance.resthooks.filter(is_active=True, slug__iexact=new_slug):
                        raise ValidationError("This event name has already been used.")

                return new_slug

            class Meta:
                model = Org
                fields = ("id", "new_slug")

        form_class = ResthookForm
        success_message = ""

        def get_form(self):
            form = super().get_form()
            self.current_resthooks = form.add_remove_fields()
            return form

        def get_context_data(self, **kwargs):
            context = super().get_context_data(**kwargs)
            context["current_resthooks"] = self.current_resthooks
            return context

        def pre_save(self, obj):
            new_slug = self.form.data.get("new_slug")
            if new_slug:
                Resthook.get_or_create(obj, new_slug, self.request.user)

            # release any resthooks that the user removed
            for resthook in self.current_resthooks:
                if self.form.data.get(resthook["field"]):
                    resthook["resthook"].release(self.request.user)

            return super().pre_save(obj)

    class Giftcards(InferOrgMixin, OrgPermsMixin, SmartUpdateView):
        form_class = GiftcardsForm
        success_message = ""
        success_url = "@orgs.org_giftcards"
        collection_type = GIFTCARDS
        fields_payload = DEFAULT_FIELDS_PAYLOAD_GIFTCARDS
        indexes_payload = DEFAULT_INDEXES_FIELDS_PAYLOAD_GIFTCARDS
        submit_button_name = _("Save")

        def get_gear_links(self):
            links = []

            if self.has_org_perm("orgs.org_lookups"):
                links.append(dict(title=_("Lookups"), href=reverse("orgs.org_lookups")))

            return links

        def get_form(self):
            form = super().get_form()
            self.current_collections = form.add_collection_fields(collection_type=self.collection_type)
            return form

        def get_context_data(self, **kwargs):
            context = super(OrgCRUDL.Giftcards, self).get_context_data(**kwargs)
            context["current_collections"] = self.current_collections
            context["view_title"] = "Gift Card"
            context["remove_div_title"] = "giftcard"
            context["view_url"] = reverse("orgs.org_giftcards")
            context["icon_slug"] = "icon-credit-2"
            return context

        @staticmethod
        def get_collection_full_name(org_slug, org_id, name, collection_type=str(GIFTCARDS).lower()):
            from django.template.defaultfilters import slugify

            slug_new_collection = slugify(name)
            collection_full_name = (
                f"{settings.PARSE_SERVER_NAME}_{org_slug}_{org_id}_{collection_type}_{slug_new_collection}"
            )
            collection_full_name = collection_full_name.replace("-", "")

            return collection_full_name

        def pre_save(self, obj):
            new_collection = self.form.data.get("collection")
            headers = {
                "X-Parse-Application-Id": settings.PARSE_APP_ID,
                "X-Parse-Master-Key": settings.PARSE_MASTER_KEY,
                "Content-Type": "application/json",
            }

            if new_collection:
                collection_full_name = OrgCRUDL.Giftcards.get_collection_full_name(
                    org_slug=self.object.slug,
                    org_id=self.object.id,
                    name=new_collection,
                    collection_type=str(self.collection_type).lower(),
                )
                url = f"{settings.PARSE_URL}/schemas/{collection_full_name}"
                data = {
                    "className": collection_full_name,
                    "fields": self.fields_payload,
                    "indexes": self.indexes_payload,
                }
                response = requests.post(url, data=json.dumps(data), headers=headers)
                if response.status_code == 200:
                    self.object.add_collection_to_org(
                        user=self.request.user, name=new_collection, collection_type=self.collection_type
                    )

            remove = self.form.data.get("remove", "false") == "true"
            index = self.form.data.get("index", None)

            if remove and index:
                index = int(index)
                collections = self.object.get_collections(collection_type=self.collection_type)

                try:
                    collection = collections[index]
                except Exception:
                    messages.error(self.request, _("Collection not found"))
                    collection = None

                if collection:
                    collection_full_name = OrgCRUDL.Giftcards.get_collection_full_name(
                        org_slug=self.object.slug,
                        org_id=self.object.id,
                        name=collection,
                        collection_type=str(self.collection_type).lower(),
                    )
                    url = f"{settings.PARSE_URL}/schemas/{collection_full_name}"
                    purge_url = f"{settings.PARSE_URL}/purge/{collection_full_name}"

                    response_purge = requests.delete(purge_url, headers=headers)
                    if response_purge.status_code in [200, 404]:
                        response = requests.delete(url, headers=headers)

                        if response.status_code in [200, 400]:
                            self.object.remove_collection_from_org(
                                user=self.request.user, index=index, collection_type=self.collection_type
                            )
            return super().pre_save(obj)

    class Lookups(Giftcards):
        class LookupsForm(GiftcardsForm):
            def clean_collection(self):
                new_collection = self.data.get("collection")
                is_removing = self.data.get("remove", "false") == "true"

                if not is_removing and (not new_collection or new_collection.isspace()):
                    raise ValidationError(_("This field is required"))

                if not is_removing and not regex.match(r"^[A-Za-z0-9_\- ]+$", new_collection, regex.V0):
                    raise ValidationError(
                        _(
                            "Please make sure the collection name only contains "
                            "alphanumeric characters [0-9a-zA-Z], spaces, underscores and hyphens"
                        )
                    )

                if new_collection in self.instance.get_collections(collection_type=OrgCRUDL.Lookups.collection_type):
                    raise ValidationError(_("This collection name has already been used"))

                return new_collection[:30] if new_collection else None

            class Meta:
                model = Org
                fields = ("id", "collection", "remove", "index")

        form_class = LookupsForm
        success_message = ""
        success_url = "@orgs.org_lookups"
        default_template = "orgs/org_giftcards.html"
        collection_type = LOOKUPS
        fields_payload = DEFAULT_FIELDS_PAYLOAD_LOOKUPS
        indexes_payload = DEFAULT_INDEXES_FIELDS_PAYLOAD_LOOKUPS
        submit_button_name = _("Save")

        def get_gear_links(self):
            links = []

            if self.has_org_perm("orgs.org_giftcards"):
                links.append(dict(title=_("Gift Cards"), href=reverse("orgs.org_giftcards")))

            return links

        def get_form(self):
            form = super(OrgCRUDL.Lookups, self).get_form()
            self.current_collections = form.add_collection_fields(collection_type=self.collection_type)
            return form

        def get_context_data(self, **kwargs):
            context = super(OrgCRUDL.Lookups, self).get_context_data(**kwargs)
            context["current_collections"] = self.current_collections
            context["view_title"] = "Lookup"
            context["remove_div_title"] = "lookup"
            context["view_url"] = reverse("orgs.org_lookups")
            context["icon_slug"] = "icon-filter"
            return context

    class ParseDataView(InferOrgMixin, OrgPermsMixin, SmartListView):
        class CollectionPaginator(Paginator):
            parse_headers = {
                "X-Parse-Application-Id": settings.PARSE_APP_ID,
                "X-Parse-REST-API-Key": settings.PARSE_REST_KEY,
                "Content-Type": "application/json",
            }

            def __init__(self, collection, per_page, orphans=0, allow_empty_first_page=True):
                self.collection = collection
                super().__init__([], per_page, orphans, allow_empty_first_page)

            @cached_property
            def count(self):
                count_url = f"{settings.PARSE_URL}/classes/{self.collection}?count=1"
                count_response = requests.get(count_url, headers=self.parse_headers)
                if count_response.status_code == 200 and count_response.json().get("count"):
                    return count_response.json()["count"]
                return 0

            def page(self, number):
                """Return a Page object for the given 1-based page number."""
                number = self.validate_number(number)
                skip = (number - 1) * self.per_page
                parse_url = (
                    f"{settings.PARSE_URL}/classes/{self.collection}" f"?order=order&limit={self.per_page}&skip={skip}"
                )
                response = requests.get(parse_url, headers=self.parse_headers)

                results = []
                if response.status_code == 200 and "results" in response.json():
                    results_resp = response.json().get("results")
                    for result in results_resp:
                        result_obj = namedtuple("ParseResult", result.keys(), rename=True)(*result.values())
                        results.append(result_obj)

                return self._get_page(tuple(results), number, self)

        paginator_class = CollectionPaginator
        paginate_by = 200

        def derive_fields(self):
            db = self.request.GET.get("db")
            type = self.request.GET.get("type")

            collection_type = str(GIFTCARDS).lower() if type == "giftcard" else str(LOOKUPS).lower()

            org = self.request.user.get_org()
            collection = OrgCRUDL.Giftcards.get_collection_full_name(
                org_slug=org.slug, org_id=org.id, name=db, collection_type=collection_type
            )

            parse_headers = {
                "X-Parse-Application-Id": settings.PARSE_APP_ID,
                "X-Parse-Master-Key": settings.PARSE_MASTER_KEY,
                "Content-Type": "application/json",
            }

            parse_url = f"{settings.PARSE_URL}/schemas/{collection}"

            response = requests.get(parse_url, headers=parse_headers)

            fields = []
            if response.status_code == 200 and "fields" in response.json():
                fields = response.json().get("fields")
                reserved_keywords = [
                    "class",
                    "for",
                    "return",
                    "global",
                    "pass",
                    "or",
                    "raise",
                    "def",
                    "ACL",
                    "createdAt",
                    "order",
                ]
                fields = [item for item in sorted(fields.keys()) if item not in reserved_keywords]

            return tuple(fields)

        def derive_queryset(self, **kwargs):
            db = self.request.GET.get("db")
            type = self.request.GET.get("type")

            collection_type = str(GIFTCARDS).lower() if type == "giftcard" else str(LOOKUPS).lower()

            org = self.request.user.get_org()
            collection = OrgCRUDL.Giftcards.get_collection_full_name(
                org_slug=org.slug, org_id=org.id, name=db, collection_type=collection_type
            )
            return collection

        def derive_title(self):
            return self.request.GET.get("db")

        def lookup_obj_attribute(self, obj, field):
            return getattr(obj, field, None) if hasattr(obj, field) else None

        def get_context_data(self, **kwargs):
            context = super().get_context_data(**kwargs)
            context["searches"] = []
            return context

    class ParseDataImport(InferOrgMixin, OrgPermsMixin, SmartFormView):
        class ParseDataImportForm(Form):
            collection_type = forms.CharField()
            collection = forms.CharField()
            import_file = forms.FileField(help_text=_("The import file"))

            def __init__(self, *args, **kwargs):
                self.org = kwargs["org"]
                del kwargs["org"]
                super().__init__(*args, **kwargs)

            def clean_import_file(self):
                # Max file size something around 150MB
                max_file_size = 157286400

                if not regex.match(r"^[A-Za-z0-9_.\-*() ]+$", self.cleaned_data["import_file"].name, regex.V0):
                    raise forms.ValidationError(
                        "Please make sure the file name only contains "
                        "alphanumeric characters [0-9a-zA-Z] and "
                        "special characters in -, _, ., (, )"
                    )

                collection_type = self.cleaned_data.get("collection_type")

                if not self.cleaned_data["import_file"].name.endswith((".csv", ".xls", ".xlsx")):
                    raise forms.ValidationError(_("The file must be a CSV or XLS."))

                if self.cleaned_data["import_file"].size > max_file_size:
                    raise forms.ValidationError(
                        _(
                            "Your file exceeds the 150MB file limit. Please submit a support request if you need to "
                            "upload a file 150MB or larger."
                        )
                    )

                try:
                    needed_check = True if collection_type == "giftcard" else False
                    extension = self.cleaned_data["import_file"].name.split(".")[-1]
                    Org.get_parse_import_file_headers(
                        ContentFile(self.cleaned_data["import_file"].read()),
                        needed_check=needed_check,
                        extension=extension,
                    )
                    self.cleaned_data["import_file"].seek(0)
                except Exception as e:
                    raise forms.ValidationError(str(e))

                return self.cleaned_data["import_file"]

            def clean_collection_type(self):
                collection_type = self.cleaned_data.get("collection_type")
                if collection_type not in ["lookup", "giftcard"]:
                    raise forms.ValidationError(_("The collection type is not valid."))
                return collection_type

            def clean_collection(self):
                collection = self.cleaned_data.get("collection")
                collection_type = self.cleaned_data.get("collection_type")

                if not collection:
                    raise forms.ValidationError(_("You should inform the collection name."))

                collection_full_name = OrgCRUDL.Giftcards.get_collection_full_name(
                    org_slug=self.org.slug,
                    org_id=self.org.id,
                    name=collection,
                    collection_type=f"{str(collection_type).lower()}s",
                )
                return collection_full_name

        form_class = ParseDataImportForm
        fields = ("import_file", "collection_type", "collection")

        def get_context_data(self, **kwargs):
            context = super().get_context_data(**kwargs)
            org = self.request.user.get_org()

            collection = self.request.GET.get("db")
            collection_type = self.request.GET.get("type")

            search_in = GIFTCARDS if collection_type == "giftcard" else LOOKUPS

            # Checking if org has the collection added
            org_collections = org.get_collections(collection_type=search_in)
            if collection not in org_collections:
                raise Http404

            context["collection"] = collection
            context["collection_type"] = collection_type
            context["collection_title"] = collection.capitalize()
            context["collection_type_title"] = "Gift card" if collection_type == "giftcard" else "Lookup"
            context["dayfirst"] = org.get_dayfirst()

            return context

        def get_success_url(self):  # pragma: needs cover
            return reverse(f"orgs.org_{self.request.GET.get('type')}s")

        def derive_success_message(self):
            user = self.get_user()
            return _(f"We are preparing your import. We will e-mail you at {user.email} when it is ready.")

        def get_form_kwargs(self):
            kwargs = super().get_form_kwargs()
            kwargs["org"] = self.request.user.get_org()
            return kwargs

        def form_valid(self, form):
            from pandas import read_csv, read_excel

            from .tasks import import_data_to_parse

            org = self.request.user.get_org()
            user = self.get_user()

            try:
                import_file = form.cleaned_data["import_file"]
                collection_type = form.cleaned_data["collection_type"]
                collection = form.cleaned_data["collection"]

                if import_file.name.endswith(".csv"):
                    file_type = "csv"
                elif import_file.name.endswith((".xls", ".xlsx")):
                    file_type = "xls"
                else:
                    raise Exception

                parse_headers = {
                    "X-Parse-Application-Id": settings.PARSE_APP_ID,
                    "X-Parse-Master-Key": settings.PARSE_MASTER_KEY,
                    "Content-Type": "application/json",
                }

                parse_url = f"{settings.PARSE_URL}/schemas/{collection}"

                config = self.org.config
                collection_real_name = None
                needed_create_header = True

                required_columns = ["objectId", "updatedAt", "createdAt", "ACL"]
                if collection_type == "giftcard":
                    required_columns += ["active", "identifier"]

                response = requests.get(parse_url, headers=parse_headers)
                if response.status_code == 200 and "fields" in response.json():
                    fields = response.json().get("fields")

                    for key in list(fields.keys()):
                        if key in required_columns:
                            del fields[key]
                        else:
                            del fields[key]["type"]
                            fields[key]["__op"] = "Delete"

                    remove_fields = {"className": collection, "fields": fields}

                    purge_url = f"{settings.PARSE_URL}/purge/{collection}"
                    response_purge = requests.delete(purge_url, headers=parse_headers)

                    if response_purge.status_code in [200, 404]:
                        requests.put(parse_url, data=json.dumps(remove_fields), headers=parse_headers)
                    else:
                        raise ValidationError(
                            _("An attempt to clear previous data was failed. The import process was interrupted.")
                        )

                COLLECTION = LOOKUPS if collection_type == "lookup" else GIFTCARDS
                for item in config.get(COLLECTION, []):
                    full_name = OrgCRUDL.Giftcards.get_collection_full_name(org.slug, org.id, item, COLLECTION.lower())
                    if full_name == collection:
                        collection_real_name = item
                        break

                # Reading file data with pandas
                read_file = read_csv if file_type == "csv" else read_excel
                try:
                    spamreader = read_file(import_file, index_col=False, dtype=str)
                except UnicodeDecodeError:
                    import_file.seek(0)
                    spamreader = read_file(import_file, encoding="ISO-8859-1", index_col=False, dtype=str)

                # Making sure that data in each column has correct type, e.g. string, float
                for column in spamreader.columns:
                    if str(column).startswith("numeric_"):
                        spamreader[column] = spamreader[column].str.replace(",", "").astype(float)
                    else:
                        spamreader[column] = spamreader[column].astype(str)

                # Removing empty columns name from CSV files imported
                spamreader = spamreader.loc[:, ~spamreader.columns.str.contains("^Unnamed")]

                # Converting dataframe into list of rows for the next processing
                headers = spamreader.columns.tolist()
                rows_list = spamreader.values.tolist()
                spamreader = [headers] + rows_list

                if spamreader:
                    import_data_to_parse.delay(
                        org.get_branding(),
                        user.email,
                        list(spamreader),
                        parse_url,
                        parse_headers,
                        collection,
                        collection_type,
                        collection_real_name,
                        import_file.name,
                        needed_create_header,
                        org.timezone.zone,
                        org.get_dayfirst(),
                    )
            except ValidationError as e:
                form._errors["import_file"] = form.error_class(e.messages)
                return self.form_invalid(form)
            except Exception as e:
                # this is an unexpected error, report it to sentry
                logger = logging.getLogger(__name__)
                logger.error(f"Exception on app import: {e.args}", exc_info=True)
                form._errors["import_file"] = form.error_class(
                    [_("Sorry, your file is invalid. In addition, the file must be a CSV or XLS")]
                )
                return self.form_invalid(form)

            return super().form_valid(form)  # pragma: needs cover

    class Token(InferOrgMixin, OrgPermsMixin, SmartUpdateView):
        class TokenForm(forms.ModelForm):
            class Meta:
                model = Org
                fields = ("id",)

        form_class = TokenForm
        success_url = "@orgs.org_home"
        success_message = ""

    class Prometheus(InferOrgMixin, OrgPermsMixin, SmartUpdateView):
        class ToggleForm(forms.ModelForm):
            class Meta:
                model = Org
                fields = ("id",)

        form_class = ToggleForm
        success_url = "@orgs.org_home"
        success_message = ""

        def post_save(self, obj):
            # if org has an existing Prometheus token, disable it, otherwise create one
            org = self.request.org
            existing = self.get_token(org)
            if existing:
                existing.release()
            else:
                APIToken.get_or_create(self.request.org, self.request.user, prometheus=True)

        def get_context_data(self, **kwargs):
            context = super().get_context_data(**kwargs)
            org = self.request.org
            token = self.get_token(org)
            if token:
                context["prometheus_token"] = token.key
                context["prometheus_url"] = f"https://{org.get_branding()['domain']}/mr/org/{org.uuid}/metrics"

            return context

        def get_token(self, org):
            return APIToken.objects.filter(is_active=True, org=org, role=Group.objects.get(name="Prometheus")).first()

    class Workspace(SpaMixin, FormaxMixin, InferOrgMixin, OrgPermsMixin, SmartReadView):
        title = _("Workspace")

        def get_gear_links(self):
            links = []
            org = self.get_object()

            if (
                self.has_org_perm("orgs.org_transfer_credits")
                and org.uses_topups
                and Org.objects.filter(parent=org, is_active=True).exists()
            ):
                links.append(
                    dict(
                        title=_("Transfer Credits"),
                        href=reverse("orgs.org_transfer_credits"),
                        modax=_("Transfer Credits"),
                        id="transfer-credits",
                    )
                )
            return links

        def derive_formax_sections(self, formax, context):

            # add the channel option if we have one
            user = self.request.user
            org = user.get_org()

            if self.has_org_perm("orgs.org_edit"):
                formax.add_section("org", reverse("orgs.org_edit"), icon="icon-office")

            # only pro orgs get multiple users
            if self.has_org_perm("orgs.org_manage_accounts") and org.is_multi_user:
                formax.add_section("accounts", reverse("orgs.org_accounts"), icon="icon-users")

            if self.has_org_perm("orgs.org_languages"):
                formax.add_section("languages", reverse("orgs.org_languages"), icon="icon-language")

            if self.has_org_perm("orgs.org_country") and org.get_branding().get("location_support"):
                formax.add_section("country", reverse("orgs.org_country"), icon="icon-location2")

            if self.has_org_perm("orgs.org_smtp_server"):
                formax.add_section("email", reverse("orgs.org_smtp_server"), icon="icon-envelop")

            if self.has_org_perm("orgs.org_token"):
                formax.add_section("token", reverse("orgs.org_token"), icon="icon-cloud-upload", nobutton=True)

            # if we are on the topups plan, show our usual credits view
            if org.plan == settings.TOPUP_PLAN:
                if self.has_org_perm("orgs.topup_list"):
                    formax.add_section("topups", reverse("orgs.topup_list"), icon="icon-coins", action="link")

            else:
                if self.has_org_perm("orgs.org_plan"):  # pragma: needs cover
                    formax.add_section("plan", reverse("orgs.org_plan"), icon="icon-credit", action="summary")

    class Home(SpaMixin, FormaxMixin, InferOrgMixin, OrgPermsMixin, SmartReadView):
        title = _("Your Account")

        def get_gear_links(self):
            links = []

            if self.has_org_perm("channels.channel_claim"):
                links.append(dict(title=_("Add Channel"), href=reverse("channels.channel_claim")))

            if self.has_org_perm("classifiers.classifier_connect"):
                links.append(dict(title=_("Add Classifier"), href=reverse("classifiers.classifier_connect")))

            if self.has_org_perm("tickets.ticketer_connect"):
                links.append(dict(title=_("Add Ticketing Service"), href=reverse("tickets.ticketer_connect")))

            if len(links) > 0:
                links.append(dict(divider=True))

            if self.has_org_perm("orgs.org_export"):
                links.append(dict(title=_("Export"), href=reverse("orgs.org_export")))

            if self.has_org_perm("orgs.org_import"):
                links.append(dict(title=_("Import"), href=reverse("orgs.org_import")))

            if settings.HELP_URL:  # pragma: needs cover
                if len(links) > 1:
                    links.append(dict(divider=True))

                links.append(dict(title=_("Help"), href=settings.HELP_URL))

            if len(links) > 1:
                links.append(dict(divider=True))

            links.append(
                dict(
                    title=_("Sign Out"),
                    style="button-light",
                    href=f"{reverse('users.user_logout')}?next={reverse('users.user_login')}",
                )
            )

            return links

        def get_context_data(self, *args, **kwargs):
            context = super().get_context_data(*args, **kwargs)
            # context['channels'] = Channel.objects.filter(org=self.request.user.get_org(), is_active=True, parent=None).order_by("-role")
            return context

        def add_channel_section(self, formax, channel):

            if self.has_org_perm("channels.channel_read"):
                from temba.channels.views import get_channel_read_url

                formax.add_section("channel", get_channel_read_url(channel), icon=channel.type.icon, action="link")

        def add_classifier_section(self, formax, classifier):

            if self.has_org_perm("classifiers.classifier_read"):
                formax.add_section(
                    "classifier",
                    reverse("classifiers.classifier_read", args=[classifier.uuid]),
                    icon=classifier.get_type().icon,
                    action="link",
                )

        def derive_formax_sections(self, formax, context):

            # add the channel option if we have one
            user = self.request.user
            org = user.get_org()

            shared_usage = org.parent and org.parent.has_shared_usage()
            if not shared_usage:
                # if we are on the topups plan, show our usual credits view
                if org.plan == settings.TOPUP_PLAN:
                    if self.has_org_perm("orgs.topup_list"):
                        formax.add_section("topups", reverse("orgs.topup_list"), icon="icon-coins", action="link")

                else:
                    if self.has_org_perm("orgs.org_plan"):  # pragma: needs cover
                        formax.add_section("plan", reverse("orgs.org_plan"), icon="icon-credit", action="summary")

            if self.has_org_perm("channels.channel_update"):
                # get any channel thats not a delegate
                channels = Channel.objects.filter(org=org, is_active=True, parent=None).order_by("-role")
                for channel in channels:
                    self.add_channel_section(formax, channel)

                twilio_client = org.get_twilio_client()
                if twilio_client:  # pragma: needs cover
                    formax.add_section("twilio", reverse("orgs.org_twilio_account"), icon="icon-channel-twilio")
                    formax.add_section(
                        "twilio-stats", reverse("orgs.org_twilio_stats"), icon="icon-channel-twilio", action="link"
                    )

                vonage_client = org.get_vonage_client()
                if vonage_client:  # pragma: needs cover
                    formax.add_section("vonage", reverse("orgs.org_vonage_account"), icon="icon-vonage")

            formax.add_section("opt_out_message", reverse("orgs.org_opt_out_message"), icon="icon-bubble-dots-2")

            if self.has_org_perm("classifiers.classifier_read"):
                classifiers = org.classifiers.filter(is_active=True).order_by("created_on")
                for classifier in classifiers:
                    self.add_classifier_section(formax, classifier)

                if classifiers.filter(classifier_type="dialogflow").exists():
                    formax.add_section(
                        "duplicates_check",
                        reverse("classifiers.classifier_check_duplicates"),
                        icon="icon-checkbox-checked",
                        action="link",
                    )

            if self.has_org_perm("tickets.ticketer_read"):
                from temba.tickets.types.internal import InternalType

                ext_ticketers = (
                    org.ticketers.filter(is_active=True)
                    .exclude(ticketer_type=InternalType.slug)
                    .order_by("created_on")
                )
                for ticketer in ext_ticketers:
                    formax.add_section(
                        "tickets",
                        reverse("tickets.ticketer_read", args=[ticketer.uuid]),
                        icon=ticketer.type.icon,
                    )

            if self.has_org_perm("orgs.org_profile"):
                formax.add_section("user", reverse("orgs.user_edit"), icon="icon-user", action="redirect")

            if self.has_org_perm("orgs.org_edit"):
                formax.add_section("org", reverse("orgs.org_edit"), icon="icon-office")
                formax.add_section("channels_mapping", reverse("orgs.org_channels_mapping"), icon="icon-feed")

            if self.has_org_perm("orgs.org_calendar_automation_flow"):
                formax.add_section(
                    "calendar_automation_flow", reverse("orgs.org_calendar_automation_flow"), icon="icon-flow"
                )

            if self.has_org_perm("orgs.org_shortener_custom_domain"):
                formax.add_section(
                    "shortener_custom_domain", reverse("orgs.org_shortener_custom_domain"), icon="icon-earth"
                )

            # only pro orgs get multiple users
            if self.has_org_perm("orgs.org_manage_accounts") and org.is_multi_user:
                formax.add_section("accounts", reverse("orgs.org_accounts"), icon="icon-users", action="redirect")

            if self.has_org_perm("orgs.org_languages"):
                formax.add_section("languages", reverse("orgs.org_languages"), icon="icon-language")
                formax.add_section("translations", reverse("orgs.org_translations"), icon="icon-language")

            if self.has_org_perm("orgs.org_country") and org.get_branding().get("location_support"):
                formax.add_section("country", reverse("orgs.org_country"), icon="icon-location2")

            if self.has_org_perm("orgs.org_dashboard_setup") or self.request.user.is_superuser:
                formax.add_section("dashboard_setup", reverse("orgs.org_dashboard_setup"), icon="icon-bars-3")

            if self.has_org_perm("orgs.org_smtp_server"):
                formax.add_section("email", reverse("orgs.org_smtp_server"), icon="icon-envelop")

            if self.has_org_perm("orgs.org_manage_integrations"):
                for integration in IntegrationType.get_all():
                    if integration.is_available_to(user):
                        integration.management_ui(self.object, formax)

            if self.has_org_perm("orgs.org_token"):
                formax.add_section("token", reverse("orgs.org_token"), icon="icon-cloud-upload", nobutton=True)

            if self.has_org_perm("orgs.org_prometheus"):
                formax.add_section("prometheus", reverse("orgs.org_prometheus"), icon="icon-prometheus", nobutton=True)

<<<<<<< HEAD
=======
            if self.has_org_perm("orgs.org_resthooks"):
                formax.add_section(
                    "resthooks",
                    reverse("orgs.org_resthooks"),
                    icon="icon-cloud-lightning",
                    wide="true",
                )

            if self.has_org_perm("orgs.org_two_factor"):
                if user.settings.two_factor_enabled:
                    formax.add_section(
                        "two_factor", reverse("orgs.user_two_factor_tokens"), icon="icon-two-factor", action="link"
                    )
                else:
                    formax.add_section(
                        "two_factor", reverse("orgs.user_two_factor_enable"), icon="icon-two-factor", action="link"
                    )

>>>>>>> 6b0fbde4
            # show globals and archives
            formax.add_section("globals", reverse("globals.global_list"), icon="icon-global", action="link")

    class TwilioAccount(ComponentFormMixin, InferOrgMixin, OrgPermsMixin, SmartUpdateView):

        success_message = ""

        class TwilioKeys(forms.ModelForm):
            account_sid = forms.CharField(max_length=128, label=_("Account SID"), required=False)
            account_token = forms.CharField(max_length=128, label=_("Account Token"), required=False)
            disconnect = forms.CharField(widget=forms.HiddenInput, max_length=6, required=True)

            def clean(self):
                super().clean()
                if self.cleaned_data.get("disconnect", "false") == "false":
                    account_sid = self.cleaned_data.get("account_sid", None)
                    account_token = self.cleaned_data.get("account_token", None)

                    if not account_sid:
                        raise ValidationError(_("You must enter your Twilio Account SID"))

                    if not account_token:  # pragma: needs cover
                        raise ValidationError(_("You must enter your Twilio Account Token"))

                    try:
                        client = Client(account_sid, account_token)

                        # get the actual primary auth tokens from twilio and use them
                        account = client.api.account.fetch()
                        self.cleaned_data["account_sid"] = account.sid
                        self.cleaned_data["account_token"] = account.auth_token
                    except Exception:  # pragma: needs cover
                        raise ValidationError(
                            _("The Twilio account SID and Token seem invalid. Please check them again and retry.")
                        )

                return self.cleaned_data

            class Meta:
                model = Org
                fields = ("account_sid", "account_token", "disconnect")

        form_class = TwilioKeys

        def get_context_data(self, **kwargs):
            context = super().get_context_data(**kwargs)
            client = self.object.get_twilio_client()
            if client:
                account_sid = client.auth[0]
                sid_length = len(account_sid)
                context["account_sid"] = "%s%s" % ("\u066D" * (sid_length - 16), account_sid[-16:])
            return context

        def derive_initial(self):
            initial = super().derive_initial()
            config = self.object.config
            initial["account_sid"] = config[Org.CONFIG_TWILIO_SID]
            initial["account_token"] = config[Org.CONFIG_TWILIO_TOKEN]
            initial["disconnect"] = "false"
            return initial

        def form_valid(self, form):
            disconnect = form.cleaned_data.get("disconnect", "false") == "true"
            user = self.request.user
            org = user.get_org()

            if disconnect:
                org.remove_twilio_account(user)
                return HttpResponseRedirect(reverse("orgs.org_home"))
            else:
                account_sid = form.cleaned_data["account_sid"]
                account_token = form.cleaned_data["account_token"]

                org.connect_twilio(account_sid, account_token, user)
                return super().form_valid(form)

    class TwilioStats(OrgPermsMixin, SmartTemplateView):
        permission = "channels.channel_read"

        def get_context_data(self, **kwargs):
            context_data = super().get_context_data(**kwargs)
            if self.request.META.get("HTTP_X_FORMAX", 0):
                return context_data

            org = self.org
            twilio_client = org.get_twilio_client()
            if not twilio_client:
                return Http404

            origin_stats = org.twilio_stats
            types = ["sms_in", "mms_in", "calls_in", "sms_out", "mms_out", "calls_out"]
            table_stats = defaultdict(lambda: {t: 0 for t in types})
            total_stats = {t: 0 for t in types}
            for origin_category, items in origin_stats.items():
                category = origin_category.removesuffix("bound").replace("-", "_")
                for start, value in items:
                    int_value = str(value).split(".")[0]
                    table_stats[start][category] = int_value
                    total_stats[category] += int(int_value)

            twilio_sid = twilio_client.account_sid
            sid_length = len(twilio_sid)
            context_data["twilio_token"] = "%s%s" % ("\u066D" * (sid_length - 16), twilio_sid[-16:])
            context_data["total_stats"] = total_stats
            context_data["twilio_stats"] = sorted(
                map(lambda data: {"month_start": data[0], **data[1]}, table_stats.items()),
                key=lambda data: data["month_start"],
                reverse=True,
            )
            return context_data

    class Edit(InferOrgMixin, OrgPermsMixin, SmartUpdateView):
        class Form(forms.ModelForm):
            name = forms.CharField(max_length=128, label=_("Workspace Name"), help_text="", widget=InputWidget())
            timezone = TimeZoneFormField(
                label=_("Timezone"), help_text="", widget=SelectWidget(attrs={"searchable": True})
            )

            class Meta:
                model = Org
                fields = ("name", "timezone", "date_format", "language")
                widgets = {"date_format": SelectWidget(), "language": SelectWidget()}

        success_message = ""
        form_class = Form

        def has_permission(self, request, *args, **kwargs):
            self.org = self.derive_org()
            return self.has_org_perm("orgs.org_edit")

        def get_context_data(self, **kwargs):
            context = super().get_context_data(**kwargs)
            sub_orgs = Org.objects.filter(is_active=True, parent=self.get_object())
            context["sub_orgs"] = sub_orgs
            context["is_spa"] = "HTTP_TEMBA_SPA" in self.request.META
            return context

    class EditSubOrg(SpaMixin, ModalMixin, Edit):
        success_url = "@orgs.org_sub_orgs"

        def get_success_url(self):
            if self.is_spa():
                org_id = self.request.GET.get("org")
                return f"{reverse('orgs.org_manage_accounts_sub_org')}?org={org_id}"

            return super().get_success_url()

        def get_object(self, *args, **kwargs):
            try:
                return self.request.org.children.get(id=int(self.request.GET.get("org")))
            except Org.DoesNotExist:
                raise Http404(_("No such child workspace"))

    class TransferCredits(MultiOrgMixin, ModalMixin, InferOrgMixin, SmartFormView):
        class TransferForm(forms.Form):
            class OrgChoiceField(forms.ModelChoiceField):
                def label_from_instance(self, org):
                    return "%s (%s)" % (org.name, "{:,}".format(org.get_credits_remaining()))

            from_org = OrgChoiceField(
                None,
                required=True,
                label=_("From Workspace"),
                help_text=_("Select which workspace to take credits from"),
                widget=SelectWidget(attrs={"searchable": True}),
            )

            to_org = OrgChoiceField(
                None,
                required=True,
                label=_("To Workspace"),
                help_text=_("Select which workspace to receive the credits"),
                widget=SelectWidget(attrs={"searchable": True}),
            )

            amount = forms.IntegerField(
                required=True, label=_("Credits"), help_text=_("How many credits to transfer"), widget=InputWidget()
            )

            def __init__(self, *args, **kwargs):
                org = kwargs["org"]
                del kwargs["org"]

                super().__init__(*args, **kwargs)

                self.fields["from_org"].queryset = Org.objects.filter(
                    Q(parent=org) | Q(id=org.id), is_active=True
                ).order_by("-parent", "name", "id")
                self.fields["to_org"].queryset = Org.objects.filter(
                    Q(parent=org) | Q(id=org.id), is_active=True
                ).order_by("-parent", "name", "id")

            def clean(self):
                cleaned_data = super().clean()

                if "amount" in cleaned_data and "from_org" in cleaned_data:
                    from_org = cleaned_data["from_org"]

                    if cleaned_data["amount"] > from_org.get_credits_remaining():
                        raise ValidationError(
                            _(
                                "Sorry, %(org_name)s doesn't have enough credits for this transfer. Pick a different workspace to transfer from or reduce the transfer amount."
                            )
                            % dict(org_name=from_org.name)
                        )

        success_url = "@orgs.org_sub_orgs"
        form_class = TransferForm
        fields = ("from_org", "to_org", "amount")
        permission = "orgs.org_transfer_credits"

        def has_permission(self, request, *args, **kwargs):
            self.org = self.request.user.get_org()
            return self.request.user.has_perm(self.permission) or self.has_org_perm(self.permission)

        def get_form_kwargs(self):
            form_kwargs = super().get_form_kwargs()
            form_kwargs["org"] = self.get_object()
            return form_kwargs

        def form_valid(self, form):
            from_org = form.cleaned_data["from_org"]
            to_org = form.cleaned_data["to_org"]
            amount = form.cleaned_data["amount"]

            from_org.allocate_credits(from_org.created_by, to_org, amount)
            return self.render_modal_response(form)

    class Country(InferOrgMixin, OrgPermsMixin, SmartUpdateView):
        class CountryForm(forms.ModelForm):
            country = forms.ModelChoiceField(
                Org.get_possible_countries(),
                required=False,
                label=_("The country used for location values. (optional)"),
                help_text="State and district names will be searched against this country.",
                widget=SelectWidget(),
            )

            class Meta:
                model = Org
                fields = ("country",)

        success_message = ""
        form_class = CountryForm

        def has_permission(self, request, *args, **kwargs):
            self.org = self.derive_org()
            return self.request.user.has_perm("orgs.org_country") or self.has_org_perm("orgs.org_country")

    class Languages(InferOrgMixin, OrgPermsMixin, SmartUpdateView):
        class Form(forms.ModelForm):
            primary_lang = ArbitraryJsonChoiceField(
                required=True,
                label=_("Default Flow Language"),
                help_text=_("Used for contacts with no language preference."),
                widget=SelectWidget(
                    attrs={
                        "placeholder": _("Select a language"),
                        "searchable": True,
                        "queryParam": "q",
                        "endpoint": reverse_lazy("orgs.org_languages"),
                    }
                ),
            )
            other_langs = ArbitraryJsonChoiceField(
                required=False,
                label=_("Additional Languages"),
                help_text=_("The languages that your flows can be translated into."),
                widget=SelectMultipleWidget(
                    attrs={
                        "placeholder": _("Select languages"),
                        "searchable": True,
                        "queryParam": "q",
                        "endpoint": reverse_lazy("orgs.org_languages"),
                    }
                ),
            )

            def __init__(self, org, *args, **kwargs):
                super().__init__(*args, **kwargs)
                self.org = org

            class Meta:
                model = Org
                fields = ("primary_lang", "other_langs")

        success_message = ""
        form_class = Form

        def get_form_kwargs(self):
            kwargs = super().get_form_kwargs()
            kwargs["org"] = self.request.user.get_org()
            return kwargs

        def derive_initial(self):
            initial = super().derive_initial()
            org = self.get_object()

            def lang_json(code):
                return {"value": code, "name": languages.get_name(code)}

            non_primary_langs = org.flow_languages[1:] if len(org.flow_languages) > 1 else []
            initial["other_langs"] = [lang_json(ln) for ln in non_primary_langs]

            if org.flow_languages:
                initial["primary_lang"] = [lang_json(org.flow_languages[0])]

            return initial

        def get_context_data(self, **kwargs):
            context = super().get_context_data(**kwargs)
            org = self.get_object()

            if org.flow_languages:
                primary_lang = languages.get_name(org.flow_languages[0])
                other_langs = sorted([languages.get_name(code) for code in org.flow_languages[1:]])
            else:
                primary_lang = None
                other_langs = []

            context["primary_lang"] = primary_lang
            context["other_langs"] = other_langs
            return context

        def get(self, request, *args, **kwargs):
            if self.request.META.get("HTTP_X_REQUESTED_WITH") == "XMLHttpRequest":
                initial = self.request.GET.get("initial", "").split(",")
                matches = []

                if len(initial) > 0:
                    for iso_code in initial:
                        if iso_code:
                            lang = languages.get_name(iso_code)
                            matches.append({"value": iso_code, "name": lang})

                if len(matches) == 0:
                    search = self.request.GET.get("search", self.request.GET.get("q", "")).strip().lower()
                    matches += languages.search_by_name(search)
                return JsonResponse(dict(results=matches))

            return super().get(request, *args, **kwargs)

        def form_valid(self, form):
            user = self.request.user
            codes = [form.cleaned_data["primary_lang"]["value"]]

            for lang in form.cleaned_data["other_langs"]:
                if lang["value"] and lang["value"] not in codes:
                    codes.append(lang["value"])

            self.object.set_flow_languages(user, codes)

            return super().form_valid(form)

        def has_permission(self, request, *args, **kwargs):
            self.org = self.derive_org()
            return self.request.user.has_perm("orgs.org_country") or self.has_org_perm("orgs.org_country")

    class Translations(InferOrgMixin, OrgPermsMixin, SmartUpdateView):
        class TranslationsForm(forms.ModelForm):
            provider = forms.ChoiceField(
                choices=[
                    ("google", "Google Translate"),
                    ("deepl", "DeepL Translate"),
                ],
                widget=SelectWidget(attrs={"searchable": True}),
                label=_("Live Translation System"),
                help_text=_("The system that can be used to provide an approximate translation."),
                initial="US",
            )

            api_key = forms.CharField(
                required=False,
                label=_("API Key"),
                widget=InputWidget,
                help_text=_("You can find your API Key on the system website."),
            )

            def __init__(self, *args, **kwargs):
                self.org = kwargs["org"]
                del kwargs["org"]
                super().__init__(*args, **kwargs)

            def clean(self):
                cleaned_data = super().clean()
                provider = cleaned_data.get("provider")
                api_key = cleaned_data.get("api_key")
                if not api_key:
                    return cleaned_data

                _, r_status = self.org.get_translation(
                    "validation text", "spa", provider=provider, api_key=api_key, use_config=False
                )
                if r_status != 200:
                    self.add_error("api_key", "API Key is wrong or invalid.")

            class Meta:
                model = Org
                fields = ("provider", "api_key")

        success_message = ""
        form_class = TranslationsForm

        def derive_initial(self):
            initial = super().derive_initial()
            org = self.derive_org()
            initial["provider"] = (org.config or {}).get("translator_service", {}).get("provider", "")
            initial["api_key"] = (org.config or {}).get("translator_service", {}).get("api_key", "")
            return initial

        def get_form_kwargs(self):
            kwargs = super().get_form_kwargs()
            kwargs["org"] = self.request.user.get_org()
            return kwargs

        def get_context_data(self, **kwargs):
            context = super().get_context_data(**kwargs)
            org = self.request.user.get_org()
            services = {
                "google": "Google Translate",
                "deepl": "DeepL Translate",
            }
            context["translator_service"] = (org.config or {}).get("translator_service", {}).get("provider", "")
            context["translator_service"] = services.get(context["translator_service"], "")
            return context

        def form_valid(self, form):
            org = self.request.user.get_org()
            current_config = org.config or {}
            if form.cleaned_data.get("provider") and form.cleaned_data.get("api_key"):
                current_config.update(
                    {
                        "translator_service": {
                            "provider": form.cleaned_data["provider"],
                            "api_key": form.cleaned_data["api_key"],
                        }
                    }
                )
            else:
                try:
                    current_config.pop("translator_service")
                except KeyError:
                    pass
            org.config = current_config
            org.save(update_fields=["config"])
            return super().form_valid(form)

    class ChannelsMapping(InferOrgMixin, OrgPermsMixin, SmartUpdateView):
        class ChannelsMappingForm(forms.ModelForm):
            voice_channel = forms.ChoiceField(
                choices=[],
                widget=SelectWidget(attrs={"searchable": True, "clearable": True}),
                label=_("IVR/Voice"),
                help_text=_("The default channel for IVR/Voice."),
                required=False,
            )

            sms_channel = forms.ChoiceField(
                choices=[],
                widget=SelectWidget(attrs={"searchable": True, "clearable": True}),
                label=_("SMS/MMS"),
                help_text=_("The default channel for SMS/MMS."),
                required=False,
            )

            def __init__(self, *args, **kwargs):
                self.org = kwargs["org"]
                del kwargs["org"]

                super().__init__(*args, **kwargs)

                self.fields["voice_channel"].choices = [("", "")] + list(
                    self.org.channels.filter(
                        Q(role__contains=Channel.ROLE_CALL) | Q(role__contains=Channel.ROLE_ANSWER),
                        schemes=["tel"],
                        is_active=True,
                    )
                    .order_by("name")
                    .values_list("uuid", "name")
                )

                self.fields["sms_channel"].choices = [("", "")] + list(
                    self.org.channels.filter(
                        Q(role__contains=Channel.ROLE_SEND) | Q(role__contains=Channel.ROLE_RECEIVE),
                        schemes=["tel"],
                        is_active=True,
                    )
                    .order_by("name")
                    .values_list("uuid", "name")
                )

            def clean(self):
                cleaned_data = super().clean()
                voice_channel = cleaned_data.get("voice_channel")
                sms_channel = cleaned_data.get("sms_channel")

                is_voice_valid_channel = True
                is_sms_valid_channel = True

                if voice_channel:
                    is_voice_valid_channel = self.org.channels.filter(uuid=voice_channel).first() is not None

                if sms_channel:
                    is_sms_valid_channel = self.org.channels.filter(uuid=sms_channel).first() is not None

                if not is_voice_valid_channel:
                    self.add_error("voice_channel", "Voice channel is not valid or is not on the organization anymore")

                if not is_sms_valid_channel:
                    self.add_error("sms_channel", "SMS channel is not validor is not on the organization anymore")

            class Meta:
                model = Org
                fields = ("voice_channel", "sms_channel")

        success_message = ""
        form_class = ChannelsMappingForm

        def derive_initial(self):
            initial = super().derive_initial()
            org = self.derive_org()
            initial["voice_channel"] = (org.config or {}).get("voice_default_channel", "")
            initial["sms_channel"] = (org.config or {}).get("sms_default_channel", "")
            return initial

        def get_form_kwargs(self):
            kwargs = super().get_form_kwargs()
            kwargs["org"] = self.request.user.get_org()
            return kwargs

        def get_context_data(self, **kwargs):
            context = super().get_context_data(**kwargs)
            org = self.request.user.get_org()

            voice_channel = (org.config or {}).get("voice_default_channel", None)
            if voice_channel:
                channel = self.org.channels.filter(uuid=voice_channel).first()
                context["voice_default_channel"] = channel.name

            sms_channel = (org.config or {}).get("sms_default_channel", None)
            if sms_channel:
                channel = self.org.channels.filter(uuid=sms_channel).first()
                context["sms_default_channel"] = channel.name

            return context

        def form_valid(self, form):
            org = self.request.user.get_org()
            current_config = org.config or {}
            voice_channel = form.cleaned_data.get("voice_channel")
            sms_channel = form.cleaned_data.get("sms_channel")

            if not voice_channel:
                try:
                    current_config.pop("voice_default_channel")
                except KeyError:
                    pass
            else:
                current_config.update({"voice_default_channel": voice_channel})

            if not sms_channel:
                try:
                    current_config.pop("sms_default_channel")
                except KeyError:
                    pass
            else:
                current_config.update({"sms_default_channel": sms_channel})

            org.config = current_config
            org.save(update_fields=["config"])
            return super().form_valid(form)

    class CalendarAutomationFlow(InferOrgMixin, OrgPermsMixin, SmartUpdateView):
        class CalendarAutomationFlowForm(forms.ModelForm):
            flow = forms.ChoiceField(
                choices=[],
                widget=SelectWidget(attrs={"searchable": True, "clearable": True}),
                label=_("Message Flow"),
                help_text=_("The flow to be triggered on the calendar automation."),
                required=False,
            )

            def __init__(self, *args, **kwargs):
                self.org = kwargs["org"]
                del kwargs["org"]

                super().__init__(*args, **kwargs)

                self.fields["flow"].choices = [("", "")] + list(
                    self.org.flows.filter(
                        is_active=True,
                        is_system=False,
                        flow_type=Flow.TYPE_MESSAGE,
                    )
                    .order_by("name")
                    .values_list("uuid", "name")
                )

            def clean(self):
                cleaned_data = super().clean()
                flow = cleaned_data.get("flow")

                is_valid_flow = True
                if flow:
                    is_valid_flow = (
                        self.org.flows.filter(
                            uuid=flow,
                            is_active=True,
                            is_system=False,
                            flow_type=Flow.TYPE_MESSAGE,
                        ).first()
                        is not None
                    )

                if not is_valid_flow:
                    self.add_error(
                        "flow", "The flow selected is not associated with this organization or is not active"
                    )

            class Meta:
                model = Org
                fields = ("flow",)

        success_message = ""
        form_class = CalendarAutomationFlowForm

        def derive_initial(self):
            initial = super().derive_initial()
            org = self.derive_org()
            initial["flow"] = (org.config or {}).get("calendar_automation_flow", "")
            return initial

        def get_form_kwargs(self):
            kwargs = super().get_form_kwargs()
            kwargs["org"] = self.request.user.get_org()
            return kwargs

        def get_context_data(self, **kwargs):
            context = super().get_context_data(**kwargs)
            org = self.request.user.get_org()

            flow = (org.config or {}).get("calendar_automation_flow", None)
            if flow:
                flow_obj = self.org.flows.filter(uuid=flow).first()
                context["flow"] = flow_obj.name

            return context

        def form_valid(self, form):
            org = self.request.user.get_org()
            current_config = org.config or {}
            flow = form.cleaned_data.get("flow")

            if not flow:
                try:
                    current_config.pop("calendar_automation_flow")
                except KeyError:
                    pass
            else:
                current_config.update({"calendar_automation_flow": flow})

            org.config = current_config
            org.save(update_fields=["config"])
            return super().form_valid(form)

    class ShortenerCustomDomain(InferOrgMixin, OrgPermsMixin, SmartUpdateView):
        class ShortenerCustomDomainForm(forms.ModelForm):
            domain = forms.CharField(
                required=False,
                label=_("Custom Domain"),
                widget=InputWidget,
                help_text=_(
                    "Please enter your custom domain here. And contact your account team for further configuration."
                ),
            )

            def __init__(self, *args, **kwargs):
                self.org = kwargs["org"]
                del kwargs["org"]

                super().__init__(*args, **kwargs)

            def clean_domain(self):
                domain = self.cleaned_data.get("domain")
                if domain and not str(domain).startswith("https://"):
                    domain = f"https://{domain}"

                return domain

            class Meta:
                model = Org
                fields = ("domain",)

        success_message = ""
        form_class = ShortenerCustomDomainForm

        def derive_initial(self):
            initial = super().derive_initial()
            org = self.derive_org()
            initial["domain"] = (org.config or {}).get("shortener_custom_domain", "")
            return initial

        def get_form_kwargs(self):
            kwargs = super().get_form_kwargs()
            kwargs["org"] = self.request.user.get_org()
            return kwargs

        def get_context_data(self, **kwargs):
            context = super().get_context_data(**kwargs)
            org = self.request.user.get_org()

            domain = (org.config or {}).get("shortener_custom_domain", None)
            if domain:
                context["domain"] = domain

            return context

        def form_valid(self, form):
            org = self.request.user.get_org()
            current_config = org.config or {}
            domain = form.cleaned_data.get("domain")

            if not domain:
                try:
                    current_config.pop("shortener_custom_domain")
                except KeyError:
                    pass
            else:
                current_config.update({"shortener_custom_domain": domain})

            org.config = current_config
            org.save(update_fields=["config"])
            return super().form_valid(form)

    class DashboardSetup(InferOrgMixin, OrgPermsMixin, SmartFormView):
        class DashboardSetupForm(forms.Form):
            dashboards = forms.MultipleChoiceField(
                label=_("Metabase dashboards"),
                help_text=_("The dashboards that will be displayed for this organization."),
                required=False,
                widget=SelectMultipleWidget(attrs={"searchable": True, "placeholder": "Select Dashboards"}),
            )

            def __init__(self, *args, **kwargs):
                self.org = kwargs["org"]
                del kwargs["org"]

                super().__init__(*args, **kwargs)

                self.fields["dashboards"].choices = self.org.dashboards.filter(is_active=True).values_list(
                    "metabase_dashboard_id", "metabase_dashboard_title"
                )

        success_message = "Metabase dashboards set up successfully"
        form_class = DashboardSetupForm
        fields = ("dashboards",)
        success_url = "@orgs.org_home"

        def derive_initial(self):
            initial = super().derive_initial()
            org = self.derive_org()
            initial["dashboards"] = [item.get("id") for item in (org.config or {}).get("metabase_dashboards", [])]
            return initial

        def get_form_kwargs(self):
            kwargs = super().get_form_kwargs()
            kwargs["org"] = self.request.user.get_org()
            return kwargs

        def get_context_data(self, **kwargs):
            context = super().get_context_data(**kwargs)
            org = self.request.user.get_org()
            context["metabase_dashboards"] = ", ".join(
                [item.get("title") for item in (org.config or {}).get("metabase_dashboards", [])]
            )
            return context

        def form_valid(self, form):
            org = self.request.user.get_org()
            current_config = org.config or {}
            selected_dashboards = form.cleaned_data.get("dashboards", [])
            if selected_dashboards:
                dashboards = org.dashboards.filter(metabase_dashboard_id__in=selected_dashboards).order_by(
                    "metabase_dashboard_title"
                )
                current_config.update(
                    dict(
                        metabase_dashboards=[
                            dict(
                                id=item.metabase_dashboard_id,
                                title=item.metabase_dashboard_title,
                            )
                            for item in dashboards
                        ]
                    )
                )
            else:
                try:
                    current_config.pop("metabase_dashboards")
                except KeyError:
                    pass
            org.config = current_config
            org.save(update_fields=["config"])

            response = self.render_to_response(self.get_context_data(form=form))
            response["REDIRECT"] = self.get_success_url()
            return response

    class OptOutMessage(InferOrgMixin, OrgPermsMixin, SmartUpdateView):
        class OptOutMessageForm(forms.ModelForm):
            message = forms.CharField(
                required=False,
                label=_("Message"),
                widget=CompletionTextarea(
                    attrs={
                        "style": "--textarea-height:110px",
                        "placeholder": _("Type the message here"),
                        "widget_only": True,
                    }
                ),
            )

            def __init__(self, *args, **kwargs):
                self.org = kwargs["org"]
                del kwargs["org"]
                super().__init__(*args, **kwargs)

            class Meta:
                model = Org
                fields = ("message",)

        success_message = ""
        form_class = OptOutMessageForm

        def derive_initial(self):
            initial = super().derive_initial()
            org = self.derive_org()
            initial["message"] = (org.config or {}).get("opt_out_message_back")
            return initial

        def get_form_kwargs(self):
            kwargs = super().get_form_kwargs()
            kwargs["org"] = self.request.user.get_org()
            return kwargs

        def form_valid(self, form):
            org = self.request.user.get_org()
            current_config = org.config or {}
            if form.cleaned_data.get("message"):
                current_config.update(dict(opt_out_message_back=form.cleaned_data.get("message")))
            else:
                try:
                    current_config.pop("opt_out_message_back")
                except KeyError:
                    pass
            org.config = current_config
            org.save(update_fields=["config"])
            return super().form_valid(form)

    class Translate(OrgPermsMixin, APIView):
        def post(self, request, *args, **kwargs):
            text = request.data.get("text")
            source = request.data.get("source")
            target = request.data.get("target")
            if not all((text, target)):
                return JsonResponse({"error": "Fields, 'text' or 'target', are not provided."}, status=400)
            org = self.derive_org()
            translated_text, status_code = org.get_translation(text, target, source)
            return JsonResponse({"translated": translated_text}, status=status_code)

    class ClearCache(SmartUpdateView):  # pragma: no cover
        fields = ("id",)
        success_message = None
        success_url = "id@orgs.org_update"

        def pre_process(self, request, *args, **kwargs):
            cache = OrgCache(int(request.POST["cache"]))
            num_deleted = self.get_object().clear_caches([cache])
            self.success_message = _("Cleared %(name)s cache for this workspace (%(count)d keys)") % dict(
                name=cache.name, count=num_deleted
            )

    class SendInvite(ModalMixin, InferOrgMixin, OrgPermsMixin, SmartFormView):
        class SentInviteForm(forms.Form):
            # set email field readonly when email provided
            def __init__(self, *args, **kwargs):
                super().__init__(*args, **kwargs)
                if self.initial.get("email"):
                    self.fields["email"].widget.attrs["readonly"] = True

            email = forms.EmailField(label=_("Invite people to your organization"), widget=InputWidget, required=True)
            user_group = forms.ChoiceField(
                choices=(("A", _("Administrators")), ("E", _("Editors")), ("V", _("Viewers")), ("S", _("Surveyors"))),
                required=True,
                initial="V",
                label=_("User group"),
                widget=SelectWidget,
            )

        form_class = SentInviteForm
        success_url = "@orgs.org_manage_accounts"
        fields = ("email", "user_group")

        def derive_initial(self):
            initial = super().derive_initial()
            org, invitation_id = self.request.user.get_org(), self.request.GET.get("id")
            invite = Invitation.objects.filter(org=org, id=invitation_id).first()
            if invite:
                initial["email"] = invite.email
                initial["user_group"] = invite.user_group
            return initial

        def form_valid(self, form):
            user = self.request.user
            org = user.get_org()
            email = form.cleaned_data.get("email")
            user_group = form.cleaned_data.get("user_group")

            # if they already have an invite, update it
            invites = Invitation.objects.filter(email=email, org=org).order_by("-pk")
            invitation = invites.first()

            if invitation:
                invites.exclude(pk=invitation.pk).delete()  # remove any old invites

                invitation.user_group = user_group
                invitation.is_active = True
                # generate new secret for this invitation
                invitation.secret = random_string(64)
                invitation.save()
            else:
                invitation = Invitation.create(org, self.request.user, email, user_group)

            invitation.send_invitation()

            return super().form_valid(form)


class TopUpCRUDL(SmartCRUDL):
    actions = ("list", "create", "read", "manage", "update")
    model = TopUp

    class Read(OrgPermsMixin, SmartReadView):
        def derive_queryset(self, **kwargs):  # pragma: needs cover
            query = TopUp.objects.filter(is_active=True, org=self.request.user.get_org())
            if settings.CREDITS_EXPIRATION:
                query = query.order_by("-expires_on")
            else:
                query = query.order_by("-created_on")
            return query

    class List(OrgPermsMixin, SmartListView):
        def derive_queryset(self, **kwargs):
            queryset = TopUp.objects.filter(is_active=True, org=self.request.user.get_org()).order_by("-expires_on")
            return queryset.annotate(
                credits_remaining=ExpressionWrapper(F("credits") - Sum(F("topupcredits__used")), IntegerField())
            )

        def get_context_data(self, **kwargs):
            context = super().get_context_data(**kwargs)
            context["org"] = self.request.user.get_org()

            if settings.CREDITS_EXPIRATION:
                context["credits_expiration"] = True

            now = timezone.now()
            context["now"] = now
            context["expiration_period"] = now + timedelta(days=30)

            # show our topups in a meaningful order
            topups = list(self.get_queryset())

            def compare(topup1, topup2):  # pragma: no cover

                if settings.CREDITS_EXPIRATION:
                    # non expired first
                    now = timezone.now()
                    if topup1.expires_on > now and topup2.expires_on <= now:
                        return -1
                    elif topup2.expires_on > now and topup1.expires_on <= now:
                        return 1

                # then push those without credits remaining to the bottom
                if topup1.credits_remaining is None:
                    topup1.credits_remaining = topup1.credits

                if topup2.credits_remaining is None:
                    topup2.credits_remaining = topup2.credits

                if topup1.credits_remaining and not topup2.credits_remaining:
                    return -1
                elif topup2.credits_remaining and not topup1.credits_remaining:
                    return 1

                if settings.CREDITS_EXPIRATION:
                    # sor the rest by their expiration date
                    if topup1.expires_on > topup2.expires_on:
                        return -1
                    elif topup1.expires_on < topup2.expires_on:
                        return 1

                # if we end up with the same expiration, show the oldest first
                return topup2.id - topup1.id

            topups.sort(key=cmp_to_key(compare))
            context["topups"] = topups
            return context

        def get_template_names(self):
            if "HTTP_X_FORMAX" in self.request.META:
                return ["orgs/topup_list_summary.haml"]
            else:
                return super().get_template_names()

    class Create(ComponentFormMixin, SmartCreateView):
        """
        This is only for root to be able to credit accounts.
        """

        fields = ("credits", "price", "comment")

        def get_success_url(self):
            return reverse("orgs.topup_manage") + ("?org=%d" % self.object.org.id)

        def save(self, obj):
            obj.org = Org.objects.get(pk=self.request.GET["org"])
<<<<<<< HEAD
            return TopUp.create(
                self.request.user, price=obj.price, credits=obj.credits, org=obj.org, comment=obj.comment
            )
=======
            return TopUp.create(obj.org, self.request.user, price=obj.price, credits=obj.credits)
>>>>>>> 6b0fbde4

        def post_save(self, obj):
            obj = super().post_save(obj)
            apply_topups_task.delay(obj.org.id)
            return obj

    class Update(ComponentFormMixin, SmartUpdateView):
        fields = ("is_active", "price", "credits", "expires_on")

        def get_success_url(self):
            return reverse("orgs.topup_manage") + ("?org=%d" % self.object.org.id)

        def post_save(self, obj):
            obj = super().post_save(obj)
            apply_topups_task.delay(obj.org.id)
            return obj

    class Manage(SmartListView):
        """
        This is only for root to be able to manage topups on an account
        """

        success_url = "@orgs.org_manage"
        fields = ("credits", "price", "comment", "created_on")
        if settings.CREDITS_EXPIRATION:
            fields = fields + ("expires_on",)
            default_order = "-expires_on"
        else:
            default_order = "-created_on"

        def lookup_field_link(self, context, field, obj):
            return reverse("orgs.topup_update", args=[obj.id])

        def get_price(self, obj):
            if obj.price:
                return "$%.2f" % (obj.price / 100.0)
            else:
                return "-"

        def get_credits(self, obj):
            return format(obj.credits, ",d")

        def get_context_data(self, **kwargs):
            context = super().get_context_data(**kwargs)
            for obj in context["object_list"]:
                obj.comment = obj.comment if obj.comment else "-"
            context["org"] = self.org
            return context

        def derive_queryset(self):
            self.org = Org.objects.get(pk=self.request.GET["org"])
            return self.org.topups.all()


class StripeHandler(View):  # pragma: no cover
    """
    Handles WebHook events from Stripe.  We are interested as to when invoices are
    charged by Stripe so we can send the user an invoice email.
    """

    @csrf_exempt
    def dispatch(self, *args, **kwargs):
        return super().dispatch(*args, **kwargs)

    def get(self, request, *args, **kwargs):
        return HttpResponse("ILLEGAL METHOD")

    def post(self, request, *args, **kwargs):
        import stripe

        from temba.orgs.models import Org, TopUp

        # stripe delivers a JSON payload
        stripe_data = json.loads(request.body)

        # but we can't trust just any response, so lets go look up this event
        stripe.api_key = get_stripe_credentials()[1]
        event = stripe.Event.retrieve(stripe_data["id"])

        if not event:
            return HttpResponse("Ignored, no event")

        if not event.livemode:
            return HttpResponse("Ignored, test event")

        # we only care about invoices being paid or failing
        if event.type == "charge.succeeded" or event.type == "charge.failed":
            charge = event.data.object
            charge_date = datetime.fromtimestamp(charge.created)
            description = charge.description
            amount = "$%s" % (Decimal(charge.amount) / Decimal(100)).quantize(Decimal(".01"))

            # look up our customer
            customer = stripe.Customer.retrieve(charge.customer)

            # and our org
            org = Org.objects.filter(stripe_customer=customer.id).first()
            if not org:
                return HttpResponse("Ignored, no org for customer")

            # look up the topup that matches this charge
            topup = TopUp.objects.filter(stripe_charge=charge.id).first()
            if topup and event.type == "charge.failed":
                topup.rollback()
                topup.save()

            # we know this org, trigger an event for a payment succeeding
            if org.get_admins().exists():
                if event.type == "charge_succeeded":
                    track = "temba.charge_succeeded"
                else:
                    track = "temba.charge_failed"

                context = dict(
                    description=description,
                    invoice_id=charge.id,
                    invoice_date=charge_date.strftime("%b %e, %Y"),
                    amount=amount,
                    org=org.name,
                )

                if getattr(charge, "card", None):
                    context["cc_last4"] = charge.card.last4
                    context["cc_type"] = charge.card.type
                    context["cc_name"] = charge.card.name

                else:
                    context["cc_type"] = "bitcoin"
                    context["cc_name"] = charge.source.bitcoin.address

                admin = org.get_admins().first()

                analytics.track(admin, track, context)
                return HttpResponse("Event '%s': %s" % (track, context))

        # empty response, 200 lets Stripe know we handled it
        return HttpResponse("Ignored, uninteresting event")<|MERGE_RESOLUTION|>--- conflicted
+++ resolved
@@ -17,14 +17,8 @@
 import regex
 import requests
 from packaging.version import Version
-<<<<<<< HEAD
-from rest_framework.views import APIView
-from smartmin.users.models import FailedLogin, RecoveryToken, is_password_complex
-from smartmin.users.views import Login
-=======
 from smartmin.users.models import FailedLogin, PasswordHistory, RecoveryToken
 from smartmin.users.views import Login, UserUpdateForm
->>>>>>> 6b0fbde4
 from smartmin.views import (
     SmartCreateView,
     SmartCRUDL,
@@ -89,7 +83,19 @@
 from temba.utils.timezones import TimeZoneFormField
 from temba.utils.views import ComponentFormMixin, NonAtomicMixin, RequireRecentAuthMixin, SpaMixin
 
-<<<<<<< HEAD
+from .models import (
+    BackupToken,
+    IntegrationType,
+    Invitation,
+    Org,
+    OrgCache,
+    OrgRole,
+    TopUp,
+    User,
+    get_stripe_credentials,
+)
+from .tasks import apply_topups_task
+
 # session key for storing a two-factor enabled user's id once we've checked their password
 from ..utils.text import random_string
 from .models import (
@@ -99,9 +105,6 @@
     DEFAULT_INDEXES_FIELDS_PAYLOAD_LOOKUPS,
     GIFTCARDS,
     LOOKUPS,
-=======
-from .models import (
->>>>>>> 6b0fbde4
     BackupToken,
     IntegrationType,
     Invitation,
@@ -109,10 +112,6 @@
     OrgCache,
     OrgRole,
     TopUp,
-<<<<<<< HEAD
-=======
-    User,
->>>>>>> 6b0fbde4
     get_stripe_credentials,
 )
 from .tasks import apply_topups_task
@@ -2191,6 +2190,7 @@
 
         def derive_queryset(self, **kwargs):
             queryset = super().derive_queryset(**kwargs)
+            queryset = queryset.filter(is_active=True)
 
             brands = self.request.branding.get("keys")
             if brands:
@@ -2900,11 +2900,7 @@
         }
 
         def get_user_orgs(self):
-<<<<<<< HEAD
-            return self.request.user.get_user_orgs()
-=======
             return self.request.user.get_orgs(brands=self.request.branding.get("keys"))
->>>>>>> 6b0fbde4
 
         def get_success_url(self):
             role = self.request.org.get_user_role(self.request.user)
@@ -4243,8 +4239,6 @@
             if self.has_org_perm("orgs.org_prometheus"):
                 formax.add_section("prometheus", reverse("orgs.org_prometheus"), icon="icon-prometheus", nobutton=True)
 
-<<<<<<< HEAD
-=======
             if self.has_org_perm("orgs.org_resthooks"):
                 formax.add_section(
                     "resthooks",
@@ -4263,7 +4257,6 @@
                         "two_factor", reverse("orgs.user_two_factor_enable"), icon="icon-two-factor", action="link"
                     )
 
->>>>>>> 6b0fbde4
             # show globals and archives
             formax.add_section("globals", reverse("globals.global_list"), icon="icon-global", action="link")
 
@@ -5290,13 +5283,7 @@
 
         def save(self, obj):
             obj.org = Org.objects.get(pk=self.request.GET["org"])
-<<<<<<< HEAD
-            return TopUp.create(
-                self.request.user, price=obj.price, credits=obj.credits, org=obj.org, comment=obj.comment
-            )
-=======
             return TopUp.create(obj.org, self.request.user, price=obj.price, credits=obj.credits)
->>>>>>> 6b0fbde4
 
         def post_save(self, obj):
             obj = super().post_save(obj)
