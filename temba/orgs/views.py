import itertools
import logging
import regex
import smtplib

from collections import OrderedDict, namedtuple
from datetime import datetime, timedelta
from decimal import Decimal
from email.utils import parseaddr
from functools import cmp_to_key
from urllib.parse import parse_qs, unquote, urlparse
from uuid import uuid4

import iso8601
import pyotp
import pytz
import requests
from django.core.paginator import Paginator
from django.utils.functional import cached_property
from packaging.version import Version
from smartmin.users.models import FailedLogin
from smartmin.users.views import Login
from smartmin.views import (
    SmartCreateView,
    SmartCRUDL,
    SmartDeleteView,
    SmartFormView,
    SmartListView,
    SmartModelActionView,
    SmartModelFormView,
    SmartReadView,
    SmartTemplateView,
    SmartUpdateView,
)
from twilio.rest import Client

from django import forms
from django.conf import settings
from django.contrib import messages
from django.contrib.auth import authenticate, login, logout
from django.contrib.auth.models import Group, User
from django.contrib.auth.password_validation import validate_password
<<<<<<< HEAD
from django.core.files.base import ContentFile
=======
from django.contrib.auth.views import LoginView as AuthLoginView
>>>>>>> 98c4dcd4
from django.core.exceptions import ValidationError
from django.core.validators import validate_email
from django.db import IntegrityError
from django.db.models import ExpressionWrapper, F, IntegerField, Q, Sum
from django.forms import Form
<<<<<<< HEAD
from django.http import HttpResponse, HttpResponseRedirect, JsonResponse, Http404
=======
from django.http import HttpResponse, HttpResponseRedirect, JsonResponse
from django.shortcuts import resolve_url
>>>>>>> 98c4dcd4
from django.urls import reverse, reverse_lazy
from django.utils import timezone
from django.utils.encoding import DjangoUnicodeDecodeError, force_text
from django.utils.html import escape
from django.utils.http import urlquote
from django.utils.safestring import mark_safe
from django.utils.text import slugify
from django.utils.translation import ugettext_lazy as _
from django.views.decorators.csrf import csrf_exempt
from django.views.generic import View

from temba.airtime.dtone import DTOneClient
from temba.api.models import APIToken, Resthook
from temba.campaigns.models import Campaign
from temba.channels.models import Channel
from temba.contacts.models import ContactGroupCount
from temba.flows.models import Flow
from temba.links.models import Link
from temba.triggers.models import Trigger
from temba.formax import FormaxMixin
from temba.utils import analytics, get_anonymous_user, json, languages, str_to_bool
from temba.utils.email import is_valid_address
from temba.utils.fields import (
    ArbitraryJsonChoiceField,
    CheckboxWidget,
    InputWidget,
    SelectMultipleWidget,
    SelectWidget,
)
from temba.utils.http import http_headers
from temba.utils.timezones import TimeZoneFormField
from temba.utils.views import ComponentFormMixin, NonAtomicMixin, RequireRecentAuthMixin

<<<<<<< HEAD
from .models import (
    GIFTCARDS,
    LOOKUPS,
    DEFAULT_FIELDS_PAYLOAD_GIFTCARDS,
    DEFAULT_FIELDS_PAYLOAD_LOOKUPS,
    DEFAULT_INDEXES_FIELDS_PAYLOAD_GIFTCARDS,
    DEFAULT_INDEXES_FIELDS_PAYLOAD_LOOKUPS,
)
from .models import BackupToken, Invitation, Org, OrgCache, TopUp, UserSettings, get_stripe_credentials
=======
from .models import BackupToken, Invitation, Org, OrgCache, OrgRole, TopUp, get_stripe_credentials
>>>>>>> 98c4dcd4
from .tasks import apply_topups_task

# session key for storing a two-factor enabled user's id once we've checked their password
TWO_FACTOR_USER_SESSION_KEY = "_two_factor_user_id"
TWO_FACTOR_STARTED_SESSION_KEY = "_two_factor_started_on"
TWO_FACTOR_LIMIT_SECONDS = 5 * 60


def check_login(request):
    """
    Simple view that checks whether we actually need to log in.  This is needed on the live site
    because we serve the main page as http:// but the logged in pages as https:// and only store
    the cookies on the SSL connection.  This view will be called in https:// land where we will
    check whether we are logged in, if so then we will redirect to the LOGIN_URL, otherwise we take
    them to the normal user login page
    """
    if request.user.is_authenticated:
        return HttpResponseRedirect(settings.LOGIN_REDIRECT_URL)
    else:
        return HttpResponseRedirect(settings.LOGIN_URL)


class OrgPermsMixin(object):
    """
    Get the organisation and the user within the inheriting view so that it be come easy to decide
    whether this user has a certain permission for that particular organization to perform the view's actions
    """

    def get_user(self):
        return self.request.user

    def derive_org(self):
        org = None
        if not self.get_user().is_anonymous:
            org = self.get_user().get_org()
        return org

    def has_org_perm(self, permission):
        if self.org:
            return self.get_user().has_org_perm(self.org, permission)
        return False

    def has_permission(self, request, *args, **kwargs):
        """
        Figures out if the current user has permissions for this view.
        """
        self.kwargs = kwargs
        self.args = args
        self.request = request
        self.org = self.derive_org()

        if self.get_user().is_superuser:
            return True

        if self.get_user().is_anonymous:
            return False

        if self.get_user().has_perm(self.permission):  # pragma: needs cover
            return True

        return self.has_org_perm(self.permission)

    def dispatch(self, request, *args, **kwargs):

        # non admin authenticated users without orgs get the org chooser
        user = self.get_user()
        if user.is_authenticated and not (user.is_superuser or user.is_staff):
            if not self.derive_org():
                return HttpResponseRedirect(reverse("orgs.org_choose"))
            self.has_permission_view_objects()

        return super().dispatch(request, *args, **kwargs)

    def has_permission_view_objects(self):
        pass


class AnonMixin(OrgPermsMixin):
    """
    Mixin that makes sure that anonymous orgs cannot add channels (have no permission if anon)
    """

    def has_permission(self, request, *args, **kwargs):
        org = self.derive_org()

        # can this user break anonymity? then we are fine
        if self.get_user().has_perm("contacts.contact_break_anon"):
            return True

        # otherwise if this org is anon, no go
        if not org or org.is_anon:
            return False
        else:
            return super().has_permission(request, *args, **kwargs)


class OrgObjPermsMixin(OrgPermsMixin):
    def get_object_org(self):
        return self.get_object().org

    def has_org_perm(self, codename):
        has_org_perm = super().has_org_perm(codename)

        if has_org_perm:
            user = self.get_user()
            return user.get_org() == self.get_object_org()

        return False

    def has_permission(self, request, *args, **kwargs):
        has_perm = super().has_permission(request, *args, **kwargs)

        if has_perm:
            user = self.get_user()

            # user has global permission
            if user.has_perm(self.permission):
                return True

            return user.get_org() == self.get_object_org()

        return False


class ModalMixin(SmartFormView):
    def get_context_data(self, **kwargs):
        context = super().get_context_data(**kwargs)

        if "HTTP_X_PJAX" in self.request.META and "HTTP_X_FORMAX" not in self.request.META:  # pragma: no cover
            context["base_template"] = "smartmin/modal.html"
        if "success_url" in kwargs:  # pragma: no cover
            context["success_url"] = kwargs["success_url"]

        pairs = [urlquote(k) + "=" + urlquote(v) for k, v in self.request.GET.items() if k != "_"]
        context["action_url"] = self.request.path + "?" + ("&".join(pairs))

        return context

    def form_valid(self, form):
        if isinstance(form, forms.ModelForm):
            self.object = form.save(commit=False)

        try:
            if isinstance(self, SmartModelFormView):
                self.object = self.pre_save(self.object)
                self.save(self.object)
                self.object = self.post_save(self.object)

            elif isinstance(self, SmartModelActionView):
                self.execute_action()

            messages.success(self.request, self.derive_success_message())

            if "HTTP_X_PJAX" not in self.request.META:
                return HttpResponseRedirect(self.get_success_url())
            else:  # pragma: no cover
                response = self.render_to_response(
                    self.get_context_data(
                        form=form,
                        success_url=self.get_success_url(),
                        success_script=getattr(self, "success_script", None),
                    )
                )
                response["Temba-Success"] = self.get_success_url()
                return response

        except (IntegrityError, ValueError, ValidationError) as e:
            message = getattr(e, "message", str(e).capitalize())
            self.form.add_error(None, message)
            return self.render_to_response(self.get_context_data(form=form))


class OrgSignupForm(forms.ModelForm):
    """
    Signup for new organizations
    """

    first_name = forms.CharField(
        max_length=User._meta.get_field("first_name").max_length,
        widget=InputWidget(attrs={"widget_only": True, "placeholder": _("First name")}),
    )
    last_name = forms.CharField(
        max_length=User._meta.get_field("last_name").max_length,
        widget=InputWidget(attrs={"widget_only": True, "placeholder": _("Last name")}),
    )
    email = forms.EmailField(
        max_length=User._meta.get_field("username").max_length,
        widget=InputWidget(attrs={"widget_only": True, "placeholder": _("name@domain.com")}),
    )

    timezone = TimeZoneFormField(help_text=_("The timezone for your workspace"), widget=forms.widgets.HiddenInput())

    password = forms.CharField(
        widget=InputWidget(attrs={"hide_label": True, "password": True, "placeholder": _("Password")}),
        validators=[validate_password],
        help_text=_("At least eight characters or more"),
    )

    name = forms.CharField(
        label=_("Workspace"),
        help_text=_("A workspace is usually the name of a company or project"),
        widget=InputWidget(attrs={"widget_only": False, "placeholder": _("My Company, Inc.")}),
    )

    def __init__(self, *args, **kwargs):
        if "branding" in kwargs:
            del kwargs["branding"]

        super().__init__(*args, **kwargs)

    def clean_email(self):
        email = self.cleaned_data["email"]
        if email:
            if User.objects.filter(username__iexact=email):
                raise forms.ValidationError(_("That email address is already used"))

        return email.lower()

    class Meta:
        model = Org
        fields = "__all__"


class OrgGrantForm(forms.ModelForm):
    first_name = forms.CharField(
        help_text=_("The first name of the workspace administrator"),
        max_length=User._meta.get_field("first_name").max_length,
    )
    last_name = forms.CharField(
        help_text=_("Your last name of the workspace administrator"),
        max_length=User._meta.get_field("last_name").max_length,
    )
    email = forms.EmailField(
        help_text=_("Their email address"), max_length=User._meta.get_field("username").max_length
    )
    timezone = TimeZoneFormField(help_text=_("The timezone for the workspace"))
    password = forms.CharField(
        widget=forms.PasswordInput,
        required=False,
        help_text=_("Their password, at least eight letters please. (leave blank for existing login)"),
    )
    name = forms.CharField(label=_("Workspace"), help_text=_("The name of the new workspace"))
    credits = forms.ChoiceField(choices=(), help_text=_("The initial number of credits granted to this workspace"))

    def __init__(self, *args, **kwargs):
        branding = kwargs["branding"]
        del kwargs["branding"]

        super().__init__(*args, **kwargs)

        welcome_packs = branding["welcome_packs"]

        choices = []
        for pack in welcome_packs:
            choices.append((str(pack["size"]), "%d - %s" % (pack["size"], pack["name"])))

        self.fields["credits"].choices = choices

    def clean(self):
        data = self.cleaned_data

        email = data.get("email", None)
        password = data.get("password", None)

        # for granting new accounts, either the email maps to an existing user (and their existing password is used)
        # or both email and password must be included
        if email:
            user = User.objects.filter(username__iexact=email).first()
            if user:
                if password:
                    raise ValidationError(_("Login already exists, please do not include password."))
            else:
                if not password:
                    raise ValidationError(_("Password required for new login."))

                validate_password(password)

        return data

    class Meta:
        model = Org
        fields = "__all__"


<<<<<<< HEAD
class GiftcardsForm(forms.ModelForm):
    collection = forms.CharField(
        required=False,
        label=_("New Collection"),
        max_length=30,
        help_text="Enter a name for your collection. ex: my gifts, new lookup table",
        widget=InputWidget,
    )
    remove = forms.CharField(widget=forms.HiddenInput, max_length=6, required=False)
    index = forms.CharField(widget=forms.HiddenInput, max_length=10, required=False)

    def add_collection_fields(self, collection_type):
        collections = []

        for collection in self.instance.get_collections(collection_type=collection_type):
            collections.append(dict(collection=collection))

        self.fields = OrderedDict(self.fields.items())
        return collections

    def clean_collection(self):
        new_collection = self.data.get("collection")
        is_removing = self.data.get("remove", "false") == "true"

        if not is_removing and (not new_collection or new_collection.isspace()):
            raise ValidationError(_("This field is required"))

        if not is_removing and not regex.match(r"^[A-Za-z0-9_\- ]+$", new_collection, regex.V0):
            raise ValidationError(
                _(
                    "Please make sure the collection name only contains "
                    "alphanumeric characters [0-9a-zA-Z], spaces, underscores and hyphens"
                )
            )

        if new_collection in self.instance.get_collections(collection_type=OrgCRUDL.Giftcards.collection_type):
            raise ValidationError("This collection name has already been used")

        return new_collection[:30] if new_collection else None

    class Meta:
        model = Org
        fields = ("id", "collection", "remove", "index")
=======
class LoginView(Login):
    """
    Overrides the smartmin login view to redirect users with 2FA enabled to a second verification view.
    """

    template_name = "orgs/login/login.haml"

    def form_valid(self, form):
        user = form.get_user()

        if user.get_settings().two_factor_enabled:
            self.request.session[TWO_FACTOR_USER_SESSION_KEY] = str(user.id)
            self.request.session[TWO_FACTOR_STARTED_SESSION_KEY] = timezone.now().isoformat()

            verify_url = reverse("users.two_factor_verify")
            redirect_url = self.get_redirect_url()
            if redirect_url:
                verify_url += f"?{self.redirect_field_name}={urlquote(redirect_url)}"

            return HttpResponseRedirect(verify_url)

        user.record_auth()
        return super().form_valid(form)


class BaseTwoFactorView(AuthLoginView):
    def dispatch(self, request, *args, **kwargs):
        # redirect back to login view if user hasn't completed that yet
        user = self.get_user()
        if not user:
            return HttpResponseRedirect(reverse("users.login"))

        return super().dispatch(request, *args, **kwargs)

    def get_user(self):
        user_id = self.request.session.get(TWO_FACTOR_USER_SESSION_KEY)
        started_on = self.request.session.get(TWO_FACTOR_STARTED_SESSION_KEY)
        if user_id and started_on:
            # only return user if two factor process was started recently
            started_on = iso8601.parse_date(started_on)
            if started_on >= timezone.now() - timedelta(seconds=TWO_FACTOR_LIMIT_SECONDS):
                return User.objects.filter(id=user_id, is_active=True).first()
        return None

    def get_form_kwargs(self):
        kwargs = super().get_form_kwargs()
        kwargs["user"] = self.get_user()
        return kwargs

    def form_invalid(self, form):
        user = self.get_user()

        # apply the same limits on failed attempts that smartmin uses for regular logins
        lockout_timeout = getattr(settings, "USER_LOCKOUT_TIMEOUT", 10)
        failed_login_limit = getattr(settings, "USER_FAILED_LOGIN_LIMIT", 5)

        FailedLogin.objects.create(username=user.username)

        bad_interval = timezone.now() - timedelta(minutes=lockout_timeout)
        failures = FailedLogin.objects.filter(username__iexact=user.username)

        # if the failures reset after a period of time, then limit our query to that interval
        if lockout_timeout > 0:
            failures = failures.filter(failed_on__gt=bad_interval)

        # if there are too many failed logins, take them to the failed page
        if failures.count() >= failed_login_limit:
            self.reset_user()

            return HttpResponseRedirect(reverse("users.user_failed"))

        return super().form_invalid(form)

    def form_valid(self, form):
        user = self.get_user()

        # set the user as actually authenticated now
        login(self.request, user)
        user.record_auth()

        # remove our session key so if the user comes back this page they'll get directed to the login view
        self.reset_user()

        # cleanup any failed logins
        FailedLogin.objects.filter(username__iexact=user.username).delete()

        return HttpResponseRedirect(self.get_success_url())

    def reset_user(self):
        self.request.session.pop(TWO_FACTOR_USER_SESSION_KEY, None)
        self.request.session.pop(TWO_FACTOR_STARTED_SESSION_KEY, None)


class TwoFactorVerifyView(BaseTwoFactorView):
    """
    View to let users with 2FA enabled verify their identity via an OTP from a device.
    """

    class Form(forms.Form):
        otp = forms.CharField(max_length=6, required=True)

        def __init__(self, request, user, *args, **kwargs):
            self.user = user
            super().__init__(*args, **kwargs)

        def clean_otp(self):
            data = self.cleaned_data["otp"]
            if not self.user.verify_2fa(otp=data):
                raise ValidationError(_("Incorrect OTP. Please try again."))
            return data

    form_class = Form
    template_name = "orgs/login/two_factor_verify.haml"


class TwoFactorBackupView(BaseTwoFactorView):
    """
    View to let users with 2FA enabled verify their identity using a backup token.
    """

    class Form(forms.Form):
        token = forms.CharField(max_length=8, required=True)

        def __init__(self, request, user, *args, **kwargs):
            self.user = user
            super().__init__(*args, **kwargs)

        def clean_token(self):
            data = self.cleaned_data["token"]
            if not self.user.verify_2fa(backup_token=data):
                raise ValidationError(_("Invalid backup token. Please try again."))
            return data

    form_class = Form
    template_name = "orgs/login/two_factor_backup.haml"


class ConfirmAccessView(Login):
    """
    Overrides the smartmin login view to provide a view for an already logged in user to re-authenticate.
    """

    class Form(forms.Form):
        password = forms.CharField(
            label=" ", widget=InputWidget(attrs={"placeholder": _("Password"), "password": True}), required=True
        )

        def __init__(self, request, *args, **kwargs):
            super().__init__(*args, **kwargs)

            self.user = request.user

        def clean_password(self):
            data = self.cleaned_data["password"]
            if not self.user.check_password(data):
                raise forms.ValidationError(_("Password incorrect."))
            return data

        def get_user(self):
            return self.user

    template_name = "orgs/login/confirm_access.haml"
    form_class = Form

    def dispatch(self, request, *args, **kwargs):
        if not self.request.user.is_authenticated:
            return HttpResponseRedirect(resolve_url(settings.LOGIN_URL))

        return super().dispatch(request, *args, **kwargs)

    def get_username(self, form):
        return self.request.user.username

    def form_valid(self, form):
        form.get_user().record_auth()

        return super().form_valid(form)


class InferOrgMixin:
    @classmethod
    def derive_url_pattern(cls, path, action):
        return r"^%s/%s/$" % (path, action)

    def get_object(self, *args, **kwargs):
        return self.request.user.get_org()
>>>>>>> 98c4dcd4


class UserCRUDL(SmartCRUDL):
    model = User
    actions = ("list", "edit", "delete", "two_factor_enable", "two_factor_disable", "two_factor_tokens")

    class List(SmartListView):
        fields = ("username", "orgs", "date_joined")
        link_fields = ("username",)
        ordering = ("-date_joined",)
        search_fields = ("username__icontains", "first_name__icontains", "last_name__icontains")
        template_name = "smartmin/users/user_list.haml"

        def get_username(self, user):
            return mark_safe(f"<a href='{reverse('users.user_update', args=(user.id,))}'>{user.username}</a>")

        def get_orgs(self, user):
            orgs = user.get_user_orgs()[0:6]

            more = ""
            if len(orgs) > 5:
                more = ", ..."
                orgs = orgs[0:5]
            org_links = ", ".join(
                [f"<a href='{reverse('orgs.org_update', args=[org.id])}'>{escape(org.name)}</a>" for org in orgs]
            )
            return mark_safe(f"{org_links}{more}")

        def derive_queryset(self, **kwargs):
            return super().derive_queryset(**kwargs).filter(is_active=True).exclude(id=get_anonymous_user().id)

    class Delete(SmartUpdateView):
        class DeleteForm(forms.ModelForm):
            delete = forms.BooleanField()

            class Meta:
                model = User
                fields = ("delete",)

        form_class = DeleteForm
        permission = "auth.user_update"

        def form_valid(self, form):
            user = self.get_object()
            username = user.username

            brand = self.request.branding.get("brand")
            user.release(brand)

            messages.success(self.request, _(f"Deleted user {username}"))
            return HttpResponseRedirect(reverse("orgs.user_list", args=()))

    class Edit(SmartUpdateView):
        class EditForm(forms.ModelForm):
            first_name = forms.CharField(
                label=_("First Name"), widget=InputWidget(attrs={"placeholder": _("Required")})
            )
            last_name = forms.CharField(label=_("Last Name"), widget=InputWidget(attrs={"placeholder": _("Required")}))
            email = forms.EmailField(required=True, label=_("Email"), widget=InputWidget())
            current_password = forms.CharField(
                label=_("Current Password"), widget=InputWidget(attrs={"placeholder": _("Required"), "password": True})
            )
            new_password = forms.CharField(
                required=False,
                label=_("New Password"),
                widget=InputWidget(attrs={"placeholder": _("Optional"), "password": True}),
            )
            language = forms.ChoiceField(
                choices=settings.LANGUAGES, required=True, label=_("Website Language"), widget=SelectWidget()
            )

            def clean_new_password(self):
                password = self.cleaned_data["new_password"]
                if password and not len(password) >= 8:
                    raise forms.ValidationError(_("Passwords must have at least 8 letters."))
                return password

            def clean_current_password(self):
                user = self.instance
                password = self.cleaned_data.get("current_password", None)

                if not user.check_password(password):
                    raise forms.ValidationError(_("Please enter your password to save changes."))

                return password

            def clean_email(self):
                user = self.instance
                email = self.cleaned_data["email"].lower()

                if User.objects.filter(username=email).exclude(pk=user.pk):
                    raise forms.ValidationError(_("Sorry, that email address is already taken."))

                return email

            class Meta:
                model = User
                fields = ("first_name", "last_name", "email", "current_password", "new_password", "language")

        form_class = EditForm
        permission = "orgs.org_profile"
        success_url = "@orgs.org_home"
        success_message = ""

        @classmethod
        def derive_url_pattern(cls, path, action):
            return r"^%s/%s/$" % (path, action)

        def get_object(self, *args, **kwargs):
            return self.request.user

        def derive_initial(self):
            initial = super().derive_initial()
            initial["language"] = self.get_object().get_settings().language
            return initial

        def pre_save(self, obj):
            obj = super().pre_save(obj)

            # keep our username and email in sync
            obj.username = obj.email

            if self.form.cleaned_data["new_password"]:
                obj.set_password(self.form.cleaned_data["new_password"])

            return obj

        def post_save(self, obj):
            # save the user settings as well
            obj = super().post_save(obj)
            user_settings = obj.get_settings()
            user_settings.language = self.form.cleaned_data["language"]
            user_settings.save()
            return obj

        def has_permission(self, request, *args, **kwargs):
            user = self.request.user

            if user.is_anonymous:
                return False

            org = user.get_org()

            if org:
                if not user.is_authenticated:  # pragma: needs cover
                    return False

                if org.has_user(user):
                    return True

            return False  # pragma: needs cover

    class TwoFactorEnable(ComponentFormMixin, InferOrgMixin, OrgPermsMixin, SmartFormView):
        class Form(forms.Form):
            otp = forms.CharField(
                label="The generated OTP",
                widget=InputWidget(attrs={"placeholder": _("6-digit code")}),
                max_length=6,
                required=True,
            )
            password = forms.CharField(
                label="Your current login password",
                widget=InputWidget(attrs={"placeholder": _("Current password"), "password": True}),
                required=True,
            )

            def __init__(self, user, *args, **kwargs):
                super().__init__(*args, **kwargs)

                self.user = user

            def clean_otp(self):
                data = self.cleaned_data["otp"]
                if not self.user.verify_2fa(otp=data):
                    raise forms.ValidationError(_("OTP incorrect. Please try again."))
                return data

            def clean_password(self):
                data = self.cleaned_data["password"]
                if not self.user.check_password(data):
                    raise forms.ValidationError(_("Password incorrect."))
                return data

        form_class = Form
        success_url = "@orgs.user_two_factor_tokens"
        success_message = _("Two-factor authentication enabled")
        submit_button_name = _("Enable")
        permission = "orgs.org_two_factor"
        title = _("Enable Two-factor Authentication")

        def get_form_kwargs(self):
            kwargs = super().get_form_kwargs()
            kwargs["user"] = self.request.user
            return kwargs

        def get_context_data(self, **kwargs):
            context = super().get_context_data(**kwargs)

            brand = self.request.branding["name"]
            user = self.get_user()
            user_settings = user.get_settings()
            secret_url = pyotp.TOTP(user_settings.otp_secret).provisioning_uri(user.username, issuer_name=brand)
            context["secret_url"] = secret_url
            return context

        def form_valid(self, form):
            self.request.user.enable_2fa()
            self.request.user.record_auth()

            return super().form_valid(form)

    class TwoFactorDisable(ComponentFormMixin, InferOrgMixin, OrgPermsMixin, SmartFormView):
        class Form(forms.Form):
            password = forms.CharField(
                label=" ",
                widget=InputWidget(attrs={"placeholder": _("Current password"), "password": True}),
                required=True,
            )

            def __init__(self, user, *args, **kwargs):
                super().__init__(*args, **kwargs)

                self.user = user

            def clean_password(self):
                data = self.cleaned_data["password"]
                if not self.user.check_password(data):
                    raise forms.ValidationError(_("Password incorrect."))
                return data

        form_class = Form
        success_url = "@orgs.org_home"
        success_message = _("Two-factor authentication disabled")
        submit_button_name = _("Disable")
        permission = "orgs.org_two_factor"
        title = _("Disable Two-factor Authentication")

        def get_form_kwargs(self):
            kwargs = super().get_form_kwargs()
            kwargs["user"] = self.request.user
            return kwargs

        def form_valid(self, form):
            self.request.user.disable_2fa()
            self.request.user.record_auth()

            return super().form_valid(form)

    class TwoFactorTokens(RequireRecentAuthMixin, InferOrgMixin, OrgPermsMixin, SmartTemplateView):
        permission = "orgs.org_two_factor"
        title = _("Two-factor Authentication")

        def pre_process(self, request, *args, **kwargs):
            # if 2FA isn't enabled for this user, take them to the enable view instead
            if not self.request.user.get_settings().two_factor_enabled:
                return HttpResponseRedirect(reverse("orgs.user_two_factor_enable"))

            return super().pre_process(request, *args, **kwargs)

        def post(self, request, *args, **kwargs):
            BackupToken.generate_for_user(self.request.user)
            messages.info(request, _("Two-factor authentication backup tokens changed."))

            return super().get(request, *args, **kwargs)

        def get_gear_links(self):
            return [
                dict(title=_("Home"), style="button-light", href=reverse("orgs.org_home")),
                dict(title=_("Disable"), style="button-light", href=reverse("orgs.user_two_factor_disable")),
            ]

        def get_context_data(self, **kwargs):
            context = super().get_context_data(**kwargs)
            context["backup_tokens"] = self.get_user().backup_tokens.order_by("id")
            return context


class OrgCRUDL(SmartCRUDL):
    actions = (
        "signup",
        "home",
        "token",
        "edit",
        "edit_sub_org",
        "join",
        "join_accept",
        "grant",
        "accounts",
        "create_login",
        "chatbase",
        "choose",
        "delete",
        "manage_accounts",
        "manage_accounts_sub_org",
        "manage",
        "update",
        "country",
        "languages",
        "clear_cache",
        "twilio_connect",
        "twilio_account",
        "vonage_account",
        "vonage_connect",
        "plan",
        "sub_orgs",
        "create_sub_org",
        "export",
        "import",
        "plivo_connect",
        "prometheus",
        "resthooks",
        "service",
        "surveyor",
        "transfer_credits",
        "dtone_account",
        "smtp_server",
        "giftcards",
        "lookups",
        "parse_data_view",
        "parse_data_import",
        "send_invite",
    )

    model = Org

    class Import(NonAtomicMixin, InferOrgMixin, OrgPermsMixin, SmartFormView):
        class FlowImportForm(Form):
            import_file = forms.FileField(help_text=_("The import file"))
            update = forms.BooleanField(help_text=_("Update all flows and campaigns"), required=False)

            def __init__(self, *args, **kwargs):
                self.org = kwargs["org"]
                del kwargs["org"]
                super().__init__(*args, **kwargs)

            def clean_import_file(self):
                # check that it isn't too old
                data = self.cleaned_data["import_file"].read()
                try:
                    json_data = json.loads(force_text(data))
                except DjangoUnicodeDecodeError:
                    # handling exception for ISO-8859-1 encoding
                    try:
                        data = data.decode("ISO-8859-1")
                        json_data = json.loads(force_text(data))
                    except (DjangoUnicodeDecodeError, ValueError):
                        raise ValidationError(_("This file is not a valid flow definition file."))
                except (DjangoUnicodeDecodeError, ValueError):
                    raise ValidationError(_("This file is not a valid flow definition file."))

                if Version(str(json_data.get("version", 0))) < Version(Org.EARLIEST_IMPORT_VERSION):
                    raise ValidationError(
                        _("This file is no longer valid. Please export a new version and try again.")
                    )

                # preprocessing of the triggers
                if json_data.get("triggers", []):
                    triggers = []
                    for trigger in json_data["triggers"]:
                        if trigger.get("trigger_type") == "K":
                            filter_params = {
                                "org": self.org,
                                "keyword": trigger.get("keyword", ""),
                                "is_active": True,
                                "is_archived": False,
                            }
                            if trigger.get("groups"):
                                filter_params["groups__name__in"] = [group["name"] for group in trigger["groups"]]
                            else:
                                filter_params["groups"] = None

                            if not Trigger.objects.filter(**filter_params).exists():
                                triggers.append(trigger)
                        else:
                            triggers.append(trigger)
                    json_data["triggers"] = triggers
                    data = json.dumps(json_data)

                if json_data.get("links", []):
                    links = []
                    processed_links = {}
                    modified_link_uuids = {}
                    for link in json_data["links"]:
                        full_link = f"{link.get('name')} {link.get('destination')}"
                        filter_params = {
                            "org": self.org,
                            "name": link.get("name"),
                            "destination": link.get("destination"),
                            "is_archived": False,
                        }
                        if full_link in processed_links:
                            uuid_of_processed_link = processed_links[full_link]
                            modified_link_uuids[link["uuid"]] = modified_link_uuids.get(
                                uuid_of_processed_link, uuid_of_processed_link
                            )
                        elif Link.objects.exclude(org=self.org).filter(uuid=link["uuid"]).exists():
                            new_uuid = str(uuid4())
                            while new_uuid in str(data):
                                new_uuid = str(uuid4())
                            modified_link_uuids[link["uuid"]] = new_uuid
                        if not Link.objects.filter(**filter_params).exists() and full_link not in processed_links:
                            processed_links[full_link] = link["uuid"]
                            links.append(link)
                    json_data["links"] = links
                    data = json.dumps(json_data)
                    for origin_link_uuid, new_link_uuid in modified_link_uuids.items():
                        data = data.replace(origin_link_uuid, new_link_uuid)

                return data

        success_message = _("Import successful")
        form_class = FlowImportForm

        def get_success_url(self):  # pragma: needs cover
            return reverse("orgs.org_home")

        def get_form_kwargs(self):
            kwargs = super().get_form_kwargs()
            kwargs["org"] = self.request.user.get_org()
            return kwargs

        def form_valid(self, form):
            try:
                org = self.request.user.get_org()
                data = json.loads(form.cleaned_data["import_file"])
                org.import_app(data, self.request.user, self.request.branding["link"])
            except Exception as e:
                # this is an unexpected error, report it to sentry
                logger = logging.getLogger(__name__)
                logger.error("Exception on app import: %s" % str(e), exc_info=True)
                form._errors["import_file"] = form.error_class([_("Sorry, your import file is invalid.")])
                return self.form_invalid(form)

            return super().form_valid(form)  # pragma: needs cover

    class Export(InferOrgMixin, OrgPermsMixin, SmartTemplateView):
        def get_gear_links(self):
            include_archived = bool(int(self.request.GET.get("archived", 0)))
            return [
                {
                    "id": "archived-trigger",
                    "title": _("Hide Archived") if include_archived else _("Show Archived"),
                    "href": "?" if include_archived else "?archived=1",
                }
            ]

        def post(self, request, *args, **kwargs):
            org = self.get_object()

            flow_ids = [elt for elt in self.request.POST.getlist("flows") if elt]
            campaign_ids = [elt for elt in self.request.POST.getlist("campaigns") if elt]

            # fetch the selected flows and campaigns
            flows = Flow.objects.filter(id__in=flow_ids, org=org, is_active=True)
            campaigns = Campaign.objects.filter(id__in=campaign_ids, org=org, is_active=True)
            links = []

            components = set(itertools.chain(flows, campaigns, links))

            # add triggers for the selected flows
            for flow in flows:
                components.update(flow.triggers.filter(is_active=True, is_archived=False))

            export = org.export_definitions(request.branding["link"], components)
            response = JsonResponse(export, json_dumps_params=dict(indent=2))
            response["Content-Disposition"] = "attachment; filename=%s.json" % slugify(org.name)
            return response

        def get_context_data(self, **kwargs):
            context = super().get_context_data(**kwargs)

            org = self.get_object()
            include_archived = bool(int(self.request.GET.get("archived", 0)))

            buckets, singles = self.generate_export_buckets(org, include_archived)

            context["archived"] = include_archived
            context["buckets"] = buckets
            context["singles"] = singles

            context["flow_id"] = int(self.request.GET.get("flow", 0))
            context["campaign_id"] = int(self.request.GET.get("campaign", 0))

            return context

        def generate_export_buckets(self, org, include_archived):
            """
            Generates a set of buckets of related exportable flows and campaigns
            """
            dependencies = org.generate_dependency_graph(include_archived=include_archived)

            unbucketed = set(dependencies.keys())
            buckets = []

            # helper method to add a component and its dependencies to a bucket
            def collect_component(c, bucket):
                if c in bucket:  # pragma: no cover
                    return

                unbucketed.remove(c)
                bucket.add(c)

                for d in dependencies[c]:
                    if d in unbucketed:
                        collect_component(d, bucket)

            while unbucketed:
                component = next(iter(unbucketed))

                bucket = set()
                buckets.append(bucket)

                collect_component(component, bucket)

            # collections with only one non-group component should be merged into a single "everything else" collection
            non_single_buckets = []
            singles = set()

            # items within buckets are sorted by type and name
            def sort_key(c):
                return c.__class__.__name__, c.name.lower()

            # buckets with a single item are merged into a special singles bucket
            for b in buckets:
                if len(b) > 1:
                    sorted_bucket = sorted(list(b), key=sort_key)
                    non_single_buckets.append(sorted_bucket)
                else:
                    singles.update(b)

            # put the buckets with the most items first
            non_single_buckets = sorted(non_single_buckets, key=lambda b: len(b), reverse=True)

            # sort singles
            singles = sorted(list(singles), key=sort_key)

            return non_single_buckets, singles

    class TwilioConnect(ComponentFormMixin, ModalMixin, InferOrgMixin, OrgPermsMixin, SmartFormView):
        class TwilioConnectForm(forms.Form):
            account_sid = forms.CharField(help_text=_("Your Twilio Account SID"), widget=InputWidget())
            account_token = forms.CharField(help_text=_("Your Twilio Account Token"), widget=InputWidget())

            def clean(self):
                account_sid = self.cleaned_data.get("account_sid", None)
                account_token = self.cleaned_data.get("account_token", None)

                if not account_sid:  # pragma: needs cover
                    raise ValidationError(_("You must enter your Twilio Account SID"))

                if not account_token:
                    raise ValidationError(_("You must enter your Twilio Account Token"))

                try:
                    client = Client(account_sid, account_token)

                    # get the actual primary auth tokens from twilio and use them
                    account = client.api.account.fetch()
                    self.cleaned_data["account_sid"] = account.sid
                    self.cleaned_data["account_token"] = account.auth_token
                except Exception:
                    raise ValidationError(
                        _("The Twilio account SID and Token seem invalid. Please check them again and retry.")
                    )

                return self.cleaned_data

        form_class = TwilioConnectForm
        submit_button_name = "Save"
        field_config = dict(account_sid=dict(label=""), account_token=dict(label=""))
        success_message = "Twilio Account successfully connected."

        def get_success_url(self):
            claim_type = self.request.GET.get("claim_type", "twilio")

            if claim_type == "twilio_messaging_service":
                return reverse("channels.types.twilio_messaging_service.claim")

            if claim_type == "twilio_whatsapp":
                return reverse("channels.types.twilio_whatsapp.claim")

            if claim_type == "twilio":
                return reverse("channels.types.twilio.claim")

            return reverse("channels.channel_claim")

        def form_valid(self, form):
            account_sid = form.cleaned_data["account_sid"]
            account_token = form.cleaned_data["account_token"]

            org = self.get_object()
            org.connect_twilio(account_sid, account_token, self.request.user)
            org.save()

            return HttpResponseRedirect(self.get_success_url())

    class VonageAccount(InferOrgMixin, ComponentFormMixin, OrgPermsMixin, SmartUpdateView):
        class Form(forms.ModelForm):
            api_key = forms.CharField(max_length=128, label=_("API Key"), required=False)
            api_secret = forms.CharField(max_length=128, label=_("API Secret"), required=False)
            disconnect = forms.CharField(widget=forms.HiddenInput, max_length=6, required=True)

            def clean(self):
                super().clean()
                if self.cleaned_data.get("disconnect", "false") == "false":
                    api_key = self.cleaned_data.get("api_key", None)
                    api_secret = self.cleaned_data.get("api_secret", None)

                    if not api_key:
                        raise ValidationError(_("You must enter your account API Key"))

                    if not api_secret:  # pragma: needs cover
                        raise ValidationError(_("You must enter your account API Secret"))

                    from temba.channels.types.vonage.client import VonageClient

                    if not VonageClient(api_key, api_secret).check_credentials():
                        raise ValidationError(
                            _("Your API key and secret seem invalid. Please check them again and retry.")
                        )

                return self.cleaned_data

            class Meta:
                model = Org
                fields = ("api_key", "api_secret", "disconnect")

        form_class = Form
        success_message = ""

        def derive_initial(self):
            initial = super().derive_initial()
            org = self.get_object()
            config = org.config
            initial["api_key"] = config.get(Org.CONFIG_VONAGE_KEY, "")
            initial["api_secret"] = config.get(Org.CONFIG_VONAGE_SECRET, "")
            initial["disconnect"] = "false"
            return initial

        def form_valid(self, form):
            disconnect = form.cleaned_data.get("disconnect", "false") == "true"
            user = self.request.user
            org = user.get_org()

            if disconnect:
                org.remove_vonage_account(user)
                return HttpResponseRedirect(reverse("orgs.org_home"))
            else:
                api_key = form.cleaned_data["api_key"]
                api_secret = form.cleaned_data["api_secret"]

                org.connect_vonage(api_key, api_secret, user)
                return super().form_valid(form)

        def get_context_data(self, **kwargs):
            context = super().get_context_data(**kwargs)

            org = self.get_object()
            client = org.get_vonage_client()
            if client:
                config = org.config
                context["api_key"] = config.get(Org.CONFIG_VONAGE_KEY, "--")

            return context

    class VonageConnect(ModalMixin, InferOrgMixin, OrgPermsMixin, SmartFormView):
        class Form(forms.Form):
            api_key = forms.CharField(help_text=_("Your Vonage API key"), widget=InputWidget())
            api_secret = forms.CharField(help_text=_("Your Vonage API secret"), widget=InputWidget())

            def clean(self):
                super().clean()

                api_key = self.cleaned_data.get("api_key")
                api_secret = self.cleaned_data.get("api_secret")

                from temba.channels.types.vonage.client import VonageClient

                if not VonageClient(api_key, api_secret).check_credentials():
                    raise ValidationError(
                        _("Your API key and secret seem invalid. Please check them again and retry.")
                    )

                return self.cleaned_data

        form_class = Form
        submit_button_name = "Save"
        success_url = "@channels.types.vonage.claim"
        field_config = dict(api_key=dict(label=""), api_secret=dict(label=""))
        success_message = "Vonage Account successfully connected."

        def form_valid(self, form):
            api_key = form.cleaned_data["api_key"]
            api_secret = form.cleaned_data["api_secret"]

            org = self.get_object()

            org.connect_vonage(api_key, api_secret, self.request.user)

            org.save()

            return HttpResponseRedirect(self.get_success_url())

    class Plan(InferOrgMixin, OrgPermsMixin, SmartReadView):
        pass

    class PlivoConnect(ModalMixin, ComponentFormMixin, InferOrgMixin, OrgPermsMixin, SmartFormView):
        class PlivoConnectForm(forms.Form):
            auth_id = forms.CharField(help_text=_("Your Plivo AUTH ID"))
            auth_token = forms.CharField(help_text=_("Your Plivo AUTH TOKEN"))

            def clean(self):
                super().clean()

                auth_id = self.cleaned_data.get("auth_id", None)
                auth_token = self.cleaned_data.get("auth_token", None)

                headers = http_headers(extra={"Content-Type": "application/json"})

                response = requests.get(
                    "https://api.plivo.com/v1/Account/%s/" % auth_id, headers=headers, auth=(auth_id, auth_token)
                )

                if response.status_code != 200:
                    raise ValidationError(
                        _("Your Plivo AUTH ID and AUTH TOKEN seem invalid. Please check them again and retry.")
                    )

                return self.cleaned_data

        form_class = PlivoConnectForm
        submit_button_name = "Save"
        success_url = "@channels.types.plivo.claim"
        field_config = dict(auth_id=dict(label=""), auth_token=dict(label=""))
        success_message = "Plivo credentials verified. You can now add a Plivo channel."

        def form_valid(self, form):

            auth_id = form.cleaned_data["auth_id"]
            auth_token = form.cleaned_data["auth_token"]

            # add the credentials to the session
            self.request.session[Channel.CONFIG_PLIVO_AUTH_ID] = auth_id
            self.request.session[Channel.CONFIG_PLIVO_AUTH_TOKEN] = auth_token

            return HttpResponseRedirect(self.get_success_url())

    class SmtpServer(InferOrgMixin, OrgPermsMixin, SmartUpdateView):
        class Form(forms.ModelForm):
            from_email = forms.CharField(
                max_length=128,
                label=_("Email Address"),
                required=False,
                help_text=_("The from email address, can contain a name: ex: Jane Doe <jane@example.org>"),
                widget=InputWidget(),
            )
            smtp_host = forms.CharField(
                max_length=128,
                required=False,
                widget=InputWidget(attrs={"widget_only": True, "placeholder": _("SMTP Host")}),
            )
            smtp_username = forms.CharField(max_length=128, label=_("Username"), required=False, widget=InputWidget())
            smtp_password = forms.CharField(
                max_length=128,
                label=_("Password"),
                required=False,
                help_text=_("Leave blank to keep the existing set password if one exists"),
                widget=InputWidget(attrs={"password": True}),
            )
            smtp_port = forms.CharField(
                max_length=128,
                required=False,
                widget=InputWidget(attrs={"widget_only": True, "placeholder": _("Port")}),
            )
            disconnect = forms.CharField(widget=forms.HiddenInput, max_length=6, required=True)

            def clean(self):
                super().clean()
                if self.cleaned_data.get("disconnect", "false") == "false":
                    from_email = self.cleaned_data.get("from_email", None)
                    smtp_host = self.cleaned_data.get("smtp_host", None)
                    smtp_username = self.cleaned_data.get("smtp_username", None)
                    smtp_password = self.cleaned_data.get("smtp_password", None)
                    smtp_port = self.cleaned_data.get("smtp_port", None)

                    config = self.instance.config
                    existing_smtp_server = urlparse(config.get("smtp_server", ""))
                    existing_username = ""
                    if existing_smtp_server.username:
                        existing_username = unquote(existing_smtp_server.username)
                    if not smtp_password and existing_username == smtp_username and existing_smtp_server.password:
                        smtp_password = unquote(existing_smtp_server.password)

                    if not from_email:
                        raise ValidationError(_("You must enter a from email"))

                    parsed = parseaddr(from_email)
                    if not is_valid_address(parsed[1]):
                        raise ValidationError(_("Please enter a valid email address"))

                    if not smtp_host:
                        raise ValidationError(_("You must enter the SMTP host"))

                    if not smtp_username:
                        raise ValidationError(_("You must enter the SMTP username"))

                    if not smtp_password:
                        raise ValidationError(_("You must enter the SMTP password"))

                    if not smtp_port:
                        raise ValidationError(_("You must enter the SMTP port"))

                    self.cleaned_data["smtp_password"] = smtp_password

                    try:
                        from temba.utils.email import send_custom_smtp_email

                        admin_emails = [admin.email for admin in self.instance.get_admins().order_by("email")]

                        branding = self.instance.get_branding()
                        subject = _("%(name)s SMTP configuration test") % branding
                        body = (
                            _(
                                "This email is a test to confirm the custom SMTP server configuration added to your %(name)s account."
                            )
                            % branding
                        )

                        send_custom_smtp_email(
                            admin_emails,
                            subject,
                            body,
                            from_email,
                            smtp_host,
                            smtp_port,
                            smtp_username,
                            smtp_password,
                            use_tls=True,
                        )

                    except smtplib.SMTPException as e:
                        raise ValidationError(
                            _("Failed to send email with STMP server configuration with error '%s'") % str(e)
                        )
                    except Exception:
                        raise ValidationError(_("Failed to send email with STMP server configuration"))

                return self.cleaned_data

            class Meta:
                model = Org
                fields = ("from_email", "smtp_host", "smtp_username", "smtp_password", "smtp_port", "disconnect")

        form_class = Form
        success_message = ""

        def derive_initial(self):
            initial = super().derive_initial()
            org = self.get_object()
            smtp_server = org.config.get(Org.CONFIG_SMTP_SERVER)
            parsed_smtp_server = urlparse(smtp_server)
            smtp_username = ""
            if parsed_smtp_server.username:
                smtp_username = unquote(parsed_smtp_server.username)
            smtp_password = ""
            if parsed_smtp_server.password:
                smtp_password = unquote(parsed_smtp_server.password)

            initial["from_email"] = parse_qs(parsed_smtp_server.query).get("from", [None])[0]
            initial["smtp_host"] = parsed_smtp_server.hostname
            initial["smtp_username"] = smtp_username
            initial["smtp_password"] = smtp_password
            initial["smtp_port"] = parsed_smtp_server.port
            initial["disconnect"] = "false"
            return initial

        def form_valid(self, form):
            disconnect = form.cleaned_data.get("disconnect", "false") == "true"
            user = self.request.user
            org = user.get_org()

            if disconnect:
                org.remove_smtp_config(user)
                return HttpResponseRedirect(reverse("orgs.org_home"))
            else:
                smtp_from_email = form.cleaned_data["from_email"]
                smtp_host = form.cleaned_data["smtp_host"]
                smtp_username = form.cleaned_data["smtp_username"]
                smtp_password = form.cleaned_data["smtp_password"]
                smtp_port = form.cleaned_data["smtp_port"]

                org.add_smtp_config(smtp_from_email, smtp_host, smtp_username, smtp_password, smtp_port, user)

            return super().form_valid(form)

        def get_context_data(self, **kwargs):
            context = super().get_context_data(**kwargs)
            org = self.get_object()
            from_email_custom = None

            if org.has_smtp_config():
                smtp_server = org.config.get(Org.CONFIG_SMTP_SERVER)
                parsed_smtp_server = urlparse(smtp_server)
                from_email_params = parse_qs(parsed_smtp_server.query).get("from")
                if from_email_params:
                    from_email_custom = parseaddr(from_email_params[0])[1]  # extract address only

            context["from_email_default"] = parseaddr(settings.FLOW_FROM_EMAIL)[1]
            context["from_email_custom"] = from_email_custom
            return context

    class Manage(SmartListView):
        fields = ("plan", "name", "owner", "created_on", "service")
        field_config = {"service": {"label": ""}}
        default_order = ("-credits", "-created_on")
        search_fields = ("name__icontains", "created_by__email__iexact", "config__icontains")
        link_fields = ("name", "owner")
        title = _("Workspaces")

        def get_used(self, obj):
            if not obj.credits:  # pragma: needs cover
                used_pct = 0
            else:
                used_pct = round(100 * float(obj.get_credits_used()) / float(obj.credits))

            used_class = "used-normal"
            if used_pct >= 75:  # pragma: needs cover
                used_class = "used-warning"
            if used_pct >= 90:  # pragma: needs cover
                used_class = "used-alert"
            return mark_safe("<div class='used-pct %s'>%d%%</div>" % (used_class, used_pct))

        def get_plan(self, obj):  # pragma: needs cover
            if not obj.credits:  # pragma: needs cover
                obj.credits = 0

            if obj.plan == "topups":
                return mark_safe(
                    "<div class='num-credits inline-block'><a href='%s'>%s</a></div>%s"
                    % (
                        reverse("orgs.topup_manage") + "?org=%d" % obj.id,
                        format(obj.credits, ",d"),
                        self.get_used(obj),
                    )
                )

            return mark_safe(f"<div class='plan-name'>{obj.plan}</div>")

        def get_owner(self, obj):
            owner = obj.get_owner()

            return mark_safe(
                f"<div class='owner-name'>{escape(owner.first_name)} {escape(owner.last_name)}</div><div class='owner-email'>{owner}</div>"
            )

        def get_service(self, obj):
            url = reverse("orgs.org_service")

            return mark_safe(
                "<div onclick='goto(event)' href='%s?organization=%d' class='service posterize hover-linked text-gray-400'><div class='icon-wand'></div></div>"
                % (url, obj.id)
            )

        def get_name(self, obj):
            flagged = '<span class="flagged">(Flagged)</span>' if obj.is_flagged else ""

            return mark_safe(
                f"<div class='org-name'>{flagged} {escape(obj.name)}</div><div class='org-timezone'>{obj.timezone}</div>"
            )

        def derive_queryset(self, **kwargs):
            queryset = super().derive_queryset(**kwargs)
            queryset = queryset.all()

            brands = self.request.branding.get("keys")
            if brands:
                queryset = queryset.filter(brand__in=brands)

            anon = self.request.GET.get("anon")
            if anon:
                queryset = queryset.filter(is_anon=str_to_bool(anon))

            suspended = self.request.GET.get("suspended")
            if suspended:
                queryset = queryset.filter(is_suspended=str_to_bool(suspended))

            flagged = self.request.GET.get("flagged")
            if flagged:
                queryset = queryset.filter(is_flagged=str_to_bool(flagged))

            queryset = queryset.annotate(credits=Sum("topups__credits"))
            queryset = queryset.annotate(paid=Sum("topups__price"))

            return queryset

        def get_context_data(self, **kwargs):
            context = super().get_context_data(**kwargs)
            context["searches"] = []
            context["anon_query"] = str_to_bool(self.request.GET.get("anon"))
            context["flagged_query"] = str_to_bool(self.request.GET.get("flagged"))
            context["suspended_query"] = str_to_bool(self.request.GET.get("suspended"))
            return context

        def lookup_field_link(self, context, field, obj):
            if field == "owner":
                owner = obj.get_owner()
                return reverse("users.user_update", args=[owner.pk])
            return super().lookup_field_link(context, field, obj)

        def get_created_by(self, obj):  # pragma: needs cover
            return "%s %s - %s" % (obj.created_by.first_name, obj.created_by.last_name, obj.created_by.email)

    class Update(ComponentFormMixin, SmartUpdateView):
        class Form(forms.ModelForm):
            parent = forms.IntegerField(required=False)
            plan_end = forms.DateTimeField(required=False)

            def __init__(self, org, *args, **kwargs):
                super().__init__(*args, **kwargs)

                self.limits_rows = []
                self.add_limits_fields(org)

            def clean_parent(self):
                parent = self.cleaned_data.get("parent")
                if parent:
                    return Org.objects.filter(pk=parent).first()

            def clean(self):
                super().clean()

                limits = dict()
                for row in self.limits_rows:
                    if self.cleaned_data.get(row["limit_field_key"]):
                        limits[row["limit_type"]] = self.cleaned_data.get(row["limit_field_key"])

                self.cleaned_data["limits"] = limits

                return self.cleaned_data

            def add_limits_fields(self, org: Org):
                for limit_type in [Org.LIMIT_FIELDS, Org.LIMIT_GROUPS, Org.LIMIT_GLOBALS]:
                    initial = org.limits.get(limit_type)
                    limit_field = forms.IntegerField(required=False, initial=initial)
                    field_key = f"{limit_type}_limit"

                    self.fields.update(OrderedDict([(field_key, limit_field)]))

                    self.limits_rows.append({"limit_type": limit_type, "limit_field_key": field_key})

            class Meta:
                model = Org
                fields = (
                    "name",
                    "plan",
                    "plan_end",
                    "brand",
                    "parent",
                    "is_anon",
                    "is_multi_user",
                    "is_multi_org",
                    "is_suspended",
                )

        form_class = Form

        def get_form_kwargs(self):
            kwargs = super().get_form_kwargs()
            kwargs["org"] = self.get_object()
            return kwargs

        def get_success_url(self):
            return reverse("orgs.org_update", args=[self.get_object().pk])

        def get_gear_links(self):
            links = []

            org = self.get_object()

            if org.is_active:
                links.append(
                    dict(
                        title=_("Topups"),
                        style="button-primary",
                        href="%s?org=%d" % (reverse("orgs.topup_manage"), org.pk),
                    )
                )

                if org.is_flagged:
                    links.append(
                        dict(
                            title=_("Unflag"),
                            style="button-secondary",
                            posterize=True,
                            href="%s?action=unflag" % reverse("orgs.org_update", args=[org.pk]),
                        )
                    )
                else:  # pragma: needs cover
                    links.append(
                        dict(
                            title=_("Flag"),
                            style="button-secondary",
                            posterize=True,
                            href="%s?action=flag" % reverse("orgs.org_update", args=[org.pk]),
                        )
                    )

                if not org.is_verified():
                    links.append(
                        dict(
                            title=_("Verify"),
                            style="button-secondary",
                            posterize=True,
                            href="%s?action=verify" % reverse("orgs.org_update", args=[org.pk]),
                        )
                    )

                if org.is_ivr_machine_detection_enabled():
                    links.append(
                        dict(
                            title=_("Disable IVR Machine Detection"),
                            style="button-secondary",
                            posterize=True,
                            href="%s?action=disable-machine-detection" % reverse("orgs.org_update", args=[org.pk]),
                        )
                    )
                else:
                    links.append(
                        dict(
                            title=_("Enable IVR Machine Detection"),
                            style="button-secondary",
                            posterize=True,
                            href="%s?action=enable-machine-detection" % reverse("orgs.org_update", args=[org.pk]),
                        )
                    )

                if self.request.user.has_perm("orgs.org_delete"):
                    links.append(
                        dict(
                            id="delete-flow",
                            title=_("Delete"),
                            href=reverse("orgs.org_delete", args=[org.pk]),
                            modax="Delete Org",
                        )
                    )
            return links

        def post(self, request, *args, **kwargs):
            if "action" in request.POST:
                action = request.POST["action"]
                if action == "flag":
                    self.get_object().flag()
                elif action == "verify":
                    self.get_object().verify()
                elif action == "unflag":
                    self.get_object().unflag()
                elif action == "enable-machine-detection":
                    self.get_object().set_ivr_machine_detection(value="true")
                elif action == "disable-machine-detection":
                    self.get_object().set_ivr_machine_detection(value="false")
                return HttpResponseRedirect(self.get_success_url())
            return super().post(request, *args, **kwargs)

        def pre_save(self, obj):
            obj = super().pre_save(obj)

            cleaned_data = self.form.cleaned_data

            obj.limits = cleaned_data["limits"]
            return obj

    class Delete(ModalMixin, SmartDeleteView):
        cancel_url = "id@orgs.org_update"
        submit_button_name = _("Delete")
        fields = ("id",)

        def post(self, request, *args, **kwargs):
            self.object = self.get_object()
            self.pre_delete(self.object)
            redirect_url = self.get_redirect_url()
            self.object.release()

            return HttpResponseRedirect(redirect_url)

        def get_redirect_url(self, **kwargs):
            return reverse("orgs.org_update", args=[self.object.pk])

    class Accounts(InferOrgMixin, OrgPermsMixin, SmartUpdateView):
        class PasswordForm(forms.ModelForm):
            surveyor_password = forms.CharField(
                max_length=128, widget=InputWidget(attrs={"placeholder": "Surveyor Password", "widget_only": True})
            )

            def clean_surveyor_password(self):  # pragma: needs cover
                password = self.cleaned_data.get("surveyor_password", "")
                existing = Org.objects.filter(surveyor_password=password).exclude(pk=self.instance.pk).first()
                if existing:
                    raise forms.ValidationError(_("This password is not valid. Choose a new password and try again."))
                return password

            class Meta:
                model = Org
                fields = ("surveyor_password",)

        form_class = PasswordForm
        success_url = "@orgs.org_home"
        success_message = ""
        submit_button_name = _("Save Changes")
        title = "Logins"
        fields = ("surveyor_password",)

        def get_context_data(self, **kwargs):
            context = super().get_context_data(**kwargs)

            org = self.get_object()
            role_summary = []
            for role in OrgRole:
                num_users = org.get_users_with_role(role).count()
                if num_users == 1:
                    role_summary.append(f"1 {role.display}")
                elif num_users > 1:
                    role_summary.append(f"{num_users} {role.display_plural}")

            context["role_summary"] = role_summary
            return context

    class ManageAccounts(InferOrgMixin, OrgPermsMixin, SmartUpdateView):
        class AccountsForm(forms.ModelForm):
            invite_emails = forms.CharField(
                required=False, widget=InputWidget(attrs={"widget_only": True, "placeholder": _("Email Address")})
            )
            invite_role = forms.ChoiceField(
                choices=[], required=True, initial="V", label=_("Role"), widget=SelectWidget()
            )

            def __init__(self, org, *args, **kwargs):
                super().__init__(*args, **kwargs)

                # orgs see agent role choice if they have an internal ticketing enabled
                has_internal = org.has_internal_ticketing()
                role_choices = [(r.code, r.display) for r in OrgRole if r != OrgRole.AGENT or has_internal]

                self.fields["invite_role"].choices = role_choices

                self.org = org
                self.user_rows = []
                self.invite_rows = []
                self.add_per_user_fields(org, role_choices)
                self.add_per_invite_fields(org)

            def add_per_user_fields(self, org: Org, role_choices: list):
                for user in org.get_users():
                    role_field = forms.ChoiceField(
                        choices=role_choices,
                        required=True,
                        initial=org.get_user_role(user).code,
                        label=" ",
                        widget=SelectWidget(),
                    )
                    remove_field = forms.BooleanField(
                        required=False, label=" ", widget=CheckboxWidget(attrs={"widget_only": True})
                    )

                    self.fields.update(
                        OrderedDict([(f"user_{user.id}_role", role_field), (f"user_{user.id}_remove", remove_field)])
                    )
                    self.user_rows.append(
                        {"user": user, "role_field": f"user_{user.id}_role", "remove_field": f"user_{user.id}_remove"}
                    )

            def add_per_invite_fields(self, org: Org):
                for invite in org.invitations.filter(is_active=True).order_by("email"):
                    role_field = forms.ChoiceField(
                        choices=[(r.code, r.display) for r in OrgRole],
                        required=True,
                        initial=invite.role.code,
                        label=" ",
                        widget=SelectWidget(),
                        disabled=True,
                    )
                    remove_field = forms.BooleanField(
                        required=False, label=" ", widget=CheckboxWidget(attrs={"widget_only": True})
                    )

                    self.fields.update(
                        OrderedDict(
                            [(f"invite_{invite.id}_role", role_field), (f"invite_{invite.id}_remove", remove_field)]
                        )
                    )
                    self.invite_rows.append(
                        {
                            "invite": invite,
                            "role_field": f"invite_{invite.id}_role",
                            "remove_field": f"invite_{invite.id}_remove",
                        }
                    )

            def clean_invite_emails(self):
                emails = self.cleaned_data["invite_emails"].lower().strip()
                existing_users_emails = set(
                    list(self.org.get_users().values_list("username", flat=True))
                    + list(self.org.invitations.filter(is_active=True).values_list("email", flat=True))
                )
                cleaned_emails = []
                if emails:
                    email_list = emails.split(",")
                    for email in email_list:
                        email = email.strip()
                        try:
                            validate_email(email)
                        except ValidationError:
                            raise forms.ValidationError(_("One of the emails you entered is invalid."))

                        if email in existing_users_emails:
                            raise forms.ValidationError(
                                _("One of the emails you entered has an existing user on the workspace.")
                            )

                        if email in cleaned_emails:
                            raise forms.ValidationError(_("One of the emails you entered is duplicated."))

                        cleaned_emails.append(email)

                return ",".join(cleaned_emails)

            def get_submitted_roles(self) -> dict:
                """
                Returns a dict of users to roles from the current form data. None role means removal.
                """
                roles = {}

                for row in self.user_rows:
                    role = self.cleaned_data.get(row["role_field"])
                    remove = self.cleaned_data.get(row["remove_field"])
                    roles[row["user"]] = OrgRole.from_code(role) if not remove else None
                return roles

            def get_submitted_invite_removals(self) -> list:
                """
                Returns a list of invites to be removed.
                """
                invites = []
                for row in self.invite_rows:
                    if self.cleaned_data[row["remove_field"]]:
                        invites.append(row["invite"])
                return invites

            def clean(self):
                super().clean()

                new_roles = self.get_submitted_roles()
                has_admin = False
                for new_role in new_roles.values():
                    if new_role == OrgRole.ADMINISTRATOR:
                        has_admin = True
                        break

                if not has_admin:
                    raise forms.ValidationError(_("A workspace must have at least one administrator."))

            class Meta:
                model = Invitation
                fields = ("invite_emails", "invite_role")

        form_class = AccountsForm
        success_url = "@orgs.org_manage_accounts"
        success_message = ""
        submit_button_name = _("Save Changes")
        title = _("Manage Logins")

        def get_gear_links(self):
            links = []
<<<<<<< HEAD
            if self.request.user.get_org().pk != self.get_object().pk:
=======
            if self.request.user.get_org().id != self.get_object().id:
>>>>>>> 98c4dcd4
                links.append(dict(title=_("Workspaces"), style="button-light", href=reverse("orgs.org_sub_orgs")))

            links.append(dict(title=_("Home"), style="button-light", href=reverse("orgs.org_home")))
            return links

        def get_form_kwargs(self):
            kwargs = super().get_form_kwargs()
            kwargs["org"] = self.get_object()
            return kwargs

        def post_save(self, obj):
            obj = super().post_save(obj)

            cleaned_data = self.form.cleaned_data
            org = self.get_object()

            # delete any invitations which have been checked for removal
            for invite in self.form.get_submitted_invite_removals():
                org.invitations.filter(id=invite.id).delete()

            # handle any requests for new invitations
            invite_emails = cleaned_data["invite_emails"]
            if invite_emails:
                invite_role = OrgRole.from_code(cleaned_data["invite_role"])
                Invitation.bulk_create_or_update(org, self.request.user, invite_emails.split(","), invite_role)

            # update org users with new roles
            for user, new_role in self.form.get_submitted_roles().items():
                if not new_role:
                    org.remove_user(user)
                elif org.get_user_role(user) != new_role:
                    org.add_user(user, new_role)

                # when a user's role changes, delete any API tokens they're no longer allowed to have
                api_roles = APIToken.get_allowed_roles(org, user)
                for token in APIToken.objects.filter(org=org, user=user).exclude(role__in=api_roles):
                    token.release()

            return obj

        def get_context_data(self, **kwargs):
            context = super().get_context_data(**kwargs)
            org = self.get_object()
            context["org"] = org
            context["has_invites"] = org.invitations.filter(is_active=True).exists()
            return context

        def get_success_url(self):
            still_in_org = self.get_object().has_user(self.request.user)

            # if current user no longer belongs to this org, redirect to org chooser
            return reverse("orgs.org_manage_accounts") if still_in_org else reverse("orgs.org_choose")

    class MultiOrgMixin(OrgPermsMixin):
        # if we don't support multi orgs, go home
        def pre_process(self, request, *args, **kwargs):
            response = super().pre_process(request, *args, **kwargs)
            if not response and not request.user.get_org().is_multi_org:
                return HttpResponseRedirect(reverse("orgs.org_home"))
            return response

    class ManageAccountsSubOrg(MultiOrgMixin, ManageAccounts):
        def get_context_data(self, **kwargs):
            context = super().get_context_data(**kwargs)
            org_id = self.request.GET.get("org")
            context["parent"] = Org.objects.filter(id=org_id, parent=self.request.user.get_org()).first()
            return context

        def get_object(self, *args, **kwargs):
            org_id = self.request.GET.get("org")
            return Org.objects.filter(id=org_id, parent=self.request.user.get_org()).first()

        def get_success_url(self):  # pragma: needs cover
            org_id = self.request.GET.get("org")
            return "%s?org=%s" % (reverse("orgs.org_manage_accounts_sub_org"), org_id)

    class Service(SmartFormView):
        class ServiceForm(forms.Form):
            organization = forms.ModelChoiceField(queryset=Org.objects.all(), empty_label=None)
            redirect_url = forms.CharField(required=False)

        form_class = ServiceForm
        fields = ("organization", "redirect_url")

        # valid form means we set our org and redirect to their inbox
        def form_valid(self, form):
            org = form.cleaned_data["organization"]
            self.request.session["org_id"] = org.pk
            success_url = form.cleaned_data["redirect_url"] or reverse("msgs.msg_inbox")
            return HttpResponseRedirect(success_url)

        # invalid form login 'logs out' the user from the org and takes them to the org manage page
        def form_invalid(self, form):
            self.request.session["org_id"] = None
            return HttpResponseRedirect(reverse("orgs.org_manage"))

    class SubOrgs(MultiOrgMixin, InferOrgMixin, SmartListView):
        link_fields = ()
        title = _("Workspaces")

        def derive_fields(self):
            if self.get_object().uses_topups:
                return "credits", "name", "manage", "created_on"
            else:
                return "name", "contacts", "manage", "created_on"

        def get_gear_links(self):
            links = []

            if self.has_org_perm("orgs.org_dashboard"):
                links.append(dict(title=_("Dashboard"), href=reverse("dashboard.dashboard_home")))

            if self.has_org_perm("orgs.org_create_sub_org"):
                links.append(
                    dict(
                        title=_("New Workspace"),
                        href=reverse("orgs.org_create_sub_org"),
                        modax=_("New Workspace"),
                        id="new-workspace",
                    )
                )

            if self.has_org_perm("orgs.org_transfer_credits") and self.get_object().uses_topups:
                links.append(
                    dict(
                        title=_("Transfer Credits"),
                        href=reverse("orgs.org_transfer_credits"),
                        modax=_("Transfer Credits"),
                        id="transfer-credits",
                    )
                )

            return links

        def get_manage(self, obj):  # pragma: needs cover
            if obj == self.get_object():
                return mark_safe(
                    f'<a href="{reverse("orgs.org_manage_accounts")}" class="float-right pr-4"><div class="button-light inline-block ">{_("Manage Logins")}</div></a>'
                )

            if obj.parent:
                return mark_safe(
                    f'<a href="{reverse("orgs.org_manage_accounts_sub_org")}?org={obj.id}" class="float-right pr-4"><div class="button-light inline-block">{_("Manage Logins")}</div></a>'
                )
            return ""

        def get_contacts(self, obj):
            return ContactGroupCount.total_for_org(obj)

        def get_credits(self, obj):
            credits = obj.get_credits_remaining()
            return mark_safe(f'<div class="edit-org"><div class="num-credits">{format(credits, ",d")}</div></div>')

        def get_name(self, obj):
            org_type = "child"
            if not obj.parent:
                org_type = "parent"
            if self.has_org_perm("orgs.org_create_sub_org") and obj.parent:  # pragma: needs cover
                return mark_safe(
                    f"<temba-modax header={_('Update')} endpoint={reverse('orgs.org_edit_sub_org')}?org={obj.id} ><div class='{org_type}-org-name linked'>{escape(obj.name)}</div><div class='org-timezone'>{obj.timezone}</div></temba-modax>"
                )
            return mark_safe(
                f"<div class='org-name'>{escape(obj.name)}</div><div class='org-timezone'>{obj.timezone}</div>"
            )

        def derive_queryset(self, **kwargs):
            queryset = super().derive_queryset(**kwargs)

            # all our children and ourselves
            org = self.get_object()
            ids = [child.id for child in Org.objects.filter(parent=org)]
            ids.append(org.id)

            queryset = queryset.filter(is_active=True)
            queryset = queryset.filter(id__in=ids)
            queryset = queryset.annotate(credits=Sum("topups__credits"))
            queryset = queryset.annotate(paid=Sum("topups__price"))
            return queryset.order_by("-parent", "name")

        def get_context_data(self, **kwargs):
            context = super().get_context_data(**kwargs)
            context["searches"] = ["Nyaruka"]
            return context

        def get_created_by(self, obj):  # pragma: needs cover
            return "%s %s - %s" % (obj.created_by.first_name, obj.created_by.last_name, obj.created_by.email)

    class CreateSubOrg(NonAtomicMixin, MultiOrgMixin, ModalMixin, InferOrgMixin, SmartCreateView):
        class CreateOrgForm(forms.ModelForm):
            name = forms.CharField(
                label=_("Workspace"), help_text=_("The name of your workspace"), widget=InputWidget()
            )

            timezone = TimeZoneFormField(
                help_text=_("The timezone for your workspace"), widget=SelectWidget(attrs={"searchable": True})
            )

            class Meta:
                model = Org
                fields = "__all__"
                widgets = {"date_format": SelectWidget()}

        fields = ("name", "date_format", "timezone")
        form_class = CreateOrgForm
        success_url = "@orgs.org_sub_orgs"
        permission = "orgs.org_create_sub_org"

        def derive_initial(self):
            initial = super().derive_initial()
            parent = self.request.user.get_org()
            initial["timezone"] = parent.timezone
            initial["date_format"] = parent.date_format
            return initial

        def form_valid(self, form):
            self.object = form.save(commit=False)
            parent = self.org
            parent.create_sub_org(self.object.name, self.object.timezone, self.request.user)
            if "HTTP_X_PJAX" not in self.request.META:
                return HttpResponseRedirect(self.get_success_url())
            else:  # pragma: no cover
                response = self.render_to_response(
                    self.get_context_data(
                        form=form,
                        success_url=self.get_success_url(),
                        success_script=getattr(self, "success_script", None),
                    )
                )
                response["Temba-Success"] = self.get_success_url()
                return response

    class Choose(SmartFormView):
        class ChooseForm(forms.Form):
            organization = forms.ModelChoiceField(queryset=Org.objects.all(), empty_label=None)

        form_class = ChooseForm
        success_url = "@msgs.msg_inbox"
        fields = ("organization",)
        title = _("Select your Workspace")

        def get_user_orgs(self):
            return self.request.user.get_user_orgs()

        def pre_process(self, request, *args, **kwargs):
            user = self.request.user
            if user.is_authenticated:
                user_orgs = self.get_user_orgs()
                if user.is_superuser:
                    return HttpResponseRedirect(reverse("orgs.org_manage"))

                elif user_orgs.count() == 1:
                    org = user_orgs[0]
                    self.request.session["org_id"] = org.pk
                    if org.get_user_role(user) == OrgRole.SURVEYOR:
                        return HttpResponseRedirect(reverse("orgs.org_surveyor"))

                    return HttpResponseRedirect(self.get_success_url())  # pragma: needs cover

                elif user_orgs.count() == 0:  # pragma: needs cover
                    if user.is_support():
                        return HttpResponseRedirect(reverse("orgs.org_manage"))

                    # for regular users, if there's no orgs, log them out with a message
                    messages.info(request, _("No organizations for this account, please contact your administrator."))
                    logout(request)
                    return HttpResponseRedirect(reverse("users.user_login"))
            return None  # pragma: needs cover

        def get_context_data(self, **kwargs):  # pragma: needs cover
            context = super().get_context_data(**kwargs)
            context["orgs"] = self.get_user_orgs()
            return context

        def has_permission(self, request, *args, **kwargs):
            return self.request.user.is_authenticated

        def customize_form_field(self, name, field):  # pragma: needs cover
            if name == "organization":
                field.widget.choices.queryset = self.get_user_orgs()
            return field

        def form_valid(self, form):  # pragma: needs cover
            org = form.cleaned_data["organization"]

            if org in self.get_user_orgs():
                self.request.session["org_id"] = org.pk
            else:
                return HttpResponseRedirect(reverse("orgs.org_choose"))

            if org.get_user_role(self.request.user) == OrgRole.SURVEYOR:
                return HttpResponseRedirect(reverse("orgs.org_surveyor"))

            return HttpResponseRedirect(self.get_success_url())

    class CreateLogin(SmartUpdateView):
        title = ""
        form_class = OrgSignupForm
        fields = ("first_name", "last_name", "password")
        success_message = ""
        success_url = "@msgs.msg_inbox"
        submit_button_name = _("Create")
        permission = False

        def pre_process(self, request, *args, **kwargs):
            org = self.get_object()
            if not org:
                messages.info(
                    request, _("Your invitation link is invalid. Please contact your workspace administrator.")
                )
                return HttpResponseRedirect(reverse("public.public_index"))

            invite = self.get_invitation()
            secret = self.kwargs.get("secret")
            has_user = User.objects.filter(username=invite.email).exists()
            if has_user:
                return HttpResponseRedirect(reverse("orgs.org_join_accept", args=[secret]))

            return None

        def pre_save(self, obj):
            obj = super().pre_save(obj)
            self.invitation = self.get_invitation()
            email = self.invitation.email

            user = Org.create_user(email, self.form.cleaned_data["password"])

            user.first_name = self.form.cleaned_data["first_name"]
            user.last_name = self.form.cleaned_data["last_name"]
            user.save()

            # log the user in
            user = authenticate(username=user.username, password=self.form.cleaned_data["password"])
            login(self.request, user)
<<<<<<< HEAD
            if self.invitation.user_group == "A":
                obj.administrators.add(user)
                nested_orgs = obj.org_set.all()
                if nested_orgs:
                    AdministratorModel = Org.administrators.through
                    AdministratorModel.objects.bulk_create(
                        [
                            AdministratorModel(org=nested_org, user=user)
                            for nested_org in nested_orgs
                            if user not in nested_org.administrators.all()
                        ]
                    )
            elif self.invitation.user_group == "E":  # pragma: needs cover
                obj.editors.add(user)
            elif self.invitation.user_group == "S":
                obj.surveyors.add(user)
            else:  # pragma: needs cover
                obj.viewers.add(user)
=======

            role = OrgRole.from_code(self.invitation.user_group) or OrgRole.VIEWER
            obj.add_user(user, role)
>>>>>>> 98c4dcd4

            # make the invitation inactive
            self.invitation.is_active = False
            self.invitation.save()

            return obj

        def get_success_url(self):
            if self.invitation.user_group == "S":
                return reverse("orgs.org_surveyor")
            return super().get_success_url()

        @classmethod
        def derive_url_pattern(cls, path, action):
            return r"^%s/%s/(?P<secret>\w+)/$" % (path, action)

        def get_invitation(self, **kwargs):
            secret = self.kwargs.get("secret")
            return Invitation.objects.filter(secret=secret, is_active=True).first()

        def get_object(self, **kwargs):
            invitation = self.get_invitation()
            if invitation:
                return invitation.org
            return None  # pragma: needs cover

        def derive_title(self):
            org = self.get_object()
            return _("Join %(name)s") % {"name": org.name}

        def get_context_data(self, **kwargs):
            context = super().get_context_data(**kwargs)

            context["secret"] = self.kwargs.get("secret")
            context["org"] = self.get_object()
            invitation = self.get_invitation()
            context["email"] = invitation.email

            return context

    class Join(SmartTemplateView):
        title = _("Sign in with your account to accept the invitation")
        permission = False

        def pre_process(self, request, *args, **kwargs):
            secret = self.kwargs.get("secret")

            invite = self.get_invitation()
            if invite:
                has_user = User.objects.filter(username=invite.email).exists()
                if has_user and invite.email == request.user.username:
                    return HttpResponseRedirect(reverse("orgs.org_join_accept", args=[secret]))

                logout(request)
                if not has_user:
                    return HttpResponseRedirect(reverse("orgs.org_create_login", args=[secret]))

            else:
                messages.info(
                    request, _("Your invitation link has expired. Please contact your workspace administrator.")
                )
                return HttpResponseRedirect(reverse("users.user_login"))

        def get_context_data(self, **kwargs):
            context = super().get_context_data(**kwargs)

            context["secret"] = self.kwargs.get("secret")
            invitation = self.get_invitation()
            context["email"] = invitation.email

            return context

        def get_invitation(self, **kwargs):  # pragma: needs cover
            secret = self.kwargs.get("secret")
            return Invitation.objects.filter(secret=secret, is_active=True).first()

        @classmethod
        def derive_url_pattern(cls, path, action):
            return r"^%s/%s/(?P<secret>\w+)/$" % (path, action)

    class JoinAccept(SmartUpdateView):
        class JoinAcceptForm(forms.ModelForm):
            class Meta:
                model = Org
                fields = ()

        success_message = ""
        title = ""
        form_class = JoinAcceptForm
        success_url = "@msgs.msg_inbox"
        submit_button_name = _("Join")

        def has_permission(self, request, *args, **kwargs):
            return request.user.is_authenticated

        def pre_process(self, request, *args, **kwargs):
            org = self.get_object()
            invitation = self.get_invitation()
            if not (invitation and org):
                messages.info(
                    request, _("Your invitation link has expired. Please contact your workspace administrator.")
                )
                return HttpResponseRedirect(reverse("public.public_index"))

            secret = self.kwargs.get("secret")

            invitation_email = invitation.email
            has_user = User.objects.filter(username=invitation_email).exists()
            if has_user and invitation_email != request.user.username:
                logout(request)
                return HttpResponseRedirect(reverse("orgs.org_join", args=[secret]))

            return None

        def derive_title(self):  # pragma: needs cover
            org = self.get_object()
            return _("Join %(name)s") % {"name": org.name}

        def save(self, org):  # pragma: needs cover
            org = self.get_object()
            self.invitation = self.get_invitation()
            if org:
<<<<<<< HEAD
                if self.invitation.user_group == "A":
                    user = self.request.user
                    org.administrators.add(user)
                    nested_orgs = org.org_set.all()
                    if nested_orgs:
                        AdministratorModel = Org.administrators.through
                        AdministratorModel.objects.bulk_create(
                            [
                                AdministratorModel(org=nested_org, user=user)
                                for nested_org in nested_orgs
                                if user not in nested_org.administrators.all()
                            ]
                        )
                elif self.invitation.user_group == "E":
                    org.editors.add(self.request.user)
                elif self.invitation.user_group == "S":
                    org.surveyors.add(self.request.user)
                else:
                    org.viewers.add(self.request.user)
=======
                role = OrgRole.from_code(self.invitation.user_group) or OrgRole.VIEWER
                org.add_user(self.request.user, role)
>>>>>>> 98c4dcd4

                # make the invitation inactive
                self.invitation.is_active = False
                self.invitation.save()

                # set the active org on this user
                self.request.user.set_org(org)
                self.request.session["org_id"] = org.pk

        def get_success_url(self):  # pragma: needs cover
            if self.invitation.user_group == "S":
                return reverse("orgs.org_surveyor")

            return super().get_success_url()

        @classmethod
        def derive_url_pattern(cls, path, action):
            return r"^%s/%s/(?P<secret>\w+)/$" % (path, action)

        def get_invitation(self, **kwargs):  # pragma: needs cover
            secret = self.kwargs.get("secret")
            return Invitation.objects.filter(secret=secret, is_active=True).first()

        def get_object(self, **kwargs):  # pragma: needs cover
            invitation = self.get_invitation()
            if invitation:
                return invitation.org

        def get_context_data(self, **kwargs):  # pragma: needs cover
            context = super().get_context_data(**kwargs)

            context["org"] = self.get_object()
            return context

    class Surveyor(SmartFormView):
        class PasswordForm(forms.Form):
            surveyor_password = forms.CharField(widget=forms.PasswordInput(attrs={"placeholder": "Password"}))

            def clean_surveyor_password(self):
                password = self.cleaned_data["surveyor_password"]
                org = Org.objects.filter(surveyor_password=password).first()
                if not org:
                    raise forms.ValidationError(
                        _("Invalid surveyor password, please check with your project leader and try again.")
                    )
                self.cleaned_data["org"] = org
                return password

        class RegisterForm(PasswordForm):
            surveyor_password = forms.CharField(widget=forms.HiddenInput())
            first_name = forms.CharField(
                help_text=_("Your first name"), widget=forms.TextInput(attrs={"placeholder": "First Name"})
            )
            last_name = forms.CharField(
                help_text=_("Your last name"), widget=forms.TextInput(attrs={"placeholder": "Last Name"})
            )
            email = forms.EmailField(
                help_text=_("Your email address"), widget=forms.TextInput(attrs={"placeholder": "Email"})
            )
            password = forms.CharField(
                widget=forms.PasswordInput(attrs={"placeholder": "Password"}),
                required=True,
                validators=[validate_password],
                help_text=_("Your password, at least eight letters please"),
            )

            def __init__(self, *args, **kwargs):
                super().__init__(*args, **kwargs)

            def clean_email(self):
                email = self.cleaned_data["email"]
                if email:
                    if User.objects.filter(username__iexact=email):
                        raise forms.ValidationError(_("That email address is already used"))

                return email.lower()

        permission = None
        form_class = PasswordForm

        def derive_initial(self):
            initial = super().derive_initial()
            initial["surveyor_password"] = self.request.POST.get("surveyor_password", "")
            return initial

        def get_context_data(self, **kwargs):
            context = super().get_context_data()
            context["form"] = self.form
            context["step"] = self.get_step()

            for key, field in self.form.fields.items():
                context[key] = field

            return context

        def get_success_url(self):
            return reverse("orgs.org_surveyor")

        def get_form_class(self):
            if self.get_step() == 2:
                return OrgCRUDL.Surveyor.RegisterForm
            else:
                return OrgCRUDL.Surveyor.PasswordForm

        def get_step(self):
            return 2 if "first_name" in self.request.POST else 1

        def form_valid(self, form):
            if self.get_step() == 1:

                org = self.form.cleaned_data.get("org", None)

                context = self.get_context_data()
                context["step"] = 2
                context["org"] = org

                self.form = OrgCRUDL.Surveyor.RegisterForm(initial=self.derive_initial())
                context["form"] = self.form

                return self.render_to_response(context)
            else:

                # create our user
                username = self.form.cleaned_data["email"]
                user = Org.create_user(username, self.form.cleaned_data["password"])

                user.first_name = self.form.cleaned_data["first_name"]
                user.last_name = self.form.cleaned_data["last_name"]
                user.save()

                # log the user in
                user = authenticate(username=user.username, password=self.form.cleaned_data["password"])
                login(self.request, user)

                org = self.form.cleaned_data["org"]
                org.surveyors.add(user)

                surveyors_group = Group.objects.get(name="Surveyors")
                token = APIToken.get_or_create(org, user, role=surveyors_group)

                org_name = urlquote(org.name)

                return HttpResponseRedirect(
                    f"{self.get_success_url()}?org={org_name}&uuid={str(org.uuid)}&token={token}&user={username}"
                )

        def form_invalid(self, form):
            return super().form_invalid(form)

        def derive_title(self):
            return _("Welcome!")

        def get_template_names(self):
            if (
                "android" in self.request.META.get("HTTP_X_REQUESTED_WITH", "")
                or "mobile" in self.request.GET
                or "Android" in self.request.META.get("HTTP_USER_AGENT", "")
            ):
                return ["orgs/org_surveyor_mobile.haml"]
            else:
                return super().get_template_names()

    class Grant(NonAtomicMixin, SmartCreateView):
        title = _("Create Workspace Account")
        form_class = OrgGrantForm
        fields = ("first_name", "last_name", "email", "password", "name", "timezone", "credits")
        success_message = "Workspace successfully created."
        submit_button_name = _("Create")
        permission = "orgs.org_grant"
        success_url = "@orgs.org_grant"

        def create_user(self):
            user = User.objects.filter(username__iexact=self.form.cleaned_data["email"]).first()
            if not user:
                user = Org.create_user(self.form.cleaned_data["email"], self.form.cleaned_data["password"])

            user.first_name = self.form.cleaned_data["first_name"]
            user.last_name = self.form.cleaned_data["last_name"]
            user.save()

            # set our language to the default for the site
            language = self.request.branding.get("language", settings.DEFAULT_LANGUAGE)
            user_settings = user.get_settings()
            user_settings.language = language
            user_settings.save()

            return user

        def get_form_kwargs(self):
            kwargs = super().get_form_kwargs()
            kwargs["branding"] = self.request.branding
            return kwargs

        def pre_save(self, obj):

            obj = super().pre_save(obj)

            self.user = self.create_user()

            obj.created_by = self.user
            obj.modified_by = self.user
            obj.brand = self.request.branding.get("brand", settings.DEFAULT_BRAND)
            obj.plan = self.request.branding.get("default_plan", settings.DEFAULT_PLAN)

            if obj.timezone.zone in pytz.country_timezones("US"):
                obj.date_format = Org.DATE_FORMAT_MONTH_FIRST

            return obj

        def get_welcome_size(self):  # pragma: needs cover
            return self.form.cleaned_data["credits"]

        def post_save(self, obj):
            obj = super().post_save(obj)
            obj.add_user(self.user, OrgRole.ADMINISTRATOR)

            if not self.request.user.is_anonymous and self.request.user.has_perm(
                "orgs.org_grant"
            ):  # pragma: needs cover
                obj.add_user(self.request.user, OrgRole.ADMINISTRATOR)

            obj.initialize(branding=obj.get_branding(), topup_size=self.get_welcome_size())

            return obj

    class Signup(ComponentFormMixin, Grant):
        title = _("Sign Up")
        form_class = OrgSignupForm
        permission = None
        success_message = ""
        submit_button_name = _("Save")

        def get_success_url(self):
            return "%s?start" % reverse("public.public_welcome")

        def pre_process(self, request, *args, **kwargs):
            # if our brand doesn't allow signups, then redirect to the homepage
            if not request.branding.get("allow_signups", False):  # pragma: needs cover
                return HttpResponseRedirect(reverse("public.public_index"))

            else:
                return super().pre_process(request, *args, **kwargs)

        def derive_initial(self):
            initial = super().get_initial()
            initial["email"] = self.request.POST.get("email", self.request.GET.get("email", None))
            return initial

        def get_welcome_size(self):
            welcome_topup_size = self.request.branding.get("welcome_topup", 0)
            return welcome_topup_size

        def post_save(self, obj):
            user = authenticate(username=self.user.username, password=self.form.cleaned_data["password"])

            # setup user tracking before creating Org in super().post_save
            analytics.identify(user, brand=self.request.branding["slug"], org=obj)
            analytics.track(email=user.username, event_name="temba.org_signup", properties=dict(org=obj.name))

            obj = super().post_save(obj)

            self.request.session["org_id"] = obj.pk

            login(self.request, user)

            return obj

    class Resthooks(InferOrgMixin, OrgPermsMixin, SmartUpdateView):
        class ResthookForm(forms.ModelForm):
            new_slug = forms.SlugField(
                required=False,
                label=_("New Event"),
                help_text="Enter a name for your event. ex: new-registration",
                widget=InputWidget(),
                max_length=Resthook._meta.get_field("slug").max_length,
            )

            def add_remove_fields(self):
                resthooks = []
                field_mapping = []

                for resthook in self.instance.get_resthooks():
                    check_field = forms.BooleanField(required=False)
                    field_name = "resthook_%d" % resthook.id

                    field_mapping.append((field_name, check_field))
                    resthooks.append(dict(resthook=resthook, field=field_name))

                self.fields = OrderedDict(list(self.fields.items()) + field_mapping)
                return resthooks

            def clean_new_slug(self):
                new_slug = self.data.get("new_slug")

                if new_slug:
                    if self.instance.resthooks.filter(is_active=True, slug__iexact=new_slug):
                        raise ValidationError("This event name has already been used.")

                return new_slug

            class Meta:
                model = Org
                fields = ("id", "new_slug")

        form_class = ResthookForm
        success_message = ""

        def get_form(self):
            form = super().get_form()
            self.current_resthooks = form.add_remove_fields()
            return form

        def get_context_data(self, **kwargs):
            context = super().get_context_data(**kwargs)
            context["current_resthooks"] = self.current_resthooks
            return context

        def pre_save(self, obj):
            new_slug = self.form.data.get("new_slug")
            if new_slug:
                Resthook.get_or_create(obj, new_slug, self.request.user)

            # release any resthooks that the user removed
            for resthook in self.current_resthooks:
                if self.form.data.get(resthook["field"]):
                    resthook["resthook"].release(self.request.user)

            return super().pre_save(obj)

    class Giftcards(InferOrgMixin, OrgPermsMixin, SmartUpdateView):
        form_class = GiftcardsForm
        success_message = ""
        success_url = "@orgs.org_giftcards"
        collection_type = GIFTCARDS
        fields_payload = DEFAULT_FIELDS_PAYLOAD_GIFTCARDS
        indexes_payload = DEFAULT_INDEXES_FIELDS_PAYLOAD_GIFTCARDS
        submit_button_name = _("Save")

        def get_gear_links(self):
            links = []

            if self.has_org_perm("orgs.org_lookups"):
                links.append(dict(title=_("Lookups"), href=reverse("orgs.org_lookups")))

            return links

        def get_form(self):
            form = super().get_form()
            self.current_collections = form.add_collection_fields(collection_type=self.collection_type)
            return form

        def get_context_data(self, **kwargs):
            context = super(OrgCRUDL.Giftcards, self).get_context_data(**kwargs)
            context["current_collections"] = self.current_collections
            context["view_title"] = "Gift Card"
            context["remove_div_title"] = "giftcard"
            context["view_url"] = reverse("orgs.org_giftcards")
            context["icon_slug"] = "icon-credit-2"
            return context

        @staticmethod
        def get_collection_full_name(org_slug, org_id, name, collection_type=str(GIFTCARDS).lower()):
            from django.template.defaultfilters import slugify

            slug_new_collection = slugify(name)
            collection_full_name = (
                f"{settings.PARSE_SERVER_NAME}_{org_slug}_{org_id}_{collection_type}_{slug_new_collection}"
            )
            collection_full_name = collection_full_name.replace("-", "")

            return collection_full_name

        def pre_save(self, obj):
            new_collection = self.form.data.get("collection")
            headers = {
                "X-Parse-Application-Id": settings.PARSE_APP_ID,
                "X-Parse-Master-Key": settings.PARSE_MASTER_KEY,
                "Content-Type": "application/json",
            }

            if new_collection:
                collection_full_name = OrgCRUDL.Giftcards.get_collection_full_name(
                    org_slug=self.object.slug,
                    org_id=self.object.id,
                    name=new_collection,
                    collection_type=str(self.collection_type).lower(),
                )
                url = f"{settings.PARSE_URL}/schemas/{collection_full_name}"
                data = {
                    "className": collection_full_name,
                    "fields": self.fields_payload,
                    "indexes": self.indexes_payload,
                }
                response = requests.post(url, data=json.dumps(data), headers=headers)
                if response.status_code == 200:
                    self.object.add_collection_to_org(
                        user=self.request.user, name=new_collection, collection_type=self.collection_type
                    )

            remove = self.form.data.get("remove", "false") == "true"
            index = self.form.data.get("index", None)

            if remove and index:
                index = int(index)
                collections = self.object.get_collections(collection_type=self.collection_type)

                try:
                    collection = collections[index]
                except Exception:
                    messages.error(self.request, _("Collection not found"))
                    collection = None

                if collection:
                    collection_full_name = OrgCRUDL.Giftcards.get_collection_full_name(
                        org_slug=self.object.slug,
                        org_id=self.object.id,
                        name=collection,
                        collection_type=str(self.collection_type).lower(),
                    )
                    url = f"{settings.PARSE_URL}/schemas/{collection_full_name}"
                    purge_url = f"{settings.PARSE_URL}/purge/{collection_full_name}"

                    response_purge = requests.delete(purge_url, headers=headers)
                    if response_purge.status_code in [200, 404]:
                        response = requests.delete(url, headers=headers)

                        if response.status_code in [200, 400]:
                            self.object.remove_collection_from_org(
                                user=self.request.user, index=index, collection_type=self.collection_type
                            )
            return super().pre_save(obj)

    class Lookups(Giftcards):
        class LookupsForm(GiftcardsForm):
            def clean_collection(self):
                new_collection = self.data.get("collection")
                is_removing = self.data.get("remove", "false") == "true"

                if not is_removing and (not new_collection or new_collection.isspace()):
                    raise ValidationError(_("This field is required"))

                if not is_removing and not regex.match(r"^[A-Za-z0-9_\- ]+$", new_collection, regex.V0):
                    raise ValidationError(
                        _(
                            "Please make sure the collection name only contains "
                            "alphanumeric characters [0-9a-zA-Z], spaces, underscores and hyphens"
                        )
                    )

                if new_collection in self.instance.get_collections(collection_type=OrgCRUDL.Lookups.collection_type):
                    raise ValidationError(_("This collection name has already been used"))

                return new_collection[:30] if new_collection else None

            class Meta:
                model = Org
                fields = ("id", "collection", "remove", "index")

        form_class = LookupsForm
        success_message = ""
        success_url = "@orgs.org_lookups"
        default_template = "orgs/org_giftcards.html"
        collection_type = LOOKUPS
        fields_payload = DEFAULT_FIELDS_PAYLOAD_LOOKUPS
        indexes_payload = DEFAULT_INDEXES_FIELDS_PAYLOAD_LOOKUPS
        submit_button_name = _("Save")

        def get_gear_links(self):
            links = []

            if self.has_org_perm("orgs.org_giftcards"):
                links.append(dict(title=_("Gift Cards"), href=reverse("orgs.org_giftcards")))

            return links

        def get_form(self):
            form = super(OrgCRUDL.Lookups, self).get_form()
            self.current_collections = form.add_collection_fields(collection_type=self.collection_type)
            return form

        def get_context_data(self, **kwargs):
            context = super(OrgCRUDL.Lookups, self).get_context_data(**kwargs)
            context["current_collections"] = self.current_collections
            context["view_title"] = "Lookup"
            context["remove_div_title"] = "lookup"
            context["view_url"] = reverse("orgs.org_lookups")
            context["icon_slug"] = "icon-filter"
            return context

    class ParseDataView(InferOrgMixin, OrgPermsMixin, SmartListView):
        class CollectionPaginator(Paginator):
            parse_headers = {
                "X-Parse-Application-Id": settings.PARSE_APP_ID,
                "X-Parse-REST-API-Key": settings.PARSE_REST_KEY,
                "Content-Type": "application/json",
            }

            def __init__(self, collection, per_page, orphans=0, allow_empty_first_page=True):
                self.collection = collection
                super().__init__([], per_page, orphans, allow_empty_first_page)

            @cached_property
            def count(self):
                count_url = f"{settings.PARSE_URL}/classes/{self.collection}?count=1"
                count_response = requests.get(count_url, headers=self.parse_headers)
                if count_response.status_code == 200 and count_response.json().get("count"):
                    return count_response.json()["count"]
                return 0

            def page(self, number):
                """Return a Page object for the given 1-based page number."""
                number = self.validate_number(number)
                skip = (number - 1) * self.per_page
                parse_url = (
                    f"{settings.PARSE_URL}/classes/{self.collection}" f"?order=order&limit={self.per_page}&skip={skip}"
                )
                response = requests.get(parse_url, headers=self.parse_headers)

                results = []
                if response.status_code == 200 and "results" in response.json():
                    results_resp = response.json().get("results")
                    for result in results_resp:
                        result_obj = namedtuple("ParseResult", result.keys(), rename=True)(*result.values())
                        results.append(result_obj)

                return self._get_page(tuple(results), number, self)

        paginator_class = CollectionPaginator
        paginate_by = 200

        def derive_fields(self):
            db = self.request.GET.get("db")
            type = self.request.GET.get("type")

            collection_type = str(GIFTCARDS).lower() if type == "giftcard" else str(LOOKUPS).lower()

            org = self.request.user.get_org()
            collection = OrgCRUDL.Giftcards.get_collection_full_name(
                org_slug=org.slug, org_id=org.id, name=db, collection_type=collection_type
            )

            parse_headers = {
                "X-Parse-Application-Id": settings.PARSE_APP_ID,
                "X-Parse-Master-Key": settings.PARSE_MASTER_KEY,
                "Content-Type": "application/json",
            }

            parse_url = f"{settings.PARSE_URL}/schemas/{collection}"

            response = requests.get(parse_url, headers=parse_headers)

            fields = []
            if response.status_code == 200 and "fields" in response.json():
                fields = response.json().get("fields")
                reserved_keywords = [
                    "class",
                    "for",
                    "return",
                    "global",
                    "pass",
                    "or",
                    "raise",
                    "def",
                    "ACL",
                    "createdAt",
                    "order",
                ]
                fields = [item for item in sorted(fields.keys()) if item not in reserved_keywords]

            return tuple(fields)

        def derive_queryset(self, **kwargs):
            db = self.request.GET.get("db")
            type = self.request.GET.get("type")

            collection_type = str(GIFTCARDS).lower() if type == "giftcard" else str(LOOKUPS).lower()

            org = self.request.user.get_org()
            collection = OrgCRUDL.Giftcards.get_collection_full_name(
                org_slug=org.slug, org_id=org.id, name=db, collection_type=collection_type
            )
            return collection

        def derive_title(self):
            return self.request.GET.get("db")

        def lookup_obj_attribute(self, obj, field):
            return getattr(obj, field, None) if hasattr(obj, field) else None

        def get_context_data(self, **kwargs):
            context = super().get_context_data(**kwargs)
            context["searches"] = []
            return context

    class ParseDataImport(InferOrgMixin, OrgPermsMixin, SmartFormView):
        class ParseDataImportForm(Form):
            collection_type = forms.CharField()
            collection = forms.CharField()
            import_file = forms.FileField(help_text=_("The import file"))

            def __init__(self, *args, **kwargs):
                self.org = kwargs["org"]
                del kwargs["org"]
                super().__init__(*args, **kwargs)

            def clean_import_file(self):
                # Max file size something around 150MB
                max_file_size = 157286400

                if not regex.match(r"^[A-Za-z0-9_.\-*() ]+$", self.cleaned_data["import_file"].name, regex.V0):
                    raise forms.ValidationError(
                        "Please make sure the file name only contains "
                        "alphanumeric characters [0-9a-zA-Z] and "
                        "special characters in -, _, ., (, )"
                    )

                collection_type = self.cleaned_data.get("collection_type")

                if not self.cleaned_data["import_file"].name.endswith((".csv", ".xls", ".xlsx")):
                    raise forms.ValidationError(_("The file must be a CSV or XLS."))

                if self.cleaned_data["import_file"].size > max_file_size:
                    raise forms.ValidationError(
                        _(
                            "Your file exceeds the 150MB file limit. Please submit a support request if you need to "
                            "upload a file 150MB or larger."
                        )
                    )

                try:
                    needed_check = True if collection_type == "giftcard" else False
                    extension = self.cleaned_data["import_file"].name.split(".")[-1]
                    Org.get_parse_import_file_headers(
                        ContentFile(self.cleaned_data["import_file"].read()),
                        needed_check=needed_check,
                        extension=extension,
                    )
                    self.cleaned_data["import_file"].seek(0)
                except Exception as e:
                    raise forms.ValidationError(str(e))

                return self.cleaned_data["import_file"]

            def clean_collection_type(self):
                collection_type = self.cleaned_data.get("collection_type")
                if collection_type not in ["lookup", "giftcard"]:
                    raise forms.ValidationError(_("The collection type is not valid."))
                return collection_type

            def clean_collection(self):
                collection = self.cleaned_data.get("collection")
                collection_type = self.cleaned_data.get("collection_type")

                if not collection:
                    raise forms.ValidationError(_("You should inform the collection name."))

                collection_full_name = OrgCRUDL.Giftcards.get_collection_full_name(
                    org_slug=self.org.slug,
                    org_id=self.org.id,
                    name=collection,
                    collection_type=f"{str(collection_type).lower()}s",
                )
                return collection_full_name

        form_class = ParseDataImportForm
        fields = ("import_file", "collection_type", "collection")

        def get_context_data(self, **kwargs):
            context = super().get_context_data(**kwargs)
            org = self.request.user.get_org()

            collection = self.request.GET.get("db")
            collection_type = self.request.GET.get("type")

            search_in = GIFTCARDS if collection_type == "giftcard" else LOOKUPS

            # Checking if org has the collection added
            org_collections = org.get_collections(collection_type=search_in)
            if collection not in org_collections:
                raise Http404

            context["collection"] = collection
            context["collection_type"] = collection_type
            context["collection_title"] = collection.capitalize()
            context["collection_type_title"] = "Gift card" if collection_type == "giftcard" else "Lookup"
            context["dayfirst"] = org.get_dayfirst()

            return context

        def get_success_url(self):  # pragma: needs cover
            return reverse(f"orgs.org_{self.request.GET.get('type')}s")

        def derive_success_message(self):
            user = self.get_user()
            return _(f"We are preparing your import. We will e-mail you at {user.email} when it is ready.")

        def get_form_kwargs(self):
            kwargs = super().get_form_kwargs()
            kwargs["org"] = self.request.user.get_org()
            return kwargs

        def form_valid(self, form):
            from pandas import read_csv, read_excel
            from .tasks import import_data_to_parse

            org = self.request.user.get_org()
            user = self.get_user()

            try:
                import_file = form.cleaned_data["import_file"]
                collection_type = form.cleaned_data["collection_type"]
                collection = form.cleaned_data["collection"]

                if import_file.name.endswith(".csv"):
                    file_type = "csv"
                elif import_file.name.endswith((".xls", ".xlsx")):
                    file_type = "xls"
                else:
                    raise Exception

                parse_headers = {
                    "X-Parse-Application-Id": settings.PARSE_APP_ID,
                    "X-Parse-Master-Key": settings.PARSE_MASTER_KEY,
                    "Content-Type": "application/json",
                }

                parse_url = f"{settings.PARSE_URL}/schemas/{collection}"

                config = self.org.config
                collection_real_name = None
                needed_create_header = True

                required_columns = ["objectId", "updatedAt", "createdAt", "ACL"]
                if collection_type == "giftcard":
                    required_columns += ["active", "identifier"]

                response = requests.get(parse_url, headers=parse_headers)
                if response.status_code == 200 and "fields" in response.json():
                    fields = response.json().get("fields")

                    for key in list(fields.keys()):
                        if key in required_columns:
                            del fields[key]
                        else:
                            del fields[key]["type"]
                            fields[key]["__op"] = "Delete"

                    remove_fields = {"className": collection, "fields": fields}

                    purge_url = f"{settings.PARSE_URL}/purge/{collection}"
                    response_purge = requests.delete(purge_url, headers=parse_headers)

                    if response_purge.status_code in [200, 404]:
                        requests.put(parse_url, data=json.dumps(remove_fields), headers=parse_headers)
                    else:
                        raise ValidationError(
                            _("An attempt to clear previous data was failed. The import process was interrupted.")
                        )

                COLLECTION = LOOKUPS if collection_type == "lookup" else GIFTCARDS
                for item in config.get(COLLECTION, []):
                    full_name = OrgCRUDL.Giftcards.get_collection_full_name(org.slug, org.id, item, COLLECTION.lower())
                    if full_name == collection:
                        collection_real_name = item
                        break

                # Reading file data with pandas
                read_file = read_csv if file_type == "csv" else read_excel
                try:
                    spamreader = read_file(import_file, index_col=False, dtype=str)
                except UnicodeDecodeError:
                    import_file.seek(0)
                    spamreader = read_file(import_file, encoding="ISO-8859-1", index_col=False, dtype=str)

                # Making sure that data in each column has correct type, e.g. string, float
                for column in spamreader.columns:
                    if str(column).startswith("numeric_"):
                        spamreader[column] = spamreader[column].str.replace(",", "").astype(float)
                    else:
                        spamreader[column] = spamreader[column].astype(str)

                # Removing empty columns name from CSV files imported
                spamreader = spamreader.loc[:, ~spamreader.columns.str.contains("^Unnamed")]

                # Converting dataframe into list of rows for the next processing
                headers = spamreader.columns.tolist()
                rows_list = spamreader.get_values().tolist()
                spamreader = [headers] + rows_list

                if spamreader:
                    import_data_to_parse.delay(
                        org.get_branding(),
                        user.email,
                        list(spamreader),
                        parse_url,
                        parse_headers,
                        collection,
                        collection_type,
                        collection_real_name,
                        import_file.name,
                        needed_create_header,
                        org.timezone.zone,
                        org.get_dayfirst(),
                    )
            except ValidationError as e:
                form._errors["import_file"] = form.error_class(e.messages)
                return self.form_invalid(form)
            except Exception as e:
                # this is an unexpected error, report it to sentry
                logger = logging.getLogger(__name__)
                logger.error(f"Exception on app import: {e.args}", exc_info=True)
                form._errors["import_file"] = form.error_class(
                    [_("Sorry, your file is invalid. In addition, the file must be a CSV or XLS")]
                )
                return self.form_invalid(form)

            return super().form_valid(form)  # pragma: needs cover

    class Token(InferOrgMixin, OrgPermsMixin, SmartUpdateView):
        class TokenForm(forms.ModelForm):
            class Meta:
                model = Org
                fields = ("id",)

        form_class = TokenForm
        success_url = "@orgs.org_home"
        success_message = ""

        def get_context_data(self, **kwargs):
            from temba.api.models import WebHookResult

            context = super().get_context_data(**kwargs)
            context["failed_webhooks"] = WebHookResult.get_recent_errored(self.request.user.get_org()).exists()
            return context

    class Prometheus(InferOrgMixin, OrgPermsMixin, SmartUpdateView):
        class ToggleForm(forms.ModelForm):
            class Meta:
                model = Org
                fields = ("id",)

        form_class = ToggleForm
        success_url = "@orgs.org_home"
        success_message = ""

        def post_save(self, obj):
            group = Group.objects.get(name="Prometheus")
            user = self.request.user
            org = user.get_org()

            # look up to see if there is a prometheus token on this org
            token = APIToken.objects.filter(is_active=True, org=org, role=group)

            # if our org has a token, disable it
            if token:
                token.update(is_active=False)

            # otherwise, create a new token (it is created for user but shared for org)
            else:
                APIToken.get_or_create(org, user, group)

        def get_context_data(self, **kwargs):
            context = super().get_context_data(**kwargs)

            user = self.request.user
            org = user.get_org()
            token = APIToken.objects.filter(is_active=True, org=org, role=Group.objects.get(name="Prometheus")).first()
            if token:
                context["prometheus_token"] = token.key
                context["prometheus_url"] = f"https://{org.get_branding()['domain']}/mr/org/{org.uuid}/metrics"

            return context

    class Chatbase(ComponentFormMixin, InferOrgMixin, OrgPermsMixin, SmartUpdateView):
        class ChatbaseForm(forms.ModelForm):
            agent_name = forms.CharField(
                max_length=255, label=_("Agent Name"), required=False, help_text="Enter your Chatbase Agent's name"
            )
            api_key = forms.CharField(
                max_length=255,
                label=_("API Key"),
                required=False,
                help_text="You can find your Agent's API Key in your chatbase account",
            )
            version = forms.CharField(
                max_length=10, label=_("Version"), required=False, help_text="Any will do, e.g. 1.0, 1.2.1"
            )
            disconnect = forms.CharField(widget=forms.HiddenInput, max_length=6, required=True)

            def clean(self):
                super().clean()
                if self.cleaned_data.get("disconnect", "false") == "false":
                    agent_name = self.cleaned_data.get("agent_name")
                    api_key = self.cleaned_data.get("api_key")

                    if not agent_name or not api_key:
                        raise ValidationError(
                            _("Missing data: Agent Name or API Key." "Please check them again and retry.")
                        )

                return self.cleaned_data

            class Meta:
                model = Org
                fields = ("agent_name", "api_key", "version", "disconnect")

        success_message = ""
        success_url = "@orgs.org_home"
        form_class = ChatbaseForm

        def derive_initial(self):
            initial = super().derive_initial()
            org = self.get_object()
            config = org.config
            initial["agent_name"] = config.get(Org.CONFIG_CHATBASE_AGENT_NAME, "")
            initial["api_key"] = config.get(Org.CONFIG_CHATBASE_API_KEY, "")
            initial["version"] = config.get(Org.CONFIG_CHATBASE_VERSION, "")
            initial["disconnect"] = "false"
            return initial

        def get_context_data(self, **kwargs):
            context = super().get_context_data(**kwargs)
            (chatbase_api_key, chatbase_version) = self.object.get_chatbase_credentials()
            if chatbase_api_key:
                config = self.object.config
                agent_name = config.get(Org.CONFIG_CHATBASE_AGENT_NAME)
                context["chatbase_agent_name"] = agent_name

            return context

        def form_valid(self, form):
            user = self.request.user
            org = user.get_org()

            agent_name = form.cleaned_data.get("agent_name")
            api_key = form.cleaned_data.get("api_key")
            version = form.cleaned_data.get("version")
            disconnect = form.cleaned_data.get("disconnect", "false") == "true"

            if disconnect:
                org.remove_chatbase_account(user)
                return HttpResponseRedirect(reverse("orgs.org_home"))
            elif api_key:
                org.connect_chatbase(agent_name, api_key, version, user)

            return super().form_valid(form)

    class Home(FormaxMixin, InferOrgMixin, OrgPermsMixin, SmartReadView):
        title = _("Your Account")

        def get_gear_links(self):
            links = []

            if self.has_org_perm("channels.channel_claim"):
                links.append(dict(title=_("Add Channel"), href=reverse("channels.channel_claim")))

            if self.has_org_perm("classifiers.classifier_connect"):
                links.append(dict(title=_("Add Classifier"), href=reverse("classifiers.classifier_connect")))

            if self.has_org_perm("tickets.ticketer_connect"):
                links.append(dict(title=_("Add Ticketing Service"), href=reverse("tickets.ticketer_connect")))

            if len(links) > 0:
                links.append(dict(divider=True))

            if self.has_org_perm("orgs.org_export"):
                links.append(dict(title=_("Export"), href=reverse("orgs.org_export")))

            if self.has_org_perm("orgs.org_import"):
                links.append(dict(title=_("Import"), href=reverse("orgs.org_import")))

            if settings.HELP_URL:  # pragma: needs cover
                if len(links) > 0:
                    links.append(dict(divider=True))

                links.append(dict(title=_("Help"), href=settings.HELP_URL))

            if len(links) > 0:
                links.append(dict(divider=True))

            links.append(
                dict(
                    title=_("Sign Out"),
                    style="button-light",
                    href=f"{reverse('users.user_logout')}?next={reverse('users.user_login')}",
                )
            )

            return links

        def get_context_data(self, *args, **kwargs):
            context = super().get_context_data(*args, **kwargs)
            # context['channels'] = Channel.objects.filter(org=self.request.user.get_org(), is_active=True, parent=None).order_by("-role")
            return context

        def add_channel_section(self, formax, channel):

            if self.has_org_perm("channels.channel_read"):
                from temba.channels.views import get_channel_read_url

                formax.add_section(
                    "channel", get_channel_read_url(channel), icon=channel.get_type().icon, action="link"
                )

        def add_classifier_section(self, formax, classifier):

            if self.has_org_perm("classifiers.classifier_read"):
                formax.add_section(
                    "classifier",
                    reverse("classifiers.classifier_read", args=[classifier.uuid]),
                    icon=classifier.get_type().icon,
                    action="link",
                )

        def add_ticketer_section(self, formax, ticketer):

            if self.has_org_perm("tickets.ticket_filter"):
                formax.add_section(
                    "tickets",
                    reverse("tickets.ticket_filter", args=[ticketer.uuid]),
                    icon=ticketer.get_type().icon,
                    action="link",
                )

        def derive_formax_sections(self, formax, context):

            # add the channel option if we have one
            user = self.request.user
            org = user.get_org()

            # if we are on the topups plan, show our usual credits view
            if org.plan == settings.TOPUP_PLAN:
                if self.has_org_perm("orgs.topup_list"):
                    formax.add_section("topups", reverse("orgs.topup_list"), icon="icon-coins", action="link")

            else:
                if self.has_org_perm("orgs.org_plan"):  # pragma: needs cover
                    formax.add_section("plan", reverse("orgs.org_plan"), icon="icon-credit", action="summary")

            if self.has_org_perm("channels.channel_update"):
                # get any channel thats not a delegate
                channels = Channel.objects.filter(org=org, is_active=True, parent=None).order_by("-role")
                for channel in channels:
                    self.add_channel_section(formax, channel)

                twilio_client = org.get_twilio_client()
                if twilio_client:  # pragma: needs cover
                    formax.add_section("twilio", reverse("orgs.org_twilio_account"), icon="icon-channel-twilio")

                vonage_client = org.get_vonage_client()
                if vonage_client:  # pragma: needs cover
                    formax.add_section("vonage", reverse("orgs.org_vonage_account"), icon="icon-vonage")

            if self.has_org_perm("classifiers.classifier_read"):
                classifiers = org.classifiers.filter(is_active=True).order_by("created_on")
                for classifier in classifiers:
                    self.add_classifier_section(formax, classifier)

            if self.has_org_perm("tickets.ticket_filter"):
                from temba.tickets.types.internal import InternalType

                ext_ticketers = (
                    org.ticketers.filter(is_active=True)
                    .exclude(ticketer_type=InternalType.slug)
                    .order_by("created_on")
                )
                for ticketer in ext_ticketers:
                    self.add_ticketer_section(formax, ticketer)

            if self.has_org_perm("orgs.org_profile"):
                formax.add_section("user", reverse("orgs.user_edit"), icon="icon-user", action="redirect")

            if self.has_org_perm("orgs.org_two_factor"):
                if user.get_settings().two_factor_enabled:
                    formax.add_section(
                        "two_factor", reverse("orgs.user_two_factor_tokens"), icon="icon-two-factor", action="link"
                    )
                else:
                    formax.add_section(
                        "two_factor", reverse("orgs.user_two_factor_enable"), icon="icon-two-factor", action="link"
                    )

            if self.has_org_perm("orgs.org_edit"):
                formax.add_section("org", reverse("orgs.org_edit"), icon="icon-office")

            # only pro orgs get multiple users
            if self.has_org_perm("orgs.org_manage_accounts") and org.is_multi_user:
                formax.add_section("accounts", reverse("orgs.org_accounts"), icon="icon-users", action="redirect")

            if self.has_org_perm("orgs.org_languages"):
                formax.add_section("languages", reverse("orgs.org_languages"), icon="icon-language")

            if self.has_org_perm("orgs.org_smtp_server"):
                formax.add_section("email", reverse("orgs.org_smtp_server"), icon="icon-envelop")

            if self.has_org_perm("orgs.org_dtone_account"):
                if not self.object.is_connected_to_dtone():
                    formax.add_section(
                        "dtone",
                        reverse("orgs.org_dtone_account"),
                        icon="icon-dtone",
                        action="redirect",
                        button=_("Connect"),
                    )
                else:  # pragma: needs cover
                    formax.add_section(
                        "dtone", reverse("orgs.org_dtone_account"), icon="icon-dtone", action="redirect", nobutton=True
                    )

            if self.has_org_perm("orgs.org_chatbase"):
                (chatbase_api_key, chatbase_version) = self.object.get_chatbase_credentials()
                if not chatbase_api_key:
                    formax.add_section(
                        "chatbase",
                        reverse("orgs.org_chatbase"),
                        icon="icon-chatbase",
                        action="redirect",
                        button=_("Connect"),
                    )
                else:  # pragma: needs cover
                    formax.add_section(
                        "chatbase",
                        reverse("orgs.org_chatbase"),
                        icon="icon-chatbase",
                        action="redirect",
                        nobutton=True,
                    )

            if self.has_org_perm("orgs.org_token"):
                formax.add_section("token", reverse("orgs.org_token"), icon="icon-cloud-upload", nobutton=True)

            if self.has_org_perm("orgs.org_prometheus"):
                formax.add_section("prometheus", reverse("orgs.org_prometheus"), icon="icon-prometheus", nobutton=True)

            if self.has_org_perm("orgs.org_resthooks"):
                formax.add_section(
                    "resthooks", reverse("orgs.org_resthooks"), icon="icon-cloud-lightning", dependents="resthooks"
                )

            # show globals and archives
            formax.add_section("globals", reverse("globals.global_list"), icon="icon-global", action="link")
            formax.add_section("archives", reverse("archives.archive_message"), icon="icon-box", action="link")

    class DtoneAccount(InferOrgMixin, OrgPermsMixin, SmartUpdateView):
        class Form(forms.ModelForm):
            api_key = forms.CharField(label=_("API Key"), required=False, widget=InputWidget())
            api_secret = forms.CharField(label=_("API Secret"), required=False, widget=InputWidget())
            disconnect = forms.CharField(widget=forms.HiddenInput, max_length=6, required=False)

            def clean(self):
                cleaned_data = super().clean()

                if cleaned_data["disconnect"] != "true":
                    api_key = cleaned_data.get("api_key")
                    api_secret = cleaned_data.get("api_secret")
                    client = DTOneClient(api_key, api_secret)

                    try:
                        client.get_balances()
                    except DTOneClient.Exception:
                        raise ValidationError(
                            _("Your DT One API key and secret seem invalid. Please check them again and retry.")
                        )

            class Meta:
                model = Org
                fields = ("api_key", "api_secret", "disconnect")

        form_class = Form
        submit_button_name = "Save"
        success_message = ""
        success_url = "@orgs.org_home"

        def derive_initial(self):
            initial = super().derive_initial()
            config = self.object.config
            initial["api_key"] = config.get(Org.CONFIG_DTONE_KEY)
            initial["api_secret"] = config.get(Org.CONFIG_DTONE_SECRET)
            initial["disconnect"] = "false"
            return initial

        def form_valid(self, form):
            user = self.request.user
            org = user.get_org()
            disconnect = form.cleaned_data.get("disconnect", "false") == "true"
            if disconnect:
                org.remove_dtone_account(user)
                return HttpResponseRedirect(reverse("orgs.org_home"))
            else:
                org.connect_dtone(form.cleaned_data["api_key"], form.cleaned_data["api_secret"], user)
                return super().form_valid(form)

    class TwilioAccount(ComponentFormMixin, InferOrgMixin, OrgPermsMixin, SmartUpdateView):

        success_message = ""

        class TwilioKeys(forms.ModelForm):
            account_sid = forms.CharField(max_length=128, label=_("Account SID"), required=False)
            account_token = forms.CharField(max_length=128, label=_("Account Token"), required=False)
            disconnect = forms.CharField(widget=forms.HiddenInput, max_length=6, required=True)

            def clean(self):
                super().clean()
                if self.cleaned_data.get("disconnect", "false") == "false":
                    account_sid = self.cleaned_data.get("account_sid", None)
                    account_token = self.cleaned_data.get("account_token", None)

                    if not account_sid:
                        raise ValidationError(_("You must enter your Twilio Account SID"))

                    if not account_token:  # pragma: needs cover
                        raise ValidationError(_("You must enter your Twilio Account Token"))

                    try:
                        client = Client(account_sid, account_token)

                        # get the actual primary auth tokens from twilio and use them
                        account = client.api.account.fetch()
                        self.cleaned_data["account_sid"] = account.sid
                        self.cleaned_data["account_token"] = account.auth_token
                    except Exception:  # pragma: needs cover
                        raise ValidationError(
                            _("The Twilio account SID and Token seem invalid. Please check them again and retry.")
                        )

                return self.cleaned_data

            class Meta:
                model = Org
                fields = ("account_sid", "account_token", "disconnect")

        form_class = TwilioKeys

        def get_context_data(self, **kwargs):
            context = super().get_context_data(**kwargs)
            client = self.object.get_twilio_client()
            if client:
                account_sid = client.auth[0]
                sid_length = len(account_sid)
                context["account_sid"] = "%s%s" % ("\u066D" * (sid_length - 16), account_sid[-16:])
            return context

        def derive_initial(self):
            initial = super().derive_initial()
            config = self.object.config
            initial["account_sid"] = config[Org.CONFIG_TWILIO_SID]
            initial["account_token"] = config[Org.CONFIG_TWILIO_TOKEN]
            initial["disconnect"] = "false"
            return initial

        def form_valid(self, form):
            disconnect = form.cleaned_data.get("disconnect", "false") == "true"
            user = self.request.user
            org = user.get_org()

            if disconnect:
                org.remove_twilio_account(user)
                return HttpResponseRedirect(reverse("orgs.org_home"))
            else:
                account_sid = form.cleaned_data["account_sid"]
                account_token = form.cleaned_data["account_token"]

                org.connect_twilio(account_sid, account_token, user)
                return super().form_valid(form)

    class Edit(InferOrgMixin, OrgPermsMixin, SmartUpdateView):
        class OrgForm(forms.ModelForm):
            name = forms.CharField(max_length=128, label=_("Workspace Name"), help_text="", widget=InputWidget())
            timezone = TimeZoneFormField(
                label=_("Timezone"), help_text="", widget=SelectWidget(attrs={"searchable": True})
            )

            class Meta:
                model = Org
                fields = ("name", "timezone", "date_format")
                widgets = {"date_format": SelectWidget()}

        success_message = ""
        form_class = OrgForm
        fields = ("name", "timezone", "date_format")

        def has_permission(self, request, *args, **kwargs):
            self.org = self.derive_org()
            return self.has_org_perm("orgs.org_edit")

        def get_context_data(self, **kwargs):
            context = super().get_context_data(**kwargs)
            sub_orgs = Org.objects.filter(is_active=True, parent=self.get_object())
            context["sub_orgs"] = sub_orgs
            return context

    class EditSubOrg(ModalMixin, Edit):

        success_url = "@orgs.org_sub_orgs"

        def get_object(self, *args, **kwargs):
            org_id = self.request.GET.get("org")
            return Org.objects.filter(id=org_id, parent=self.request.user.get_org()).first()

    class TransferCredits(MultiOrgMixin, ModalMixin, InferOrgMixin, SmartFormView):
        class TransferForm(forms.Form):
            class OrgChoiceField(forms.ModelChoiceField):
                def label_from_instance(self, org):
                    return "%s (%s)" % (org.name, "{:,}".format(org.get_credits_remaining()))

            from_org = OrgChoiceField(
                None,
                required=True,
                label=_("From Workspace"),
                help_text=_("Select which workspace to take credits from"),
                widget=SelectWidget(attrs={"searchable": True}),
            )

            to_org = OrgChoiceField(
                None,
                required=True,
                label=_("To Workspace"),
                help_text=_("Select which workspace to receive the credits"),
                widget=SelectWidget(attrs={"searchable": True}),
            )

            amount = forms.IntegerField(
                required=True, label=_("Credits"), help_text=_("How many credits to transfer"), widget=InputWidget()
            )

            def __init__(self, *args, **kwargs):
                org = kwargs["org"]
                del kwargs["org"]

                super().__init__(*args, **kwargs)

                self.fields["from_org"].queryset = Org.objects.filter(
                    Q(parent=org) | Q(id=org.id), is_active=True
                ).order_by("-parent", "name", "id")
                self.fields["to_org"].queryset = Org.objects.filter(
                    Q(parent=org) | Q(id=org.id), is_active=True
                ).order_by("-parent", "name", "id")

            def clean(self):
                cleaned_data = super().clean()

                if "amount" in cleaned_data and "from_org" in cleaned_data:
                    from_org = cleaned_data["from_org"]

                    if cleaned_data["amount"] > from_org.get_credits_remaining():
                        raise ValidationError(
                            _(
                                "Sorry, %(org_name)s doesn't have enough credits for this transfer. Pick a different workspace to transfer from or reduce the transfer amount."
                            )
                            % dict(org_name=from_org.name)
                        )

        success_url = "@orgs.org_sub_orgs"
        form_class = TransferForm
        fields = ("from_org", "to_org", "amount")
        permission = "orgs.org_transfer_credits"

        def has_permission(self, request, *args, **kwargs):
            self.org = self.request.user.get_org()
            return self.request.user.has_perm(self.permission) or self.has_org_perm(self.permission)

        def get_form_kwargs(self):
            form_kwargs = super().get_form_kwargs()
            form_kwargs["org"] = self.get_object()
            return form_kwargs

        def form_valid(self, form):
            from_org = form.cleaned_data["from_org"]
            to_org = form.cleaned_data["to_org"]
            amount = form.cleaned_data["amount"]

            from_org.allocate_credits(from_org.created_by, to_org, amount)

            response = self.render_to_response(
                self.get_context_data(
                    form=form, success_url=self.get_success_url(), success_script=getattr(self, "success_script", None)
                )
            )

            response["Temba-Success"] = self.get_success_url()
            return response

    class Country(InferOrgMixin, OrgPermsMixin, SmartUpdateView):
        class CountryForm(forms.ModelForm):
            country = forms.ModelChoiceField(
                Org.get_possible_countries(),
                required=False,
                label=_("The country used for location values. (optional)"),
                help_text="State and district names will be searched against this country.",
                widget=SelectWidget(),
            )

            class Meta:
                model = Org
                fields = ("country",)

        success_message = ""
        form_class = CountryForm

        def has_permission(self, request, *args, **kwargs):
            self.org = self.derive_org()
            return self.request.user.has_perm("orgs.org_country") or self.has_org_perm("orgs.org_country")

    class Languages(InferOrgMixin, OrgPermsMixin, SmartUpdateView):
        class LanguagesForm(forms.ModelForm):

            primary_lang = ArbitraryJsonChoiceField(
                required=False,
                label=_("Primary Language"),
                widget=SelectWidget(
                    attrs={
                        "placeholder": _("Select the primary language for contacts with no language preference"),
                        "searchable": True,
                        "queryParam": "q",
                        "endpoint": reverse_lazy("orgs.org_languages"),
                    }
                ),
            )

            languages = ArbitraryJsonChoiceField(
                required=False,
                label=_("Additional Languages"),
                widget=SelectMultipleWidget(
                    attrs={
                        "placeholder": _("Additional languages you would like to provid translations for"),
                        "searchable": True,
                        "queryParam": "q",
                        "endpoint": reverse_lazy("orgs.org_languages"),
                    }
                ),
            )

            def __init__(self, *args, **kwargs):
                self.org = kwargs["org"]
                del kwargs["org"]
                super().__init__(*args, **kwargs)

            class Meta:
                model = Org
                fields = ("primary_lang", "languages")

        success_message = ""
        form_class = LanguagesForm

        def get_form_kwargs(self):
            kwargs = super().get_form_kwargs()
            kwargs["org"] = self.request.user.get_org()
            return kwargs

        def derive_initial(self):

            initial = super().derive_initial()
            langs = [
                {"name": lang.name, "value": lang.iso_code}
                for lang in self.get_object().languages.filter(orgs=None).order_by("name")
            ]

            initial["languages"] = langs

            if self.object.primary_language:
                lang = self.object.primary_language
                initial["primary_lang"] = [{"name": lang.name, "value": lang.iso_code}]

            return initial

        def get_context_data(self, **kwargs):
            context = super().get_context_data(**kwargs)
            org = self.request.user.get_org()

            context["languages"] = [lang.name for lang in org.languages.filter(orgs=None).order_by("name")]
            return context

        def get(self, request, *args, **kwargs):
            if request.is_ajax():
                initial = self.request.GET.get("initial", "").split(",")
                matches = []

                if len(initial) > 0:
                    for iso_code in initial:
                        if iso_code:
                            lang = languages.get_language_name(iso_code)
                            matches.append(dict(id=iso_code, text=lang))

                if len(matches) == 0:
                    search = self.request.GET.get("search", self.request.GET.get("q", "")).strip().lower()
                    matches += languages.search_language_names(search)
                return JsonResponse(dict(results=matches))

            return super().get(request, *args, **kwargs)

        def form_valid(self, form):
            user = self.request.user
            primary = form.cleaned_data["primary_lang"]
            if primary:
                primary = primary["value"]

            # remove empty codes and ensure primary is included in list
            iso_codes = [d["value"] for d in form.cleaned_data["languages"] if d["value"]]
            if primary and primary not in iso_codes:
                iso_codes.append(primary)

            self.object.set_languages(user, iso_codes, primary)

            return super().form_valid(form)

        def has_permission(self, request, *args, **kwargs):
            self.org = self.derive_org()
            return self.request.user.has_perm("orgs.org_country") or self.has_org_perm("orgs.org_country")

    class ClearCache(SmartUpdateView):  # pragma: no cover
        fields = ("id",)
        success_message = None
        success_url = "id@orgs.org_update"

        def pre_process(self, request, *args, **kwargs):
            cache = OrgCache(int(request.POST["cache"]))
            num_deleted = self.get_object().clear_caches([cache])
            self.success_message = _("Cleared %(name)s cache for this workspace (%(count)d keys)") % dict(
                name=cache.name, count=num_deleted
            )

    class SendInvite(ModalMixin, InferOrgMixin, OrgPermsMixin, SmartFormView):
        class SentInviteForm(forms.Form):
            # set email field readonly when email provided
            def __init__(self, *args, **kwargs):
                super().__init__(*args, **kwargs)
                if self.initial.get("email"):
                    self.fields["email"].widget.attrs["readonly"] = True

            email = forms.EmailField(label=_("Invite people to your organization"), widget=InputWidget, required=True)
            user_group = forms.ChoiceField(
                choices=(("A", _("Administrators")), ("E", _("Editors")), ("V", _("Viewers")), ("S", _("Surveyors"))),
                required=True,
                initial="V",
                label=_("User group"),
                widget=SelectWidget,
            )

        form_class = SentInviteForm
        success_url = "@orgs.org_manage_accounts"
        fields = ("email", "user_group")

        def derive_initial(self):
            initial = super().derive_initial()
            org, invitation_id = self.request.user.get_org(), self.request.GET.get("id")
            invite = Invitation.objects.filter(org=org, id=invitation_id).first()
            if invite:
                initial["email"] = invite.email
                initial["user_group"] = invite.user_group
            return initial

        def form_valid(self, form):
            user = self.request.user
            org = user.get_org()
            email = form.cleaned_data.get("email")
            user_group = form.cleaned_data.get("user_group")

            # if they already have an invite, update it
            invites = Invitation.objects.filter(email=email, org=org).order_by("-pk")
            invitation = invites.first()

            if invitation:
                invites.exclude(pk=invitation.pk).delete()  # remove any old invites

                invitation.user_group = user_group
                invitation.is_active = True
                # generate new secret for this invitation
                invitation.secret = random_string(64)
                invitation.save()
            else:
                invitation = Invitation.create(org, self.request.user, email, user_group)

            invitation.send_invitation()

            return super().form_valid(form)


class TopUpCRUDL(SmartCRUDL):
    actions = ("list", "create", "read", "manage", "update")
    model = TopUp

    class Read(OrgPermsMixin, SmartReadView):
        def derive_queryset(self, **kwargs):  # pragma: needs cover
            query = TopUp.objects.filter(is_active=True, org=self.request.user.get_org())
            if settings.CREDITS_EXPIRATION:
                query = query.order_by("-expires_on")
            else:
                query = query.order_by("-created_on")
            return query

    class List(OrgPermsMixin, SmartListView):
        def derive_queryset(self, **kwargs):
            queryset = TopUp.objects.filter(is_active=True, org=self.request.user.get_org()).order_by("-expires_on")
            return queryset.annotate(
                credits_remaining=ExpressionWrapper(F("credits") - Sum(F("topupcredits__used")), IntegerField())
            )

        def get_context_data(self, **kwargs):
            context = super().get_context_data(**kwargs)
            context["org"] = self.request.user.get_org()

            if settings.CREDITS_EXPIRATION:
                context["credits_expiration"] = True

            now = timezone.now()
            context["now"] = now
            context["expiration_period"] = now + timedelta(days=30)

            # show our topups in a meaningful order
            topups = list(self.get_queryset())

            def compare(topup1, topup2):  # pragma: no cover

                if settings.CREDITS_EXPIRATION:
                    # non expired first
                    now = timezone.now()
                    if topup1.expires_on > now and topup2.expires_on <= now:
                        return -1
                    elif topup2.expires_on > now and topup1.expires_on <= now:
                        return 1

                # then push those without credits remaining to the bottom
                if topup1.credits_remaining is None:
                    topup1.credits_remaining = topup1.credits

                if topup2.credits_remaining is None:
                    topup2.credits_remaining = topup2.credits

                if topup1.credits_remaining and not topup2.credits_remaining:
                    return -1
                elif topup2.credits_remaining and not topup1.credits_remaining:
                    return 1

                if settings.CREDITS_EXPIRATION:
                    # sor the rest by their expiration date
                    if topup1.expires_on > topup2.expires_on:
                        return -1
                    elif topup1.expires_on < topup2.expires_on:
                        return 1

                # if we end up with the same expiration, show the oldest first
                return topup2.id - topup1.id

            topups.sort(key=cmp_to_key(compare))
            context["topups"] = topups
            return context

        def get_template_names(self):
            if "HTTP_X_FORMAX" in self.request.META:
                return ["orgs/topup_list_summary.haml"]
            else:
                return super().get_template_names()

    class Create(ComponentFormMixin, SmartCreateView):
        """
        This is only for root to be able to credit accounts.
        """

        fields = ("credits", "price", "comment")

        def get_success_url(self):
            return reverse("orgs.topup_manage") + ("?org=%d" % self.object.org.id)

        def save(self, obj):
            obj.org = Org.objects.get(pk=self.request.GET["org"])
            return TopUp.create(
                self.request.user, price=obj.price, credits=obj.credits, org=obj.org, comment=obj.comment
            )

        def post_save(self, obj):
            obj = super().post_save(obj)
            apply_topups_task.delay(obj.org.id)
            return obj

    class Update(ComponentFormMixin, SmartUpdateView):
        fields = ("is_active", "price", "credits", "expires_on")

        def get_success_url(self):
            return reverse("orgs.topup_manage") + ("?org=%d" % self.object.org.id)

        def post_save(self, obj):
            obj = super().post_save(obj)
            apply_topups_task.delay(obj.org.id)
            return obj

    class Manage(SmartListView):
        """
        This is only for root to be able to manage topups on an account
        """

        success_url = "@orgs.org_manage"
        fields = ("credits", "price", "comment", "created_on")
        if settings.CREDITS_EXPIRATION:
            fields = fields + ("expires_on",)
            default_order = "-expires_on"
        else:
            default_order = "-created_on"

        def lookup_field_link(self, context, field, obj):
            return reverse("orgs.topup_update", args=[obj.id])

        def get_price(self, obj):
            if obj.price:
                return "$%.2f" % (obj.price / 100.0)
            else:
                return "-"

        def get_credits(self, obj):
            return format(obj.credits, ",d")

        def get_context_data(self, **kwargs):
            context = super().get_context_data(**kwargs)
            for obj in context["object_list"]:
                obj.comment = obj.comment if obj.comment else "-"
            context["org"] = self.org
            return context

        def derive_queryset(self):
            self.org = Org.objects.get(pk=self.request.GET["org"])
            return self.org.topups.all()


class StripeHandler(View):  # pragma: no cover
    """
    Handles WebHook events from Stripe.  We are interested as to when invoices are
    charged by Stripe so we can send the user an invoice email.
    """

    @csrf_exempt
    def dispatch(self, *args, **kwargs):
        return super().dispatch(*args, **kwargs)

    def get(self, request, *args, **kwargs):
        return HttpResponse("ILLEGAL METHOD")

    def post(self, request, *args, **kwargs):
        import stripe
        from temba.orgs.models import Org, TopUp

        # stripe delivers a JSON payload
        stripe_data = json.loads(request.body)

        # but we can't trust just any response, so lets go look up this event
        stripe.api_key = get_stripe_credentials()[1]
        event = stripe.Event.retrieve(stripe_data["id"])

        if not event:
            return HttpResponse("Ignored, no event")

        if not event.livemode:
            return HttpResponse("Ignored, test event")

        # we only care about invoices being paid or failing
        if event.type == "charge.succeeded" or event.type == "charge.failed":
            charge = event.data.object
            charge_date = datetime.fromtimestamp(charge.created)
            description = charge.description
            amount = "$%s" % (Decimal(charge.amount) / Decimal(100)).quantize(Decimal(".01"))

            # look up our customer
            customer = stripe.Customer.retrieve(charge.customer)

            # and our org
            org = Org.objects.filter(stripe_customer=customer.id).first()
            if not org:
                return HttpResponse("Ignored, no org for customer")

            # look up the topup that matches this charge
            topup = TopUp.objects.filter(stripe_charge=charge.id).first()
            if topup and event.type == "charge.failed":
                topup.rollback()
                topup.save()

            # we know this org, trigger an event for a payment succeeding
            if org.administrators.all():
                if event.type == "charge_succeeded":
                    track = "temba.charge_succeeded"
                else:
                    track = "temba.charge_failed"

                context = dict(
                    description=description,
                    invoice_id=charge.id,
                    invoice_date=charge_date.strftime("%b %e, %Y"),
                    amount=amount,
                    org=org.name,
                )

                if getattr(charge, "card", None):
                    context["cc_last4"] = charge.card.last4
                    context["cc_type"] = charge.card.type
                    context["cc_name"] = charge.card.name

                else:
                    context["cc_type"] = "bitcoin"
                    context["cc_name"] = charge.source.bitcoin.address

                admin_email = org.administrators.all().first().email

                analytics.track(admin_email, track, context)
                return HttpResponse("Event '%s': %s" % (track, context))

        # empty response, 200 lets Stripe know we handled it
        return HttpResponse("Ignored, uninteresting event")<|MERGE_RESOLUTION|>--- conflicted
+++ resolved
@@ -2,7 +2,6 @@
 import logging
 import regex
 import smtplib
-
 from collections import OrderedDict, namedtuple
 from datetime import datetime, timedelta
 from decimal import Decimal
@@ -40,22 +39,15 @@
 from django.contrib.auth import authenticate, login, logout
 from django.contrib.auth.models import Group, User
 from django.contrib.auth.password_validation import validate_password
-<<<<<<< HEAD
+from django.contrib.auth.views import LoginView as AuthLoginView
 from django.core.files.base import ContentFile
-=======
-from django.contrib.auth.views import LoginView as AuthLoginView
->>>>>>> 98c4dcd4
 from django.core.exceptions import ValidationError
 from django.core.validators import validate_email
 from django.db import IntegrityError
 from django.db.models import ExpressionWrapper, F, IntegerField, Q, Sum
 from django.forms import Form
-<<<<<<< HEAD
 from django.http import HttpResponse, HttpResponseRedirect, JsonResponse, Http404
-=======
-from django.http import HttpResponse, HttpResponseRedirect, JsonResponse
 from django.shortcuts import resolve_url
->>>>>>> 98c4dcd4
 from django.urls import reverse, reverse_lazy
 from django.utils import timezone
 from django.utils.encoding import DjangoUnicodeDecodeError, force_text
@@ -89,7 +81,6 @@
 from temba.utils.timezones import TimeZoneFormField
 from temba.utils.views import ComponentFormMixin, NonAtomicMixin, RequireRecentAuthMixin
 
-<<<<<<< HEAD
 from .models import (
     GIFTCARDS,
     LOOKUPS,
@@ -98,10 +89,7 @@
     DEFAULT_INDEXES_FIELDS_PAYLOAD_GIFTCARDS,
     DEFAULT_INDEXES_FIELDS_PAYLOAD_LOOKUPS,
 )
-from .models import BackupToken, Invitation, Org, OrgCache, TopUp, UserSettings, get_stripe_credentials
-=======
-from .models import BackupToken, Invitation, Org, OrgCache, OrgRole, TopUp, get_stripe_credentials
->>>>>>> 98c4dcd4
+from .models import BackupToken, Invitation, Org, OrgCache, OrgRole, TopUp, UserSettings, get_stripe_credentials
 from .tasks import apply_topups_task
 
 # session key for storing a two-factor enabled user's id once we've checked their password
@@ -171,12 +159,8 @@
         if user.is_authenticated and not (user.is_superuser or user.is_staff):
             if not self.derive_org():
                 return HttpResponseRedirect(reverse("orgs.org_choose"))
-            self.has_permission_view_objects()
 
         return super().dispatch(request, *args, **kwargs)
-
-    def has_permission_view_objects(self):
-        pass
 
 
 class AnonMixin(OrgPermsMixin):
@@ -386,7 +370,194 @@
         fields = "__all__"
 
 
-<<<<<<< HEAD
+class LoginView(Login):
+    """
+    Overrides the smartmin login view to redirect users with 2FA enabled to a second verification view.
+    """
+
+    template_name = "orgs/login/login.haml"
+
+    def form_valid(self, form):
+        user = form.get_user()
+
+        if user.get_settings().two_factor_enabled:
+            self.request.session[TWO_FACTOR_USER_SESSION_KEY] = str(user.id)
+            self.request.session[TWO_FACTOR_STARTED_SESSION_KEY] = timezone.now().isoformat()
+
+            verify_url = reverse("users.two_factor_verify")
+            redirect_url = self.get_redirect_url()
+            if redirect_url:
+                verify_url += f"?{self.redirect_field_name}={urlquote(redirect_url)}"
+
+            return HttpResponseRedirect(verify_url)
+
+        user.record_auth()
+        return super().form_valid(form)
+
+
+class BaseTwoFactorView(AuthLoginView):
+    def dispatch(self, request, *args, **kwargs):
+        # redirect back to login view if user hasn't completed that yet
+        user = self.get_user()
+        if not user:
+            return HttpResponseRedirect(reverse("users.login"))
+
+        return super().dispatch(request, *args, **kwargs)
+
+    def get_user(self):
+        user_id = self.request.session.get(TWO_FACTOR_USER_SESSION_KEY)
+        started_on = self.request.session.get(TWO_FACTOR_STARTED_SESSION_KEY)
+        if user_id and started_on:
+            # only return user if two factor process was started recently
+            started_on = iso8601.parse_date(started_on)
+            if started_on >= timezone.now() - timedelta(seconds=TWO_FACTOR_LIMIT_SECONDS):
+                return User.objects.filter(id=user_id, is_active=True).first()
+        return None
+
+    def get_form_kwargs(self):
+        kwargs = super().get_form_kwargs()
+        kwargs["user"] = self.get_user()
+        return kwargs
+
+    def form_invalid(self, form):
+        user = self.get_user()
+
+        # apply the same limits on failed attempts that smartmin uses for regular logins
+        lockout_timeout = getattr(settings, "USER_LOCKOUT_TIMEOUT", 10)
+        failed_login_limit = getattr(settings, "USER_FAILED_LOGIN_LIMIT", 5)
+
+        FailedLogin.objects.create(username=user.username)
+
+        bad_interval = timezone.now() - timedelta(minutes=lockout_timeout)
+        failures = FailedLogin.objects.filter(username__iexact=user.username)
+
+        # if the failures reset after a period of time, then limit our query to that interval
+        if lockout_timeout > 0:
+            failures = failures.filter(failed_on__gt=bad_interval)
+
+        # if there are too many failed logins, take them to the failed page
+        if failures.count() >= failed_login_limit:
+            self.reset_user()
+
+            return HttpResponseRedirect(reverse("users.user_failed"))
+
+        return super().form_invalid(form)
+
+    def form_valid(self, form):
+        user = self.get_user()
+
+        # set the user as actually authenticated now
+        login(self.request, user)
+        user.record_auth()
+
+        # remove our session key so if the user comes back this page they'll get directed to the login view
+        self.reset_user()
+
+        # cleanup any failed logins
+        FailedLogin.objects.filter(username__iexact=user.username).delete()
+
+        return HttpResponseRedirect(self.get_success_url())
+
+    def reset_user(self):
+        self.request.session.pop(TWO_FACTOR_USER_SESSION_KEY, None)
+        self.request.session.pop(TWO_FACTOR_STARTED_SESSION_KEY, None)
+
+
+class TwoFactorVerifyView(BaseTwoFactorView):
+    """
+    View to let users with 2FA enabled verify their identity via an OTP from a device.
+    """
+
+    class Form(forms.Form):
+        otp = forms.CharField(max_length=6, required=True)
+
+        def __init__(self, request, user, *args, **kwargs):
+            self.user = user
+            super().__init__(*args, **kwargs)
+
+        def clean_otp(self):
+            data = self.cleaned_data["otp"]
+            if not self.user.verify_2fa(otp=data):
+                raise ValidationError(_("Incorrect OTP. Please try again."))
+            return data
+
+    form_class = Form
+    template_name = "orgs/login/two_factor_verify.haml"
+
+
+class TwoFactorBackupView(BaseTwoFactorView):
+    """
+    View to let users with 2FA enabled verify their identity using a backup token.
+    """
+
+    class Form(forms.Form):
+        token = forms.CharField(max_length=8, required=True)
+
+        def __init__(self, request, user, *args, **kwargs):
+            self.user = user
+            super().__init__(*args, **kwargs)
+
+        def clean_token(self):
+            data = self.cleaned_data["token"]
+            if not self.user.verify_2fa(backup_token=data):
+                raise ValidationError(_("Invalid backup token. Please try again."))
+            return data
+
+    form_class = Form
+    template_name = "orgs/login/two_factor_backup.haml"
+
+
+class ConfirmAccessView(Login):
+    """
+    Overrides the smartmin login view to provide a view for an already logged in user to re-authenticate.
+    """
+
+    class Form(forms.Form):
+        password = forms.CharField(
+            label=" ", widget=InputWidget(attrs={"placeholder": _("Password"), "password": True}), required=True
+        )
+
+        def __init__(self, request, *args, **kwargs):
+            super().__init__(*args, **kwargs)
+
+            self.user = request.user
+
+        def clean_password(self):
+            data = self.cleaned_data["password"]
+            if not self.user.check_password(data):
+                raise forms.ValidationError(_("Password incorrect."))
+            return data
+
+        def get_user(self):
+            return self.user
+
+    template_name = "orgs/login/confirm_access.haml"
+    form_class = Form
+
+    def dispatch(self, request, *args, **kwargs):
+        if not self.request.user.is_authenticated:
+            return HttpResponseRedirect(resolve_url(settings.LOGIN_URL))
+
+        return super().dispatch(request, *args, **kwargs)
+
+    def get_username(self, form):
+        return self.request.user.username
+
+    def form_valid(self, form):
+        form.get_user().record_auth()
+
+        return super().form_valid(form)
+
+
+class InferOrgMixin:
+    @classmethod
+    def derive_url_pattern(cls, path, action):
+        return r"^%s/%s/$" % (path, action)
+
+    def get_object(self, *args, **kwargs):
+        return self.request.user.get_org()
+
+
 class GiftcardsForm(forms.ModelForm):
     collection = forms.CharField(
         required=False,
@@ -430,194 +601,6 @@
     class Meta:
         model = Org
         fields = ("id", "collection", "remove", "index")
-=======
-class LoginView(Login):
-    """
-    Overrides the smartmin login view to redirect users with 2FA enabled to a second verification view.
-    """
-
-    template_name = "orgs/login/login.haml"
-
-    def form_valid(self, form):
-        user = form.get_user()
-
-        if user.get_settings().two_factor_enabled:
-            self.request.session[TWO_FACTOR_USER_SESSION_KEY] = str(user.id)
-            self.request.session[TWO_FACTOR_STARTED_SESSION_KEY] = timezone.now().isoformat()
-
-            verify_url = reverse("users.two_factor_verify")
-            redirect_url = self.get_redirect_url()
-            if redirect_url:
-                verify_url += f"?{self.redirect_field_name}={urlquote(redirect_url)}"
-
-            return HttpResponseRedirect(verify_url)
-
-        user.record_auth()
-        return super().form_valid(form)
-
-
-class BaseTwoFactorView(AuthLoginView):
-    def dispatch(self, request, *args, **kwargs):
-        # redirect back to login view if user hasn't completed that yet
-        user = self.get_user()
-        if not user:
-            return HttpResponseRedirect(reverse("users.login"))
-
-        return super().dispatch(request, *args, **kwargs)
-
-    def get_user(self):
-        user_id = self.request.session.get(TWO_FACTOR_USER_SESSION_KEY)
-        started_on = self.request.session.get(TWO_FACTOR_STARTED_SESSION_KEY)
-        if user_id and started_on:
-            # only return user if two factor process was started recently
-            started_on = iso8601.parse_date(started_on)
-            if started_on >= timezone.now() - timedelta(seconds=TWO_FACTOR_LIMIT_SECONDS):
-                return User.objects.filter(id=user_id, is_active=True).first()
-        return None
-
-    def get_form_kwargs(self):
-        kwargs = super().get_form_kwargs()
-        kwargs["user"] = self.get_user()
-        return kwargs
-
-    def form_invalid(self, form):
-        user = self.get_user()
-
-        # apply the same limits on failed attempts that smartmin uses for regular logins
-        lockout_timeout = getattr(settings, "USER_LOCKOUT_TIMEOUT", 10)
-        failed_login_limit = getattr(settings, "USER_FAILED_LOGIN_LIMIT", 5)
-
-        FailedLogin.objects.create(username=user.username)
-
-        bad_interval = timezone.now() - timedelta(minutes=lockout_timeout)
-        failures = FailedLogin.objects.filter(username__iexact=user.username)
-
-        # if the failures reset after a period of time, then limit our query to that interval
-        if lockout_timeout > 0:
-            failures = failures.filter(failed_on__gt=bad_interval)
-
-        # if there are too many failed logins, take them to the failed page
-        if failures.count() >= failed_login_limit:
-            self.reset_user()
-
-            return HttpResponseRedirect(reverse("users.user_failed"))
-
-        return super().form_invalid(form)
-
-    def form_valid(self, form):
-        user = self.get_user()
-
-        # set the user as actually authenticated now
-        login(self.request, user)
-        user.record_auth()
-
-        # remove our session key so if the user comes back this page they'll get directed to the login view
-        self.reset_user()
-
-        # cleanup any failed logins
-        FailedLogin.objects.filter(username__iexact=user.username).delete()
-
-        return HttpResponseRedirect(self.get_success_url())
-
-    def reset_user(self):
-        self.request.session.pop(TWO_FACTOR_USER_SESSION_KEY, None)
-        self.request.session.pop(TWO_FACTOR_STARTED_SESSION_KEY, None)
-
-
-class TwoFactorVerifyView(BaseTwoFactorView):
-    """
-    View to let users with 2FA enabled verify their identity via an OTP from a device.
-    """
-
-    class Form(forms.Form):
-        otp = forms.CharField(max_length=6, required=True)
-
-        def __init__(self, request, user, *args, **kwargs):
-            self.user = user
-            super().__init__(*args, **kwargs)
-
-        def clean_otp(self):
-            data = self.cleaned_data["otp"]
-            if not self.user.verify_2fa(otp=data):
-                raise ValidationError(_("Incorrect OTP. Please try again."))
-            return data
-
-    form_class = Form
-    template_name = "orgs/login/two_factor_verify.haml"
-
-
-class TwoFactorBackupView(BaseTwoFactorView):
-    """
-    View to let users with 2FA enabled verify their identity using a backup token.
-    """
-
-    class Form(forms.Form):
-        token = forms.CharField(max_length=8, required=True)
-
-        def __init__(self, request, user, *args, **kwargs):
-            self.user = user
-            super().__init__(*args, **kwargs)
-
-        def clean_token(self):
-            data = self.cleaned_data["token"]
-            if not self.user.verify_2fa(backup_token=data):
-                raise ValidationError(_("Invalid backup token. Please try again."))
-            return data
-
-    form_class = Form
-    template_name = "orgs/login/two_factor_backup.haml"
-
-
-class ConfirmAccessView(Login):
-    """
-    Overrides the smartmin login view to provide a view for an already logged in user to re-authenticate.
-    """
-
-    class Form(forms.Form):
-        password = forms.CharField(
-            label=" ", widget=InputWidget(attrs={"placeholder": _("Password"), "password": True}), required=True
-        )
-
-        def __init__(self, request, *args, **kwargs):
-            super().__init__(*args, **kwargs)
-
-            self.user = request.user
-
-        def clean_password(self):
-            data = self.cleaned_data["password"]
-            if not self.user.check_password(data):
-                raise forms.ValidationError(_("Password incorrect."))
-            return data
-
-        def get_user(self):
-            return self.user
-
-    template_name = "orgs/login/confirm_access.haml"
-    form_class = Form
-
-    def dispatch(self, request, *args, **kwargs):
-        if not self.request.user.is_authenticated:
-            return HttpResponseRedirect(resolve_url(settings.LOGIN_URL))
-
-        return super().dispatch(request, *args, **kwargs)
-
-    def get_username(self, form):
-        return self.request.user.username
-
-    def form_valid(self, form):
-        form.get_user().record_auth()
-
-        return super().form_valid(form)
-
-
-class InferOrgMixin:
-    @classmethod
-    def derive_url_pattern(cls, path, action):
-        return r"^%s/%s/$" % (path, action)
-
-    def get_object(self, *args, **kwargs):
-        return self.request.user.get_org()
->>>>>>> 98c4dcd4
 
 
 class UserCRUDL(SmartCRUDL):
@@ -1590,7 +1573,6 @@
 
         def derive_queryset(self, **kwargs):
             queryset = super().derive_queryset(**kwargs)
-            queryset = queryset.all()
 
             brands = self.request.branding.get("keys")
             if brands:
@@ -1990,11 +1972,7 @@
 
         def get_gear_links(self):
             links = []
-<<<<<<< HEAD
-            if self.request.user.get_org().pk != self.get_object().pk:
-=======
             if self.request.user.get_org().id != self.get_object().id:
->>>>>>> 98c4dcd4
                 links.append(dict(title=_("Workspaces"), style="button-light", href=reverse("orgs.org_sub_orgs")))
 
             links.append(dict(title=_("Home"), style="button-light", href=reverse("orgs.org_home")))
@@ -2328,11 +2306,147 @@
             # log the user in
             user = authenticate(username=user.username, password=self.form.cleaned_data["password"])
             login(self.request, user)
-<<<<<<< HEAD
-            if self.invitation.user_group == "A":
-                obj.administrators.add(user)
-                nested_orgs = obj.org_set.all()
-                if nested_orgs:
+
+            role = OrgRole.from_code(self.invitation.user_group) or OrgRole.VIEWER
+            obj.add_user(user, role)
+
+            nested_orgs = obj.org_set.all()
+            if role == OrgRole.ADMINISTRATOR and nested_orgs:
+                AdministratorModel = Org.administrators.through
+                AdministratorModel.objects.bulk_create(
+                    [
+                        AdministratorModel(org=nested_org, user=user)
+                        for nested_org in nested_orgs
+                        if user not in nested_org.administrators.all()
+                    ]
+                )
+
+            # make the invitation inactive
+            self.invitation.is_active = False
+            self.invitation.save()
+
+            return obj
+
+        def get_success_url(self):
+            if self.invitation.user_group == "S":
+                return reverse("orgs.org_surveyor")
+            return super().get_success_url()
+
+        @classmethod
+        def derive_url_pattern(cls, path, action):
+            return r"^%s/%s/(?P<secret>\w+)/$" % (path, action)
+
+        def get_invitation(self, **kwargs):
+            secret = self.kwargs.get("secret")
+            return Invitation.objects.filter(secret=secret, is_active=True).first()
+
+        def get_object(self, **kwargs):
+            invitation = self.get_invitation()
+            if invitation:
+                return invitation.org
+            return None  # pragma: needs cover
+
+        def derive_title(self):
+            org = self.get_object()
+            return _("Join %(name)s") % {"name": org.name}
+
+        def get_context_data(self, **kwargs):
+            context = super().get_context_data(**kwargs)
+
+            context["secret"] = self.kwargs.get("secret")
+            context["org"] = self.get_object()
+            invitation = self.get_invitation()
+            context["email"] = invitation.email
+
+            return context
+
+    class Join(SmartTemplateView):
+        title = _("Sign in with your account to accept the invitation")
+        permission = False
+
+        def pre_process(self, request, *args, **kwargs):
+            secret = self.kwargs.get("secret")
+
+            invite = self.get_invitation()
+            if invite:
+                has_user = User.objects.filter(username=invite.email).exists()
+                if has_user and invite.email == request.user.username:
+                    return HttpResponseRedirect(reverse("orgs.org_join_accept", args=[secret]))
+
+                logout(request)
+                if not has_user:
+                    return HttpResponseRedirect(reverse("orgs.org_create_login", args=[secret]))
+
+            else:
+                messages.info(
+                    request, _("Your invitation link has expired. Please contact your workspace administrator.")
+                )
+                return HttpResponseRedirect(reverse("users.user_login"))
+
+        def get_context_data(self, **kwargs):
+            context = super().get_context_data(**kwargs)
+
+            context["secret"] = self.kwargs.get("secret")
+            invitation = self.get_invitation()
+            context["email"] = invitation.email
+
+            return context
+
+        def get_invitation(self, **kwargs):  # pragma: needs cover
+            secret = self.kwargs.get("secret")
+            return Invitation.objects.filter(secret=secret, is_active=True).first()
+
+        @classmethod
+        def derive_url_pattern(cls, path, action):
+            return r"^%s/%s/(?P<secret>\w+)/$" % (path, action)
+
+    class JoinAccept(SmartUpdateView):
+        class JoinAcceptForm(forms.ModelForm):
+            class Meta:
+                model = Org
+                fields = ()
+
+        success_message = ""
+        title = ""
+        form_class = JoinAcceptForm
+        success_url = "@msgs.msg_inbox"
+        submit_button_name = _("Join")
+
+        def has_permission(self, request, *args, **kwargs):
+            return request.user.is_authenticated
+
+        def pre_process(self, request, *args, **kwargs):
+            org = self.get_object()
+            invitation = self.get_invitation()
+            if not (invitation and org):
+                messages.info(
+                    request, _("Your invitation link has expired. Please contact your workspace administrator.")
+                )
+                return HttpResponseRedirect(reverse("public.public_index"))
+
+            secret = self.kwargs.get("secret")
+
+            invitation_email = invitation.email
+            has_user = User.objects.filter(username=invitation_email).exists()
+            if has_user and invitation_email != request.user.username:
+                logout(request)
+                return HttpResponseRedirect(reverse("orgs.org_join", args=[secret]))
+
+            return None
+
+        def derive_title(self):  # pragma: needs cover
+            org = self.get_object()
+            return _("Join %(name)s") % {"name": org.name}
+
+        def save(self, org):  # pragma: needs cover
+            org = self.get_object()
+            self.invitation = self.get_invitation()
+            if org:
+                role = OrgRole.from_code(self.invitation.user_group) or OrgRole.VIEWER
+                org.add_user(self.request.user, role)
+
+                nested_orgs, user = org.org_set.all(), self.request.user
+                if role == OrgRole.ADMINISTRATOR and nested_orgs:
                     AdministratorModel = Org.administrators.through
                     AdministratorModel.objects.bulk_create(
                         [
@@ -2341,163 +2455,6 @@
                             if user not in nested_org.administrators.all()
                         ]
                     )
-            elif self.invitation.user_group == "E":  # pragma: needs cover
-                obj.editors.add(user)
-            elif self.invitation.user_group == "S":
-                obj.surveyors.add(user)
-            else:  # pragma: needs cover
-                obj.viewers.add(user)
-=======
-
-            role = OrgRole.from_code(self.invitation.user_group) or OrgRole.VIEWER
-            obj.add_user(user, role)
->>>>>>> 98c4dcd4
-
-            # make the invitation inactive
-            self.invitation.is_active = False
-            self.invitation.save()
-
-            return obj
-
-        def get_success_url(self):
-            if self.invitation.user_group == "S":
-                return reverse("orgs.org_surveyor")
-            return super().get_success_url()
-
-        @classmethod
-        def derive_url_pattern(cls, path, action):
-            return r"^%s/%s/(?P<secret>\w+)/$" % (path, action)
-
-        def get_invitation(self, **kwargs):
-            secret = self.kwargs.get("secret")
-            return Invitation.objects.filter(secret=secret, is_active=True).first()
-
-        def get_object(self, **kwargs):
-            invitation = self.get_invitation()
-            if invitation:
-                return invitation.org
-            return None  # pragma: needs cover
-
-        def derive_title(self):
-            org = self.get_object()
-            return _("Join %(name)s") % {"name": org.name}
-
-        def get_context_data(self, **kwargs):
-            context = super().get_context_data(**kwargs)
-
-            context["secret"] = self.kwargs.get("secret")
-            context["org"] = self.get_object()
-            invitation = self.get_invitation()
-            context["email"] = invitation.email
-
-            return context
-
-    class Join(SmartTemplateView):
-        title = _("Sign in with your account to accept the invitation")
-        permission = False
-
-        def pre_process(self, request, *args, **kwargs):
-            secret = self.kwargs.get("secret")
-
-            invite = self.get_invitation()
-            if invite:
-                has_user = User.objects.filter(username=invite.email).exists()
-                if has_user and invite.email == request.user.username:
-                    return HttpResponseRedirect(reverse("orgs.org_join_accept", args=[secret]))
-
-                logout(request)
-                if not has_user:
-                    return HttpResponseRedirect(reverse("orgs.org_create_login", args=[secret]))
-
-            else:
-                messages.info(
-                    request, _("Your invitation link has expired. Please contact your workspace administrator.")
-                )
-                return HttpResponseRedirect(reverse("users.user_login"))
-
-        def get_context_data(self, **kwargs):
-            context = super().get_context_data(**kwargs)
-
-            context["secret"] = self.kwargs.get("secret")
-            invitation = self.get_invitation()
-            context["email"] = invitation.email
-
-            return context
-
-        def get_invitation(self, **kwargs):  # pragma: needs cover
-            secret = self.kwargs.get("secret")
-            return Invitation.objects.filter(secret=secret, is_active=True).first()
-
-        @classmethod
-        def derive_url_pattern(cls, path, action):
-            return r"^%s/%s/(?P<secret>\w+)/$" % (path, action)
-
-    class JoinAccept(SmartUpdateView):
-        class JoinAcceptForm(forms.ModelForm):
-            class Meta:
-                model = Org
-                fields = ()
-
-        success_message = ""
-        title = ""
-        form_class = JoinAcceptForm
-        success_url = "@msgs.msg_inbox"
-        submit_button_name = _("Join")
-
-        def has_permission(self, request, *args, **kwargs):
-            return request.user.is_authenticated
-
-        def pre_process(self, request, *args, **kwargs):
-            org = self.get_object()
-            invitation = self.get_invitation()
-            if not (invitation and org):
-                messages.info(
-                    request, _("Your invitation link has expired. Please contact your workspace administrator.")
-                )
-                return HttpResponseRedirect(reverse("public.public_index"))
-
-            secret = self.kwargs.get("secret")
-
-            invitation_email = invitation.email
-            has_user = User.objects.filter(username=invitation_email).exists()
-            if has_user and invitation_email != request.user.username:
-                logout(request)
-                return HttpResponseRedirect(reverse("orgs.org_join", args=[secret]))
-
-            return None
-
-        def derive_title(self):  # pragma: needs cover
-            org = self.get_object()
-            return _("Join %(name)s") % {"name": org.name}
-
-        def save(self, org):  # pragma: needs cover
-            org = self.get_object()
-            self.invitation = self.get_invitation()
-            if org:
-<<<<<<< HEAD
-                if self.invitation.user_group == "A":
-                    user = self.request.user
-                    org.administrators.add(user)
-                    nested_orgs = org.org_set.all()
-                    if nested_orgs:
-                        AdministratorModel = Org.administrators.through
-                        AdministratorModel.objects.bulk_create(
-                            [
-                                AdministratorModel(org=nested_org, user=user)
-                                for nested_org in nested_orgs
-                                if user not in nested_org.administrators.all()
-                            ]
-                        )
-                elif self.invitation.user_group == "E":
-                    org.editors.add(self.request.user)
-                elif self.invitation.user_group == "S":
-                    org.surveyors.add(self.request.user)
-                else:
-                    org.viewers.add(self.request.user)
-=======
-                role = OrgRole.from_code(self.invitation.user_group) or OrgRole.VIEWER
-                org.add_user(self.request.user, role)
->>>>>>> 98c4dcd4
 
                 # make the invitation inactive
                 self.invitation.is_active = False
