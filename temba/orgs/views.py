import itertools
import logging
<<<<<<< HEAD
import regex
import smtplib
from collections import OrderedDict, namedtuple
=======
import random
import smtplib
import string
from collections import OrderedDict
>>>>>>> 1c0bd9d5
from datetime import datetime, timedelta
from decimal import Decimal
from email.utils import parseaddr
from functools import cmp_to_key
from urllib.parse import parse_qs, unquote, urlparse
from uuid import uuid4

import iso8601
import pyotp
import pytz
import requests
from django.core.paginator import Paginator
from django.utils.functional import cached_property
from packaging.version import Version
<<<<<<< HEAD
from rest_framework.views import APIView
from smartmin.users.models import FailedLogin
=======
from smartmin.users.models import FailedLogin, RecoveryToken
>>>>>>> 1c0bd9d5
from smartmin.users.views import Login
from smartmin.views import (
    SmartCreateView,
    SmartCRUDL,
    SmartDeleteView,
    SmartFormView,
    SmartListView,
    SmartModelActionView,
    SmartModelFormView,
    SmartReadView,
    SmartTemplateView,
    SmartUpdateView,
)
from twilio.rest import Client

from django import forms
from django.conf import settings
from django.contrib import messages
from django.contrib.auth import authenticate, login, logout
from django.contrib.auth.models import Group, User
from django.contrib.auth.password_validation import validate_password
from django.contrib.auth.views import LoginView as AuthLoginView
from django.core.files.base import ContentFile
from django.core.exceptions import ValidationError
from django.core.validators import validate_email
from django.db import IntegrityError
from django.db.models import ExpressionWrapper, F, IntegerField, Q, Sum
from django.forms import Form
from django.http import HttpResponse, HttpResponseRedirect, JsonResponse, Http404
from django.shortcuts import resolve_url
from django.urls import reverse, reverse_lazy
from django.utils import timezone
from django.utils.encoding import DjangoUnicodeDecodeError, force_text
from django.utils.html import escape
from django.utils.http import urlquote
from django.utils.safestring import mark_safe
from django.utils.text import slugify
from django.utils.translation import ugettext_lazy as _
from django.views.decorators.csrf import csrf_exempt
from django.views.generic import View

from temba.api.models import APIToken, Resthook
from temba.campaigns.models import Campaign
from temba.channels.models import Channel
from temba.contacts.models import ContactGroupCount
from temba.flows.models import Flow
from temba.links.models import Link
from temba.triggers.models import Trigger
from temba.formax import FormaxMixin
from temba.utils import analytics, get_anonymous_user, json, languages, str_to_bool
from temba.utils.email import is_valid_address, send_template_email
from temba.utils.fields import (
    ArbitraryJsonChoiceField,
    CheckboxWidget,
    InputWidget,
    SelectMultipleWidget,
    SelectWidget,
    TembaChoiceField,
)
from temba.utils.http import http_headers
from temba.utils.timezones import TimeZoneFormField
from temba.utils.views import ComponentFormMixin, NonAtomicMixin, RequireRecentAuthMixin

<<<<<<< HEAD
from .models import (
    GIFTCARDS,
    LOOKUPS,
    DEFAULT_FIELDS_PAYLOAD_GIFTCARDS,
    DEFAULT_FIELDS_PAYLOAD_LOOKUPS,
    DEFAULT_INDEXES_FIELDS_PAYLOAD_GIFTCARDS,
    DEFAULT_INDEXES_FIELDS_PAYLOAD_LOOKUPS,
)
from .models import BackupToken, Invitation, Org, OrgCache, OrgRole, TopUp, get_stripe_credentials
=======
from .models import BackupToken, IntegrationType, Invitation, Org, OrgCache, OrgRole, TopUp, get_stripe_credentials
>>>>>>> 1c0bd9d5
from .tasks import apply_topups_task

# session key for storing a two-factor enabled user's id once we've checked their password
from ..utils.text import random_string

TWO_FACTOR_USER_SESSION_KEY = "_two_factor_user_id"
TWO_FACTOR_STARTED_SESSION_KEY = "_two_factor_started_on"
TWO_FACTOR_LIMIT_SECONDS = 5 * 60


def check_login(request):
    """
    Simple view that checks whether we actually need to log in.  This is needed on the live site
    because we serve the main page as http:// but the logged in pages as https:// and only store
    the cookies on the SSL connection.  This view will be called in https:// land where we will
    check whether we are logged in, if so then we will redirect to the LOGIN_URL, otherwise we take
    them to the normal user login page
    """
    if request.user.is_authenticated:
        return HttpResponseRedirect(settings.LOGIN_REDIRECT_URL)
    else:
        return HttpResponseRedirect(settings.LOGIN_URL)


class OrgPermsMixin:
    """
    Get the organisation and the user within the inheriting view so that it be come easy to decide
    whether this user has a certain permission for that particular organization to perform the view's actions
    """

    def get_user(self):
        return self.request.user

    def derive_org(self):
        org = None
        if not self.get_user().is_anonymous:
            org = self.get_user().get_org()
        return org

    def has_org_perm(self, permission):
        if self.org:
            return self.get_user().has_org_perm(self.org, permission)
        return False

    def has_permission(self, request, *args, **kwargs):
        """
        Figures out if the current user has permissions for this view.
        """
        self.kwargs = kwargs
        self.args = args
        self.request = request
        self.org = self.derive_org()

        if self.get_user().is_superuser:
            return True

        if self.get_user().is_anonymous:
            return False

        if self.get_user().has_perm(self.permission):  # pragma: needs cover
            return True

        return self.has_org_perm(self.permission)

    def dispatch(self, request, *args, **kwargs):

        # non admin authenticated users without orgs get the org chooser
        user = self.get_user()
        if user.is_authenticated and not (user.is_superuser or user.is_staff):
            if not self.derive_org():
                return HttpResponseRedirect(reverse("orgs.org_choose"))

        return super().dispatch(request, *args, **kwargs)


class OrgFilterMixin:
    """
    Simple mixin to filter a view's queryset by the user's org
    """

    def derive_queryset(self, *args, **kwargs):
        queryset = super().derive_queryset(*args, **kwargs)

        if not self.request.user.is_authenticated:
            return queryset.none()  # pragma: no cover
        else:
            return queryset.filter(org=self.request.user.get_org())


class AnonMixin(OrgPermsMixin):
    """
    Mixin that makes sure that anonymous orgs cannot add channels (have no permission if anon)
    """

    def has_permission(self, request, *args, **kwargs):
        org = self.derive_org()

        # can this user break anonymity? then we are fine
        if self.get_user().has_perm("contacts.contact_break_anon"):
            return True

        # otherwise if this org is anon, no go
        if not org or org.is_anon:
            return False
        else:
            return super().has_permission(request, *args, **kwargs)


class OrgObjPermsMixin(OrgPermsMixin):
    def get_object_org(self):
        return self.get_object().org

    def has_org_perm(self, codename):
        has_org_perm = super().has_org_perm(codename)

        if has_org_perm:
            user = self.get_user()
            return user.get_org() == self.get_object_org()

        return False

    def has_permission(self, request, *args, **kwargs):
        has_perm = super().has_permission(request, *args, **kwargs)

        if has_perm:
            user = self.get_user()

            # user has global permission
            if user.has_perm(self.permission):
                return True

            return user.get_org() == self.get_object_org()

        return False


class ModalMixin(SmartFormView):
    def get_context_data(self, **kwargs):
        context = super().get_context_data(**kwargs)

        if "HTTP_X_PJAX" in self.request.META and "HTTP_X_FORMAX" not in self.request.META:  # pragma: no cover
            context["base_template"] = "smartmin/modal.html"
        if "success_url" in kwargs:  # pragma: no cover
            context["success_url"] = kwargs["success_url"]

        pairs = [urlquote(k) + "=" + urlquote(v) for k, v in self.request.GET.items() if k != "_"]
        context["action_url"] = self.request.path + "?" + ("&".join(pairs))

        return context

    def render_modal_response(self, form=None):
        response = self.render_to_response(
            self.get_context_data(
                form=form,
                success_url=self.get_success_url(),
                success_script=getattr(self, "success_script", None),
            )
        )
        response["Temba-Success"] = self.get_success_url()
        return response

    def form_valid(self, form):
        if isinstance(form, forms.ModelForm):
            self.object = form.save(commit=False)

        try:
            if isinstance(self, SmartModelFormView):
                self.object = self.pre_save(self.object)
                self.save(self.object)
                self.object = self.post_save(self.object)

            elif isinstance(self, SmartModelActionView):
                self.execute_action()

            messages.success(self.request, self.derive_success_message())

            if "HTTP_X_PJAX" not in self.request.META:
                return HttpResponseRedirect(self.get_success_url())
            else:  # pragma: no cover
                return self.render_modal_response(form)

        except (IntegrityError, ValueError, ValidationError) as e:
            message = getattr(e, "message", str(e).capitalize())
            self.form.add_error(None, message)
            return self.render_to_response(self.get_context_data(form=form))


class IntegrationViewMixin(OrgPermsMixin):
    permission = "orgs.org_manage_integrations"
    integration_type = None

    def __init__(self, integration_type):
        self.integration_type = integration_type
        super().__init__()

    def get_context_data(self, **kwargs):
        context = super().get_context_data(**kwargs)
        context["integration_type"] = self.integration_type
        context["integration_connected"] = self.integration_type.is_connected(self.request.user.get_org())
        return context


class IntegrationFormaxView(IntegrationViewMixin, ComponentFormMixin, SmartFormView):
    class Form(forms.Form):
        def __init__(self, request, integration_type, **kwargs):
            self.request = request
            self.channel_type = integration_type
            super().__init__(**kwargs)

    success_url = "@orgs.org_home"

    def get_form_kwargs(self):
        kwargs = super().get_form_kwargs()
        kwargs["request"] = self.request
        kwargs["integration_type"] = self.integration_type
        return kwargs

    def form_valid(self, form):
        response = self.render_to_response(self.get_context_data(form=form))
        response["REDIRECT"] = self.get_success_url()
        return response


class DependencyUsagesModal(OrgObjPermsMixin, SmartReadView):
    """
    Base view for usage modals of flow dependencies
    """

    slug_url_kwarg = "uuid"
    template_name = "orgs/dependency_usages_modal.haml"

    def get_context_data(self, **kwargs):
        context = super().get_context_data(**kwargs)
        context["dependents"] = [qs for qs in self.object.get_dependents().values() if qs.exists()]
        return context


class DependencyDeleteModal(ModalMixin, OrgObjPermsMixin, SmartDeleteView):
    """
    Base view for delete modals of flow dependencies
    """

    slug_url_kwarg = "uuid"
    fields = ("uuid",)
    success_message = ""
    submit_button_name = _("Delete")
    template_name = "orgs/dependency_delete_modal.haml"

    def get_context_data(self, **kwargs):
        context = super().get_context_data(**kwargs)

        # lookup dependent flows for this object
        context["dep_flows"] = self.get_object().dependent_flows.only("uuid", "name").order_by("name")
        return context

    def post(self, request, *args, **kwargs):
        obj = self.get_object()
        obj.release(request.user)

        messages.info(request, self.derive_success_message())
        response = HttpResponse()
        response["Temba-Success"] = self.get_success_url()
        return response


class OrgSignupForm(forms.ModelForm):
    """
    Signup for new organizations
    """

    first_name = forms.CharField(
        max_length=User._meta.get_field("first_name").max_length,
        widget=InputWidget(attrs={"widget_only": True, "placeholder": _("First name")}),
    )
    last_name = forms.CharField(
        max_length=User._meta.get_field("last_name").max_length,
        widget=InputWidget(attrs={"widget_only": True, "placeholder": _("Last name")}),
    )
    email = forms.EmailField(
        max_length=User._meta.get_field("username").max_length,
        widget=InputWidget(attrs={"widget_only": True, "placeholder": _("name@domain.com")}),
    )

    timezone = TimeZoneFormField(help_text=_("The timezone for your workspace"), widget=forms.widgets.HiddenInput())

    password = forms.CharField(
        widget=InputWidget(attrs={"hide_label": True, "password": True, "placeholder": _("Password")}),
        validators=[validate_password],
        help_text=_("At least eight characters or more"),
    )

    name = forms.CharField(
        label=_("Workspace"),
        help_text=_("A workspace is usually the name of a company or project"),
        widget=InputWidget(attrs={"widget_only": False, "placeholder": _("My Company, Inc.")}),
    )

    def __init__(self, *args, **kwargs):
        if "branding" in kwargs:
            del kwargs["branding"]

        super().__init__(*args, **kwargs)

    def clean_email(self):
        email = self.cleaned_data["email"]
        if email:
            if User.objects.filter(username__iexact=email):
                raise forms.ValidationError(_("That email address is already used"))

        return email.lower()

    class Meta:
        model = Org
        fields = "__all__"


class OrgGrantForm(forms.ModelForm):
    first_name = forms.CharField(
        help_text=_("The first name of the workspace administrator"),
        max_length=User._meta.get_field("first_name").max_length,
    )
    last_name = forms.CharField(
        help_text=_("Your last name of the workspace administrator"),
        max_length=User._meta.get_field("last_name").max_length,
    )
    email = forms.EmailField(
        help_text=_("Their email address"), max_length=User._meta.get_field("username").max_length
    )
    timezone = TimeZoneFormField(help_text=_("The timezone for the workspace"))
    password = forms.CharField(
        widget=forms.PasswordInput,
        required=False,
        help_text=_("Their password, at least eight letters please. (leave blank for existing login)"),
    )
    name = forms.CharField(label=_("Workspace"), help_text=_("The name of the new workspace"))
    credits = forms.ChoiceField(choices=(), help_text=_("The initial number of credits granted to this workspace"))

    def __init__(self, *args, **kwargs):
        branding = kwargs["branding"]
        del kwargs["branding"]

        super().__init__(*args, **kwargs)

        welcome_packs = branding["welcome_packs"]

        choices = []
        for pack in welcome_packs:
            choices.append((str(pack["size"]), "%d - %s" % (pack["size"], pack["name"])))

        self.fields["credits"].choices = choices

    def clean(self):
        data = self.cleaned_data

        email = data.get("email", None)
        password = data.get("password", None)

        # for granting new accounts, either the email maps to an existing user (and their existing password is used)
        # or both email and password must be included
        if email:
            user = User.objects.filter(username__iexact=email).first()
            if user:
                if password:
                    raise ValidationError(_("Login already exists, please do not include password."))
            else:
                if not password:
                    raise ValidationError(_("Password required for new login."))

                validate_password(password)

        return data

    class Meta:
        model = Org
        fields = "__all__"


class LoginView(Login):
    """
    Overrides the smartmin login view to redirect users with 2FA enabled to a second verification view.
    """

    template_name = "orgs/login/login.haml"

    def form_valid(self, form):
        user = form.get_user()

        if user.get_settings().two_factor_enabled:
            self.request.session[TWO_FACTOR_USER_SESSION_KEY] = str(user.id)
            self.request.session[TWO_FACTOR_STARTED_SESSION_KEY] = timezone.now().isoformat()

            verify_url = reverse("users.two_factor_verify")
            redirect_url = self.get_redirect_url()
            if redirect_url:
                verify_url += f"?{self.redirect_field_name}={urlquote(redirect_url)}"

            return HttpResponseRedirect(verify_url)

        user.record_auth()
        return super().form_valid(form)


class BaseTwoFactorView(AuthLoginView):
    def dispatch(self, request, *args, **kwargs):
        # redirect back to login view if user hasn't completed that yet
        user = self.get_user()
        if not user:
            return HttpResponseRedirect(reverse("users.login"))

        return super().dispatch(request, *args, **kwargs)

    def get_user(self):
        user_id = self.request.session.get(TWO_FACTOR_USER_SESSION_KEY)
        started_on = self.request.session.get(TWO_FACTOR_STARTED_SESSION_KEY)
        if user_id and started_on:
            # only return user if two factor process was started recently
            started_on = iso8601.parse_date(started_on)
            if started_on >= timezone.now() - timedelta(seconds=TWO_FACTOR_LIMIT_SECONDS):
                return User.objects.filter(id=user_id, is_active=True).first()
        return None

    def get_form_kwargs(self):
        kwargs = super().get_form_kwargs()
        kwargs["user"] = self.get_user()
        return kwargs

    def form_invalid(self, form):
        user = self.get_user()

        # apply the same limits on failed attempts that smartmin uses for regular logins
        lockout_timeout = getattr(settings, "USER_LOCKOUT_TIMEOUT", 10)
        failed_login_limit = getattr(settings, "USER_FAILED_LOGIN_LIMIT", 5)

        FailedLogin.objects.create(username=user.username)

        bad_interval = timezone.now() - timedelta(minutes=lockout_timeout)
        failures = FailedLogin.objects.filter(username__iexact=user.username)

        # if the failures reset after a period of time, then limit our query to that interval
        if lockout_timeout > 0:
            failures = failures.filter(failed_on__gt=bad_interval)

        # if there are too many failed logins, take them to the failed page
        if failures.count() >= failed_login_limit:
            self.reset_user()

            return HttpResponseRedirect(reverse("users.user_failed"))

        return super().form_invalid(form)

    def form_valid(self, form):
        user = self.get_user()

        # set the user as actually authenticated now
        login(self.request, user)
        user.record_auth()

        # remove our session key so if the user comes back this page they'll get directed to the login view
        self.reset_user()

        # cleanup any failed logins
        FailedLogin.objects.filter(username__iexact=user.username).delete()

        return HttpResponseRedirect(self.get_success_url())

    def reset_user(self):
        self.request.session.pop(TWO_FACTOR_USER_SESSION_KEY, None)
        self.request.session.pop(TWO_FACTOR_STARTED_SESSION_KEY, None)


class TwoFactorVerifyView(BaseTwoFactorView):
    """
    View to let users with 2FA enabled verify their identity via an OTP from a device.
    """

    class Form(forms.Form):
        otp = forms.CharField(max_length=6, required=True)

        def __init__(self, request, user, *args, **kwargs):
            self.user = user
            super().__init__(*args, **kwargs)

        def clean_otp(self):
            data = self.cleaned_data["otp"]
            if not self.user.verify_2fa(otp=data):
                raise ValidationError(_("Incorrect OTP. Please try again."))
            return data

    form_class = Form
    template_name = "orgs/login/two_factor_verify.haml"


class TwoFactorBackupView(BaseTwoFactorView):
    """
    View to let users with 2FA enabled verify their identity using a backup token.
    """

    class Form(forms.Form):
        token = forms.CharField(max_length=8, required=True)

        def __init__(self, request, user, *args, **kwargs):
            self.user = user
            super().__init__(*args, **kwargs)

        def clean_token(self):
            data = self.cleaned_data["token"]
            if not self.user.verify_2fa(backup_token=data):
                raise ValidationError(_("Invalid backup token. Please try again."))
            return data

    form_class = Form
    template_name = "orgs/login/two_factor_backup.haml"


class ConfirmAccessView(Login):
    """
    Overrides the smartmin login view to provide a view for an already logged in user to re-authenticate.
    """

    class Form(forms.Form):
        password = forms.CharField(
            label=" ", widget=InputWidget(attrs={"placeholder": _("Password"), "password": True}), required=True
        )

        def __init__(self, request, *args, **kwargs):
            super().__init__(*args, **kwargs)

            self.user = request.user

        def clean_password(self):
            data = self.cleaned_data["password"]
            if not self.user.check_password(data):
                raise forms.ValidationError(_("Password incorrect."))
            return data

        def get_user(self):
            return self.user

    template_name = "orgs/login/confirm_access.haml"
    form_class = Form

    def dispatch(self, request, *args, **kwargs):
        if not self.request.user.is_authenticated:
            return HttpResponseRedirect(resolve_url(settings.LOGIN_URL))

        return super().dispatch(request, *args, **kwargs)

    def get_username(self, form):
        return self.request.user.username

    def form_valid(self, form):
        form.get_user().record_auth()

        return super().form_valid(form)


class InferOrgMixin:
    @classmethod
    def derive_url_pattern(cls, path, action):
        return r"^%s/%s/$" % (path, action)

    def get_object(self, *args, **kwargs):
        return self.request.user.get_org()


class GiftcardsForm(forms.ModelForm):
    collection = forms.CharField(
        required=False,
        label=_("New Collection"),
        max_length=30,
        help_text="Enter a name for your collection. ex: my gifts, new lookup table",
        widget=InputWidget,
    )
    remove = forms.CharField(widget=forms.HiddenInput, max_length=6, required=False)
    index = forms.CharField(widget=forms.HiddenInput, max_length=10, required=False)

    def add_collection_fields(self, collection_type):
        collections = []

        for collection in self.instance.get_collections(collection_type=collection_type):
            collections.append(dict(collection=collection))

        self.fields = OrderedDict(self.fields.items())
        return collections

    def clean_collection(self):
        new_collection = self.data.get("collection")
        is_removing = self.data.get("remove", "false") == "true"

        if not is_removing and (not new_collection or new_collection.isspace()):
            raise ValidationError(_("This field is required"))

        if not is_removing and not regex.match(r"^[A-Za-z0-9_\- ]+$", new_collection, regex.V0):
            raise ValidationError(
                _(
                    "Please make sure the collection name only contains "
                    "alphanumeric characters [0-9a-zA-Z], spaces, underscores and hyphens"
                )
            )

        if new_collection in self.instance.get_collections(collection_type=OrgCRUDL.Giftcards.collection_type):
            raise ValidationError("This collection name has already been used")

        return new_collection[:30] if new_collection else None

    class Meta:
        model = Org
        fields = ("id", "collection", "remove", "index")


class UserCRUDL(SmartCRUDL):
    model = User
    actions = ("list", "edit", "delete", "forget", "two_factor_enable", "two_factor_disable", "two_factor_tokens")

    class List(SmartListView):
        fields = ("username", "orgs", "date_joined")
        link_fields = ("username",)
        ordering = ("-date_joined",)
        search_fields = ("username__icontains", "first_name__icontains", "last_name__icontains")
        template_name = "smartmin/users/user_list.haml"

        def get_username(self, user):
            return mark_safe(f"<a href='{reverse('users.user_update', args=(user.id,))}'>{user.username}</a>")

        def get_orgs(self, user):
            orgs = user.get_user_orgs()[0:6]

            more = ""
            if len(orgs) > 5:
                more = ", ..."
                orgs = orgs[0:5]
            org_links = ", ".join(
                [f"<a href='{reverse('orgs.org_update', args=[org.id])}'>{escape(org.name)}</a>" for org in orgs]
            )
            return mark_safe(f"{org_links}{more}")

        def derive_queryset(self, **kwargs):
            return super().derive_queryset(**kwargs).filter(is_active=True).exclude(id=get_anonymous_user().id)

    class Delete(SmartUpdateView):
        class DeleteForm(forms.ModelForm):
            delete = forms.BooleanField()

            class Meta:
                model = User
                fields = ("delete",)

        form_class = DeleteForm
        permission = "auth.user_update"

        def form_valid(self, form):
            user = self.get_object()
            username = user.username

            brand = self.request.branding.get("brand")
            user.release(self.request.user, brand=brand)

            messages.success(self.request, _(f"Deleted user {username}"))
            return HttpResponseRedirect(reverse("orgs.user_list", args=()))

    class Forget(SmartFormView):
        class ForgetForm(forms.Form):
            email = forms.EmailField(required=True, label=_("Your Email"), widget=InputWidget())

            def clean_email(self):
                email = self.cleaned_data["email"].lower().strip()
                return email

        title = _("Password Recovery")
        form_class = ForgetForm
        permission = None
        success_message = _("An Email has been sent to your account with further instructions.")
        success_url = "@users.user_login"
        fields = ("email",)

        def form_valid(self, form):

            email = form.cleaned_data["email"]
            user = User.objects.filter(email__iexact=email).first()

            if user:
                subject = _("Password Recovery Request")
                template = "orgs/email/user_forget"

                token = "".join(random.choice(string.ascii_uppercase + string.digits) for x in range(32))
                RecoveryToken.objects.create(token=token, user=user)
                FailedLogin.objects.filter(username__iexact=user.username).delete()

                context = dict(user=user, path=f'{reverse("users.user_recover", args=[token])}')
                send_template_email(email, subject, template, context, self.request.branding)

            else:
                # No user, check if we have an invite for the email and resend that
                existing_invite = Invitation.objects.filter(is_active=True, email__iexact=email).first()
                if existing_invite:
                    existing_invite.send()

            return super().form_valid(form)

    class Edit(SmartUpdateView):
        class EditForm(forms.ModelForm):
            first_name = forms.CharField(
                label=_("First Name"), widget=InputWidget(attrs={"placeholder": _("Required")})
            )
            last_name = forms.CharField(label=_("Last Name"), widget=InputWidget(attrs={"placeholder": _("Required")}))
            email = forms.EmailField(required=True, label=_("Email"), widget=InputWidget())
            current_password = forms.CharField(
                required=False,
                label=_("Current Password"),
                widget=InputWidget({"widget_only": True, "placeholder": _("Password Required"), "password": True}),
            )
            new_password = forms.CharField(
                required=False,
                label=_("New Password"),
                widget=InputWidget(attrs={"placeholder": _("Optional"), "password": True}),
            )
            language = forms.ChoiceField(
                choices=settings.LANGUAGES, required=True, label=_("Website Language"), widget=SelectWidget()
            )

            def clean_new_password(self):
                password = self.cleaned_data["new_password"]
                if password and not len(password) >= 8:
                    raise forms.ValidationError(_("Passwords must have at least 8 letters."))
                return password

            def clean_current_password(self):
                user = self.instance
                password = self.cleaned_data.get("current_password", None)

                # password is required to change your email address or set a new password
                if self.data.get("new_password", None) or self.data.get("email", None) != user.email:
                    if not user.check_password(password):
                        raise forms.ValidationError(_("Please enter your password to save changes."))

                return password

            def clean_email(self):
                user = self.instance
                email = self.cleaned_data["email"].lower()

                if User.objects.filter(username=email).exclude(pk=user.pk):
                    raise forms.ValidationError(_("Sorry, that email address is already taken."))

                return email

            class Meta:
                model = User
                fields = ("first_name", "last_name", "email", "current_password", "new_password", "language")

        form_class = EditForm
        permission = "orgs.org_profile"
        success_message = ""

        @classmethod
        def derive_url_pattern(cls, path, action):
            return r"^%s/%s/$" % (path, action)

        def get_object(self, *args, **kwargs):
            return self.request.user

        def derive_initial(self):
            initial = super().derive_initial()
            user_settings = self.get_object().get_settings()
            initial["language"] = user_settings.language
            return initial

        def pre_save(self, obj):
            obj = super().pre_save(obj)

            # keep our username and email in sync
            obj.username = obj.email

            if self.form.cleaned_data["new_password"]:
                obj.set_password(self.form.cleaned_data["new_password"])

            return obj

        def post_save(self, obj):
            # save the user settings as well
            obj = super().post_save(obj)
            user_settings = obj.get_settings()
            user_settings.language = self.form.cleaned_data["language"]
            user_settings.save()
            return obj

        def has_permission(self, request, *args, **kwargs):
            user = self.request.user

            if user.is_anonymous:
                return False

            org = user.get_org()

            if org:
                if not user.is_authenticated:  # pragma: needs cover
                    return False

                if org.has_user(user):
                    return True

            return False  # pragma: needs cover

    class TwoFactorEnable(ComponentFormMixin, InferOrgMixin, OrgPermsMixin, SmartFormView):
        class Form(forms.Form):
            otp = forms.CharField(
                label="The generated OTP",
                widget=InputWidget(attrs={"placeholder": _("6-digit code")}),
                max_length=6,
                required=True,
            )
            password = forms.CharField(
                label="Your current login password",
                widget=InputWidget(attrs={"placeholder": _("Current password"), "password": True}),
                required=True,
            )

            def __init__(self, user, *args, **kwargs):
                super().__init__(*args, **kwargs)

                self.user = user

            def clean_otp(self):
                data = self.cleaned_data["otp"]
                if not self.user.verify_2fa(otp=data):
                    raise forms.ValidationError(_("OTP incorrect. Please try again."))
                return data

            def clean_password(self):
                data = self.cleaned_data["password"]
                if not self.user.check_password(data):
                    raise forms.ValidationError(_("Password incorrect."))
                return data

        form_class = Form
        success_url = "@orgs.user_two_factor_tokens"
        success_message = _("Two-factor authentication enabled")
        submit_button_name = _("Enable")
        permission = "orgs.org_two_factor"
        title = _("Enable Two-factor Authentication")

        def get_form_kwargs(self):
            kwargs = super().get_form_kwargs()
            kwargs["user"] = self.request.user
            return kwargs

        def get_context_data(self, **kwargs):
            context = super().get_context_data(**kwargs)

            brand = self.request.branding["name"]
            user = self.get_user()
            user_settings = user.get_settings()
            secret_url = pyotp.TOTP(user_settings.otp_secret).provisioning_uri(user.username, issuer_name=brand)
            context["secret_url"] = secret_url
            return context

        def form_valid(self, form):
            self.request.user.enable_2fa()
            self.request.user.record_auth()

            return super().form_valid(form)

    class TwoFactorDisable(ComponentFormMixin, InferOrgMixin, OrgPermsMixin, SmartFormView):
        class Form(forms.Form):
            password = forms.CharField(
                label=" ",
                widget=InputWidget(attrs={"placeholder": _("Current password"), "password": True}),
                required=True,
            )

            def __init__(self, user, *args, **kwargs):
                super().__init__(*args, **kwargs)

                self.user = user

            def clean_password(self):
                data = self.cleaned_data["password"]
                if not self.user.check_password(data):
                    raise forms.ValidationError(_("Password incorrect."))
                return data

        form_class = Form
        success_url = "@orgs.org_home"
        success_message = _("Two-factor authentication disabled")
        submit_button_name = _("Disable")
        permission = "orgs.org_two_factor"
        title = _("Disable Two-factor Authentication")

        def get_form_kwargs(self):
            kwargs = super().get_form_kwargs()
            kwargs["user"] = self.request.user
            return kwargs

        def form_valid(self, form):
            self.request.user.disable_2fa()
            self.request.user.record_auth()

            return super().form_valid(form)

    class TwoFactorTokens(RequireRecentAuthMixin, InferOrgMixin, OrgPermsMixin, SmartTemplateView):
        permission = "orgs.org_two_factor"
        title = _("Two-factor Authentication")

        def pre_process(self, request, *args, **kwargs):
            # if 2FA isn't enabled for this user, take them to the enable view instead
            if not self.request.user.get_settings().two_factor_enabled:
                return HttpResponseRedirect(reverse("orgs.user_two_factor_enable"))

            return super().pre_process(request, *args, **kwargs)

        def post(self, request, *args, **kwargs):
            BackupToken.generate_for_user(self.request.user)
            messages.info(request, _("Two-factor authentication backup tokens changed."))

            return super().get(request, *args, **kwargs)

        def get_gear_links(self):
            return [
                dict(title=_("Home"), style="button-light", href=reverse("orgs.org_home")),
                dict(title=_("Disable"), style="button-light", href=reverse("orgs.user_two_factor_disable")),
            ]

        def get_context_data(self, **kwargs):
            context = super().get_context_data(**kwargs)
            context["backup_tokens"] = self.get_user().backup_tokens.order_by("id")
            return context


class OrgCRUDL(SmartCRUDL):
    actions = (
        "signup",
        "home",
        "token",
        "edit",
        "edit_sub_org",
        "join",
        "join_accept",
        "grant",
        "accounts",
        "create_login",
        "choose",
        "delete",
        "manage_accounts",
        "manage_accounts_sub_org",
        "manage",
        "update",
        "country",
        "languages",
        "clear_cache",
        "twilio_connect",
        "twilio_account",
        "vonage_account",
        "vonage_connect",
        "plan",
        "sub_orgs",
        "create_sub_org",
        "export",
        "import",
        "plivo_connect",
        "prometheus",
        "resthooks",
        "service",
        "surveyor",
        "transfer_credits",
        "smtp_server",
        "giftcards",
        "lookups",
        "parse_data_view",
        "parse_data_import",
        "send_invite",
        "translations",
        "translate",
    )

    model = Org

    class Import(NonAtomicMixin, InferOrgMixin, OrgPermsMixin, SmartFormView):
        class FlowImportForm(Form):
            import_file = forms.FileField(help_text=_("The import file"))
            update = forms.BooleanField(help_text=_("Update all flows and campaigns"), required=False)

            def __init__(self, *args, **kwargs):
                self.org = kwargs["org"]
                del kwargs["org"]
                super().__init__(*args, **kwargs)

            def clean_import_file(self):
                # check that it isn't too old
                data = self.cleaned_data["import_file"].read()
                try:
                    json_data = json.loads(force_text(data))
                except DjangoUnicodeDecodeError:
                    # handling exception for ISO-8859-1 encoding
                    try:
                        data = data.decode("ISO-8859-1")
                        json_data = json.loads(force_text(data))
                    except (DjangoUnicodeDecodeError, ValueError):
                        raise ValidationError(_("This file is not a valid flow definition file."))
                except (DjangoUnicodeDecodeError, ValueError):
                    raise ValidationError(_("This file is not a valid flow definition file."))

                if Version(str(json_data.get("version", 0))) < Version(Org.EARLIEST_IMPORT_VERSION):
                    raise ValidationError(
                        _("This file is no longer valid. Please export a new version and try again.")
                    )

                # preprocessing of the triggers
                if json_data.get("triggers", []):
                    triggers = []
                    for trigger in json_data["triggers"]:
                        if trigger.get("trigger_type") == "K":
                            filter_params = {
                                "org": self.org,
                                "keyword": trigger.get("keyword", ""),
                                "is_active": True,
                                "is_archived": False,
                            }
                            if trigger.get("groups"):
                                filter_params["groups__name__in"] = [group["name"] for group in trigger["groups"]]
                            else:
                                filter_params["groups"] = None

                            if not Trigger.objects.filter(**filter_params).exists():
                                triggers.append(trigger)
                        else:
                            triggers.append(trigger)
                    json_data["triggers"] = triggers
                    data = json.dumps(json_data)

                if json_data.get("links", []):
                    links = []
                    processed_links = {}
                    modified_link_uuids = {}
                    for link in json_data["links"]:
                        full_link = f"{link.get('name')} {link.get('destination')}"
                        filter_params = {
                            "org": self.org,
                            "name": link.get("name"),
                            "destination": link.get("destination"),
                            "is_archived": False,
                        }
                        if full_link in processed_links:
                            uuid_of_processed_link = processed_links[full_link]
                            modified_link_uuids[link["uuid"]] = modified_link_uuids.get(
                                uuid_of_processed_link, uuid_of_processed_link
                            )
                        elif Link.objects.exclude(org=self.org).filter(uuid=link["uuid"]).exists():
                            new_uuid = str(uuid4())
                            while new_uuid in str(data):
                                new_uuid = str(uuid4())
                            modified_link_uuids[link["uuid"]] = new_uuid
                        if not Link.objects.filter(**filter_params).exists() and full_link not in processed_links:
                            processed_links[full_link] = link["uuid"]
                            links.append(link)
                    json_data["links"] = links
                    data = json.dumps(json_data)
                    for origin_link_uuid, new_link_uuid in modified_link_uuids.items():
                        data = data.replace(origin_link_uuid, new_link_uuid)

                return data

        success_message = _("Import successful")
        form_class = FlowImportForm

        def get_success_url(self):  # pragma: needs cover
            return reverse("orgs.org_home")

        def get_form_kwargs(self):
            kwargs = super().get_form_kwargs()
            kwargs["org"] = self.request.user.get_org()
            return kwargs

        def form_valid(self, form):
            try:
                org = self.request.user.get_org()
                data = json.loads(form.cleaned_data["import_file"])
                org.import_app(data, self.request.user, self.request.branding["link"])
            except Exception as e:
                # this is an unexpected error, report it to sentry
                logger = logging.getLogger(__name__)
                logger.error("Exception on app import: %s" % str(e), exc_info=True)
                form._errors["import_file"] = form.error_class([_("Sorry, your import file is invalid.")])
                return self.form_invalid(form)

            return super().form_valid(form)  # pragma: needs cover

    class Export(InferOrgMixin, OrgPermsMixin, SmartTemplateView):
        def get_gear_links(self):
            include_archived = bool(int(self.request.GET.get("archived", 0)))
            return [
                {
                    "id": "archived-trigger",
                    "title": _("Hide Archived") if include_archived else _("Show Archived"),
                    "href": "?" if include_archived else "?archived=1",
                }
            ]

        def post(self, request, *args, **kwargs):
            org = self.get_object()

            flow_ids = [elt for elt in self.request.POST.getlist("flows") if elt]
            campaign_ids = [elt for elt in self.request.POST.getlist("campaigns") if elt]

            # fetch the selected flows and campaigns
            flows = Flow.objects.filter(id__in=flow_ids, org=org, is_active=True)
            campaigns = Campaign.objects.filter(id__in=campaign_ids, org=org, is_active=True)
            links = []

            components = set(itertools.chain(flows, campaigns, links))

            # add triggers for the selected flows
            for flow in flows:
                components.update(flow.triggers.filter(is_active=True, is_archived=False))

            export = org.export_definitions(request.branding["link"], components)
            response = JsonResponse(export, json_dumps_params=dict(indent=2))
            response["Content-Disposition"] = "attachment; filename=%s.json" % slugify(org.name)
            return response

        def get_context_data(self, **kwargs):
            context = super().get_context_data(**kwargs)

            org = self.get_object()
            include_archived = bool(int(self.request.GET.get("archived", 0)))

            buckets, singles = self.generate_export_buckets(org, include_archived)

            context["archived"] = include_archived
            context["buckets"] = buckets
            context["singles"] = singles

            context["flow_id"] = int(self.request.GET.get("flow", 0))
            context["campaign_id"] = int(self.request.GET.get("campaign", 0))

            return context

        def generate_export_buckets(self, org, include_archived):
            """
            Generates a set of buckets of related exportable flows and campaigns
            """
            dependencies = org.generate_dependency_graph(include_archived=include_archived)

            unbucketed = set(dependencies.keys())
            buckets = []

            # helper method to add a component and its dependencies to a bucket
            def collect_component(c, bucket):
                if c in bucket:  # pragma: no cover
                    return

                unbucketed.remove(c)
                bucket.add(c)

                for d in dependencies[c]:
                    if d in unbucketed:
                        collect_component(d, bucket)

            while unbucketed:
                component = next(iter(unbucketed))

                bucket = set()
                buckets.append(bucket)

                collect_component(component, bucket)

            # collections with only one non-group component should be merged into a single "everything else" collection
            non_single_buckets = []
            singles = set()

            # items within buckets are sorted by type and name
            def sort_key(c):
                return c.__class__.__name__, c.name.lower()

            # buckets with a single item are merged into a special singles bucket
            for b in buckets:
                if len(b) > 1:
                    sorted_bucket = sorted(list(b), key=sort_key)
                    non_single_buckets.append(sorted_bucket)
                else:
                    singles.update(b)

            # put the buckets with the most items first
            non_single_buckets = sorted(non_single_buckets, key=lambda b: len(b), reverse=True)

            # sort singles
            singles = sorted(list(singles), key=sort_key)

            return non_single_buckets, singles

    class TwilioConnect(ComponentFormMixin, ModalMixin, InferOrgMixin, OrgPermsMixin, SmartFormView):
        class TwilioConnectForm(forms.Form):
            account_sid = forms.CharField(help_text=_("Your Twilio Account SID"), widget=InputWidget())
            account_token = forms.CharField(help_text=_("Your Twilio Account Token"), widget=InputWidget())

            def clean(self):
                account_sid = self.cleaned_data.get("account_sid", None)
                account_token = self.cleaned_data.get("account_token", None)

                if not account_sid:  # pragma: needs cover
                    raise ValidationError(_("You must enter your Twilio Account SID"))

                if not account_token:
                    raise ValidationError(_("You must enter your Twilio Account Token"))

                try:
                    client = Client(account_sid, account_token)

                    # get the actual primary auth tokens from twilio and use them
                    account = client.api.account.fetch()
                    self.cleaned_data["account_sid"] = account.sid
                    self.cleaned_data["account_token"] = account.auth_token
                except Exception:
                    raise ValidationError(
                        _("The Twilio account SID and Token seem invalid. Please check them again and retry.")
                    )

                return self.cleaned_data

        form_class = TwilioConnectForm
        submit_button_name = "Save"
        field_config = dict(account_sid=dict(label=""), account_token=dict(label=""))
        success_message = "Twilio Account successfully connected."

        def get_success_url(self):
            claim_type = self.request.GET.get("claim_type", "twilio")

            if claim_type == "twilio_messaging_service":
                return reverse("channels.types.twilio_messaging_service.claim")

            if claim_type == "twilio_whatsapp":
                return reverse("channels.types.twilio_whatsapp.claim")

            if claim_type == "twilio":
                return reverse("channels.types.twilio.claim")

            return reverse("channels.channel_claim")

        def form_valid(self, form):
            account_sid = form.cleaned_data["account_sid"]
            account_token = form.cleaned_data["account_token"]

            org = self.get_object()
            org.connect_twilio(account_sid, account_token, self.request.user)
            org.save()

            return HttpResponseRedirect(self.get_success_url())

    class VonageAccount(InferOrgMixin, ComponentFormMixin, OrgPermsMixin, SmartUpdateView):
        class Form(forms.ModelForm):
            api_key = forms.CharField(max_length=128, label=_("API Key"), required=False)
            api_secret = forms.CharField(max_length=128, label=_("API Secret"), required=False)
            disconnect = forms.CharField(widget=forms.HiddenInput, max_length=6, required=True)

            def clean(self):
                super().clean()
                if self.cleaned_data.get("disconnect", "false") == "false":
                    api_key = self.cleaned_data.get("api_key", None)
                    api_secret = self.cleaned_data.get("api_secret", None)

                    if not api_key:
                        raise ValidationError(_("You must enter your account API Key"))

                    if not api_secret:  # pragma: needs cover
                        raise ValidationError(_("You must enter your account API Secret"))

                    from temba.channels.types.vonage.client import VonageClient

                    if not VonageClient(api_key, api_secret).check_credentials():
                        raise ValidationError(
                            _("Your API key and secret seem invalid. Please check them again and retry.")
                        )

                return self.cleaned_data

            class Meta:
                model = Org
                fields = ("api_key", "api_secret", "disconnect")

        form_class = Form
        success_message = ""

        def derive_initial(self):
            initial = super().derive_initial()
            org = self.get_object()
            config = org.config
            initial["api_key"] = config.get(Org.CONFIG_VONAGE_KEY, "")
            initial["api_secret"] = config.get(Org.CONFIG_VONAGE_SECRET, "")
            initial["disconnect"] = "false"
            return initial

        def form_valid(self, form):
            disconnect = form.cleaned_data.get("disconnect", "false") == "true"
            user = self.request.user
            org = user.get_org()

            if disconnect:
                org.remove_vonage_account(user)
                return HttpResponseRedirect(reverse("orgs.org_home"))
            else:
                api_key = form.cleaned_data["api_key"]
                api_secret = form.cleaned_data["api_secret"]

                org.connect_vonage(api_key, api_secret, user)
                return super().form_valid(form)

        def get_context_data(self, **kwargs):
            context = super().get_context_data(**kwargs)

            org = self.get_object()
            client = org.get_vonage_client()
            if client:
                config = org.config
                context["api_key"] = config.get(Org.CONFIG_VONAGE_KEY, "--")

            return context

    class VonageConnect(ModalMixin, InferOrgMixin, OrgPermsMixin, SmartFormView):
        class Form(forms.Form):
            api_key = forms.CharField(help_text=_("Your Vonage API key"), widget=InputWidget())
            api_secret = forms.CharField(help_text=_("Your Vonage API secret"), widget=InputWidget())

            def clean(self):
                super().clean()

                api_key = self.cleaned_data.get("api_key")
                api_secret = self.cleaned_data.get("api_secret")

                from temba.channels.types.vonage.client import VonageClient

                if not VonageClient(api_key, api_secret).check_credentials():
                    raise ValidationError(
                        _("Your API key and secret seem invalid. Please check them again and retry.")
                    )

                return self.cleaned_data

        form_class = Form
        submit_button_name = "Save"
        success_url = "@channels.types.vonage.claim"
        field_config = dict(api_key=dict(label=""), api_secret=dict(label=""))
        success_message = "Vonage Account successfully connected."

        def form_valid(self, form):
            api_key = form.cleaned_data["api_key"]
            api_secret = form.cleaned_data["api_secret"]

            org = self.get_object()

            org.connect_vonage(api_key, api_secret, self.request.user)

            org.save()

            return HttpResponseRedirect(self.get_success_url())

    class Plan(InferOrgMixin, OrgPermsMixin, SmartReadView):
        pass

    class PlivoConnect(ModalMixin, ComponentFormMixin, InferOrgMixin, OrgPermsMixin, SmartFormView):
        class PlivoConnectForm(forms.Form):
            auth_id = forms.CharField(help_text=_("Your Plivo auth ID"))
            auth_token = forms.CharField(help_text=_("Your Plivo auth token"))

            def clean(self):
                super().clean()

                auth_id = self.cleaned_data.get("auth_id", None)
                auth_token = self.cleaned_data.get("auth_token", None)

                headers = http_headers(extra={"Content-Type": "application/json"})

                response = requests.get(
                    "https://api.plivo.com/v1/Account/%s/" % auth_id, headers=headers, auth=(auth_id, auth_token)
                )

                if response.status_code != 200:
                    raise ValidationError(
                        _("Your Plivo auth ID and auth token seem invalid. Please check them again and retry.")
                    )

                return self.cleaned_data

        form_class = PlivoConnectForm
        submit_button_name = "Save"
        success_url = "@channels.types.plivo.claim"
        field_config = dict(auth_id=dict(label=""), auth_token=dict(label=""))
        success_message = "Plivo credentials verified. You can now add a Plivo channel."

        def form_valid(self, form):
            auth_id = form.cleaned_data["auth_id"]
            auth_token = form.cleaned_data["auth_token"]

            # add the credentials to the session
            self.request.session[Channel.CONFIG_PLIVO_AUTH_ID] = auth_id
            self.request.session[Channel.CONFIG_PLIVO_AUTH_TOKEN] = auth_token

            return HttpResponseRedirect(self.get_success_url())

    class SmtpServer(InferOrgMixin, OrgPermsMixin, SmartUpdateView):
        class Form(forms.ModelForm):
            from_email = forms.CharField(
                max_length=128,
                label=_("Email Address"),
                required=False,
                help_text=_("The from email address, can contain a name: ex: Jane Doe <jane@example.org>"),
                widget=InputWidget(),
            )
            smtp_host = forms.CharField(
                max_length=128,
                required=False,
                widget=InputWidget(attrs={"widget_only": True, "placeholder": _("SMTP Host")}),
            )
            smtp_username = forms.CharField(max_length=128, label=_("Username"), required=False, widget=InputWidget())
            smtp_password = forms.CharField(
                max_length=128,
                label=_("Password"),
                required=False,
                help_text=_("Leave blank to keep the existing set password if one exists"),
                widget=InputWidget(attrs={"password": True}),
            )
            smtp_port = forms.CharField(
                max_length=128,
                required=False,
                widget=InputWidget(attrs={"widget_only": True, "placeholder": _("Port")}),
            )
            disconnect = forms.CharField(widget=forms.HiddenInput, max_length=6, required=True)

            def clean(self):
                super().clean()
                if self.cleaned_data.get("disconnect", "false") == "false":
                    from_email = self.cleaned_data.get("from_email", None)
                    smtp_host = self.cleaned_data.get("smtp_host", None)
                    smtp_username = self.cleaned_data.get("smtp_username", None)
                    smtp_password = self.cleaned_data.get("smtp_password", None)
                    smtp_port = self.cleaned_data.get("smtp_port", None)

                    config = self.instance.config
                    existing_smtp_server = urlparse(config.get("smtp_server", ""))
                    existing_username = ""
                    if existing_smtp_server.username:
                        existing_username = unquote(existing_smtp_server.username)
                    if not smtp_password and existing_username == smtp_username and existing_smtp_server.password:
                        smtp_password = unquote(existing_smtp_server.password)

                    if not from_email:
                        raise ValidationError(_("You must enter a from email"))

                    parsed = parseaddr(from_email)
                    if not is_valid_address(parsed[1]):
                        raise ValidationError(_("Please enter a valid email address"))

                    if not smtp_host:
                        raise ValidationError(_("You must enter the SMTP host"))

                    if not smtp_username:
                        raise ValidationError(_("You must enter the SMTP username"))

                    if not smtp_password:
                        raise ValidationError(_("You must enter the SMTP password"))

                    if not smtp_port:
                        raise ValidationError(_("You must enter the SMTP port"))

                    self.cleaned_data["smtp_password"] = smtp_password

                    try:
                        from temba.utils.email import send_custom_smtp_email

                        admin_emails = [admin.email for admin in self.instance.get_admins().order_by("email")]

                        branding = self.instance.get_branding()
                        subject = _("%(name)s SMTP configuration test") % branding
                        body = (
                            _(
                                "This email is a test to confirm the custom SMTP server configuration added to your %(name)s account."
                            )
                            % branding
                        )

                        send_custom_smtp_email(
                            admin_emails,
                            subject,
                            body,
                            from_email,
                            smtp_host,
                            smtp_port,
                            smtp_username,
                            smtp_password,
                            use_tls=True,
                        )

                    except smtplib.SMTPException as e:
                        raise ValidationError(
                            _("Failed to send email with STMP server configuration with error '%s'") % str(e)
                        )
                    except Exception:
                        raise ValidationError(_("Failed to send email with STMP server configuration"))

                return self.cleaned_data

            class Meta:
                model = Org
                fields = ("from_email", "smtp_host", "smtp_username", "smtp_password", "smtp_port", "disconnect")

        form_class = Form
        success_message = ""

        def derive_initial(self):
            initial = super().derive_initial()
            org = self.get_object()
            smtp_server = org.config.get(Org.CONFIG_SMTP_SERVER)
            parsed_smtp_server = urlparse(smtp_server)
            smtp_username = ""
            if parsed_smtp_server.username:
                smtp_username = unquote(parsed_smtp_server.username)
            smtp_password = ""
            if parsed_smtp_server.password:
                smtp_password = unquote(parsed_smtp_server.password)

            initial["from_email"] = parse_qs(parsed_smtp_server.query).get("from", [None])[0]
            initial["smtp_host"] = parsed_smtp_server.hostname
            initial["smtp_username"] = smtp_username
            initial["smtp_password"] = smtp_password
            initial["smtp_port"] = parsed_smtp_server.port
            initial["disconnect"] = "false"
            return initial

        def form_valid(self, form):
            disconnect = form.cleaned_data.get("disconnect", "false") == "true"
            user = self.request.user
            org = user.get_org()

            if disconnect:
                org.remove_smtp_config(user)
                return HttpResponseRedirect(reverse("orgs.org_home"))
            else:
                smtp_from_email = form.cleaned_data["from_email"]
                smtp_host = form.cleaned_data["smtp_host"]
                smtp_username = form.cleaned_data["smtp_username"]
                smtp_password = form.cleaned_data["smtp_password"]
                smtp_port = form.cleaned_data["smtp_port"]

                org.add_smtp_config(smtp_from_email, smtp_host, smtp_username, smtp_password, smtp_port, user)

            return super().form_valid(form)

        def get_context_data(self, **kwargs):
            context = super().get_context_data(**kwargs)
            org = self.get_object()
            from_email_custom = None

            if org.has_smtp_config():
                smtp_server = org.config.get(Org.CONFIG_SMTP_SERVER)
                parsed_smtp_server = urlparse(smtp_server)
                from_email_params = parse_qs(parsed_smtp_server.query).get("from")
                if from_email_params:
                    from_email_custom = parseaddr(from_email_params[0])[1]  # extract address only

            context["from_email_default"] = parseaddr(settings.FLOW_FROM_EMAIL)[1]
            context["from_email_custom"] = from_email_custom
            return context

    class Manage(SmartListView):
        fields = ("plan", "name", "owner", "created_on", "service")
        field_config = {"service": {"label": ""}}
        default_order = ("-credits", "-created_on")
        search_fields = ("name__icontains", "created_by__email__iexact", "config__icontains")
        link_fields = ("name", "owner")
        title = _("Workspaces")

        def get_used(self, obj):
            if not obj.credits:  # pragma: needs cover
                used_pct = 0
            else:
                used_pct = round(100 * float(obj.get_credits_used()) / float(obj.credits))

            used_class = "used-normal"
            if used_pct >= 75:  # pragma: needs cover
                used_class = "used-warning"
            if used_pct >= 90:  # pragma: needs cover
                used_class = "used-alert"
            return mark_safe("<div class='used-pct %s'>%d%%</div>" % (used_class, used_pct))

        def get_plan(self, obj):  # pragma: needs cover
            if not obj.credits:  # pragma: needs cover
                obj.credits = 0

            if obj.plan == "topups":
                return mark_safe(
                    "<div class='num-credits inline-block'><a href='%s'>%s</a></div>%s"
                    % (
                        reverse("orgs.topup_manage") + "?org=%d" % obj.id,
                        format(obj.credits, ",d"),
                        self.get_used(obj),
                    )
                )

            return mark_safe(f"<div class='plan-name'>{obj.plan}</div>")

        def get_owner(self, obj):
            owner = obj.get_owner()

            return mark_safe(
                f"<div class='owner-name'>{escape(owner.first_name)} {escape(owner.last_name)}</div><div class='owner-email'>{escape(owner.username)}</div>"
            )

        def get_service(self, obj):
            url = reverse("orgs.org_service")

            return mark_safe(
                "<div onclick='goto(event)' href='%s?organization=%d' class='service posterize hover-linked text-gray-400'><div class='icon-wand'></div></div>"
                % (url, obj.id)
            )

        def get_name(self, obj):
            flagged = '<span class="flagged">(Flagged)</span>' if obj.is_flagged else ""

            return mark_safe(
                f"<div class='org-name'>{flagged} {escape(obj.name)}</div><div class='org-timezone'>{obj.timezone}</div>"
            )

        def derive_queryset(self, **kwargs):
            queryset = super().derive_queryset(**kwargs)

            brands = self.request.branding.get("keys")
            if brands:
                queryset = queryset.filter(brand__in=brands)

            anon = self.request.GET.get("anon")
            if anon:
                queryset = queryset.filter(is_anon=str_to_bool(anon))

            suspended = self.request.GET.get("suspended")
            if suspended:
                queryset = queryset.filter(is_suspended=str_to_bool(suspended))

            flagged = self.request.GET.get("flagged")
            if flagged:
                queryset = queryset.filter(is_flagged=str_to_bool(flagged))

            queryset = queryset.annotate(credits=Sum("topups__credits"))
            queryset = queryset.annotate(paid=Sum("topups__price"))

            return queryset

        def get_context_data(self, **kwargs):
            context = super().get_context_data(**kwargs)
            context["searches"] = []
            context["anon_query"] = str_to_bool(self.request.GET.get("anon"))
            context["flagged_query"] = str_to_bool(self.request.GET.get("flagged"))
            context["suspended_query"] = str_to_bool(self.request.GET.get("suspended"))
            return context

        def lookup_field_link(self, context, field, obj):
            if field == "owner":
                owner = obj.get_owner()
                return reverse("users.user_update", args=[owner.pk])
            return super().lookup_field_link(context, field, obj)

        def get_created_by(self, obj):  # pragma: needs cover
            return "%s %s - %s" % (obj.created_by.first_name, obj.created_by.last_name, obj.created_by.email)

    class Update(ComponentFormMixin, SmartUpdateView):
        class Form(forms.ModelForm):
            parent = forms.IntegerField(required=False)
            plan_end = forms.DateTimeField(required=False)

            def __init__(self, org, *args, **kwargs):
                super().__init__(*args, **kwargs)

                self.limits_rows = []
                self.add_limits_fields(org)

            def clean_parent(self):
                parent = self.cleaned_data.get("parent")
                if parent:
                    return Org.objects.filter(pk=parent).first()

            def clean(self):
                super().clean()

                limits = dict()
                for row in self.limits_rows:
                    if self.cleaned_data.get(row["limit_field_key"]):
                        limits[row["limit_type"]] = self.cleaned_data.get(row["limit_field_key"])

                self.cleaned_data["limits"] = limits

                return self.cleaned_data

            def add_limits_fields(self, org: Org):
                for limit_type in [Org.LIMIT_FIELDS, Org.LIMIT_GROUPS, Org.LIMIT_GLOBALS]:
                    initial = org.limits.get(limit_type)
                    limit_field = forms.IntegerField(required=False, initial=initial)
                    field_key = f"{limit_type}_limit"

                    self.fields.update(OrderedDict([(field_key, limit_field)]))

                    self.limits_rows.append({"limit_type": limit_type, "limit_field_key": field_key})

            class Meta:
                model = Org
                fields = (
                    "name",
                    "plan",
                    "plan_end",
                    "brand",
                    "parent",
                    "is_anon",
                    "is_multi_user",
                    "is_multi_org",
                    "is_suspended",
                )

        form_class = Form

        def get_form_kwargs(self):
            kwargs = super().get_form_kwargs()
            kwargs["org"] = self.get_object()
            return kwargs

        def get_success_url(self):
            return reverse("orgs.org_update", args=[self.get_object().pk])

        def get_gear_links(self):
            links = []

            org = self.get_object()

            if org.is_active:
                links.append(
                    dict(
                        title=_("Topups"),
                        style="button-primary",
                        href="%s?org=%d" % (reverse("orgs.topup_manage"), org.pk),
                    )
                )

                if org.is_flagged:
                    links.append(
                        dict(
                            title=_("Unflag"),
                            style="button-secondary",
                            posterize=True,
                            href="%s?action=unflag" % reverse("orgs.org_update", args=[org.pk]),
                        )
                    )
                else:  # pragma: needs cover
                    links.append(
                        dict(
                            title=_("Flag"),
                            style="button-secondary",
                            posterize=True,
                            href="%s?action=flag" % reverse("orgs.org_update", args=[org.pk]),
                        )
                    )

                if not org.is_verified():
                    links.append(
                        dict(
                            title=_("Verify"),
                            style="button-secondary",
                            posterize=True,
                            href="%s?action=verify" % reverse("orgs.org_update", args=[org.pk]),
                        )
                    )

                if org.is_ivr_machine_detection_enabled():
                    links.append(
                        dict(
                            title=_("Disable IVR Machine Detection"),
                            style="button-secondary",
                            posterize=True,
                            href="%s?action=disable-machine-detection" % reverse("orgs.org_update", args=[org.pk]),
                        )
                    )
                else:
                    links.append(
                        dict(
                            title=_("Enable IVR Machine Detection"),
                            style="button-secondary",
                            posterize=True,
                            href="%s?action=enable-machine-detection" % reverse("orgs.org_update", args=[org.pk]),
                        )
                    )

                if self.request.user.has_perm("orgs.org_delete"):
                    links.append(
                        dict(
                            id="delete-org",
                            title=_("Delete"),
                            href=reverse("orgs.org_delete", args=[org.id]),
                            modax=_("Delete Workspace"),
                        )
                    )
            return links

        def post(self, request, *args, **kwargs):
            if "action" in request.POST:
                action = request.POST["action"]
                if action == "flag":
                    self.get_object().flag()
                elif action == "verify":
                    self.get_object().verify()
                elif action == "unflag":
                    self.get_object().unflag()
                elif action == "enable-machine-detection":
                    self.get_object().set_ivr_machine_detection(value="true")
                elif action == "disable-machine-detection":
                    self.get_object().set_ivr_machine_detection(value="false")
                return HttpResponseRedirect(self.get_success_url())
            return super().post(request, *args, **kwargs)

        def pre_save(self, obj):
            obj = super().pre_save(obj)

            cleaned_data = self.form.cleaned_data

            obj.limits = cleaned_data["limits"]
            return obj

    class Delete(ModalMixin, SmartDeleteView):
        cancel_url = "id@orgs.org_update"
        success_url = "id@orgs.org_update"
        fields = ("id",)
        submit_button_name = _("Delete")

        def get_context_data(self, **kwargs):
            context = super().get_context_data(**kwargs)
            context["delete_on"] = timezone.now() + timedelta(days=Org.DELETE_DELAY_DAYS)
            return context

        def post(self, request, *args, **kwargs):
            self.object = self.get_object()
            self.object.release(request.user)
            return self.render_modal_response()

    class Accounts(InferOrgMixin, OrgPermsMixin, SmartUpdateView):
        class PasswordForm(forms.ModelForm):
            surveyor_password = forms.CharField(
                max_length=128, widget=InputWidget(attrs={"placeholder": "Surveyor Password", "widget_only": True})
            )

            def clean_surveyor_password(self):  # pragma: needs cover
                password = self.cleaned_data.get("surveyor_password", "")
                existing = Org.objects.filter(surveyor_password=password).exclude(pk=self.instance.pk).first()
                if existing:
                    raise forms.ValidationError(_("This password is not valid. Choose a new password and try again."))
                return password

            class Meta:
                model = Org
                fields = ("surveyor_password",)

        form_class = PasswordForm
        success_url = "@orgs.org_home"
        success_message = ""
        submit_button_name = _("Save Changes")
        title = "Logins"
        fields = ("surveyor_password",)

        def get_context_data(self, **kwargs):
            context = super().get_context_data(**kwargs)

            org = self.get_object()
            role_summary = []
            for role in OrgRole:
                num_users = org.get_users_with_role(role).count()
                if num_users == 1:
                    role_summary.append(f"1 {role.display}")
                elif num_users > 1:
                    role_summary.append(f"{num_users} {role.display_plural}")

            context["role_summary"] = role_summary
            return context

    class ManageAccounts(InferOrgMixin, OrgPermsMixin, SmartUpdateView):
        class AccountsForm(forms.ModelForm):
            invite_emails = forms.CharField(
                required=False, widget=InputWidget(attrs={"widget_only": True, "placeholder": _("Email Address")})
            )
            invite_role = forms.ChoiceField(
                choices=[], required=True, initial="V", label=_("Role"), widget=SelectWidget()
            )

            def __init__(self, org, *args, **kwargs):
                super().__init__(*args, **kwargs)

                role_choices = [(r.code, r.display) for r in OrgRole]

                self.fields["invite_role"].choices = role_choices

                self.org = org
                self.user_rows = []
                self.invite_rows = []
                self.add_per_user_fields(org, role_choices)
                self.add_per_invite_fields(org)

            def add_per_user_fields(self, org: Org, role_choices: list):
                for user in org.get_users().order_by("email"):
                    role_field = forms.ChoiceField(
                        choices=role_choices,
                        required=True,
                        initial=org.get_user_role(user).code,
                        label=" ",
                        widget=SelectWidget(),
                    )
                    remove_field = forms.BooleanField(
                        required=False, label=" ", widget=CheckboxWidget(attrs={"widget_only": True})
                    )

                    self.fields.update(
                        OrderedDict([(f"user_{user.id}_role", role_field), (f"user_{user.id}_remove", remove_field)])
                    )
                    self.user_rows.append(
                        {"user": user, "role_field": f"user_{user.id}_role", "remove_field": f"user_{user.id}_remove"}
                    )

            def add_per_invite_fields(self, org: Org):
                for invite in org.invitations.filter(is_active=True).order_by("email"):
                    role_field = forms.ChoiceField(
                        choices=[(r.code, r.display) for r in OrgRole],
                        required=True,
                        initial=invite.role.code,
                        label=" ",
                        widget=SelectWidget(),
                        disabled=True,
                    )
                    remove_field = forms.BooleanField(
                        required=False, label=" ", widget=CheckboxWidget(attrs={"widget_only": True})
                    )

                    self.fields.update(
                        OrderedDict(
                            [(f"invite_{invite.id}_role", role_field), (f"invite_{invite.id}_remove", remove_field)]
                        )
                    )
                    self.invite_rows.append(
                        {
                            "invite": invite,
                            "role_field": f"invite_{invite.id}_role",
                            "remove_field": f"invite_{invite.id}_remove",
                        }
                    )

            def clean_invite_emails(self):
                emails = self.cleaned_data["invite_emails"].lower().strip()
                existing_users_emails = set(
                    list(self.org.get_users().values_list("username", flat=True))
                    + list(self.org.invitations.filter(is_active=True).values_list("email", flat=True))
                )
                cleaned_emails = []
                if emails:
                    email_list = emails.split(",")
                    for email in email_list:
                        email = email.strip()
                        try:
                            validate_email(email)
                        except ValidationError:
                            raise forms.ValidationError(_("One of the emails you entered is invalid."))

                        if email in existing_users_emails:
                            raise forms.ValidationError(
                                _("One of the emails you entered has an existing user on the workspace.")
                            )

                        if email in cleaned_emails:
                            raise forms.ValidationError(_("One of the emails you entered is duplicated."))

                        cleaned_emails.append(email)

                return ",".join(cleaned_emails)

            def get_submitted_roles(self) -> dict:
                """
                Returns a dict of users to roles from the current form data. None role means removal.
                """
                roles = {}

                for row in self.user_rows:
                    role = self.cleaned_data.get(row["role_field"])
                    remove = self.cleaned_data.get(row["remove_field"])
                    roles[row["user"]] = OrgRole.from_code(role) if not remove else None
                return roles

            def get_submitted_invite_removals(self) -> list:
                """
                Returns a list of invites to be removed.
                """
                invites = []
                for row in self.invite_rows:
                    if self.cleaned_data[row["remove_field"]]:
                        invites.append(row["invite"])
                return invites

            def clean(self):
                super().clean()

                new_roles = self.get_submitted_roles()
                has_admin = False
                for new_role in new_roles.values():
                    if new_role == OrgRole.ADMINISTRATOR:
                        has_admin = True
                        break

                if not has_admin:
                    raise forms.ValidationError(_("A workspace must have at least one administrator."))

            class Meta:
                model = Invitation
                fields = ("invite_emails", "invite_role")

        form_class = AccountsForm
        success_url = "@orgs.org_manage_accounts"
        success_message = ""
        submit_button_name = _("Save Changes")
        title = _("Manage Logins")

        def get_gear_links(self):
            links = []
            if self.request.user.get_org().id != self.get_object().id:
                links.append(dict(title=_("Workspaces"), style="button-light", href=reverse("orgs.org_sub_orgs")))

            links.append(dict(title=_("Home"), style="button-light", href=reverse("orgs.org_home")))
            return links

        def get_form_kwargs(self):
            kwargs = super().get_form_kwargs()
            kwargs["org"] = self.get_object()
            return kwargs

        def post_save(self, obj):
            obj = super().post_save(obj)

            cleaned_data = self.form.cleaned_data
            org = self.get_object()

            # delete any invitations which have been checked for removal
            for invite in self.form.get_submitted_invite_removals():
                org.invitations.filter(id=invite.id).delete()

            # handle any requests for new invitations
            invite_emails = cleaned_data["invite_emails"]
            if invite_emails:
                invite_role = OrgRole.from_code(cleaned_data["invite_role"])
                Invitation.bulk_create_or_update(org, self.request.user, invite_emails.split(","), invite_role)

            # update org users with new roles
            for user, new_role in self.form.get_submitted_roles().items():
                if not new_role:
                    org.remove_user(user)
                elif org.get_user_role(user) != new_role:
                    org.add_user(user, new_role)

                # when a user's role changes, delete any API tokens they're no longer allowed to have
                api_roles = APIToken.get_allowed_roles(org, user)
                for token in APIToken.objects.filter(org=org, user=user).exclude(role__in=api_roles):
                    token.release()

            return obj

        def get_context_data(self, **kwargs):
            context = super().get_context_data(**kwargs)
            org = self.get_object()
            context["org"] = org
            context["has_invites"] = org.invitations.filter(is_active=True).exists()
            return context

        def get_success_url(self):
            still_in_org = self.get_object().has_user(self.request.user)

            # if current user no longer belongs to this org, redirect to org chooser
            return reverse("orgs.org_manage_accounts") if still_in_org else reverse("orgs.org_choose")

    class MultiOrgMixin(OrgPermsMixin):
        # if we don't support multi orgs, go home
        def pre_process(self, request, *args, **kwargs):
            response = super().pre_process(request, *args, **kwargs)
            if not response and not request.user.get_org().is_multi_org:
                return HttpResponseRedirect(reverse("orgs.org_home"))
            return response

    class ManageAccountsSubOrg(MultiOrgMixin, ManageAccounts):
        def get_context_data(self, **kwargs):
            context = super().get_context_data(**kwargs)
            org_id = self.request.GET.get("org")
            context["parent"] = Org.objects.filter(id=org_id, parent=self.request.user.get_org()).first()
            return context

        def get_object(self, *args, **kwargs):
            org_id = self.request.GET.get("org")
            return Org.objects.filter(id=org_id, parent=self.request.user.get_org()).first()

        def get_success_url(self):  # pragma: needs cover
            org_id = self.request.GET.get("org")
            return "%s?org=%s" % (reverse("orgs.org_manage_accounts_sub_org"), org_id)

    class Service(SmartFormView):
        class ServiceForm(forms.Form):
            organization = TembaChoiceField(queryset=Org.objects.all(), empty_label=None)
            redirect_url = forms.CharField(required=False)

        form_class = ServiceForm
        fields = ("organization", "redirect_url")

        # valid form means we set our org and redirect to their inbox
        def form_valid(self, form):
            org = form.cleaned_data["organization"]
            self.request.session["org_id"] = org.pk
            success_url = form.cleaned_data["redirect_url"] or reverse("msgs.msg_inbox")
            return HttpResponseRedirect(success_url)

        # invalid form login 'logs out' the user from the org and takes them to the org manage page
        def form_invalid(self, form):
            self.request.session["org_id"] = None
            return HttpResponseRedirect(reverse("orgs.org_manage"))

    class SubOrgs(MultiOrgMixin, InferOrgMixin, SmartListView):
        link_fields = ()
        title = _("Workspaces")

        def derive_fields(self):
            if self.get_object().uses_topups:
                return "credits", "name", "manage", "created_on"
            else:
                return "name", "contacts", "manage", "created_on"

        def get_gear_links(self):
            links = []

            if self.has_org_perm("orgs.org_dashboard"):
                links.append(dict(title=_("Dashboard"), href=reverse("dashboard.dashboard_home")))

            if self.has_org_perm("orgs.org_create_sub_org"):
                links.append(
                    dict(
                        title=_("New Workspace"),
                        href=reverse("orgs.org_create_sub_org"),
                        modax=_("New Workspace"),
                        id="new-workspace",
                    )
                )

            if self.has_org_perm("orgs.org_transfer_credits") and self.get_object().uses_topups:
                links.append(
                    dict(
                        title=_("Transfer Credits"),
                        href=reverse("orgs.org_transfer_credits"),
                        modax=_("Transfer Credits"),
                        id="transfer-credits",
                    )
                )

            return links

        def get_manage(self, obj):  # pragma: needs cover
            if obj == self.get_object():
                return mark_safe(
                    f'<a href="{reverse("orgs.org_manage_accounts")}" class="float-right pr-4"><div class="button-light inline-block ">{_("Manage Logins")}</div></a>'
                )

            if obj.parent:
                return mark_safe(
                    f'<a href="{reverse("orgs.org_manage_accounts_sub_org")}?org={obj.id}" class="float-right pr-4"><div class="button-light inline-block">{_("Manage Logins")}</div></a>'
                )
            return ""

        def get_contacts(self, obj):
            return ContactGroupCount.total_for_org(obj)

        def get_credits(self, obj):
            credits = obj.get_credits_remaining()
            return mark_safe(f'<div class="edit-org"><div class="num-credits">{format(credits, ",d")}</div></div>')

        def get_name(self, obj):
            org_type = "child"
            if not obj.parent:
                org_type = "parent"
            if self.has_org_perm("orgs.org_create_sub_org") and obj.parent:  # pragma: needs cover
                return mark_safe(
                    f"<temba-modax header={_('Update')} endpoint={reverse('orgs.org_edit_sub_org')}?org={obj.id} ><div class='{org_type}-org-name linked'>{escape(obj.name)}</div><div class='org-timezone'>{obj.timezone}</div></temba-modax>"
                )
            return mark_safe(
                f"<div class='org-name'>{escape(obj.name)}</div><div class='org-timezone'>{obj.timezone}</div>"
            )

        def derive_queryset(self, **kwargs):
            queryset = super().derive_queryset(**kwargs)

            # all our children and ourselves
            org = self.get_object()
            ids = [child.id for child in Org.objects.filter(parent=org)]
            ids.append(org.id)

            queryset = queryset.filter(is_active=True)
            queryset = queryset.filter(id__in=ids)
            queryset = queryset.annotate(credits=Sum("topups__credits"))
            queryset = queryset.annotate(paid=Sum("topups__price"))
            return queryset.order_by("-parent", "name")

        def get_context_data(self, **kwargs):
            context = super().get_context_data(**kwargs)
            context["searches"] = ["Nyaruka"]
            return context

        def get_created_by(self, obj):  # pragma: needs cover
            return "%s %s - %s" % (obj.created_by.first_name, obj.created_by.last_name, obj.created_by.email)

    class CreateSubOrg(NonAtomicMixin, MultiOrgMixin, ModalMixin, InferOrgMixin, SmartCreateView):
        class CreateOrgForm(forms.ModelForm):
            name = forms.CharField(
                label=_("Workspace"), help_text=_("The name of your workspace"), widget=InputWidget()
            )

            timezone = TimeZoneFormField(
                help_text=_("The timezone for your workspace"), widget=SelectWidget(attrs={"searchable": True})
            )

            class Meta:
                model = Org
                fields = "__all__"
                widgets = {"date_format": SelectWidget()}

        fields = ("name", "date_format", "timezone")
        form_class = CreateOrgForm
        success_url = "@orgs.org_sub_orgs"
        permission = "orgs.org_create_sub_org"

        def derive_initial(self):
            initial = super().derive_initial()
            parent = self.request.user.get_org()
            initial["timezone"] = parent.timezone
            initial["date_format"] = parent.date_format
            return initial

        def form_valid(self, form):
            self.object = form.save(commit=False)
            parent = self.org
            parent.create_sub_org(self.object.name, self.object.timezone, self.request.user)
            if "HTTP_X_PJAX" not in self.request.META:
                return HttpResponseRedirect(self.get_success_url())
            else:  # pragma: no cover
                return self.render_modal_response()

    class Choose(SmartFormView):
        class Form(forms.Form):
            organization = forms.ModelChoiceField(queryset=Org.objects.none(), empty_label=None)

            def __init__(self, orgs, *args, **kwargs):
                super().__init__(*args, **kwargs)

                self.fields["organization"].queryset = orgs

        form_class = Form
        fields = ("organization",)
        title = _("Select your Workspace")
        success_urls = {
            OrgRole.ADMINISTRATOR: "msgs.msg_inbox",
            OrgRole.EDITOR: "msgs.msg_inbox",
            OrgRole.VIEWER: "msgs.msg_inbox",
            OrgRole.AGENT: "tickets.ticket_list",
            OrgRole.SURVEYOR: "orgs.org_surveyor",
        }

        def get_user_orgs(self):
            return self.request.user.get_user_orgs()

        def get_success_url(self):
            role = self.request.org.get_user_role(self.request.user)
            return reverse(self.success_urls[role])

        def pre_process(self, request, *args, **kwargs):
            user = self.request.user
            if user.is_authenticated:
                user_orgs = self.get_user_orgs()
                if user.is_superuser:
                    return HttpResponseRedirect(reverse("orgs.org_manage"))

                elif user_orgs.count() == 1:
                    org = user_orgs[0]
                    self.request.session["org_id"] = org.id
                    self.request.org = org

                    return HttpResponseRedirect(self.get_success_url())

                elif user_orgs.count() == 0:
                    if user.is_support():
                        return HttpResponseRedirect(reverse("orgs.org_manage"))

                    # for regular users, if there's no orgs, log them out with a message
                    messages.info(request, _("No organizations for this account, please contact your administrator."))
                    logout(request)
                    return HttpResponseRedirect(reverse("users.user_login"))
            return None

        def get_context_data(self, **kwargs):
            context = super().get_context_data(**kwargs)
            context["orgs"] = self.get_user_orgs()
            return context

        def get_form_kwargs(self):
            kwargs = super().get_form_kwargs()
            kwargs["orgs"] = self.get_user_orgs()
            return kwargs

        def has_permission(self, request, *args, **kwargs):
            return self.request.user.is_authenticated

        def form_valid(self, form):
            org = form.cleaned_data["organization"]

            self.request.session["org_id"] = org.id
            self.request.org = org
            return HttpResponseRedirect(self.get_success_url())

    class CreateLogin(SmartUpdateView):
        title = ""
        form_class = OrgSignupForm
        fields = ("first_name", "last_name", "password")
        success_message = ""
        success_url = "@msgs.msg_inbox"
        submit_button_name = _("Create")
        permission = False

        def pre_process(self, request, *args, **kwargs):
            org = self.get_object()
            if not org:
                messages.info(
                    request, _("Your invitation link is invalid. Please contact your workspace administrator.")
                )
                return HttpResponseRedirect(reverse("public.public_index"))

            invite = self.get_invitation()
            secret = self.kwargs.get("secret")
            has_user = User.objects.filter(username=invite.email).exists()
            if has_user:
                return HttpResponseRedirect(reverse("orgs.org_join_accept", args=[secret]))

            return None

        def pre_save(self, obj):
            obj = super().pre_save(obj)
            self.invitation = self.get_invitation()
            email = self.invitation.email

            user = Org.create_user(email, self.form.cleaned_data["password"], language=obj.language)

            user.first_name = self.form.cleaned_data["first_name"]
            user.last_name = self.form.cleaned_data["last_name"]
            user.save()

            # log the user in
            user = authenticate(username=user.username, password=self.form.cleaned_data["password"])
            login(self.request, user)

            role = OrgRole.from_code(self.invitation.user_group) or OrgRole.VIEWER
            obj.add_user(user, role)

            nested_orgs = obj.org_set.all()
            if role == OrgRole.ADMINISTRATOR and nested_orgs:
                AdministratorModel = Org.administrators.through
                AdministratorModel.objects.bulk_create(
                    [
                        AdministratorModel(org=nested_org, user=user)
                        for nested_org in nested_orgs
                        if user not in nested_org.administrators.all()
                    ]
                )

            # make the invitation inactive
            self.invitation.is_active = False
            self.invitation.save()

            return obj

        def get_success_url(self):
            if self.invitation.user_group == "S":
                return reverse("orgs.org_surveyor")
            return super().get_success_url()

        @classmethod
        def derive_url_pattern(cls, path, action):
            return r"^%s/%s/(?P<secret>\w+)/$" % (path, action)

        def get_invitation(self, **kwargs):
            secret = self.kwargs.get("secret")
            return Invitation.objects.filter(secret=secret, is_active=True).first()

        def get_object(self, **kwargs):
            invitation = self.get_invitation()
            if invitation:
                return invitation.org
            return None  # pragma: needs cover

        def derive_title(self):
            org = self.get_object()
            return _("Join %(name)s") % {"name": org.name}

        def get_context_data(self, **kwargs):
            context = super().get_context_data(**kwargs)

            context["secret"] = self.kwargs.get("secret")
            context["org"] = self.get_object()
            invitation = self.get_invitation()
            context["email"] = invitation.email

            return context

    class Join(SmartTemplateView):
        title = _("Sign in with your account to accept the invitation")
        permission = False

        def pre_process(self, request, *args, **kwargs):
            secret = self.kwargs.get("secret")

            invite = self.get_invitation()
            if invite:
                has_user = User.objects.filter(username=invite.email).exists()
                if has_user and invite.email == request.user.username:
                    return HttpResponseRedirect(reverse("orgs.org_join_accept", args=[secret]))

                logout(request)
                if not has_user:
                    return HttpResponseRedirect(reverse("orgs.org_create_login", args=[secret]))

            else:
                messages.info(
                    request, _("Your invitation link has expired. Please contact your workspace administrator.")
                )
                return HttpResponseRedirect(reverse("users.user_login"))

        def get_context_data(self, **kwargs):
            context = super().get_context_data(**kwargs)

            context["secret"] = self.kwargs.get("secret")
            invitation = self.get_invitation()
            context["email"] = invitation.email

            return context

        def get_invitation(self, **kwargs):  # pragma: needs cover
            secret = self.kwargs.get("secret")
            return Invitation.objects.filter(secret=secret, is_active=True).first()

        @classmethod
        def derive_url_pattern(cls, path, action):
            return r"^%s/%s/(?P<secret>\w+)/$" % (path, action)

    class JoinAccept(SmartUpdateView):
        class JoinAcceptForm(forms.ModelForm):
            class Meta:
                model = Org
                fields = ()

        success_message = ""
        title = ""
        form_class = JoinAcceptForm
        success_url = "@msgs.msg_inbox"
        submit_button_name = _("Join")

        def has_permission(self, request, *args, **kwargs):
            return request.user.is_authenticated

        def pre_process(self, request, *args, **kwargs):
            org = self.get_object()
            invitation = self.get_invitation()
            if not (invitation and org):
                messages.info(
                    request, _("Your invitation link has expired. Please contact your workspace administrator.")
                )
                return HttpResponseRedirect(reverse("public.public_index"))

            secret = self.kwargs.get("secret")

            invitation_email = invitation.email
            has_user = User.objects.filter(username=invitation_email).exists()
            if has_user and invitation_email != request.user.username:
                logout(request)
                return HttpResponseRedirect(reverse("orgs.org_join", args=[secret]))

            return None

        def derive_title(self):  # pragma: needs cover
            org = self.get_object()
            return _("Join %(name)s") % {"name": org.name}

        def save(self, org):  # pragma: needs cover
            org = self.get_object()
            self.invitation = self.get_invitation()
            if org:
                role = OrgRole.from_code(self.invitation.user_group) or OrgRole.VIEWER
                org.add_user(self.request.user, role)

                nested_orgs, user = org.org_set.all(), self.request.user
                if role == OrgRole.ADMINISTRATOR and nested_orgs:
                    AdministratorModel = Org.administrators.through
                    AdministratorModel.objects.bulk_create(
                        [
                            AdministratorModel(org=nested_org, user=user)
                            for nested_org in nested_orgs
                            if user not in nested_org.administrators.all()
                        ]
                    )

                # make the invitation inactive
                self.invitation.is_active = False
                self.invitation.save()

                # set the active org on this user
                self.request.user.set_org(org)
                self.request.session["org_id"] = org.pk

        def get_success_url(self):  # pragma: needs cover
            if self.invitation.user_group == "S":
                return reverse("orgs.org_surveyor")

            return super().get_success_url()

        @classmethod
        def derive_url_pattern(cls, path, action):
            return r"^%s/%s/(?P<secret>\w+)/$" % (path, action)

        def get_invitation(self, **kwargs):  # pragma: needs cover
            secret = self.kwargs.get("secret")
            return Invitation.objects.filter(secret=secret, is_active=True).first()

        def get_object(self, **kwargs):  # pragma: needs cover
            invitation = self.get_invitation()
            if invitation:
                return invitation.org

        def get_context_data(self, **kwargs):  # pragma: needs cover
            context = super().get_context_data(**kwargs)

            context["org"] = self.get_object()
            return context

    class Surveyor(SmartFormView):
        class PasswordForm(forms.Form):
            surveyor_password = forms.CharField(widget=forms.PasswordInput(attrs={"placeholder": "Password"}))

            def clean_surveyor_password(self):
                password = self.cleaned_data["surveyor_password"]
                org = Org.objects.filter(surveyor_password=password).first()
                if not org:
                    raise forms.ValidationError(
                        _("Invalid surveyor password, please check with your project leader and try again.")
                    )
                self.cleaned_data["org"] = org
                return password

        class RegisterForm(PasswordForm):
            surveyor_password = forms.CharField(widget=forms.HiddenInput())
            first_name = forms.CharField(
                help_text=_("Your first name"), widget=forms.TextInput(attrs={"placeholder": "First Name"})
            )
            last_name = forms.CharField(
                help_text=_("Your last name"), widget=forms.TextInput(attrs={"placeholder": "Last Name"})
            )
            email = forms.EmailField(
                help_text=_("Your email address"), widget=forms.TextInput(attrs={"placeholder": "Email"})
            )
            password = forms.CharField(
                widget=forms.PasswordInput(attrs={"placeholder": "Password"}),
                required=True,
                validators=[validate_password],
                help_text=_("Your password, at least eight letters please"),
            )

            def __init__(self, *args, **kwargs):
                super().__init__(*args, **kwargs)

            def clean_email(self):
                email = self.cleaned_data["email"]
                if email:
                    if User.objects.filter(username__iexact=email):
                        raise forms.ValidationError(_("That email address is already used"))

                return email.lower()

        permission = None
        form_class = PasswordForm

        def derive_initial(self):
            initial = super().derive_initial()
            initial["surveyor_password"] = self.request.POST.get("surveyor_password", "")
            return initial

        def get_context_data(self, **kwargs):
            context = super().get_context_data()
            context["form"] = self.form
            context["step"] = self.get_step()

            for key, field in self.form.fields.items():
                context[key] = field

            return context

        def get_success_url(self):
            return reverse("orgs.org_surveyor")

        def get_form_class(self):
            if self.get_step() == 2:
                return OrgCRUDL.Surveyor.RegisterForm
            else:
                return OrgCRUDL.Surveyor.PasswordForm

        def get_step(self):
            return 2 if "first_name" in self.request.POST else 1

        def form_valid(self, form):
            if self.get_step() == 1:

                org = self.form.cleaned_data.get("org", None)

                context = self.get_context_data()
                context["step"] = 2
                context["org"] = org

                self.form = OrgCRUDL.Surveyor.RegisterForm(initial=self.derive_initial())
                context["form"] = self.form

                return self.render_to_response(context)
            else:
                org = self.form.cleaned_data["org"]

                # create our user
                username = self.form.cleaned_data["email"]
                user = Org.create_user(username, self.form.cleaned_data["password"], language=org.language)

                user.first_name = self.form.cleaned_data["first_name"]
                user.last_name = self.form.cleaned_data["last_name"]
                user.save()

                # log the user in
                user = authenticate(username=user.username, password=self.form.cleaned_data["password"])
                login(self.request, user)

                org.surveyors.add(user)

                surveyors_group = Group.objects.get(name="Surveyors")
                token = APIToken.get_or_create(org, user, role=surveyors_group)

                org_name = urlquote(org.name)

                return HttpResponseRedirect(
                    f"{self.get_success_url()}?org={org_name}&uuid={str(org.uuid)}&token={token}&user={username}"
                )

        def form_invalid(self, form):
            return super().form_invalid(form)

        def derive_title(self):
            return _("Welcome!")

        def get_template_names(self):
            if (
                "android" in self.request.META.get("HTTP_X_REQUESTED_WITH", "")
                or "mobile" in self.request.GET
                or "Android" in self.request.META.get("HTTP_USER_AGENT", "")
            ):
                return ["orgs/org_surveyor_mobile.haml"]
            else:
                return super().get_template_names()

    class Grant(NonAtomicMixin, SmartCreateView):
        title = _("Create Workspace Account")
        form_class = OrgGrantForm
        fields = ("first_name", "last_name", "email", "password", "name", "timezone", "credits")
        success_message = "Workspace successfully created."
        submit_button_name = _("Create")
        permission = "orgs.org_grant"
        success_url = "@orgs.org_grant"

        def create_user(self):
            user = User.objects.filter(username__iexact=self.form.cleaned_data["email"]).first()
            if not user:
                user = Org.create_user(self.form.cleaned_data["email"], self.form.cleaned_data["password"])

            user.first_name = self.form.cleaned_data["first_name"]
            user.last_name = self.form.cleaned_data["last_name"]
            user.save(update_fields=("first_name", "last_name"))
            return user

        def get_form_kwargs(self):
            kwargs = super().get_form_kwargs()
            kwargs["branding"] = self.request.branding
            return kwargs

        def pre_save(self, obj):
            obj = super().pre_save(obj)

            self.user = self.create_user()

            obj.created_by = self.user
            obj.modified_by = self.user
            obj.brand = self.request.branding.get("brand", settings.DEFAULT_BRAND)
            obj.language = self.request.branding.get("language", settings.DEFAULT_LANGUAGE)
            obj.plan = self.request.branding.get("default_plan", settings.DEFAULT_PLAN)

            if obj.timezone.zone in pytz.country_timezones("US"):
                obj.date_format = Org.DATE_FORMAT_MONTH_FIRST

            # if we have a default UI language, use that as the default flow language too
            default_flow_language = languages.alpha2_to_alpha3(obj.language)
            obj.flow_languages = [default_flow_language] if default_flow_language else ["eng"]

            return obj

        def get_welcome_size(self):  # pragma: needs cover
            return self.form.cleaned_data["credits"]

        def post_save(self, obj):
            obj = super().post_save(obj)
            obj.add_user(self.user, OrgRole.ADMINISTRATOR)

            if not self.request.user.is_anonymous and self.request.user.has_perm(
                "orgs.org_grant"
            ):  # pragma: needs cover
                obj.add_user(self.request.user, OrgRole.ADMINISTRATOR)

            obj.initialize(branding=obj.get_branding(), topup_size=self.get_welcome_size())

            return obj

    class Signup(ComponentFormMixin, Grant):
        title = _("Sign Up")
        form_class = OrgSignupForm
        permission = None
        success_message = ""
        submit_button_name = _("Save")

        def get_success_url(self):
            return "%s?start" % reverse("public.public_welcome")

        def pre_process(self, request, *args, **kwargs):
            # if our brand doesn't allow signups, then redirect to the homepage
            if not request.branding.get("allow_signups", False):  # pragma: needs cover
                return HttpResponseRedirect(reverse("public.public_index"))

            else:
                return super().pre_process(request, *args, **kwargs)

        def derive_initial(self):
            initial = super().get_initial()
            initial["email"] = self.request.POST.get("email", self.request.GET.get("email", None))
            return initial

        def get_welcome_size(self):
            welcome_topup_size = self.request.branding.get("welcome_topup", 0)
            return welcome_topup_size

        def post_save(self, obj):
            user = authenticate(username=self.user.username, password=self.form.cleaned_data["password"])

            # setup user tracking before creating Org in super().post_save
            analytics.identify(user, brand=self.request.branding["slug"], org=obj)
            analytics.track(user=user, event_name="temba.org_signup", properties=dict(org=obj.name))

            obj = super().post_save(obj)

            self.request.session["org_id"] = obj.pk

            login(self.request, user)

            return obj

    class Resthooks(InferOrgMixin, OrgPermsMixin, SmartUpdateView):
        class ResthookForm(forms.ModelForm):
            new_slug = forms.SlugField(
                required=False,
                label=_("New Event"),
                help_text="Enter a name for your event. ex: new-registration",
                widget=InputWidget(),
                max_length=Resthook._meta.get_field("slug").max_length,
            )

            def add_remove_fields(self):
                resthooks = []
                field_mapping = []

                for resthook in self.instance.get_resthooks():
                    check_field = forms.BooleanField(required=False)
                    field_name = "resthook_%d" % resthook.id

                    field_mapping.append((field_name, check_field))
                    resthooks.append(dict(resthook=resthook, field=field_name))

                self.fields = OrderedDict(list(self.fields.items()) + field_mapping)
                return resthooks

            def clean_new_slug(self):
                new_slug = self.data.get("new_slug")

                if new_slug:
                    if self.instance.resthooks.filter(is_active=True, slug__iexact=new_slug):
                        raise ValidationError("This event name has already been used.")

                return new_slug

            class Meta:
                model = Org
                fields = ("id", "new_slug")

        form_class = ResthookForm
        success_message = ""

        def get_form(self):
            form = super().get_form()
            self.current_resthooks = form.add_remove_fields()
            return form

        def get_context_data(self, **kwargs):
            context = super().get_context_data(**kwargs)
            context["current_resthooks"] = self.current_resthooks
            return context

        def pre_save(self, obj):
            new_slug = self.form.data.get("new_slug")
            if new_slug:
                Resthook.get_or_create(obj, new_slug, self.request.user)

            # release any resthooks that the user removed
            for resthook in self.current_resthooks:
                if self.form.data.get(resthook["field"]):
                    resthook["resthook"].release(self.request.user)

            return super().pre_save(obj)

    class Giftcards(InferOrgMixin, OrgPermsMixin, SmartUpdateView):
        form_class = GiftcardsForm
        success_message = ""
        success_url = "@orgs.org_giftcards"
        collection_type = GIFTCARDS
        fields_payload = DEFAULT_FIELDS_PAYLOAD_GIFTCARDS
        indexes_payload = DEFAULT_INDEXES_FIELDS_PAYLOAD_GIFTCARDS
        submit_button_name = _("Save")

        def get_gear_links(self):
            links = []

            if self.has_org_perm("orgs.org_lookups"):
                links.append(dict(title=_("Lookups"), href=reverse("orgs.org_lookups")))

            return links

        def get_form(self):
            form = super().get_form()
            self.current_collections = form.add_collection_fields(collection_type=self.collection_type)
            return form

        def get_context_data(self, **kwargs):
            context = super(OrgCRUDL.Giftcards, self).get_context_data(**kwargs)
            context["current_collections"] = self.current_collections
            context["view_title"] = "Gift Card"
            context["remove_div_title"] = "giftcard"
            context["view_url"] = reverse("orgs.org_giftcards")
            context["icon_slug"] = "icon-credit-2"
            return context

        @staticmethod
        def get_collection_full_name(org_slug, org_id, name, collection_type=str(GIFTCARDS).lower()):
            from django.template.defaultfilters import slugify

            slug_new_collection = slugify(name)
            collection_full_name = (
                f"{settings.PARSE_SERVER_NAME}_{org_slug}_{org_id}_{collection_type}_{slug_new_collection}"
            )
            collection_full_name = collection_full_name.replace("-", "")

            return collection_full_name

        def pre_save(self, obj):
            new_collection = self.form.data.get("collection")
            headers = {
                "X-Parse-Application-Id": settings.PARSE_APP_ID,
                "X-Parse-Master-Key": settings.PARSE_MASTER_KEY,
                "Content-Type": "application/json",
            }

            if new_collection:
                collection_full_name = OrgCRUDL.Giftcards.get_collection_full_name(
                    org_slug=self.object.slug,
                    org_id=self.object.id,
                    name=new_collection,
                    collection_type=str(self.collection_type).lower(),
                )
                url = f"{settings.PARSE_URL}/schemas/{collection_full_name}"
                data = {
                    "className": collection_full_name,
                    "fields": self.fields_payload,
                    "indexes": self.indexes_payload,
                }
                response = requests.post(url, data=json.dumps(data), headers=headers)
                if response.status_code == 200:
                    self.object.add_collection_to_org(
                        user=self.request.user, name=new_collection, collection_type=self.collection_type
                    )

            remove = self.form.data.get("remove", "false") == "true"
            index = self.form.data.get("index", None)

            if remove and index:
                index = int(index)
                collections = self.object.get_collections(collection_type=self.collection_type)

                try:
                    collection = collections[index]
                except Exception:
                    messages.error(self.request, _("Collection not found"))
                    collection = None

                if collection:
                    collection_full_name = OrgCRUDL.Giftcards.get_collection_full_name(
                        org_slug=self.object.slug,
                        org_id=self.object.id,
                        name=collection,
                        collection_type=str(self.collection_type).lower(),
                    )
                    url = f"{settings.PARSE_URL}/schemas/{collection_full_name}"
                    purge_url = f"{settings.PARSE_URL}/purge/{collection_full_name}"

                    response_purge = requests.delete(purge_url, headers=headers)
                    if response_purge.status_code in [200, 404]:
                        response = requests.delete(url, headers=headers)

                        if response.status_code in [200, 400]:
                            self.object.remove_collection_from_org(
                                user=self.request.user, index=index, collection_type=self.collection_type
                            )
            return super().pre_save(obj)

    class Lookups(Giftcards):
        class LookupsForm(GiftcardsForm):
            def clean_collection(self):
                new_collection = self.data.get("collection")
                is_removing = self.data.get("remove", "false") == "true"

                if not is_removing and (not new_collection or new_collection.isspace()):
                    raise ValidationError(_("This field is required"))

                if not is_removing and not regex.match(r"^[A-Za-z0-9_\- ]+$", new_collection, regex.V0):
                    raise ValidationError(
                        _(
                            "Please make sure the collection name only contains "
                            "alphanumeric characters [0-9a-zA-Z], spaces, underscores and hyphens"
                        )
                    )

                if new_collection in self.instance.get_collections(collection_type=OrgCRUDL.Lookups.collection_type):
                    raise ValidationError(_("This collection name has already been used"))

                return new_collection[:30] if new_collection else None

            class Meta:
                model = Org
                fields = ("id", "collection", "remove", "index")

        form_class = LookupsForm
        success_message = ""
        success_url = "@orgs.org_lookups"
        default_template = "orgs/org_giftcards.html"
        collection_type = LOOKUPS
        fields_payload = DEFAULT_FIELDS_PAYLOAD_LOOKUPS
        indexes_payload = DEFAULT_INDEXES_FIELDS_PAYLOAD_LOOKUPS
        submit_button_name = _("Save")

        def get_gear_links(self):
            links = []

            if self.has_org_perm("orgs.org_giftcards"):
                links.append(dict(title=_("Gift Cards"), href=reverse("orgs.org_giftcards")))

            return links

        def get_form(self):
            form = super(OrgCRUDL.Lookups, self).get_form()
            self.current_collections = form.add_collection_fields(collection_type=self.collection_type)
            return form

        def get_context_data(self, **kwargs):
            context = super(OrgCRUDL.Lookups, self).get_context_data(**kwargs)
            context["current_collections"] = self.current_collections
            context["view_title"] = "Lookup"
            context["remove_div_title"] = "lookup"
            context["view_url"] = reverse("orgs.org_lookups")
            context["icon_slug"] = "icon-filter"
            return context

    class ParseDataView(InferOrgMixin, OrgPermsMixin, SmartListView):
        class CollectionPaginator(Paginator):
            parse_headers = {
                "X-Parse-Application-Id": settings.PARSE_APP_ID,
                "X-Parse-REST-API-Key": settings.PARSE_REST_KEY,
                "Content-Type": "application/json",
            }

            def __init__(self, collection, per_page, orphans=0, allow_empty_first_page=True):
                self.collection = collection
                super().__init__([], per_page, orphans, allow_empty_first_page)

            @cached_property
            def count(self):
                count_url = f"{settings.PARSE_URL}/classes/{self.collection}?count=1"
                count_response = requests.get(count_url, headers=self.parse_headers)
                if count_response.status_code == 200 and count_response.json().get("count"):
                    return count_response.json()["count"]
                return 0

            def page(self, number):
                """Return a Page object for the given 1-based page number."""
                number = self.validate_number(number)
                skip = (number - 1) * self.per_page
                parse_url = (
                    f"{settings.PARSE_URL}/classes/{self.collection}" f"?order=order&limit={self.per_page}&skip={skip}"
                )
                response = requests.get(parse_url, headers=self.parse_headers)

                results = []
                if response.status_code == 200 and "results" in response.json():
                    results_resp = response.json().get("results")
                    for result in results_resp:
                        result_obj = namedtuple("ParseResult", result.keys(), rename=True)(*result.values())
                        results.append(result_obj)

                return self._get_page(tuple(results), number, self)

        paginator_class = CollectionPaginator
        paginate_by = 200

        def derive_fields(self):
            db = self.request.GET.get("db")
            type = self.request.GET.get("type")

            collection_type = str(GIFTCARDS).lower() if type == "giftcard" else str(LOOKUPS).lower()

            org = self.request.user.get_org()
            collection = OrgCRUDL.Giftcards.get_collection_full_name(
                org_slug=org.slug, org_id=org.id, name=db, collection_type=collection_type
            )

            parse_headers = {
                "X-Parse-Application-Id": settings.PARSE_APP_ID,
                "X-Parse-Master-Key": settings.PARSE_MASTER_KEY,
                "Content-Type": "application/json",
            }

            parse_url = f"{settings.PARSE_URL}/schemas/{collection}"

            response = requests.get(parse_url, headers=parse_headers)

            fields = []
            if response.status_code == 200 and "fields" in response.json():
                fields = response.json().get("fields")
                reserved_keywords = [
                    "class",
                    "for",
                    "return",
                    "global",
                    "pass",
                    "or",
                    "raise",
                    "def",
                    "ACL",
                    "createdAt",
                    "order",
                ]
                fields = [item for item in sorted(fields.keys()) if item not in reserved_keywords]

            return tuple(fields)

        def derive_queryset(self, **kwargs):
            db = self.request.GET.get("db")
            type = self.request.GET.get("type")

            collection_type = str(GIFTCARDS).lower() if type == "giftcard" else str(LOOKUPS).lower()

            org = self.request.user.get_org()
            collection = OrgCRUDL.Giftcards.get_collection_full_name(
                org_slug=org.slug, org_id=org.id, name=db, collection_type=collection_type
            )
            return collection

        def derive_title(self):
            return self.request.GET.get("db")

        def lookup_obj_attribute(self, obj, field):
            return getattr(obj, field, None) if hasattr(obj, field) else None

        def get_context_data(self, **kwargs):
            context = super().get_context_data(**kwargs)
            context["searches"] = []
            return context

    class ParseDataImport(InferOrgMixin, OrgPermsMixin, SmartFormView):
        class ParseDataImportForm(Form):
            collection_type = forms.CharField()
            collection = forms.CharField()
            import_file = forms.FileField(help_text=_("The import file"))

            def __init__(self, *args, **kwargs):
                self.org = kwargs["org"]
                del kwargs["org"]
                super().__init__(*args, **kwargs)

            def clean_import_file(self):
                # Max file size something around 150MB
                max_file_size = 157286400

                if not regex.match(r"^[A-Za-z0-9_.\-*() ]+$", self.cleaned_data["import_file"].name, regex.V0):
                    raise forms.ValidationError(
                        "Please make sure the file name only contains "
                        "alphanumeric characters [0-9a-zA-Z] and "
                        "special characters in -, _, ., (, )"
                    )

                collection_type = self.cleaned_data.get("collection_type")

                if not self.cleaned_data["import_file"].name.endswith((".csv", ".xls", ".xlsx")):
                    raise forms.ValidationError(_("The file must be a CSV or XLS."))

                if self.cleaned_data["import_file"].size > max_file_size:
                    raise forms.ValidationError(
                        _(
                            "Your file exceeds the 150MB file limit. Please submit a support request if you need to "
                            "upload a file 150MB or larger."
                        )
                    )

                try:
                    needed_check = True if collection_type == "giftcard" else False
                    extension = self.cleaned_data["import_file"].name.split(".")[-1]
                    Org.get_parse_import_file_headers(
                        ContentFile(self.cleaned_data["import_file"].read()),
                        needed_check=needed_check,
                        extension=extension,
                    )
                    self.cleaned_data["import_file"].seek(0)
                except Exception as e:
                    raise forms.ValidationError(str(e))

                return self.cleaned_data["import_file"]

            def clean_collection_type(self):
                collection_type = self.cleaned_data.get("collection_type")
                if collection_type not in ["lookup", "giftcard"]:
                    raise forms.ValidationError(_("The collection type is not valid."))
                return collection_type

            def clean_collection(self):
                collection = self.cleaned_data.get("collection")
                collection_type = self.cleaned_data.get("collection_type")

                if not collection:
                    raise forms.ValidationError(_("You should inform the collection name."))

                collection_full_name = OrgCRUDL.Giftcards.get_collection_full_name(
                    org_slug=self.org.slug,
                    org_id=self.org.id,
                    name=collection,
                    collection_type=f"{str(collection_type).lower()}s",
                )
                return collection_full_name

        form_class = ParseDataImportForm
        fields = ("import_file", "collection_type", "collection")

        def get_context_data(self, **kwargs):
            context = super().get_context_data(**kwargs)
            org = self.request.user.get_org()

            collection = self.request.GET.get("db")
            collection_type = self.request.GET.get("type")

            search_in = GIFTCARDS if collection_type == "giftcard" else LOOKUPS

            # Checking if org has the collection added
            org_collections = org.get_collections(collection_type=search_in)
            if collection not in org_collections:
                raise Http404

            context["collection"] = collection
            context["collection_type"] = collection_type
            context["collection_title"] = collection.capitalize()
            context["collection_type_title"] = "Gift card" if collection_type == "giftcard" else "Lookup"
            context["dayfirst"] = org.get_dayfirst()

            return context

        def get_success_url(self):  # pragma: needs cover
            return reverse(f"orgs.org_{self.request.GET.get('type')}s")

        def derive_success_message(self):
            user = self.get_user()
            return _(f"We are preparing your import. We will e-mail you at {user.email} when it is ready.")

        def get_form_kwargs(self):
            kwargs = super().get_form_kwargs()
            kwargs["org"] = self.request.user.get_org()
            return kwargs

        def form_valid(self, form):
            from pandas import read_csv, read_excel
            from .tasks import import_data_to_parse

            org = self.request.user.get_org()
            user = self.get_user()

            try:
                import_file = form.cleaned_data["import_file"]
                collection_type = form.cleaned_data["collection_type"]
                collection = form.cleaned_data["collection"]

                if import_file.name.endswith(".csv"):
                    file_type = "csv"
                elif import_file.name.endswith((".xls", ".xlsx")):
                    file_type = "xls"
                else:
                    raise Exception

                parse_headers = {
                    "X-Parse-Application-Id": settings.PARSE_APP_ID,
                    "X-Parse-Master-Key": settings.PARSE_MASTER_KEY,
                    "Content-Type": "application/json",
                }

                parse_url = f"{settings.PARSE_URL}/schemas/{collection}"

                config = self.org.config
                collection_real_name = None
                needed_create_header = True

                required_columns = ["objectId", "updatedAt", "createdAt", "ACL"]
                if collection_type == "giftcard":
                    required_columns += ["active", "identifier"]

                response = requests.get(parse_url, headers=parse_headers)
                if response.status_code == 200 and "fields" in response.json():
                    fields = response.json().get("fields")

                    for key in list(fields.keys()):
                        if key in required_columns:
                            del fields[key]
                        else:
                            del fields[key]["type"]
                            fields[key]["__op"] = "Delete"

                    remove_fields = {"className": collection, "fields": fields}

                    purge_url = f"{settings.PARSE_URL}/purge/{collection}"
                    response_purge = requests.delete(purge_url, headers=parse_headers)

                    if response_purge.status_code in [200, 404]:
                        requests.put(parse_url, data=json.dumps(remove_fields), headers=parse_headers)
                    else:
                        raise ValidationError(
                            _("An attempt to clear previous data was failed. The import process was interrupted.")
                        )

                COLLECTION = LOOKUPS if collection_type == "lookup" else GIFTCARDS
                for item in config.get(COLLECTION, []):
                    full_name = OrgCRUDL.Giftcards.get_collection_full_name(org.slug, org.id, item, COLLECTION.lower())
                    if full_name == collection:
                        collection_real_name = item
                        break

                # Reading file data with pandas
                read_file = read_csv if file_type == "csv" else read_excel
                try:
                    spamreader = read_file(import_file, index_col=False, dtype=str)
                except UnicodeDecodeError:
                    import_file.seek(0)
                    spamreader = read_file(import_file, encoding="ISO-8859-1", index_col=False, dtype=str)

                # Making sure that data in each column has correct type, e.g. string, float
                for column in spamreader.columns:
                    if str(column).startswith("numeric_"):
                        spamreader[column] = spamreader[column].str.replace(",", "").astype(float)
                    else:
                        spamreader[column] = spamreader[column].astype(str)

                # Removing empty columns name from CSV files imported
                spamreader = spamreader.loc[:, ~spamreader.columns.str.contains("^Unnamed")]

                # Converting dataframe into list of rows for the next processing
                headers = spamreader.columns.tolist()
                rows_list = spamreader.get_values().tolist()
                spamreader = [headers] + rows_list

                if spamreader:
                    import_data_to_parse.delay(
                        org.get_branding(),
                        user.email,
                        list(spamreader),
                        parse_url,
                        parse_headers,
                        collection,
                        collection_type,
                        collection_real_name,
                        import_file.name,
                        needed_create_header,
                        org.timezone.zone,
                        org.get_dayfirst(),
                    )
            except ValidationError as e:
                form._errors["import_file"] = form.error_class(e.messages)
                return self.form_invalid(form)
            except Exception as e:
                # this is an unexpected error, report it to sentry
                logger = logging.getLogger(__name__)
                logger.error(f"Exception on app import: {e.args}", exc_info=True)
                form._errors["import_file"] = form.error_class(
                    [_("Sorry, your file is invalid. In addition, the file must be a CSV or XLS")]
                )
                return self.form_invalid(form)

            return super().form_valid(form)  # pragma: needs cover

    class Token(InferOrgMixin, OrgPermsMixin, SmartUpdateView):
        class TokenForm(forms.ModelForm):
            class Meta:
                model = Org
                fields = ("id",)

        form_class = TokenForm
        success_url = "@orgs.org_home"
        success_message = ""

        def get_context_data(self, **kwargs):
            from temba.api.models import WebHookResult

            context = super().get_context_data(**kwargs)
            context["failed_webhooks"] = WebHookResult.get_recent_errored(self.request.user.get_org()).exists()
            return context

    class Prometheus(InferOrgMixin, OrgPermsMixin, SmartUpdateView):
        class ToggleForm(forms.ModelForm):
            class Meta:
                model = Org
                fields = ("id",)

        form_class = ToggleForm
        success_url = "@orgs.org_home"
        success_message = ""

        def post_save(self, obj):
            group = Group.objects.get(name="Prometheus")
            user = self.request.user
            org = user.get_org()

            # look up to see if there is a prometheus token on this org
            token = APIToken.objects.filter(is_active=True, org=org, role=group)

            # if our org has a token, disable it
            if token:
                token.update(is_active=False)

            # otherwise, create a new token (it is created for user but shared for org)
            else:
                APIToken.get_or_create(org, user, group)

        def get_context_data(self, **kwargs):
            context = super().get_context_data(**kwargs)

            user = self.request.user
            org = user.get_org()
            token = APIToken.objects.filter(is_active=True, org=org, role=Group.objects.get(name="Prometheus")).first()
            if token:
                context["prometheus_token"] = token.key
                context["prometheus_url"] = f"https://{org.get_branding()['domain']}/mr/org/{org.uuid}/metrics"

            return context

    class Home(FormaxMixin, InferOrgMixin, OrgPermsMixin, SmartReadView):
        title = _("Your Account")

        def get_gear_links(self):
            links = []

            if self.has_org_perm("channels.channel_claim"):
                links.append(dict(title=_("Add Channel"), href=reverse("channels.channel_claim")))

            if self.has_org_perm("classifiers.classifier_connect"):
                links.append(dict(title=_("Add Classifier"), href=reverse("classifiers.classifier_connect")))

            if self.has_org_perm("tickets.ticketer_connect"):
                links.append(dict(title=_("Add Ticketing Service"), href=reverse("tickets.ticketer_connect")))

            if len(links) > 0:
                links.append(dict(divider=True))

            if self.has_org_perm("orgs.org_export"):
                links.append(dict(title=_("Export"), href=reverse("orgs.org_export")))

            if self.has_org_perm("orgs.org_import"):
                links.append(dict(title=_("Import"), href=reverse("orgs.org_import")))

            if settings.HELP_URL:  # pragma: needs cover
                if len(links) > 1:
                    links.append(dict(divider=True))

                links.append(dict(title=_("Help"), href=settings.HELP_URL))

            if len(links) > 1:
                links.append(dict(divider=True))

            links.append(
                dict(
                    title=_("Sign Out"),
                    style="button-light",
                    href=f"{reverse('users.user_logout')}?next={reverse('users.user_login')}",
                )
            )

            return links

        def get_context_data(self, *args, **kwargs):
            context = super().get_context_data(*args, **kwargs)
            # context['channels'] = Channel.objects.filter(org=self.request.user.get_org(), is_active=True, parent=None).order_by("-role")
            return context

        def add_channel_section(self, formax, channel):

            if self.has_org_perm("channels.channel_read"):
                from temba.channels.views import get_channel_read_url

                formax.add_section(
                    "channel", get_channel_read_url(channel), icon=channel.get_type().icon, action="link"
                )

        def add_classifier_section(self, formax, classifier):

            if self.has_org_perm("classifiers.classifier_read"):
                formax.add_section(
                    "classifier",
                    reverse("classifiers.classifier_read", args=[classifier.uuid]),
                    icon=classifier.get_type().icon,
                    action="link",
                )

        def derive_formax_sections(self, formax, context):

            # add the channel option if we have one
            user = self.request.user
            org = user.get_org()

            # if we are on the topups plan, show our usual credits view
            if org.plan == settings.TOPUP_PLAN:
                if self.has_org_perm("orgs.topup_list"):
                    formax.add_section("topups", reverse("orgs.topup_list"), icon="icon-coins", action="link")

            else:
                if self.has_org_perm("orgs.org_plan"):  # pragma: needs cover
                    formax.add_section("plan", reverse("orgs.org_plan"), icon="icon-credit", action="summary")

            if self.has_org_perm("channels.channel_update"):
                # get any channel thats not a delegate
                channels = Channel.objects.filter(org=org, is_active=True, parent=None).order_by("-role")
                for channel in channels:
                    self.add_channel_section(formax, channel)

                twilio_client = org.get_twilio_client()
                if twilio_client:  # pragma: needs cover
                    formax.add_section("twilio", reverse("orgs.org_twilio_account"), icon="icon-channel-twilio")

                vonage_client = org.get_vonage_client()
                if vonage_client:  # pragma: needs cover
                    formax.add_section("vonage", reverse("orgs.org_vonage_account"), icon="icon-vonage")

            if self.has_org_perm("classifiers.classifier_read"):
                classifiers = org.classifiers.filter(is_active=True).order_by("created_on")
                for classifier in classifiers:
                    self.add_classifier_section(formax, classifier)

            if self.has_org_perm("tickets.ticketer_read"):
                from temba.tickets.types.internal import InternalType

                ext_ticketers = (
                    org.ticketers.filter(is_active=True)
                    .exclude(ticketer_type=InternalType.slug)
                    .order_by("created_on")
                )
                for ticketer in ext_ticketers:
                    formax.add_section(
                        "tickets",
                        reverse("tickets.ticketer_read", args=[ticketer.uuid]),
                        icon=ticketer.get_type().icon,
                    )

            if self.has_org_perm("orgs.org_profile"):
                formax.add_section("user", reverse("orgs.user_edit"), icon="icon-user", action="redirect")

            if self.has_org_perm("orgs.org_edit"):
                formax.add_section("org", reverse("orgs.org_edit"), icon="icon-office")

            # only pro orgs get multiple users
            if self.has_org_perm("orgs.org_manage_accounts") and org.is_multi_user:
                formax.add_section("accounts", reverse("orgs.org_accounts"), icon="icon-users", action="redirect")

            if self.has_org_perm("orgs.org_languages"):
                formax.add_section("languages", reverse("orgs.org_languages"), icon="icon-language")
                formax.add_section("translations", reverse("orgs.org_translations"), icon="icon-language")

            if self.has_org_perm("orgs.org_smtp_server"):
                formax.add_section("email", reverse("orgs.org_smtp_server"), icon="icon-envelop")

            if self.has_org_perm("orgs.org_manage_integrations"):
                for integration in IntegrationType.get_all():
                    if integration.is_available_to(user):
                        integration.management_ui(self.object, formax)

            if self.has_org_perm("orgs.org_token"):
                formax.add_section("token", reverse("orgs.org_token"), icon="icon-cloud-upload", nobutton=True)

            if self.has_org_perm("orgs.org_prometheus"):
                formax.add_section("prometheus", reverse("orgs.org_prometheus"), icon="icon-prometheus", nobutton=True)

            if self.has_org_perm("orgs.org_resthooks"):
                formax.add_section(
                    "resthooks", reverse("orgs.org_resthooks"), icon="icon-cloud-lightning", dependents="resthooks"
                )

            # show globals and archives
            formax.add_section("globals", reverse("globals.global_list"), icon="icon-global", action="link")
            formax.add_section("archives", reverse("archives.archive_message"), icon="icon-box", action="link")

    class TwilioAccount(ComponentFormMixin, InferOrgMixin, OrgPermsMixin, SmartUpdateView):

        success_message = ""

        class TwilioKeys(forms.ModelForm):
            account_sid = forms.CharField(max_length=128, label=_("Account SID"), required=False)
            account_token = forms.CharField(max_length=128, label=_("Account Token"), required=False)
            disconnect = forms.CharField(widget=forms.HiddenInput, max_length=6, required=True)

            def clean(self):
                super().clean()
                if self.cleaned_data.get("disconnect", "false") == "false":
                    account_sid = self.cleaned_data.get("account_sid", None)
                    account_token = self.cleaned_data.get("account_token", None)

                    if not account_sid:
                        raise ValidationError(_("You must enter your Twilio Account SID"))

                    if not account_token:  # pragma: needs cover
                        raise ValidationError(_("You must enter your Twilio Account Token"))

                    try:
                        client = Client(account_sid, account_token)

                        # get the actual primary auth tokens from twilio and use them
                        account = client.api.account.fetch()
                        self.cleaned_data["account_sid"] = account.sid
                        self.cleaned_data["account_token"] = account.auth_token
                    except Exception:  # pragma: needs cover
                        raise ValidationError(
                            _("The Twilio account SID and Token seem invalid. Please check them again and retry.")
                        )

                return self.cleaned_data

            class Meta:
                model = Org
                fields = ("account_sid", "account_token", "disconnect")

        form_class = TwilioKeys

        def get_context_data(self, **kwargs):
            context = super().get_context_data(**kwargs)
            client = self.object.get_twilio_client()
            if client:
                account_sid = client.auth[0]
                sid_length = len(account_sid)
                context["account_sid"] = "%s%s" % ("\u066D" * (sid_length - 16), account_sid[-16:])
            return context

        def derive_initial(self):
            initial = super().derive_initial()
            config = self.object.config
            initial["account_sid"] = config[Org.CONFIG_TWILIO_SID]
            initial["account_token"] = config[Org.CONFIG_TWILIO_TOKEN]
            initial["disconnect"] = "false"
            return initial

        def form_valid(self, form):
            disconnect = form.cleaned_data.get("disconnect", "false") == "true"
            user = self.request.user
            org = user.get_org()

            if disconnect:
                org.remove_twilio_account(user)
                return HttpResponseRedirect(reverse("orgs.org_home"))
            else:
                account_sid = form.cleaned_data["account_sid"]
                account_token = form.cleaned_data["account_token"]

                org.connect_twilio(account_sid, account_token, user)
                return super().form_valid(form)

    class Edit(InferOrgMixin, OrgPermsMixin, SmartUpdateView):
        class Form(forms.ModelForm):
            name = forms.CharField(max_length=128, label=_("Workspace Name"), help_text="", widget=InputWidget())
            timezone = TimeZoneFormField(
                label=_("Timezone"), help_text="", widget=SelectWidget(attrs={"searchable": True})
            )

            class Meta:
                model = Org
                fields = ("name", "timezone", "date_format", "language")
                widgets = {"date_format": SelectWidget(), "language": SelectWidget()}

        success_message = ""
        form_class = Form

        def has_permission(self, request, *args, **kwargs):
            self.org = self.derive_org()
            return self.has_org_perm("orgs.org_edit")

        def get_context_data(self, **kwargs):
            context = super().get_context_data(**kwargs)
            sub_orgs = Org.objects.filter(is_active=True, parent=self.get_object())
            context["sub_orgs"] = sub_orgs
            return context

    class EditSubOrg(ModalMixin, Edit):
        success_url = "@orgs.org_sub_orgs"

        def get_object(self, *args, **kwargs):
            org_id = self.request.GET.get("org")
            return Org.objects.filter(id=org_id, parent=self.request.user.get_org()).first()

    class TransferCredits(MultiOrgMixin, ModalMixin, InferOrgMixin, SmartFormView):
        class TransferForm(forms.Form):
            class OrgChoiceField(forms.ModelChoiceField):
                def label_from_instance(self, org):
                    return "%s (%s)" % (org.name, "{:,}".format(org.get_credits_remaining()))

            from_org = OrgChoiceField(
                None,
                required=True,
                label=_("From Workspace"),
                help_text=_("Select which workspace to take credits from"),
                widget=SelectWidget(attrs={"searchable": True}),
            )

            to_org = OrgChoiceField(
                None,
                required=True,
                label=_("To Workspace"),
                help_text=_("Select which workspace to receive the credits"),
                widget=SelectWidget(attrs={"searchable": True}),
            )

            amount = forms.IntegerField(
                required=True, label=_("Credits"), help_text=_("How many credits to transfer"), widget=InputWidget()
            )

            def __init__(self, *args, **kwargs):
                org = kwargs["org"]
                del kwargs["org"]

                super().__init__(*args, **kwargs)

                self.fields["from_org"].queryset = Org.objects.filter(
                    Q(parent=org) | Q(id=org.id), is_active=True
                ).order_by("-parent", "name", "id")
                self.fields["to_org"].queryset = Org.objects.filter(
                    Q(parent=org) | Q(id=org.id), is_active=True
                ).order_by("-parent", "name", "id")

            def clean(self):
                cleaned_data = super().clean()

                if "amount" in cleaned_data and "from_org" in cleaned_data:
                    from_org = cleaned_data["from_org"]

                    if cleaned_data["amount"] > from_org.get_credits_remaining():
                        raise ValidationError(
                            _(
                                "Sorry, %(org_name)s doesn't have enough credits for this transfer. Pick a different workspace to transfer from or reduce the transfer amount."
                            )
                            % dict(org_name=from_org.name)
                        )

        success_url = "@orgs.org_sub_orgs"
        form_class = TransferForm
        fields = ("from_org", "to_org", "amount")
        permission = "orgs.org_transfer_credits"

        def has_permission(self, request, *args, **kwargs):
            self.org = self.request.user.get_org()
            return self.request.user.has_perm(self.permission) or self.has_org_perm(self.permission)

        def get_form_kwargs(self):
            form_kwargs = super().get_form_kwargs()
            form_kwargs["org"] = self.get_object()
            return form_kwargs

        def form_valid(self, form):
            from_org = form.cleaned_data["from_org"]
            to_org = form.cleaned_data["to_org"]
            amount = form.cleaned_data["amount"]

            from_org.allocate_credits(from_org.created_by, to_org, amount)
            return self.render_modal_response(form)

    class Country(InferOrgMixin, OrgPermsMixin, SmartUpdateView):
        class CountryForm(forms.ModelForm):
            country = forms.ModelChoiceField(
                Org.get_possible_countries(),
                required=False,
                label=_("The country used for location values. (optional)"),
                help_text="State and district names will be searched against this country.",
                widget=SelectWidget(),
            )

            class Meta:
                model = Org
                fields = ("country",)

        success_message = ""
        form_class = CountryForm

        def has_permission(self, request, *args, **kwargs):
            self.org = self.derive_org()
            return self.request.user.has_perm("orgs.org_country") or self.has_org_perm("orgs.org_country")

    class Languages(InferOrgMixin, OrgPermsMixin, SmartUpdateView):
        class Form(forms.ModelForm):
            primary_lang = ArbitraryJsonChoiceField(
                required=True,
                label=_("Default Flow Language"),
                help_text=_("Used for contacts with no language preference."),
                widget=SelectWidget(
                    attrs={
                        "placeholder": _("Select a language"),
                        "searchable": True,
                        "queryParam": "q",
                        "endpoint": reverse_lazy("orgs.org_languages"),
                    }
                ),
            )
            other_langs = ArbitraryJsonChoiceField(
                required=False,
                label=_("Additional Languages"),
                help_text=_("The languages that your flows can be translated into."),
                widget=SelectMultipleWidget(
                    attrs={
                        "placeholder": _("Select languages"),
                        "searchable": True,
                        "queryParam": "q",
                        "endpoint": reverse_lazy("orgs.org_languages"),
                    }
                ),
            )

            def __init__(self, org, *args, **kwargs):
                super().__init__(*args, **kwargs)
                self.org = org

            class Meta:
                model = Org
                fields = ("primary_lang", "other_langs")

        success_message = ""
        form_class = Form

        def get_form_kwargs(self):
            kwargs = super().get_form_kwargs()
            kwargs["org"] = self.request.user.get_org()
            return kwargs

        def derive_initial(self):
            initial = super().derive_initial()
            org = self.get_object()

            def lang_json(code):
                return {"value": code, "name": languages.get_name(code)}

            non_primary_langs = org.flow_languages[1:] if len(org.flow_languages) > 1 else []
            initial["other_langs"] = [lang_json(ln) for ln in non_primary_langs]

            if org.flow_languages:
                initial["primary_lang"] = [lang_json(org.flow_languages[0])]

            return initial

        def get_context_data(self, **kwargs):
            context = super().get_context_data(**kwargs)
            org = self.get_object()

            if org.flow_languages:
                primary_lang = languages.get_name(org.flow_languages[0])
                other_langs = sorted([languages.get_name(code) for code in org.flow_languages[1:]])
            else:
                primary_lang = None
                other_langs = []

            context["primary_lang"] = primary_lang
            context["other_langs"] = other_langs
            return context

        def get(self, request, *args, **kwargs):
            if request.is_ajax():
                initial = self.request.GET.get("initial", "").split(",")
                matches = []

                if len(initial) > 0:
                    for iso_code in initial:
                        if iso_code:
                            lang = languages.get_name(iso_code)
                            matches.append({"value": iso_code, "name": lang})

                if len(matches) == 0:
                    search = self.request.GET.get("search", self.request.GET.get("q", "")).strip().lower()
                    matches += languages.search_by_name(search)
                return JsonResponse(dict(results=matches))

            return super().get(request, *args, **kwargs)

        def form_valid(self, form):
            user = self.request.user
            codes = [form.cleaned_data["primary_lang"]["value"]]

            for lang in form.cleaned_data["other_langs"]:
                if lang["value"] and lang["value"] not in codes:
                    codes.append(lang["value"])

            self.object.set_flow_languages(user, codes)

            return super().form_valid(form)

        def has_permission(self, request, *args, **kwargs):
            self.org = self.derive_org()
            return self.request.user.has_perm("orgs.org_country") or self.has_org_perm("orgs.org_country")

    class Translations(InferOrgMixin, OrgPermsMixin, SmartUpdateView):
        class TranslationsForm(forms.ModelForm):
            provider = forms.ChoiceField(
                choices=[
                    ("google", "Google Translate"),
                    ("deepl", "DeepL Translate"),
                ],
                widget=SelectWidget(attrs={"searchable": True}),
                label=_("Live Translation System"),
                help_text=_("The system that can be used to provide an approximate translation."),
                initial="US",
            )

            api_key = forms.CharField(
                required=False,
                label=_("API Key"),
                widget=InputWidget,
                help_text=_("You can find your API Key on the system website."),
            )

            def __init__(self, *args, **kwargs):
                self.org = kwargs["org"]
                del kwargs["org"]
                super().__init__(*args, **kwargs)

            def clean(self):
                cleaned_data = super().clean()
                provider = cleaned_data.get("provider")
                api_key = cleaned_data.get("api_key")
                if not api_key:
                    return cleaned_data

                _, r_status = self.org.get_translation(
                    "validation text", "spa", provider=provider, api_key=api_key, use_config=False
                )
                if r_status != 200:
                    self.add_error("api_key", "API Key is wrong or invalid.")

            class Meta:
                model = Org
                fields = ("provider", "api_key")

        success_message = ""
        form_class = TranslationsForm

        def derive_initial(self):
            initial = super().derive_initial()
            org = self.derive_org()
            initial["provider"] = (org.config or {}).get("translator_service", {}).get("provider", "")
            initial["api_key"] = (org.config or {}).get("translator_service", {}).get("api_key", "")
            return initial

        def get_form_kwargs(self):
            kwargs = super().get_form_kwargs()
            kwargs["org"] = self.request.user.get_org()
            return kwargs

        def get_context_data(self, **kwargs):
            context = super().get_context_data(**kwargs)
            org = self.request.user.get_org()
            services = {
                "google": "Google Translate",
                "deepl": "DeepL Translate",
            }
            context["translator_service"] = (org.config or {}).get("translator_service", {}).get("provider", "")
            context["translator_service"] = services.get(context["translator_service"], "")
            return context

        def form_valid(self, form):
            org = self.request.user.get_org()
            current_config = org.config or {}
            if form.cleaned_data.get("provider") and form.cleaned_data.get("api_key"):
                current_config.update(
                    {
                        "translator_service": {
                            "provider": form.cleaned_data["provider"],
                            "api_key": form.cleaned_data["api_key"],
                        }
                    }
                )
            else:
                try:
                    current_config.pop("translator_service")
                except KeyError:
                    pass
            org.config = current_config
            org.save(update_fields=["config"])
            return super().form_valid(form)

    class Translate(OrgPermsMixin, APIView):
        def post(self, request, *args, **kwargs):
            text = request.data.get("text")
            source = request.data.get("source")
            target = request.data.get("target")
            if not all((text, target)):
                return JsonResponse({"error": "Fields, 'text' or 'target', are not provided."}, status=400)
            org = self.derive_org()
            translated_text, status_code = org.get_translation(text, target, source)
            return JsonResponse({"translated": translated_text}, status=status_code)

    class ClearCache(SmartUpdateView):  # pragma: no cover
        fields = ("id",)
        success_message = None
        success_url = "id@orgs.org_update"

        def pre_process(self, request, *args, **kwargs):
            cache = OrgCache(int(request.POST["cache"]))
            num_deleted = self.get_object().clear_caches([cache])
            self.success_message = _("Cleared %(name)s cache for this workspace (%(count)d keys)") % dict(
                name=cache.name, count=num_deleted
            )

    class SendInvite(ModalMixin, InferOrgMixin, OrgPermsMixin, SmartFormView):
        class SentInviteForm(forms.Form):
            # set email field readonly when email provided
            def __init__(self, *args, **kwargs):
                super().__init__(*args, **kwargs)
                if self.initial.get("email"):
                    self.fields["email"].widget.attrs["readonly"] = True

            email = forms.EmailField(label=_("Invite people to your organization"), widget=InputWidget, required=True)
            user_group = forms.ChoiceField(
                choices=(("A", _("Administrators")), ("E", _("Editors")), ("V", _("Viewers")), ("S", _("Surveyors"))),
                required=True,
                initial="V",
                label=_("User group"),
                widget=SelectWidget,
            )

        form_class = SentInviteForm
        success_url = "@orgs.org_manage_accounts"
        fields = ("email", "user_group")

        def derive_initial(self):
            initial = super().derive_initial()
            org, invitation_id = self.request.user.get_org(), self.request.GET.get("id")
            invite = Invitation.objects.filter(org=org, id=invitation_id).first()
            if invite:
                initial["email"] = invite.email
                initial["user_group"] = invite.user_group
            return initial

        def form_valid(self, form):
            user = self.request.user
            org = user.get_org()
            email = form.cleaned_data.get("email")
            user_group = form.cleaned_data.get("user_group")

            # if they already have an invite, update it
            invites = Invitation.objects.filter(email=email, org=org).order_by("-pk")
            invitation = invites.first()

            if invitation:
                invites.exclude(pk=invitation.pk).delete()  # remove any old invites

                invitation.user_group = user_group
                invitation.is_active = True
                # generate new secret for this invitation
                invitation.secret = random_string(64)
                invitation.save()
            else:
                invitation = Invitation.create(org, self.request.user, email, user_group)

            invitation.send_invitation()

            return super().form_valid(form)


class TopUpCRUDL(SmartCRUDL):
    actions = ("list", "create", "read", "manage", "update")
    model = TopUp

    class Read(OrgPermsMixin, SmartReadView):
        def derive_queryset(self, **kwargs):  # pragma: needs cover
            query = TopUp.objects.filter(is_active=True, org=self.request.user.get_org())
            if settings.CREDITS_EXPIRATION:
                query = query.order_by("-expires_on")
            else:
                query = query.order_by("-created_on")
            return query

    class List(OrgPermsMixin, SmartListView):
        def derive_queryset(self, **kwargs):
            queryset = TopUp.objects.filter(is_active=True, org=self.request.user.get_org()).order_by("-expires_on")
            return queryset.annotate(
                credits_remaining=ExpressionWrapper(F("credits") - Sum(F("topupcredits__used")), IntegerField())
            )

        def get_context_data(self, **kwargs):
            context = super().get_context_data(**kwargs)
            context["org"] = self.request.user.get_org()

            if settings.CREDITS_EXPIRATION:
                context["credits_expiration"] = True

            now = timezone.now()
            context["now"] = now
            context["expiration_period"] = now + timedelta(days=30)

            # show our topups in a meaningful order
            topups = list(self.get_queryset())

            def compare(topup1, topup2):  # pragma: no cover

                if settings.CREDITS_EXPIRATION:
                    # non expired first
                    now = timezone.now()
                    if topup1.expires_on > now and topup2.expires_on <= now:
                        return -1
                    elif topup2.expires_on > now and topup1.expires_on <= now:
                        return 1

                # then push those without credits remaining to the bottom
                if topup1.credits_remaining is None:
                    topup1.credits_remaining = topup1.credits

                if topup2.credits_remaining is None:
                    topup2.credits_remaining = topup2.credits

                if topup1.credits_remaining and not topup2.credits_remaining:
                    return -1
                elif topup2.credits_remaining and not topup1.credits_remaining:
                    return 1

                if settings.CREDITS_EXPIRATION:
                    # sor the rest by their expiration date
                    if topup1.expires_on > topup2.expires_on:
                        return -1
                    elif topup1.expires_on < topup2.expires_on:
                        return 1

                # if we end up with the same expiration, show the oldest first
                return topup2.id - topup1.id

            topups.sort(key=cmp_to_key(compare))
            context["topups"] = topups
            return context

        def get_template_names(self):
            if "HTTP_X_FORMAX" in self.request.META:
                return ["orgs/topup_list_summary.haml"]
            else:
                return super().get_template_names()

    class Create(ComponentFormMixin, SmartCreateView):
        """
        This is only for root to be able to credit accounts.
        """

        fields = ("credits", "price", "comment")

        def get_success_url(self):
            return reverse("orgs.topup_manage") + ("?org=%d" % self.object.org.id)

        def save(self, obj):
            obj.org = Org.objects.get(pk=self.request.GET["org"])
            return TopUp.create(
                self.request.user, price=obj.price, credits=obj.credits, org=obj.org, comment=obj.comment
            )

        def post_save(self, obj):
            obj = super().post_save(obj)
            apply_topups_task.delay(obj.org.id)
            return obj

    class Update(ComponentFormMixin, SmartUpdateView):
        fields = ("is_active", "price", "credits", "expires_on")

        def get_success_url(self):
            return reverse("orgs.topup_manage") + ("?org=%d" % self.object.org.id)

        def post_save(self, obj):
            obj = super().post_save(obj)
            apply_topups_task.delay(obj.org.id)
            return obj

    class Manage(SmartListView):
        """
        This is only for root to be able to manage topups on an account
        """

        success_url = "@orgs.org_manage"
        fields = ("credits", "price", "comment", "created_on")
        if settings.CREDITS_EXPIRATION:
            fields = fields + ("expires_on",)
            default_order = "-expires_on"
        else:
            default_order = "-created_on"

        def lookup_field_link(self, context, field, obj):
            return reverse("orgs.topup_update", args=[obj.id])

        def get_price(self, obj):
            if obj.price:
                return "$%.2f" % (obj.price / 100.0)
            else:
                return "-"

        def get_credits(self, obj):
            return format(obj.credits, ",d")

        def get_context_data(self, **kwargs):
            context = super().get_context_data(**kwargs)
            for obj in context["object_list"]:
                obj.comment = obj.comment if obj.comment else "-"
            context["org"] = self.org
            return context

        def derive_queryset(self):
            self.org = Org.objects.get(pk=self.request.GET["org"])
            return self.org.topups.all()


class StripeHandler(View):  # pragma: no cover
    """
    Handles WebHook events from Stripe.  We are interested as to when invoices are
    charged by Stripe so we can send the user an invoice email.
    """

    @csrf_exempt
    def dispatch(self, *args, **kwargs):
        return super().dispatch(*args, **kwargs)

    def get(self, request, *args, **kwargs):
        return HttpResponse("ILLEGAL METHOD")

    def post(self, request, *args, **kwargs):
        import stripe
        from temba.orgs.models import Org, TopUp

        # stripe delivers a JSON payload
        stripe_data = json.loads(request.body)

        # but we can't trust just any response, so lets go look up this event
        stripe.api_key = get_stripe_credentials()[1]
        event = stripe.Event.retrieve(stripe_data["id"])

        if not event:
            return HttpResponse("Ignored, no event")

        if not event.livemode:
            return HttpResponse("Ignored, test event")

        # we only care about invoices being paid or failing
        if event.type == "charge.succeeded" or event.type == "charge.failed":
            charge = event.data.object
            charge_date = datetime.fromtimestamp(charge.created)
            description = charge.description
            amount = "$%s" % (Decimal(charge.amount) / Decimal(100)).quantize(Decimal(".01"))

            # look up our customer
            customer = stripe.Customer.retrieve(charge.customer)

            # and our org
            org = Org.objects.filter(stripe_customer=customer.id).first()
            if not org:
                return HttpResponse("Ignored, no org for customer")

            # look up the topup that matches this charge
            topup = TopUp.objects.filter(stripe_charge=charge.id).first()
            if topup and event.type == "charge.failed":
                topup.rollback()
                topup.save()

            # we know this org, trigger an event for a payment succeeding
            if org.administrators.all():
                if event.type == "charge_succeeded":
                    track = "temba.charge_succeeded"
                else:
                    track = "temba.charge_failed"

                context = dict(
                    description=description,
                    invoice_id=charge.id,
                    invoice_date=charge_date.strftime("%b %e, %Y"),
                    amount=amount,
                    org=org.name,
                )

                if getattr(charge, "card", None):
                    context["cc_last4"] = charge.card.last4
                    context["cc_type"] = charge.card.type
                    context["cc_name"] = charge.card.name

                else:
                    context["cc_type"] = "bitcoin"
                    context["cc_name"] = charge.source.bitcoin.address

                admin = org.administrators.all().first()

                analytics.track(admin, track, context)
                return HttpResponse("Event '%s': %s" % (track, context))

        # empty response, 200 lets Stripe know we handled it
        return HttpResponse("Ignored, uninteresting event")<|MERGE_RESOLUTION|>--- conflicted
+++ resolved
@@ -1,15 +1,10 @@
 import itertools
 import logging
-<<<<<<< HEAD
+import random
 import regex
 import smtplib
+import string
 from collections import OrderedDict, namedtuple
-=======
-import random
-import smtplib
-import string
-from collections import OrderedDict
->>>>>>> 1c0bd9d5
 from datetime import datetime, timedelta
 from decimal import Decimal
 from email.utils import parseaddr
@@ -24,12 +19,8 @@
 from django.core.paginator import Paginator
 from django.utils.functional import cached_property
 from packaging.version import Version
-<<<<<<< HEAD
 from rest_framework.views import APIView
-from smartmin.users.models import FailedLogin
-=======
 from smartmin.users.models import FailedLogin, RecoveryToken
->>>>>>> 1c0bd9d5
 from smartmin.users.views import Login
 from smartmin.views import (
     SmartCreateView,
@@ -93,7 +84,6 @@
 from temba.utils.timezones import TimeZoneFormField
 from temba.utils.views import ComponentFormMixin, NonAtomicMixin, RequireRecentAuthMixin
 
-<<<<<<< HEAD
 from .models import (
     GIFTCARDS,
     LOOKUPS,
@@ -102,10 +92,7 @@
     DEFAULT_INDEXES_FIELDS_PAYLOAD_GIFTCARDS,
     DEFAULT_INDEXES_FIELDS_PAYLOAD_LOOKUPS,
 )
-from .models import BackupToken, Invitation, Org, OrgCache, OrgRole, TopUp, get_stripe_credentials
-=======
 from .models import BackupToken, IntegrationType, Invitation, Org, OrgCache, OrgRole, TopUp, get_stripe_credentials
->>>>>>> 1c0bd9d5
 from .tasks import apply_topups_task
 
 # session key for storing a two-factor enabled user's id once we've checked their password
