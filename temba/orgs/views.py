import itertools
import logging
import random
import regex
import smtplib
import string
from collections import OrderedDict, namedtuple
from datetime import datetime, timedelta
from decimal import Decimal
from email.utils import parseaddr
from functools import cmp_to_key
from urllib.parse import parse_qs, unquote, urlparse
from uuid import uuid4

import iso8601
import pyotp
import pytz
import requests
from django.core.paginator import Paginator
from django.utils.functional import cached_property
from packaging.version import Version
from rest_framework.views import APIView
from smartmin.users.models import FailedLogin, RecoveryToken
from smartmin.users.views import Login
from smartmin.views import (
    SmartCreateView,
    SmartCRUDL,
    SmartDeleteView,
    SmartFormView,
    SmartListView,
    SmartModelActionView,
    SmartModelFormView,
    SmartReadView,
    SmartTemplateView,
    SmartUpdateView,
)
from twilio.rest import Client

from django import forms
from django.conf import settings
from django.contrib import messages
from django.contrib.auth import authenticate, login, logout
from django.contrib.auth.models import Group, User
from django.contrib.auth.password_validation import validate_password
from django.contrib.auth.views import LoginView as AuthLoginView
from django.core.files.base import ContentFile
from django.core.exceptions import ValidationError
from django.core.validators import validate_email
from django.db import IntegrityError
from django.db.models import ExpressionWrapper, F, IntegerField, Q, Sum
from django.forms import Form
from django.http import HttpResponse, HttpResponseRedirect, JsonResponse, Http404
from django.shortcuts import resolve_url
from django.urls import reverse, reverse_lazy
from django.utils import timezone
from django.utils.encoding import DjangoUnicodeDecodeError, force_text
from django.utils.html import escape
from django.utils.http import urlquote
from django.utils.safestring import mark_safe
from django.utils.text import slugify
from django.utils.translation import ugettext_lazy as _
from django.views.decorators.csrf import csrf_exempt
from django.views.generic import View

from temba.api.models import APIToken, Resthook
from temba.campaigns.models import Campaign
from temba.channels.models import Channel
from temba.contacts.models import ContactGroupCount
from temba.flows.models import Flow
from temba.links.models import Link
from temba.triggers.models import Trigger
from temba.formax import FormaxMixin
from temba.utils import analytics, get_anonymous_user, json, languages, str_to_bool
from temba.utils.email import is_valid_address, send_template_email
from temba.utils.fields import (
    ArbitraryJsonChoiceField,
    CheckboxWidget,
    InputWidget,
    SelectMultipleWidget,
    SelectWidget,
<<<<<<< HEAD
    CompletionTextarea,
=======
    TembaChoiceField,
>>>>>>> 13d91a90
)
from temba.utils.http import http_headers
from temba.utils.timezones import TimeZoneFormField
from temba.utils.views import ComponentFormMixin, NonAtomicMixin, RequireRecentAuthMixin

from .models import (
    GIFTCARDS,
    LOOKUPS,
    DEFAULT_FIELDS_PAYLOAD_GIFTCARDS,
    DEFAULT_FIELDS_PAYLOAD_LOOKUPS,
    DEFAULT_INDEXES_FIELDS_PAYLOAD_GIFTCARDS,
    DEFAULT_INDEXES_FIELDS_PAYLOAD_LOOKUPS,
)
from .models import BackupToken, IntegrationType, Invitation, Org, OrgCache, OrgRole, TopUp, get_stripe_credentials
from .tasks import apply_topups_task

# session key for storing a two-factor enabled user's id once we've checked their password
from ..utils.text import random_string

TWO_FACTOR_USER_SESSION_KEY = "_two_factor_user_id"
TWO_FACTOR_STARTED_SESSION_KEY = "_two_factor_started_on"
TWO_FACTOR_LIMIT_SECONDS = 5 * 60


def check_login(request):
    """
    Simple view that checks whether we actually need to log in.  This is needed on the live site
    because we serve the main page as http:// but the logged in pages as https:// and only store
    the cookies on the SSL connection.  This view will be called in https:// land where we will
    check whether we are logged in, if so then we will redirect to the LOGIN_URL, otherwise we take
    them to the normal user login page
    """
    if request.user.is_authenticated:
        return HttpResponseRedirect(settings.LOGIN_REDIRECT_URL)
    else:
        return HttpResponseRedirect(settings.LOGIN_URL)


class OrgPermsMixin:
    """
    Get the organisation and the user within the inheriting view so that it be come easy to decide
    whether this user has a certain permission for that particular organization to perform the view's actions
    """

    def get_user(self):
        return self.request.user

    def derive_org(self):
        org = None
        if not self.get_user().is_anonymous:
            org = self.get_user().get_org()
        return org

    def has_org_perm(self, permission):
        if self.org:
            return self.get_user().has_org_perm(self.org, permission)
        return False

    def has_permission(self, request, *args, **kwargs):
        """
        Figures out if the current user has permissions for this view.
        """
        self.kwargs = kwargs
        self.args = args
        self.request = request
        self.org = self.derive_org()

        if self.get_user().is_superuser:
            return True

        if self.get_user().is_anonymous:
            return False

        if self.get_user().has_perm(self.permission):  # pragma: needs cover
            return True

        return self.has_org_perm(self.permission)

    def dispatch(self, request, *args, **kwargs):

        # non admin authenticated users without orgs get the org chooser
        user = self.get_user()
        if user.is_authenticated and not (user.is_superuser or user.is_staff):
            if not self.derive_org():
                return HttpResponseRedirect(reverse("orgs.org_choose"))

        return super().dispatch(request, *args, **kwargs)


class OrgFilterMixin:
    """
    Simple mixin to filter a view's queryset by the user's org
    """

    def derive_queryset(self, *args, **kwargs):
        queryset = super().derive_queryset(*args, **kwargs)

        if not self.request.user.is_authenticated:
            return queryset.none()  # pragma: no cover
        else:
            return queryset.filter(org=self.request.user.get_org())


class AnonMixin(OrgPermsMixin):
    """
    Mixin that makes sure that anonymous orgs cannot add channels (have no permission if anon)
    """

    def has_permission(self, request, *args, **kwargs):
        org = self.derive_org()

        # can this user break anonymity? then we are fine
        if self.get_user().has_perm("contacts.contact_break_anon"):
            return True

        # otherwise if this org is anon, no go
        if not org or org.is_anon:
            return False
        else:
            return super().has_permission(request, *args, **kwargs)


class OrgObjPermsMixin(OrgPermsMixin):
    def get_object_org(self):
        return self.get_object().org

    def has_org_perm(self, codename):
        has_org_perm = super().has_org_perm(codename)

        if has_org_perm:
            user = self.get_user()
            return user.get_org() == self.get_object_org()

        return False

    def has_permission(self, request, *args, **kwargs):
        has_perm = super().has_permission(request, *args, **kwargs)

        if has_perm:
            user = self.get_user()

            # user has global permission
            if user.has_perm(self.permission):
                return True

            return user.get_org() == self.get_object_org()

        return False


class ModalMixin(SmartFormView):
    def get_context_data(self, **kwargs):
        context = super().get_context_data(**kwargs)

        if "HTTP_X_PJAX" in self.request.META and "HTTP_X_FORMAX" not in self.request.META:  # pragma: no cover
            context["base_template"] = "smartmin/modal.html"
        if "success_url" in kwargs:  # pragma: no cover
            context["success_url"] = kwargs["success_url"]

        pairs = [urlquote(k) + "=" + urlquote(v) for k, v in self.request.GET.items() if k != "_"]
        context["action_url"] = self.request.path + "?" + ("&".join(pairs))

        return context

    def render_modal_response(self, form=None):
        response = self.render_to_response(
            self.get_context_data(
                form=form,
                success_url=self.get_success_url(),
                success_script=getattr(self, "success_script", None),
            )
        )
        response["Temba-Success"] = self.get_success_url()
        return response

    def form_valid(self, form):
        if isinstance(form, forms.ModelForm):
            self.object = form.save(commit=False)

        try:
            if isinstance(self, SmartModelFormView):
                self.object = self.pre_save(self.object)
                self.save(self.object)
                self.object = self.post_save(self.object)

            elif isinstance(self, SmartModelActionView):
                self.execute_action()

            messages.success(self.request, self.derive_success_message())

            if "HTTP_X_PJAX" not in self.request.META:
                return HttpResponseRedirect(self.get_success_url())
            else:  # pragma: no cover
                return self.render_modal_response(form)

        except (IntegrityError, ValueError, ValidationError) as e:
            message = getattr(e, "message", str(e).capitalize())
            self.form.add_error(None, message)
            return self.render_to_response(self.get_context_data(form=form))


class IntegrationViewMixin(OrgPermsMixin):
    permission = "orgs.org_manage_integrations"
    integration_type = None

    def __init__(self, integration_type):
        self.integration_type = integration_type
        super().__init__()

    def get_context_data(self, **kwargs):
        context = super().get_context_data(**kwargs)
        context["integration_type"] = self.integration_type
        context["integration_connected"] = self.integration_type.is_connected(self.request.user.get_org())
        return context


class IntegrationFormaxView(IntegrationViewMixin, ComponentFormMixin, SmartFormView):
    class Form(forms.Form):
        def __init__(self, request, integration_type, **kwargs):
            self.request = request
            self.channel_type = integration_type
            super().__init__(**kwargs)

    success_url = "@orgs.org_home"

    def get_form_kwargs(self):
        kwargs = super().get_form_kwargs()
        kwargs["request"] = self.request
        kwargs["integration_type"] = self.integration_type
        return kwargs

    def form_valid(self, form):
        response = self.render_to_response(self.get_context_data(form=form))
        response["REDIRECT"] = self.get_success_url()
        return response


class DependencyUsagesModal(OrgObjPermsMixin, SmartReadView):
    """
    Base view for usage modals of flow dependencies
    """

    slug_url_kwarg = "uuid"
    template_name = "orgs/dependency_usages_modal.haml"

    def get_context_data(self, **kwargs):
        context = super().get_context_data(**kwargs)
        context["dependents"] = [qs for qs in self.object.get_dependents().values() if qs.exists()]
        return context


class DependencyDeleteModal(ModalMixin, OrgObjPermsMixin, SmartDeleteView):
    """
    Base view for delete modals of flow dependencies
    """

    slug_url_kwarg = "uuid"
    fields = ("uuid",)
    success_message = ""
    submit_button_name = _("Delete")
    template_name = "orgs/dependency_delete_modal.haml"

    def get_context_data(self, **kwargs):
        context = super().get_context_data(**kwargs)

        # lookup dependent flows for this object
        context["dep_flows"] = self.get_object().dependent_flows.only("uuid", "name").order_by("name")
        return context

    def post(self, request, *args, **kwargs):
        obj = self.get_object()
        obj.release(request.user)

        messages.info(request, self.derive_success_message())
        response = HttpResponse()
        response["Temba-Success"] = self.get_success_url()
        return response


class OrgSignupForm(forms.ModelForm):
    """
    Signup for new organizations
    """

    first_name = forms.CharField(
        max_length=User._meta.get_field("first_name").max_length,
        widget=InputWidget(attrs={"widget_only": True, "placeholder": _("First name")}),
    )
    last_name = forms.CharField(
        max_length=User._meta.get_field("last_name").max_length,
        widget=InputWidget(attrs={"widget_only": True, "placeholder": _("Last name")}),
    )
    email = forms.EmailField(
        max_length=User._meta.get_field("username").max_length,
        widget=InputWidget(attrs={"widget_only": True, "placeholder": _("name@domain.com")}),
    )

    timezone = TimeZoneFormField(help_text=_("The timezone for your workspace"), widget=forms.widgets.HiddenInput())

    password = forms.CharField(
        widget=InputWidget(attrs={"hide_label": True, "password": True, "placeholder": _("Password")}),
        validators=[validate_password],
        help_text=_("At least eight characters or more"),
    )

    name = forms.CharField(
        label=_("Workspace"),
        help_text=_("A workspace is usually the name of a company or project"),
        widget=InputWidget(attrs={"widget_only": False, "placeholder": _("My Company, Inc.")}),
    )

    def __init__(self, *args, **kwargs):
        if "branding" in kwargs:
            del kwargs["branding"]

        super().__init__(*args, **kwargs)

    def clean_email(self):
        email = self.cleaned_data["email"]
        if email:
            if User.objects.filter(username__iexact=email):
                raise forms.ValidationError(_("That email address is already used"))

        return email.lower()

    class Meta:
        model = Org
        fields = "__all__"


class OrgGrantForm(forms.ModelForm):
    first_name = forms.CharField(
        help_text=_("The first name of the workspace administrator"),
        max_length=User._meta.get_field("first_name").max_length,
    )
    last_name = forms.CharField(
        help_text=_("Your last name of the workspace administrator"),
        max_length=User._meta.get_field("last_name").max_length,
    )
    email = forms.EmailField(
        help_text=_("Their email address"), max_length=User._meta.get_field("username").max_length
    )
    timezone = TimeZoneFormField(help_text=_("The timezone for the workspace"))
    password = forms.CharField(
        widget=forms.PasswordInput,
        required=False,
        help_text=_("Their password, at least eight letters please. (leave blank for existing login)"),
    )
    name = forms.CharField(label=_("Workspace"), help_text=_("The name of the new workspace"))
    credits = forms.ChoiceField(choices=(), help_text=_("The initial number of credits granted to this workspace"))

    def __init__(self, *args, **kwargs):
        branding = kwargs["branding"]
        del kwargs["branding"]

        super().__init__(*args, **kwargs)

        welcome_packs = branding["welcome_packs"]

        choices = []
        for pack in welcome_packs:
            choices.append((str(pack["size"]), "%d - %s" % (pack["size"], pack["name"])))

        self.fields["credits"].choices = choices

    def clean(self):
        data = self.cleaned_data

        email = data.get("email", None)
        password = data.get("password", None)

        # for granting new accounts, either the email maps to an existing user (and their existing password is used)
        # or both email and password must be included
        if email:
            user = User.objects.filter(username__iexact=email).first()
            if user:
                if password:
                    raise ValidationError(_("Login already exists, please do not include password."))
            else:
                if not password:
                    raise ValidationError(_("Password required for new login."))

                validate_password(password)

        return data

    class Meta:
        model = Org
        fields = "__all__"


class LoginView(Login):
    """
    Overrides the smartmin login view to redirect users with 2FA enabled to a second verification view.
    """

    template_name = "orgs/login/login.haml"

    def form_valid(self, form):
        user = form.get_user()

        if user.get_settings().two_factor_enabled:
            self.request.session[TWO_FACTOR_USER_SESSION_KEY] = str(user.id)
            self.request.session[TWO_FACTOR_STARTED_SESSION_KEY] = timezone.now().isoformat()

            verify_url = reverse("users.two_factor_verify")
            redirect_url = self.get_redirect_url()
            if redirect_url:
                verify_url += f"?{self.redirect_field_name}={urlquote(redirect_url)}"

            return HttpResponseRedirect(verify_url)

        user.record_auth()
        return super().form_valid(form)


class BaseTwoFactorView(AuthLoginView):
    def dispatch(self, request, *args, **kwargs):
        # redirect back to login view if user hasn't completed that yet
        user = self.get_user()
        if not user:
            return HttpResponseRedirect(reverse("users.login"))

        return super().dispatch(request, *args, **kwargs)

    def get_user(self):
        user_id = self.request.session.get(TWO_FACTOR_USER_SESSION_KEY)
        started_on = self.request.session.get(TWO_FACTOR_STARTED_SESSION_KEY)
        if user_id and started_on:
            # only return user if two factor process was started recently
            started_on = iso8601.parse_date(started_on)
            if started_on >= timezone.now() - timedelta(seconds=TWO_FACTOR_LIMIT_SECONDS):
                return User.objects.filter(id=user_id, is_active=True).first()
        return None

    def get_form_kwargs(self):
        kwargs = super().get_form_kwargs()
        kwargs["user"] = self.get_user()
        return kwargs

    def form_invalid(self, form):
        user = self.get_user()

        # apply the same limits on failed attempts that smartmin uses for regular logins
        lockout_timeout = getattr(settings, "USER_LOCKOUT_TIMEOUT", 10)
        failed_login_limit = getattr(settings, "USER_FAILED_LOGIN_LIMIT", 5)

        FailedLogin.objects.create(username=user.username)

        bad_interval = timezone.now() - timedelta(minutes=lockout_timeout)
        failures = FailedLogin.objects.filter(username__iexact=user.username)

        # if the failures reset after a period of time, then limit our query to that interval
        if lockout_timeout > 0:
            failures = failures.filter(failed_on__gt=bad_interval)

        # if there are too many failed logins, take them to the failed page
        if failures.count() >= failed_login_limit:
            self.reset_user()

            return HttpResponseRedirect(reverse("users.user_failed"))

        return super().form_invalid(form)

    def form_valid(self, form):
        user = self.get_user()

        # set the user as actually authenticated now
        login(self.request, user)
        user.record_auth()

        # remove our session key so if the user comes back this page they'll get directed to the login view
        self.reset_user()

        # cleanup any failed logins
        FailedLogin.objects.filter(username__iexact=user.username).delete()

        return HttpResponseRedirect(self.get_success_url())

    def reset_user(self):
        self.request.session.pop(TWO_FACTOR_USER_SESSION_KEY, None)
        self.request.session.pop(TWO_FACTOR_STARTED_SESSION_KEY, None)


class TwoFactorVerifyView(BaseTwoFactorView):
    """
    View to let users with 2FA enabled verify their identity via an OTP from a device.
    """

    class Form(forms.Form):
        otp = forms.CharField(max_length=6, required=True)

        def __init__(self, request, user, *args, **kwargs):
            self.user = user
            super().__init__(*args, **kwargs)

        def clean_otp(self):
            data = self.cleaned_data["otp"]
            if not self.user.verify_2fa(otp=data):
                raise ValidationError(_("Incorrect OTP. Please try again."))
            return data

    form_class = Form
    template_name = "orgs/login/two_factor_verify.haml"


class TwoFactorBackupView(BaseTwoFactorView):
    """
    View to let users with 2FA enabled verify their identity using a backup token.
    """

    class Form(forms.Form):
        token = forms.CharField(max_length=8, required=True)

        def __init__(self, request, user, *args, **kwargs):
            self.user = user
            super().__init__(*args, **kwargs)

        def clean_token(self):
            data = self.cleaned_data["token"]
            if not self.user.verify_2fa(backup_token=data):
                raise ValidationError(_("Invalid backup token. Please try again."))
            return data

    form_class = Form
    template_name = "orgs/login/two_factor_backup.haml"


class ConfirmAccessView(Login):
    """
    Overrides the smartmin login view to provide a view for an already logged in user to re-authenticate.
    """

    class Form(forms.Form):
        password = forms.CharField(
            label=" ", widget=InputWidget(attrs={"placeholder": _("Password"), "password": True}), required=True
        )

        def __init__(self, request, *args, **kwargs):
            super().__init__(*args, **kwargs)

            self.user = request.user

        def clean_password(self):
            data = self.cleaned_data["password"]
            if not self.user.check_password(data):
                raise forms.ValidationError(_("Password incorrect."))
            return data

        def get_user(self):
            return self.user

    template_name = "orgs/login/confirm_access.haml"
    form_class = Form

    def dispatch(self, request, *args, **kwargs):
        if not self.request.user.is_authenticated:
            return HttpResponseRedirect(resolve_url(settings.LOGIN_URL))

        return super().dispatch(request, *args, **kwargs)

    def get_username(self, form):
        return self.request.user.username

    def form_valid(self, form):
        form.get_user().record_auth()

        return super().form_valid(form)


class InferOrgMixin:
    @classmethod
    def derive_url_pattern(cls, path, action):
        return r"^%s/%s/$" % (path, action)

    def get_object(self, *args, **kwargs):
        return self.request.user.get_org()


class GiftcardsForm(forms.ModelForm):
    collection = forms.CharField(
        required=False,
        label=_("New Collection"),
        max_length=30,
        help_text="Enter a name for your collection. ex: my gifts, new lookup table",
        widget=InputWidget,
    )
    remove = forms.CharField(widget=forms.HiddenInput, max_length=6, required=False)
    index = forms.CharField(widget=forms.HiddenInput, max_length=10, required=False)

    def add_collection_fields(self, collection_type):
        collections = []

        for collection in self.instance.get_collections(collection_type=collection_type):
            collections.append(dict(collection=collection))

        self.fields = OrderedDict(self.fields.items())
        return collections

    def clean_collection(self):
        new_collection = self.data.get("collection")
        is_removing = self.data.get("remove", "false") == "true"

        if not is_removing and (not new_collection or new_collection.isspace()):
            raise ValidationError(_("This field is required"))

        if not is_removing and not regex.match(r"^[A-Za-z0-9_\- ]+$", new_collection, regex.V0):
            raise ValidationError(
                _(
                    "Please make sure the collection name only contains "
                    "alphanumeric characters [0-9a-zA-Z], spaces, underscores and hyphens"
                )
            )

        if new_collection in self.instance.get_collections(collection_type=OrgCRUDL.Giftcards.collection_type):
            raise ValidationError("This collection name has already been used")

        return new_collection[:30] if new_collection else None

    class Meta:
        model = Org
        fields = ("id", "collection", "remove", "index")


class UserCRUDL(SmartCRUDL):
    model = User
    actions = ("list", "edit", "delete", "forget", "two_factor_enable", "two_factor_disable", "two_factor_tokens")

    class List(SmartListView):
        fields = ("username", "orgs", "date_joined")
        link_fields = ("username",)
        ordering = ("-date_joined",)
        search_fields = ("username__icontains", "first_name__icontains", "last_name__icontains")
        template_name = "smartmin/users/user_list.haml"

        def get_username(self, user):
            return mark_safe(f"<a href='{reverse('users.user_update', args=(user.id,))}'>{user.username}</a>")

        def get_orgs(self, user):
            orgs = user.get_user_orgs()[0:6]

            more = ""
            if len(orgs) > 5:
                more = ", ..."
                orgs = orgs[0:5]
            org_links = ", ".join(
                [f"<a href='{reverse('orgs.org_update', args=[org.id])}'>{escape(org.name)}</a>" for org in orgs]
            )
            return mark_safe(f"{org_links}{more}")

        def derive_queryset(self, **kwargs):
            return super().derive_queryset(**kwargs).filter(is_active=True).exclude(id=get_anonymous_user().id)

    class Delete(SmartUpdateView):
        class DeleteForm(forms.ModelForm):
            delete = forms.BooleanField()

            class Meta:
                model = User
                fields = ("delete",)

        form_class = DeleteForm
        permission = "auth.user_update"

        def form_valid(self, form):
            user = self.get_object()
            username = user.username

            brand = self.request.branding.get("brand")
            user.release(self.request.user, brand=brand)

            messages.success(self.request, _(f"Deleted user {username}"))
            return HttpResponseRedirect(reverse("orgs.user_list", args=()))

    class Forget(SmartFormView):
        class ForgetForm(forms.Form):
            email = forms.EmailField(required=True, label=_("Your Email"), widget=InputWidget())

            def clean_email(self):
                email = self.cleaned_data["email"].lower().strip()
                return email

        title = _("Password Recovery")
        form_class = ForgetForm
        permission = None
        success_message = _("An Email has been sent to your account with further instructions.")
        success_url = "@users.user_login"
        fields = ("email",)

        def form_valid(self, form):

            email = form.cleaned_data["email"]
            user = User.objects.filter(email__iexact=email).first()

            if user:
                subject = _("Password Recovery Request")
                template = "orgs/email/user_forget"

                token = "".join(random.choice(string.ascii_uppercase + string.digits) for x in range(32))
                RecoveryToken.objects.create(token=token, user=user)
                FailedLogin.objects.filter(username__iexact=user.username).delete()

                context = dict(user=user, path=f'{reverse("users.user_recover", args=[token])}')
                send_template_email(email, subject, template, context, self.request.branding)

            else:
                # No user, check if we have an invite for the email and resend that
                existing_invite = Invitation.objects.filter(is_active=True, email__iexact=email).first()
                if existing_invite:
                    existing_invite.send()

            return super().form_valid(form)

    class Edit(SmartUpdateView):
        class EditForm(forms.ModelForm):
            first_name = forms.CharField(
                label=_("First Name"), widget=InputWidget(attrs={"placeholder": _("Required")})
            )
            last_name = forms.CharField(label=_("Last Name"), widget=InputWidget(attrs={"placeholder": _("Required")}))
            email = forms.EmailField(required=True, label=_("Email"), widget=InputWidget())
            current_password = forms.CharField(
                required=False,
                label=_("Current Password"),
                widget=InputWidget({"widget_only": True, "placeholder": _("Password Required"), "password": True}),
            )
            new_password = forms.CharField(
                required=False,
                label=_("New Password"),
                widget=InputWidget(attrs={"placeholder": _("Optional"), "password": True}),
            )
            language = forms.ChoiceField(
                choices=settings.LANGUAGES, required=True, label=_("Website Language"), widget=SelectWidget()
            )

            def clean_new_password(self):
                password = self.cleaned_data["new_password"]
                if password and not len(password) >= 8:
                    raise forms.ValidationError(_("Passwords must have at least 8 letters."))
                return password

            def clean_current_password(self):
                user = self.instance
                password = self.cleaned_data.get("current_password", None)

                # password is required to change your email address or set a new password
                if self.data.get("new_password", None) or self.data.get("email", None) != user.email:
                    if not user.check_password(password):
                        raise forms.ValidationError(_("Please enter your password to save changes."))

                return password

            def clean_email(self):
                user = self.instance
                email = self.cleaned_data["email"].lower()

                if User.objects.filter(username=email).exclude(pk=user.pk):
                    raise forms.ValidationError(_("Sorry, that email address is already taken."))

                return email

            class Meta:
                model = User
                fields = ("first_name", "last_name", "email", "current_password", "new_password", "language")

        form_class = EditForm
        permission = "orgs.org_profile"
        success_message = ""

        @classmethod
        def derive_url_pattern(cls, path, action):
            return r"^%s/%s/$" % (path, action)

        def get_object(self, *args, **kwargs):
            return self.request.user

        def derive_initial(self):
            initial = super().derive_initial()
            user_settings = self.get_object().get_settings()
            initial["language"] = user_settings.language
            return initial

        def pre_save(self, obj):
            obj = super().pre_save(obj)

            # keep our username and email in sync
            obj.username = obj.email

            if self.form.cleaned_data["new_password"]:
                obj.set_password(self.form.cleaned_data["new_password"])

            return obj

        def post_save(self, obj):
            # save the user settings as well
            obj = super().post_save(obj)
            user_settings = obj.get_settings()
            user_settings.language = self.form.cleaned_data["language"]
            user_settings.save()
            return obj

        def has_permission(self, request, *args, **kwargs):
            user = self.request.user

            if user.is_anonymous:
                return False

            org = user.get_org()

            if org:
                if not user.is_authenticated:  # pragma: needs cover
                    return False

                if org.has_user(user):
                    return True

            return False  # pragma: needs cover

    class TwoFactorEnable(ComponentFormMixin, InferOrgMixin, OrgPermsMixin, SmartFormView):
        class Form(forms.Form):
            otp = forms.CharField(
                label="The generated OTP",
                widget=InputWidget(attrs={"placeholder": _("6-digit code")}),
                max_length=6,
                required=True,
            )
            password = forms.CharField(
                label="Your current login password",
                widget=InputWidget(attrs={"placeholder": _("Current password"), "password": True}),
                required=True,
            )

            def __init__(self, user, *args, **kwargs):
                super().__init__(*args, **kwargs)

                self.user = user

            def clean_otp(self):
                data = self.cleaned_data["otp"]
                if not self.user.verify_2fa(otp=data):
                    raise forms.ValidationError(_("OTP incorrect. Please try again."))
                return data

            def clean_password(self):
                data = self.cleaned_data["password"]
                if not self.user.check_password(data):
                    raise forms.ValidationError(_("Password incorrect."))
                return data

        form_class = Form
        success_url = "@orgs.user_two_factor_tokens"
        success_message = _("Two-factor authentication enabled")
        submit_button_name = _("Enable")
        permission = "orgs.org_two_factor"
        title = _("Enable Two-factor Authentication")

        def get_form_kwargs(self):
            kwargs = super().get_form_kwargs()
            kwargs["user"] = self.request.user
            return kwargs

        def get_context_data(self, **kwargs):
            context = super().get_context_data(**kwargs)

            brand = self.request.branding["name"]
            user = self.get_user()
            user_settings = user.get_settings()
            secret_url = pyotp.TOTP(user_settings.otp_secret).provisioning_uri(user.username, issuer_name=brand)
            context["secret_url"] = secret_url
            return context

        def form_valid(self, form):
            self.request.user.enable_2fa()
            self.request.user.record_auth()

            return super().form_valid(form)

    class TwoFactorDisable(ComponentFormMixin, InferOrgMixin, OrgPermsMixin, SmartFormView):
        class Form(forms.Form):
            password = forms.CharField(
                label=" ",
                widget=InputWidget(attrs={"placeholder": _("Current password"), "password": True}),
                required=True,
            )

            def __init__(self, user, *args, **kwargs):
                super().__init__(*args, **kwargs)

                self.user = user

            def clean_password(self):
                data = self.cleaned_data["password"]
                if not self.user.check_password(data):
                    raise forms.ValidationError(_("Password incorrect."))
                return data

        form_class = Form
        success_url = "@orgs.org_home"
        success_message = _("Two-factor authentication disabled")
        submit_button_name = _("Disable")
        permission = "orgs.org_two_factor"
        title = _("Disable Two-factor Authentication")

        def get_form_kwargs(self):
            kwargs = super().get_form_kwargs()
            kwargs["user"] = self.request.user
            return kwargs

        def form_valid(self, form):
            self.request.user.disable_2fa()
            self.request.user.record_auth()

            return super().form_valid(form)

    class TwoFactorTokens(RequireRecentAuthMixin, InferOrgMixin, OrgPermsMixin, SmartTemplateView):
        permission = "orgs.org_two_factor"
        title = _("Two-factor Authentication")

        def pre_process(self, request, *args, **kwargs):
            # if 2FA isn't enabled for this user, take them to the enable view instead
            if not self.request.user.get_settings().two_factor_enabled:
                return HttpResponseRedirect(reverse("orgs.user_two_factor_enable"))

            return super().pre_process(request, *args, **kwargs)

        def post(self, request, *args, **kwargs):
            BackupToken.generate_for_user(self.request.user)
            messages.info(request, _("Two-factor authentication backup tokens changed."))

            return super().get(request, *args, **kwargs)

        def get_gear_links(self):
            return [
                dict(title=_("Home"), style="button-light", href=reverse("orgs.org_home")),
                dict(title=_("Disable"), style="button-light", href=reverse("orgs.user_two_factor_disable")),
            ]

        def get_context_data(self, **kwargs):
            context = super().get_context_data(**kwargs)
            context["backup_tokens"] = self.get_user().backup_tokens.order_by("id")
            return context


class OrgCRUDL(SmartCRUDL):
    actions = (
        "signup",
        "home",
        "token",
        "edit",
        "edit_sub_org",
        "join",
        "join_accept",
        "grant",
        "accounts",
        "create_login",
        "choose",
        "delete",
        "manage_accounts",
        "manage_accounts_sub_org",
        "manage",
        "update",
        "country",
        "languages",
        "clear_cache",
        "twilio_connect",
        "twilio_account",
        "vonage_account",
        "vonage_connect",
        "plan",
        "sub_orgs",
        "create_sub_org",
        "export",
        "import",
        "plivo_connect",
        "prometheus",
        "resthooks",
        "service",
        "surveyor",
        "transfer_credits",
        "smtp_server",
        "giftcards",
        "lookups",
        "parse_data_view",
        "parse_data_import",
        "send_invite",
        "translations",
        "translate",
        "opt_out_message",
    )

    model = Org

    class Import(NonAtomicMixin, InferOrgMixin, OrgPermsMixin, SmartFormView):
        class FlowImportForm(Form):
            import_file = forms.FileField(help_text=_("The import file"))
            update = forms.BooleanField(help_text=_("Update all flows and campaigns"), required=False)

            def __init__(self, *args, **kwargs):
                self.org = kwargs["org"]
                del kwargs["org"]
                super().__init__(*args, **kwargs)

            def clean_import_file(self):
                # check that it isn't too old
                data = self.cleaned_data["import_file"].read()
                try:
                    json_data = json.loads(force_text(data))
                except DjangoUnicodeDecodeError:
                    # handling exception for ISO-8859-1 encoding
                    try:
                        data = data.decode("ISO-8859-1")
                        json_data = json.loads(force_text(data))
                    except (DjangoUnicodeDecodeError, ValueError):
                        raise ValidationError(_("This file is not a valid flow definition file."))
                except (DjangoUnicodeDecodeError, ValueError):
                    raise ValidationError(_("This file is not a valid flow definition file."))

                if Version(str(json_data.get("version", 0))) < Version(Org.EARLIEST_IMPORT_VERSION):
                    raise ValidationError(
                        _("This file is no longer valid. Please export a new version and try again.")
                    )

                # preprocessing of the triggers
                if json_data.get("triggers", []):
                    triggers = []
                    for trigger in json_data["triggers"]:
                        if trigger.get("trigger_type") == "K":
                            filter_params = {
                                "org": self.org,
                                "keyword": trigger.get("keyword", ""),
                                "is_active": True,
                                "is_archived": False,
                            }
                            if trigger.get("groups"):
                                filter_params["groups__name__in"] = [group["name"] for group in trigger["groups"]]
                            else:
                                filter_params["groups"] = None

                            if not Trigger.objects.filter(**filter_params).exists():
                                triggers.append(trigger)
                        else:
                            triggers.append(trigger)
                    json_data["triggers"] = triggers
                    data = json.dumps(json_data)

                if json_data.get("links", []):
                    links = []
                    processed_links = {}
                    modified_link_uuids = {}
                    for link in json_data["links"]:
                        full_link = f"{link.get('name')} {link.get('destination')}"
                        filter_params = {
                            "org": self.org,
                            "name": link.get("name"),
                            "destination": link.get("destination"),
                            "is_archived": False,
                        }
                        if full_link in processed_links:
                            uuid_of_processed_link = processed_links[full_link]
                            modified_link_uuids[link["uuid"]] = modified_link_uuids.get(
                                uuid_of_processed_link, uuid_of_processed_link
                            )
                        elif Link.objects.exclude(org=self.org).filter(uuid=link["uuid"]).exists():
                            new_uuid = str(uuid4())
                            while new_uuid in str(data):
                                new_uuid = str(uuid4())
                            modified_link_uuids[link["uuid"]] = new_uuid
                        if not Link.objects.filter(**filter_params).exists() and full_link not in processed_links:
                            processed_links[full_link] = link["uuid"]
                            links.append(link)
                    json_data["links"] = links
                    data = json.dumps(json_data)
                    for origin_link_uuid, new_link_uuid in modified_link_uuids.items():
                        data = data.replace(origin_link_uuid, new_link_uuid)

                return data

        success_message = _("Import successful")
        form_class = FlowImportForm

        def get_success_url(self):  # pragma: needs cover
            return reverse("orgs.org_home")

        def get_form_kwargs(self):
            kwargs = super().get_form_kwargs()
            kwargs["org"] = self.request.user.get_org()
            return kwargs

        def form_valid(self, form):
            try:
                org = self.request.user.get_org()
                data = json.loads(form.cleaned_data["import_file"])
                org.import_app(data, self.request.user, self.request.branding["link"])
            except Exception as e:
                # this is an unexpected error, report it to sentry
                logger = logging.getLogger(__name__)
                logger.error("Exception on app import: %s" % str(e), exc_info=True)
                form._errors["import_file"] = form.error_class([_("Sorry, your import file is invalid.")])
                return self.form_invalid(form)

            return super().form_valid(form)  # pragma: needs cover

    class Export(InferOrgMixin, OrgPermsMixin, SmartTemplateView):
        def get_gear_links(self):
            include_archived = bool(int(self.request.GET.get("archived", 0)))
            return [
                {
                    "id": "archived-trigger",
                    "title": _("Hide Archived") if include_archived else _("Show Archived"),
                    "href": "?" if include_archived else "?archived=1",
                }
            ]

        def post(self, request, *args, **kwargs):
            org = self.get_object()

            flow_ids = [elt for elt in self.request.POST.getlist("flows") if elt]
            campaign_ids = [elt for elt in self.request.POST.getlist("campaigns") if elt]

            # fetch the selected flows and campaigns
            flows = Flow.objects.filter(id__in=flow_ids, org=org, is_active=True)
            campaigns = Campaign.objects.filter(id__in=campaign_ids, org=org, is_active=True)
            links = []

            components = set(itertools.chain(flows, campaigns, links))

            # add triggers for the selected flows
            for flow in flows:
                components.update(flow.triggers.filter(is_active=True, is_archived=False))

            export = org.export_definitions(request.branding["link"], components)
            response = JsonResponse(export, json_dumps_params=dict(indent=2))
            response["Content-Disposition"] = "attachment; filename=%s.json" % slugify(org.name)
            return response

        def get_context_data(self, **kwargs):
            context = super().get_context_data(**kwargs)

            org = self.get_object()
            include_archived = bool(int(self.request.GET.get("archived", 0)))

            buckets, singles = self.generate_export_buckets(org, include_archived)

            context["archived"] = include_archived
            context["buckets"] = buckets
            context["singles"] = singles

            context["flow_id"] = int(self.request.GET.get("flow", 0))
            context["campaign_id"] = int(self.request.GET.get("campaign", 0))

            return context

        def generate_export_buckets(self, org, include_archived):
            """
            Generates a set of buckets of related exportable flows and campaigns
            """
            dependencies = org.generate_dependency_graph(include_archived=include_archived)

            unbucketed = set(dependencies.keys())
            buckets = []

            # helper method to add a component and its dependencies to a bucket
            def collect_component(c, bucket):
                if c in bucket:  # pragma: no cover
                    return

                unbucketed.remove(c)
                bucket.add(c)

                for d in dependencies[c]:
                    if d in unbucketed:
                        collect_component(d, bucket)

            while unbucketed:
                component = next(iter(unbucketed))

                bucket = set()
                buckets.append(bucket)

                collect_component(component, bucket)

            # collections with only one non-group component should be merged into a single "everything else" collection
            non_single_buckets = []
            singles = set()

            # items within buckets are sorted by type and name
            def sort_key(c):
                return c.__class__.__name__, c.name.lower()

            # buckets with a single item are merged into a special singles bucket
            for b in buckets:
                if len(b) > 1:
                    sorted_bucket = sorted(list(b), key=sort_key)
                    non_single_buckets.append(sorted_bucket)
                else:
                    singles.update(b)

            # put the buckets with the most items first
            non_single_buckets = sorted(non_single_buckets, key=lambda b: len(b), reverse=True)

            # sort singles
            singles = sorted(list(singles), key=sort_key)

            return non_single_buckets, singles

    class TwilioConnect(ComponentFormMixin, ModalMixin, InferOrgMixin, OrgPermsMixin, SmartFormView):
        class TwilioConnectForm(forms.Form):
            account_sid = forms.CharField(help_text=_("Your Twilio Account SID"), widget=InputWidget())
            account_token = forms.CharField(help_text=_("Your Twilio Account Token"), widget=InputWidget())

            def clean(self):
                account_sid = self.cleaned_data.get("account_sid", None)
                account_token = self.cleaned_data.get("account_token", None)

                if not account_sid:  # pragma: needs cover
                    raise ValidationError(_("You must enter your Twilio Account SID"))

                if not account_token:
                    raise ValidationError(_("You must enter your Twilio Account Token"))

                try:
                    client = Client(account_sid, account_token)

                    # get the actual primary auth tokens from twilio and use them
                    account = client.api.account.fetch()
                    self.cleaned_data["account_sid"] = account.sid
                    self.cleaned_data["account_token"] = account.auth_token
                except Exception:
                    raise ValidationError(
                        _("The Twilio account SID and Token seem invalid. Please check them again and retry.")
                    )

                return self.cleaned_data

        form_class = TwilioConnectForm
        submit_button_name = "Save"
        field_config = dict(account_sid=dict(label=""), account_token=dict(label=""))
        success_message = "Twilio Account successfully connected."

        def get_success_url(self):
            claim_type = self.request.GET.get("claim_type", "twilio")

            if claim_type == "twilio_messaging_service":
                return reverse("channels.types.twilio_messaging_service.claim")

            if claim_type == "twilio_whatsapp":
                return reverse("channels.types.twilio_whatsapp.claim")

            if claim_type == "twilio":
                return reverse("channels.types.twilio.claim")

            return reverse("channels.channel_claim")

        def form_valid(self, form):
            account_sid = form.cleaned_data["account_sid"]
            account_token = form.cleaned_data["account_token"]

            org = self.get_object()
            org.connect_twilio(account_sid, account_token, self.request.user)
            org.save()

            return HttpResponseRedirect(self.get_success_url())

    class VonageAccount(InferOrgMixin, ComponentFormMixin, OrgPermsMixin, SmartUpdateView):
        class Form(forms.ModelForm):
            api_key = forms.CharField(max_length=128, label=_("API Key"), required=False)
            api_secret = forms.CharField(max_length=128, label=_("API Secret"), required=False)
            disconnect = forms.CharField(widget=forms.HiddenInput, max_length=6, required=True)

            def clean(self):
                super().clean()
                if self.cleaned_data.get("disconnect", "false") == "false":
                    api_key = self.cleaned_data.get("api_key", None)
                    api_secret = self.cleaned_data.get("api_secret", None)

                    if not api_key:
                        raise ValidationError(_("You must enter your account API Key"))

                    if not api_secret:  # pragma: needs cover
                        raise ValidationError(_("You must enter your account API Secret"))

                    from temba.channels.types.vonage.client import VonageClient

                    if not VonageClient(api_key, api_secret).check_credentials():
                        raise ValidationError(
                            _("Your API key and secret seem invalid. Please check them again and retry.")
                        )

                return self.cleaned_data

            class Meta:
                model = Org
                fields = ("api_key", "api_secret", "disconnect")

        form_class = Form
        success_message = ""

        def derive_initial(self):
            initial = super().derive_initial()
            org = self.get_object()
            config = org.config
            initial["api_key"] = config.get(Org.CONFIG_VONAGE_KEY, "")
            initial["api_secret"] = config.get(Org.CONFIG_VONAGE_SECRET, "")
            initial["disconnect"] = "false"
            return initial

        def form_valid(self, form):
            disconnect = form.cleaned_data.get("disconnect", "false") == "true"
            user = self.request.user
            org = user.get_org()

            if disconnect:
                org.remove_vonage_account(user)
                return HttpResponseRedirect(reverse("orgs.org_home"))
            else:
                api_key = form.cleaned_data["api_key"]
                api_secret = form.cleaned_data["api_secret"]

                org.connect_vonage(api_key, api_secret, user)
                return super().form_valid(form)

        def get_context_data(self, **kwargs):
            context = super().get_context_data(**kwargs)

            org = self.get_object()
            client = org.get_vonage_client()
            if client:
                config = org.config
                context["api_key"] = config.get(Org.CONFIG_VONAGE_KEY, "--")

            return context

    class VonageConnect(ModalMixin, InferOrgMixin, OrgPermsMixin, SmartFormView):
        class Form(forms.Form):
            api_key = forms.CharField(help_text=_("Your Vonage API key"), widget=InputWidget())
            api_secret = forms.CharField(help_text=_("Your Vonage API secret"), widget=InputWidget())

            def clean(self):
                super().clean()

                api_key = self.cleaned_data.get("api_key")
                api_secret = self.cleaned_data.get("api_secret")

                from temba.channels.types.vonage.client import VonageClient

                if not VonageClient(api_key, api_secret).check_credentials():
                    raise ValidationError(
                        _("Your API key and secret seem invalid. Please check them again and retry.")
                    )

                return self.cleaned_data

        form_class = Form
        submit_button_name = "Save"
        success_url = "@channels.types.vonage.claim"
        field_config = dict(api_key=dict(label=""), api_secret=dict(label=""))
        success_message = "Vonage Account successfully connected."

        def form_valid(self, form):
            api_key = form.cleaned_data["api_key"]
            api_secret = form.cleaned_data["api_secret"]

            org = self.get_object()

            org.connect_vonage(api_key, api_secret, self.request.user)

            org.save()

            return HttpResponseRedirect(self.get_success_url())

    class Plan(InferOrgMixin, OrgPermsMixin, SmartReadView):
        pass

    class PlivoConnect(ModalMixin, ComponentFormMixin, InferOrgMixin, OrgPermsMixin, SmartFormView):
        class PlivoConnectForm(forms.Form):
            auth_id = forms.CharField(help_text=_("Your Plivo auth ID"))
            auth_token = forms.CharField(help_text=_("Your Plivo auth token"))

            def clean(self):
                super().clean()

                auth_id = self.cleaned_data.get("auth_id", None)
                auth_token = self.cleaned_data.get("auth_token", None)

                headers = http_headers(extra={"Content-Type": "application/json"})

                response = requests.get(
                    "https://api.plivo.com/v1/Account/%s/" % auth_id, headers=headers, auth=(auth_id, auth_token)
                )

                if response.status_code != 200:
                    raise ValidationError(
                        _("Your Plivo auth ID and auth token seem invalid. Please check them again and retry.")
                    )

                return self.cleaned_data

        form_class = PlivoConnectForm
        submit_button_name = "Save"
        success_url = "@channels.types.plivo.claim"
        field_config = dict(auth_id=dict(label=""), auth_token=dict(label=""))
        success_message = "Plivo credentials verified. You can now add a Plivo channel."

        def form_valid(self, form):
            auth_id = form.cleaned_data["auth_id"]
            auth_token = form.cleaned_data["auth_token"]

            # add the credentials to the session
            self.request.session[Channel.CONFIG_PLIVO_AUTH_ID] = auth_id
            self.request.session[Channel.CONFIG_PLIVO_AUTH_TOKEN] = auth_token

            return HttpResponseRedirect(self.get_success_url())

    class SmtpServer(InferOrgMixin, OrgPermsMixin, SmartUpdateView):
        class Form(forms.ModelForm):
            from_email = forms.CharField(
                max_length=128,
                label=_("Email Address"),
                required=False,
                help_text=_("The from email address, can contain a name: ex: Jane Doe <jane@example.org>"),
                widget=InputWidget(),
            )
            smtp_host = forms.CharField(
                max_length=128,
                required=False,
                widget=InputWidget(attrs={"widget_only": True, "placeholder": _("SMTP Host")}),
            )
            smtp_username = forms.CharField(max_length=128, label=_("Username"), required=False, widget=InputWidget())
            smtp_password = forms.CharField(
                max_length=128,
                label=_("Password"),
                required=False,
                help_text=_("Leave blank to keep the existing set password if one exists"),
                widget=InputWidget(attrs={"password": True}),
            )
            smtp_port = forms.CharField(
                max_length=128,
                required=False,
                widget=InputWidget(attrs={"widget_only": True, "placeholder": _("Port")}),
            )
            disconnect = forms.CharField(widget=forms.HiddenInput, max_length=6, required=True)

            def clean(self):
                super().clean()
                if self.cleaned_data.get("disconnect", "false") == "false":
                    from_email = self.cleaned_data.get("from_email", None)
                    smtp_host = self.cleaned_data.get("smtp_host", None)
                    smtp_username = self.cleaned_data.get("smtp_username", None)
                    smtp_password = self.cleaned_data.get("smtp_password", None)
                    smtp_port = self.cleaned_data.get("smtp_port", None)

                    config = self.instance.config
                    existing_smtp_server = urlparse(config.get("smtp_server", ""))
                    existing_username = ""
                    if existing_smtp_server.username:
                        existing_username = unquote(existing_smtp_server.username)
                    if not smtp_password and existing_username == smtp_username and existing_smtp_server.password:
                        smtp_password = unquote(existing_smtp_server.password)

                    if not from_email:
                        raise ValidationError(_("You must enter a from email"))

                    parsed = parseaddr(from_email)
                    if not is_valid_address(parsed[1]):
                        raise ValidationError(_("Please enter a valid email address"))

                    if not smtp_host:
                        raise ValidationError(_("You must enter the SMTP host"))

                    if not smtp_username:
                        raise ValidationError(_("You must enter the SMTP username"))

                    if not smtp_password:
                        raise ValidationError(_("You must enter the SMTP password"))

                    if not smtp_port:
                        raise ValidationError(_("You must enter the SMTP port"))

                    self.cleaned_data["smtp_password"] = smtp_password

                    try:
                        from temba.utils.email import send_custom_smtp_email

                        admin_emails = [admin.email for admin in self.instance.get_admins().order_by("email")]

                        branding = self.instance.get_branding()
                        subject = _("%(name)s SMTP configuration test") % branding
                        body = (
                            _(
                                "This email is a test to confirm the custom SMTP server configuration added to your %(name)s account."
                            )
                            % branding
                        )

                        send_custom_smtp_email(
                            admin_emails,
                            subject,
                            body,
                            from_email,
                            smtp_host,
                            smtp_port,
                            smtp_username,
                            smtp_password,
                            use_tls=True,
                        )

                    except smtplib.SMTPException as e:
                        raise ValidationError(
                            _("Failed to send email with STMP server configuration with error '%s'") % str(e)
                        )
                    except Exception:
                        raise ValidationError(_("Failed to send email with STMP server configuration"))

                return self.cleaned_data

            class Meta:
                model = Org
                fields = ("from_email", "smtp_host", "smtp_username", "smtp_password", "smtp_port", "disconnect")

        form_class = Form
        success_message = ""

        def derive_initial(self):
            initial = super().derive_initial()
            org = self.get_object()
            smtp_server = org.config.get(Org.CONFIG_SMTP_SERVER)
            parsed_smtp_server = urlparse(smtp_server)
            smtp_username = ""
            if parsed_smtp_server.username:
                smtp_username = unquote(parsed_smtp_server.username)
            smtp_password = ""
            if parsed_smtp_server.password:
                smtp_password = unquote(parsed_smtp_server.password)

            initial["from_email"] = parse_qs(parsed_smtp_server.query).get("from", [None])[0]
            initial["smtp_host"] = parsed_smtp_server.hostname
            initial["smtp_username"] = smtp_username
            initial["smtp_password"] = smtp_password
            initial["smtp_port"] = parsed_smtp_server.port
            initial["disconnect"] = "false"
            return initial

        def form_valid(self, form):
            disconnect = form.cleaned_data.get("disconnect", "false") == "true"
            user = self.request.user
            org = user.get_org()

            if disconnect:
                org.remove_smtp_config(user)
                return HttpResponseRedirect(reverse("orgs.org_home"))
            else:
                smtp_from_email = form.cleaned_data["from_email"]
                smtp_host = form.cleaned_data["smtp_host"]
                smtp_username = form.cleaned_data["smtp_username"]
                smtp_password = form.cleaned_data["smtp_password"]
                smtp_port = form.cleaned_data["smtp_port"]

                org.add_smtp_config(smtp_from_email, smtp_host, smtp_username, smtp_password, smtp_port, user)

            return super().form_valid(form)

        def get_context_data(self, **kwargs):
            context = super().get_context_data(**kwargs)
            org = self.get_object()
            from_email_custom = None

            if org.has_smtp_config():
                smtp_server = org.config.get(Org.CONFIG_SMTP_SERVER)
                parsed_smtp_server = urlparse(smtp_server)
                from_email_params = parse_qs(parsed_smtp_server.query).get("from")
                if from_email_params:
                    from_email_custom = parseaddr(from_email_params[0])[1]  # extract address only

            context["from_email_default"] = parseaddr(settings.FLOW_FROM_EMAIL)[1]
            context["from_email_custom"] = from_email_custom
            return context

    class Manage(SmartListView):
        fields = ("plan", "name", "owner", "created_on", "service")
        field_config = {"service": {"label": ""}}
        default_order = ("-credits", "-created_on")
        search_fields = ("name__icontains", "created_by__email__iexact", "config__icontains")
        link_fields = ("name", "owner")
        title = _("Workspaces")

        def get_used(self, obj):
            if not obj.credits:  # pragma: needs cover
                used_pct = 0
            else:
                used_pct = round(100 * float(obj.get_credits_used()) / float(obj.credits))

            used_class = "used-normal"
            if used_pct >= 75:  # pragma: needs cover
                used_class = "used-warning"
            if used_pct >= 90:  # pragma: needs cover
                used_class = "used-alert"
            return mark_safe("<div class='used-pct %s'>%d%%</div>" % (used_class, used_pct))

        def get_plan(self, obj):  # pragma: needs cover
            if not obj.credits:  # pragma: needs cover
                obj.credits = 0

            if obj.plan == "topups":
                return mark_safe(
                    "<div class='num-credits inline-block'><a href='%s'>%s</a></div>%s"
                    % (
                        reverse("orgs.topup_manage") + "?org=%d" % obj.id,
                        format(obj.credits, ",d"),
                        self.get_used(obj),
                    )
                )

            return mark_safe(f"<div class='plan-name'>{obj.plan}</div>")

        def get_owner(self, obj):
            owner = obj.get_owner()

            return mark_safe(
                f"<div class='owner-name'>{escape(owner.first_name)} {escape(owner.last_name)}</div><div class='owner-email'>{escape(owner.username)}</div>"
            )

        def get_service(self, obj):
            url = reverse("orgs.org_service")

            return mark_safe(
                "<div onclick='goto(event)' href='%s?organization=%d' class='service posterize hover-linked text-gray-400'><div class='icon-wand'></div></div>"
                % (url, obj.id)
            )

        def get_name(self, obj):
            flagged = '<span class="flagged">(Flagged)</span>' if obj.is_flagged else ""

            return mark_safe(
                f"<div class='org-name'>{flagged} {escape(obj.name)}</div><div class='org-timezone'>{obj.timezone}</div>"
            )

        def derive_queryset(self, **kwargs):
            queryset = super().derive_queryset(**kwargs)

            brands = self.request.branding.get("keys")
            if brands:
                queryset = queryset.filter(brand__in=brands)

            anon = self.request.GET.get("anon")
            if anon:
                queryset = queryset.filter(is_anon=str_to_bool(anon))

            suspended = self.request.GET.get("suspended")
            if suspended:
                queryset = queryset.filter(is_suspended=str_to_bool(suspended))

            flagged = self.request.GET.get("flagged")
            if flagged:
                queryset = queryset.filter(is_flagged=str_to_bool(flagged))

            queryset = queryset.annotate(credits=Sum("topups__credits"))
            queryset = queryset.annotate(paid=Sum("topups__price"))

            return queryset

        def get_context_data(self, **kwargs):
            context = super().get_context_data(**kwargs)
            context["searches"] = []
            context["anon_query"] = str_to_bool(self.request.GET.get("anon"))
            context["flagged_query"] = str_to_bool(self.request.GET.get("flagged"))
            context["suspended_query"] = str_to_bool(self.request.GET.get("suspended"))
            return context

        def lookup_field_link(self, context, field, obj):
            if field == "owner":
                owner = obj.get_owner()
                return reverse("users.user_update", args=[owner.pk])
            return super().lookup_field_link(context, field, obj)

        def get_created_by(self, obj):  # pragma: needs cover
            return "%s %s - %s" % (obj.created_by.first_name, obj.created_by.last_name, obj.created_by.email)

    class Update(ComponentFormMixin, SmartUpdateView):
        class Form(forms.ModelForm):
            parent = forms.IntegerField(required=False)
            plan_end = forms.DateTimeField(required=False)
            non_contact_hours = forms.BooleanField(required=False)
            viewers = forms.ModelMultipleChoiceField(
                User.objects.exclude(Q(email__isnull=True) | Q(email__exact="") | Q(is_active=False)),
                required=False,
                widget=SelectMultipleWidget(attrs={"searchable": True, "placeholder": "Select Users"}),
            )
            editors = forms.ModelMultipleChoiceField(
                User.objects.exclude(Q(email__isnull=True) | Q(email__exact="") | Q(is_active=False)),
                required=False,
                widget=SelectMultipleWidget(attrs={"searchable": True, "placeholder": "Select Users"}),
            )
            surveyors = forms.ModelMultipleChoiceField(
                User.objects.exclude(Q(email__isnull=True) | Q(email__exact="") | Q(is_active=False)),
                required=False,
                widget=SelectMultipleWidget(attrs={"searchable": True, "placeholder": "Select Users"}),
            )
            administrators = forms.ModelMultipleChoiceField(
                User.objects.exclude(Q(email__isnull=True) | Q(email__exact="") | Q(is_active=False)),
                required=False,
                widget=SelectMultipleWidget(attrs={"searchable": True, "placeholder": "Select Users"}),
            )

            def __init__(self, org, *args, **kwargs):
                super().__init__(*args, **kwargs)

                self.limits_rows = []
                self.add_limits_fields(org)

            def clean_parent(self):
                parent = self.cleaned_data.get("parent")
                if parent:
                    return Org.objects.filter(pk=parent).first()

            def clean(self):
                super().clean()

                limits = dict()
                for row in self.limits_rows:
                    if self.cleaned_data.get(row["limit_field_key"]):
                        limits[row["limit_type"]] = self.cleaned_data.get(row["limit_field_key"])

                self.cleaned_data["limits"] = limits

                return self.cleaned_data

            def add_limits_fields(self, org: Org):
                for limit_type in [Org.LIMIT_FIELDS, Org.LIMIT_GROUPS, Org.LIMIT_GLOBALS]:
                    initial = org.limits.get(limit_type)
                    limit_field = forms.IntegerField(required=False, initial=initial)
                    field_key = f"{limit_type}_limit"

                    self.fields.update(OrderedDict([(field_key, limit_field)]))

                    self.limits_rows.append({"limit_type": limit_type, "limit_field_key": field_key})

            class Meta:
                model = Org
                fields = (
                    "name",
                    "plan",
                    "plan_end",
                    "brand",
                    "parent",
                    "is_anon",
                    "is_multi_user",
                    "is_multi_org",
                    "is_suspended",
                    "administrators",
                    "editors",
                    "viewers",
                    "surveyors",
                )

        form_class = Form

        def get_form_kwargs(self):
            kwargs = super().get_form_kwargs()
            kwargs["org"] = self.get_object()
            return kwargs

        def get_success_url(self):
            return reverse("orgs.org_update", args=[self.get_object().pk])

        def get_gear_links(self):
            links = []

            org = self.get_object()

            if org.is_active:
                links.append(
                    dict(
                        title=_("Topups"),
                        style="button-primary",
                        href="%s?org=%d" % (reverse("orgs.topup_manage"), org.pk),
                    )
                )

                if org.is_flagged:
                    links.append(
                        dict(
                            title=_("Unflag"),
                            style="button-secondary",
                            posterize=True,
                            href="%s?action=unflag" % reverse("orgs.org_update", args=[org.pk]),
                        )
                    )
                else:  # pragma: needs cover
                    links.append(
                        dict(
                            title=_("Flag"),
                            style="button-secondary",
                            posterize=True,
                            href="%s?action=flag" % reverse("orgs.org_update", args=[org.pk]),
                        )
                    )

                if not org.is_verified():
                    links.append(
                        dict(
                            title=_("Verify"),
                            style="button-secondary",
                            posterize=True,
                            href="%s?action=verify" % reverse("orgs.org_update", args=[org.pk]),
                        )
                    )

                if org.is_ivr_machine_detection_enabled():
                    links.append(
                        dict(
                            title=_("Disable IVR Machine Detection"),
                            style="button-secondary",
                            posterize=True,
                            href="%s?action=disable-machine-detection" % reverse("orgs.org_update", args=[org.pk]),
                        )
                    )
                else:
                    links.append(
                        dict(
                            title=_("Enable IVR Machine Detection"),
                            style="button-secondary",
                            posterize=True,
                            href="%s?action=enable-machine-detection" % reverse("orgs.org_update", args=[org.pk]),
                        )
                    )

                if self.request.user.has_perm("orgs.org_delete"):
                    links.append(
                        dict(
                            id="delete-org",
                            title=_("Delete"),
                            href=reverse("orgs.org_delete", args=[org.id]),
                            modax=_("Delete Workspace"),
                        )
                    )
            return links

        def post(self, request, *args, **kwargs):
            if "action" in request.POST:
                action = request.POST["action"]
                if action == "flag":
                    self.get_object().flag()
                elif action == "verify":
                    self.get_object().verify()
                elif action == "unflag":
                    self.get_object().unflag()
                elif action == "enable-machine-detection":
                    self.get_object().set_ivr_machine_detection(value="true")
                elif action == "disable-machine-detection":
                    self.get_object().set_ivr_machine_detection(value="false")
                return HttpResponseRedirect(self.get_success_url())
            return super().post(request, *args, **kwargs)

        def pre_save(self, obj):
            obj = super().pre_save(obj)

            cleaned_data = self.form.cleaned_data

            obj.limits = cleaned_data["limits"]
            obj.config = obj.config or {}
            obj.config["non_contact_hours"] = cleaned_data["non_contact_hours"]
            return obj

        def derive_initial(self):
            org = self.get_object()
            initial = super().derive_initial()
            initial["non_contact_hours"] = (org.config or {}).get("non_contact_hours", False)
            return initial

    class Delete(ModalMixin, SmartDeleteView):
        cancel_url = "id@orgs.org_update"
        success_url = "id@orgs.org_update"
        fields = ("id",)
        submit_button_name = _("Delete")

        def get_context_data(self, **kwargs):
            context = super().get_context_data(**kwargs)
            context["delete_on"] = timezone.now() + timedelta(days=Org.DELETE_DELAY_DAYS)
            return context

        def post(self, request, *args, **kwargs):
            self.object = self.get_object()
            self.object.release(request.user)
            return self.render_modal_response()

    class Accounts(InferOrgMixin, OrgPermsMixin, SmartUpdateView):
        class PasswordForm(forms.ModelForm):
            surveyor_password = forms.CharField(
                max_length=128, widget=InputWidget(attrs={"placeholder": "Surveyor Password", "widget_only": True})
            )

            def clean_surveyor_password(self):  # pragma: needs cover
                password = self.cleaned_data.get("surveyor_password", "")
                existing = Org.objects.filter(surveyor_password=password).exclude(pk=self.instance.pk).first()
                if existing:
                    raise forms.ValidationError(_("This password is not valid. Choose a new password and try again."))
                return password

            class Meta:
                model = Org
                fields = ("surveyor_password",)

        form_class = PasswordForm
        success_url = "@orgs.org_home"
        success_message = ""
        submit_button_name = _("Save Changes")
        title = "Logins"
        fields = ("surveyor_password",)

        def get_context_data(self, **kwargs):
            context = super().get_context_data(**kwargs)

            org = self.get_object()
            role_summary = []
            for role in OrgRole:
                num_users = org.get_users_with_role(role).count()
                if num_users == 1:
                    role_summary.append(f"1 {role.display}")
                elif num_users > 1:
                    role_summary.append(f"{num_users} {role.display_plural}")

            context["role_summary"] = role_summary
            return context

    class ManageAccounts(InferOrgMixin, OrgPermsMixin, SmartUpdateView):
        class AccountsForm(forms.ModelForm):
            invite_emails = forms.CharField(
                required=False, widget=InputWidget(attrs={"widget_only": True, "placeholder": _("Email Address")})
            )
            invite_role = forms.ChoiceField(
                choices=[], required=True, initial="V", label=_("Role"), widget=SelectWidget()
            )

            def __init__(self, org, *args, **kwargs):
                super().__init__(*args, **kwargs)

                role_choices = [(r.code, r.display) for r in OrgRole]

                self.fields["invite_role"].choices = role_choices

                self.org = org
                self.user_rows = []
                self.invite_rows = []
                self.add_per_user_fields(org, role_choices)
                self.add_per_invite_fields(org)

            def add_per_user_fields(self, org: Org, role_choices: list):
                for user in org.get_users().order_by("email"):
                    role_field = forms.ChoiceField(
                        choices=role_choices,
                        required=True,
                        initial=org.get_user_role(user).code,
                        label=" ",
                        widget=SelectWidget(),
                    )
                    remove_field = forms.BooleanField(
                        required=False, label=" ", widget=CheckboxWidget(attrs={"widget_only": True})
                    )

                    self.fields.update(
                        OrderedDict([(f"user_{user.id}_role", role_field), (f"user_{user.id}_remove", remove_field)])
                    )
                    self.user_rows.append(
                        {"user": user, "role_field": f"user_{user.id}_role", "remove_field": f"user_{user.id}_remove"}
                    )

            def add_per_invite_fields(self, org: Org):
                for invite in org.invitations.filter(is_active=True).order_by("email"):
                    role_field = forms.ChoiceField(
                        choices=[(r.code, r.display) for r in OrgRole],
                        required=True,
                        initial=invite.role.code,
                        label=" ",
                        widget=SelectWidget(),
                        disabled=True,
                    )
                    remove_field = forms.BooleanField(
                        required=False, label=" ", widget=CheckboxWidget(attrs={"widget_only": True})
                    )

                    self.fields.update(
                        OrderedDict(
                            [(f"invite_{invite.id}_role", role_field), (f"invite_{invite.id}_remove", remove_field)]
                        )
                    )
                    self.invite_rows.append(
                        {
                            "invite": invite,
                            "role_field": f"invite_{invite.id}_role",
                            "remove_field": f"invite_{invite.id}_remove",
                        }
                    )

            def clean_invite_emails(self):
                emails = self.cleaned_data["invite_emails"].lower().strip()
                existing_users_emails = set(
                    list(self.org.get_users().values_list("username", flat=True))
                    + list(self.org.invitations.filter(is_active=True).values_list("email", flat=True))
                )
                cleaned_emails = []
                if emails:
                    email_list = emails.split(",")
                    for email in email_list:
                        email = email.strip()
                        try:
                            validate_email(email)
                        except ValidationError:
                            raise forms.ValidationError(_("One of the emails you entered is invalid."))

                        if email in existing_users_emails:
                            raise forms.ValidationError(
                                _("One of the emails you entered has an existing user on the workspace.")
                            )

                        if email in cleaned_emails:
                            raise forms.ValidationError(_("One of the emails you entered is duplicated."))

                        cleaned_emails.append(email)

                return ",".join(cleaned_emails)

            def get_submitted_roles(self) -> dict:
                """
                Returns a dict of users to roles from the current form data. None role means removal.
                """
                roles = {}

                for row in self.user_rows:
                    role = self.cleaned_data.get(row["role_field"])
                    remove = self.cleaned_data.get(row["remove_field"])
                    roles[row["user"]] = OrgRole.from_code(role) if not remove else None
                return roles

            def get_submitted_invite_removals(self) -> list:
                """
                Returns a list of invites to be removed.
                """
                invites = []
                for row in self.invite_rows:
                    if self.cleaned_data[row["remove_field"]]:
                        invites.append(row["invite"])
                return invites

            def clean(self):
                super().clean()

                new_roles = self.get_submitted_roles()
                has_admin = False
                for new_role in new_roles.values():
                    if new_role == OrgRole.ADMINISTRATOR:
                        has_admin = True
                        break

                if not has_admin:
                    raise forms.ValidationError(_("A workspace must have at least one administrator."))

            class Meta:
                model = Invitation
                fields = ("invite_emails", "invite_role")

        form_class = AccountsForm
        success_url = "@orgs.org_manage_accounts"
        success_message = ""
        submit_button_name = _("Save Changes")
        title = _("Manage Logins")

        def get_gear_links(self):
            links = []
            if self.request.user.get_org().id != self.get_object().id:
                links.append(dict(title=_("Workspaces"), style="button-light", href=reverse("orgs.org_sub_orgs")))

            links.append(dict(title=_("Home"), style="button-light", href=reverse("orgs.org_home")))
            return links

        def get_form_kwargs(self):
            kwargs = super().get_form_kwargs()
            kwargs["org"] = self.get_object()
            return kwargs

        def post_save(self, obj):
            obj = super().post_save(obj)

            cleaned_data = self.form.cleaned_data
            org = self.get_object()

            # delete any invitations which have been checked for removal
            for invite in self.form.get_submitted_invite_removals():
                org.invitations.filter(id=invite.id).delete()

            # handle any requests for new invitations
            invite_emails = cleaned_data["invite_emails"]
            if invite_emails:
                invite_role = OrgRole.from_code(cleaned_data["invite_role"])
                Invitation.bulk_create_or_update(org, self.request.user, invite_emails.split(","), invite_role)

            # update org users with new roles
            for user, new_role in self.form.get_submitted_roles().items():
                if not new_role:
                    org.remove_user(user)
                elif org.get_user_role(user) != new_role:
                    org.add_user(user, new_role)

                # when a user's role changes, delete any API tokens they're no longer allowed to have
                api_roles = APIToken.get_allowed_roles(org, user)
                for token in APIToken.objects.filter(org=org, user=user).exclude(role__in=api_roles):
                    token.release()

            return obj

        def get_context_data(self, **kwargs):
            context = super().get_context_data(**kwargs)
            org = self.get_object()
            context["org"] = org
            context["has_invites"] = org.invitations.filter(is_active=True).exists()
            return context

        def get_success_url(self):
            still_in_org = self.get_object().has_user(self.request.user)

            # if current user no longer belongs to this org, redirect to org chooser
            return reverse("orgs.org_manage_accounts") if still_in_org else reverse("orgs.org_choose")

    class MultiOrgMixin(OrgPermsMixin):
        # if we don't support multi orgs, go home
        def pre_process(self, request, *args, **kwargs):
            response = super().pre_process(request, *args, **kwargs)
            if not response and not request.user.get_org().is_multi_org:
                return HttpResponseRedirect(reverse("orgs.org_home"))
            return response

    class ManageAccountsSubOrg(MultiOrgMixin, ManageAccounts):
        def get_context_data(self, **kwargs):
            context = super().get_context_data(**kwargs)
            org_id = self.request.GET.get("org")
            context["parent"] = Org.objects.filter(id=org_id, parent=self.request.user.get_org()).first()
            return context

        def get_object(self, *args, **kwargs):
            org_id = self.request.GET.get("org")
            return Org.objects.filter(id=org_id, parent=self.request.user.get_org()).first()

        def get_success_url(self):  # pragma: needs cover
            org_id = self.request.GET.get("org")
            return "%s?org=%s" % (reverse("orgs.org_manage_accounts_sub_org"), org_id)

    class Service(SmartFormView):
        class ServiceForm(forms.Form):
            organization = TembaChoiceField(queryset=Org.objects.all(), empty_label=None)
            redirect_url = forms.CharField(required=False)

        form_class = ServiceForm
        fields = ("organization", "redirect_url")

        # valid form means we set our org and redirect to their inbox
        def form_valid(self, form):
            org = form.cleaned_data["organization"]
            self.request.session["org_id"] = org.pk
            success_url = form.cleaned_data["redirect_url"] or reverse("msgs.msg_inbox")
            return HttpResponseRedirect(success_url)

        # invalid form login 'logs out' the user from the org and takes them to the org manage page
        def form_invalid(self, form):
            self.request.session["org_id"] = None
            return HttpResponseRedirect(reverse("orgs.org_manage"))

    class SubOrgs(MultiOrgMixin, InferOrgMixin, SmartListView):
        link_fields = ()
        title = _("Workspaces")

        def derive_fields(self):
            if self.get_object().uses_topups:
                return "credits", "name", "manage", "created_on"
            else:
                return "name", "contacts", "manage", "created_on"

        def get_gear_links(self):
            links = []

            if self.has_org_perm("orgs.org_dashboard"):
                links.append(dict(title=_("Dashboard"), href=reverse("dashboard.dashboard_home")))

            if self.has_org_perm("orgs.org_create_sub_org"):
                links.append(
                    dict(
                        title=_("New Workspace"),
                        href=reverse("orgs.org_create_sub_org"),
                        modax=_("New Workspace"),
                        id="new-workspace",
                    )
                )

            if self.has_org_perm("orgs.org_transfer_credits") and self.get_object().uses_topups:
                links.append(
                    dict(
                        title=_("Transfer Credits"),
                        href=reverse("orgs.org_transfer_credits"),
                        modax=_("Transfer Credits"),
                        id="transfer-credits",
                    )
                )

            return links

        def get_manage(self, obj):  # pragma: needs cover
            if obj == self.get_object():
                return mark_safe(
                    f'<a href="{reverse("orgs.org_manage_accounts")}" class="float-right pr-4"><div class="button-light inline-block ">{_("Manage Logins")}</div></a>'
                )

            if obj.parent:
                return mark_safe(
                    f'<a href="{reverse("orgs.org_manage_accounts_sub_org")}?org={obj.id}" class="float-right pr-4"><div class="button-light inline-block">{_("Manage Logins")}</div></a>'
                )
            return ""

        def get_contacts(self, obj):
            return ContactGroupCount.total_for_org(obj)

        def get_credits(self, obj):
            credits = obj.get_credits_remaining()
            return mark_safe(f'<div class="edit-org"><div class="num-credits">{format(credits, ",d")}</div></div>')

        def get_name(self, obj):
            org_type = "child"
            if not obj.parent:
                org_type = "parent"
            if self.has_org_perm("orgs.org_create_sub_org") and obj.parent:  # pragma: needs cover
                return mark_safe(
                    f"<temba-modax header={_('Update')} endpoint={reverse('orgs.org_edit_sub_org')}?org={obj.id} ><div class='{org_type}-org-name linked'>{escape(obj.name)}</div><div class='org-timezone'>{obj.timezone}</div></temba-modax>"
                )
            return mark_safe(
                f"<div class='org-name'>{escape(obj.name)}</div><div class='org-timezone'>{obj.timezone}</div>"
            )

        def derive_queryset(self, **kwargs):
            queryset = super().derive_queryset(**kwargs)

            # all our children and ourselves
            org = self.get_object()
            ids = [child.id for child in Org.objects.filter(parent=org)]
            ids.append(org.id)

            queryset = queryset.filter(is_active=True)
            queryset = queryset.filter(id__in=ids)
            queryset = queryset.annotate(credits=Sum("topups__credits"))
            queryset = queryset.annotate(paid=Sum("topups__price"))
            return queryset.order_by("-parent", "name")

        def get_context_data(self, **kwargs):
            context = super().get_context_data(**kwargs)
            context["searches"] = ["Nyaruka"]
            return context

        def get_created_by(self, obj):  # pragma: needs cover
            return "%s %s - %s" % (obj.created_by.first_name, obj.created_by.last_name, obj.created_by.email)

    class CreateSubOrg(NonAtomicMixin, MultiOrgMixin, ModalMixin, InferOrgMixin, SmartCreateView):
        class CreateOrgForm(forms.ModelForm):
            name = forms.CharField(
                label=_("Workspace"), help_text=_("The name of your workspace"), widget=InputWidget()
            )

            timezone = TimeZoneFormField(
                help_text=_("The timezone for your workspace"), widget=SelectWidget(attrs={"searchable": True})
            )

            class Meta:
                model = Org
                fields = "__all__"
                widgets = {"date_format": SelectWidget()}

        fields = ("name", "date_format", "timezone")
        form_class = CreateOrgForm
        success_url = "@orgs.org_sub_orgs"
        permission = "orgs.org_create_sub_org"

        def derive_initial(self):
            initial = super().derive_initial()
            parent = self.request.user.get_org()
            initial["timezone"] = parent.timezone
            initial["date_format"] = parent.date_format
            return initial

        def form_valid(self, form):
            self.object = form.save(commit=False)
            parent = self.org
            parent.create_sub_org(self.object.name, self.object.timezone, self.request.user)
            if "HTTP_X_PJAX" not in self.request.META:
                return HttpResponseRedirect(self.get_success_url())
            else:  # pragma: no cover
                return self.render_modal_response()

    class Choose(SmartFormView):
        class Form(forms.Form):
            organization = forms.ModelChoiceField(queryset=Org.objects.none(), empty_label=None)

            def __init__(self, orgs, *args, **kwargs):
                super().__init__(*args, **kwargs)

                self.fields["organization"].queryset = orgs

        form_class = Form
        fields = ("organization",)
        title = _("Select your Workspace")
        success_urls = {
            OrgRole.ADMINISTRATOR: "msgs.msg_inbox",
            OrgRole.EDITOR: "msgs.msg_inbox",
            OrgRole.VIEWER: "msgs.msg_inbox",
            OrgRole.AGENT: "tickets.ticket_list",
            OrgRole.SURVEYOR: "orgs.org_surveyor",
        }

        def get_user_orgs(self):
            return self.request.user.get_user_orgs()

        def get_success_url(self):
            role = self.request.org.get_user_role(self.request.user)
            return reverse(self.success_urls[role])

        def pre_process(self, request, *args, **kwargs):
            user = self.request.user
            if user.is_authenticated:
                user_orgs = self.get_user_orgs()
                if user.is_superuser:
                    return HttpResponseRedirect(reverse("orgs.org_manage"))

                elif user_orgs.count() == 1:
                    org = user_orgs[0]
                    self.request.session["org_id"] = org.id
                    self.request.org = org

                    return HttpResponseRedirect(self.get_success_url())

                elif user_orgs.count() == 0:
                    if user.is_support():
                        return HttpResponseRedirect(reverse("orgs.org_manage"))

                    # for regular users, if there's no orgs, log them out with a message
                    messages.info(request, _("No organizations for this account, please contact your administrator."))
                    logout(request)
                    return HttpResponseRedirect(reverse("users.user_login"))
            return None

        def get_context_data(self, **kwargs):
            context = super().get_context_data(**kwargs)
            context["orgs"] = self.get_user_orgs()
            return context

        def get_form_kwargs(self):
            kwargs = super().get_form_kwargs()
            kwargs["orgs"] = self.get_user_orgs()
            return kwargs

        def has_permission(self, request, *args, **kwargs):
            return self.request.user.is_authenticated

        def form_valid(self, form):
            org = form.cleaned_data["organization"]

            self.request.session["org_id"] = org.id
            self.request.org = org
            return HttpResponseRedirect(self.get_success_url())

    class CreateLogin(SmartUpdateView):
        title = ""
        form_class = OrgSignupForm
        fields = ("first_name", "last_name", "password")
        success_message = ""
        success_url = "@msgs.msg_inbox"
        submit_button_name = _("Create")
        permission = False

        def pre_process(self, request, *args, **kwargs):
            org = self.get_object()
            if not org:
                messages.info(
                    request, _("Your invitation link is invalid. Please contact your workspace administrator.")
                )
                return HttpResponseRedirect(reverse("public.public_index"))

            invite = self.get_invitation()
            secret = self.kwargs.get("secret")
            has_user = User.objects.filter(username=invite.email).exists()
            if has_user:
                return HttpResponseRedirect(reverse("orgs.org_join_accept", args=[secret]))

            return None

        def pre_save(self, obj):
            obj = super().pre_save(obj)
            self.invitation = self.get_invitation()
            email = self.invitation.email

            user = Org.create_user(email, self.form.cleaned_data["password"], language=obj.language)

            user.first_name = self.form.cleaned_data["first_name"]
            user.last_name = self.form.cleaned_data["last_name"]
            user.save()

            # log the user in
            user = authenticate(username=user.username, password=self.form.cleaned_data["password"])
            login(self.request, user)

            role = OrgRole.from_code(self.invitation.user_group) or OrgRole.VIEWER
            obj.add_user(user, role)

            nested_orgs = obj.org_set.all()
            if role == OrgRole.ADMINISTRATOR and nested_orgs:
                AdministratorModel = Org.administrators.through
                AdministratorModel.objects.bulk_create(
                    [
                        AdministratorModel(org=nested_org, user=user)
                        for nested_org in nested_orgs
                        if user not in nested_org.administrators.all()
                    ]
                )

            # make the invitation inactive
            self.invitation.is_active = False
            self.invitation.save()

            return obj

        def get_success_url(self):
            if self.invitation.user_group == "S":
                return reverse("orgs.org_surveyor")
            return super().get_success_url()

        @classmethod
        def derive_url_pattern(cls, path, action):
            return r"^%s/%s/(?P<secret>\w+)/$" % (path, action)

        def get_invitation(self, **kwargs):
            secret = self.kwargs.get("secret")
            return Invitation.objects.filter(secret=secret, is_active=True).first()

        def get_object(self, **kwargs):
            invitation = self.get_invitation()
            if invitation:
                return invitation.org
            return None  # pragma: needs cover

        def derive_title(self):
            org = self.get_object()
            return _("Join %(name)s") % {"name": org.name}

        def get_context_data(self, **kwargs):
            context = super().get_context_data(**kwargs)

            context["secret"] = self.kwargs.get("secret")
            context["org"] = self.get_object()
            invitation = self.get_invitation()
            context["email"] = invitation.email

            return context

    class Join(SmartTemplateView):
        title = _("Sign in with your account to accept the invitation")
        permission = False

        def pre_process(self, request, *args, **kwargs):
            secret = self.kwargs.get("secret")

            invite = self.get_invitation()
            if invite:
                has_user = User.objects.filter(username=invite.email).exists()
                if has_user and invite.email == request.user.username:
                    return HttpResponseRedirect(reverse("orgs.org_join_accept", args=[secret]))

                logout(request)
                if not has_user:
                    return HttpResponseRedirect(reverse("orgs.org_create_login", args=[secret]))

            else:
                messages.info(
                    request, _("Your invitation link has expired. Please contact your workspace administrator.")
                )
                return HttpResponseRedirect(reverse("users.user_login"))

        def get_context_data(self, **kwargs):
            context = super().get_context_data(**kwargs)

            context["secret"] = self.kwargs.get("secret")
            invitation = self.get_invitation()
            context["email"] = invitation.email

            return context

        def get_invitation(self, **kwargs):  # pragma: needs cover
            secret = self.kwargs.get("secret")
            return Invitation.objects.filter(secret=secret, is_active=True).first()

        @classmethod
        def derive_url_pattern(cls, path, action):
            return r"^%s/%s/(?P<secret>\w+)/$" % (path, action)

    class JoinAccept(SmartUpdateView):
        class JoinAcceptForm(forms.ModelForm):
            class Meta:
                model = Org
                fields = ()

        success_message = ""
        title = ""
        form_class = JoinAcceptForm
        success_url = "@msgs.msg_inbox"
        submit_button_name = _("Join")

        def has_permission(self, request, *args, **kwargs):
            return request.user.is_authenticated

        def pre_process(self, request, *args, **kwargs):
            org = self.get_object()
            invitation = self.get_invitation()
            if not (invitation and org):
                messages.info(
                    request, _("Your invitation link has expired. Please contact your workspace administrator.")
                )
                return HttpResponseRedirect(reverse("public.public_index"))

            secret = self.kwargs.get("secret")

            invitation_email = invitation.email
            has_user = User.objects.filter(username=invitation_email).exists()
            if has_user and invitation_email != request.user.username:
                logout(request)
                return HttpResponseRedirect(reverse("orgs.org_join", args=[secret]))

            return None

        def derive_title(self):  # pragma: needs cover
            org = self.get_object()
            return _("Join %(name)s") % {"name": org.name}

        def save(self, org):  # pragma: needs cover
            org = self.get_object()
            self.invitation = self.get_invitation()
            if org:
                role = OrgRole.from_code(self.invitation.user_group) or OrgRole.VIEWER
                org.add_user(self.request.user, role)

                nested_orgs, user = org.org_set.all(), self.request.user
                if role == OrgRole.ADMINISTRATOR and nested_orgs:
                    AdministratorModel = Org.administrators.through
                    AdministratorModel.objects.bulk_create(
                        [
                            AdministratorModel(org=nested_org, user=user)
                            for nested_org in nested_orgs
                            if user not in nested_org.administrators.all()
                        ]
                    )

                # make the invitation inactive
                self.invitation.is_active = False
                self.invitation.save()

                # set the active org on this user
                self.request.user.set_org(org)
                self.request.session["org_id"] = org.pk

        def get_success_url(self):  # pragma: needs cover
            if self.invitation.user_group == "S":
                return reverse("orgs.org_surveyor")

            return super().get_success_url()

        @classmethod
        def derive_url_pattern(cls, path, action):
            return r"^%s/%s/(?P<secret>\w+)/$" % (path, action)

        def get_invitation(self, **kwargs):  # pragma: needs cover
            secret = self.kwargs.get("secret")
            return Invitation.objects.filter(secret=secret, is_active=True).first()

        def get_object(self, **kwargs):  # pragma: needs cover
            invitation = self.get_invitation()
            if invitation:
                return invitation.org

        def get_context_data(self, **kwargs):  # pragma: needs cover
            context = super().get_context_data(**kwargs)

            context["org"] = self.get_object()
            return context

    class Surveyor(SmartFormView):
        class PasswordForm(forms.Form):
            surveyor_password = forms.CharField(widget=forms.PasswordInput(attrs={"placeholder": "Password"}))

            def clean_surveyor_password(self):
                password = self.cleaned_data["surveyor_password"]
                org = Org.objects.filter(surveyor_password=password).first()
                if not org:
                    raise forms.ValidationError(
                        _("Invalid surveyor password, please check with your project leader and try again.")
                    )
                self.cleaned_data["org"] = org
                return password

        class RegisterForm(PasswordForm):
            surveyor_password = forms.CharField(widget=forms.HiddenInput())
            first_name = forms.CharField(
                help_text=_("Your first name"), widget=forms.TextInput(attrs={"placeholder": "First Name"})
            )
            last_name = forms.CharField(
                help_text=_("Your last name"), widget=forms.TextInput(attrs={"placeholder": "Last Name"})
            )
            email = forms.EmailField(
                help_text=_("Your email address"), widget=forms.TextInput(attrs={"placeholder": "Email"})
            )
            password = forms.CharField(
                widget=forms.PasswordInput(attrs={"placeholder": "Password"}),
                required=True,
                validators=[validate_password],
                help_text=_("Your password, at least eight letters please"),
            )

            def __init__(self, *args, **kwargs):
                super().__init__(*args, **kwargs)

            def clean_email(self):
                email = self.cleaned_data["email"]
                if email:
                    if User.objects.filter(username__iexact=email):
                        raise forms.ValidationError(_("That email address is already used"))

                return email.lower()

        permission = None
        form_class = PasswordForm

        def derive_initial(self):
            initial = super().derive_initial()
            initial["surveyor_password"] = self.request.POST.get("surveyor_password", "")
            return initial

        def get_context_data(self, **kwargs):
            context = super().get_context_data()
            context["form"] = self.form
            context["step"] = self.get_step()

            for key, field in self.form.fields.items():
                context[key] = field

            return context

        def get_success_url(self):
            return reverse("orgs.org_surveyor")

        def get_form_class(self):
            if self.get_step() == 2:
                return OrgCRUDL.Surveyor.RegisterForm
            else:
                return OrgCRUDL.Surveyor.PasswordForm

        def get_step(self):
            return 2 if "first_name" in self.request.POST else 1

        def form_valid(self, form):
            if self.get_step() == 1:

                org = self.form.cleaned_data.get("org", None)

                context = self.get_context_data()
                context["step"] = 2
                context["org"] = org

                self.form = OrgCRUDL.Surveyor.RegisterForm(initial=self.derive_initial())
                context["form"] = self.form

                return self.render_to_response(context)
            else:
                org = self.form.cleaned_data["org"]

                # create our user
                username = self.form.cleaned_data["email"]
                user = Org.create_user(username, self.form.cleaned_data["password"], language=org.language)

                user.first_name = self.form.cleaned_data["first_name"]
                user.last_name = self.form.cleaned_data["last_name"]
                user.save()

                # log the user in
                user = authenticate(username=user.username, password=self.form.cleaned_data["password"])
                login(self.request, user)

                org.surveyors.add(user)

                surveyors_group = Group.objects.get(name="Surveyors")
                token = APIToken.get_or_create(org, user, role=surveyors_group)

                org_name = urlquote(org.name)

                return HttpResponseRedirect(
                    f"{self.get_success_url()}?org={org_name}&uuid={str(org.uuid)}&token={token}&user={username}"
                )

        def form_invalid(self, form):
            return super().form_invalid(form)

        def derive_title(self):
            return _("Welcome!")

        def get_template_names(self):
            if (
                "android" in self.request.META.get("HTTP_X_REQUESTED_WITH", "")
                or "mobile" in self.request.GET
                or "Android" in self.request.META.get("HTTP_USER_AGENT", "")
            ):
                return ["orgs/org_surveyor_mobile.haml"]
            else:
                return super().get_template_names()

    class Grant(NonAtomicMixin, SmartCreateView):
        title = _("Create Workspace Account")
        form_class = OrgGrantForm
        fields = ("first_name", "last_name", "email", "password", "name", "timezone", "credits")
        success_message = "Workspace successfully created."
        submit_button_name = _("Create")
        permission = "orgs.org_grant"
        success_url = "@orgs.org_grant"

        def create_user(self):
            user = User.objects.filter(username__iexact=self.form.cleaned_data["email"]).first()
            if not user:
                user = Org.create_user(self.form.cleaned_data["email"], self.form.cleaned_data["password"])

            user.first_name = self.form.cleaned_data["first_name"]
            user.last_name = self.form.cleaned_data["last_name"]
            user.save(update_fields=("first_name", "last_name"))
            return user

        def get_form_kwargs(self):
            kwargs = super().get_form_kwargs()
            kwargs["branding"] = self.request.branding
            return kwargs

        def pre_save(self, obj):
            obj = super().pre_save(obj)

            self.user = self.create_user()

            obj.created_by = self.user
            obj.modified_by = self.user
            obj.brand = self.request.branding.get("brand", settings.DEFAULT_BRAND)
            obj.language = self.request.branding.get("language", settings.DEFAULT_LANGUAGE)
            obj.plan = self.request.branding.get("default_plan", settings.DEFAULT_PLAN)

            if obj.timezone.zone in pytz.country_timezones("US"):
                obj.date_format = Org.DATE_FORMAT_MONTH_FIRST

            # if we have a default UI language, use that as the default flow language too
            default_flow_language = languages.alpha2_to_alpha3(obj.language)
            obj.flow_languages = [default_flow_language] if default_flow_language else ["eng"]

            return obj

        def get_welcome_size(self):  # pragma: needs cover
            return self.form.cleaned_data["credits"]

        def post_save(self, obj):
            obj = super().post_save(obj)
            obj.add_user(self.user, OrgRole.ADMINISTRATOR)

            if not self.request.user.is_anonymous and self.request.user.has_perm(
                "orgs.org_grant"
            ):  # pragma: needs cover
                obj.add_user(self.request.user, OrgRole.ADMINISTRATOR)

            obj.initialize(branding=obj.get_branding(), topup_size=self.get_welcome_size())

            return obj

    class Signup(ComponentFormMixin, Grant):
        title = _("Sign Up")
        form_class = OrgSignupForm
        permission = None
        success_message = ""
        submit_button_name = _("Save")

        def get_success_url(self):
            return "%s?start" % reverse("public.public_welcome")

        def pre_process(self, request, *args, **kwargs):
            # if our brand doesn't allow signups, then redirect to the homepage
            if not request.branding.get("allow_signups", False):  # pragma: needs cover
                return HttpResponseRedirect(reverse("public.public_index"))

            else:
                return super().pre_process(request, *args, **kwargs)

        def derive_initial(self):
            initial = super().get_initial()
            initial["email"] = self.request.POST.get("email", self.request.GET.get("email", None))
            return initial

        def get_welcome_size(self):
            welcome_topup_size = self.request.branding.get("welcome_topup", 0)
            return welcome_topup_size

        def post_save(self, obj):
            user = authenticate(username=self.user.username, password=self.form.cleaned_data["password"])

            # setup user tracking before creating Org in super().post_save
            analytics.identify(user, brand=self.request.branding["slug"], org=obj)
            analytics.track(user=user, event_name="temba.org_signup", properties=dict(org=obj.name))

            obj = super().post_save(obj)

            self.request.session["org_id"] = obj.pk

            login(self.request, user)

            return obj

    class Resthooks(InferOrgMixin, OrgPermsMixin, SmartUpdateView):
        class ResthookForm(forms.ModelForm):
            new_slug = forms.SlugField(
                required=False,
                label=_("New Event"),
                help_text="Enter a name for your event. ex: new-registration",
                widget=InputWidget(),
                max_length=Resthook._meta.get_field("slug").max_length,
            )

            def add_remove_fields(self):
                resthooks = []
                field_mapping = []

                for resthook in self.instance.get_resthooks():
                    check_field = forms.BooleanField(required=False)
                    field_name = "resthook_%d" % resthook.id

                    field_mapping.append((field_name, check_field))
                    resthooks.append(dict(resthook=resthook, field=field_name))

                self.fields = OrderedDict(list(self.fields.items()) + field_mapping)
                return resthooks

            def clean_new_slug(self):
                new_slug = self.data.get("new_slug")

                if new_slug:
                    if self.instance.resthooks.filter(is_active=True, slug__iexact=new_slug):
                        raise ValidationError("This event name has already been used.")

                return new_slug

            class Meta:
                model = Org
                fields = ("id", "new_slug")

        form_class = ResthookForm
        success_message = ""

        def get_form(self):
            form = super().get_form()
            self.current_resthooks = form.add_remove_fields()
            return form

        def get_context_data(self, **kwargs):
            context = super().get_context_data(**kwargs)
            context["current_resthooks"] = self.current_resthooks
            return context

        def pre_save(self, obj):
            new_slug = self.form.data.get("new_slug")
            if new_slug:
                Resthook.get_or_create(obj, new_slug, self.request.user)

            # release any resthooks that the user removed
            for resthook in self.current_resthooks:
                if self.form.data.get(resthook["field"]):
                    resthook["resthook"].release(self.request.user)

            return super().pre_save(obj)

    class Giftcards(InferOrgMixin, OrgPermsMixin, SmartUpdateView):
        form_class = GiftcardsForm
        success_message = ""
        success_url = "@orgs.org_giftcards"
        collection_type = GIFTCARDS
        fields_payload = DEFAULT_FIELDS_PAYLOAD_GIFTCARDS
        indexes_payload = DEFAULT_INDEXES_FIELDS_PAYLOAD_GIFTCARDS
        submit_button_name = _("Save")

        def get_gear_links(self):
            links = []

            if self.has_org_perm("orgs.org_lookups"):
                links.append(dict(title=_("Lookups"), href=reverse("orgs.org_lookups")))

            return links

        def get_form(self):
            form = super().get_form()
            self.current_collections = form.add_collection_fields(collection_type=self.collection_type)
            return form

        def get_context_data(self, **kwargs):
            context = super(OrgCRUDL.Giftcards, self).get_context_data(**kwargs)
            context["current_collections"] = self.current_collections
            context["view_title"] = "Gift Card"
            context["remove_div_title"] = "giftcard"
            context["view_url"] = reverse("orgs.org_giftcards")
            context["icon_slug"] = "icon-credit-2"
            return context

        @staticmethod
        def get_collection_full_name(org_slug, org_id, name, collection_type=str(GIFTCARDS).lower()):
            from django.template.defaultfilters import slugify

            slug_new_collection = slugify(name)
            collection_full_name = (
                f"{settings.PARSE_SERVER_NAME}_{org_slug}_{org_id}_{collection_type}_{slug_new_collection}"
            )
            collection_full_name = collection_full_name.replace("-", "")

            return collection_full_name

        def pre_save(self, obj):
            new_collection = self.form.data.get("collection")
            headers = {
                "X-Parse-Application-Id": settings.PARSE_APP_ID,
                "X-Parse-Master-Key": settings.PARSE_MASTER_KEY,
                "Content-Type": "application/json",
            }

            if new_collection:
                collection_full_name = OrgCRUDL.Giftcards.get_collection_full_name(
                    org_slug=self.object.slug,
                    org_id=self.object.id,
                    name=new_collection,
                    collection_type=str(self.collection_type).lower(),
                )
                url = f"{settings.PARSE_URL}/schemas/{collection_full_name}"
                data = {
                    "className": collection_full_name,
                    "fields": self.fields_payload,
                    "indexes": self.indexes_payload,
                }
                response = requests.post(url, data=json.dumps(data), headers=headers)
                if response.status_code == 200:
                    self.object.add_collection_to_org(
                        user=self.request.user, name=new_collection, collection_type=self.collection_type
                    )

            remove = self.form.data.get("remove", "false") == "true"
            index = self.form.data.get("index", None)

            if remove and index:
                index = int(index)
                collections = self.object.get_collections(collection_type=self.collection_type)

                try:
                    collection = collections[index]
                except Exception:
                    messages.error(self.request, _("Collection not found"))
                    collection = None

                if collection:
                    collection_full_name = OrgCRUDL.Giftcards.get_collection_full_name(
                        org_slug=self.object.slug,
                        org_id=self.object.id,
                        name=collection,
                        collection_type=str(self.collection_type).lower(),
                    )
                    url = f"{settings.PARSE_URL}/schemas/{collection_full_name}"
                    purge_url = f"{settings.PARSE_URL}/purge/{collection_full_name}"

                    response_purge = requests.delete(purge_url, headers=headers)
                    if response_purge.status_code in [200, 404]:
                        response = requests.delete(url, headers=headers)

                        if response.status_code in [200, 400]:
                            self.object.remove_collection_from_org(
                                user=self.request.user, index=index, collection_type=self.collection_type
                            )
            return super().pre_save(obj)

    class Lookups(Giftcards):
        class LookupsForm(GiftcardsForm):
            def clean_collection(self):
                new_collection = self.data.get("collection")
                is_removing = self.data.get("remove", "false") == "true"

                if not is_removing and (not new_collection or new_collection.isspace()):
                    raise ValidationError(_("This field is required"))

                if not is_removing and not regex.match(r"^[A-Za-z0-9_\- ]+$", new_collection, regex.V0):
                    raise ValidationError(
                        _(
                            "Please make sure the collection name only contains "
                            "alphanumeric characters [0-9a-zA-Z], spaces, underscores and hyphens"
                        )
                    )

                if new_collection in self.instance.get_collections(collection_type=OrgCRUDL.Lookups.collection_type):
                    raise ValidationError(_("This collection name has already been used"))

                return new_collection[:30] if new_collection else None

            class Meta:
                model = Org
                fields = ("id", "collection", "remove", "index")

        form_class = LookupsForm
        success_message = ""
        success_url = "@orgs.org_lookups"
        default_template = "orgs/org_giftcards.html"
        collection_type = LOOKUPS
        fields_payload = DEFAULT_FIELDS_PAYLOAD_LOOKUPS
        indexes_payload = DEFAULT_INDEXES_FIELDS_PAYLOAD_LOOKUPS
        submit_button_name = _("Save")

        def get_gear_links(self):
            links = []

            if self.has_org_perm("orgs.org_giftcards"):
                links.append(dict(title=_("Gift Cards"), href=reverse("orgs.org_giftcards")))

            return links

        def get_form(self):
            form = super(OrgCRUDL.Lookups, self).get_form()
            self.current_collections = form.add_collection_fields(collection_type=self.collection_type)
            return form

        def get_context_data(self, **kwargs):
            context = super(OrgCRUDL.Lookups, self).get_context_data(**kwargs)
            context["current_collections"] = self.current_collections
            context["view_title"] = "Lookup"
            context["remove_div_title"] = "lookup"
            context["view_url"] = reverse("orgs.org_lookups")
            context["icon_slug"] = "icon-filter"
            return context

    class ParseDataView(InferOrgMixin, OrgPermsMixin, SmartListView):
        class CollectionPaginator(Paginator):
            parse_headers = {
                "X-Parse-Application-Id": settings.PARSE_APP_ID,
                "X-Parse-REST-API-Key": settings.PARSE_REST_KEY,
                "Content-Type": "application/json",
            }

            def __init__(self, collection, per_page, orphans=0, allow_empty_first_page=True):
                self.collection = collection
                super().__init__([], per_page, orphans, allow_empty_first_page)

            @cached_property
            def count(self):
                count_url = f"{settings.PARSE_URL}/classes/{self.collection}?count=1"
                count_response = requests.get(count_url, headers=self.parse_headers)
                if count_response.status_code == 200 and count_response.json().get("count"):
                    return count_response.json()["count"]
                return 0

            def page(self, number):
                """Return a Page object for the given 1-based page number."""
                number = self.validate_number(number)
                skip = (number - 1) * self.per_page
                parse_url = (
                    f"{settings.PARSE_URL}/classes/{self.collection}" f"?order=order&limit={self.per_page}&skip={skip}"
                )
                response = requests.get(parse_url, headers=self.parse_headers)

                results = []
                if response.status_code == 200 and "results" in response.json():
                    results_resp = response.json().get("results")
                    for result in results_resp:
                        result_obj = namedtuple("ParseResult", result.keys(), rename=True)(*result.values())
                        results.append(result_obj)

                return self._get_page(tuple(results), number, self)

        paginator_class = CollectionPaginator
        paginate_by = 200

        def derive_fields(self):
            db = self.request.GET.get("db")
            type = self.request.GET.get("type")

            collection_type = str(GIFTCARDS).lower() if type == "giftcard" else str(LOOKUPS).lower()

            org = self.request.user.get_org()
            collection = OrgCRUDL.Giftcards.get_collection_full_name(
                org_slug=org.slug, org_id=org.id, name=db, collection_type=collection_type
            )

            parse_headers = {
                "X-Parse-Application-Id": settings.PARSE_APP_ID,
                "X-Parse-Master-Key": settings.PARSE_MASTER_KEY,
                "Content-Type": "application/json",
            }

            parse_url = f"{settings.PARSE_URL}/schemas/{collection}"

            response = requests.get(parse_url, headers=parse_headers)

            fields = []
            if response.status_code == 200 and "fields" in response.json():
                fields = response.json().get("fields")
                reserved_keywords = [
                    "class",
                    "for",
                    "return",
                    "global",
                    "pass",
                    "or",
                    "raise",
                    "def",
                    "ACL",
                    "createdAt",
                    "order",
                ]
                fields = [item for item in sorted(fields.keys()) if item not in reserved_keywords]

            return tuple(fields)

        def derive_queryset(self, **kwargs):
            db = self.request.GET.get("db")
            type = self.request.GET.get("type")

            collection_type = str(GIFTCARDS).lower() if type == "giftcard" else str(LOOKUPS).lower()

            org = self.request.user.get_org()
            collection = OrgCRUDL.Giftcards.get_collection_full_name(
                org_slug=org.slug, org_id=org.id, name=db, collection_type=collection_type
            )
            return collection

        def derive_title(self):
            return self.request.GET.get("db")

        def lookup_obj_attribute(self, obj, field):
            return getattr(obj, field, None) if hasattr(obj, field) else None

        def get_context_data(self, **kwargs):
            context = super().get_context_data(**kwargs)
            context["searches"] = []
            return context

    class ParseDataImport(InferOrgMixin, OrgPermsMixin, SmartFormView):
        class ParseDataImportForm(Form):
            collection_type = forms.CharField()
            collection = forms.CharField()
            import_file = forms.FileField(help_text=_("The import file"))

            def __init__(self, *args, **kwargs):
                self.org = kwargs["org"]
                del kwargs["org"]
                super().__init__(*args, **kwargs)

            def clean_import_file(self):
                # Max file size something around 150MB
                max_file_size = 157286400

                if not regex.match(r"^[A-Za-z0-9_.\-*() ]+$", self.cleaned_data["import_file"].name, regex.V0):
                    raise forms.ValidationError(
                        "Please make sure the file name only contains "
                        "alphanumeric characters [0-9a-zA-Z] and "
                        "special characters in -, _, ., (, )"
                    )

                collection_type = self.cleaned_data.get("collection_type")

                if not self.cleaned_data["import_file"].name.endswith((".csv", ".xls", ".xlsx")):
                    raise forms.ValidationError(_("The file must be a CSV or XLS."))

                if self.cleaned_data["import_file"].size > max_file_size:
                    raise forms.ValidationError(
                        _(
                            "Your file exceeds the 150MB file limit. Please submit a support request if you need to "
                            "upload a file 150MB or larger."
                        )
                    )

                try:
                    needed_check = True if collection_type == "giftcard" else False
                    extension = self.cleaned_data["import_file"].name.split(".")[-1]
                    Org.get_parse_import_file_headers(
                        ContentFile(self.cleaned_data["import_file"].read()),
                        needed_check=needed_check,
                        extension=extension,
                    )
                    self.cleaned_data["import_file"].seek(0)
                except Exception as e:
                    raise forms.ValidationError(str(e))

                return self.cleaned_data["import_file"]

            def clean_collection_type(self):
                collection_type = self.cleaned_data.get("collection_type")
                if collection_type not in ["lookup", "giftcard"]:
                    raise forms.ValidationError(_("The collection type is not valid."))
                return collection_type

            def clean_collection(self):
                collection = self.cleaned_data.get("collection")
                collection_type = self.cleaned_data.get("collection_type")

                if not collection:
                    raise forms.ValidationError(_("You should inform the collection name."))

                collection_full_name = OrgCRUDL.Giftcards.get_collection_full_name(
                    org_slug=self.org.slug,
                    org_id=self.org.id,
                    name=collection,
                    collection_type=f"{str(collection_type).lower()}s",
                )
                return collection_full_name

        form_class = ParseDataImportForm
        fields = ("import_file", "collection_type", "collection")

        def get_context_data(self, **kwargs):
            context = super().get_context_data(**kwargs)
            org = self.request.user.get_org()

            collection = self.request.GET.get("db")
            collection_type = self.request.GET.get("type")

            search_in = GIFTCARDS if collection_type == "giftcard" else LOOKUPS

            # Checking if org has the collection added
            org_collections = org.get_collections(collection_type=search_in)
            if collection not in org_collections:
                raise Http404

            context["collection"] = collection
            context["collection_type"] = collection_type
            context["collection_title"] = collection.capitalize()
            context["collection_type_title"] = "Gift card" if collection_type == "giftcard" else "Lookup"
            context["dayfirst"] = org.get_dayfirst()

            return context

        def get_success_url(self):  # pragma: needs cover
            return reverse(f"orgs.org_{self.request.GET.get('type')}s")

        def derive_success_message(self):
            user = self.get_user()
            return _(f"We are preparing your import. We will e-mail you at {user.email} when it is ready.")

        def get_form_kwargs(self):
            kwargs = super().get_form_kwargs()
            kwargs["org"] = self.request.user.get_org()
            return kwargs

        def form_valid(self, form):
            from pandas import read_csv, read_excel
            from .tasks import import_data_to_parse

            org = self.request.user.get_org()
            user = self.get_user()

            try:
                import_file = form.cleaned_data["import_file"]
                collection_type = form.cleaned_data["collection_type"]
                collection = form.cleaned_data["collection"]

                if import_file.name.endswith(".csv"):
                    file_type = "csv"
                elif import_file.name.endswith((".xls", ".xlsx")):
                    file_type = "xls"
                else:
                    raise Exception

                parse_headers = {
                    "X-Parse-Application-Id": settings.PARSE_APP_ID,
                    "X-Parse-Master-Key": settings.PARSE_MASTER_KEY,
                    "Content-Type": "application/json",
                }

                parse_url = f"{settings.PARSE_URL}/schemas/{collection}"

                config = self.org.config
                collection_real_name = None
                needed_create_header = True

                required_columns = ["objectId", "updatedAt", "createdAt", "ACL"]
                if collection_type == "giftcard":
                    required_columns += ["active", "identifier"]

                response = requests.get(parse_url, headers=parse_headers)
                if response.status_code == 200 and "fields" in response.json():
                    fields = response.json().get("fields")

                    for key in list(fields.keys()):
                        if key in required_columns:
                            del fields[key]
                        else:
                            del fields[key]["type"]
                            fields[key]["__op"] = "Delete"

                    remove_fields = {"className": collection, "fields": fields}

                    purge_url = f"{settings.PARSE_URL}/purge/{collection}"
                    response_purge = requests.delete(purge_url, headers=parse_headers)

                    if response_purge.status_code in [200, 404]:
                        requests.put(parse_url, data=json.dumps(remove_fields), headers=parse_headers)
                    else:
                        raise ValidationError(
                            _("An attempt to clear previous data was failed. The import process was interrupted.")
                        )

                COLLECTION = LOOKUPS if collection_type == "lookup" else GIFTCARDS
                for item in config.get(COLLECTION, []):
                    full_name = OrgCRUDL.Giftcards.get_collection_full_name(org.slug, org.id, item, COLLECTION.lower())
                    if full_name == collection:
                        collection_real_name = item
                        break

                # Reading file data with pandas
                read_file = read_csv if file_type == "csv" else read_excel
                try:
                    spamreader = read_file(import_file, index_col=False, dtype=str)
                except UnicodeDecodeError:
                    import_file.seek(0)
                    spamreader = read_file(import_file, encoding="ISO-8859-1", index_col=False, dtype=str)

                # Making sure that data in each column has correct type, e.g. string, float
                for column in spamreader.columns:
                    if str(column).startswith("numeric_"):
                        spamreader[column] = spamreader[column].str.replace(",", "").astype(float)
                    else:
                        spamreader[column] = spamreader[column].astype(str)

                # Removing empty columns name from CSV files imported
                spamreader = spamreader.loc[:, ~spamreader.columns.str.contains("^Unnamed")]

                # Converting dataframe into list of rows for the next processing
                headers = spamreader.columns.tolist()
                rows_list = spamreader.get_values().tolist()
                spamreader = [headers] + rows_list

                if spamreader:
                    import_data_to_parse.delay(
                        org.get_branding(),
                        user.email,
                        list(spamreader),
                        parse_url,
                        parse_headers,
                        collection,
                        collection_type,
                        collection_real_name,
                        import_file.name,
                        needed_create_header,
                        org.timezone.zone,
                        org.get_dayfirst(),
                    )
            except ValidationError as e:
                form._errors["import_file"] = form.error_class(e.messages)
                return self.form_invalid(form)
            except Exception as e:
                # this is an unexpected error, report it to sentry
                logger = logging.getLogger(__name__)
                logger.error(f"Exception on app import: {e.args}", exc_info=True)
                form._errors["import_file"] = form.error_class(
                    [_("Sorry, your file is invalid. In addition, the file must be a CSV or XLS")]
                )
                return self.form_invalid(form)

            return super().form_valid(form)  # pragma: needs cover

    class Token(InferOrgMixin, OrgPermsMixin, SmartUpdateView):
        class TokenForm(forms.ModelForm):
            class Meta:
                model = Org
                fields = ("id",)

        form_class = TokenForm
        success_url = "@orgs.org_home"
        success_message = ""

        def get_context_data(self, **kwargs):
            from temba.api.models import WebHookResult

            context = super().get_context_data(**kwargs)
            context["failed_webhooks"] = WebHookResult.get_recent_errored(self.request.user.get_org()).exists()
            return context

    class Prometheus(InferOrgMixin, OrgPermsMixin, SmartUpdateView):
        class ToggleForm(forms.ModelForm):
            class Meta:
                model = Org
                fields = ("id",)

        form_class = ToggleForm
        success_url = "@orgs.org_home"
        success_message = ""

        def post_save(self, obj):
            group = Group.objects.get(name="Prometheus")
            user = self.request.user
            org = user.get_org()

            # look up to see if there is a prometheus token on this org
            token = APIToken.objects.filter(is_active=True, org=org, role=group)

            # if our org has a token, disable it
            if token:
                token.update(is_active=False)

            # otherwise, create a new token (it is created for user but shared for org)
            else:
                APIToken.get_or_create(org, user, group)

        def get_context_data(self, **kwargs):
            context = super().get_context_data(**kwargs)

            user = self.request.user
            org = user.get_org()
            token = APIToken.objects.filter(is_active=True, org=org, role=Group.objects.get(name="Prometheus")).first()
            if token:
                context["prometheus_token"] = token.key
                context["prometheus_url"] = f"https://{org.get_branding()['domain']}/mr/org/{org.uuid}/metrics"

            return context

    class Home(FormaxMixin, InferOrgMixin, OrgPermsMixin, SmartReadView):
        title = _("Your Account")

        def get_gear_links(self):
            links = []

            if self.has_org_perm("channels.channel_claim"):
                links.append(dict(title=_("Add Channel"), href=reverse("channels.channel_claim")))

            if self.has_org_perm("classifiers.classifier_connect"):
                links.append(dict(title=_("Add Classifier"), href=reverse("classifiers.classifier_connect")))

            if self.has_org_perm("tickets.ticketer_connect"):
                links.append(dict(title=_("Add Ticketing Service"), href=reverse("tickets.ticketer_connect")))

            if len(links) > 0:
                links.append(dict(divider=True))

            if self.has_org_perm("orgs.org_export"):
                links.append(dict(title=_("Export"), href=reverse("orgs.org_export")))

            if self.has_org_perm("orgs.org_import"):
                links.append(dict(title=_("Import"), href=reverse("orgs.org_import")))

            if settings.HELP_URL:  # pragma: needs cover
                if len(links) > 1:
                    links.append(dict(divider=True))

                links.append(dict(title=_("Help"), href=settings.HELP_URL))

            if len(links) > 1:
                links.append(dict(divider=True))

            links.append(
                dict(
                    title=_("Sign Out"),
                    style="button-light",
                    href=f"{reverse('users.user_logout')}?next={reverse('users.user_login')}",
                )
            )

            return links

        def get_context_data(self, *args, **kwargs):
            context = super().get_context_data(*args, **kwargs)
            # context['channels'] = Channel.objects.filter(org=self.request.user.get_org(), is_active=True, parent=None).order_by("-role")
            return context

        def add_channel_section(self, formax, channel):

            if self.has_org_perm("channels.channel_read"):
                from temba.channels.views import get_channel_read_url

                formax.add_section(
                    "channel", get_channel_read_url(channel), icon=channel.get_type().icon, action="link"
                )

        def add_classifier_section(self, formax, classifier):

            if self.has_org_perm("classifiers.classifier_read"):
                formax.add_section(
                    "classifier",
                    reverse("classifiers.classifier_read", args=[classifier.uuid]),
                    icon=classifier.get_type().icon,
                    action="link",
                )

        def derive_formax_sections(self, formax, context):

            # add the channel option if we have one
            user = self.request.user
            org = user.get_org()

            # if we are on the topups plan, show our usual credits view
            if org.plan == settings.TOPUP_PLAN:
                if self.has_org_perm("orgs.topup_list"):
                    formax.add_section("topups", reverse("orgs.topup_list"), icon="icon-coins", action="link")

            else:
                if self.has_org_perm("orgs.org_plan"):  # pragma: needs cover
                    formax.add_section("plan", reverse("orgs.org_plan"), icon="icon-credit", action="summary")

            if self.has_org_perm("channels.channel_update"):
                # get any channel thats not a delegate
                channels = Channel.objects.filter(org=org, is_active=True, parent=None).order_by("-role")
                for channel in channels:
                    self.add_channel_section(formax, channel)

                twilio_client = org.get_twilio_client()
                if twilio_client:  # pragma: needs cover
                    formax.add_section("twilio", reverse("orgs.org_twilio_account"), icon="icon-channel-twilio")

                vonage_client = org.get_vonage_client()
                if vonage_client:  # pragma: needs cover
                    formax.add_section("vonage", reverse("orgs.org_vonage_account"), icon="icon-vonage")

            formax.add_section("opt_out_message", reverse("orgs.org_opt_out_message"), icon="icon-bubble-dots-2")

            if self.has_org_perm("classifiers.classifier_read"):
                classifiers = org.classifiers.filter(is_active=True).order_by("created_on")
                for classifier in classifiers:
                    self.add_classifier_section(formax, classifier)

            if self.has_org_perm("tickets.ticketer_read"):
                from temba.tickets.types.internal import InternalType

                ext_ticketers = (
                    org.ticketers.filter(is_active=True)
                    .exclude(ticketer_type=InternalType.slug)
                    .order_by("created_on")
                )
                for ticketer in ext_ticketers:
                    formax.add_section(
                        "tickets",
                        reverse("tickets.ticketer_read", args=[ticketer.uuid]),
                        icon=ticketer.get_type().icon,
                    )

            if self.has_org_perm("orgs.org_profile"):
                formax.add_section("user", reverse("orgs.user_edit"), icon="icon-user", action="redirect")

            if self.has_org_perm("orgs.org_edit"):
                formax.add_section("org", reverse("orgs.org_edit"), icon="icon-office")

            # only pro orgs get multiple users
            if self.has_org_perm("orgs.org_manage_accounts") and org.is_multi_user:
                formax.add_section("accounts", reverse("orgs.org_accounts"), icon="icon-users", action="redirect")

            if self.has_org_perm("orgs.org_languages"):
                formax.add_section("languages", reverse("orgs.org_languages"), icon="icon-language")
                formax.add_section("translations", reverse("orgs.org_translations"), icon="icon-language")

            if self.has_org_perm("orgs.org_smtp_server"):
                formax.add_section("email", reverse("orgs.org_smtp_server"), icon="icon-envelop")

            if self.has_org_perm("orgs.org_manage_integrations"):
                for integration in IntegrationType.get_all():
                    if integration.is_available_to(user):
                        integration.management_ui(self.object, formax)

            if self.has_org_perm("orgs.org_token"):
                formax.add_section("token", reverse("orgs.org_token"), icon="icon-cloud-upload", nobutton=True)

            if self.has_org_perm("orgs.org_prometheus"):
                formax.add_section("prometheus", reverse("orgs.org_prometheus"), icon="icon-prometheus", nobutton=True)

            # show globals and archives
            formax.add_section("globals", reverse("globals.global_list"), icon="icon-global", action="link")

    class TwilioAccount(ComponentFormMixin, InferOrgMixin, OrgPermsMixin, SmartUpdateView):

        success_message = ""

        class TwilioKeys(forms.ModelForm):
            account_sid = forms.CharField(max_length=128, label=_("Account SID"), required=False)
            account_token = forms.CharField(max_length=128, label=_("Account Token"), required=False)
            disconnect = forms.CharField(widget=forms.HiddenInput, max_length=6, required=True)

            def clean(self):
                super().clean()
                if self.cleaned_data.get("disconnect", "false") == "false":
                    account_sid = self.cleaned_data.get("account_sid", None)
                    account_token = self.cleaned_data.get("account_token", None)

                    if not account_sid:
                        raise ValidationError(_("You must enter your Twilio Account SID"))

                    if not account_token:  # pragma: needs cover
                        raise ValidationError(_("You must enter your Twilio Account Token"))

                    try:
                        client = Client(account_sid, account_token)

                        # get the actual primary auth tokens from twilio and use them
                        account = client.api.account.fetch()
                        self.cleaned_data["account_sid"] = account.sid
                        self.cleaned_data["account_token"] = account.auth_token
                    except Exception:  # pragma: needs cover
                        raise ValidationError(
                            _("The Twilio account SID and Token seem invalid. Please check them again and retry.")
                        )

                return self.cleaned_data

            class Meta:
                model = Org
                fields = ("account_sid", "account_token", "disconnect")

        form_class = TwilioKeys

        def get_context_data(self, **kwargs):
            context = super().get_context_data(**kwargs)
            client = self.object.get_twilio_client()
            if client:
                account_sid = client.auth[0]
                sid_length = len(account_sid)
                context["account_sid"] = "%s%s" % ("\u066D" * (sid_length - 16), account_sid[-16:])
            return context

        def derive_initial(self):
            initial = super().derive_initial()
            config = self.object.config
            initial["account_sid"] = config[Org.CONFIG_TWILIO_SID]
            initial["account_token"] = config[Org.CONFIG_TWILIO_TOKEN]
            initial["disconnect"] = "false"
            return initial

        def form_valid(self, form):
            disconnect = form.cleaned_data.get("disconnect", "false") == "true"
            user = self.request.user
            org = user.get_org()

            if disconnect:
                org.remove_twilio_account(user)
                return HttpResponseRedirect(reverse("orgs.org_home"))
            else:
                account_sid = form.cleaned_data["account_sid"]
                account_token = form.cleaned_data["account_token"]

                org.connect_twilio(account_sid, account_token, user)
                return super().form_valid(form)

    class Edit(InferOrgMixin, OrgPermsMixin, SmartUpdateView):
        class Form(forms.ModelForm):
            name = forms.CharField(max_length=128, label=_("Workspace Name"), help_text="", widget=InputWidget())
            timezone = TimeZoneFormField(
                label=_("Timezone"), help_text="", widget=SelectWidget(attrs={"searchable": True})
            )

            class Meta:
                model = Org
                fields = ("name", "timezone", "date_format", "language")
                widgets = {"date_format": SelectWidget(), "language": SelectWidget()}

        success_message = ""
        form_class = Form

        def has_permission(self, request, *args, **kwargs):
            self.org = self.derive_org()
            return self.has_org_perm("orgs.org_edit")

        def get_context_data(self, **kwargs):
            context = super().get_context_data(**kwargs)
            sub_orgs = Org.objects.filter(is_active=True, parent=self.get_object())
            context["sub_orgs"] = sub_orgs
            return context

    class EditSubOrg(ModalMixin, Edit):
        success_url = "@orgs.org_sub_orgs"

        def get_object(self, *args, **kwargs):
            org_id = self.request.GET.get("org")
            return Org.objects.filter(id=org_id, parent=self.request.user.get_org()).first()

    class TransferCredits(MultiOrgMixin, ModalMixin, InferOrgMixin, SmartFormView):
        class TransferForm(forms.Form):
            class OrgChoiceField(forms.ModelChoiceField):
                def label_from_instance(self, org):
                    return "%s (%s)" % (org.name, "{:,}".format(org.get_credits_remaining()))

            from_org = OrgChoiceField(
                None,
                required=True,
                label=_("From Workspace"),
                help_text=_("Select which workspace to take credits from"),
                widget=SelectWidget(attrs={"searchable": True}),
            )

            to_org = OrgChoiceField(
                None,
                required=True,
                label=_("To Workspace"),
                help_text=_("Select which workspace to receive the credits"),
                widget=SelectWidget(attrs={"searchable": True}),
            )

            amount = forms.IntegerField(
                required=True, label=_("Credits"), help_text=_("How many credits to transfer"), widget=InputWidget()
            )

            def __init__(self, *args, **kwargs):
                org = kwargs["org"]
                del kwargs["org"]

                super().__init__(*args, **kwargs)

                self.fields["from_org"].queryset = Org.objects.filter(
                    Q(parent=org) | Q(id=org.id), is_active=True
                ).order_by("-parent", "name", "id")
                self.fields["to_org"].queryset = Org.objects.filter(
                    Q(parent=org) | Q(id=org.id), is_active=True
                ).order_by("-parent", "name", "id")

            def clean(self):
                cleaned_data = super().clean()

                if "amount" in cleaned_data and "from_org" in cleaned_data:
                    from_org = cleaned_data["from_org"]

                    if cleaned_data["amount"] > from_org.get_credits_remaining():
                        raise ValidationError(
                            _(
                                "Sorry, %(org_name)s doesn't have enough credits for this transfer. Pick a different workspace to transfer from or reduce the transfer amount."
                            )
                            % dict(org_name=from_org.name)
                        )

        success_url = "@orgs.org_sub_orgs"
        form_class = TransferForm
        fields = ("from_org", "to_org", "amount")
        permission = "orgs.org_transfer_credits"

        def has_permission(self, request, *args, **kwargs):
            self.org = self.request.user.get_org()
            return self.request.user.has_perm(self.permission) or self.has_org_perm(self.permission)

        def get_form_kwargs(self):
            form_kwargs = super().get_form_kwargs()
            form_kwargs["org"] = self.get_object()
            return form_kwargs

        def form_valid(self, form):
            from_org = form.cleaned_data["from_org"]
            to_org = form.cleaned_data["to_org"]
            amount = form.cleaned_data["amount"]

            from_org.allocate_credits(from_org.created_by, to_org, amount)
            return self.render_modal_response(form)

    class Country(InferOrgMixin, OrgPermsMixin, SmartUpdateView):
        class CountryForm(forms.ModelForm):
            country = forms.ModelChoiceField(
                Org.get_possible_countries(),
                required=False,
                label=_("The country used for location values. (optional)"),
                help_text="State and district names will be searched against this country.",
                widget=SelectWidget(),
            )

            class Meta:
                model = Org
                fields = ("country",)

        success_message = ""
        form_class = CountryForm

        def has_permission(self, request, *args, **kwargs):
            self.org = self.derive_org()
            return self.request.user.has_perm("orgs.org_country") or self.has_org_perm("orgs.org_country")

    class Languages(InferOrgMixin, OrgPermsMixin, SmartUpdateView):
        class Form(forms.ModelForm):
            primary_lang = ArbitraryJsonChoiceField(
                required=True,
                label=_("Default Flow Language"),
                help_text=_("Used for contacts with no language preference."),
                widget=SelectWidget(
                    attrs={
                        "placeholder": _("Select a language"),
                        "searchable": True,
                        "queryParam": "q",
                        "endpoint": reverse_lazy("orgs.org_languages"),
                    }
                ),
            )
            other_langs = ArbitraryJsonChoiceField(
                required=False,
                label=_("Additional Languages"),
                help_text=_("The languages that your flows can be translated into."),
                widget=SelectMultipleWidget(
                    attrs={
                        "placeholder": _("Select languages"),
                        "searchable": True,
                        "queryParam": "q",
                        "endpoint": reverse_lazy("orgs.org_languages"),
                    }
                ),
            )

            def __init__(self, org, *args, **kwargs):
                super().__init__(*args, **kwargs)
                self.org = org

            class Meta:
                model = Org
                fields = ("primary_lang", "other_langs")

        success_message = ""
        form_class = Form

        def get_form_kwargs(self):
            kwargs = super().get_form_kwargs()
            kwargs["org"] = self.request.user.get_org()
            return kwargs

        def derive_initial(self):
            initial = super().derive_initial()
            org = self.get_object()

            def lang_json(code):
                return {"value": code, "name": languages.get_name(code)}

            non_primary_langs = org.flow_languages[1:] if len(org.flow_languages) > 1 else []
            initial["other_langs"] = [lang_json(ln) for ln in non_primary_langs]

            if org.flow_languages:
                initial["primary_lang"] = [lang_json(org.flow_languages[0])]

            return initial

        def get_context_data(self, **kwargs):
            context = super().get_context_data(**kwargs)
            org = self.get_object()

            if org.flow_languages:
                primary_lang = languages.get_name(org.flow_languages[0])
                other_langs = sorted([languages.get_name(code) for code in org.flow_languages[1:]])
            else:
                primary_lang = None
                other_langs = []

            context["primary_lang"] = primary_lang
            context["other_langs"] = other_langs
            return context

        def get(self, request, *args, **kwargs):
            if request.is_ajax():
                initial = self.request.GET.get("initial", "").split(",")
                matches = []

                if len(initial) > 0:
                    for iso_code in initial:
                        if iso_code:
                            lang = languages.get_name(iso_code)
                            matches.append({"value": iso_code, "name": lang})

                if len(matches) == 0:
                    search = self.request.GET.get("search", self.request.GET.get("q", "")).strip().lower()
                    matches += languages.search_by_name(search)
                return JsonResponse(dict(results=matches))

            return super().get(request, *args, **kwargs)

        def form_valid(self, form):
            user = self.request.user
            codes = [form.cleaned_data["primary_lang"]["value"]]

            for lang in form.cleaned_data["other_langs"]:
                if lang["value"] and lang["value"] not in codes:
                    codes.append(lang["value"])

            self.object.set_flow_languages(user, codes)

            return super().form_valid(form)

        def has_permission(self, request, *args, **kwargs):
            self.org = self.derive_org()
            return self.request.user.has_perm("orgs.org_country") or self.has_org_perm("orgs.org_country")

    class Translations(InferOrgMixin, OrgPermsMixin, SmartUpdateView):
        class TranslationsForm(forms.ModelForm):
            provider = forms.ChoiceField(
                choices=[
                    ("google", "Google Translate"),
                    ("deepl", "DeepL Translate"),
                ],
                widget=SelectWidget(attrs={"searchable": True}),
                label=_("Live Translation System"),
                help_text=_("The system that can be used to provide an approximate translation."),
                initial="US",
            )

            api_key = forms.CharField(
                required=False,
                label=_("API Key"),
                widget=InputWidget,
                help_text=_("You can find your API Key on the system website."),
            )

            def __init__(self, *args, **kwargs):
                self.org = kwargs["org"]
                del kwargs["org"]
                super().__init__(*args, **kwargs)

            def clean(self):
                cleaned_data = super().clean()
                provider = cleaned_data.get("provider")
                api_key = cleaned_data.get("api_key")
                if not api_key:
                    return cleaned_data

                _, r_status = self.org.get_translation(
                    "validation text", "spa", provider=provider, api_key=api_key, use_config=False
                )
                if r_status != 200:
                    self.add_error("api_key", "API Key is wrong or invalid.")

            class Meta:
                model = Org
                fields = ("provider", "api_key")

        success_message = ""
        form_class = TranslationsForm

        def derive_initial(self):
            initial = super().derive_initial()
            org = self.derive_org()
            initial["provider"] = (org.config or {}).get("translator_service", {}).get("provider", "")
            initial["api_key"] = (org.config or {}).get("translator_service", {}).get("api_key", "")
            return initial

        def get_form_kwargs(self):
            kwargs = super().get_form_kwargs()
            kwargs["org"] = self.request.user.get_org()
            return kwargs

        def get_context_data(self, **kwargs):
            context = super().get_context_data(**kwargs)
            org = self.request.user.get_org()
            services = {
                "google": "Google Translate",
                "deepl": "DeepL Translate",
            }
            context["translator_service"] = (org.config or {}).get("translator_service", {}).get("provider", "")
            context["translator_service"] = services.get(context["translator_service"], "")
            return context

        def form_valid(self, form):
            org = self.request.user.get_org()
            current_config = org.config or {}
            if form.cleaned_data.get("provider") and form.cleaned_data.get("api_key"):
                current_config.update(
                    {
                        "translator_service": {
                            "provider": form.cleaned_data["provider"],
                            "api_key": form.cleaned_data["api_key"],
                        }
                    }
                )
            else:
                try:
                    current_config.pop("translator_service")
                except KeyError:
                    pass
            org.config = current_config
            org.save(update_fields=["config"])
            return super().form_valid(form)

    class OptOutMessage(InferOrgMixin, OrgPermsMixin, SmartUpdateView):
        class OptOutMessageForm(forms.ModelForm):
            message = forms.CharField(
                required=False,
                label=_("Message"),
                widget=CompletionTextarea(
                    attrs={
                        "style": "--textarea-height:110px",
                        "placeholder": _("Type the message here"),
                        "widget_only": True,
                    }
                ),
            )

            def __init__(self, *args, **kwargs):
                self.org = kwargs["org"]
                del kwargs["org"]
                super().__init__(*args, **kwargs)

            class Meta:
                model = Org
                fields = ("message",)

        success_message = ""
        form_class = OptOutMessageForm

        def derive_initial(self):
            initial = super().derive_initial()
            org = self.derive_org()
            initial["message"] = (org.config or {}).get("opt_out_message_back")
            return initial

        def get_form_kwargs(self):
            kwargs = super().get_form_kwargs()
            kwargs["org"] = self.request.user.get_org()
            return kwargs

        def form_valid(self, form):
            org = self.request.user.get_org()
            current_config = org.config or {}
            if form.cleaned_data.get("message"):
                current_config.update(dict(opt_out_message_back=form.cleaned_data.get("message")))
            else:
                try:
                    current_config.pop("opt_out_message_back")
                except KeyError:
                    pass
            org.config = current_config
            org.save(update_fields=["config"])
            return super().form_valid(form)

    class Translate(OrgPermsMixin, APIView):
        def post(self, request, *args, **kwargs):
            text = request.data.get("text")
            source = request.data.get("source")
            target = request.data.get("target")
            if not all((text, target)):
                return JsonResponse({"error": "Fields, 'text' or 'target', are not provided."}, status=400)
            org = self.derive_org()
            translated_text, status_code = org.get_translation(text, target, source)
            return JsonResponse({"translated": translated_text}, status=status_code)

    class ClearCache(SmartUpdateView):  # pragma: no cover
        fields = ("id",)
        success_message = None
        success_url = "id@orgs.org_update"

        def pre_process(self, request, *args, **kwargs):
            cache = OrgCache(int(request.POST["cache"]))
            num_deleted = self.get_object().clear_caches([cache])
            self.success_message = _("Cleared %(name)s cache for this workspace (%(count)d keys)") % dict(
                name=cache.name, count=num_deleted
            )

    class SendInvite(ModalMixin, InferOrgMixin, OrgPermsMixin, SmartFormView):
        class SentInviteForm(forms.Form):
            # set email field readonly when email provided
            def __init__(self, *args, **kwargs):
                super().__init__(*args, **kwargs)
                if self.initial.get("email"):
                    self.fields["email"].widget.attrs["readonly"] = True

            email = forms.EmailField(label=_("Invite people to your organization"), widget=InputWidget, required=True)
            user_group = forms.ChoiceField(
                choices=(("A", _("Administrators")), ("E", _("Editors")), ("V", _("Viewers")), ("S", _("Surveyors"))),
                required=True,
                initial="V",
                label=_("User group"),
                widget=SelectWidget,
            )

        form_class = SentInviteForm
        success_url = "@orgs.org_manage_accounts"
        fields = ("email", "user_group")

        def derive_initial(self):
            initial = super().derive_initial()
            org, invitation_id = self.request.user.get_org(), self.request.GET.get("id")
            invite = Invitation.objects.filter(org=org, id=invitation_id).first()
            if invite:
                initial["email"] = invite.email
                initial["user_group"] = invite.user_group
            return initial

        def form_valid(self, form):
            user = self.request.user
            org = user.get_org()
            email = form.cleaned_data.get("email")
            user_group = form.cleaned_data.get("user_group")

            # if they already have an invite, update it
            invites = Invitation.objects.filter(email=email, org=org).order_by("-pk")
            invitation = invites.first()

            if invitation:
                invites.exclude(pk=invitation.pk).delete()  # remove any old invites

                invitation.user_group = user_group
                invitation.is_active = True
                # generate new secret for this invitation
                invitation.secret = random_string(64)
                invitation.save()
            else:
                invitation = Invitation.create(org, self.request.user, email, user_group)

            invitation.send_invitation()

            return super().form_valid(form)


class TopUpCRUDL(SmartCRUDL):
    actions = ("list", "create", "read", "manage", "update")
    model = TopUp

    class Read(OrgPermsMixin, SmartReadView):
        def derive_queryset(self, **kwargs):  # pragma: needs cover
            query = TopUp.objects.filter(is_active=True, org=self.request.user.get_org())
            if settings.CREDITS_EXPIRATION:
                query = query.order_by("-expires_on")
            else:
                query = query.order_by("-created_on")
            return query

    class List(OrgPermsMixin, SmartListView):
        def derive_queryset(self, **kwargs):
            queryset = TopUp.objects.filter(is_active=True, org=self.request.user.get_org()).order_by("-expires_on")
            return queryset.annotate(
                credits_remaining=ExpressionWrapper(F("credits") - Sum(F("topupcredits__used")), IntegerField())
            )

        def get_context_data(self, **kwargs):
            context = super().get_context_data(**kwargs)
            context["org"] = self.request.user.get_org()

            if settings.CREDITS_EXPIRATION:
                context["credits_expiration"] = True

            now = timezone.now()
            context["now"] = now
            context["expiration_period"] = now + timedelta(days=30)

            # show our topups in a meaningful order
            topups = list(self.get_queryset())

            def compare(topup1, topup2):  # pragma: no cover

                if settings.CREDITS_EXPIRATION:
                    # non expired first
                    now = timezone.now()
                    if topup1.expires_on > now and topup2.expires_on <= now:
                        return -1
                    elif topup2.expires_on > now and topup1.expires_on <= now:
                        return 1

                # then push those without credits remaining to the bottom
                if topup1.credits_remaining is None:
                    topup1.credits_remaining = topup1.credits

                if topup2.credits_remaining is None:
                    topup2.credits_remaining = topup2.credits

                if topup1.credits_remaining and not topup2.credits_remaining:
                    return -1
                elif topup2.credits_remaining and not topup1.credits_remaining:
                    return 1

                if settings.CREDITS_EXPIRATION:
                    # sor the rest by their expiration date
                    if topup1.expires_on > topup2.expires_on:
                        return -1
                    elif topup1.expires_on < topup2.expires_on:
                        return 1

                # if we end up with the same expiration, show the oldest first
                return topup2.id - topup1.id

            topups.sort(key=cmp_to_key(compare))
            context["topups"] = topups
            return context

        def get_template_names(self):
            if "HTTP_X_FORMAX" in self.request.META:
                return ["orgs/topup_list_summary.haml"]
            else:
                return super().get_template_names()

    class Create(ComponentFormMixin, SmartCreateView):
        """
        This is only for root to be able to credit accounts.
        """

        fields = ("credits", "price", "comment")

        def get_success_url(self):
            return reverse("orgs.topup_manage") + ("?org=%d" % self.object.org.id)

        def save(self, obj):
            obj.org = Org.objects.get(pk=self.request.GET["org"])
            return TopUp.create(
                self.request.user, price=obj.price, credits=obj.credits, org=obj.org, comment=obj.comment
            )

        def post_save(self, obj):
            obj = super().post_save(obj)
            apply_topups_task.delay(obj.org.id)
            return obj

    class Update(ComponentFormMixin, SmartUpdateView):
        fields = ("is_active", "price", "credits", "expires_on")

        def get_success_url(self):
            return reverse("orgs.topup_manage") + ("?org=%d" % self.object.org.id)

        def post_save(self, obj):
            obj = super().post_save(obj)
            apply_topups_task.delay(obj.org.id)
            return obj

    class Manage(SmartListView):
        """
        This is only for root to be able to manage topups on an account
        """

        success_url = "@orgs.org_manage"
        fields = ("credits", "price", "comment", "created_on")
        if settings.CREDITS_EXPIRATION:
            fields = fields + ("expires_on",)
            default_order = "-expires_on"
        else:
            default_order = "-created_on"

        def lookup_field_link(self, context, field, obj):
            return reverse("orgs.topup_update", args=[obj.id])

        def get_price(self, obj):
            if obj.price:
                return "$%.2f" % (obj.price / 100.0)
            else:
                return "-"

        def get_credits(self, obj):
            return format(obj.credits, ",d")

        def get_context_data(self, **kwargs):
            context = super().get_context_data(**kwargs)
            for obj in context["object_list"]:
                obj.comment = obj.comment if obj.comment else "-"
            context["org"] = self.org
            return context

        def derive_queryset(self):
            self.org = Org.objects.get(pk=self.request.GET["org"])
            return self.org.topups.all()


class StripeHandler(View):  # pragma: no cover
    """
    Handles WebHook events from Stripe.  We are interested as to when invoices are
    charged by Stripe so we can send the user an invoice email.
    """

    @csrf_exempt
    def dispatch(self, *args, **kwargs):
        return super().dispatch(*args, **kwargs)

    def get(self, request, *args, **kwargs):
        return HttpResponse("ILLEGAL METHOD")

    def post(self, request, *args, **kwargs):
        import stripe
        from temba.orgs.models import Org, TopUp

        # stripe delivers a JSON payload
        stripe_data = json.loads(request.body)

        # but we can't trust just any response, so lets go look up this event
        stripe.api_key = get_stripe_credentials()[1]
        event = stripe.Event.retrieve(stripe_data["id"])

        if not event:
            return HttpResponse("Ignored, no event")

        if not event.livemode:
            return HttpResponse("Ignored, test event")

        # we only care about invoices being paid or failing
        if event.type == "charge.succeeded" or event.type == "charge.failed":
            charge = event.data.object
            charge_date = datetime.fromtimestamp(charge.created)
            description = charge.description
            amount = "$%s" % (Decimal(charge.amount) / Decimal(100)).quantize(Decimal(".01"))

            # look up our customer
            customer = stripe.Customer.retrieve(charge.customer)

            # and our org
            org = Org.objects.filter(stripe_customer=customer.id).first()
            if not org:
                return HttpResponse("Ignored, no org for customer")

            # look up the topup that matches this charge
            topup = TopUp.objects.filter(stripe_charge=charge.id).first()
            if topup and event.type == "charge.failed":
                topup.rollback()
                topup.save()

            # we know this org, trigger an event for a payment succeeding
            if org.administrators.all():
                if event.type == "charge_succeeded":
                    track = "temba.charge_succeeded"
                else:
                    track = "temba.charge_failed"

                context = dict(
                    description=description,
                    invoice_id=charge.id,
                    invoice_date=charge_date.strftime("%b %e, %Y"),
                    amount=amount,
                    org=org.name,
                )

                if getattr(charge, "card", None):
                    context["cc_last4"] = charge.card.last4
                    context["cc_type"] = charge.card.type
                    context["cc_name"] = charge.card.name

                else:
                    context["cc_type"] = "bitcoin"
                    context["cc_name"] = charge.source.bitcoin.address

                admin = org.administrators.all().first()

                analytics.track(admin, track, context)
                return HttpResponse("Event '%s': %s" % (track, context))

        # empty response, 200 lets Stripe know we handled it
        return HttpResponse("Ignored, uninteresting event")<|MERGE_RESOLUTION|>--- conflicted
+++ resolved
@@ -78,11 +78,8 @@
     InputWidget,
     SelectMultipleWidget,
     SelectWidget,
-<<<<<<< HEAD
+    TembaChoiceField,
     CompletionTextarea,
-=======
-    TembaChoiceField,
->>>>>>> 13d91a90
 )
 from temba.utils.http import http_headers
 from temba.utils.timezones import TimeZoneFormField
