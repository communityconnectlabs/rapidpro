--- conflicted
+++ resolved
@@ -3740,13 +3740,10 @@
 
             if self.has_org_perm("orgs.org_languages"):
                 formax.add_section("languages", reverse("orgs.org_languages"), icon="icon-language")
-<<<<<<< HEAD
                 formax.add_section("translations", reverse("orgs.org_translations"), icon="icon-language")
-=======
 
             if self.has_org_perm("orgs.org_country") and org.get_branding().get("location_support"):
                 formax.add_section("country", reverse("orgs.org_country"), icon="icon-location2")
->>>>>>> 4c0b0a92
 
             if self.has_org_perm("orgs.org_smtp_server"):
                 formax.add_section("email", reverse("orgs.org_smtp_server"), icon="icon-envelop")
@@ -3762,17 +3759,6 @@
             if self.has_org_perm("orgs.org_prometheus"):
                 formax.add_section("prometheus", reverse("orgs.org_prometheus"), icon="icon-prometheus", nobutton=True)
 
-<<<<<<< HEAD
-=======
-            if self.has_org_perm("orgs.org_resthooks"):
-                formax.add_section(
-                    "resthooks",
-                    reverse("orgs.org_resthooks"),
-                    icon="icon-cloud-lightning",
-                    wide="true",
-                )
-
->>>>>>> 4c0b0a92
             # show globals and archives
             formax.add_section("globals", reverse("globals.global_list"), icon="icon-global", action="link")
 
