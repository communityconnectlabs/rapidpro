--- conflicted
+++ resolved
@@ -3631,14 +3631,11 @@
             if self.has_org_perm("orgs.org_smtp_server"):
                 formax.add_section("email", reverse("orgs.org_smtp_server"), icon="icon-envelop")
 
-<<<<<<< HEAD
             if self.has_org_perm("orgs.org_manage_integrations"):
                 for integration in IntegrationType.get_all():
                     if integration.is_available_to(user):
                         integration.management_ui(self.object, formax)
 
-=======
->>>>>>> 32776422
             if self.has_org_perm("orgs.org_token"):
                 formax.add_section("token", reverse("orgs.org_token"), icon="icon-cloud-upload", nobutton=True)
 
