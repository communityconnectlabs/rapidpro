from __future__ import absolute_import, unicode_literals

import itertools
import json
import logging
import plivo
import nexmo
import six
import requests

from collections import OrderedDict
from datetime import datetime
from decimal import Decimal
from django import forms
from django.conf import settings
from django.contrib import messages
from django.contrib.auth import authenticate, login, logout
from django.contrib.auth.models import User, Group
from django.core.exceptions import ValidationError
from django.core.urlresolvers import reverse
from django.core.validators import validate_email
from django.db import IntegrityError
from django.db.models import Sum, Q, F, ExpressionWrapper, IntegerField
from django.forms import Form
from django.http import HttpResponse, HttpResponseRedirect, JsonResponse
from django.utils import timezone
from django.utils.http import urlquote
from django.utils.safestring import mark_safe
from django.utils.text import slugify
from django.utils.translation import ugettext_lazy as _
from django.views.decorators.csrf import csrf_exempt
from django.views.generic import View
from email.utils import parseaddr
from functools import cmp_to_key
from smartmin.views import SmartCRUDL, SmartCreateView, SmartFormView, SmartReadView, SmartUpdateView, SmartListView, SmartTemplateView
from smartmin.views import SmartModelFormView, SmartModelActionView
from datetime import timedelta
from temba.api.models import APIToken
from temba.campaigns.models import Campaign
from temba.channels.models import Channel
from temba.flows.models import Flow, RuleSet
from temba.links.models import Link
from temba.formax import FormaxMixin
from temba.utils import analytics, languages
from temba.utils.timezones import TimeZoneFormField
from temba.utils.email import is_valid_address
from twilio.rest import TwilioRestClient
from simple_salesforce import Salesforce
from .models import Org, OrgCache, OrgEvent, TopUp, Invitation, UserSettings, get_stripe_credentials, ACCOUNT_SID, \
    ACCOUNT_TOKEN
from .models import MT_SMS_EVENTS, MO_SMS_EVENTS, MT_CALL_EVENTS, MO_CALL_EVENTS, ALARM_EVENTS
from .models import SUSPENDED, WHITELISTED, RESTORED, NEXMO_UUID, NEXMO_SECRET, NEXMO_KEY
from .models import TRANSFERTO_AIRTIME_API_TOKEN, TRANSFERTO_ACCOUNT_LOGIN, SMTP_FROM_EMAIL
from .models import SMTP_HOST, SMTP_USERNAME, SMTP_PASSWORD, SMTP_PORT, SMTP_ENCRYPTION
from .models import CHATBASE_API_KEY, CHATBASE_VERSION, CHATBASE_AGENT_NAME
from .models import SF_INSTANCE_URL


def check_login(request):
    """
    Simple view that checks whether we actually need to log in.  This is needed on the live site
    because we serve the main page as http:// but the logged in pages as https:// and only store
    the cookies on the SSL connection.  This view will be called in https:// land where we will
    check whether we are logged in, if so then we will redirect to the LOGIN_URL, otherwise we take
    them to the normal user login page
    """
    if request.user.is_authenticated():
        return HttpResponseRedirect(settings.LOGIN_REDIRECT_URL)
    else:
        return HttpResponseRedirect(settings.LOGIN_URL)


class OrgPermsMixin(object):
    """
    Get the organisation and the user within the inheriting view so that it be come easy to decide
    whether this user has a certain permission for that particular organization to perform the view's actions
    """
    def get_user(self):
        return self.request.user

    def derive_org(self):
        org = None
        if not self.get_user().is_anonymous():
            org = self.get_user().get_org()
        return org

    def pre_process(self, request, *args, **kwargs):
        user = self.get_user()
        org = self.derive_org()

        if not org:  # pragma: needs cover
            if user.is_authenticated():
                if user.is_superuser or user.is_staff:
                    return None

                return HttpResponseRedirect(reverse('orgs.org_choose'))
            else:
                return HttpResponseRedirect(settings.LOGIN_URL)

        return None

    def has_org_perm(self, permission):
        if self.org:
            return self.get_user().has_org_perm(self.org, permission)
        return False

    def has_permission(self, request, *args, **kwargs):
        """
        Figures out if the current user has permissions for this view.
        """
        self.kwargs = kwargs
        self.args = args
        self.request = request
        self.org = self.derive_org()

        if self.get_user().is_superuser:
            return True

        if self.get_user().is_anonymous():
            return False

        if self.get_user().has_perm(self.permission):  # pragma: needs cover
            return True

        return self.has_org_perm(self.permission)


class AnonMixin(OrgPermsMixin):
    """
    Mixin that makes sure that anonymous orgs cannot add channels (have no permission if anon)
    """
    def has_permission(self, request, *args, **kwargs):
        org = self.derive_org()

        # can this user break anonymity? then we are fine
        if self.get_user().has_perm('contacts.contact_break_anon'):
            return True

        # otherwise if this org is anon, no go
        if not org or org.is_anon:
            return False
        else:
            return super(AnonMixin, self).has_permission(request, *args, **kwargs)


class OrgObjPermsMixin(OrgPermsMixin):

    def get_object_org(self):
        return self.get_object().org

    def has_org_perm(self, codename):
        has_org_perm = super(OrgObjPermsMixin, self).has_org_perm(codename)

        if has_org_perm:
            user = self.get_user()
            return user.get_org() == self.get_object_org()

        return False

    def has_permission(self, request, *args, **kwargs):
        has_perm = super(OrgObjPermsMixin, self).has_permission(request, *args, **kwargs)

        if has_perm:
            user = self.get_user()

            # user has global permission
            if user.has_perm(self.permission):
                return True

            return user.get_org() == self.get_object_org()

        return False


class ModalMixin(SmartFormView):

    def get_context_data(self, **kwargs):
        context = super(ModalMixin, self).get_context_data(**kwargs)

        if 'HTTP_X_PJAX' in self.request.META and 'HTTP_X_FORMAX' not in self.request.META:  # pragma: no cover
            context['base_template'] = "smartmin/modal.html"
        if 'success_url' in kwargs:  # pragma: no cover
            context['success_url'] = kwargs['success_url']

        pairs = [urlquote(k) + "=" + urlquote(v) for k, v in six.iteritems(self.request.GET) if k != '_']
        context['action_url'] = self.request.path + "?" + ("&".join(pairs))

        return context

    def form_valid(self, form):
        if isinstance(form, forms.ModelForm):
            self.object = form.save(commit=False)

        try:
            if isinstance(self, SmartModelFormView):
                self.object = self.pre_save(self.object)
                self.save(self.object)
                self.object = self.post_save(self.object)

            elif isinstance(self, SmartModelActionView):
                self.execute_action()

            messages.success(self.request, self.derive_success_message())

            if 'HTTP_X_PJAX' not in self.request.META:
                return HttpResponseRedirect(self.get_success_url())
            else:  # pragma: no cover
                response = self.render_to_response(self.get_context_data(form=form,
                                                                         success_url=self.get_success_url(),
                                                                         success_script=getattr(self, 'success_script', None)))
                response['Temba-Success'] = self.get_success_url()
                return response

        except (IntegrityError, ValueError, ValidationError) as e:
            message = getattr(e, 'message', str(e).capitalize())
            self.form.add_error(None, message)
            return self.render_to_response(self.get_context_data(form=form))


class OrgSignupForm(forms.ModelForm):
    """
    Signup for new organizations
    """
    first_name = forms.CharField(help_text=_("Your first name"))
    last_name = forms.CharField(help_text=_("Your last name"))
    email = forms.EmailField(help_text=_("Your email address"))
    timezone = TimeZoneFormField(help_text=_("The timezone your organization is in"))
    password = forms.CharField(widget=forms.PasswordInput,
                               help_text=_("Your password, at least eight letters please"))
    name = forms.CharField(label=_("Organization"),
                           help_text=_("The name of your organization"))

    def __init__(self, *args, **kwargs):
        if 'branding' in kwargs:
            del kwargs['branding']

        super(OrgSignupForm, self).__init__(*args, **kwargs)

    def clean_email(self):
        email = self.cleaned_data['email']
        if email:
            if User.objects.filter(username__iexact=email):
                raise forms.ValidationError(_("That email address is already used"))

        return email.lower()

    def clean_password(self):
        password = self.cleaned_data['password']
        if password:
            if not len(password) >= 8:
                raise forms.ValidationError(_("Passwords must contain at least 8 letters."))
        return password

    class Meta:
        model = Org
        fields = '__all__'


class OrgGrantForm(forms.ModelForm):
    first_name = forms.CharField(help_text=_("The first name of the organization administrator"))
    last_name = forms.CharField(help_text=_("Your last name of the organization administrator"))
    email = forms.EmailField(help_text=_("Their email address"))
    timezone = TimeZoneFormField(help_text=_("The timezone the organization is in"))
    password = forms.CharField(widget=forms.PasswordInput, required=False,
                               help_text=_("Their password, at least eight letters please. (leave blank for existing users)"))
    name = forms.CharField(label=_("Organization"),
                           help_text=_("The name of the new organization"))
    credits = forms.ChoiceField([], help_text=_("The initial number of credits granted to this organization."))

    def __init__(self, *args, **kwargs):
        branding = kwargs['branding']
        del kwargs['branding']

        super(OrgGrantForm, self).__init__(*args, **kwargs)

        welcome_packs = branding['welcome_packs']

        choices = []
        for pack in welcome_packs:
            choices.append((str(pack['size']), "%d - %s" % (pack['size'], pack['name'])))

        self.fields['credits'].choices = choices

    def clean(self):
        data = self.cleaned_data

        email = data.get('email', None)
        password = data.get('password', None)

        # for granting new accounts, either the email maps to an existing user (and their existing password is used)
        # or both email and password must be included
        if email:
            user = User.objects.filter(username__iexact=email).first()
            if user:  # pragma: needs cover
                if password:
                    raise ValidationError(_("User already exists, please do not include password."))

            elif not password or len(password) < 8:  # pragma: needs cover
                raise ValidationError(_("Password must be at least 8 characters long"))

        return data

    class Meta:
        model = Org
        fields = '__all__'


class UserCRUDL(SmartCRUDL):
    model = User
    actions = ('edit',)

    class Edit(SmartUpdateView):
        class EditForm(forms.ModelForm):
            first_name = forms.CharField(label=_("Your First Name (required)"))
            last_name = forms.CharField(label=_("Your Last Name (required)"))
            email = forms.EmailField(required=True, label=_("Email"))
            current_password = forms.CharField(label=_("Current Password (required)"), widget=forms.PasswordInput)
            new_password = forms.CharField(required=False, label=_("New Password (optional)"), widget=forms.PasswordInput)
            language = forms.ChoiceField(choices=settings.LANGUAGES, required=True, label=_("Website Language"))

            def clean_new_password(self):
                password = self.cleaned_data['new_password']
                if password and not len(password) >= 8:
                    raise forms.ValidationError(_("Passwords must have at least 8 letters."))
                return password

            def clean_current_password(self):
                user = self.instance
                password = self.cleaned_data.get('current_password', None)

                if not user.check_password(password):
                    raise forms.ValidationError(_("Please enter your password to save changes."))

                return password

            def clean_email(self):
                user = self.instance
                email = self.cleaned_data['email'].lower()

                if User.objects.filter(username=email).exclude(pk=user.pk):
                    raise forms.ValidationError(_("Sorry, that email address is already taken."))

                return email

            class Meta:
                model = User
                fields = ('first_name', 'last_name', 'email', 'current_password', 'new_password', 'language')

        form_class = EditForm
        permission = 'orgs.org_profile'
        success_url = '@orgs.org_home'
        success_message = ''

        @classmethod
        def derive_url_pattern(cls, path, action):
            return r'^%s/%s/$' % (path, action)

        def get_object(self, *args, **kwargs):
            return self.request.user

        def derive_initial(self):
            initial = super(UserCRUDL.Edit, self).derive_initial()
            initial['language'] = self.get_object().get_settings().language
            return initial

        def pre_save(self, obj):
            obj = super(UserCRUDL.Edit, self).pre_save(obj)

            # keep our username and email in sync
            obj.username = obj.email

            if self.form.cleaned_data['new_password']:
                obj.set_password(self.form.cleaned_data['new_password'])

            return obj

        def post_save(self, obj):
            # save the user settings as well
            obj = super(UserCRUDL.Edit, self).post_save(obj)
            user_settings = obj.get_settings()
            user_settings.language = self.form.cleaned_data['language']
            user_settings.save()
            return obj

        def has_permission(self, request, *args, **kwargs):
            user = self.request.user

            if user.is_anonymous():
                return False

            org = user.get_org()

            if org:
                org_users = org.administrators.all() | org.editors.all() | org.viewers.all() | org.surveyors.all()

                if not user.is_authenticated():  # pragma: needs cover
                    return False

                if user in org_users:
                    return True

            return False  # pragma: needs cover


class InferOrgMixin(object):
    @classmethod
    def derive_url_pattern(cls, path, action):
        return r'^%s/%s/$' % (path, action)

    def get_object(self, *args, **kwargs):
        return self.request.user.get_org()


class PhoneRequiredForm(forms.ModelForm):
    tel = forms.CharField(max_length=15, label="Phone Number", required=True)

    def clean_tel(self):
        if 'tel' in self.cleaned_data:
            tel = self.cleaned_data['tel']
            if not tel:  # pragma: needs cover
                return tel

            import phonenumbers
            try:
                normalized = phonenumbers.parse(tel, None)
                if not phonenumbers.is_possible_number(normalized):  # pragma: needs cover
                    raise forms.ValidationError(_("Invalid phone number, try again."))
            except Exception:  # pragma: no cover
                raise forms.ValidationError(_("Invalid phone number, try again."))
            return phonenumbers.format_number(normalized, phonenumbers.PhoneNumberFormat.E164)

    class Meta:
        model = UserSettings
        fields = ('tel',)


class UserSettingsCRUDL(SmartCRUDL):
    actions = ('update', 'phone')
    model = UserSettings

    class Phone(ModalMixin, OrgPermsMixin, SmartUpdateView):

        @classmethod
        def derive_url_pattern(cls, path, action):
            return r'^%s/%s/$' % (path, action)

        def get_object(self, *args, **kwargs):
            return self.request.user.get_settings()

        fields = ('tel',)
        form_class = PhoneRequiredForm
        submit_button_name = _("Start Call")
        success_url = '@orgs.usersettings_phone'


class OrgCRUDL(SmartCRUDL):
    actions = ('signup', 'home', 'webhook', 'edit', 'edit_sub_org', 'join', 'grant', 'accounts', 'create_login',
               'chatbase', 'choose', 'manage_accounts', 'manage_accounts_sub_org', 'manage', 'update', 'country',
               'languages', 'clear_cache', 'twilio_connect', 'twilio_account', 'nexmo_configuration', 'nexmo_account',
               'nexmo_connect', 'sub_orgs', 'create_sub_org', 'export', 'import', 'plivo_connect', 'resthooks',
<<<<<<< HEAD
               'service', 'surveyor', 'transfer_credits', 'transfer_to_account', 'smtp_server', 'salesforce')
=======
               'service', 'surveyor', 'transfer_credits', 'transfer_to_account', 'smtp_server', 'resend_invitation')
>>>>>>> 44b81163

    model = Org

    class Import(InferOrgMixin, OrgPermsMixin, SmartFormView):

        class FlowImportForm(Form):
            import_file = forms.FileField(help_text=_('The import file'))
            update = forms.BooleanField(help_text=_('Update all flows and campaigns'), required=False)

            def __init__(self, *args, **kwargs):
                self.org = kwargs['org']
                del kwargs['org']
                super(OrgCRUDL.Import.FlowImportForm, self).__init__(*args, **kwargs)

            def clean_import_file(self):
                from temba.orgs.models import EARLIEST_IMPORT_VERSION

                # make sure they are in the proper tier
                if not self.org.is_import_flows_tier():
                    raise ValidationError("Sorry, import is a premium feature")

                # check that it isn't too old
                data = self.cleaned_data['import_file'].read()
                json_data = json.loads(data)
                if Flow.is_before_version(json_data.get('version', 0), EARLIEST_IMPORT_VERSION):
                    raise ValidationError('This file is no longer valid. Please export a new version and try again.')

                return data

        success_message = _("Import successful")
        form_class = FlowImportForm

        def get_success_url(self):  # pragma: needs cover
            return reverse('orgs.org_home')

        def get_form_kwargs(self):
            kwargs = super(OrgCRUDL.Import, self).get_form_kwargs()
            kwargs['org'] = self.request.user.get_org()
            return kwargs

        def form_valid(self, form):
            try:
                org = self.request.user.get_org()
                data = json.loads(form.cleaned_data['import_file'])
                org.import_app(data, self.request.user, self.request.branding['link'])
            except Exception as e:
                # this is an unexpected error, report it to sentry
                logger = logging.getLogger(__name__)
                logger.error('Exception on app import: %s' % six.text_type(e), exc_info=True)
                form._errors['import_file'] = form.error_class([_("Sorry, your import file is invalid.")])
                return self.form_invalid(form)

            return super(OrgCRUDL.Import, self).form_valid(form)  # pragma: needs cover

    class Export(InferOrgMixin, OrgPermsMixin, SmartTemplateView):

        def post(self, request, *args, **kwargs):
            org = self.get_object()

            # fetch the selected flows and campaigns
            flows = Flow.objects.filter(id__in=self.request.POST.getlist('flows'), org=org, is_active=True)
            campaigns = Campaign.objects.filter(id__in=self.request.POST.getlist('campaigns'), org=org, is_active=True)

            shorten_url_rulesets = RuleSet.objects.filter(flow__id__in=[flow.id for flow in flows], ruleset_type=RuleSet.TYPE_SHORTEN_URL).only('config').order_by('id')
            links = []
            if shorten_url_rulesets:
                links_uuid = [item.config_json()[RuleSet.TYPE_SHORTEN_URL]['id'] for item in shorten_url_rulesets]
                links = Link.objects.filter(uuid__in=links_uuid)

            components = set(itertools.chain(flows, campaigns, links))

            # add triggers for the selected flows
            for flow in flows:
                components.update(flow.triggers.filter(is_active=True, is_archived=False))

            export = org.export_definitions(request.branding['link'], components)
            response = JsonResponse(export, json_dumps_params=dict(indent=2))
            response['Content-Disposition'] = 'attachment; filename=%s.json' % slugify(org.name)
            return response

        def get_context_data(self, **kwargs):
            context = super(OrgCRUDL.Export, self).get_context_data(**kwargs)

            org = self.get_object()
            include_archived = bool(int(self.request.GET.get('archived', 0)))

            buckets, singles = self.generate_export_buckets(org, include_archived)

            context['archived'] = include_archived
            context['buckets'] = buckets
            context['singles'] = singles
            return context

        def generate_export_buckets(self, org, include_archived):
            """
            Generates a set of buckets of related exportable flows and campaigns
            """
            dependencies = org.generate_dependency_graph(include_archived=include_archived)

            unbucketed = set(dependencies.keys())
            buckets = []

            # helper method to add a component and its dependencies to a bucket
            def collect_component(c, bucket):
                if c in bucket:  # pragma: no cover
                    return

                unbucketed.remove(c)
                bucket.add(c)

                for d in dependencies[c]:
                    if d in unbucketed:
                        collect_component(d, bucket)

            while unbucketed:
                component = next(iter(unbucketed))

                bucket = set()
                buckets.append(bucket)

                collect_component(component, bucket)

            # collections with only one non-group component should be merged into a single "everything else" collection
            non_single_buckets = []
            singles = set()

            # items within buckets are sorted by type and name
            def sort_key(c):
                return c.__class__, c.name.lower()

            # buckets with a single item are merged into a special singles bucket
            for b in buckets:
                if len(b) > 1:
                    sorted_bucket = sorted(list(b), key=sort_key)
                    non_single_buckets.append(sorted_bucket)
                else:
                    singles.update(b)

            # put the buckets with the most items first
            non_single_buckets = sorted(non_single_buckets, key=lambda b: len(b), reverse=True)

            # sort singles
            singles = sorted(list(singles), key=sort_key)

            return non_single_buckets, singles

    class TwilioConnect(ModalMixin, InferOrgMixin, OrgPermsMixin, SmartFormView):

        class TwilioConnectForm(forms.Form):
            account_sid = forms.CharField(help_text=_("Your Twilio Account SID"))
            account_token = forms.CharField(help_text=_("Your Twilio Account Token"))

            def clean(self):
                account_sid = self.cleaned_data.get('account_sid', None)
                account_token = self.cleaned_data.get('account_token', None)

                if not account_sid:  # pragma: needs cover
                    raise ValidationError(_("You must enter your Twilio Account SID"))

                if not account_token:
                    raise ValidationError(_("You must enter your Twilio Account Token"))

                try:
                    client = TwilioRestClient(account_sid, account_token)

                    # get the actual primary auth tokens from twilio and use them
                    account = client.accounts.get(account_sid)
                    self.cleaned_data['account_sid'] = account.sid
                    self.cleaned_data['account_token'] = account.auth_token
                except Exception:
                    raise ValidationError(_("The Twilio account SID and Token seem invalid. Please check them again and retry."))

                return self.cleaned_data

        form_class = TwilioConnectForm
        submit_button_name = "Save"
        success_url = '@channels.claim_twilio'
        field_config = dict(account_sid=dict(label=""), account_token=dict(label=""))
        success_message = "Twilio Account successfully connected."

        def form_valid(self, form):
            account_sid = form.cleaned_data['account_sid']
            account_token = form.cleaned_data['account_token']

            org = self.get_object()
            org.connect_twilio(account_sid, account_token, self.request.user)
            org.save()

            return HttpResponseRedirect(self.get_success_url())

    class NexmoConfiguration(InferOrgMixin, OrgPermsMixin, SmartReadView):

        def get(self, request, *args, **kwargs):
            org = self.get_object()
            domain = org.get_brand_domain()

            nexmo_client = org.get_nexmo_client()
            if not nexmo_client:
                return HttpResponseRedirect(reverse("orgs.org_nexmo_connect"))

            nexmo_uuid = org.nexmo_uuid()
            mo_path = reverse('courier.nx', args=[nexmo_uuid, 'receive'])
            dl_path = reverse('courier.nx', args=[nexmo_uuid, 'status'])
            try:
                nexmo_client.update_account('http://%s%s' % (domain, mo_path),
                                            'http://%s%s' % (domain, dl_path))

                return HttpResponseRedirect(reverse("channels.claim_nexmo"))

            except nexmo.Error:
                return super(OrgCRUDL.NexmoConfiguration, self).get(request, *args, **kwargs)

        def get_context_data(self, **kwargs):
            context = super(OrgCRUDL.NexmoConfiguration, self).get_context_data(**kwargs)

            org = self.get_object()
            domain = org.get_brand_domain()

            config = org.config_json()
            context['nexmo_api_key'] = config[NEXMO_KEY]
            context['nexmo_api_secret'] = config[NEXMO_SECRET]

            nexmo_uuid = config.get(NEXMO_UUID, None)
            mo_path = reverse('courier.nx', args=[nexmo_uuid, 'receive'])
            dl_path = reverse('courier.nx', args=[nexmo_uuid, 'status'])
            context['mo_path'] = 'https://%s%s' % (domain, mo_path)
            context['dl_path'] = 'https://%s%s' % (domain, dl_path)

            return context

    class NexmoAccount(InferOrgMixin, OrgPermsMixin, SmartUpdateView):
        success_message = ""

        class NexmoKeys(forms.ModelForm):
            api_key = forms.CharField(max_length=128, label=_("API Key"), required=False)
            api_secret = forms.CharField(max_length=128, label=_("API Secret"), required=False)
            disconnect = forms.CharField(widget=forms.HiddenInput, max_length=6, required=True)

            def clean(self):
                super(OrgCRUDL.NexmoAccount.NexmoKeys, self).clean()
                if self.cleaned_data.get('disconnect', 'false') == 'false':
                    api_key = self.cleaned_data.get('api_key', None)
                    api_secret = self.cleaned_data.get('api_secret', None)

                    if not api_key:
                        raise ValidationError(_("You must enter your Nexmo Account API Key"))

                    if not api_secret:  # pragma: needs cover
                        raise ValidationError(_("You must enter your Nexmo Account API Secret"))

                    try:
                        from nexmo import Client as NexmoClient
                        client = NexmoClient(key=api_key, secret=api_secret)
                        client.get_balance()
                    except Exception:  # pragma: needs cover
                        raise ValidationError(_("Your Nexmo API key and secret seem invalid. Please check them again and retry."))

                return self.cleaned_data

            class Meta:
                model = Org
                fields = ('api_key', 'api_secret', 'disconnect')

        form_class = NexmoKeys

        def derive_initial(self):
            initial = super(OrgCRUDL.NexmoAccount, self).derive_initial()
            org = self.get_object()
            config = org.config_json()
            initial['api_key'] = config.get(NEXMO_KEY, '')
            initial['api_secret'] = config.get(NEXMO_SECRET, '')
            initial['disconnect'] = 'false'
            return initial

        def form_valid(self, form):
            disconnect = form.cleaned_data.get('disconnect', 'false') == 'true'
            user = self.request.user
            org = user.get_org()

            if disconnect:
                org.remove_nexmo_account(user)
                return HttpResponseRedirect(reverse('orgs.org_home'))
            else:
                api_key = form.cleaned_data['api_key']
                api_secret = form.cleaned_data['api_secret']

                org.connect_nexmo(api_key, api_secret, user)
                return super(OrgCRUDL.NexmoAccount, self).form_valid(form)

        def get_context_data(self, **kwargs):
            context = super(OrgCRUDL.NexmoAccount, self).get_context_data(**kwargs)

            org = self.get_object()
            client = org.get_nexmo_client()
            if client:
                config = org.config_json()
                context['api_key'] = config.get(NEXMO_KEY, '--')

            return context

    class NexmoConnect(ModalMixin, InferOrgMixin, OrgPermsMixin, SmartFormView):

        class NexmoConnectForm(forms.Form):
            api_key = forms.CharField(help_text=_("Your Nexmo API key"))
            api_secret = forms.CharField(help_text=_("Your Nexmo API secret"))

            def clean(self):
                super(OrgCRUDL.NexmoConnect.NexmoConnectForm, self).clean()

                api_key = self.cleaned_data.get('api_key', None)
                api_secret = self.cleaned_data.get('api_secret', None)

                try:
                    from nexmo import Client as NexmoClient

                    client = NexmoClient(key=api_key, secret=api_secret)
                    client.get_balance()
                except Exception:
                    raise ValidationError(_("Your Nexmo API key and secret seem invalid. Please check them again and retry."))

                return self.cleaned_data

        form_class = NexmoConnectForm
        submit_button_name = "Save"
        success_url = '@orgs.org_nexmo_configuration'
        field_config = dict(api_key=dict(label=""), api_secret=dict(label=""))
        success_message = "Nexmo Account successfully connected."

        def form_valid(self, form):
            api_key = form.cleaned_data['api_key']
            api_secret = form.cleaned_data['api_secret']

            org = self.get_object()

            org.connect_nexmo(api_key, api_secret, self.request.user)

            org.save()

            return HttpResponseRedirect(self.get_success_url())

    class PlivoConnect(ModalMixin, InferOrgMixin, OrgPermsMixin, SmartFormView):

        class PlivoConnectForm(forms.Form):
            auth_id = forms.CharField(help_text=_("Your Plivo AUTH ID"))
            auth_token = forms.CharField(help_text=_("Your Plivo AUTH TOKEN"))

            def clean(self):
                super(OrgCRUDL.PlivoConnect.PlivoConnectForm, self).clean()

                auth_id = self.cleaned_data.get('auth_id', None)
                auth_token = self.cleaned_data.get('auth_token', None)

                try:
                    client = plivo.RestAPI(auth_id, auth_token)
                    validation_response = client.get_account()
                except Exception:  # pragma: needs cover
                    raise ValidationError(_("Your Plivo AUTH ID and AUTH TOKEN seem invalid. Please check them again and retry."))

                if validation_response[0] != 200:
                    raise ValidationError(_("Your Plivo AUTH ID and AUTH TOKEN seem invalid. Please check them again and retry."))

                return self.cleaned_data

        form_class = PlivoConnectForm
        submit_button_name = "Save"
        success_url = '@channels.claim_plivo'
        field_config = dict(auth_id=dict(label=""), auth_token=dict(label=""))
        success_message = "Plivo credentials verified. You can now add a Plivo channel."

        def form_valid(self, form):

            auth_id = form.cleaned_data['auth_id']
            auth_token = form.cleaned_data['auth_token']

            # add the credentials to the session
            self.request.session[Channel.CONFIG_PLIVO_AUTH_ID] = auth_id
            self.request.session[Channel.CONFIG_PLIVO_AUTH_TOKEN] = auth_token

            response = self.render_to_response(self.get_context_data(form=form,
                                               success_url=self.get_success_url(),
                                               success_script=getattr(self, 'success_script', None)))

            response['Temba-Success'] = self.get_success_url()
            return response

    class SmtpServer(InferOrgMixin, OrgPermsMixin, SmartUpdateView):
        success_message = ""

        class SmtpConfig(forms.ModelForm):
            smtp_from_email = forms.CharField(max_length=128, label=_("Email Address"), required=False,
                                              help_text=_("The from email address, can contain a name: ex: Jane Doe <jane@example.org>"))
            smtp_host = forms.CharField(max_length=128, label=_("SMTP Host"), required=False)
            smtp_username = forms.CharField(max_length=128, label=_("Username"), required=False)
            smtp_password = forms.CharField(max_length=128, label=_("Password"), required=False,
                                            help_text=_("Leave blank to keep the existing set password if one exists"),
                                            widget=forms.PasswordInput)
            smtp_port = forms.CharField(max_length=128, label=_("Port"), required=False)
            smtp_encryption = forms.ChoiceField(choices=(('', _("No encryption")),
                                                         ('T', _("Use TLS"))),
                                                required=False, label=_("Encryption"))
            disconnect = forms.CharField(widget=forms.HiddenInput, max_length=6, required=True)

            def clean(self):
                super(OrgCRUDL.SmtpServer.SmtpConfig, self).clean()
                if self.cleaned_data.get('disconnect', 'false') == 'false':
                    smtp_from_email = self.cleaned_data.get('smtp_from_email', None)
                    smtp_host = self.cleaned_data.get('smtp_host', None)
                    smtp_username = self.cleaned_data.get('smtp_username', None)
                    smtp_password = self.cleaned_data.get('smtp_password', None)
                    smtp_port = self.cleaned_data.get('smtp_port', None)

                    config = self.instance.config_json()
                    existing_username = config.get(SMTP_USERNAME, '')
                    if not smtp_password and existing_username == smtp_username:
                        smtp_password = config.get(SMTP_PASSWORD, '')

                    if not smtp_from_email:
                        raise ValidationError(_("You must enter a from email"))

                    parsed = parseaddr(smtp_from_email)
                    if not is_valid_address(parsed[1]):
                        raise ValidationError(_("Please enter a valid email address"))

                    if not smtp_host:
                        raise ValidationError(_("You must enter the SMTP host"))

                    if not smtp_username:
                        raise ValidationError(_("You must enter the SMTP username"))

                    if not smtp_password:
                        raise ValidationError(_("You must enter the SMTP password"))

                    if not smtp_port:
                        raise ValidationError(_("You must enter the SMTP port"))

                    self.cleaned_data['smtp_password'] = smtp_password
                return self.cleaned_data

            class Meta:
                model = Org
                fields = ('smtp_from_email', 'smtp_host', 'smtp_username', 'smtp_password', 'smtp_port', 'smtp_encryption', 'disconnect')

        form_class = SmtpConfig

        def derive_initial(self):
            initial = super(OrgCRUDL.SmtpServer, self).derive_initial()
            org = self.get_object()
            config = org.config_json()
            initial['smtp_from_email'] = config.get(SMTP_FROM_EMAIL, '')
            initial['smtp_host'] = config.get(SMTP_HOST, '')
            initial['smtp_username'] = config.get(SMTP_USERNAME, '')
            initial['smtp_password'] = config.get(SMTP_PASSWORD, '')
            initial['smtp_port'] = config.get(SMTP_PORT, '')
            initial['smtp_encryption'] = config.get(SMTP_ENCRYPTION, '')

            initial['disconnect'] = 'false'
            return initial

        def form_valid(self, form):
            disconnect = form.cleaned_data.get('disconnect', 'false') == 'true'
            user = self.request.user
            org = user.get_org()

            if disconnect:
                org.remove_smtp_config(user)
                return HttpResponseRedirect(reverse('orgs.org_home'))
            else:
                smtp_from_email = form.cleaned_data['smtp_from_email']
                smtp_host = form.cleaned_data['smtp_host']
                smtp_username = form.cleaned_data['smtp_username']
                smtp_password = form.cleaned_data['smtp_password']
                smtp_port = form.cleaned_data['smtp_port']
                smtp_encryption = form.cleaned_data['smtp_encryption']

                org.add_smtp_config(smtp_from_email, smtp_host, smtp_username, smtp_password, smtp_port, smtp_encryption, user)

            return super(OrgCRUDL.SmtpServer, self).form_valid(form)

        def get_context_data(self, **kwargs):
            context = super(OrgCRUDL.SmtpServer, self).get_context_data(**kwargs)

            org = self.get_object()
            if org.has_smtp_config():
                config = org.config_json()
                from_email = config.get(SMTP_FROM_EMAIL)
            else:
                from_email = settings.FLOW_FROM_EMAIL

            # populate our context with the from email (just the address)
            context['flow_from_email'] = parseaddr(from_email)[1]

            return context

    class Manage(SmartListView):
        fields = ('credits', 'used', 'name', 'owner', 'service', 'created_on')
        field_config = {'service': {'label': ''}}
        default_order = ('-credits', '-created_on',)
        search_fields = ('name__icontains', 'created_by__email__iexact', 'config__icontains')
        link_fields = ('name', 'owner')
        title = "Organizations"

        def get_used(self, obj):
            if not obj.credits:  # pragma: needs cover
                used_pct = 0
            else:
                used_pct = round(100 * float(obj.get_credits_used()) / float(obj.credits))

            used_class = 'used-normal'
            if used_pct >= 75:  # pragma: needs cover
                used_class = 'used-warning'
            if used_pct >= 90:  # pragma: needs cover
                used_class = 'used-alert'
            return mark_safe("<div class='used-pct %s'>%d%%</div>" % (used_class, used_pct))

        def get_credits(self, obj):
            if not obj.credits:  # pragma: needs cover
                obj.credits = 0
            return mark_safe("<div class='num-credits'><a href='%s'>%s</a></div>"
                             % (reverse('orgs.topup_manage') + "?org=%d" % obj.id, format(obj.credits, ",d")))

        def get_owner(self, obj):
            # default to the created by if there are no admins
            owner = obj.latest_admin() or obj.created_by

            return mark_safe("<div class='owner-name'>%s %s</div><div class='owner-email'>%s</div>"
                             % (owner.first_name, owner.last_name, owner))

        def get_service(self, obj):
            url = reverse('orgs.org_service')

            return mark_safe("<a href='%s?organization=%d' class='service posterize btn btn-tiny'>Service</a>"
                             % (url, obj.id))

        def get_name(self, obj):
            suspended = ''
            if obj.is_suspended():
                suspended = '<span class="suspended">(Suspended)</span>'

            return mark_safe("<div class='org-name'>%s %s</div><div class='org-timezone'>%s</div>"
                             % (suspended, obj.name, obj.timezone))

        def derive_queryset(self, **kwargs):
            queryset = super(OrgCRUDL.Manage, self).derive_queryset(**kwargs)
            queryset = queryset.all()

            brand = self.request.branding.get('brand')
            if brand:
                queryset = queryset.filter(brand=brand)

            queryset = queryset.annotate(credits=Sum('topups__credits'))
            queryset = queryset.annotate(paid=Sum('topups__price'))

            return queryset

        def get_context_data(self, **kwargs):
            context = super(OrgCRUDL.Manage, self).get_context_data(**kwargs)
            context['searches'] = []
            return context

        def lookup_field_link(self, context, field, obj):
            if field == 'owner':
                return reverse('users.user_update', args=[obj.created_by.pk])
            return super(OrgCRUDL.Manage, self).lookup_field_link(context, field, obj)

        def get_created_by(self, obj):  # pragma: needs cover
            return "%s %s - %s" % (obj.created_by.first_name, obj.created_by.last_name, obj.created_by.email)

    class Update(SmartUpdateView):
        class OrgUpdateForm(forms.ModelForm):
            viewers = forms.ModelMultipleChoiceField(User.objects.all(), required=False)
            editors = forms.ModelMultipleChoiceField(User.objects.all(), required=False)
            surveyors = forms.ModelMultipleChoiceField(User.objects.all(), required=False)
            administrators = forms.ModelMultipleChoiceField(User.objects.all(), required=False)
            parent = forms.ModelChoiceField(Org.objects.all(), required=False)

            class Meta:
                model = Org
                fields = '__all__'

        form_class = OrgUpdateForm

        def get_success_url(self):
            return reverse('orgs.org_update', args=[self.get_object().pk])

        def get_gear_links(self):
            links = []

            org = self.get_object()

            links.append(dict(title=_('Topups'),
                              style='btn-primary',
                              href='%s?org=%d' % (reverse("orgs.topup_manage"), org.pk)))

            if org.is_suspended():
                links.append(dict(title=_('Restore'),
                                  style='btn-secondary',
                                  posterize=True,
                                  href='%s?status=restored' % reverse("orgs.org_update", args=[org.pk])))
            else:  # pragma: needs cover
                links.append(dict(title=_('Suspend'),
                                  style='btn-secondary',
                                  posterize=True,
                                  href='%s?status=suspended' % reverse("orgs.org_update", args=[org.pk])))

            if not org.is_whitelisted():
                links.append(dict(title=_('Whitelist'),
                                  style='btn-secondary',
                                  posterize=True,
                                  href='%s?status=whitelisted' % reverse("orgs.org_update", args=[org.pk])))

            return links

        def form_valid(self, form):
            self.object = form.save(commit=False)

            try:
                json.loads(form.cleaned_data.get('config'))
                json.loads(form.cleaned_data.get('webhook'))

                self.object = self.pre_save(self.object)
                self.save(self.object)
                self.object = self.post_save(self.object)

                messages.success(self.request, self.derive_success_message())
                if 'HTTP_X_FORMAX' not in self.request.META:
                    return HttpResponseRedirect(self.get_success_url())
                else:
                    response = self.render_to_response(self.get_context_data(form=form))
                    response['REDIRECT'] = self.get_success_url()
                    return response

            except ValueError as e:
                message = str(e).capitalize()
                errors = self.form._errors.setdefault(forms.forms.NON_FIELD_ERRORS, forms.utils.ErrorList())
                errors.append(message)
                return self.render_to_response(self.get_context_data(form=form))

            except IntegrityError as e:
                message = str(e).capitalize()
                errors = self.form._errors.setdefault(forms.forms.NON_FIELD_ERRORS, forms.utils.ErrorList())
                errors.append(message)
                return self.render_to_response(self.get_context_data(form=form))

        def post(self, request, *args, **kwargs):
            if 'status' in request.POST:
                if request.POST.get('status', None) == SUSPENDED:
                    self.get_object().set_suspended()
                elif request.POST.get('status', None) == WHITELISTED:
                    self.get_object().set_whitelisted()
                elif request.POST.get('status', None) == RESTORED:
                    self.get_object().set_restored()
                return HttpResponseRedirect(self.get_success_url())
            return super(OrgCRUDL.Update, self).post(request, *args, **kwargs)

    class Accounts(InferOrgMixin, OrgPermsMixin, SmartUpdateView):

        class PasswordForm(forms.ModelForm):
            surveyor_password = forms.CharField(max_length=128)

            def clean_surveyor_password(self):  # pragma: needs cover
                password = self.cleaned_data.get('surveyor_password', '')
                existing = Org.objects.filter(surveyor_password=password).exclude(pk=self.instance.pk).first()
                if existing:
                    raise forms.ValidationError(_('This password is not valid. Choose a new password and try again.'))
                return password

            class Meta:
                model = Org
                fields = ('surveyor_password',)

        form_class = PasswordForm
        success_url = "@orgs.org_home"
        success_message = ""
        submit_button_name = _("Save Changes")
        title = 'User Accounts'
        fields = ('surveyor_password',)

    class ManageAccounts(InferOrgMixin, OrgPermsMixin, SmartUpdateView):

        class AccountsForm(forms.ModelForm):
            invite_emails = forms.CharField(label=_("Invite people to your organization"), required=False)
            invite_group = forms.ChoiceField(choices=(('A', _("Administrators")),
                                                      ('E', _("Editors")),
                                                      ('V', _("Viewers")),
                                                      ('S', _("Surveyors"))),
                                             required=True, initial='V', label=_("User group"))

            def add_user_group_fields(self, groups, users):
                fields_by_user = {}

                for user in users:
                    fields = []
                    field_mapping = []

                    for group in groups:
                        check_field = forms.BooleanField(required=False)
                        field_name = "%s_%d" % (group.lower(), user.pk)

                        field_mapping.append((field_name, check_field))
                        fields.append(field_name)

                    self.fields = OrderedDict(self.fields.items() + field_mapping)
                    fields_by_user[user] = fields
                return fields_by_user

            def add_invite_remove_fields(self, invites):
                fields_by_invite = {}

                for invite in invites:
                    field_name = "%s_%d" % ('remove_invite', invite.pk)
                    self.fields = OrderedDict(self.fields.items() + [(field_name, forms.BooleanField(required=False))])
                    fields_by_invite[invite] = field_name

                return fields_by_invite

            def clean_invite_emails(self):
                emails = self.cleaned_data['invite_emails'].lower().strip()
                if emails:
                    email_list = emails.split(',')
                    for email in email_list:
                        try:
                            validate_email(email)
                        except ValidationError:
                            raise forms.ValidationError(_("One of the emails you entered is invalid."))
                return emails

            class Meta:
                model = Invitation
                fields = ('invite_emails', 'invite_group')

        form_class = AccountsForm
        success_url = "@orgs.org_manage_accounts"
        success_message = ""
        submit_button_name = _("Save Changes")
        ORG_GROUPS = ('Administrators', 'Editors', 'Viewers', 'Surveyors')
        title = 'Manage User Accounts'

        @staticmethod
        def org_group_set(org, group_name):
            return getattr(org, group_name.lower())

        def derive_initial(self):
            initial = super(OrgCRUDL.ManageAccounts, self).derive_initial()

            org = self.get_object()
            for group in self.ORG_GROUPS:
                users_in_group = self.org_group_set(org, group).all()

                for user in users_in_group:
                    initial['%s_%d' % (group.lower(), user.pk)] = True

            return initial

        def get_form(self):
            form = super(OrgCRUDL.ManageAccounts, self).get_form()

            org = self.get_object()
            self.org_users = org.get_org_users()
            self.fields_by_users = form.add_user_group_fields(self.ORG_GROUPS, self.org_users)

            self.invites = Invitation.objects.filter(org=org, is_active=True).order_by('email')
            self.fields_by_invite = form.add_invite_remove_fields(self.invites)

            return form

        def post_save(self, obj):
            obj = super(OrgCRUDL.ManageAccounts, self).post_save(obj)

            cleaned_data = self.form.cleaned_data
            org = self.get_object()

            for invite in self.fields_by_invite.keys():
                if cleaned_data.get(self.fields_by_invite.get(invite)):
                    Invitation.objects.filter(org=org, pk=invite.pk).delete()

            invite_emails = cleaned_data['invite_emails'].lower().strip()
            invite_group = cleaned_data['invite_group']

            if invite_emails:
                for email in invite_emails.split(','):
                    # if they already have an invite, update it
                    invites = Invitation.objects.filter(email=email, org=org).order_by('-pk')
                    invitation = invites.first()

                    if invitation:
                        invites.exclude(pk=invitation.pk).delete()  # remove any old invites

                        invitation.user_group = invite_group
                        invitation.is_active = True
                        invitation.save()
                    else:
                        invitation = Invitation.create(org, self.request.user, email, invite_group)

                    invitation.send_invitation()

            current_groups = {}
            new_groups = {}

            for group in self.ORG_GROUPS:
                # gather up existing users with their groups
                for user in self.org_group_set(org, group).all():
                    current_groups[user] = group

                # parse form fields to get new roles
                for field in self.form.cleaned_data:
                    if field.startswith(group.lower() + '_') and self.form.cleaned_data[field]:
                        user = User.objects.get(pk=field.split('_')[1])
                        new_groups[user] = group

            for user in current_groups.keys():
                current_group = current_groups.get(user)
                new_group = new_groups.get(user)

                if current_group != new_group:
                    if current_group:
                        self.org_group_set(org, current_group).remove(user)
                    if new_group:
                        self.org_group_set(org, new_group).add(user)

                    # when a user's role changes, delete any API tokens they're no longer allowed to have
                    api_roles = APIToken.get_allowed_roles(org, user)
                    for token in APIToken.objects.filter(org=org, user=user).exclude(role__in=api_roles):
                        token.release()

            return obj

        def get_context_data(self, **kwargs):
            context = super(OrgCRUDL.ManageAccounts, self).get_context_data(**kwargs)
            org = self.get_object()
            context['org'] = org
            context['org_users'] = self.org_users
            context['group_fields'] = self.fields_by_users
            context['invites'] = self.invites
            context['invites_fields'] = self.fields_by_invite
            return context

        def get_success_url(self):
            still_in_org = self.request.user in self.get_object().get_org_users()

            # if current user no longer belongs to this org, redirect to org chooser
            return reverse('orgs.org_manage_accounts') if still_in_org else reverse('orgs.org_choose')

    class MultiOrgMixin(OrgPermsMixin):
        # if we don't support multi orgs, go home
        def pre_process(self, request, *args, **kwargs):
            response = super(OrgPermsMixin, self).pre_process(request, *args, **kwargs)
            if not response and not request.user.get_org().is_multi_org_tier():
                return HttpResponseRedirect(reverse('orgs.org_home'))
            return response

    class ManageAccountsSubOrg(MultiOrgMixin, ManageAccounts):

        def get_context_data(self, **kwargs):
            context = super(OrgCRUDL.ManageAccountsSubOrg, self).get_context_data(**kwargs)
            org_id = self.request.GET.get('org')
            context['parent'] = Org.objects.filter(id=org_id, parent=self.request.user.get_org()).first()
            return context

        def get_object(self, *args, **kwargs):
            org_id = self.request.GET.get('org')
            return Org.objects.filter(id=org_id, parent=self.request.user.get_org()).first()

        def get_success_url(self):  # pragma: needs cover
            org_id = self.request.GET.get('org')
            return '%s?org=%s' % (reverse('orgs.org_manage_accounts_sub_org'), org_id)

    class ResendInvitation(InferOrgMixin, OrgPermsMixin, SmartUpdateView):  # pragma: no cover

        def dispatch(self, *args, **kwargs):
            return super(OrgCRUDL.ResendInvitation, self).dispatch(*args, **kwargs)

        def get(self, request, *args, **kwargs):
            invite = Invitation.objects.filter(id=int(request.GET.get('invite')), is_active=True).first()

            if invite:
                invite.send_invitation()
                messages.success(request, _('Invitation resent successfully'))
            else:
                messages.error(request, _('No invitation found'))

            return HttpResponseRedirect(reverse('orgs.org_manage_accounts'))

    class Service(SmartFormView):
        class ServiceForm(forms.Form):
            organization = forms.ModelChoiceField(queryset=Org.objects.all(), empty_label=None)

        form_class = ServiceForm
        success_url = '@msgs.msg_inbox'
        fields = ('organization',)

        # valid form means we set our org and redirect to their inbox
        def form_valid(self, form):
            org = form.cleaned_data['organization']
            self.request.session['org_id'] = org.pk
            return HttpResponseRedirect(self.get_success_url())

        # invalid form login 'logs out' the user from the org and takes them to the org manage page
        def form_invalid(self, form):
            self.request.session['org_id'] = None
            return HttpResponseRedirect(reverse('orgs.org_manage'))

    class SubOrgs(MultiOrgMixin, InferOrgMixin, SmartListView):

        fields = ('credits', 'name', 'manage', 'created_on')
        link_fields = ()
        title = "Organizations"

        def get_gear_links(self):
            links = []

            if self.has_org_perm("orgs.org_dashboard"):
                links.append(dict(title='Dashboard',
                                  href=reverse('dashboard.dashboard_home')))

            if self.has_org_perm("orgs.org_create_sub_org"):
                links.append(dict(title='New',
                                  js_class='add-sub-org',
                                  href='#'))

            if self.has_org_perm("orgs.org_transfer_credits"):
                links.append(dict(title='Transfer Credits',
                                  js_class='transfer-credits',
                                  href='#'))

            if self.has_org_perm("orgs.org_home"):
                links.append(dict(title='Manage Account',
                                  href=reverse('orgs.org_home')))

            return links

        def get_manage(self, obj):
            if obj.parent:  # pragma: needs cover
                return mark_safe('<a href="%s?org=%s"><div class="btn btn-tiny">Manage Accounts</div></a>'
                                 % (reverse('orgs.org_manage_accounts_sub_org'), obj.id))
            return ''

        def get_credits(self, obj):
            credits = obj.get_credits_remaining()
            return mark_safe('<div class="edit-org" data-url="%s?org=%d"><div class="num-credits">%s</div></div>'
                             % (reverse('orgs.org_edit_sub_org'), obj.id, format(credits, ",d")))

        def get_name(self, obj):
            org_type = 'child'
            if not obj.parent:
                org_type = 'parent'

            return mark_safe("<div class='%s-org-name'>%s</div><div class='org-timezone'>%s</div>"
                             % (org_type, obj.name, obj.timezone))

        def derive_queryset(self, **kwargs):
            queryset = super(OrgCRUDL.SubOrgs, self).derive_queryset(**kwargs)

            # all our children and ourselves
            org = self.get_object()
            ids = [child.id for child in Org.objects.filter(parent=org)]
            ids.append(org.id)

            queryset = queryset.filter(is_active=True)
            queryset = queryset.filter(id__in=ids)
            queryset = queryset.annotate(credits=Sum('topups__credits'))
            queryset = queryset.annotate(paid=Sum('topups__price'))
            return queryset.order_by('-parent', 'name')

        def get_context_data(self, **kwargs):
            context = super(OrgCRUDL.SubOrgs, self).get_context_data(**kwargs)
            context['searches'] = ['Nyaruka', ]
            return context

        def get_created_by(self, obj):  # pragma: needs cover
            return "%s %s - %s" % (obj.created_by.first_name, obj.created_by.last_name, obj.created_by.email)

    class CreateSubOrg(MultiOrgMixin, ModalMixin, InferOrgMixin, SmartCreateView):

        class CreateOrgForm(forms.ModelForm):
            name = forms.CharField(label=_("Organization"),
                                   help_text=_("The name of your organization"))

            timezone = TimeZoneFormField(help_text=_("The timezone your organization is in"))

            class Meta:
                model = Org
                fields = '__all__'

        fields = ('name', 'date_format', 'timezone')
        form_class = CreateOrgForm
        success_url = '@orgs.org_sub_orgs'
        permission = 'orgs.org_create_sub_org'

        def derive_initial(self):
            initial = super(OrgCRUDL.CreateSubOrg, self).derive_initial()
            parent = self.request.user.get_org()
            initial['timezone'] = parent.timezone
            initial['date_format'] = parent.date_format
            return initial

        def form_valid(self, form):
            self.object = form.save(commit=False)
            parent = self.org
            parent.create_sub_org(self.object.name, self.object.timezone, self.request.user)
            if 'HTTP_X_PJAX' not in self.request.META:
                return HttpResponseRedirect(self.get_success_url())
            else:  # pragma: no cover
                response = self.render_to_response(self.get_context_data(form=form,
                                                                         success_url=self.get_success_url(),
                                                                         success_script=getattr(self, 'success_script', None)))
                response['Temba-Success'] = self.get_success_url()
                return response

    class Choose(SmartFormView):
        class ChooseForm(forms.Form):
            organization = forms.ModelChoiceField(queryset=Org.objects.all(), empty_label=None)

        form_class = ChooseForm
        success_url = '@msgs.msg_inbox'
        fields = ('organization',)
        title = _("Select your Organization")

        def get_user_orgs(self):
            host = self.request.branding.get('brand')
            return self.request.user.get_user_orgs(host)

        def pre_process(self, request, *args, **kwargs):
            user = self.request.user
            if user.is_authenticated():
                user_orgs = self.get_user_orgs()

                if user.is_superuser or user.is_staff:
                    return HttpResponseRedirect(reverse('orgs.org_manage'))

                elif user_orgs.count() == 1:
                    org = user_orgs[0]
                    self.request.session['org_id'] = org.pk
                    if org.get_org_surveyors().filter(username=self.request.user.username):
                        return HttpResponseRedirect(reverse('orgs.org_surveyor'))

                    return HttpResponseRedirect(self.get_success_url())  # pragma: needs cover

                elif user_orgs.count() == 0:  # pragma: needs cover
                    if user.groups.filter(name='Customer Support').first():
                        return HttpResponseRedirect(reverse('orgs.org_manage'))

                    # for regular users, if there's no orgs, log them out with a message
                    messages.info(request, _("No organizations for this account, please contact your administrator."))
                    logout(request)
                    return HttpResponseRedirect(reverse('users.user_login'))
            return None  # pragma: needs cover

        def get_context_data(self, **kwargs):  # pragma: needs cover
            context = super(OrgCRUDL.Choose, self).get_context_data(**kwargs)
            context['orgs'] = self.get_user_orgs()
            return context

        def has_permission(self, request, *args, **kwargs):
            return self.request.user.is_authenticated()

        def customize_form_field(self, name, field):  # pragma: needs cover
            if name == 'organization':
                field.widget.choices.queryset = self.get_user_orgs()
            return field

        def form_valid(self, form):  # pragma: needs cover
            org = form.cleaned_data['organization']

            if org in self.get_user_orgs():
                self.request.session['org_id'] = org.pk
            else:
                return HttpResponseRedirect(reverse('orgs.org_choose'))

            if org.get_org_surveyors().filter(username=self.request.user.username):
                return HttpResponseRedirect(reverse('orgs.org_surveyor'))

            return HttpResponseRedirect(self.get_success_url())

    class CreateLogin(SmartUpdateView):
        title = ""
        form_class = OrgSignupForm
        fields = ('first_name', 'last_name', 'email', 'password')
        success_message = ''
        success_url = '@msgs.msg_inbox'
        submit_button_name = _("Create")
        permission = False

        def pre_process(self, request, *args, **kwargs):
            org = self.get_object()
            if not org:  # pragma: needs cover
                messages.info(request, _("Your invitation link is invalid. Please contact your organization administrator."))
                return HttpResponseRedirect(reverse('public.public_index'))
            return None

        def pre_save(self, obj):
            obj = super(OrgCRUDL.CreateLogin, self).pre_save(obj)

            user = Org.create_user(self.form.cleaned_data['email'],
                                   self.form.cleaned_data['password'])

            user.first_name = self.form.cleaned_data['first_name']
            user.last_name = self.form.cleaned_data['last_name']
            user.save()

            self.invitation = self.get_invitation()

            # log the user in
            user = authenticate(username=user.username, password=self.form.cleaned_data['password'])
            login(self.request, user)
            if self.invitation.user_group == 'A':
                obj.administrators.add(user)
            elif self.invitation.user_group == 'E':  # pragma: needs cover
                obj.editors.add(user)
            elif self.invitation.user_group == 'S':
                obj.surveyors.add(user)
            else:  # pragma: needs cover
                obj.viewers.add(user)

            # make the invitation inactive
            self.invitation.is_active = False
            self.invitation.save()

            return obj

        def get_success_url(self):
            if self.invitation.user_group == 'S':
                return reverse('orgs.org_surveyor')
            return super(OrgCRUDL.CreateLogin, self).get_success_url()

        @classmethod
        def derive_url_pattern(cls, path, action):
            return r'^%s/%s/(?P<secret>\w+)/$' % (path, action)

        def get_invitation(self, **kwargs):
            invitation = None
            secret = self.kwargs.get('secret')
            invitations = Invitation.objects.filter(secret=secret, is_active=True)
            if invitations:
                invitation = invitations[0]
            return invitation

        def get_object(self, **kwargs):
            invitation = self.get_invitation()
            if invitation:
                return invitation.org
            return None  # pragma: needs cover

        def derive_title(self):
            org = self.get_object()
            return _("Join %(name)s") % {'name': org.name}

        def get_context_data(self, **kwargs):
            context = super(OrgCRUDL.CreateLogin, self).get_context_data(**kwargs)

            context['secret'] = self.kwargs.get('secret')
            context['org'] = self.get_object()

            return context

    class Join(SmartUpdateView):
        class JoinForm(forms.ModelForm):

            class Meta:
                model = Org
                fields = ()

        success_message = ''
        form_class = JoinForm
        success_url = "@msgs.msg_inbox"
        submit_button_name = _("Join")
        permission = False

        def pre_process(self, request, *args, **kwargs):  # pragma: needs cover
            secret = self.kwargs.get('secret')

            org = self.get_object()
            if not org:
                messages.info(request, _("Your invitation link has expired. Please contact your organization administrator."))
                return HttpResponseRedirect(reverse('public.public_index'))

            if not request.user.is_authenticated():
                return HttpResponseRedirect(reverse('orgs.org_create_login', args=[secret]))
            return None

        def derive_title(self):  # pragma: needs cover
            org = self.get_object()
            return _("Join %(name)s") % {'name': org.name}

        def save(self, org):  # pragma: needs cover
            org = self.get_object()
            self.invitation = self.get_invitation()
            if org:
                if self.invitation.user_group == 'A':
                    org.administrators.add(self.request.user)
                elif self.invitation.user_group == 'E':
                    org.editors.add(self.request.user)
                elif self.invitation.user_group == 'S':
                    org.surveyors.add(self.request.user)
                else:
                    org.viewers.add(self.request.user)

                # make the invitation inactive
                self.invitation.is_active = False
                self.invitation.save()

                # set the active org on this user
                self.request.user.set_org(org)
                self.request.session['org_id'] = org.pk

        def get_success_url(self):  # pragma: needs cover
            if self.invitation.user_group == 'S':
                return reverse('orgs.org_surveyor')

            return super(OrgCRUDL.Join, self).get_success_url()

        @classmethod
        def derive_url_pattern(cls, path, action):
            return r'^%s/%s/(?P<secret>\w+)/$' % (path, action)

        def get_invitation(self, **kwargs):  # pragma: needs cover
            invitation = None
            secret = self.kwargs.get('secret')
            invitations = Invitation.objects.filter(secret=secret, is_active=True)
            if invitations:
                invitation = invitations[0]
            return invitation

        def get_object(self, **kwargs):  # pragma: needs cover
            invitation = self.get_invitation()
            if invitation:
                return invitation.org

        def get_context_data(self, **kwargs):  # pragma: needs cover
            context = super(OrgCRUDL.Join, self).get_context_data(**kwargs)

            context['org'] = self.get_object()
            return context

    class Surveyor(SmartFormView):

        class PasswordForm(forms.Form):
            surveyor_password = forms.CharField(widget=forms.PasswordInput(attrs={'placeholder': 'Password'}))

            def clean_surveyor_password(self):
                password = self.cleaned_data['surveyor_password']
                org = Org.objects.filter(surveyor_password=password).first()
                if not org:
                    raise forms.ValidationError(_("Invalid surveyor password, please check with your project leader and try again."))
                self.cleaned_data['org'] = org
                return password

        class RegisterForm(PasswordForm):
            surveyor_password = forms.CharField(widget=forms.HiddenInput())
            first_name = forms.CharField(help_text=_("Your first name"), widget=forms.TextInput(attrs={'placeholder': 'First Name'}))
            last_name = forms.CharField(help_text=_("Your last name"), widget=forms.TextInput(attrs={'placeholder': 'Last Name'}))
            email = forms.EmailField(help_text=_("Your email address"), widget=forms.TextInput(attrs={'placeholder': 'Email'}))
            password = forms.CharField(widget=forms.PasswordInput(attrs={'placeholder': 'Password'}),
                                       help_text=_("Your password, at least eight letters please"))

            def __init__(self, *args, **kwargs):
                super(OrgCRUDL.Surveyor.RegisterForm, self).__init__(*args, **kwargs)

            def clean_email(self):
                email = self.cleaned_data['email']
                if email:
                    if User.objects.filter(username__iexact=email):
                        raise forms.ValidationError(_("That email address is already used"))

                return email.lower()

            def clean_password(self):
                password = self.cleaned_data['password']
                if password:
                    if not len(password) >= 8:
                        raise forms.ValidationError(_("Passwords must contain at least 8 letters."))
                return password

        permission = None
        form_class = PasswordForm

        def derive_initial(self):
            initial = super(OrgCRUDL.Surveyor, self).derive_initial()
            initial['surveyor_password'] = self.request.POST.get('surveyor_password', '')
            return initial

        def get_context_data(self, **kwargs):
            context = super(OrgCRUDL.Surveyor, self).get_context_data()
            context['form'] = self.form
            context['step'] = self.get_step()

            for key, field in six.iteritems(self.form.fields):
                context[key] = field

            return context

        def get_success_url(self):
            return reverse('orgs.org_surveyor')

        def get_form_class(self):
            if self.get_step() == 2:
                return OrgCRUDL.Surveyor.RegisterForm
            else:
                return OrgCRUDL.Surveyor.PasswordForm

        def get_step(self):
            return 2 if 'first_name' in self.request.POST else 1

        def form_valid(self, form):
            if self.get_step() == 1:

                org = self.form.cleaned_data.get('org', None)

                context = self.get_context_data()
                context['step'] = 2
                context['org'] = org

                self.form = OrgCRUDL.Surveyor.RegisterForm(initial=self.derive_initial())
                context['form'] = self.form

                return self.render_to_response(context)
            else:

                # create our user
                username = self.form.cleaned_data['email']
                user = Org.create_user(username,
                                       self.form.cleaned_data['password'])

                user.first_name = self.form.cleaned_data['first_name']
                user.last_name = self.form.cleaned_data['last_name']
                user.save()

                # log the user in
                user = authenticate(username=user.username, password=self.form.cleaned_data['password'])
                login(self.request, user)

                org = self.form.cleaned_data['org']
                org.surveyors.add(user)

                surveyors_group = Group.objects.get(name="Surveyors")
                token = APIToken.get_or_create(org, user, role=surveyors_group)
                response = dict(url=self.get_success_url(), token=token, user=username, org=org.name)
                return HttpResponseRedirect('%(url)s?org=%(org)s&token=%(token)s&user=%(user)s' % response)

        def form_invalid(self, form):
            return super(OrgCRUDL.Surveyor, self).form_invalid(form)

        def derive_title(self):
            return _('Welcome!')

        def get_template_names(self):
            if 'android' in self.request.META.get('HTTP_X_REQUESTED_WITH', '') \
                    or 'mobile' in self.request.GET \
                    or 'Android' in self.request.META.get('HTTP_USER_AGENT', ''):
                return ['orgs/org_surveyor_mobile.haml']
            else:
                return super(OrgCRUDL.Surveyor, self).get_template_names()

    class Grant(SmartCreateView):
        title = _("Create Organization Account")
        form_class = OrgGrantForm
        fields = ('first_name', 'last_name', 'email', 'password', 'name', 'timezone', 'credits')
        success_message = 'Organization successfully created.'
        submit_button_name = _("Create")
        permission = 'orgs.org_grant'
        success_url = '@orgs.org_grant'

        def create_user(self):
            user = User.objects.filter(username__iexact=self.form.cleaned_data['email']).first()
            if not user:
                user = Org.create_user(self.form.cleaned_data['email'],
                                       self.form.cleaned_data['password'])

            user.first_name = self.form.cleaned_data['first_name']
            user.last_name = self.form.cleaned_data['last_name']
            user.save()

            # set our language to the default for the site
            language = self.request.branding.get('language', settings.DEFAULT_LANGUAGE)
            user_settings = user.get_settings()
            user_settings.language = language
            user_settings.save()

            return user

        def get_form_kwargs(self):
            kwargs = super(OrgCRUDL.Grant, self).get_form_kwargs()
            kwargs['branding'] = self.request.branding
            return kwargs

        def pre_save(self, obj):
            obj = super(OrgCRUDL.Grant, self).pre_save(obj)

            self.user = self.create_user()

            obj.created_by = self.user
            obj.modified_by = self.user

            slug = Org.get_unique_slug(self.form.cleaned_data['name'])
            obj.slug = slug
            obj.brand = self.request.branding.get('host', settings.DEFAULT_BRAND)
            return obj

        def get_welcome_size(self):  # pragma: needs cover
            return self.form.cleaned_data['credits']

        def post_save(self, obj):
            obj = super(OrgCRUDL.Grant, self).post_save(obj)
            obj.administrators.add(self.user)

            if not self.request.user.is_anonymous() and self.request.user.has_perm('orgs.org_grant'):  # pragma: needs cover
                obj.administrators.add(self.request.user.pk)

            obj.initialize(branding=obj.get_branding(), topup_size=self.get_welcome_size())

            return obj

    class Signup(Grant):
        title = _("Sign Up")
        form_class = OrgSignupForm
        permission = None
        success_message = ''
        submit_button_name = _("Save")

        def get_success_url(self):
            return "%s?start" % reverse('public.public_welcome')

        def pre_process(self, request, *args, **kwargs):
            # if our brand doesn't allow signups, then redirect to the homepage
            if not request.branding.get('allow_signups', False):  # pragma: needs cover
                return HttpResponseRedirect(reverse('public.public_index'))

            else:
                return super(OrgCRUDL.Signup, self).pre_process(request, *args, **kwargs)

        def derive_initial(self):
            initial = super(OrgCRUDL.Signup, self).get_initial()
            initial['email'] = self.request.POST.get('email', None)
            return initial

        def get_welcome_size(self):
            welcome_topup_size = self.request.branding.get('welcome_topup', 0)
            return welcome_topup_size

        def post_save(self, obj):
            obj = super(OrgCRUDL.Signup, self).post_save(obj)
            self.request.session['org_id'] = obj.pk

            user = authenticate(username=self.user.username, password=self.form.cleaned_data['password'])
            login(self.request, user)
            analytics.track(self.request.user.username, 'temba.org_signup', dict(org=obj.name))

            return obj

    class Resthooks(InferOrgMixin, OrgPermsMixin, SmartUpdateView):
        class ResthookForm(forms.ModelForm):
            resthook = forms.SlugField(required=False, label=_("New Event"),
                                       help_text="Enter a name for your event. ex: new-registration")

            def add_resthook_fields(self):
                resthooks = []
                field_mapping = []

                for resthook in self.instance.get_resthooks():
                    check_field = forms.BooleanField(required=False)
                    field_name = "resthook_%d" % resthook.pk

                    field_mapping.append((field_name, check_field))
                    resthooks.append(dict(resthook=resthook, field=field_name))

                self.fields = OrderedDict(self.fields.items() + field_mapping)
                return resthooks

            def clean_resthook(self):
                new_resthook = self.data.get('resthook')

                if new_resthook:
                    if self.instance.resthooks.filter(is_active=True, slug__iexact=new_resthook):
                        raise ValidationError("This event name has already been used")

                return new_resthook

            class Meta:
                model = Org
                fields = ('id', 'resthook')

        form_class = ResthookForm
        success_message = ''

        def get_form(self):
            form = super(OrgCRUDL.Resthooks, self).get_form()
            self.current_resthooks = form.add_resthook_fields()
            return form

        def get_context_data(self, **kwargs):
            context = super(OrgCRUDL.Resthooks, self).get_context_data(**kwargs)
            context['current_resthooks'] = self.current_resthooks
            return context

        def pre_save(self, obj):
            from temba.api.models import Resthook

            new_resthook = self.form.data.get('resthook')
            if new_resthook:
                Resthook.get_or_create(obj, new_resthook, self.request.user)

            # release any resthooks that the user removed
            for resthook in self.current_resthooks:
                if self.form.data.get(resthook['field']):
                    resthook['resthook'].release(self.request.user)

            return super(OrgCRUDL.Resthooks, self).pre_save(obj)

    class Webhook(InferOrgMixin, OrgPermsMixin, SmartUpdateView):

        class WebhookForm(forms.ModelForm):
            webhook = forms.URLField(required=False, label=_("Webhook URL"), help_text="")
            headers = forms.CharField(required=False)
            mt_sms = forms.BooleanField(required=False, label=_("Incoming SMS"))
            mo_sms = forms.BooleanField(required=False, label=_("Outgoing SMS"))
            mt_call = forms.BooleanField(required=False, label=_("Incoming Calls"))
            mo_call = forms.BooleanField(required=False, label=_("Outgoing Calls"))
            alarm = forms.BooleanField(required=False, label=_("Channel Alarms"))

            class Meta:
                model = Org
                fields = ('webhook', 'headers', 'mt_sms', 'mo_sms', 'mt_call', 'mo_call', 'alarm')

            def clean_headers(self):
                idx = 1
                headers = dict()
                key = 'header_%d_key' % idx
                value = 'header_%d_value' % idx

                while key in self.data:
                    if self.data.get(value, ''):
                        headers[self.data[key]] = self.data[value]

                    idx += 1
                    key = 'header_%d_key' % idx
                    value = 'header_%d_value' % idx

                return headers

        form_class = WebhookForm
        success_url = '@orgs.org_home'
        success_message = ''

        def pre_save(self, obj):
            obj = super(OrgCRUDL.Webhook, self).pre_save(obj)

            data = self.form.cleaned_data

            webhook_events = 0
            if data['mt_sms']:
                webhook_events = MT_SMS_EVENTS
            if data['mo_sms']:  # pragma: needs cover
                webhook_events |= MO_SMS_EVENTS
            if data['mt_call']:  # pragma: needs cover
                webhook_events |= MT_CALL_EVENTS
            if data['mo_call']:  # pragma: needs cover
                webhook_events |= MO_CALL_EVENTS
            if data['alarm']:  # pragma: needs cover
                webhook_events |= ALARM_EVENTS

            analytics.track(self.request.user.username, 'temba.org_configured_webhook')

            obj.webhook_events = webhook_events

            webhook_data = dict()
            if data['webhook']:
                webhook_data.update({'url': data['webhook']})
                webhook_data.update({'method': 'POST'})

            if data['headers']:
                webhook_data.update({'headers': data['headers']})

            obj.webhook = json.dumps(webhook_data)

            return obj

        def get_context_data(self, **kwargs):
            from temba.api.models import WebHookEvent

            context = super(OrgCRUDL.Webhook, self).get_context_data(**kwargs)
            context['failed_webhooks'] = WebHookEvent.get_recent_errored(self.request.user.get_org()).exists()
            return context

    class Chatbase(InferOrgMixin, OrgPermsMixin, SmartUpdateView):

        class ChatbaseForm(forms.ModelForm):
            agent_name = forms.CharField(max_length=255, label=_("Agent Name"), required=False,
                                         help_text="Enter your Chatbase Agent's name")
            api_key = forms.CharField(max_length=255, label=_("API Key"), required=False,
                                      help_text="You can find your Agent's API Key "
                                                "<a href='https://chatbase.com/agents/main-page' target='_new'>here</a>")
            version = forms.CharField(max_length=10, label=_("Version"), required=False, help_text="Any will do, e.g. 1.0, 1.2.1")
            disconnect = forms.CharField(widget=forms.HiddenInput, max_length=6, required=True)

            def clean(self):
                super(OrgCRUDL.Chatbase.ChatbaseForm, self).clean()
                if self.cleaned_data.get('disconnect', 'false') == 'false':
                    agent_name = self.cleaned_data.get('agent_name')
                    api_key = self.cleaned_data.get('api_key')

                    if not agent_name or not api_key:
                        raise ValidationError(_("Missing data: Agent Name or API Key."
                                                "Please check them again and retry."))

                return self.cleaned_data

            class Meta:
                model = Org
                fields = ('agent_name', 'api_key', 'version', 'disconnect')

        success_message = ''
        success_url = '@orgs.org_home'
        form_class = ChatbaseForm

        def derive_initial(self):
            initial = super(OrgCRUDL.Chatbase, self).derive_initial()
            org = self.get_object()
            config = org.config_json()
            initial['agent_name'] = config.get(CHATBASE_AGENT_NAME, '')
            initial['api_key'] = config.get(CHATBASE_API_KEY, '')
            initial['version'] = config.get(CHATBASE_VERSION, '')
            initial['disconnect'] = 'false'
            return initial

        def get_context_data(self, **kwargs):
            context = super(OrgCRUDL.Chatbase, self).get_context_data(**kwargs)
            (chatbase_api_key, chatbase_version) = self.object.get_chatbase_credentials()
            if chatbase_api_key:
                config = self.object.config_json()
                agent_name = config.get(CHATBASE_AGENT_NAME, None)
                context['chatbase_agent_name'] = agent_name

            return context

        def form_valid(self, form):
            user = self.request.user
            org = user.get_org()

            agent_name = form.cleaned_data.get('agent_name')
            api_key = form.cleaned_data.get('api_key')
            version = form.cleaned_data.get('version')
            disconnect = form.cleaned_data.get('disconnect', 'false') == 'true'

            if disconnect:
                org.remove_chatbase_account(user)
                return HttpResponseRedirect(reverse('orgs.org_home'))
            elif api_key:
                org.connect_chatbase(agent_name, api_key, version, user)

            return super(OrgCRUDL.Chatbase, self).form_valid(form)

    class Salesforce(InferOrgMixin, OrgPermsMixin, SmartUpdateView):

        class SalesforceForm(forms.ModelForm):
            disconnect = forms.CharField(widget=forms.HiddenInput, max_length=6, required=True)

            def clean(self):
                super(OrgCRUDL.Salesforce.SalesforceForm, self).clean()
                return self.cleaned_data

            class Meta:
                model = Org
                fields = ('disconnect', )

        success_message = ''
        success_url = '@orgs.org_home'
        form_class = SalesforceForm

        def derive_initial(self):
            initial = super(OrgCRUDL.Salesforce, self).derive_initial()
            org = self.get_object()
            config = org.config_json()
            initial['instance_url'] = config.get(SF_INSTANCE_URL, None)
            initial['disconnect'] = 'false'
            return initial

        def get(self, request, *args, **kwargs):
            org = self.get_object()

            redirect_uri = '%s%s' % (settings.BRANDING.get(settings.DEFAULT_BRAND).get('link'), reverse('orgs.org_salesforce'))

            sf_code = self.request.GET.get('code', None)

            if sf_code:
                data = {
                    'grant_type': 'authorization_code',
                    'redirect_uri': redirect_uri,
                    'code': sf_code,
                    'client_id': settings.SALESFORCE_CONSUMER_KEY,
                    'client_secret': settings.SALESFORCE_CONSUMER_SECRET
                }
                headers = {'content-type': 'application/x-www-form-urlencoded'}
                headers.update(settings.OUTGOING_REQUEST_HEADERS)
                response = requests.post(settings.SALESFORCE_ACCESS_TOKEN_URL, data=data, headers=headers)

                if response.status_code == 200:
                    response = response.json()

                    try:
                        sf_instance_url = response.get('instance_url')
                        sf_access_token = response.get('access_token')

                        sf = Salesforce(instance_url=sf_instance_url, session_id=sf_access_token)
                        sf.query("SELECT Id, Email FROM Contact LIMIT 1")

                        org.connect_salesforce_account(sf_instance_url, sf_access_token, response.get('refresh_token'), self.request.user)
                        return HttpResponseRedirect(reverse('orgs.org_home'))

                    except Exception:
                        messages.error(self.request, _('Your account does not have the required permissions for Import and Export contacts'))

                else:
                    messages.error(self.request, _('There was an error in the Salesforce auth request'))

            return super(OrgCRUDL.Salesforce, self).get(request, *args, **kwargs)

        def get_context_data(self, **kwargs):
            context = super(OrgCRUDL.Salesforce, self).get_context_data(**kwargs)
            (sf_instance_url, sf_access_token, sf_refresh_token) = self.object.get_salesforce_credentials()

            if sf_instance_url:
                context['sf_instance_url'] = sf_instance_url

            redirect_uri = '%s%s' % (settings.BRANDING.get(settings.DEFAULT_BRAND).get('link'), reverse('orgs.org_salesforce'))

            salesforce_url = settings.SALESFORCE_AUTHORIZE_URL
            salesforce_url += '?response_type=code'
            salesforce_url += ('&client_id=' + settings.SALESFORCE_CONSUMER_KEY)
            salesforce_url += ('&redirect_uri=' + redirect_uri)

            context['salesforce_url'] = salesforce_url

            return context

        def form_valid(self, form):
            user = self.request.user
            org = user.get_org()

            disconnect = form.cleaned_data.get('disconnect', 'false') == 'true'

            if disconnect:
                org.remove_salesforce_account(user)
                return HttpResponseRedirect(reverse('orgs.org_home'))

            return super(OrgCRUDL.Salesforce, self).form_valid(form)

    class Home(FormaxMixin, InferOrgMixin, OrgPermsMixin, SmartReadView):
        title = _("Your Account")

        def get_gear_links(self):
            links = []

            links.append(dict(title=_('Logout'),
                              style='btn-primary',
                              href=reverse("users.user_logout")))

            if self.has_org_perm("channels.channel_claim"):
                links.append(dict(title=_('Add Channel'),
                                  href=reverse('channels.channel_claim')))

            if self.has_org_perm("orgs.org_export"):
                links.append(dict(title=_('Export'), href=reverse('orgs.org_export')))

            if self.has_org_perm("orgs.org_import"):
                links.append(dict(title=_('Import'), href=reverse('orgs.org_import')))

            return links

        def add_channel_section(self, formax, channel):

            if self.has_org_perm('channels.channel_read'):
                from temba.channels.views import get_channel_read_url
                formax.add_section('channel', get_channel_read_url(channel), icon=channel.get_type().icon, action='link')

        def derive_formax_sections(self, formax, context):

            # add the channel option if we have one
            user = self.request.user
            org = user.get_org()

            if self.has_org_perm('orgs.topup_list'):
                formax.add_section('topups', reverse('orgs.topup_list'), icon='icon-coins', action='link')

            if self.has_org_perm("channels.channel_update"):
                # get any channel thats not a delegate
                channels = Channel.objects.filter(org=org, is_active=True, parent=None).order_by('-role')
                for channel in channels:
                    self.add_channel_section(formax, channel)

                twilio_client = org.get_twilio_client()
                if twilio_client:
                    formax.add_section('twilio', reverse('orgs.org_twilio_account'), icon='icon-channel-twilio')

                nexmo_client = org.get_nexmo_client()
                if nexmo_client:  # pragma: needs cover
                    formax.add_section('nexmo', reverse('orgs.org_nexmo_account'), icon='icon-channel-nexmo')

            if self.has_org_perm('orgs.org_profile'):
                formax.add_section('user', reverse('orgs.user_edit'), icon='icon-user', action='redirect')

            if self.has_org_perm('orgs.org_edit'):
                formax.add_section('org', reverse('orgs.org_edit'), icon='icon-office')

            if self.has_org_perm('orgs.org_languages'):
                formax.add_section('languages', reverse('orgs.org_languages'), icon='icon-language')

            if self.has_org_perm('orgs.org_country'):
                formax.add_section('country', reverse('orgs.org_country'), icon='icon-location2')

            if self.has_org_perm("orgs.org_smtp_server"):
                formax.add_section('email', reverse('orgs.org_smtp_server'), icon='icon-envelop')

            if self.has_org_perm('orgs.org_transfer_to_account'):
                if not self.object.is_connected_to_transferto():
                    formax.add_section('transferto', reverse('orgs.org_transfer_to_account'), icon='icon-transferto',
                                       action='redirect', button=_("Connect"))
                else:  # pragma: needs cover
                    formax.add_section('transferto', reverse('orgs.org_transfer_to_account'), icon='icon-transferto',
                                       action='redirect', nobutton=True)

            if self.has_org_perm('orgs.org_chatbase'):
                (chatbase_api_key, chatbase_version) = self.object.get_chatbase_credentials()
                if not chatbase_api_key:
                    formax.add_section('chatbase', reverse('orgs.org_chatbase'), icon='icon-chatbase',
                                       action='redirect', button=_("Connect"))
                else:  # pragma: needs cover
                    formax.add_section('chatbase', reverse('orgs.org_chatbase'), icon='icon-chatbase',
                                       action='redirect', nobutton=True)

            if self.has_org_perm('orgs.org_webhook'):
                formax.add_section('webhook', reverse('orgs.org_webhook'), icon='icon-cloud-upload')

            if self.has_org_perm('orgs.org_resthooks'):
                formax.add_section('resthooks', reverse('orgs.org_resthooks'), icon='icon-cloud-lightning', dependents="resthooks")

            # only pro orgs get multiple users
            if self.has_org_perm("orgs.org_manage_accounts") and org.is_multi_user_tier():
                formax.add_section('accounts', reverse('orgs.org_accounts'), icon='icon-users', action='redirect')

            if self.has_org_perm('orgs.org_salesforce'):
                formax.add_section('salesforce', reverse('orgs.org_salesforce'), icon='icon-cloud', nobutton=True)

    class TransferToAccount(InferOrgMixin, OrgPermsMixin, SmartUpdateView):

        success_message = ""

        class TransferToAccountForm(forms.ModelForm):
            account_login = forms.CharField(label=_("Login"), required=False)
            airtime_api_token = forms.CharField(label=_("API Token"), required=False)
            disconnect = forms.CharField(widget=forms.HiddenInput, max_length=6, required=True)

            def clean(self):
                super(OrgCRUDL.TransferToAccount.TransferToAccountForm, self).clean()
                if self.cleaned_data.get('disconnect', 'false') == 'false':
                    account_login = self.cleaned_data.get('account_login', None)
                    airtime_api_token = self.cleaned_data.get('airtime_api_token', None)

                    try:
                        from temba.airtime.models import AirtimeTransfer
                        response = AirtimeTransfer.post_transferto_api_response(account_login, airtime_api_token, action='ping')
                        parsed_response = AirtimeTransfer.parse_transferto_response(response.content)

                        error_code = int(parsed_response.get('error_code', None))
                        info_txt = parsed_response.get('info_txt', None)
                        error_txt = parsed_response.get('error_txt', None)

                    except Exception:
                        raise ValidationError(_("Your TransferTo API key and secret seem invalid. "
                                                "Please check them again and retry."))

                    if error_code != 0 and info_txt != 'pong':
                        raise ValidationError(_("Connecting to your TransferTo account "
                                                "failed with error text: %s") % error_txt)

                return self.cleaned_data

            class Meta:
                model = Org
                fields = ('account_login', 'airtime_api_token', 'disconnect')

        form_class = TransferToAccountForm
        submit_button_name = "Save"
        success_url = '@orgs.org_home'

        def get_context_data(self, **kwargs):
            context = super(OrgCRUDL.TransferToAccount, self).get_context_data(**kwargs)
            if self.object.is_connected_to_transferto():
                config = self.object.config_json()
                account_login = config.get(TRANSFERTO_ACCOUNT_LOGIN, None)
                context['transferto_account_login'] = account_login

            return context

        def derive_initial(self):
            initial = super(OrgCRUDL.TransferToAccount, self).derive_initial()
            config = self.object.config_json()
            initial['account_login'] = config.get(TRANSFERTO_ACCOUNT_LOGIN, None)
            initial['airtime_api_token'] = config.get(TRANSFERTO_AIRTIME_API_TOKEN, None)
            initial['disconnect'] = 'false'
            return initial

        def form_valid(self, form):
            user = self.request.user
            org = user.get_org()
            disconnect = form.cleaned_data.get('disconnect', 'false') == 'true'
            if disconnect:
                org.remove_transferto_account(user)
                return HttpResponseRedirect(reverse('orgs.org_home'))
            else:
                account_login = form.cleaned_data['account_login']
                airtime_api_token = form.cleaned_data['airtime_api_token']

                org.connect_transferto(account_login, airtime_api_token, user)
                org.refresh_transferto_account_currency()
                return super(OrgCRUDL.TransferToAccount, self).form_valid(form)

    class TwilioAccount(InferOrgMixin, OrgPermsMixin, SmartUpdateView):

        success_message = ''

        class TwilioKeys(forms.ModelForm):
            account_sid = forms.CharField(max_length=128, label=_("Account SID"), required=False)
            account_token = forms.CharField(max_length=128, label=_("Account Token"), required=False)
            disconnect = forms.CharField(widget=forms.HiddenInput, max_length=6, required=True)

            def clean(self):
                super(OrgCRUDL.TwilioAccount.TwilioKeys, self).clean()
                if self.cleaned_data.get('disconnect', 'false') == 'false':
                    account_sid = self.cleaned_data.get('account_sid', None)
                    account_token = self.cleaned_data.get('account_token', None)

                    if not account_sid:
                        raise ValidationError(_("You must enter your Twilio Account SID"))

                    if not account_token:  # pragma: needs cover
                        raise ValidationError(_("You must enter your Twilio Account Token"))

                    try:
                        client = TwilioRestClient(account_sid, account_token)

                        # get the actual primary auth tokens from twilio and use them
                        account = client.accounts.get(account_sid)
                        self.cleaned_data['account_sid'] = account.sid
                        self.cleaned_data['account_token'] = account.auth_token
                    except Exception:  # pragma: needs cover
                        raise ValidationError(_("The Twilio account SID and Token seem invalid. Please check them again and retry."))

                return self.cleaned_data

            class Meta:
                model = Org
                fields = ('account_sid', 'account_token', 'disconnect')

        form_class = TwilioKeys

        def get_context_data(self, **kwargs):
            context = super(OrgCRUDL.TwilioAccount, self).get_context_data(**kwargs)
            client = self.object.get_twilio_client()
            if client:
                account_sid = client.auth[0]
                sid_length = len(account_sid)
                context['account_sid'] = '%s%s' % ('\u066D' * (sid_length - 16), account_sid[-16:])
            return context

        def derive_initial(self):
            initial = super(OrgCRUDL.TwilioAccount, self).derive_initial()
            config = json.loads(self.object.config)
            initial['account_sid'] = config[ACCOUNT_SID]
            initial['account_token'] = config[ACCOUNT_TOKEN]
            initial['disconnect'] = 'false'
            return initial

        def form_valid(self, form):
            disconnect = form.cleaned_data.get('disconnect', 'false') == 'true'
            user = self.request.user
            org = user.get_org()

            if disconnect:
                org.remove_twilio_account(user)
                return HttpResponseRedirect(reverse('orgs.org_home'))
            else:
                account_sid = form.cleaned_data['account_sid']
                account_token = form.cleaned_data['account_token']

                org.connect_twilio(account_sid, account_token, user)
                return super(OrgCRUDL.TwilioAccount, self).form_valid(form)

    class Edit(InferOrgMixin, OrgPermsMixin, SmartUpdateView):

        class OrgForm(forms.ModelForm):
            name = forms.CharField(max_length=128, label=_("The name of your organization"), help_text="")
            timezone = TimeZoneFormField(label=_("Your organization's timezone"), help_text="")
            slug = forms.SlugField(max_length=255, label=_("The slug, or short name for your organization"), help_text="")

            class Meta:
                model = Org
                fields = ('name', 'slug', 'timezone', 'date_format')

        success_message = ''
        form_class = OrgForm
        fields = ('name', 'slug', 'timezone', 'date_format')

        def has_permission(self, request, *args, **kwargs):
            self.org = self.derive_org()
            return self.has_org_perm('orgs.org_edit')

        def get_context_data(self, **kwargs):
            context = super(OrgCRUDL.Edit, self).get_context_data(**kwargs)
            sub_orgs = Org.objects.filter(parent=self.get_object())
            context['sub_orgs'] = sub_orgs
            return context

    class EditSubOrg(ModalMixin, Edit):

        success_url = '@orgs.org_sub_orgs'

        def get_object(self, *args, **kwargs):
            org_id = self.request.GET.get('org')
            return Org.objects.filter(id=org_id, parent=self.request.user.get_org()).first()

    class TransferCredits(MultiOrgMixin, ModalMixin, InferOrgMixin, SmartFormView):

        class TransferForm(forms.Form):

            class OrgChoiceField(forms.ModelChoiceField):
                def label_from_instance(self, org):
                    return '%s (%s)' % (org.name, "{:,}".format(org.get_credits_remaining()))

            from_org = OrgChoiceField(None, required=True, label=_("From Organization"),
                                      help_text=_("Select which organization to take credits from"))

            to_org = OrgChoiceField(None, required=True, label=_("To Organization"),
                                    help_text=_("Select which organization to receive the credits"))

            amount = forms.IntegerField(required=True, label=_('Credits'),
                                        help_text=_("How many credits to transfer"),
                                        widget=forms.NumberInput(attrs=dict(min=1)))

            def __init__(self, *args, **kwargs):
                org = kwargs['org']
                del kwargs['org']

                super(OrgCRUDL.TransferCredits.TransferForm, self).__init__(*args, **kwargs)

                self.fields['from_org'].queryset = Org.objects.filter(Q(parent=org) | Q(id=org.id)).order_by('-parent', 'id')
                self.fields['to_org'].queryset = Org.objects.filter(Q(parent=org) | Q(id=org.id)).order_by('-parent', 'id')

            def clean(self):
                cleaned_data = super(OrgCRUDL.TransferCredits.TransferForm, self).clean()

                if 'amount' in cleaned_data and 'from_org' in cleaned_data:
                    from_org = cleaned_data['from_org']

                    if cleaned_data['amount'] > from_org.get_credits_remaining():
                        raise ValidationError(_("Sorry, %(org_name)s doesn't have enough credits for this transfer. Pick a different organization to transfer from or reduce the transfer amount.") % dict(org_name=from_org.name))
                    elif int(cleaned_data['amount']) < 0:
                        raise ValidationError(_("Sorry, please enter a value greater than 0."))

        success_url = '@orgs.org_sub_orgs'
        form_class = TransferForm
        fields = ('from_org', 'to_org', 'amount')
        permission = 'orgs.org_transfer_credits'

        def has_permission(self, request, *args, **kwargs):
            self.org = self.request.user.get_org()
            return self.request.user.has_perm(self.permission) or self.has_org_perm(self.permission)

        def get_form_kwargs(self):
            form_kwargs = super(OrgCRUDL.TransferCredits, self).get_form_kwargs()
            form_kwargs['org'] = self.get_object()
            return form_kwargs

        def form_valid(self, form):
            from_org = form.cleaned_data['from_org']
            to_org = form.cleaned_data['to_org']
            amount = form.cleaned_data['amount']

            from_org.allocate_credits(from_org.created_by, to_org, amount)

            response = self.render_to_response(self.get_context_data(form=form,
                                               success_url=self.get_success_url(),
                                               success_script=getattr(self, 'success_script', None)))

            response['Temba-Success'] = self.get_success_url()
            return response

    class Country(InferOrgMixin, OrgPermsMixin, SmartUpdateView):

        class CountryForm(forms.ModelForm):
            country = forms.ModelChoiceField(
                Org.get_possible_countries(), required=False,
                label=_("The country used for location values. (optional)"),
                help_text="State and district names will be searched against this country."
            )

            class Meta:
                model = Org
                fields = ('country',)

        success_message = ''
        form_class = CountryForm

        def has_permission(self, request, *args, **kwargs):
            self.org = self.derive_org()
            return self.request.user.has_perm('orgs.org_country') or self.has_org_perm('orgs.org_country')

    class Languages(InferOrgMixin, OrgPermsMixin, SmartUpdateView):

        class LanguagesForm(forms.ModelForm):
            primary_lang = forms.CharField(
                required=False, label=_('Primary Language'),
                help_text=_('The primary language will be used for contacts with no language preference.')
            )
            languages = forms.CharField(
                required=False, label=_('Additional Languages'),
                help_text=_('Add any other languages you would like to provide translations for.')
            )

            def __init__(self, *args, **kwargs):
                self.org = kwargs['org']
                del kwargs['org']
                super(OrgCRUDL.Languages.LanguagesForm, self).__init__(*args, **kwargs)

            class Meta:
                model = Org
                fields = ('primary_lang', 'languages')

        success_message = ''
        form_class = LanguagesForm

        def get_form_kwargs(self):
            kwargs = super(OrgCRUDL.Languages, self).get_form_kwargs()
            kwargs['org'] = self.request.user.get_org()
            return kwargs

        def derive_initial(self):

            initial = super(OrgCRUDL.Languages, self).derive_initial()
            langs = ','.join([lang.iso_code for lang in self.get_object().languages.filter(orgs=None).order_by('name')])
            initial['languages'] = langs

            if self.object.primary_language:
                initial['primary_lang'] = self.object.primary_language.iso_code

            return initial

        def get_context_data(self, **kwargs):
            context = super(OrgCRUDL.Languages, self).get_context_data(**kwargs)
            languages = [lang.name for lang in self.request.user.get_org().languages.filter(orgs=None).order_by('name')]
            lang_count = len(languages)

            if lang_count == 2:
                context['languages'] = _(' and ').join(languages)
            elif lang_count > 2:
                context['languages'] = _('%s and %s') % (', '.join(languages[:-1]), languages[-1])
            elif lang_count == 1:
                context['languages'] = languages[0]
            return context

        def get(self, request, *args, **kwargs):

            if 'search' in self.request.GET or 'initial' in self.request.GET:
                initial = self.request.GET.get('initial', '').split(',')
                matches = []

                if len(initial) > 0:
                    for iso_code in initial:
                        if iso_code:
                            lang = languages.get_language_name(iso_code)
                            matches.append(dict(id=iso_code, text=lang))

                if len(matches) == 0:
                    search = self.request.GET.get('search', '').strip().lower()
                    matches += languages.search_language_names(search)
                return JsonResponse(dict(results=matches))

            return super(OrgCRUDL.Languages, self).get(request, *args, **kwargs)

        def form_valid(self, form):
            user = self.request.user
            primary = form.cleaned_data['primary_lang']
            iso_codes = form.cleaned_data['languages'].split(',')

            # remove empty codes and ensure primary is included in list
            iso_codes = [code for code in iso_codes if code]
            if primary and primary not in iso_codes:
                iso_codes.append(primary)

            self.object.set_languages(user, iso_codes, primary)

            return super(OrgCRUDL.Languages, self).form_valid(form)

        def has_permission(self, request, *args, **kwargs):
            self.org = self.derive_org()
            return self.request.user.has_perm('orgs.org_country') or self.has_org_perm('orgs.org_country')

    class ClearCache(SmartUpdateView):  # pragma: no cover
        fields = ('id',)
        success_message = None
        success_url = 'id@orgs.org_update'

        def pre_process(self, request, *args, **kwargs):
            cache = OrgCache(int(request.POST['cache']))
            num_deleted = self.get_object().clear_caches([cache])
            self.success_message = _("Cleared %s cache for this organization (%d keys)") % (cache.name, num_deleted)


class TopUpCRUDL(SmartCRUDL):
    actions = ('list', 'create', 'read', 'manage', 'update')
    model = TopUp

    class Read(OrgPermsMixin, SmartReadView):
        def derive_queryset(self, **kwargs):  # pragma: needs cover
            return TopUp.objects.filter(is_active=True, org=self.request.user.get_org()).order_by('-expires_on')

    class List(OrgPermsMixin, SmartListView):
        def derive_queryset(self, **kwargs):
            queryset = TopUp.objects.filter(is_active=True, org=self.request.user.get_org())
            return queryset.annotate(credits_remaining=ExpressionWrapper(F('credits') - Sum(F('topupcredits__used')), IntegerField()))

        def get_context_data(self, **kwargs):
            context = super(TopUpCRUDL.List, self).get_context_data(**kwargs)
            context['org'] = self.request.user.get_org()

            now = timezone.now()
            context['now'] = now
            context['expiration_period'] = now + timedelta(days=30)

            # show our topups in a meaningful order
            topups = list(self.get_queryset())

            def compare(topup1, topup2):  # pragma: no cover

                # non expired first
                now = timezone.now()
                if topup1.expires_on > now and topup2.expires_on <= now:
                    return -1
                elif topup2.expires_on > now and topup1.expires_on <= now:
                    return 1

                # then push those without credits remaining to the bottom
                if topup1.credits_remaining is None:
                    topup1.credits_remaining = topup1.credits

                if topup2.credits_remaining is None:
                    topup2.credits_remaining = topup2.credits

                if topup1.credits_remaining and not topup2.credits_remaining:
                    return -1
                elif topup2.credits_remaining and not topup1.credits_remaining:
                    return 1

                # sor the rest by their expiration date
                if topup1.expires_on > topup2.expires_on:
                    return -1
                elif topup1.expires_on < topup2.expires_on:
                    return 1

                # if we end up with the same expiration, show the oldest first
                return topup2.id - topup1.id

            topups.sort(key=cmp_to_key(compare))
            context['topups'] = topups
            return context

        def get_template_names(self):
            if 'HTTP_X_FORMAX' in self.request.META:
                return ['orgs/topup_list_summary.haml']
            else:
                return super(TopUpCRUDL.List, self).get_template_names()

    class Create(SmartCreateView):
        """
        This is only for root to be able to credit accounts.
        """
        fields = ('credits', 'price', 'comment')

        def get_success_url(self):
            return reverse('orgs.topup_manage') + ('?org=%d' % self.object.org.id)

        def save(self, obj):
            obj.org = Org.objects.get(pk=self.request.GET['org'])
            return TopUp.create(self.request.user, price=obj.price, credits=obj.credits, org=obj.org)

        def post_save(self, obj):
            obj = super(TopUpCRUDL.Create, self).post_save(obj)
            obj.org.apply_topups()
            return obj

    class Update(SmartUpdateView):
        fields = ('is_active', 'price', 'credits', 'expires_on')

        def get_success_url(self):
            return reverse('orgs.topup_manage') + ('?org=%d' % self.object.org.id)

        def post_save(self, obj):
            obj = super(TopUpCRUDL.Update, self).post_save(obj)
            obj.org.update_caches(OrgEvent.topup_updated, obj)
            obj.org.apply_topups()
            return obj

    class Manage(SmartListView):
        """
        This is only for root to be able to manage topups on an account
        """
        fields = ('credits', 'price', 'comment', 'created_on', 'expires_on')
        success_url = '@orgs.org_manage'
        default_order = '-expires_on'

        def lookup_field_link(self, context, field, obj):
            return reverse('orgs.topup_update', args=[obj.id])

        def get_price(self, obj):
            if obj.price:
                return "$%.2f" % (obj.price / 100.0)
            else:
                return "-"

        def get_credits(self, obj):
            return format(obj.credits, ",d")

        def get_context_data(self, **kwargs):
            context = super(TopUpCRUDL.Manage, self).get_context_data(**kwargs)
            context['org'] = self.org
            return context

        def derive_queryset(self):
            self.org = Org.objects.get(pk=self.request.GET['org'])
            return self.org.topups.all()


class StripeHandler(View):  # pragma: no cover
    """
    Handles WebHook events from Stripe.  We are interested as to when invoices are
    charged by Stripe so we can send the user an invoice email.
    """
    @csrf_exempt
    def dispatch(self, *args, **kwargs):
        return super(StripeHandler, self).dispatch(*args, **kwargs)

    def get(self, request, *args, **kwargs):
        return HttpResponse("ILLEGAL METHOD")

    def post(self, request, *args, **kwargs):
        import stripe
        from temba.orgs.models import Org, TopUp

        # stripe delivers a JSON payload
        stripe_data = json.loads(request.body)

        # but we can't trust just any response, so lets go look up this event
        stripe.api_key = get_stripe_credentials()[1]
        event = stripe.Event.retrieve(stripe_data['id'])

        if not event:
            return HttpResponse("Ignored, no event")

        if not event.livemode:
            return HttpResponse("Ignored, test event")

        # we only care about invoices being paid or failing
        if event.type == 'charge.succeeded' or event.type == 'charge.failed':
            charge = event.data.object
            charge_date = datetime.fromtimestamp(charge.created)
            description = charge.description
            amount = "$%s" % (Decimal(charge.amount) / Decimal(100)).quantize(Decimal(".01"))

            # look up our customer
            customer = stripe.Customer.retrieve(charge.customer)

            # and our org
            org = Org.objects.filter(stripe_customer=customer.id).first()
            if not org:
                return HttpResponse("Ignored, no org for customer")

            # look up the topup that matches this charge
            topup = TopUp.objects.filter(stripe_charge=charge.id).first()
            if topup and event.type == 'charge.failed':
                topup.rollback()
                topup.save()

            # we know this org, trigger an event for a payment succeeding
            if org.administrators.all():
                if event.type == 'charge_succeeded':
                    track = "temba.charge_succeeded"
                else:
                    track = "temba.charge_failed"

                context = dict(description=description,
                               invoice_id=charge.id,
                               invoice_date=charge_date.strftime("%b %e, %Y"),
                               amount=amount,
                               org=org.name)

                if getattr(charge, 'card', None):
                    context['cc_last4'] = charge.card.last4
                    context['cc_type'] = charge.card.type
                    context['cc_name'] = charge.card.name

                else:
                    context['cc_type'] = 'bitcoin'
                    context['cc_name'] = charge.source.bitcoin.address

                admin_email = org.administrators.all().first().email

                analytics.track(admin_email, track, context)
                return HttpResponse("Event '%s': %s" % (track, context))

        # empty response, 200 lets Stripe know we handled it
        return HttpResponse("Ignored, uninteresting event")<|MERGE_RESOLUTION|>--- conflicted
+++ resolved
@@ -458,11 +458,7 @@
                'chatbase', 'choose', 'manage_accounts', 'manage_accounts_sub_org', 'manage', 'update', 'country',
                'languages', 'clear_cache', 'twilio_connect', 'twilio_account', 'nexmo_configuration', 'nexmo_account',
                'nexmo_connect', 'sub_orgs', 'create_sub_org', 'export', 'import', 'plivo_connect', 'resthooks',
-<<<<<<< HEAD
-               'service', 'surveyor', 'transfer_credits', 'transfer_to_account', 'smtp_server', 'salesforce')
-=======
-               'service', 'surveyor', 'transfer_credits', 'transfer_to_account', 'smtp_server', 'resend_invitation')
->>>>>>> 44b81163
+               'service', 'surveyor', 'transfer_credits', 'transfer_to_account', 'smtp_server', 'salesforce', 'resend_invitation')
 
     model = Org
 
