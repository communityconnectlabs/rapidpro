from collections import defaultdict

from .models import get_stripe_credentials


class RolePermsWrapper:
    """
    Provides access in templates to the permissions granted to an org role.
    """

    def __init__(self, role):
        self.empty = defaultdict(lambda: False)
        self.apps = defaultdict(lambda: defaultdict(lambda: False))

        for perm in role.permissions:
            (app_label, codename) = perm.split(".")

            self.apps[app_label][codename] = True

    def __getitem__(self, module_name):
        return self.apps.get(module_name, self.empty)

    def __iter__(self):
        raise TypeError(f"{type(self)} is not iterable.")  # I am large, I contain multitudes


def user_orgs_for_brand(request):
<<<<<<< HEAD
    if hasattr(request, "user"):
        if not request.user.is_anonymous:
            user_orgs = request.user.get_user_orgs().order_by("name")
            return dict(user_orgs=user_orgs)
=======
    if request.user.is_authenticated:
        user_orgs = request.user.get_orgs(brands=request.branding.get("keys", []))
        return {"user_orgs": user_orgs}
>>>>>>> 6b0fbde4
    return {}


def user_group_perms_processor(request):
    """
    Sets user_org in the context, and org_perms if user belongs to an auth group.
    """
    context = {}

    if request.user.is_anonymous:
        org = None
        role = None
    else:
        org = request.org
        role = org.get_user_role(request.user) if org else None

    context["user_org"] = org
    if role:
        context["org_perms"] = RolePermsWrapper(role)

    return context


def settings_includer(request):
    """
    Includes a few settings that we always want in our context
    """
    return dict(STRIPE_PUBLIC_KEY=get_stripe_credentials()[0])<|MERGE_RESOLUTION|>--- conflicted
+++ resolved
@@ -25,16 +25,9 @@
 
 
 def user_orgs_for_brand(request):
-<<<<<<< HEAD
-    if hasattr(request, "user"):
-        if not request.user.is_anonymous:
-            user_orgs = request.user.get_user_orgs().order_by("name")
-            return dict(user_orgs=user_orgs)
-=======
     if request.user.is_authenticated:
         user_orgs = request.user.get_orgs(brands=request.branding.get("keys", []))
         return {"user_orgs": user_orgs}
->>>>>>> 6b0fbde4
     return {}
 
 
