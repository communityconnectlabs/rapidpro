from collections import defaultdict

from django.utils.translation import ugettext_lazy as _

from .models import get_stripe_credentials


class GroupPermWrapper(object):
    def __init__(self, group):
        self.group = group
        self.empty = defaultdict(lambda: False)

        self.apps = dict()
        if self.group:
            for perm in self.group.permissions.all().select_related("content_type"):
                app_name = perm.content_type.app_label
                app_perms = self.apps.get(app_name, None)

                if not app_perms:
                    app_perms = defaultdict(lambda: False)
                    self.apps[app_name] = app_perms

                app_perms[perm.codename] = True

    def __getitem__(self, module_name):
        return self.apps.get(module_name, self.empty)

    def __iter__(self):  # pragma: needs cover
        # I am large, I contain multitudes.
        raise TypeError("GroupPermWrapper is not iterable.")

    def __contains__(self, perm_name):
        """
        Lookup by "someapp" or "someapp.someperm" in perms.
        """
        if "." not in perm_name:  # pragma: needs cover
            return perm_name in self.apps

        else:  # pragma: needs cover
            module_name, perm_name = perm_name.split(".", 1)
            if module_name in self.apps:
                return perm_name in self.apps[module_name]
            else:
                return False


def user_orgs_for_brand(request):
    if hasattr(request, "user"):
        if not request.user.is_anonymous:
<<<<<<< HEAD
            user_orgs = request.user.get_user_orgs(request.branding.get("brand")).order_by("name")
=======
            user_orgs = request.user.get_user_orgs(request.branding.get("keys", []))
>>>>>>> e341e9e1
            return dict(user_orgs=user_orgs)
    return {}


def user_group_perms_processor(request):
    """
    return context variables with org permissions to the user.
    """
    org = None
    group = None
    org_perms = []

    if hasattr(request, "user"):
        if request.user.is_anonymous:
            group = None
        else:
            group = request.user.get_org_group()
            org = request.user.get_org()

    if group:
        org_perms = GroupPermWrapper(group)
        context = dict(org_perms=org_perms)
    else:
        context = dict()

    # make sure user_org is set on our request based on their session
    context["user_org"] = org

    return context


def nav_processor(request):  # pragma: needs cover
    context = dict()
    org_perms = []
    if hasattr(request, "user"):
        if not request.user.is_anonymous:
            group = request.user.get_org_group()
            org_perms = GroupPermWrapper(group)

    # construct our navigation options
    nav, nav_overflow = get_nav(request, org_perms)
    context["nav"] = nav[0:5]
    context["nav_overflow"] = nav[5:] + nav_overflow
    return context


def get_nav(request, org_perms):  # pragma: needs cover
    nav = []
    nav_overflow = []

    has_outgoing_channel = False
    org = None
    if not request.user.is_anonymous:
        org = request.user.get_org()
        if org:
            send_channel = org.get_send_channel()
            call_channel = org.get_call_channel()
            has_outgoing_channel = send_channel or call_channel

    is_superuser = request.user.is_superuser

    if not is_superuser:
        if "msgs.msg_inbox" in org_perms:
            nav.append(
                dict(
                    title=_("Messages"),
                    href="msgs.msg_inbox",
                    icon="bubble",
                    active="inbox|outbox|broadcast|call|msg/filter|msg/flow|msg/archived|failed",
                )
            )

        if "contacts.contact_list" in org_perms:
            nav.append(
                dict(title=_("Contacts"), href="contacts.contact_list", icon="contact", active="contact|imports")
            )

        if "flows.flow_list" in org_perms:
            nav.append(dict(title=_("Flows"), href="flows.flow_list", icon="flow", active="(?<!msg)/flow"))

        if "campaigns.campaign_list" in org_perms:
            nav.append(dict(title=_("Campaigns"), href="campaigns.campaign_list", icon="campaign", active="campaign"))

        if "triggers.trigger_list" in org_perms:
            nav.append(dict(title=_("Triggers"), href="triggers.trigger_list", icon="trigger", active="trigger"))

    if "channels.channel_list" in org_perms or request.user.is_superuser:
        if not has_outgoing_channel and "channels.channel_claim" in org_perms:
            nav.append(dict(title=_("Channels"), href="channels.channel_list", tag="channels", active="channels"))

    if not org:
        if is_superuser or request.user.has_perm("auth.user_list"):
            nav.append(dict(title=_("Users"), href="orgs.user_list", tag="groups", active="users"))

        if is_superuser or request.user.has_perm("orgs.org_manage"):
            nav.append(dict(title=_("Orgs"), href="orgs.org_manage", tag="orgs", active="org"))

    if is_superuser or request.user.has_perm("orgs.org_dashboard"):
        nav.append(
            dict(title=_("Dashboard"), href="dashboard.dashboard_home", tag="dashboard", active="dashboard(?!/flows)")
        )

    if is_superuser or request.user.has_perm("apks.apk_list"):
        nav.append(dict(title=_("Android"), href="apks.apk_list", tag="android", active="apks"))

    if request.user.is_anonymous:
        nav.append(dict(title=_("Sign in"), href="users.user_check_login", tag="login", active="login"))
    else:
        nav_overflow.append(dict(title=_("Sign out"), href="users.user_logout", tag="logout", active="logout"))

    return nav, nav_overflow


def settings_includer(request):
    """
    Includes a few settings that we always want in our context
    """
    return dict(STRIPE_PUBLIC_KEY=get_stripe_credentials()[0])<|MERGE_RESOLUTION|>--- conflicted
+++ resolved
@@ -47,11 +47,7 @@
 def user_orgs_for_brand(request):
     if hasattr(request, "user"):
         if not request.user.is_anonymous:
-<<<<<<< HEAD
-            user_orgs = request.user.get_user_orgs(request.branding.get("brand")).order_by("name")
-=======
-            user_orgs = request.user.get_user_orgs(request.branding.get("keys", []))
->>>>>>> e341e9e1
+            user_orgs = request.user.get_user_orgs(request.branding.get("keys", [])).order_by("name")
             return dict(user_orgs=user_orgs)
     return {}
 
