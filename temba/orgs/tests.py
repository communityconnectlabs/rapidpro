import io
import smtplib
from datetime import timedelta
from decimal import Decimal
from unittest.mock import patch
from urllib.parse import urlencode

import pytz
import stripe
import stripe.error
from bs4 import BeautifulSoup
from dateutil.relativedelta import relativedelta
from smartmin.users.models import FailedLogin, RecoveryToken

from django.conf import settings
from django.contrib.auth.models import Group
from django.core import mail
from django.core.exceptions import ValidationError
from django.test.utils import override_settings
from django.urls import reverse
from django.utils import timezone

from temba import mailroom
from temba.airtime.models import AirtimeTransfer
from temba.api.models import APIToken, Resthook, WebHookEvent
from temba.archives.models import Archive
from temba.campaigns.models import Campaign, CampaignEvent, EventFire
from temba.channels.models import Alert, Channel, SyncEvent
from temba.classifiers.models import Classifier
from temba.classifiers.types.wit import WitType
from temba.contacts.models import (
    URN,
    Contact,
    ContactField,
    ContactGroup,
    ContactImport,
    ContactImportBatch,
    ContactURN,
    ExportContactsTask,
)
from temba.flows.models import ExportFlowResultsTask, Flow, FlowLabel, FlowRun, FlowStart
from temba.globals.models import Global
from temba.locations.models import AdminBoundary
from temba.msgs.models import Broadcast, ExportMessagesTask, Label, Msg
from temba.notifications.models import Notification
from temba.orgs.models import BackupToken, Debit, OrgActivity, OrgMembership
from temba.orgs.tasks import suspend_topup_orgs_task
from temba.request_logs.models import HTTPLog
from temba.templates.models import Template, TemplateTranslation
from temba.tests import (
    CRUDLTestMixin,
    ESMockWithScroll,
    MockResponse,
    TembaNonAtomicTest,
    TembaTest,
    matchers,
    mock_mailroom,
)
from temba.tests.engine import MockSessionWriter
from temba.tests.requests import mock_object
from temba.tests.s3 import MockS3Client, jsonlgz_encode
from temba.tests.twilio import MockRequestValidator, MockTwilioClient
from temba.tickets.models import Ticketer
from temba.tickets.types.mailgun import MailgunType
from temba.triggers.models import Trigger
from temba.utils import json, languages

from .context_processors import RolePermsWrapper
from .models import CreditAlert, Invitation, Org, OrgRole, TopUp, TopUpCredits, User
from .tasks import delete_orgs_task, resume_failed_tasks, squash_topupcredits


class OrgRoleTest(TembaTest):
    def test_from_code(self):
        self.assertEqual(OrgRole.EDITOR, OrgRole.from_code("E"))
        self.assertIsNone(OrgRole.from_code("X"))

    def test_from_group(self):
        self.assertEqual(OrgRole.EDITOR, OrgRole.from_group(Group.objects.get(name="Editors")))
        self.assertIsNone(OrgRole.from_group(Group.objects.get(name="Beta")))

    def test_group(self):
        self.assertEqual(Group.objects.get(name="Editors"), OrgRole.EDITOR.group)
        self.assertEqual(Group.objects.get(name="Agents"), OrgRole.AGENT.group)


class OrgContextProcessorTest(TembaTest):
    def test_group_perms_wrapper(self):
        perms = RolePermsWrapper(OrgRole.ADMINISTRATOR)

        self.assertTrue(perms["msgs"]["msg_inbox"])
        self.assertTrue(perms["contacts"]["contact_update"])
        self.assertTrue(perms["orgs"]["org_country"])
        self.assertTrue(perms["orgs"]["org_manage_accounts"])
        self.assertFalse(perms["orgs"]["org_delete"])

        perms = RolePermsWrapper(OrgRole.EDITOR)

        self.assertTrue(perms["msgs"]["msg_inbox"])
        self.assertTrue(perms["contacts"]["contact_update"])
        self.assertFalse(perms["orgs"]["org_manage_accounts"])
        self.assertFalse(perms["orgs"]["org_delete"])

        perms = RolePermsWrapper(OrgRole.VIEWER)

        self.assertTrue(perms["msgs"]["msg_inbox"])
        self.assertFalse(perms["contacts"]["contact_update"])
        self.assertFalse(perms["orgs"]["org_manage_accounts"])
        self.assertFalse(perms["orgs"]["org_delete"])

        self.assertFalse(perms["msgs"]["foo"])  # no blow up if perm doesn't exist
        self.assertFalse(perms["chickens"]["foo"])  # or app doesn't exist

        with self.assertRaises(TypeError):
            list(perms)


class UserTest(TembaTest):
    def test_model(self):
        user = User.create("jim@rapidpro.io", "Jim", "McFlow", password="super")
        self.org.add_user(user, OrgRole.EDITOR)
        self.org2.add_user(user, OrgRole.EDITOR)

        self.assertEqual("Jim McFlow", user.name)
        self.assertFalse(user.is_alpha)
        self.assertFalse(user.is_beta)
        self.assertEqual({"email": "jim@rapidpro.io", "name": "Jim McFlow"}, user.as_engine_ref())
        self.assertEqual([self.org, self.org2], list(user.get_orgs().order_by("id")))
        self.assertEqual([], list(user.get_orgs(roles=[OrgRole.ADMINISTRATOR]).order_by("id")))
        self.assertEqual([self.org, self.org2], list(user.get_orgs(roles=[OrgRole.EDITOR]).order_by("id")))

        user.last_name = ""
        user.save(update_fields=("last_name",))

        self.assertEqual("Jim", user.name)
        self.assertEqual({"email": "jim@rapidpro.io", "name": "Jim"}, user.as_engine_ref())

    def test_has_org_perm(self):
        granter = self.create_user("jim@rapidpro.io", group_names=("Granters",))

        tests = (
            (
                self.org,
                "contacts.contact_list",
                {
                    self.agent: False,
                    self.user: True,
                    self.admin: True,
                    self.admin2: False,
                    self.customer_support: True,
                },
            ),
            (
                self.org2,
                "contacts.contact_list",
                {
                    self.agent: False,
                    self.user: False,
                    self.admin: False,
                    self.admin2: True,
                    self.customer_support: True,
                },
            ),
            (
                self.org2,
                "contacts.contact_read",
                {
                    self.agent: False,
                    self.user: False,
                    self.admin: False,
                    self.admin2: True,
                    self.customer_support: True,  # needed for servicing
                },
            ),
            (
                self.org,
                "orgs.org_edit",
                {
                    self.agent: False,
                    self.user: False,
                    self.admin: True,
                    self.admin2: False,
                    self.customer_support: True,
                },
            ),
            (
                self.org2,
                "orgs.org_edit",
                {
                    self.agent: False,
                    self.user: False,
                    self.admin: False,
                    self.admin2: True,
                    self.customer_support: True,
                },
            ),
            (
                self.org,
                "orgs.org_grant",
                {
                    self.agent: False,
                    self.user: False,
                    self.admin: False,
                    self.admin2: False,
                    self.customer_support: True,
                    granter: True,
                },
            ),
            (
                self.org,
                "xxx.yyy_zzz",
                {
                    self.agent: False,
                    self.user: False,
                    self.admin: False,
                    self.admin2: False,
                    self.customer_support: True,  # staff have implicit all perm access
                },
            ),
        )
        for (org, perm, checks) in tests:
            for user, has_perm in checks.items():
                self.assertEqual(
                    has_perm,
                    user.has_org_perm(org, perm),
                    f"expected {user} to{'' if has_perm else ' not'} have perm {perm} in org {org.name}",
                )

    def test_login(self):
        login_url = reverse("users.user_login")
        verify_url = reverse("users.two_factor_verify")
        backup_url = reverse("users.two_factor_backup")

        self.assertIsNone(self.admin.settings.last_auth_on)

        # try to access a non-public page
        response = self.client.get(reverse("msgs.msg_inbox"))
        self.assertLoginRedirect(response)
        self.assertTrue(response.url.endswith("?next=/msg/inbox/"))

        # view login page
        response = self.client.get(login_url)
        self.assertEqual(200, response.status_code)

        # submit incorrect username and password
        response = self.client.post(login_url, {"username": "jim", "password": "pass123"})
        self.assertEqual(200, response.status_code)
        self.assertFormError(
            response,
            "form",
            "__all__",
            "Please enter a correct username and password. Note that both fields may be case-sensitive.",
        )

        # submit correct username and password
        response = self.client.post(login_url, {"username": "admin@nyaruka.com", "password": "Qwerty123"})
        self.assertRedirect(response, reverse("orgs.org_choose"))

        del self.admin.settings  # clear cached_property
        self.assertIsNotNone(self.admin.settings.last_auth_on)

        # logout and enable 2FA
        self.client.logout()
        self.admin.enable_2fa()

        # can't access two-factor verify page yet
        response = self.client.get(verify_url)
        self.assertLoginRedirect(response)

        # login via login page again
        response = self.client.post(
            login_url + "?next=/msg/inbox/", {"username": "admin@nyaruka.com", "password": "Qwerty123"}
        )
        self.assertRedirect(response, verify_url)
        self.assertTrue(response.url.endswith("?next=/msg/inbox/"))

        # view two-factor verify page
        response = self.client.get(verify_url)
        self.assertEqual(200, response.status_code)
        self.assertEqual(["otp"], list(response.context["form"].fields.keys()))
        self.assertContains(response, backup_url)

        # enter invalid OTP
        response = self.client.post(verify_url, {"otp": "nope"})
        self.assertFormError(response, "form", "otp", "Incorrect OTP. Please try again.")

        # enter valid OTP
        with patch("pyotp.TOTP.verify", return_value=True):
            response = self.client.post(verify_url, {"otp": "123456"})
        self.assertRedirect(response, reverse("orgs.org_choose"))

        self.client.logout()

        # login via login page again
        response = self.client.post(login_url, {"username": "admin@nyaruka.com", "password": "Qwerty123"})
        self.assertRedirect(response, verify_url)

        # but this time we've lost our phone so go to the page for backup tokens
        response = self.client.get(backup_url)
        self.assertEqual(200, response.status_code)
        self.assertEqual(["token"], list(response.context["form"].fields.keys()))

        # enter invalid backup token
        response = self.client.post(backup_url, {"token": "nope"})
        self.assertFormError(response, "form", "token", "Invalid backup token. Please try again.")

        # enter valid backup token
        response = self.client.post(backup_url, {"token": self.admin.backup_tokens.first()})
        self.assertRedirect(response, reverse("orgs.org_choose"))

        self.assertEqual(9, len(self.admin.backup_tokens.filter(is_used=False)))

    @override_settings(USER_LOCKOUT_TIMEOUT=1, USER_FAILED_LOGIN_LIMIT=3)
    def test_login_lockouts(self):
        login_url = reverse("users.user_login")
        verify_url = reverse("users.two_factor_verify")
        backup_url = reverse("users.two_factor_backup")
        failed_url = reverse("users.user_failed")

        # submit incorrect username and password 3 times
        self.client.post(login_url, {"username": "admin@nyaruka.com", "password": "pass123"})
        self.client.post(login_url, {"username": "admin@nyaruka.com", "password": "pass123"})
        response = self.client.post(login_url, {"username": "admin@nyaruka.com", "password": "pass123"})

        self.assertRedirect(response, failed_url)
        self.assertRedirect(self.client.get(reverse("msgs.msg_inbox")), login_url)

        # simulate failed logins timing out by making them older
        FailedLogin.objects.all().update(failed_on=timezone.now() - timedelta(minutes=3))

        # now we're allowed to make failed logins again
        response = self.client.post(login_url, {"username": "admin@nyaruka.com", "password": "pass123"})
        self.assertFormError(
            response,
            "form",
            "__all__",
            "Please enter a correct username and password. Note that both fields may be case-sensitive.",
        )

        # and successful logins
        response = self.client.post(login_url, {"username": "admin@nyaruka.com", "password": "Qwerty123"})
        self.assertRedirect(response, reverse("orgs.org_choose"))

        # try again with 2FA enabled
        self.client.logout()
        self.admin.enable_2fa()

        # submit incorrect username and password 3 times
        self.client.post(login_url, {"username": "admin@nyaruka.com", "password": "pass123"})
        self.client.post(login_url, {"username": "admin@nyaruka.com", "password": "pass123"})
        response = self.client.post(login_url, {"username": "admin@nyaruka.com", "password": "pass123"})

        self.assertRedirect(response, failed_url)
        self.assertRedirect(self.client.get(reverse("msgs.msg_inbox")), login_url)

        # login correctly
        FailedLogin.objects.all().delete()
        response = self.client.post(login_url, {"username": "admin@nyaruka.com", "password": "Qwerty123"})
        self.assertRedirect(response, verify_url)

        # now enter a backup token 3 times incorrectly
        self.client.post(backup_url, {"token": "nope"})
        self.client.post(backup_url, {"token": "nope"})
        response = self.client.post(backup_url, {"token": "nope"})

        self.assertRedirect(response, failed_url)
        self.assertRedirect(self.client.get(verify_url), login_url)
        self.assertRedirect(self.client.get(backup_url), login_url)
        self.assertRedirect(self.client.get(reverse("msgs.msg_inbox")), login_url)

        # simulate failed logins timing out by making them older
        FailedLogin.objects.all().update(failed_on=timezone.now() - timedelta(minutes=3))

        # we can't enter backup tokens again without going thru regular login first
        response = self.client.post(backup_url, {"token": "nope"})
        self.assertRedirect(response, login_url)

        response = self.client.post(login_url, {"username": "admin@nyaruka.com", "password": "Qwerty123"})
        self.assertRedirect(response, verify_url)

        response = self.client.post(backup_url, {"token": self.admin.backup_tokens.first()})
        self.assertRedirect(response, reverse("orgs.org_choose"))

    def test_account(self):
        self.login(self.admin)
        response = self.client.get(reverse("orgs.user_account"))
        self.assertEqual(1, len(response.context["formax"].sections))

    def test_two_factor(self):
        self.assertFalse(self.admin.settings.two_factor_enabled)

        self.admin.enable_2fa()

        self.assertTrue(self.admin.settings.two_factor_enabled)
        self.assertEqual(10, len(self.admin.backup_tokens.filter(is_used=False)))

        # try to verify with.. nothing
        self.assertFalse(self.admin.verify_2fa())

        # try to verify with an invalid OTP
        self.assertFalse(self.admin.verify_2fa(otp="nope"))

        # try to verify with a valid OTP
        with patch("pyotp.TOTP.verify", return_value=True):
            self.assertTrue(self.admin.verify_2fa(otp="123456"))

        # try to verify with an invalid backup token
        self.assertFalse(self.admin.verify_2fa(backup_token="nope"))

        # try to verify with a valid backup token
        token = self.admin.backup_tokens.first().token
        self.assertTrue(self.admin.verify_2fa(backup_token=token))

        self.assertEqual(9, len(self.admin.backup_tokens.filter(is_used=False)))

        # can't verify again with same backup token
        self.assertFalse(self.admin.verify_2fa(backup_token=token))

        self.admin.disable_2fa()

        self.assertFalse(self.admin.settings.two_factor_enabled)

    def test_two_factor_spa(self):
        enable_url = reverse("orgs.user_two_factor_enable")
        tokens_url = reverse("orgs.user_two_factor_tokens")
        self.login(self.admin)

        # submit with valid OTP and password
        with patch("pyotp.TOTP.verify", return_value=True):
            response = self.client.post(enable_url, {"otp": "123456", "password": "Qwerty123"})

        header = {"HTTP_TEMBA_SPA": 1}
        response = self.client.get(tokens_url, **header)
        self.assertContains(response, "Regenerate Tokens")
        self.assertNotContains(response, "gear-container")

    def test_two_factor_views(self):
        enable_url = reverse("orgs.user_two_factor_enable")
        tokens_url = reverse("orgs.user_two_factor_tokens")
        disable_url = reverse("orgs.user_two_factor_disable")

        self.login(self.admin, update_last_auth_on=False)

        # org home page tells us 2FA is disabled, links to page to enable it
        response = self.client.get(reverse("orgs.org_home"))
        self.assertContains(response, "Two-factor authentication is <b>disabled</b>")
        self.assertContains(response, enable_url)

        # view form to enable 2FA
        response = self.client.get(enable_url)
        self.assertEqual(["otp", "password", "loc"], list(response.context["form"].fields.keys()))

        # try to submit with no OTP or password
        response = self.client.post(enable_url, {})
        self.assertFormError(response, "form", "otp", "This field is required.")
        self.assertFormError(response, "form", "password", "This field is required.")

        # try to submit with invalid OTP and password
        response = self.client.post(enable_url, {"otp": "nope", "password": "wrong"})
        self.assertFormError(response, "form", "otp", "OTP incorrect. Please try again.")
        self.assertFormError(response, "form", "password", "Password incorrect.")

        # submit with valid OTP and password
        with patch("pyotp.TOTP.verify", return_value=True):
            response = self.client.post(enable_url, {"otp": "123456", "password": "Qwerty123"})
        self.assertRedirect(response, tokens_url)
        self.assertTrue(self.admin.settings.two_factor_enabled)

        # org home page now tells us 2FA is enabled, links to page manage tokens
        response = self.client.get(reverse("orgs.org_home"))
        self.assertContains(response, "Two-factor authentication is <b>enabled</b>")

        # view backup tokens page
        response = self.client.get(tokens_url)
        self.assertContains(response, "Regenerate Tokens")
        self.assertContains(response, disable_url)

        tokens = [t.token for t in response.context["backup_tokens"]]

        # posting to that page regenerates tokens
        response = self.client.post(tokens_url)
        self.assertContains(response, "Two-factor authentication backup tokens changed.")
        self.assertNotEqual(tokens, [t.token for t in response.context["backup_tokens"]])

        # view form to disable 2FA
        response = self.client.get(disable_url)
        self.assertEqual(["password", "loc"], list(response.context["form"].fields.keys()))

        # try to submit with no password
        response = self.client.post(disable_url, {})
        self.assertFormError(response, "form", "password", "This field is required.")

        # try to submit with invalid password
        response = self.client.post(disable_url, {"password": "wrong"})
        self.assertFormError(response, "form", "password", "Password incorrect.")

        # submit with valid password
        response = self.client.post(disable_url, {"password": "Qwerty123"})
        self.assertRedirect(response, reverse("orgs.org_home"))

        del self.admin.settings  # clear cached_property
        self.assertFalse(self.admin.settings.two_factor_enabled)

        # trying to view the tokens page now takes us to the enable form
        response = self.client.get(tokens_url)
        self.assertRedirect(response, enable_url)

    def test_two_factor_time_limit(self):
        login_url = reverse("users.user_login")
        verify_url = reverse("users.two_factor_verify")
        backup_url = reverse("users.two_factor_backup")

        self.admin.enable_2fa()

        # simulate a login for a 2FA user 10 minutes ago
        with patch("django.utils.timezone.now", return_value=timezone.now() - timedelta(minutes=10)):
            response = self.client.post(login_url, {"username": "admin@nyaruka.com", "password": "Qwerty123"})
            self.assertRedirect(response, verify_url)

            response = self.client.get(verify_url)
            self.assertEqual(200, response.status_code)

        # if they access the verify or backup page now, they are redirected back to the login page
        response = self.client.get(verify_url)
        self.assertRedirect(response, login_url)

        response = self.client.get(backup_url)
        self.assertRedirect(response, login_url)

    def test_two_factor_confirm_access(self):
        tokens_url = reverse("orgs.user_two_factor_tokens")

        self.admin.enable_2fa()
        self.login(self.admin, update_last_auth_on=False)

        # org home page tells us 2FA is enabled, links to page manage tokens
        response = self.client.get(reverse("orgs.org_home"))
        self.assertContains(response, "Two-factor authentication is <b>enabled</b>")
        self.assertContains(response, tokens_url)

        # but navigating to tokens page redirects to confirm auth
        response = self.client.get(tokens_url)
        self.assertEqual(302, response.status_code)
        self.assertTrue(response.url.endswith("/users/confirm-access/?next=/user/two_factor_tokens/"))

        confirm_url = response.url

        # view confirm access page
        response = self.client.get(confirm_url)
        self.assertEqual(["password"], list(response.context["form"].fields.keys()))

        # try to submit with incorrect password
        response = self.client.post(confirm_url, {"password": "nope"})
        self.assertFormError(response, "form", "password", "Password incorrect.")

        # submit with real password
        response = self.client.post(confirm_url, {"password": "Qwerty123"})
        self.assertRedirect(response, tokens_url)

        response = self.client.get(tokens_url)
        self.assertEqual(200, response.status_code)

    @override_settings(USER_LOCKOUT_TIMEOUT=1, USER_FAILED_LOGIN_LIMIT=3)
    def test_confirm_access(self):
        confirm_url = reverse("users.confirm_access") + "?next=/msg/inbox/"
        failed_url = reverse("users.user_failed")

        # try to access before logging in
        response = self.client.get(confirm_url)
        self.assertLoginRedirect(response)

        self.login(self.admin)

        response = self.client.get(confirm_url)
        self.assertEqual(["password"], list(response.context["form"].fields.keys()))

        # try to submit with incorrect password
        response = self.client.post(confirm_url, {"password": "nope"})
        self.assertFormError(response, "form", "password", "Password incorrect.")

        # 2 more times..
        self.client.post(confirm_url, {"password": "nope"})
        response = self.client.post(confirm_url, {"password": "nope"})
        self.assertRedirect(response, failed_url)

        # even correct password now redirects to failed page
        response = self.client.post(confirm_url, {"password": "Qwerty123"})
        self.assertRedirect(response, failed_url)

        FailedLogin.objects.all().delete()

        # can once again submit incorrect passwords
        response = self.client.post(confirm_url, {"password": "nope"})
        self.assertFormError(response, "form", "password", "Password incorrect.")

        # and also correct ones
        response = self.client.post(confirm_url, {"password": "Qwerty123"})
        self.assertRedirect(response, "/msg/inbox/")

    def test_ui_permissions(self):
        # non-logged in users can't go here
        response = self.client.get(reverse("orgs.user_list"))
        self.assertRedirect(response, "/users/login/")
        response = self.client.post(reverse("orgs.user_delete", args=(self.editor.pk,)), dict(delete=True))
        self.assertRedirect(response, "/users/login/")

        # either can admins
        self.login(self.admin)
        response = self.client.get(reverse("orgs.user_list"))
        self.assertRedirect(response, "/users/login/")
        response = self.client.post(reverse("orgs.user_delete", args=(self.editor.pk,)), dict(delete=True))
        self.assertRedirect(response, "/users/login/")

        self.editor.refresh_from_db()
        self.assertTrue(self.editor.is_active)

    def test_ui_management(self):

        # only customer support gets in on this sweet action
        self.login(self.customer_support)

        # one of our users should belong to a bunch of orgs
        for i in range(5):
            org = Org.objects.create(
                name=f"Org {i}",
                timezone=pytz.timezone("Africa/Kigali"),
                brand=settings.DEFAULT_BRAND,
                created_by=self.user,
                modified_by=self.user,
            )
            org.add_user(self.admin, OrgRole.ADMINISTRATOR)

        response = self.client.get(reverse("orgs.user_list"))
        self.assertEqual(200, response.status_code)

        # our user with lots of orgs should get ellipsized
        self.assertContains(response, ", ...")

        response = self.client.post(reverse("orgs.user_delete", args=(self.editor.pk,)), {"delete": True})
        self.assertEqual(reverse("orgs.user_list"), response["Temba-Success"])

        self.editor.refresh_from_db()
        self.assertFalse(self.editor.is_active)

    def test_release_cross_brand(self):
        # create a second org
        branded_org = Org.objects.create(
            name="Other Brand Org",
            timezone=pytz.timezone("Africa/Kigali"),
            brand="some-other-brand.com",
            created_by=self.admin,
            modified_by=self.admin,
        )

        branded_org.add_user(self.admin, OrgRole.ADMINISTRATOR)

        # now release our user on our primary brand
        self.admin.release(self.customer_support, brand=settings.DEFAULT_BRAND)

        # our admin should still be good
        self.admin.refresh_from_db()
        self.assertTrue(self.admin.is_active)
        self.assertEqual("admin@nyaruka.com", self.admin.email)

        # but she should be removed from org
        self.assertFalse(self.admin.get_orgs(brands=[settings.DEFAULT_BRAND]).exists())

        # now lets release her from the branded org
        self.admin.release(self.customer_support, brand="some-other-brand.com")

        # now she gets deactivated and ambiguated and belongs to no orgs
        self.assertFalse(self.admin.is_active)
        self.assertNotEqual("admin@nyaruka.com", self.admin.email)
        self.assertFalse(self.admin.get_orgs().exists())

    def test_brand_aliases(self):
        # set our brand to our custom org
        self.org.brand = "custom-brand.io"
        self.org.save(update_fields=["brand"])

        # create a second org on the .org version
        branded_org = Org.objects.create(
            name="Other Brand Org",
            timezone=pytz.timezone("Africa/Kigali"),
            brand="custom-brand.org",
            created_by=self.admin,
            modified_by=self.admin,
        )
        branded_org.add_user(self.admin, OrgRole.ADMINISTRATOR)
        self.org2.add_user(self.admin, OrgRole.ADMINISTRATOR)

        # log in as admin
        self.login(self.admin)

        # check our choose page
        response = self.client.get(reverse("orgs.org_choose"), SERVER_NAME="custom-brand.org")

        # should contain both orgs
        self.assertContains(response, "Other Brand Org")
        self.assertContains(response, "Temba")
        self.assertNotContains(response, "Trileet Inc")

        # choose it
        response = self.client.post(
            reverse("orgs.org_choose"), dict(organization=self.org.id), SERVER_NAME="custom-brand.org"
        )
        self.assertRedirect(response, "/msg/inbox/")

    def test_release(self):

        # admin doesn't "own" any orgs
        self.assertEqual(0, len(self.admin.get_owned_orgs()))

        # release all but our admin
        self.surveyor.release(self.customer_support, brand=self.org.brand)
        self.editor.release(self.customer_support, brand=self.org.brand)
        self.user.release(self.customer_support, brand=self.org.brand)
        self.agent.release(self.customer_support, brand=self.org.brand)

        # still a user left, our org remains active
        self.org.refresh_from_db()
        self.assertTrue(self.org.is_active)

        # now that we are the last user, we own it now
        self.assertEqual(1, len(self.admin.get_owned_orgs()))
        self.admin.release(self.customer_support, brand=self.org.brand)

        # and we take our org with us
        self.org.refresh_from_db()
        self.assertFalse(self.org.is_active)


class OrgDeleteTest(TembaNonAtomicTest):
    def setUp(self):
        self.setUpOrgs()
        self.setUpLocations()

        # set up a sync event and alert on our channel
        SyncEvent.create(
            self.channel,
            dict(pending=[], retry=[], power_source="P", power_status="full", power_level="100", network_type="W"),
            [],
        )
        Alert.objects.create(
            channel=self.channel, alert_type=Alert.TYPE_SMS, created_by=self.admin, modified_by=self.admin
        )

        # create a second child org
        self.child_org = Org.objects.create(
            name="Child Org",
            timezone=pytz.timezone("Africa/Kigali"),
            country=self.country,
            brand=settings.DEFAULT_BRAND,
            created_by=self.user,
            modified_by=self.user,
        )

        # and give it its own channel
        self.child_channel = self.create_channel(
            "A",
            "Test Channel",
            "+250785551212",
            secret="54321",
            config={Channel.CONFIG_FCM_ID: "123"},
            country="RW",
            org=self.child_org,
        )

        # add a classifier
        self.c1 = Classifier.create(self.org, self.admin, WitType.slug, "Booker", {}, sync=False)

        # add a global
        self.global1 = Global.get_or_create(self.org, self.admin, "org_name", "Org Name", "Acme Ltd")

        HTTPLog.objects.create(
            classifier=self.c1,
            url="http://org2.bar/zap",
            request="GET /zap",
            response=" OK 200",
            is_error=False,
            log_type=HTTPLog.CLASSIFIER_CALLED,
            request_time=10,
            org=self.org,
        )

        # our user is a member of two orgs
        self.parent_org = self.org
        self.child_org.add_user(self.user, OrgRole.ADMINISTRATOR)
        self.child_org.initialize(topup_size=0)
        self.child_org.parent = self.parent_org
        self.child_org.save()

        # now allocate some credits to our child org
        self.org.allocate_credits(self.admin, self.child_org, 300)

        parent_contact = self.create_contact("Parent Contact", phone="+2345123", org=self.parent_org)
        child_contact = self.create_contact("Child Contact", phone="+3456123", org=self.child_org)

        # add some fields
        parent_field = self.create_field("age", "Parent Age", org=self.parent_org)
        parent_datetime_field = self.create_field(
            "planting_date", "Planting Date", value_type=ContactField.TYPE_DATETIME, org=self.parent_org
        )
        child_field = self.create_field("age", "Child Age", org=self.child_org)

        # add some groups
        parent_group = self.create_group("Parent Customers", contacts=[parent_contact], org=self.parent_org)
        child_group = self.create_group("Parent Customers", contacts=[child_contact], org=self.child_org)

        # create an import for child group
        im = ContactImport.objects.create(
            org=self.org, group=child_group, mappings={}, num_records=0, created_by=self.admin, modified_by=self.admin
        )

        # and a batch for that import
        ContactImportBatch.objects.create(contact_import=im, specs={}, record_start=0, record_end=0)

        # add some labels
        parent_label = self.create_label("Parent Spam", org=self.parent_org)
        child_label = self.create_label("Child Spam", org=self.child_org)

        # bring in some flows
        parent_flow = self.get_flow("color_v13")
        flow_nodes = parent_flow.get_definition()["nodes"]
        (
            MockSessionWriter(parent_contact, parent_flow)
            .visit(flow_nodes[0])
            .send_msg("What is your favorite color?", self.channel)
            .visit(flow_nodes[4])
            .wait()
            .resume(msg=self.create_incoming_msg(parent_contact, "blue"))
            .set_result("Color", "blue", "Blue", "blue")
            .complete()
            .save()
        )
        parent_flow.channel_dependencies.add(self.channel)

        # and our child org too
        self.org = self.child_org
        child_flow = self.get_flow("color")

        FlowRun.objects.create(
            org=self.org,
            flow=child_flow,
            contact=child_contact,
            status=FlowRun.STATUS_COMPLETED,
            exited_on=timezone.now(),
        )

        # labels for our flows
        flow_label1 = FlowLabel.create(self.parent_org, self.admin, "Cool Parent Flows")
        flow_label2 = FlowLabel.create(self.child_org, self.admin, "Cool Child Flows", parent=flow_label1)
        parent_flow.labels.add(flow_label1)
        child_flow.labels.add(flow_label2)

        # add a campaign, event and fire to our parent org
        campaign = Campaign.create(self.parent_org, self.admin, "Reminders", parent_group)
        event1 = CampaignEvent.create_flow_event(
            self.parent_org,
            self.admin,
            campaign,
            parent_datetime_field,
            offset=1,
            unit="W",
            flow=parent_flow,
            delivery_hour="13",
        )
        EventFire.objects.create(event=event1, contact=parent_contact, scheduled=timezone.now())

        # triggers for our flows
        parent_trigger = Trigger.create(
            self.parent_org,
            flow=parent_flow,
            trigger_type=Trigger.TYPE_KEYWORD,
            user=self.user,
            channel=self.channel,
            keyword="favorites",
        )
        parent_trigger.groups.add(self.parent_org.groups.all().first())

        FlowStart.objects.create(org=self.parent_org, flow=parent_flow)

        child_trigger = Trigger.create(
            self.child_org,
            flow=child_flow,
            trigger_type=Trigger.TYPE_KEYWORD,
            user=self.user,
            channel=self.child_channel,
            keyword="color",
        )
        child_trigger.groups.add(self.child_org.groups.all().first())

        # use a credit on each
        self.create_outgoing_msg(parent_contact, "Hola hija!", channel=self.channel)
        self.create_outgoing_msg(child_contact, "Hola mama!", channel=self.child_channel)

        # create a broadcast and some counts
        bcast1 = self.create_broadcast(self.user, "Broadcast with messages", contacts=[parent_contact])
        self.create_broadcast(self.user, "Broadcast with messages", contacts=[parent_contact], parent=bcast1)

        # create some archives
        self.mock_s3 = MockS3Client()

        # make some exports with logs
        export = ExportFlowResultsTask.create(
            self.parent_org,
            self.admin,
            [parent_flow],
            [parent_field],
            responded_only=True,
            extra_urns=(),
            group_memberships=(),
        )
        Notification.export_finished(export)
        ExportFlowResultsTask.create(
            self.child_org,
            self.admin,
            [child_flow],
            [child_field],
            responded_only=True,
            extra_urns=(),
            group_memberships=(),
        )

        export = ExportContactsTask.create(self.parent_org, self.admin, group=parent_group)
        Notification.export_finished(export)
        ExportContactsTask.create(self.child_org, self.admin, group=child_group)

        export = ExportMessagesTask.create(self.parent_org, self.admin, label=parent_label, groups=[parent_group])
        Notification.export_finished(export)
        ExportMessagesTask.create(self.child_org, self.admin, label=child_label, groups=[child_group])

        def create_archive(org, period, rollup=None):
            file = f"{org.id}/archive{Archive.objects.all().count()}.jsonl.gz"
            body, md5, size = jsonlgz_encode([{"id": 1}])
            archive = Archive.objects.create(
                org=org,
                url=f"http://{settings.ARCHIVE_BUCKET}.aws.com/{file}",
                start_date=timezone.now(),
                build_time=100,
                archive_type=Archive.TYPE_MSG,
                period=period,
                rollup=rollup,
                size=size,
                hash=md5,
            )
            self.mock_s3.put_object(settings.ARCHIVE_BUCKET, file, body)
            return archive

        # parent archives
        daily = create_archive(self.parent_org, Archive.PERIOD_DAILY)
        create_archive(self.parent_org, Archive.PERIOD_MONTHLY, daily)

        # child archives
        daily = create_archive(self.child_org, Archive.PERIOD_DAILY)
        create_archive(self.child_org, Archive.PERIOD_MONTHLY, daily)

        # extra S3 file in child archive dir
        self.mock_s3.put_object(settings.ARCHIVE_BUCKET, f"{self.child_org.id}/extra_file.json", io.StringIO("[]"))

        # add a ticketer and ticket
        ticketer = Ticketer.create(self.org, self.admin, MailgunType.slug, "Email (bob)", {})
        ticket = self.create_ticket(ticketer, self.org.contacts.first(), "Help")
        ticket.events.create(org=self.org, contact=ticket.contact, event_type="N", note="spam", created_by=self.admin)

        # make sure we don't have any uncredited topups
        self.parent_org.apply_topups()

    def release_org(self, org, child_org=None, delete=False, expected_files=3):

        with patch("temba.utils.s3.client", return_value=self.mock_s3):
            # save off the ids of our current users
            org_user_ids = list(org.users.values_list("id", flat=True))

            # we should be starting with some mock s3 objects
            self.assertEqual(5, len(self.mock_s3.objects))

            # add in some webhook results
            resthook = Resthook.get_or_create(org, "registration", self.admin)
            resthook.subscribers.create(target_url="http://foo.bar", created_by=self.admin, modified_by=self.admin)
            WebHookEvent.objects.create(org=org, resthook=resthook, data={})

            TemplateTranslation.get_or_create(
                self.channel,
                "hello",
                "eng",
                "US",
                "Hello {{1}}",
                1,
                TemplateTranslation.STATUS_APPROVED,
                "1234",
                "foo_namespace",
            )

            # release our primary org
            org.release(self.customer_support)
            if delete:
                org.delete()

            # all our users not in the other org should be inactive
            self.assertEqual(len(org_user_ids) - 1, User.objects.filter(id__in=org_user_ids, is_active=False).count())
            self.assertEqual(1, User.objects.filter(id__in=org_user_ids, is_active=True).count())

            # our child org lost it's parent, but maintains an active lifestyle
            if child_org:
                child_org.refresh_from_db()
                self.assertIsNone(child_org.parent)

            if delete:
                # oh noes, we deleted our archive files!
                self.assertEqual(expected_files, len(self.mock_s3.objects))

                # no template translations
                self.assertFalse(TemplateTranslation.objects.filter(template__org=org).exists())
                self.assertFalse(Template.objects.filter(org=org).exists())

                # our channels are gone too
                self.assertFalse(Channel.objects.filter(org=org).exists())

                # as are our webhook events
                self.assertFalse(WebHookEvent.objects.filter(org=org).exists())

                # and labels
                self.assertFalse(org.msgs_labels.exists())

                # contacts, groups
                self.assertFalse(Contact.objects.filter(org=org).exists())
                self.assertFalse(ContactGroup.objects.filter(org=org).exists())

                # flows, campaigns
                self.assertFalse(Flow.objects.filter(org=org).exists())
                self.assertFalse(Campaign.objects.filter(org=org).exists())

                # msgs, broadcasts
                self.assertFalse(Msg.objects.filter(org=org).exists())
                self.assertFalse(Broadcast.objects.filter(org=org).exists())

                # org is still around but has been released
                self.assertTrue(Org.objects.filter(id=org.id, is_active=False).exclude(deleted_on=None).exists())
            else:

                org.refresh_from_db()
                self.assertIsNone(org.deleted_on)
                self.assertFalse(org.is_active)

                # our channel should have been made inactive
                self.assertFalse(Channel.objects.filter(org=org, is_active=True).exists())
                self.assertTrue(Channel.objects.filter(org=org, is_active=False).exists())

    def test_release_parent(self):
        self.release_org(self.parent_org, self.child_org)

    def test_release_child(self):
        self.release_org(self.child_org)

    def test_release_parent_and_delete(self):
        with patch("temba.mailroom.client.MailroomClient.ticket_close"):
            self.release_org(self.parent_org, self.child_org, delete=True)

    def test_release_child_and_delete(self):
        # 300 credits were given to our child org and each used one
        self.assertEqual(695, self.parent_org.get_credits_remaining())
        self.assertEqual(299, self.child_org.get_credits_remaining())

        # release our child org
        self.release_org(self.child_org, delete=True, expected_files=2)

        # TopUps are on their way out, removing this intermittantly failing test now
        # our unused credits are returned to the parent
        # self.parent_org.clear_credit_cache()
        # self.assertEqual(994, self.parent_org.get_credits_remaining())

    def test_delete_task(self):
        # can't delete an unreleased org
        with self.assertRaises(AssertionError):
            self.child_org.delete()

        self.release_org(self.child_org, delete=False)

        self.child_org.refresh_from_db()
        self.assertFalse(self.child_org.is_active)
        self.assertIsNotNone(self.child_org.released_on)
        self.assertIsNone(self.child_org.deleted_on)

        # push the released on date back in time
        Org.objects.filter(id=self.child_org.id).update(released_on=timezone.now() - timedelta(days=10))

        with patch("temba.utils.s3.client", return_value=self.mock_s3):
            delete_orgs_task()

        self.child_org.refresh_from_db()
        self.assertFalse(self.child_org.is_active)
        self.assertIsNotNone(self.child_org.released_on)
        self.assertIsNotNone(self.child_org.deleted_on)

        # parent org unaffected
        self.parent_org.refresh_from_db()
        self.assertTrue(self.parent_org.is_active)
        self.assertIsNone(self.parent_org.released_on)
        self.assertIsNone(self.parent_org.deleted_on)

        # can't double delete an org
        with self.assertRaises(AssertionError):
            self.child_org.delete()


class OrgTest(TembaTest):
    def test_get_users(self):
        admin3 = self.create_user("bob@nyaruka.com")

        self.org.add_user(admin3, OrgRole.ADMINISTRATOR)
        self.org2.add_user(self.admin, OrgRole.ADMINISTRATOR)

        self.assertEqual(
            [self.admin, self.editor, admin3],
            list(self.org.get_users(roles=[OrgRole.ADMINISTRATOR, OrgRole.EDITOR]).order_by("id")),
        )
        self.assertEqual([self.user], list(self.org.get_users(roles=[OrgRole.VIEWER]).order_by("id")))
        self.assertEqual(
            [self.admin, self.admin2],
            list(self.org2.get_users(roles=[OrgRole.ADMINISTRATOR, OrgRole.EDITOR]).order_by("id")),
        )

        self.assertEqual(
            [self.admin, self.editor, self.agent, admin3],
            list(self.org.get_users(with_perm="tickets.ticket_assignee").order_by("id")),
        )
        self.assertEqual(
            [self.admin, self.admin2], list(self.org2.get_users(with_perm="tickets.ticket_assignee").order_by("id"))
        )

        self.assertEqual([self.admin, admin3], list(self.org.get_admins().order_by("id")))
        self.assertEqual([self.admin, self.admin2], list(self.org2.get_admins().order_by("id")))

    def test_get_owner(self):
        # admins take priority
        self.assertEqual(self.admin, self.org.get_owner())

        OrgMembership.objects.filter(org=self.org, role_code="A").delete()

        # then editors etc
        self.assertEqual(self.editor, self.org.get_owner())

        OrgMembership.objects.filter(org=self.org, role_code=OrgRole.EDITOR.code).delete()
        OrgMembership.objects.filter(org=self.org, role_code=OrgRole.VIEWER.code).delete()
        OrgMembership.objects.filter(org=self.org, role_code=OrgRole.AGENT.code).delete()
        OrgMembership.objects.filter(org=self.org, role_code=OrgRole.SURVEYOR.code).delete()

        # finally defaulting to org creator
        self.assertEqual(self.user, self.org.get_owner())

    def test_get_unique_slug(self):
        self.org.slug = "allo"
        self.org.save()

        self.assertEqual(Org.get_unique_slug("foo"), "foo")
        self.assertEqual(Org.get_unique_slug("Which part?"), "which-part")
        self.assertEqual(Org.get_unique_slug("Allo"), "allo-2")

    def test_set_flow_languages(self):
        self.assertEqual([], self.org.flow_languages)

        self.org.set_flow_languages(self.admin, ["eng", "fra"])
        self.org.refresh_from_db()
        self.assertEqual(["eng", "fra"], self.org.flow_languages)

        self.org.set_flow_languages(self.admin, ["kin", "eng"])
        self.org.refresh_from_db()
        self.assertEqual(["kin", "eng"], self.org.flow_languages)

        with self.assertRaises(AssertionError):
            self.org.set_flow_languages(self.admin, ["eng", "xyz"])
        with self.assertRaises(AssertionError):
            self.org.set_flow_languages(self.admin, ["eng", "eng"])

    def test_country_view(self):
        self.setUpLocations()

        home_url = reverse("orgs.org_home")
        country_url = reverse("orgs.org_country")

        rwanda = AdminBoundary.objects.get(name="Rwanda")

        # can't see this page if not logged in
        self.assertLoginRedirect(self.client.get(country_url))

        # login as admin instead
        self.login(self.admin)
        response = self.client.get(country_url)
        self.assertEqual(200, response.status_code)

        # save with Rwanda as a country
        self.client.post(country_url, {"country": rwanda.id})

        # assert it has changed
        self.org.refresh_from_db()
        self.assertEqual("Rwanda", str(self.org.country))
        self.assertEqual("RW", self.org.default_country_code)

        response = self.client.get(home_url)
        self.assertContains(response, "Rwanda")

        # if location support is disabled in the branding, don't display country formax
        current_branding = settings.BRANDING["rapidpro.io"]

        with override_settings(BRANDING={"rapidpro.io": {**current_branding, "features": []}}):
            response = self.client.get(home_url)
            self.assertNotContains(response, "Rwanda")

    def test_default_country(self):
        # if country boundary is set and name is valid country, that has priority
        self.org.country = AdminBoundary.create(osm_id="171496", name="Ecuador", level=0)
        self.org.timezone = "Africa/Nairobi"
        self.org.save(update_fields=("country", "timezone"))

        self.assertEqual("EC", self.org.default_country.alpha_2)

        del self.org.default_country

        # if country name isn't valid, we'll try timezone
        self.org.country.name = "Fantasia"
        self.org.country.save(update_fields=("name",))

        self.assertEqual("KE", self.org.default_country.alpha_2)

        del self.org.default_country

        # not all timezones have countries in which case we look at channels
        self.org.timezone = "UTC"
        self.org.save(update_fields=("timezone",))

        self.assertEqual("RW", self.org.default_country.alpha_2)

        del self.org.default_country

        # but if we don't have any channels.. no more backdowns
        self.org.channels.all().delete()

        self.assertIsNone(self.org.default_country)

    @patch("temba.utils.email.send_temba_email")
    def test_user_forget(self, mock_send_temba_email):

        invitation = Invitation.objects.create(
            org=self.org,
            user_group="A",
            email="invited@nyaruka.com",
            created_by=self.admin,
            modified_by=self.admin,
        )

        user = User.objects.create_user("existing@nyaruka.com", "existing@nyaruka.com")
        user.set_password("existing@nyaruka.com")
        user.save()

        forget_url = reverse("orgs.user_forget")
        smartmin_forget_url = reverse("users.user_forget")

        # make sure smartmin forget view is redirecting to our forget view
        response = self.client.get(smartmin_forget_url)
        self.assertEqual(301, response.status_code)
        self.assertEqual(response.url, forget_url)

        response = self.client.get(forget_url)
        self.assertEqual(200, response.status_code)

        post_data = dict(email="invited@nyaruka.com")

        response = self.client.post(forget_url, post_data, follow=True)
        self.assertEqual(200, response.status_code)

        email_args = mock_send_temba_email.call_args[0]  # all positional args

        self.assertEqual(email_args[0], "RapidPro Invitation")
        self.assertIn(f"https://app.rapidpro.io/org/join/{invitation.secret}/", email_args[1])
        self.assertNotIn("{{", email_args[1])
        self.assertIn(f"https://app.rapidpro.io/org/join/{invitation.secret}/", email_args[2])
        self.assertNotIn("{{", email_args[2])
        self.assertEqual(email_args[4], ["invited@nyaruka.com"])

        mock_send_temba_email.reset_mock()
        post_data = dict(email="existing@nyaruka.com")

        response = self.client.post(forget_url, post_data, follow=True)
        self.assertEqual(200, response.status_code)

        token_obj = RecoveryToken.objects.filter(user=user).first()

        email_args = mock_send_temba_email.call_args[0]  # all positional args
        self.assertEqual(email_args[0], "Password Recovery Request")
        self.assertIn(f"app.rapidpro.io/users/user/recover/{token_obj.token}/", email_args[1])
        self.assertNotIn("{{", email_args[1])
        self.assertIn(f"app.rapidpro.io/users/user/recover/{token_obj.token}/", email_args[2])
        self.assertNotIn("{{", email_args[2])
        self.assertEqual(email_args[4], ["existing@nyaruka.com"])

    def test_user_update(self):
        update_url = reverse("orgs.user_edit")

        # no access if anonymous
        response = self.client.get(update_url)
        self.assertLoginRedirect(response)

        self.login(self.admin)

        # change the user language
        response = self.client.post(
            update_url,
            {
                "language": "pt-br",
                "first_name": "Admin",
                "last_name": "User",
                "email": "administrator@temba.com",
                "current_password": "Qwerty123",
            },
            HTTP_X_FORMAX=True,
        )
        self.assertEqual(200, response.status_code)

        # check that our user settings have changed
        del self.admin.settings  # clear cached_property
        self.assertEqual("pt-br", self.admin.settings.language)

    @patch("temba.flows.models.FlowStart.async_start")
    @mock_mailroom
    def test_org_flagging_and_suspending(self, mr_mocks, mock_async_start):
        self.login(self.admin)

        mark = self.create_contact("Mark", phone="+12065551212")
        flow = self.create_flow("Test")

        def send_broadcast_via_api():
            url = reverse("api.v2.broadcasts")
            data = dict(contacts=[mark.uuid], text="You are a distant cousin to a wealthy person.")
            return self.client.post(
                url + ".json", json.dumps(data), content_type="application/json", HTTP_X_FORWARDED_HTTPS="https"
            )

        def start_flow_via_api():
            url = reverse("api.v2.flow_starts")
            data = dict(flow=flow.uuid, urns=["tel:+250788123123"])
            return self.client.post(
                url + ".json", json.dumps(data), content_type="application/json", HTTP_X_FORWARDED_HTTPS="https"
            )

        self.org.flag()
        self.org.refresh_from_db()
        self.assertTrue(self.org.is_flagged)

        expected_message = "Sorry, your workspace is currently flagged. To re-enable starting flows and sending messages, please contact support."

        # while we are flagged, we can't send broadcasts
        response = self.client.get(reverse("msgs.broadcast_send"))
        self.assertContains(response, expected_message)

        # we also can't start flows
        self.assertRaises(
            AssertionError,
            self.client.post,
            reverse("flows.flow_broadcast", args=[]),
            {"flow": flow.id, "query": f'uuid="{mark.uuid}"', "type": "contact"},
        )

        response = send_broadcast_via_api()
        self.assertContains(response, expected_message, status_code=400)

        response = start_flow_via_api()
        self.assertContains(response, expected_message, status_code=400)

        # unflag org and suspend it instead
        self.org.unflag()
        self.org.is_suspended = True
        self.org.save(update_fields=("is_suspended",))

        expected_message = "Sorry, your workspace is currently suspended. To re-enable starting flows and sending messages, please contact support."

        response = self.client.get(reverse("msgs.broadcast_send"))
        self.assertContains(response, expected_message)

        # we also can't start flows
        self.assertRaises(
            AssertionError,
            self.client.post,
            reverse("flows.flow_broadcast", args=[]),
            {"flow": flow.id, "query": f'uuid="{mark.uuid}"', "type": "contact"},
        )

        response = send_broadcast_via_api()
        self.assertContains(response, expected_message, status_code=400)

        response = start_flow_via_api()
        self.assertContains(response, expected_message, status_code=400)

        # check our inbox page
        response = self.client.get(reverse("msgs.msg_inbox"))
        self.assertContains(response, "Your workspace is suspended")

        # still no messages or flow starts
        self.assertEqual(Msg.objects.all().count(), 0)
        mock_async_start.assert_not_called()

        # unsuspend our org and start a flow
        self.org.is_suspended = False
        self.org.save(update_fields=("is_suspended",))

        self.client.post(
            reverse("flows.flow_broadcast", args=[]),
            {"flow": flow.id, "query": f'uuid="{mark.uuid}"', "type": "contact"},
        )

        mock_async_start.assert_called_once()

    def test_accounts(self):
        url = reverse("orgs.org_accounts")
        self.login(self.admin)
        response = self.client.get(url)
        self.assertEqual(response.status_code, 200)
        self.assertContains(response, "If you use the RapidPro Surveyor application to run flows offline")

        Org.objects.create(
            name="Another Org",
            timezone="Africa/Kigali",
            brand="rapidpro.io",
            created_by=self.user,
            modified_by=self.user,
            surveyor_password="nyaruka",
        )

        response = self.client.post(url, dict(surveyor_password="nyaruka"))
        self.org.refresh_from_db()
        self.assertContains(response, "This password is not valid. Choose a new password and try again.")
        self.assertIsNone(self.org.surveyor_password)

        # now try again, but with a unique password
        response = self.client.post(url, dict(surveyor_password="unique password"))
        self.org.refresh_from_db()
        self.assertEqual("unique password", self.org.surveyor_password)

        # add an extra editor
        editor = self.create_user("EditorTwo")
        self.org.add_user(editor, OrgRole.EDITOR)
        self.surveyor.delete()

        # fetch it as a formax so we can inspect the summary
        response = self.client.get(url, HTTP_X_FORMAX=1, HTTP_X_PJAX=1)
        self.assertContains(response, "1 Administrator, 2 Editors, 1 Viewer, and 1 Agent.")

    def test_refresh_tokens(self):
        self.login(self.admin)
        url = reverse("orgs.org_home")
        response = self.client.get(url)

        # admin should have a token
        token = APIToken.objects.get(user=self.admin)

        # and it should be on the page
        self.assertContains(response, token.key)

        # let's refresh it
        self.client.post(reverse("api.apitoken_refresh"))

        # visit our account page again
        response = self.client.get(url)

        # old token no longer there
        self.assertNotContains(response, token.key)

        # old token now inactive
        token.refresh_from_db()
        self.assertFalse(token.is_active)

        # there is a new token for this user
        new_token = APIToken.objects.get(user=self.admin, is_active=True)
        self.assertNotEqual(new_token.key, token.key)
        self.assertContains(response, new_token.key)

        # can't refresh if logged in as viewer
        self.login(self.user)
        response = self.client.post(reverse("api.apitoken_refresh"))
        self.assertLoginRedirect(response)

        # or just not an org user
        self.login(self.non_org_user)
        response = self.client.post(reverse("api.apitoken_refresh"))
        self.assertRedirect(response, reverse("orgs.org_choose"))

        # but can see it as an editor
        self.login(self.editor)
        response = self.client.get(url)
        token = APIToken.objects.get(user=self.editor)
        self.assertContains(response, token.key)

    @override_settings(SEND_EMAILS=True)
    def test_manage_accounts(self):
        url = reverse("orgs.org_manage_accounts")

        # can't access as editor
        self.login(self.editor)
        response = self.client.get(url)
        self.assertLoginRedirect(response)

        # can access as admin
        self.login(self.admin)
        response = self.client.get(url)
        self.assertEqual(response.status_code, 200)

        self.assertEqual(
            [("A", "Administrator"), ("E", "Editor"), ("V", "Viewer"), ("T", "Agent"), ("S", "Surveyor")],
            response.context["form"].fields["invite_role"].choices,
        )

        # give users an API token and give admin and editor an additional surveyor-role token
        APIToken.get_or_create(self.org, self.admin)
        APIToken.get_or_create(self.org, self.editor)
        APIToken.get_or_create(self.org, self.surveyor)
        APIToken.get_or_create(self.org, self.admin, role=OrgRole.SURVEYOR)
        APIToken.get_or_create(self.org, self.editor, role=OrgRole.SURVEYOR)

        actual_fields = response.context["form"].fields
        expected_fields = ["loc", "invite_emails", "invite_role"]
        for user in self.org.users.all():
            expected_fields.extend([f"user_{user.id}_role", f"user_{user.id}_remove"])

        self.assertEqual(set(expected_fields), set(actual_fields.keys()))

        self.assertEqual("A", actual_fields[f"user_{self.admin.id}_role"].initial)
        self.assertEqual("E", actual_fields[f"user_{self.editor.id}_role"].initial)
        self.assertEqual(None, actual_fields["invite_emails"].initial)
        self.assertEqual("V", actual_fields["invite_role"].initial)

        # leave admin, editor and agent as is, but change user to an editor too, and remove the surveyor user
        response = self.client.post(
            url,
            {
                f"user_{self.admin.id}_role": "A",
                f"user_{self.editor.id}_role": "E",
                f"user_{self.user.id}_role": "E",
                f"user_{self.surveyor.id}_role": "S",
                f"user_{self.surveyor.id}_remove": "1",
                f"user_{self.agent.id}_role": "T",
                "invite_emails": "",
                "invite_role": "V",
            },
        )
        self.assertRedirect(response, reverse("orgs.org_manage_accounts"))

        self.assertEqual({self.admin, self.agent, self.editor, self.user}, set(self.org.users.all()))
        self.assertEqual({self.admin}, set(self.org.get_users(roles=[OrgRole.ADMINISTRATOR])))
        self.assertEqual({self.user, self.editor}, set(self.org.get_users(roles=[OrgRole.EDITOR])))
        self.assertEqual(set(), set(self.org.get_users(roles=[OrgRole.VIEWER])))
        self.assertEqual(set(), set(self.org.get_users(roles=[OrgRole.SURVEYOR])))
        self.assertEqual({self.agent}, set(self.org.get_users(roles=[OrgRole.AGENT])))

        # our surveyor's API token will have been deleted
        self.assertEqual(self.admin.api_tokens.filter(is_active=True).count(), 2)
        self.assertEqual(self.editor.api_tokens.filter(is_active=True).count(), 2)
        self.assertEqual(self.surveyor.api_tokens.filter(is_active=True).count(), 0)

        # next we leave existing roles unchanged, but try to invite new user to be admin with an invalid email address
        response = self.client.post(
            url,
            {
                f"user_{self.admin.id}_role": "A",
                f"user_{self.editor.id}_role": "E",
                f"user_{self.user.id}_role": "E",
                f"user_{self.agent.id}_role": "T",
                "invite_emails": "norkans7gmail.com",
                "invite_role": "A",
            },
        )
        self.assertFormError(response, "form", "invite_emails", "One of the emails you entered is invalid.")

        # try again with valid email
        response = self.client.post(
            url,
            {
                f"user_{self.admin.id}_role": "A",
                f"user_{self.editor.id}_role": "E",
                f"user_{self.user.id}_role": "E",
                f"user_{self.agent.id}_role": "T",
                "invite_emails": "norkans7@gmail.com",
                "invite_role": "A",
            },
        )
        self.assertRedirect(response, reverse("orgs.org_manage_accounts"))

        # an invitation is created
        invitation = Invitation.objects.get()
        self.assertEqual(self.org, invitation.org)
        self.assertEqual("norkans7@gmail.com", invitation.email)
        self.assertEqual("A", invitation.user_group)

        # and sent by email
        self.assertEqual(1, len(mail.outbox))

        # pretend our invite was acted on
        invitation.is_active = False
        invitation.save()

        # no longer appears in list
        response = self.client.get(url)
        self.assertNotContains(response, "norkans7@gmail.com")

        # include multiple emails on the form
        self.client.post(
            url,
            {
                f"user_{self.admin.id}_role": "A",
                f"user_{self.editor.id}_role": "E",
                f"user_{self.user.id}_role": "E",
                f"user_{self.agent.id}_role": "T",
                "invite_emails": "norbert@temba.com,code@temba.com",
                "invite_role": "A",
            },
        )

        # now 2 new invitations are created and sent
        self.assertEqual(3, Invitation.objects.all().count())
        self.assertEqual(3, len(mail.outbox))

        response = self.client.get(url)

        # user ordered by email
        users_on_form = [row["user"] for row in response.context["form"].user_rows]
        self.assertEqual([self.admin, self.agent, self.editor, self.user], users_on_form)

        # invites ordered by email as well
        invites_on_form = [row["invite"].email for row in response.context["form"].invite_rows]
        self.assertEqual(["code@temba.com", "norbert@temba.com"], invites_on_form)

        # users for whom nothing is submitted for remain unchanged
        response = self.client.post(
            url,
            {
                f"user_{self.admin.id}_role": "A",
                "invite_emails": "",
                "invite_role": "A",
            },
        )
        self.assertEqual(200, response.status_code)

        self.org.refresh_from_db()
        self.assertEqual(set(self.org.users.all()), {self.admin, self.agent, self.editor, self.user})
        self.assertEqual({self.admin}, set(self.org.get_users(roles=[OrgRole.ADMINISTRATOR])))
        self.assertEqual({self.user, self.editor}, set(self.org.get_users(roles=[OrgRole.EDITOR])))
        self.assertEqual(set(), set(self.org.get_users(roles=[OrgRole.VIEWER])))
        self.assertEqual(set(), set(self.org.get_users(roles=[OrgRole.SURVEYOR])))
        self.assertEqual({self.agent}, set(self.org.get_users(roles=[OrgRole.AGENT])))

        # try to remove ourselves as admin
        response = self.client.post(
            url,
            {
                f"user_{self.admin.id}_role": "A",
                f"user_{self.admin.id}_remove": "1",
                f"user_{self.editor.id}_role": "S",
                f"user_{self.user.id}_role": "E",
                f"user_{self.agent.id}_role": "T",
                "invite_emails": "",
                "invite_role": "V",
            },
        )
        self.assertFormError(response, "form", "__all__", "A workspace must have at least one administrator.")

        # try to downgrade ourselves to an editor
        response = self.client.post(
            url,
            {
                f"user_{self.admin.id}_role": "E",
                f"user_{self.editor.id}_role": "S",
                f"user_{self.user.id}_role": "E",
                f"user_{self.agent.id}_role": "T",
                "invite_emails": "",
                "invite_role": "V",
            },
        )
        self.assertFormError(response, "form", "__all__", "A workspace must have at least one administrator.")

        # finally upgrade agent to admin, downgrade editor to surveyor, remove ourselves entirely and remove last invite
        last_invite = Invitation.objects.last()
        response = self.client.post(
            url,
            {
                f"user_{self.admin.id}_role": "A",
                f"user_{self.admin.id}_remove": "1",
                f"user_{self.editor.id}_role": "S",
                f"user_{self.user.id}_role": "E",
                f"user_{self.agent.id}_role": "A",
                f"invite_{last_invite.id}_remove": "1",
                "invite_emails": "",
                "invite_role": "V",
            },
        )

        # we should be redirected to chooser page
        self.assertRedirect(response, reverse("orgs.org_choose"))

        self.assertEqual(2, Invitation.objects.all().count())

        # and removed from this org
        self.org.refresh_from_db()
        self.assertEqual(set(self.org.users.all()), {self.agent, self.editor, self.user})
        self.assertEqual({self.agent}, set(self.org.get_users(roles=[OrgRole.ADMINISTRATOR])))
        self.assertEqual({self.user}, set(self.org.get_users(roles=[OrgRole.EDITOR])))
        self.assertEqual(set(), set(self.org.get_users(roles=[OrgRole.VIEWER])))
        self.assertEqual({self.editor}, set(self.org.get_users(roles=[OrgRole.SURVEYOR])))
        self.assertEqual(set(), set(self.org.get_users(roles=[OrgRole.AGENT])))

        # editor will have lost their editor API token, but not their surveyor token
        self.editor.refresh_from_db()
        self.assertEqual([t.role.name for t in self.editor.api_tokens.filter(is_active=True)], ["Surveyors"])

        # and all our API tokens for the admin are deleted
        self.admin.refresh_from_db()
        self.assertEqual(self.admin.api_tokens.filter(is_active=True).count(), 0)

        # make sure an existing user can not be invited again
        user = self.create_user("admin1@temba.com")
        self.org.add_user(user, OrgRole.ADMINISTRATOR)
        self.login(user)

        self.assertEqual(1, Invitation.objects.filter(is_active=True).count())

        # include multiple emails on the form
        response = self.client.post(
            url,
            {
                f"user_{self.admin.id}_role": "A",
                f"user_{self.editor.id}_role": "E",
                f"user_{self.user.id}_role": "E",
                f"user_{self.agent.id}_role": "T",
                f"user_{user.id}_role": "A",
                "invite_emails": "norbert@temba.com,code@temba.com,admin1@temba.com",
                "invite_role": "A",
            },
        )

        self.assertFormError(
            response, "form", "invite_emails", "One of the emails you entered has an existing user on the workspace."
        )

        # do not allow multiple invite on the same email
        response = self.client.post(
            url,
            {
                f"user_{self.admin.id}_role": "A",
                f"user_{self.editor.id}_role": "E",
                f"user_{self.user.id}_role": "E",
                f"user_{self.agent.id}_role": "T",
                f"user_{user.id}_role": "A",
                "invite_emails": "norbert@temba.com,code@temba.com",
                "invite_role": "A",
            },
        )

        self.assertFormError(
            response, "form", "invite_emails", "One of the emails you entered has an existing user on the workspace."
        )

        # no error for inactive invite
        response = self.client.post(
            url,
            {
                f"user_{self.admin.id}_role": "A",
                f"user_{self.editor.id}_role": "E",
                f"user_{self.user.id}_role": "E",
                f"user_{self.agent.id}_role": "T",
                f"user_{user.id}_role": "A",
                "invite_emails": "code@temba.com, code@temba.com",
                "invite_role": "A",
            },
        )

        self.assertFormError(response, "form", "invite_emails", "One of the emails you entered is duplicated.")

        # no error for inactive invite
        response = self.client.post(
            url,
            {
                f"user_{self.admin.id}_role": "A",
                f"user_{self.editor.id}_role": "E",
                f"user_{self.user.id}_role": "E",
                f"user_{self.agent.id}_role": "T",
                f"user_{user.id}_role": "A",
                "invite_emails": "code@temba.com",
                "invite_role": "A",
            },
        )

        self.assertEqual(2, Invitation.objects.filter(is_active=True).count())
        self.assertTrue(Invitation.objects.filter(is_active=True, email="code@temba.com").exists())
        self.assertEqual(4, len(mail.outbox))

    @patch("temba.utils.email.send_temba_email")
    def test_join(self, mock_send_temba_email):
        def create_invite(group, email):
            return Invitation.objects.create(
                org=self.org,
                user_group=group,
                email=email,
                created_by=self.admin,
                modified_by=self.admin,
            )

        editor_invitation = create_invite("E", "invitededitor@nyaruka.com")
        editor_invitation.send()
        email_args = mock_send_temba_email.call_args[0]  # all positional args

        self.assertEqual(email_args[0], "RapidPro Invitation")
        self.assertIn("https://app.rapidpro.io/org/join/%s/" % editor_invitation.secret, email_args[1])
        self.assertNotIn("{{", email_args[1])
        self.assertIn("https://app.rapidpro.io/org/join/%s/" % editor_invitation.secret, email_args[2])
        self.assertNotIn("{{", email_args[2])

        editor_join_url = reverse("orgs.org_join", args=[editor_invitation.secret])
        self.client.logout()

        # if no user is logged we redirect to the create_login page
        response = self.client.get(editor_join_url)
        self.assertEqual(302, response.status_code)
        response = self.client.get(editor_join_url, follow=True)
        self.assertEqual(
            response.request["PATH_INFO"], reverse("orgs.org_create_login", args=[editor_invitation.secret])
        )

        # a user is already logged in
        self.invited_editor = self.create_user("invitededitor@nyaruka.com")

        # different user login
        self.login(self.admin)

        response = self.client.get(editor_join_url)
        self.assertEqual(200, response.status_code)

        # should be logged out to request login
        self.assertEqual(0, len(self.client.session.keys()))

        # login with a diffent user that the invited
        self.login(self.admin)
        response = self.client.get(reverse("orgs.org_join_accept", args=[editor_invitation.secret]), follow=True)
        self.assertEqual(200, response.status_code)
        self.assertEqual(response.request["PATH_INFO"], reverse("orgs.org_join", args=[editor_invitation.secret]))

        self.login(self.invited_editor)
        response = self.client.get(editor_join_url)
        self.assertEqual(302, response.status_code)
        response = self.client.get(editor_join_url, follow=True)
        self.assertEqual(
            response.request["PATH_INFO"], reverse("orgs.org_join_accept", args=[editor_invitation.secret])
        )

        editor_join_accept_url = reverse("orgs.org_join_accept", args=[editor_invitation.secret])
        self.login(self.invited_editor)

        response = self.client.get(editor_join_accept_url)
        self.assertEqual(200, response.status_code)

        self.assertEqual(self.org.pk, response.context["org"].pk)
        # we have a form without field except one 'loc'
        self.assertEqual(1, len(response.context["form"].fields))

        post_data = dict()
        response = self.client.post(editor_join_accept_url, post_data, follow=True)
        self.assertEqual(200, response.status_code)

        self.assertEqual(OrgRole.EDITOR, self.org.get_user_role(self.invited_editor))
        self.assertFalse(Invitation.objects.get(pk=editor_invitation.pk).is_active)

        # test it for each role
        for role in OrgRole:
            invite = create_invite(role.code, f"user.{role.code}@nyaruka.com")
            user = self.create_user(f"user.{role.code}@nyaruka.com")
            self.login(user)
            response = self.client.post(reverse("orgs.org_join_accept", args=[invite.secret]), follow=True)
            self.assertEqual(200, response.status_code)
            self.assertTrue(self.org.get_users(roles=[role]).filter(pk=user.pk).exists())

        # try an expired invite
        invite = create_invite("S", "invitedexpired@nyaruka.com")
        invite.is_active = False
        invite.save()
        expired_user = self.create_user("invitedexpired@nyaruka.com")
        self.login(expired_user)
        response = self.client.post(reverse("orgs.org_join_accept", args=[invite.secret]), follow=True)
        self.assertEqual(200, response.status_code)
        self.assertFalse(self.org.get_users(roles=[OrgRole.SURVEYOR]).filter(id=expired_user.id).exists())

        response = self.client.post(reverse("orgs.org_join", args=[invite.secret]))
        self.assertEqual(302, response.status_code)

        response = self.client.post(reverse("orgs.org_join", args=[invite.secret]), follow=True)
        self.assertEqual(200, response.status_code)
        self.assertEqual(response.request["PATH_INFO"], reverse("users.user_login"))

    def test_create_login(self):
        admin_invitation = Invitation.objects.create(
            org=self.org, user_group="A", email="norkans7@gmail.com", created_by=self.admin, modified_by=self.admin
        )

        admin_create_login_url = reverse("orgs.org_create_login", args=[admin_invitation.secret])
        self.client.logout()

        response = self.client.get(admin_create_login_url)
        self.assertEqual(200, response.status_code)

        self.assertEqual(self.org.pk, response.context["org"].pk)

        # we have a form with 3 fields and one hidden 'loc'
        self.assertEqual(4, len(response.context["form"].fields))
        self.assertIn("first_name", response.context["form"].fields)
        self.assertIn("last_name", response.context["form"].fields)
        self.assertIn("password", response.context["form"].fields)

        post_data = dict()
        post_data["first_name"] = "Norbert"
        post_data["last_name"] = "Kwizera"
        post_data["password"] = "norbertkwizeranorbert"

        response = self.client.post(admin_create_login_url, post_data, follow=True)
        self.assertEqual(200, response.status_code)

        new_invited_user = User.objects.get(email="norkans7@gmail.com")
        self.assertEqual(OrgRole.ADMINISTRATOR, self.org.get_user_role(new_invited_user))
        self.assertFalse(Invitation.objects.get(pk=admin_invitation.pk).is_active)

        invitation = Invitation.objects.create(
            org=self.org, user_group="E", email="norkans7@gmail.com", created_by=self.admin, modified_by=self.admin
        )
        create_login_url = reverse("orgs.org_create_login", args=[invitation.secret])

        # we have a matching user so we redirect with the user logged in
        response = self.client.get(create_login_url)
        self.assertEqual(302, response.status_code)

        response = self.client.get(create_login_url, follow=True)
        self.assertEqual(200, response.status_code)
        self.assertEqual(response.request["PATH_INFO"], reverse("orgs.org_join_accept", args=[invitation.secret]))

        invitation.is_active = False
        invitation.save()

        response = self.client.get(create_login_url)
        self.assertEqual(302, response.status_code)
        response = self.client.get(create_login_url, follow=True)
        self.assertEqual(200, response.status_code)
        self.assertEqual(response.request["PATH_INFO"], reverse("public.public_index"))

    def test_create_login_invalid_form(self):
        admin_invitation = Invitation.objects.create(
            org=self.org, user_group="A", email="user@example.com", created_by=self.admin, modified_by=self.admin
        )

        admin_create_login_url = reverse("orgs.org_create_login", args=[admin_invitation.secret])
        self.client.logout()

        response = self.client.post(
            admin_create_login_url,
            {
                "first_name": f"Ni{'c' * 150}",
                "last_name": f"Po{'t' * 150}ier",
                "password": "just-a-password",
            },
        )
        self.assertFormError(
            response, "form", "first_name", "Ensure this value has at most 150 characters (it has 152)."
        )
        self.assertFormError(
            response, "form", "last_name", "Ensure this value has at most 150 characters (it has 155)."
        )

    def test_surveyor_invite(self):
        surveyor_invite = Invitation.objects.create(
            org=self.org, user_group="S", email="surveyor@gmail.com", created_by=self.admin, modified_by=self.admin
        )

        admin_create_login_url = reverse("orgs.org_create_login", args=[surveyor_invite.secret])
        self.client.logout()

        response = self.client.post(
            admin_create_login_url,
            {"first_name": "Surveyor", "last_name": "User", "email": "surveyor@gmail.com", "password": "HeyThere123"},
            follow=True,
        )
        self.assertEqual(200, response.status_code)

        # as a surveyor we should have been rerouted
        self.assertEqual(reverse("orgs.org_surveyor"), response._request.path)
        self.assertFalse(Invitation.objects.get(pk=surveyor_invite.pk).is_active)

        # make sure we are a surveyor
        new_invited_user = User.objects.get(email="surveyor@gmail.com")
        self.assertEqual(OrgRole.SURVEYOR, self.org.get_user_role(new_invited_user))

        # if we login, we should be rerouted too
        self.client.logout()
        response = self.client.post(
            "/users/login/", {"username": "surveyor@gmail.com", "password": "HeyThere123"}, follow=True
        )
        self.assertEqual(200, response.status_code)
        self.assertEqual(reverse("orgs.org_surveyor"), response._request.path)

    def test_surveyor(self):
        self.client.logout()
        url = "%s?mobile=true" % reverse("orgs.org_surveyor")

        # try creating a surveyor account with a bogus password
        post_data = dict(surveyor_password="badpassword")
        response = self.client.post(url, post_data)
        self.assertContains(
            response, "Invalid surveyor password, please check with your project leader and try again."
        )

        # put a space in the org name to test URL encoding and set a surveyor password
        self.org.name = "Temba Org"
        self.org.surveyor_password = "nyaruka"
        self.org.save()

        # now lets try again
        post_data = dict(surveyor_password="nyaruka")
        response = self.client.post(url, post_data)
        self.assertContains(response, "Enter your details below to create your login.")

        # now try creating an account on the second step without and surveyor_password
        post_data = dict(
            first_name="Marshawn", last_name="Lynch", password="beastmode24", email="beastmode@seahawks.com"
        )
        response = self.client.post(url, post_data)
        self.assertContains(response, "Enter your details below to create your login.")

        # now do the same but with a valid surveyor_password
        post_data = dict(
            first_name="Marshawn",
            last_name="Lynch",
            password="beastmode24",
            email="beastmode@seahawks.com",
            surveyor_password="nyaruka",
        )
        response = self.client.post(url, post_data)
        self.assertIn("token", response.url)
        self.assertIn("beastmode", response.url)
        self.assertIn("Temba%20Org", response.url)

        # try with a login that already exists
        post_data = dict(
            first_name="Resused",
            last_name="Email",
            password="mypassword1",
            email="beastmode@seahawks.com",
            surveyor_password="nyaruka",
        )
        response = self.client.post(url, post_data)
        self.assertContains(response, "That email address is already used")

        # try with a login that already exists
        post_data = dict(
            first_name="Short",
            last_name="Password",
            password="short",
            email="thomasrawls@seahawks.com",
            surveyor_password="nyaruka",
        )
        response = self.client.post(url, post_data)
        self.assertFormError(
            response, "form", "password", "This password is too short. It must contain at least 8 characters."
        )

        # finally make sure our login works
        success = self.client.login(username="beastmode@seahawks.com", password="beastmode24")
        self.assertTrue(success)

        # and that we have the surveyor role
        self.assertEqual(OrgRole.SURVEYOR, self.org.get_user_role(User.objects.get(username="beastmode@seahawks.com")))

    def test_topup_admin(self):
        self.login(self.admin)

        topup = self.org.topups.get()

        # admins shouldn't be able to see the create / manage / update pages
        manage_url = reverse("orgs.topup_manage") + "?org=%d" % self.org.id
        self.assertRedirect(self.client.get(manage_url), "/users/login/")

        create_url = reverse("orgs.topup_create") + "?org=%d" % self.org.id
        self.assertRedirect(self.client.get(create_url), "/users/login/")

        update_url = reverse("orgs.topup_update", args=[topup.pk])
        self.assertRedirect(self.client.get(update_url), "/users/login/")

        # log in as staff
        self.login(self.customer_support)

        # should list our one topup
        response = self.client.get(manage_url)
        self.assertEqual([topup], list(response.context["object_list"]))

        # create a new one
        response = self.client.post(create_url, {"price": "1000", "credits": "500", "comment": ""})
        self.assertEqual(302, response.status_code)

        self.assertEqual(2, self.org.topups.count())
        self.assertEqual(1500, self.org.get_credits_remaining())

        # update one of our topups
        response = self.client.post(
            update_url,
            {"is_active": True, "price": "0", "credits": "5000", "comment": "", "expires_on": "2025-04-03 13:47:46"},
        )
        self.assertEqual(302, response.status_code)

        self.assertEqual(5500, self.org.get_credits_remaining())

    def test_topup_model(self):
        topup = TopUp.create(self.org, self.admin, price=None, credits=1000)

        self.assertEqual(topup.get_price_display(), "")

        topup.price = 0
        topup.save()

        self.assertEqual(topup.get_price_display(), "Free")

        topup.price = 100
        topup.save()

        self.assertEqual(topup.get_price_display(), "$1.00")

        # ttl should never be negative even if expired
        topup.expires_on = timezone.now() - timedelta(days=1)
        topup.save(update_fields=["expires_on"])
        self.assertEqual(10, self.org.get_topup_ttl(topup))

    def test_topup_expiration(self):

        contact = self.create_contact("Usain Bolt", phone="+250788123123")
        welcome_topup = self.org.topups.get()

        # send some messages with a valid topup
        self.create_incoming_msgs(contact, 10)
        self.assertEqual(10, Msg.objects.filter(org=self.org, topup=welcome_topup).count())
        self.assertEqual(990, self.org.get_credits_remaining())

        # now expire our topup and try sending more messages
        welcome_topup.expires_on = timezone.now() - timedelta(hours=1)
        welcome_topup.save(update_fields=("expires_on",))
        self.org.clear_credit_cache()

        # we should have no credits remaining since we expired
        self.assertEqual(0, self.org.get_credits_remaining())
        self.create_incoming_msgs(contact, 5)

        # those messages are waiting to send
        self.assertEqual(5, Msg.objects.filter(org=self.org, topup=None).count())

        # so we should report -5 credits
        self.assertEqual(-5, self.org.get_credits_remaining())

        # our first 10 messages plus our 5 pending a topup
        self.assertEqual(15, self.org.get_credits_used())

    def test_low_credits_threshold(self):
        contact = self.create_contact("Usain Bolt", phone="+250788123123")

        # add some more unexpire topup credits
        TopUp.create(self.org, self.admin, price=0, credits=1000)
        TopUp.create(self.org, self.admin, price=0, credits=1000)
        TopUp.create(self.org, self.admin, price=0, credits=1000)

        # send some messages with a valid topup
        self.create_incoming_msgs(contact, 2200)

        self.assertEqual(300, self.org.get_low_credits_threshold())

    def test_topup_decrementing(self):
        self.contact = self.create_contact("Joe", phone="+250788123123")

        self.create_incoming_msg(self.contact, "Orange")

        # check our credits
        self.login(self.admin)
        response = self.client.get(reverse("orgs.org_home"))

        # We now show org plan
        # self.assertContains(response, "<b>999</b>")

        # view our topups
        response = self.client.get(reverse("orgs.topup_list"))

        # and that we have 999 credits left on our topup
        self.assertContains(response, "999\n")

        # should say we have a 1,000 credits too
        self.assertContains(response, "1,000 Credits")

        # our receipt should show that the topup was free
        with patch("stripe.Charge.retrieve") as stripe:
            stripe.return_value = ""
            response = self.client.get(
                reverse("orgs.topup_read", args=[TopUp.objects.filter(org=self.org).first().pk])
            )
            self.assertContains(response, "1,000 Credits")

    def test_topups(self):

        settings.BRANDING[settings.DEFAULT_BRAND]["tiers"] = dict(multi_user=100_000, multi_org=1_000_000)
        self.org.is_multi_org = False
        self.org.is_multi_user = False
        self.org.save(update_fields=["is_multi_user", "is_multi_org"])

        contact = self.create_contact("Michael Shumaucker", phone="+250788123123")
        welcome_topup = self.org.topups.get()

        self.create_incoming_msgs(contact, 10)

        with self.assertNumQueries(3):
            self.assertEqual(150, self.org.get_low_credits_threshold())

        with self.assertNumQueries(0):
            self.assertEqual(150, self.org.get_low_credits_threshold())

        # we should have 1000 minus 10 credits for this org
        with self.assertNumQueries(5):
            self.assertEqual(990, self.org.get_credits_remaining())  # from db

        with self.assertNumQueries(0):
            self.assertEqual(1000, self.org.get_credits_total())  # from cache
            self.assertEqual(10, self.org.get_credits_used())
            self.assertEqual(990, self.org.get_credits_remaining())

        welcome_topup.refresh_from_db()
        self.assertEqual(10, welcome_topup.msgs.count())
        self.assertEqual(10, welcome_topup.get_used())

        # at this point we shouldn't have squashed any topup credits, so should have the same number as our used
        self.assertEqual(10, TopUpCredits.objects.all().count())

        # now squash
        squash_topupcredits()

        # should only have one remaining
        self.assertEqual(1, TopUpCredits.objects.all().count())

        # reduce our credits on our topup to 15
        TopUp.objects.filter(pk=welcome_topup.pk).update(credits=15)
        self.org.clear_credit_cache()

        self.assertEqual(15, self.org.get_credits_total())
        self.assertEqual(5, self.org.get_credits_remaining())

        # create 10 more messages, only 5 of which will get a topup
        self.create_incoming_msgs(contact, 10)

        welcome_topup.refresh_from_db()
        self.assertEqual(15, welcome_topup.msgs.count())
        self.assertEqual(15, welcome_topup.get_used())

        (topup, _) = self.org._calculate_active_topup()
        self.assertFalse(topup)

        # we generate queries for total and used when we are near a boundary
        with self.assertNumQueries(4):
            self.assertEqual(15, self.org.get_credits_total())
            self.assertEqual(20, self.org.get_credits_used())
            self.assertEqual(-5, self.org.get_credits_remaining())

        # again create 10 more messages, none of which will get a topup
        self.create_incoming_msgs(contact, 10)

        with self.assertNumQueries(0):
            self.assertEqual(15, self.org.get_credits_total())
            self.assertEqual(30, self.org.get_credits_used())
            self.assertEqual(-15, self.org.get_credits_remaining())

        self.assertEqual(15, TopUp.objects.get(pk=welcome_topup.pk).get_used())

        # run our check on topups, this should suspend our org
        suspend_topup_orgs_task()
        self.org.refresh_from_db()
        self.assertTrue(self.org.is_suspended)
        self.assertTrue(timezone.now() - self.org.plan_end < timedelta(seconds=10))

        # raise our topup to take 20 and create another for 5
        TopUp.objects.filter(pk=welcome_topup.pk).update(credits=20)
        new_topup = TopUp.create(self.org, self.admin, price=0, credits=5)

        # apply topups which will max out both and reduce debt to 5
        self.org.apply_topups()

        self.assertEqual(20, welcome_topup.msgs.count())
        self.assertEqual(20, TopUp.objects.get(pk=welcome_topup.pk).get_used())
        self.assertEqual(5, new_topup.msgs.count())
        self.assertEqual(5, TopUp.objects.get(pk=new_topup.pk).get_used())
        self.assertEqual(25, self.org.get_credits_total())
        self.assertEqual(30, self.org.get_credits_used())
        self.assertEqual(-5, self.org.get_credits_remaining())
        self.assertTrue(self.org.is_suspended)

        # test special status
        self.assertFalse(self.org.is_multi_user)
        self.assertFalse(self.org.is_multi_org)

        # add new topup with lots of credits
        mega_topup = TopUp.create(self.org, self.admin, price=0, credits=100_000)

        # after applying this, no messages should be without a topup
        self.org.apply_topups()
        self.assertFalse(Msg.objects.filter(org=self.org, topup=None))
        self.assertEqual(5, TopUp.objects.get(pk=mega_topup.pk).get_used())

        # we aren't yet multi user since this topup was free
        self.assertEqual(0, self.org.get_purchased_credits())
        self.assertFalse(self.org.is_multi_user)

        self.assertEqual(100_025, self.org.get_credits_total())
        self.assertEqual(99995, self.org.get_credits_remaining())
        self.assertEqual(30, self.org.get_credits_used())
        self.assertFalse(self.org.is_suspended)

        # and new messages use the mega topup
        msg = self.create_incoming_msg(contact, "Test")
        self.assertEqual(msg.topup, mega_topup)
        self.assertEqual(6, TopUp.objects.get(pk=mega_topup.pk).get_used())

        # but now it expires
        yesterday = timezone.now() - relativedelta(days=1)
        mega_topup.expires_on = yesterday
        mega_topup.save(update_fields=["expires_on"])
        self.org.clear_credit_cache()

        # new incoming messages should not be assigned a topup
        msg = self.create_incoming_msg(contact, "Test")
        self.assertIsNone(msg.topup)

        # check our totals
        self.org.clear_credit_cache()

        with self.assertNumQueries(6):
            self.assertEqual(0, self.org.get_purchased_credits())
            self.assertEqual(31, self.org.get_credits_total())
            self.assertEqual(32, self.org.get_credits_used())
            self.assertEqual(-1, self.org.get_credits_remaining())

        # all top up expired
        TopUp.objects.all().update(expires_on=yesterday)

        # we have expiring credits, and no more active
        gift_topup = TopUp.create(self.org, self.admin, price=0, credits=100)
        next_week = timezone.now() + relativedelta(days=7)
        gift_topup.expires_on = next_week
        gift_topup.save(update_fields=["expires_on"])
        self.org.apply_topups()

        with self.assertNumQueries(3):
            self.assertEqual(15, self.org.get_low_credits_threshold())

        with self.assertNumQueries(0):
            self.assertEqual(15, self.org.get_low_credits_threshold())

        # some credits expires but more credits will remain active
        later_active_topup = TopUp.create(self.org, self.admin, price=0, credits=200)
        five_week_ahead = timezone.now() + relativedelta(days=35)
        later_active_topup.expires_on = five_week_ahead
        later_active_topup.save(update_fields=["expires_on"])
        self.org.apply_topups()

        with self.assertNumQueries(4):
            self.assertEqual(45, self.org.get_low_credits_threshold())

        with self.assertNumQueries(0):
            self.assertEqual(45, self.org.get_low_credits_threshold())

        # no expiring credits
        gift_topup.expires_on = five_week_ahead
        gift_topup.save(update_fields=["expires_on"])
        self.org.clear_credit_cache()

        with self.assertNumQueries(6):
            self.assertEqual(45, self.org.get_low_credits_threshold())

        with self.assertNumQueries(0):
            self.assertEqual(45, self.org.get_low_credits_threshold())

        # do not consider expired topup
        gift_topup.expires_on = yesterday
        gift_topup.save(update_fields=["expires_on"])
        self.org.clear_credit_cache()

        with self.assertNumQueries(5):
            self.assertEqual(30, self.org.get_low_credits_threshold())

        with self.assertNumQueries(0):
            self.assertEqual(30, self.org.get_low_credits_threshold())

        TopUp.objects.all().update(is_active=False)
        self.org.clear_credit_cache()

        with self.assertNumQueries(2):
            self.assertEqual(0, self.org.get_low_credits_threshold())

        with self.assertNumQueries(0):
            self.assertEqual(0, self.org.get_low_credits_threshold())

        # now buy some credits to make us multi user
        TopUp.create(self.org, self.admin, price=100, credits=100_000)
        self.org.clear_credit_cache()
        self.org.reset_capabilities()
        self.assertTrue(self.org.is_multi_user)
        self.assertFalse(self.org.is_multi_org)

        # good deal!
        TopUp.create(self.org, self.admin, price=100, credits=1_000_000)
        self.org.clear_credit_cache()
        self.org.reset_capabilities()
        self.assertTrue(self.org.is_multi_user)
        self.assertTrue(self.org.is_multi_org)

    @patch("temba.orgs.views.Client", MockTwilioClient)
    @patch("twilio.request_validator.RequestValidator", MockRequestValidator)
    def test_twilio_connect(self):
        with patch("temba.tests.twilio.MockTwilioClient.MockAccounts.get") as mock_get:
            mock_get.return_value = MockTwilioClient.MockAccount("Full")

            connect_url = reverse("orgs.org_twilio_connect")

            self.login(self.admin)
            self.admin.set_org(self.org)

            response = self.client.get(connect_url)
            self.assertEqual(200, response.status_code)
            self.assertEqual(list(response.context["form"].fields.keys()), ["account_sid", "account_token", "loc"])

            # try posting without an account token
            post_data = {"account_sid": "AccountSid"}
            response = self.client.post(connect_url, post_data)
            self.assertFormError(response, "form", "account_token", "This field is required.")

            # now add the account token and try again
            post_data["account_token"] = "AccountToken"

            # but with an unexpected exception
            with patch("temba.tests.twilio.MockTwilioClient.__init__") as mock:
                mock.side_effect = Exception("Unexpected")
                response = self.client.post(connect_url, post_data)
                self.assertFormError(
                    response,
                    "form",
                    "__all__",
                    "The Twilio account SID and Token seem invalid. " "Please check them again and retry.",
                )

            self.client.post(connect_url, post_data)

            self.org.refresh_from_db()
            self.assertEqual(self.org.config["ACCOUNT_SID"], "AccountSid")
            self.assertEqual(self.org.config["ACCOUNT_TOKEN"], "AccountToken")

            # when the user submit the secondary token, we use it to get the primary one from the rest API
            with patch("temba.tests.twilio.MockTwilioClient.MockAccounts.get") as mock_get_primary:
                with patch("twilio.rest.api.v2010.account.AccountContext.fetch") as mock_account_fetch:
                    mock_get_primary.return_value = MockTwilioClient.MockAccount("Full", "PrimaryAccountToken")
                    mock_account_fetch.return_value = MockTwilioClient.MockAccount("Full", "PrimaryAccountToken")

                    response = self.client.post(connect_url, post_data)
                    self.assertEqual(response.status_code, 302)

                    response = self.client.post(connect_url, post_data, follow=True)
                    self.assertEqual(response.request["PATH_INFO"], reverse("channels.types.twilio.claim"))

                    self.org.refresh_from_db()
                    self.assertEqual(self.org.config["ACCOUNT_SID"], "AccountSid")
                    self.assertEqual(self.org.config["ACCOUNT_TOKEN"], "PrimaryAccountToken")

                    twilio_account_url = reverse("orgs.org_twilio_account")
                    response = self.client.get(twilio_account_url)
                    self.assertEqual("AccountSid", response.context["account_sid"])

                    self.org.refresh_from_db()
                    config = self.org.config
                    self.assertEqual("AccountSid", config["ACCOUNT_SID"])
                    self.assertEqual("PrimaryAccountToken", config["ACCOUNT_TOKEN"])

                    # post without a sid or token, should get a form validation error
                    response = self.client.post(twilio_account_url, dict(disconnect="false"), follow=True)
                    self.assertEqual(
                        '[{"message": "You must enter your Twilio Account SID", "code": ""}]',
                        response.context["form"].errors["__all__"].as_json(),
                    )

                    # all our twilio creds should remain the same
                    self.org.refresh_from_db()
                    config = self.org.config
                    self.assertEqual(config["ACCOUNT_SID"], "AccountSid")
                    self.assertEqual(config["ACCOUNT_TOKEN"], "PrimaryAccountToken")

                    # now try with all required fields, and a bonus field we shouldn't change
                    self.client.post(
                        twilio_account_url,
                        dict(
                            account_sid="AccountSid",
                            account_token="SecondaryToken",
                            disconnect="false",
                            name="DO NOT CHANGE ME",
                        ),
                        follow=True,
                    )
                    # name shouldn't change
                    self.org.refresh_from_db()
                    self.assertEqual(self.org.name, "Nyaruka")

                    # now disconnect our twilio connection
                    self.assertTrue(self.org.is_connected_to_twilio())
                    self.client.post(twilio_account_url, dict(disconnect="true", follow=True))

                    self.org.refresh_from_db()
                    self.assertFalse(self.org.is_connected_to_twilio())

                    response = self.client.post(
                        f'{reverse("orgs.org_twilio_connect")}?claim_type=twilio', post_data, follow=True
                    )
                    self.assertEqual(response.request["PATH_INFO"], reverse("channels.types.twilio.claim"))

                    response = self.client.post(
                        f'{reverse("orgs.org_twilio_connect")}?claim_type=twilio_messaging_service',
                        post_data,
                        follow=True,
                    )
                    self.assertEqual(
                        response.request["PATH_INFO"], reverse("channels.types.twilio_messaging_service.claim")
                    )

                    response = self.client.post(
                        f'{reverse("orgs.org_twilio_connect")}?claim_type=twilio_whatsapp', post_data, follow=True
                    )
                    self.assertEqual(response.request["PATH_INFO"], reverse("channels.types.twilio_whatsapp.claim"))

                    response = self.client.post(
                        f'{reverse("orgs.org_twilio_connect")}?claim_type=unknown', post_data, follow=True
                    )
                    self.assertEqual(response.request["PATH_INFO"], reverse("channels.channel_claim"))

    def test_has_airtime_transfers(self):
        AirtimeTransfer.objects.filter(org=self.org).delete()
        self.assertFalse(self.org.has_airtime_transfers())
        contact = self.create_contact("Bob", phone="+250788123123")

        AirtimeTransfer.objects.create(
            org=self.org,
            contact=contact,
            status=AirtimeTransfer.STATUS_SUCCESS,
            recipient="+250788123123",
            desired_amount=Decimal("100"),
            actual_amount=Decimal("0"),
        )

        self.assertTrue(self.org.has_airtime_transfers())

    def test_prometheus(self):
        # visit as viewer, no prometheus section
        self.login(self.user)
        org_home_url = reverse("orgs.org_home")
        response = self.client.get(org_home_url)

        self.assertNotContains(response, "Prometheus")

        # admin can see it though
        self.login(self.admin)

        response = self.client.get(org_home_url)
        self.assertContains(response, "Prometheus")
        self.assertContains(response, "Enable Prometheus")

        # enable it
        prometheus_url = reverse("orgs.org_prometheus")
        response = self.client.post(prometheus_url, {}, follow=True)
        self.assertContains(response, "Disable Prometheus")

        # make sure our API token exists
        prometheus_group = Group.objects.get(name="Prometheus")
        self.assertTrue(APIToken.objects.filter(org=self.org, role=prometheus_group, is_active=True))

        # other admin sees it enabled too
        self.other_admin = self.create_user("other_admin@nyaruka.com")
        self.org.add_user(self.other_admin, OrgRole.ADMINISTRATOR)
        self.login(self.other_admin)

        response = self.client.get(org_home_url)
        self.assertContains(response, "Prometheus")
        self.assertContains(response, "Disable Prometheus")

        # now disable it
        response = self.client.post(prometheus_url, {}, follow=True)
        self.assertFalse(APIToken.objects.filter(org=self.org, role=prometheus_group, is_active=True))
        self.assertContains(response, "Enable Prometheus")

    def test_resthooks(self):
        home_url = reverse("orgs.org_home")
        resthook_url = reverse("orgs.org_resthooks")

        # no hitting this page without auth
        response = self.client.get(resthook_url)
        self.assertLoginRedirect(response)

        self.login(self.admin)

        # get our resthook management page
        response = self.client.get(resthook_url)

        # shouldn't have any resthooks listed yet
        self.assertFalse(response.context["current_resthooks"])

        response = self.client.get(home_url)
        self.assertContains(response, "You have <b>no flow events</b> configured.")

        # try to create one with name that's too long
        response = self.client.post(resthook_url, {"new_slug": "x" * 100})
        self.assertFormError(response, "form", "new_slug", "Ensure this value has at most 50 characters (it has 100).")

        # now try to create with valid name/slug
        response = self.client.post(resthook_url, {"new_slug": "mother-registration "})
        self.assertEqual(302, response.status_code)

        # should now have a resthook
        mother_reg = Resthook.objects.get()
        self.assertEqual(mother_reg.slug, "mother-registration")
        self.assertEqual(mother_reg.org, self.org)
        self.assertEqual(mother_reg.created_by, self.admin)

        # fetch our read page, should have have our resthook
        response = self.client.get(resthook_url)
        self.assertEqual(
            [{"field": f"resthook_{mother_reg.id}", "resthook": mother_reg}],
            list(response.context["current_resthooks"]),
        )

        # and summarized on org home page
        response = self.client.get(home_url)
        self.assertContains(response, "You have <b>1 flow event</b> configured.")

        # let's try to create a repeat, should fail due to duplicate slug
        response = self.client.post(resthook_url, {"new_slug": "Mother-Registration"})
        self.assertFormError(response, "form", "new_slug", "This event name has already been used.")

        # add a subscriber
        subscriber = mother_reg.add_subscriber("http://foo", self.admin)

        # finally, let's remove that resthook
        self.client.post(resthook_url, {"resthook_%d" % mother_reg.id: "checked"})

        mother_reg.refresh_from_db()
        self.assertFalse(mother_reg.is_active)

        subscriber.refresh_from_db()
        self.assertFalse(subscriber.is_active)

        # no more resthooks!
        response = self.client.get(resthook_url)
        self.assertEqual([], list(response.context["current_resthooks"]))

    @override_settings(HOSTNAME="rapidpro.io", SEND_EMAILS=True)
    def test_smtp_server(self):
        self.login(self.admin)

        home_url = reverse("orgs.org_home")
        config_url = reverse("orgs.org_smtp_server")

        # orgs without SMTP settings see default from address
        response = self.client.get(home_url)
        self.assertContains(response, "Emails sent from flows will be sent from <b>no-reply@temba.io</b>.")
        self.assertEqual("no-reply@temba.io", response.context["from_email_default"])
        self.assertEqual(None, response.context["from_email_custom"])

        self.assertFalse(self.org.has_smtp_config())

        response = self.client.post(config_url, dict(disconnect="false"), follow=True)
        self.assertEqual(
            '[{"message": "You must enter a from email", "code": ""}]',
            response.context["form"].errors["__all__"].as_json(),
        )
        self.assertEqual(len(mail.outbox), 0)

        response = self.client.post(config_url, {"from_email": "foobar.com", "disconnect": "false"}, follow=True)
        self.assertEqual(
            '[{"message": "Please enter a valid email address", "code": ""}]',
            response.context["form"].errors["__all__"].as_json(),
        )
        self.assertEqual(len(mail.outbox), 0)

        response = self.client.post(config_url, {"from_email": "foo@bar.com", "disconnect": "false"}, follow=True)
        self.assertEqual(
            '[{"message": "You must enter the SMTP host", "code": ""}]',
            response.context["form"].errors["__all__"].as_json(),
        )
        self.assertEqual(len(mail.outbox), 0)

        response = self.client.post(
            config_url,
            {"from_email": "foo@bar.com", "smtp_host": "smtp.example.com", "disconnect": "false"},
            follow=True,
        )
        self.assertEqual(
            '[{"message": "You must enter the SMTP username", "code": ""}]',
            response.context["form"].errors["__all__"].as_json(),
        )
        self.assertEqual(len(mail.outbox), 0)

        response = self.client.post(
            config_url,
            {
                "from_email": "foo@bar.com",
                "smtp_host": "smtp.example.com",
                "smtp_username": "support@example.com",
                "disconnect": "false",
            },
            follow=True,
        )
        self.assertEqual(
            '[{"message": "You must enter the SMTP password", "code": ""}]',
            response.context["form"].errors["__all__"].as_json(),
        )
        self.assertEqual(len(mail.outbox), 0)

        response = self.client.post(
            config_url,
            {
                "from_email": "foo@bar.com",
                "smtp_host": "smtp.example.com",
                "smtp_username": "support@example.com",
                "smtp_password": "secret",
                "disconnect": "false",
            },
            follow=True,
        )
        self.assertEqual(
            '[{"message": "You must enter the SMTP port", "code": ""}]',
            response.context["form"].errors["__all__"].as_json(),
        )
        self.assertEqual(len(mail.outbox), 0)

        with patch("temba.utils.email.send_custom_smtp_email") as mock_send_smtp_email:
            mock_send_smtp_email.side_effect = smtplib.SMTPException("SMTP Error")
            response = self.client.post(
                config_url,
                {
                    "from_email": "foo@bar.com",
                    "smtp_host": "smtp.example.com",
                    "smtp_username": "support@example.com",
                    "smtp_password": "secret",
                    "smtp_port": "465",
                    "disconnect": "false",
                },
                follow=True,
            )
            self.assertEqual(
                '[{"message": "Failed to send email with STMP server configuration with error \'SMTP Error\'", "code": ""}]',
                response.context["form"].errors["__all__"].as_json(),
            )
            self.assertEqual(len(mail.outbox), 0)

            mock_send_smtp_email.side_effect = Exception("Unexpected Error")
            response = self.client.post(
                config_url,
                {
                    "from_email": "foo@bar.com",
                    "smtp_host": "smtp.example.com",
                    "smtp_username": "support@example.com",
                    "smtp_password": "secret",
                    "smtp_port": "465",
                    "disconnect": "false",
                },
                follow=True,
            )
            self.assertEqual(
                '[{"message": "Failed to send email with STMP server configuration", "code": ""}]',
                response.context["form"].errors["__all__"].as_json(),
            )
            self.assertEqual(len(mail.outbox), 0)

        response = self.client.post(
            config_url,
            {
                "from_email": "foo@bar.com",
                "smtp_host": "smtp.example.com",
                "smtp_username": "support@example.com",
                "smtp_password": "secret",
                "smtp_port": "465",
                "disconnect": "false",
            },
            follow=True,
        )
        self.assertEqual(len(mail.outbox), 1)

        self.org.refresh_from_db()
        self.assertTrue(self.org.has_smtp_config())

        self.assertEqual(
            self.org.config["smtp_server"],
            "smtp://support%40example.com:secret@smtp.example.com:465/?from=foo%40bar.com&tls=true",
        )

        response = self.client.get(config_url)
        self.assertEqual("no-reply@temba.io", response.context["from_email_default"])
        self.assertEqual("foo@bar.com", response.context["from_email_custom"])

        self.client.post(
            config_url,
            {
                "from_email": "support@example.com",
                "smtp_host": "smtp.example.com",
                "smtp_username": "support@example.com",
                "smtp_password": "secret",
                "smtp_port": "465",
                "name": "DO NOT CHANGE ME",
                "disconnect": "false",
            },
            follow=True,
        )

        # name shouldn't change
        self.org.refresh_from_db()
        self.assertEqual(self.org.name, "Nyaruka")
        self.assertTrue(self.org.has_smtp_config())

        self.client.post(
            config_url,
            {
                "from_email": "support@example.com",
                "smtp_host": "smtp.example.com",
                "smtp_username": "support@example.com",
                "smtp_password": "",
                "smtp_port": "465",
                "disconnect": "false",
            },
            follow=True,
        )

        # password shouldn't change
        self.org.refresh_from_db()
        self.assertTrue(self.org.has_smtp_config())
        self.assertEqual(
            self.org.config["smtp_server"],
            "smtp://support%40example.com:secret@smtp.example.com:465/?from=support%40example.com&tls=true",
        )

        response = self.client.post(
            config_url,
            {
                "from_email": "support@example.com",
                "smtp_host": "smtp.example.com",
                "smtp_username": "help@example.com",
                "smtp_password": "",
                "smtp_port": "465",
                "disconnect": "false",
            },
            follow=True,
        )

        # should have error for blank password
        self.assertEqual(
            '[{"message": "You must enter the SMTP password", "code": ""}]',
            response.context["form"].errors["__all__"].as_json(),
        )

        self.client.post(config_url, dict(disconnect="true"), follow=True)

        self.org.refresh_from_db()
        self.assertFalse(self.org.has_smtp_config())

        response = self.client.post(
            config_url,
            {
                "from_email": " support@example.com",
                "smtp_host": " smtp.example.com",
                "smtp_username": "support@example.com",
                "smtp_password": "secret ",
                "smtp_port": "465 ",
                "disconnect": "false",
            },
            follow=True,
        )

        self.org.refresh_from_db()
        self.assertTrue(self.org.has_smtp_config())

        self.assertEqual(
            self.org.config["smtp_server"],
            "smtp://support%40example.com:secret@smtp.example.com:465/?from=support%40example.com&tls=true",
        )

        response = self.client.post(
            config_url,
            {
                "from_email": "support@example.com",
                "smtp_host": "smtp.example.com",
                "smtp_username": "support@example.com",
                "smtp_password": "secre/t",
                "smtp_port": 465,
                "disconnect": "false",
            },
            follow=True,
        )

        self.org.refresh_from_db()
        self.assertTrue(self.org.has_smtp_config())

        self.assertEqual(
            self.org.config["smtp_server"],
            "smtp://support%40example.com:secre%2Ft@smtp.example.com:465/?from=support%40example.com&tls=true",
        )

        response = self.client.get(config_url)
        self.assertDictEqual(
            response.context["view"].derive_initial(),
            {
                "from_email": "support@example.com",
                "smtp_host": "smtp.example.com",
                "smtp_username": "support@example.com",
                "smtp_password": "secre/t",
                "smtp_port": 465,
                "disconnect": "false",
            },
        )

    @patch("temba.channels.types.vonage.client.VonageClient.check_credentials")
    def test_connect_vonage(self, mock_check_credentials):
        self.login(self.admin)

        connect_url = reverse("orgs.org_vonage_connect")
        account_url = reverse("orgs.org_vonage_account")

        # simulate invalid credentials on both pages
        mock_check_credentials.return_value = False

        response = self.client.post(connect_url, {"api_key": "key", "api_secret": "secret"})
        self.assertContains(response, "Your API key and secret seem invalid.")
        self.assertFalse(self.org.is_connected_to_vonage())

        response = self.client.post(account_url, {"api_key": "key", "api_secret": "secret"})
        self.assertContains(response, "Your API key and secret seem invalid.")

        # ok, now with a success
        mock_check_credentials.return_value = True

        response = self.client.post(connect_url, {"api_key": "key", "api_secret": "secret"})
        self.assertEqual(response.status_code, 302)

        response = self.client.get(account_url)
        self.assertEqual("key", response.context["api_key"])

        self.org.refresh_from_db()
        self.assertEqual("key", self.org.config[Org.CONFIG_VONAGE_KEY])
        self.assertEqual("secret", self.org.config[Org.CONFIG_VONAGE_SECRET])

        # post without API token, should get validation error
        response = self.client.post(account_url, {"disconnect": "false"})
        self.assertFormError(response, "form", "__all__", "You must enter your account API Key")

        # vonage config should remain the same
        self.org.refresh_from_db()
        self.assertEqual("key", self.org.config[Org.CONFIG_VONAGE_KEY])
        self.assertEqual("secret", self.org.config[Org.CONFIG_VONAGE_SECRET])

        # now try with all required fields, and a bonus field we shouldn't change
        self.client.post(
            account_url,
            {"api_key": "other_key", "api_secret": "secret-too", "disconnect": "false", "name": "DO NOT CHANGE ME"},
        )
        # name shouldn't change
        self.org.refresh_from_db()
        self.assertEqual(self.org.name, "Nyaruka")

        # should change vonage config
        self.client.post(account_url, {"api_key": "other_key", "api_secret": "secret-too", "disconnect": "false"})

        self.org.refresh_from_db()
        self.assertEqual("other_key", self.org.config[Org.CONFIG_VONAGE_KEY])
        self.assertEqual("secret-too", self.org.config[Org.CONFIG_VONAGE_SECRET])

        self.assertTrue(self.org.is_connected_to_vonage())
        self.client.post(account_url, dict(disconnect="true"), follow=True)

        self.org.refresh_from_db()
        self.assertFalse(self.org.is_connected_to_vonage())

        # and disconnect
        self.org.remove_vonage_account(self.admin)
        self.assertFalse(self.org.is_connected_to_vonage())
        self.assertNotIn("NEXMO_KEY", self.org.config)
        self.assertNotIn("NEXMO_SECRET", self.org.config)

    def test_connect_plivo(self):
        self.login(self.admin)

        # connect plivo
        connect_url = reverse("orgs.org_plivo_connect")

        # simulate invalid credentials
        with patch("requests.get") as mock_get:
            mock_get.return_value = MockResponse(
                401, "Could not verify your access level for that URL." "\nYou have to login with proper credentials"
            )
            response = self.client.post(connect_url, dict(auth_id="auth-id", auth_token="auth-token"))
            self.assertContains(
                response, "Your Plivo auth ID and auth token seem invalid. Please check them again and retry."
            )
            self.assertFalse(Channel.CONFIG_PLIVO_AUTH_ID in self.client.session)
            self.assertFalse(Channel.CONFIG_PLIVO_AUTH_TOKEN in self.client.session)

        # ok, now with a success
        with patch("requests.get") as mock_get:
            mock_get.return_value = MockResponse(200, json.dumps(dict()))
            response = self.client.post(connect_url, dict(auth_id="auth-id", auth_token="auth-token"))

            # plivo should be added to the session
            self.assertEqual(self.client.session[Channel.CONFIG_PLIVO_AUTH_ID], "auth-id")
            self.assertEqual(self.client.session[Channel.CONFIG_PLIVO_AUTH_TOKEN], "auth-token")

            self.assertRedirect(response, reverse("channels.types.plivo.claim"))

    def test_tiers(self):
        # default is no tiers, everything is allowed, go crazy!
        self.assertTrue(self.org.is_multi_user)
        self.assertTrue(self.org.is_multi_org)

        del settings.BRANDING[settings.DEFAULT_BRAND]["tiers"]
        self.org.reset_capabilities()
        self.assertTrue(self.org.is_multi_user)
        self.assertTrue(self.org.is_multi_org)

        # not enough credits with tiers enabled
        settings.BRANDING[settings.DEFAULT_BRAND]["tiers"] = dict(
            import_flows=1, multi_user=100_000, multi_org=1_000_000
        )
        self.org.reset_capabilities()
        self.assertIsNone(self.org.create_sub_org("Sub Org A"))
        self.assertFalse(self.org.is_multi_user)
        self.assertFalse(self.org.is_multi_org)

        # not enough credits, but tiers disabled
        settings.BRANDING[settings.DEFAULT_BRAND]["tiers"] = dict(import_flows=0, multi_user=0, multi_org=0)
        self.org.reset_capabilities()
        self.assertIsNotNone(self.org.create_sub_org("Sub Org A"))
        self.assertTrue(self.org.is_multi_user)
        self.assertTrue(self.org.is_multi_org)

        # tiers enabled, but enough credits
        settings.BRANDING[settings.DEFAULT_BRAND]["tiers"] = dict(
            import_flows=1, multi_user=100_000, multi_org=1_000_000
        )
        TopUp.create(self.org, self.admin, price=100, credits=1_000_000)
        self.org.clear_credit_cache()
        self.assertIsNotNone(self.org.create_sub_org("Sub Org B"))
        self.assertTrue(self.org.is_multi_user)
        self.assertTrue(self.org.is_multi_org)

        # if we are a shared plan, our sub orgs should be created with the workspace plan
        settings.BRANDING[settings.DEFAULT_BRAND]["shared_plans"] = ["my_shared_plan"]
        self.org.plan = "my_shared_plan"
        self.org.save()
        sub_org_c = self.org.create_sub_org("Sub Org C")
        self.assertEqual(sub_org_c.plan, settings.WORKSPACE_PLAN)

        with override_settings(DEFAULT_PLAN="other"):
            settings.BRANDING[settings.DEFAULT_BRAND]["default_plan"] = "other"
            self.org.plan = settings.TOPUP_PLAN
            self.org.save()
            self.org.reset_capabilities()
            sub_org_d = self.org.create_sub_org("Sub Org D")
            self.assertIsNotNone(sub_org_d)
            self.assertEqual(sub_org_d.plan, settings.TOPUP_PLAN)

    def test_org_get_limit(self):
        self.assertEqual(self.org.get_limit(Org.LIMIT_FIELDS), 250)
        self.assertEqual(self.org.get_limit(Org.LIMIT_GROUPS), 250)
        self.assertEqual(self.org.get_limit(Org.LIMIT_GLOBALS), 250)

        self.org.limits = dict(fields=500, groups=500)
        self.org.save()

        self.assertEqual(self.org.get_limit(Org.LIMIT_FIELDS), 500)
        self.assertEqual(self.org.get_limit(Org.LIMIT_GROUPS), 500)
        self.assertEqual(self.org.get_limit(Org.LIMIT_GLOBALS), 250)

    def test_org_api_rates(self):
        self.assertEqual(self.org.api_rates, {})

        self.org.api_rates = {"v2.contacts": "10000/hour"}
        self.org.save()

        self.assertEqual(self.org.api_rates, {"v2.contacts": "10000/hour"})

    def test_sub_orgs_management(self):
        settings.BRANDING[settings.DEFAULT_BRAND]["tiers"] = dict(multi_org=1_000_000)
        self.org.reset_capabilities()

        sub_org = self.org.create_sub_org("Sub Org")

        # we won't create sub orgs if the org isn't the proper level
        self.assertIsNone(sub_org)

        # lower the tier and try again
        settings.BRANDING[settings.DEFAULT_BRAND]["tiers"] = dict(multi_org=0)
        self.org.reset_capabilities()
        sub_org = self.org.create_sub_org("Sub Org")

        # suborg has been created
        self.assertIsNotNone(sub_org)

        # suborgs can create suborgs
        self.assertIsNotNone(sub_org.create_sub_org("Grandchild Org"))

        # we should be linked to our parent with the same brand
        self.assertEqual(self.org, sub_org.parent)
        self.assertEqual(self.org.brand, sub_org.brand)

        # default values should be the same as parent
        self.assertEqual(self.org.timezone, sub_org.timezone)
        self.assertEqual(self.org.created_by, sub_org.created_by)

        # our sub account should have zero credits
        self.assertEqual(0, sub_org.get_credits_remaining())

        self.login(self.admin)
        response = self.client.get(reverse("orgs.org_edit"))
        self.assertEqual(200, response.status_code)
        self.assertEqual(len(response.context["sub_orgs"]), 1)

        # sub_org is deleted
        sub_org.release(self.customer_support)

        response = self.client.get(reverse("orgs.org_edit"))
        self.assertEqual(200, response.status_code)
        self.assertEqual(len(response.context["sub_orgs"]), 0)

    def test_sub_orgs(self):
        # lets start with two topups
        oldest_topup = TopUp.objects.filter(org=self.org).first()

        expires = timezone.now() + timedelta(days=400)
        newer_topup = TopUp.create(self.org, self.admin, price=0, credits=1000, expires_on=expires)

        # lower the tier and try again
        settings.BRANDING[settings.DEFAULT_BRAND]["tiers"] = dict(multi_org=0)
        sub_org = self.org.create_sub_org("Sub Org")

        # send a message as sub_org
        self.create_channel(
            "A",
            "Test Channel",
            "+250785551212",
            secret="12355",
            config={Channel.CONFIG_FCM_ID: "145"},
            country="RW",
            org=sub_org,
        )
        contact = self.create_contact("Joe", phone="+250788383444", org=sub_org)
        msg = self.create_outgoing_msg(contact, "How is it going?")

        # there is no topup on suborg, and this msg won't be credited
        self.assertFalse(msg.topup)

        # now allocate some credits to our sub org
        self.assertTrue(self.org.allocate_credits(self.admin, sub_org, 700))

        msg.refresh_from_db()
        # allocating credits will execute apply_topups_task and assign a topup
        self.assertTrue(msg.topup)

        self.assertEqual(699, sub_org.get_credits_remaining())
        self.assertEqual(1300, self.org.get_credits_remaining())

        # we should have a debit to track this transaction
        debits = Debit.objects.filter(topup__org=self.org)
        self.assertEqual(1, len(debits))

        debit = debits.first()
        self.assertEqual(700, debit.amount)
        self.assertEqual(Debit.TYPE_ALLOCATION, debit.debit_type)
        # newest topup has been used first
        self.assertEqual(newer_topup.expires_on, debit.beneficiary.expires_on)
        self.assertEqual(debit.amount, 700)

        # try allocating more than we have
        self.assertFalse(self.org.allocate_credits(self.admin, sub_org, 1301))

        self.assertEqual(699, sub_org.get_credits_remaining())
        self.assertEqual(1300, self.org.get_credits_remaining())
        self.assertEqual(700, self.org._calculate_credits_used()[0])

        # now allocate across our remaining topups
        self.assertTrue(self.org.allocate_credits(self.admin, sub_org, 1200))
        self.assertEqual(1899, sub_org.get_credits_remaining())
        self.assertEqual(1900, self.org.get_credits_used())
        self.assertEqual(100, self.org.get_credits_remaining())

        # now clear our cache, we ought to have proper amount still
        self.org.clear_credit_cache()
        sub_org.clear_credit_cache()

        self.assertEqual(1899, sub_org.get_credits_remaining())
        self.assertEqual(100, self.org.get_credits_remaining())

        # this creates two more debits, for a total of three
        debits = Debit.objects.filter(topup__org=self.org).order_by("id")
        self.assertEqual(3, len(debits))

        # verify that we used most recent topup first
        self.assertEqual(newer_topup.expires_on, debits[1].topup.expires_on)
        self.assertEqual(debits[1].amount, 300)
        # and debited missing amount from the next topup
        self.assertEqual(oldest_topup.expires_on, debits[2].topup.expires_on)
        self.assertEqual(debits[2].amount, 900)

        # allocate the exact number of credits remaining
        self.org.allocate_credits(self.admin, sub_org, 100)

        self.assertEqual(1999, sub_org.get_credits_remaining())
        self.assertEqual(0, self.org.get_credits_remaining())

    def test_edit_sub_org(self):
        self.login(self.admin)

        settings.BRANDING[settings.DEFAULT_BRAND]["tiers"] = dict(multi_org=1_000_000)
        self.org.reset_capabilities()

        # set our org on the session
        session = self.client.session
        session["org_id"] = self.org.id
        session.save()

        response = self.client.get(reverse("orgs.org_home"))
        self.assertNotContains(response, "Manage Workspaces")

        # attempting to manage orgs should redirect
        response = self.client.get(reverse("orgs.org_sub_orgs"))
        self.assertRedirect(response, reverse("orgs.org_home"))

        # creating a new sub org should also redirect
        response = self.client.get(reverse("orgs.org_create_sub_org"))
        self.assertRedirect(response, reverse("orgs.org_home"))

        # make sure posting is gated too
        new_org = dict(name="Sub Org", timezone=self.org.timezone, date_format=self.org.date_format)
        response = self.client.post(reverse("orgs.org_create_sub_org"), new_org)
        self.assertRedirect(response, reverse("orgs.org_home"))

        # same thing with trying to transfer credits
        response = self.client.get(reverse("orgs.org_transfer_credits"))
        self.assertRedirect(response, reverse("orgs.org_home"))

        # cant manage users either
        response = self.client.get(reverse("orgs.org_manage_accounts_sub_org"))
        self.assertRedirect(response, reverse("orgs.org_home"))

        # zero out our tier
        settings.BRANDING[settings.DEFAULT_BRAND]["tiers"] = dict(multi_org=0)
        self.org.reset_capabilities()
        self.assertTrue(self.org.is_multi_org)
        response = self.client.get(reverse("orgs.org_home"))
        self.assertContains(response, "Manage Workspaces")

        # now we can manage our orgs
        response = self.client.get(reverse("orgs.org_sub_orgs"))
        self.assertEqual(200, response.status_code)
        self.assertContains(response, "Workspaces")

        # and add topups
        self.assertContains(response, reverse("orgs.org_transfer_credits"))

        # but not if we don't use topups
        Org.objects.filter(id=self.org.id).update(uses_topups=False)
        response = self.client.get(reverse("orgs.org_sub_orgs"))
        self.assertNotContains(response, reverse("orgs.org_transfer_credits"))

        Org.objects.filter(id=self.org.id).update(uses_topups=True)

        # add a sub org
        response = self.client.post(reverse("orgs.org_create_sub_org"), new_org)
        self.assertRedirect(response, reverse("orgs.org_sub_orgs"))
        sub_org = Org.objects.filter(name="Sub Org").first()
        self.assertIsNotNone(sub_org)
        self.assertEqual(OrgRole.ADMINISTRATOR, sub_org.get_user_role(self.admin))

        # create a second org to test sorting
        new_org = dict(name="A Second Org", timezone=self.org.timezone, date_format=self.org.date_format)
        response = self.client.post(reverse("orgs.org_create_sub_org"), new_org)
        self.assertEqual(302, response.status_code)

        # load the transfer credit page
        response = self.client.get(reverse("orgs.org_transfer_credits"))

        # check that things are ordered correctly
        orgs = list(response.context["form"]["from_org"].field._queryset)
        self.assertEqual("A Second Org", orgs[1].name)
        self.assertEqual("Sub Org", orgs[2].name)
        self.assertEqual(200, response.status_code)

        # try to transfer more than we have
        post_data = dict(from_org=self.org.id, to_org=sub_org.id, amount=1500)
        response = self.client.post(reverse("orgs.org_transfer_credits"), post_data)
        self.assertContains(response, "Pick a different workspace to transfer from")

        # now transfer some credits
        post_data = dict(from_org=self.org.id, to_org=sub_org.id, amount=600)
        response = self.client.post(reverse("orgs.org_transfer_credits"), post_data)

        self.assertEqual(400, self.org.get_credits_remaining())
        self.assertEqual(600, sub_org.get_credits_remaining())

        # we can reach the manage accounts page too now
        response = self.client.get("%s?org=%d" % (reverse("orgs.org_manage_accounts_sub_org"), sub_org.id))
        self.assertEqual(200, response.status_code)

        headers = {"HTTP_TEMBA_SPA": 1}
        response = self.client.get("%s?org=%d" % (reverse("orgs.org_manage_accounts_sub_org"), sub_org.id), **headers)
        self.assertContains(response, "Edit Workspace")

        # edit our sub org's details
        response = self.client.post(
            f"{reverse('orgs.org_edit_sub_org')}?org={sub_org.id}",
            {"name": "New Sub Org Name", "timezone": "Africa/Nairobi", "date_format": "Y", "language": "es"},
        )

        sub_org.refresh_from_db()
        self.assertEqual("New Sub Org Name", sub_org.name)

        self.assertEqual(response.url, "/org/sub_orgs/")

        # edit our sub org's details in a spa view
        response = self.client.post(
            f"{reverse('orgs.org_edit_sub_org')}?org={sub_org.id}",
            {"name": "Spa Sub Org Name", "timezone": "Africa/Nairobi", "date_format": "Y", "language": "es"},
            **headers,
        )

        self.assertEqual(response.url, f"/org/manage_accounts_sub_org/?org={sub_org.id}")

        sub_org.refresh_from_db()
        self.assertEqual("Spa Sub Org Name", sub_org.name)
        self.assertEqual("Africa/Nairobi", str(sub_org.timezone))
        self.assertEqual("Y", sub_org.date_format)
        self.assertEqual("es", sub_org.language)

        # now we should see new topups on our sub org
        session["org_id"] = sub_org.id
        session.save()

        response = self.client.get(reverse("orgs.topup_list"))
        self.assertContains(response, "600 Credits")

        # if org doesn't exist, 404
        response = self.client.get(f"{reverse('orgs.org_edit_sub_org')}?org=3464374")
        self.assertEqual(404, response.status_code)

        self.login(self.admin2)

        # same if it's not a child of the request org
        response = self.client.get(f"{reverse('orgs.org_edit_sub_org')}?org={sub_org.id}")
        self.assertEqual(404, response.status_code)

    def test_account_value(self):

        # base value
        self.assertEqual(self.org.account_value(), 0.0)

        # add a topup
        TopUp.objects.create(
            org=self.org,
            price=123,
            credits=1001,
            expires_on=timezone.now() + timedelta(days=30),
            created_by=self.admin,
            modified_by=self.admin,
        )
        self.assertAlmostEqual(self.org.account_value(), 1.23)

    @patch("temba.msgs.tasks.export_messages_task.delay")
    @patch("temba.flows.tasks.export_flow_results_task.delay")
    @patch("temba.contacts.tasks.export_contacts_task.delay")
    def test_resume_failed_task(
        self, mock_export_contacts_task, mock_export_flow_results_task, mock_export_messages_task
    ):
        mock_export_contacts_task.return_value = None
        mock_export_flow_results_task.return_value = None
        mock_export_messages_task.return_value = None

        ExportMessagesTask.objects.create(
            org=self.org, created_by=self.admin, modified_by=self.admin, status=ExportMessagesTask.STATUS_FAILED
        )
        ExportMessagesTask.objects.create(
            org=self.org, created_by=self.admin, modified_by=self.admin, status=ExportMessagesTask.STATUS_COMPLETE
        )
        ExportMessagesTask.objects.create(org=self.org, created_by=self.admin, modified_by=self.admin)

        ExportFlowResultsTask.objects.create(
            org=self.org, created_by=self.admin, modified_by=self.admin, status=ExportFlowResultsTask.STATUS_FAILED
        )
        ExportFlowResultsTask.objects.create(
            org=self.org, created_by=self.admin, modified_by=self.admin, status=ExportFlowResultsTask.STATUS_COMPLETE
        )
        ExportFlowResultsTask.objects.create(org=self.org, created_by=self.admin, modified_by=self.admin)

        ExportContactsTask.objects.create(
            org=self.org, created_by=self.admin, modified_by=self.admin, status=ExportContactsTask.STATUS_FAILED
        )
        ExportContactsTask.objects.create(
            org=self.org, created_by=self.admin, modified_by=self.admin, status=ExportContactsTask.STATUS_COMPLETE
        )
        ExportContactsTask.objects.create(org=self.org, created_by=self.admin, modified_by=self.admin)

        two_hours_ago = timezone.now() - timedelta(hours=2)

        ExportMessagesTask.objects.all().update(modified_on=two_hours_ago)
        ExportFlowResultsTask.objects.all().update(modified_on=two_hours_ago)
        ExportContactsTask.objects.all().update(modified_on=two_hours_ago)

        resume_failed_tasks()

        mock_export_contacts_task.assert_called_once()
        mock_export_flow_results_task.assert_called_once()
        mock_export_messages_task.assert_called_once()


class AnonOrgTest(TembaTest):
    """
    Tests the case where our organization is marked as anonymous, that is the phone numbers are masked
    for users.
    """

    def setUp(self):
        super().setUp()

        self.org.is_anon = True
        self.org.save()

    def test_contacts(self):
        # are there real phone numbers on the contact list page?
        contact = self.create_contact(None, phone="+250788123123")
        self.login(self.admin)

        masked = "%010d" % contact.pk

        response = self.client.get(reverse("contacts.contact_list"))

        # phone not in the list
        self.assertNotContains(response, "788 123 123")

        # but the id is
        self.assertContains(response, masked)
        self.assertContains(response, ContactURN.ANON_MASK_HTML)

        # create an outgoing message, check number doesn't appear in outbox
        msg1 = self.create_outgoing_msg(contact, "hello", status="Q")

        response = self.client.get(reverse("msgs.msg_outbox"))

        self.assertEqual(set(response.context["object_list"]), {msg1})
        self.assertNotContains(response, "788 123 123")
        self.assertContains(response, masked)

        # create an incoming message, check number doesn't appear in inbox
        msg2 = self.create_incoming_msg(contact, "ok")

        response = self.client.get(reverse("msgs.msg_inbox"))

        self.assertEqual(set(response.context["object_list"]), {msg2})
        self.assertNotContains(response, "788 123 123")
        self.assertContains(response, masked)

        # create an incoming flow message, check number doesn't appear in inbox
        msg3 = self.create_incoming_msg(contact, "ok", msg_type="F")

        response = self.client.get(reverse("msgs.msg_flow"))

        self.assertEqual(set(response.context["object_list"]), {msg3})
        self.assertNotContains(response, "788 123 123")
        self.assertContains(response, masked)

        # check contact detail page
        response = self.client.get(reverse("contacts.contact_read", args=[contact.uuid]))
        self.assertNotContains(response, "788 123 123")
        self.assertContains(response, masked)


class OrgCRUDLTest(TembaTest, CRUDLTestMixin):
    def test_spa(self):
        Group.objects.get(name="Beta").user_set.add(self.admin)

        self.login(self.admin)

        deep_link = reverse("spa.level_2", args=["tickets", "all", "open"])
        response = self.client.get(deep_link)
        self.assertEqual(200, response.status_code)

    def assertMenu(self, url, count):
        response = self.assertListFetch(url, allow_viewers=True, allow_editors=True, allow_agents=True)
        menu = response.json()["results"]
        self.assertEqual(count, len(menu))

    def test_home(self):
        self.login(self.user)

        home_url = reverse("orgs.org_home")

        with self.assertNumQueries(24):
            response = self.client.get(home_url)

        self.assertEqual(200, response.status_code)

    def test_menu(self):
        self.login(self.admin)
        self.assertMenu(reverse("orgs.org_menu"), 7)
        self.assertMenu(f"{reverse('orgs.org_menu')}settings/", 7)

        menu_url = reverse("orgs.org_menu")
        response = self.assertListFetch(menu_url, allow_viewers=True, allow_editors=True, allow_agents=True)
        menu = response.json()["results"]
        self.assertEqual(7, len(menu))

        # agents should only see tickets and settings
        self.login(self.agent)

        with self.assertNumQueries(9):
            response = self.client.get(menu_url)

        menu = response.json()["results"]
        self.assertEqual(2, len(menu))

        # customer support should only see the staff option
        self.login(self.customer_support)
        menu = self.client.get(menu_url).json()["results"]
        self.assertEqual(1, len(menu))
        self.assertEqual("Staff", menu[0]["name"])

        menu = self.client.get(f"{menu_url}staff/").json()["results"]
        self.assertEqual(2, len(menu))
        self.assertEqual("Workspaces", menu[0]["name"])
        self.assertEqual("Users", menu[1]["name"])

    def test_read(self):
        read_url = reverse("orgs.org_read", args=[self.org.id])

        # make our second org a child
        self.org2.parent = self.org
        self.org2.save()

        response = self.assertStaffOnly(read_url)

        # we should have a child in our context
        self.assertEqual(1, len(response.context["children"]))

        # we should have an option to flag
        self.assertContentMenu(
            read_url, self.customer_support, ["Service", "Edit", "Topups", "Flag", "Verify", "Delete"]
        )

        # flag and content menu option should be inverted
        self.org.flag()
        response = self.client.get(read_url)
        self.assertContentMenu(
            read_url, self.customer_support, ["Service", "Edit", "Topups", "Unflag", "Verify", "Delete"]
        )

        # no menu for inactive orgs
        self.org.is_active = False
        self.org.save()
        self.assertContentMenu(read_url, self.customer_support, [])

    def test_workspace(self):
        response = self.assertListFetch(
            reverse("orgs.org_workspace"), allow_viewers=True, allow_editors=True, allow_agents=False
        )

        # make sure we have the appropriate number of sections
        self.assertEqual(8, len(response.context["formax"].sections))

        # create a child org
        self.child_org = Org.objects.create(
            name="Child Org",
            timezone=pytz.timezone("Africa/Kigali"),
            country=self.org.country,
            brand=settings.DEFAULT_BRAND,
            created_by=self.user,
            modified_by=self.user,
            parent=self.org,
        )

<<<<<<< HEAD
        with self.assertNumQueries(49):
=======
        with self.assertNumQueries(58):
>>>>>>> 15f1ecd4
            response = self.client.get(reverse("orgs.org_workspace"))

        # make sure we have the appropriate number of sections
        self.assertContains(response, "Transfer Credits")

        # should have an extra menu option for our child (and section header)
        self.assertMenu(f"{reverse('orgs.org_menu')}settings/", 9)

    def test_org_grant(self):
        grant_url = reverse("orgs.org_grant")
        response = self.client.get(grant_url)
        self.assertRedirect(response, "/users/login/")

        self.user = self.create_user("tito@nyaruka.com")

        self.login(self.user)
        response = self.client.get(grant_url)
        self.assertRedirect(response, "/users/login/")

        granters = Group.objects.get(name="Granters")
        self.user.groups.add(granters)

        response = self.client.get(grant_url)
        self.assertEqual(200, response.status_code)

        # fill out the form
        post_data = dict(
            email="john@carmack.com",
            first_name="John",
            last_name="Carmack",
            name="Oculus",
            timezone="Africa/Kigali",
            credits="100000",
            password="dukenukem",
        )
        response = self.client.post(grant_url, post_data, follow=True)

        self.assertContains(response, "created")

        org = Org.objects.get(name="Oculus")
        self.assertEqual(100_000, org.get_credits_remaining())
        self.assertEqual(org.date_format, Org.DATE_FORMAT_DAY_FIRST)

        # check user exists and is admin
        self.assertEqual(OrgRole.ADMINISTRATOR, org.get_user_role(User.objects.get(username="john@carmack.com")))
        self.assertEqual(OrgRole.ADMINISTRATOR, org.get_user_role(User.objects.get(username="tito@nyaruka.com")))

        # try a new org with a user that already exists instead
        del post_data["password"]
        post_data["name"] = "id Software"

        response = self.client.post(grant_url, post_data, follow=True)

        self.assertContains(response, "created")

        org = Org.objects.get(name="id Software")
        self.assertEqual(100_000, org.get_credits_remaining())
        self.assertEqual(org.date_format, Org.DATE_FORMAT_DAY_FIRST)

        self.assertEqual(OrgRole.ADMINISTRATOR, org.get_user_role(User.objects.get(username="john@carmack.com")))
        self.assertEqual(OrgRole.ADMINISTRATOR, org.get_user_role(User.objects.get(username="tito@nyaruka.com")))

        # try a new org with US timezone
        post_data["name"] = "Bulls"
        post_data["timezone"] = "America/Chicago"
        response = self.client.post(grant_url, post_data, follow=True)

        self.assertContains(response, "created")

        org = Org.objects.get(name="Bulls")
        self.assertEqual(100_000, org.get_credits_remaining())
        self.assertEqual(Org.DATE_FORMAT_MONTH_FIRST, org.date_format)
        self.assertEqual("en-us", org.language)
        self.assertEqual(["eng"], org.flow_languages)

    def test_org_grant_invalid_form(self):
        grant_url = reverse("orgs.org_grant")

        granters = Group.objects.get(name="Granters")
        self.admin.groups.add(granters)

        self.login(self.admin)

        post_data = dict(
            email="",
            first_name="John",
            last_name="Carmack",
            name="Oculus",
            timezone="Africa/Kigali",
            credits="100000",
            password="dukenukem",
        )
        response = self.client.post(grant_url, post_data)
        self.assertFormError(response, "form", "email", "This field is required.")

        post_data = dict(
            email="this-is-not-a-valid-email",
            first_name="John",
            last_name="Carmack",
            name="Oculus",
            timezone="Africa/Kigali",
            credits="100000",
            password="dukenukem",
        )
        response = self.client.post(grant_url, post_data)
        self.assertFormError(response, "form", "email", "Enter a valid email address.")

        response = self.client.post(
            grant_url,
            {
                "email": f"john@{'x' * 150}.com",
                "first_name": f"John@{'n' * 150}.com",
                "last_name": f"Carmack@{'k' * 150}.com",
                "name": f"Oculus{'s' * 130}",
                "timezone": "Africa/Kigali",
                "credits": "100000",
                "password": "dukenukem",
            },
        )
        self.assertFormError(
            response, "form", "first_name", "Ensure this value has at most 150 characters (it has 159)."
        )
        self.assertFormError(
            response, "form", "last_name", "Ensure this value has at most 150 characters (it has 162)."
        )
        self.assertFormError(response, "form", "name", "Ensure this value has at most 128 characters (it has 136).")
        self.assertFormError(response, "form", "email", "Ensure this value has at most 150 characters (it has 159).")
        self.assertFormError(response, "form", "email", "Enter a valid email address.")

    def test_org_grant_form_clean(self):
        grant_url = reverse("orgs.org_grant")

        granters = Group.objects.get(name="Granters")
        self.admin.groups.add(granters)

        self.login(self.admin)

        # user with email admin@nyaruka.com already exists and we set a password
        response = self.client.post(
            grant_url,
            {
                "email": "admin@nyaruka.com",
                "first_name": "John",
                "last_name": "Carmack",
                "name": "Oculus",
                "timezone": "Africa/Kigali",
                "credits": "100000",
                "password": "password",
            },
        )
        self.assertFormError(response, "form", None, "Login already exists, please do not include password.")

        # try to create a new user with empty password
        response = self.client.post(
            grant_url,
            {
                "email": "a_new_user@nyaruka.com",
                "first_name": "John",
                "last_name": "Carmack",
                "name": "Oculus",
                "timezone": "Africa/Kigali",
                "credits": "100000",
                "password": "",
            },
        )
        self.assertFormError(response, "form", None, "Password required for new login.")

        # try to create a new user with invalid password
        response = self.client.post(
            grant_url,
            {
                "email": "a_new_user@nyaruka.com",
                "first_name": "John",
                "last_name": "Carmack",
                "name": "Oculus",
                "timezone": "Africa/Kigali",
                "credits": "100000",
                "password": "pass",
            },
        )
        self.assertFormError(
            response, "form", None, "This password is too short. It must contain at least 8 characters."
        )

    @patch("temba.orgs.views.OrgCRUDL.Signup.pre_process")
    def test_new_signup_with_user_logged_in(self, mock_pre_process):
        mock_pre_process.return_value = None
        signup_url = reverse("orgs.org_signup")
        self.user = self.create_user("tito@nyaruka.com")

        self.login(self.user)

        response = self.client.get(signup_url)
        self.assertEqual(response.status_code, 200)

        response = self.client.post(
            signup_url,
            {
                "first_name": "Kellan",
                "last_name": "Alexander",
                "email": "kellan@example.com",
                "password": "HeyThere123",
                "name": "AlexCom",
                "timezone": "Africa/Kigali",
            },
        )
        self.assertEqual(response.status_code, 302)

        # should have a new user
        user = User.objects.get(username="kellan@example.com")
        self.assertEqual(user.first_name, "Kellan")
        self.assertEqual(user.last_name, "Alexander")
        self.assertEqual(user.email, "kellan@example.com")
        self.assertTrue(user.check_password("HeyThere123"))
        self.assertTrue(user.api_token)  # should be able to generate an API token

        # should have a new org
        org = Org.objects.get(name="AlexCom")
        self.assertEqual(org.timezone, pytz.timezone("Africa/Kigali"))

        # of which our user is an administrator
        self.assertTrue(org.get_admins().filter(pk=user.pk))

        # not the logged in user at the signup time
        self.assertFalse(org.get_admins().filter(pk=self.user.pk))

    @override_settings(DEFAULT_BRAND="no-topups.org")
    def test_no_topup_signup(self):
        signup_url = reverse("orgs.org_signup")
        response = self.client.post(
            signup_url,
            {
                "first_name": "Eugene",
                "last_name": "Rwagasore",
                "email": "test@foo.org",
                "password": "HeyThere123",
                "name": "No Topups",
                "timezone": "Africa/Kigali",
            },
        )
        self.assertEqual(response.status_code, 302)

        org = Org.objects.get(name="No Topups")
        self.assertEqual(org.timezone, pytz.timezone("Africa/Kigali"))
        self.assertFalse(org.uses_topups)

    @override_settings(
        AUTH_PASSWORD_VALIDATORS=[
            {"NAME": "django.contrib.auth.password_validation.MinimumLengthValidator", "OPTIONS": {"min_length": 8}},
            {"NAME": "django.contrib.auth.password_validation.CommonPasswordValidator"},
            {"NAME": "django.contrib.auth.password_validation.NumericPasswordValidator"},
        ]
    )
    def test_org_signup(self):
        signup_url = reverse("orgs.org_signup")

        response = self.client.get(signup_url + "?%s" % urlencode({"email": "address@example.com"}))
        self.assertEqual(response.status_code, 200)
        self.assertIn("email", response.context["form"].fields)
        self.assertEqual(response.context["view"].derive_initial()["email"], "address@example.com")

        response = self.client.get(signup_url)
        self.assertEqual(response.status_code, 200)
        self.assertIn("name", response.context["form"].fields)

        # submit with missing fields
        response = self.client.post(signup_url, {})
        self.assertFormError(response, "form", "name", "This field is required.")
        self.assertFormError(response, "form", "first_name", "This field is required.")
        self.assertFormError(response, "form", "last_name", "This field is required.")
        self.assertFormError(response, "form", "email", "This field is required.")
        self.assertFormError(response, "form", "password", "This field is required.")
        self.assertFormError(response, "form", "timezone", "This field is required.")

        # submit with invalid password and email
        post_data = dict(
            first_name="Eugene",
            last_name="Rwagasore",
            email="bad_email",
            password="badpass",
            name="Your Face",
            timezone="Africa/Kigali",
        )
        response = self.client.post(signup_url, post_data)
        self.assertFormError(response, "form", "email", "Enter a valid email address.")
        self.assertFormError(
            response, "form", "password", "This password is too short. It must contain at least 8 characters."
        )

        # submit with password that is too common
        post_data["email"] = "eugene@temba.io"
        post_data["password"] = "password"
        response = self.client.post(signup_url, post_data)
        self.assertFormError(response, "form", "password", "This password is too common.")

        # submit with password that is all numerical
        post_data["password"] = "3464357358532"
        response = self.client.post(signup_url, post_data)
        self.assertFormError(response, "form", "password", "This password is entirely numeric.")

        # submit with valid data (long email)
        post_data = dict(
            first_name="Eugene",
            last_name="Rwagasore",
            email="myal12345678901234567890@relieves.org",
            password="HelloWorld1",
            name="Relieves World",
            timezone="Africa/Kigali",
        )
        response = self.client.post(signup_url, post_data)
        self.assertEqual(response.status_code, 302)

        # should have a new user
        user = User.objects.get(username="myal12345678901234567890@relieves.org")
        self.assertEqual(user.first_name, "Eugene")
        self.assertEqual(user.last_name, "Rwagasore")
        self.assertEqual(user.email, "myal12345678901234567890@relieves.org")
        self.assertTrue(user.check_password("HelloWorld1"))
        self.assertTrue(user.api_token)  # should be able to generate an API token

        # should have a new org
        org = Org.objects.get(name="Relieves World")
        self.assertEqual(org.timezone, pytz.timezone("Africa/Kigali"))
        self.assertEqual(str(org), "Relieves World")
        self.assertTrue(org.uses_topups)

        # of which our user is an administrator
        self.assertTrue(org.get_admins().filter(pk=user.pk))

        # org should have 1000 credits
        self.assertEqual(org.get_credits_remaining(), 1000)

        # from a single welcome topup
        topup = TopUp.objects.get(org=org)
        self.assertEqual(topup.credits, 1000)
        self.assertEqual(topup.price, 0)

        # check default org content was created correctly
        system_fields = set(org.fields.filter(is_system=True).values_list("key", flat=True))
        system_groups = set(org.groups.filter(is_system=True).values_list("name", flat=True))
        sample_flows = set(org.flows.values_list("name", flat=True))
        internal_ticketer = org.ticketers.get()

        self.assertEqual({"created_on", "id", "language", "last_seen_on", "name"}, system_fields)
        self.assertEqual({"Active", "Archived", "Blocked", "Stopped", "Open Tickets"}, system_groups)
        self.assertEqual(
            {"Sample Flow - Order Status Checker", "Sample Flow - Satisfaction Survey", "Sample Flow - Simple Poll"},
            sample_flows,
        )
        self.assertEqual("RapidPro Tickets", internal_ticketer.name)

        # fake session set_org to make the test work
        user.set_org(org)

        # should now be able to go to channels page
        response = self.client.get(reverse("channels.channel_claim"))
        self.assertEqual(200, response.status_code)

        # check that we have all the tabs
        self.assertContains(response, reverse("msgs.msg_inbox"))
        self.assertContains(response, reverse("flows.flow_list"))
        self.assertContains(response, reverse("contacts.contact_list"))
        self.assertContains(response, reverse("channels.channel_list"))
        self.assertContains(response, reverse("orgs.org_home"))

        post_data["name"] = "Relieves World Rwanda"
        response = self.client.post(signup_url, post_data)
        self.assertIn("email", response.context["form"].errors)

        # if we hit /login we'll be taken back to the channel page
        response = self.client.get(reverse("users.user_check_login"))
        self.assertRedirect(response, reverse("orgs.org_choose"))

        # but if we log out, same thing takes us to the login page
        self.client.logout()

        response = self.client.get(reverse("users.user_check_login"))
        self.assertRedirect(response, reverse("users.user_login"))

        # try going to the org home page, no dice
        response = self.client.get(reverse("orgs.org_home"))
        self.assertRedirect(response, reverse("users.user_login"))

        # log in as the user
        self.client.login(username="myal12345678901234567890@relieves.org", password="HelloWorld1")
        response = self.client.get(reverse("orgs.org_home"))

        self.assertEqual(200, response.status_code)

        # try changing our username, wrong password
        post_data = dict(email="myal@wr.org", current_password="HelloWorld")
        response = self.client.post(reverse("orgs.user_edit"), post_data)
        self.assertEqual(200, response.status_code)
        self.assertIn("current_password", response.context["form"].errors)

        # bad new password
        post_data = dict(email="myal@wr.org", current_password="HelloWorld1", new_password="passwor")
        response = self.client.post(reverse("orgs.user_edit"), post_data)
        self.assertEqual(200, response.status_code)
        self.assertIn("new_password", response.context["form"].errors)

        User.objects.create(username="bill@msn.com", email="bill@msn.com")

        # dupe user
        post_data = dict(email="bill@msn.com", current_password="HelloWorld1")
        response = self.client.post(reverse("orgs.user_edit"), post_data)
        self.assertEqual(200, response.status_code)
        self.assertFormError(response, "form", "email", "Sorry, that email address is already taken.")

        post_data = dict(
            email="myal@wr.org",
            first_name="Myal",
            last_name="Greene",
            language="en-us",
            current_password="HelloWorld1",
        )
        response = self.client.post(reverse("orgs.user_edit"), post_data, HTTP_X_FORMAX=True)
        self.assertEqual(200, response.status_code)

        self.assertTrue(User.objects.get(username="myal@wr.org"))
        self.assertTrue(User.objects.get(email="myal@wr.org"))
        self.assertFalse(User.objects.filter(username="myal@relieves.org"))
        self.assertFalse(User.objects.filter(email="myal@relieves.org"))

        post_data["current_password"] = "HelloWorld1"
        post_data["new_password"] = "Password123"
        response = self.client.post(reverse("orgs.user_edit"), post_data, HTTP_X_FORMAX=True)
        self.assertEqual(200, response.status_code)

        user = User.objects.get(username="myal@wr.org")
        self.assertTrue(user.check_password("Password123"))

    def test_choose(self):
        choose_url = reverse("orgs.org_choose")

        # create an inactive org which should never appear as an option
        org3 = Org.objects.create(
            name="Deactivated",
            timezone=pytz.UTC,
            brand=settings.DEFAULT_BRAND,
            created_by=self.user,
            modified_by=self.user,
            is_active=False,
        )
        org3.add_user(self.editor, OrgRole.EDITOR)

        # and another org that none of our users belong to
        org4 = Org.objects.create(
            name="Other", timezone=pytz.UTC, brand=settings.DEFAULT_BRAND, created_by=self.user, modified_by=self.user
        )

        self.assertLoginRedirect(self.client.get(choose_url))

        # users with a single org are always redirected right away to a page in that org that they have access to
        self.assertRedirect(self.requestView(choose_url, self.admin), "/msg/inbox/")
        self.assertRedirect(self.requestView(choose_url, self.editor), "/msg/inbox/")
        self.assertRedirect(self.requestView(choose_url, self.user), "/msg/inbox/")
        self.assertRedirect(self.requestView(choose_url, self.agent), "/ticket/")
        self.assertRedirect(self.requestView(choose_url, self.surveyor), "/org/surveyor/")

        # users with no org are redirected back to the login page
        response = self.requestView(choose_url, self.non_org_user)
        self.assertLoginRedirect(response)
        response = self.client.get("/users/login/")
        self.assertContains(response, "No organizations for this account, please contact your administrator.")

        # unless they are staff
        self.assertRedirect(self.requestView(choose_url, self.customer_support), "/org/manage/")

        # turn editor into a multi-org user
        self.org2.add_user(self.editor, OrgRole.EDITOR)

        # now we see a page to choose one of the two orgs
        response = self.requestView(choose_url, self.editor)
        self.assertEqual(["organization", "loc"], list(response.context["form"].fields.keys()))
        self.assertEqual({self.org, self.org2}, set(response.context["form"].fields["organization"].queryset))
        self.assertEqual({self.org, self.org2}, set(response.context["orgs"]))

        # try to submit for an org we don't belong to
        response = self.client.post(choose_url, {"organization": org4.id})
        self.assertFormError(
            response, "form", "organization", "Select a valid choice. That choice is not one of the available choices."
        )

        # user clicks org 2...
        response = self.client.post(choose_url, {"organization": self.org2.id})
        self.assertRedirect(response, "/msg/inbox/")

    def test_edit(self):
        edit_url = reverse("orgs.org_edit")

        self.assertLoginRedirect(self.client.get(edit_url))

        self.login(self.admin)
        response = self.client.get(edit_url)
        self.assertEqual(
            ["name", "timezone", "date_format", "language", "loc"], list(response.context["form"].fields.keys())
        )

        # try submitting with errors
        response = self.client.post(
            reverse("orgs.org_edit"),
            {"name": "", "timezone": "Bad/Timezone", "date_format": "X", "language": "klingon"},
        )
        self.assertFormError(response, "form", "name", "This field is required.")
        self.assertFormError(
            response, "form", "timezone", "Select a valid choice. Bad/Timezone is not one of the available choices."
        )
        self.assertFormError(
            response, "form", "date_format", "Select a valid choice. X is not one of the available choices."
        )
        self.assertFormError(
            response, "form", "language", "Select a valid choice. klingon is not one of the available choices."
        )

        response = self.client.post(
            reverse("orgs.org_edit"),
            {"name": "New Name", "timezone": "Africa/Nairobi", "date_format": "Y", "language": "es"},
        )
        self.assertEqual(302, response.status_code)

        self.org.refresh_from_db()
        self.assertEqual("New Name", self.org.name)
        self.assertEqual("Africa/Nairobi", str(self.org.timezone))
        self.assertEqual("Y", self.org.date_format)
        self.assertEqual("es", self.org.language)

    def test_org_timezone(self):
        self.assertEqual(self.org.timezone, pytz.timezone("Africa/Kigali"))
        self.assertEqual(("%d-%m-%Y", "%d-%m-%Y %H:%M"), self.org.get_datetime_formats())
        self.assertEqual(("%d-%m-%Y", "%d-%m-%Y %H:%M:%S"), self.org.get_datetime_formats(seconds=True))

        contact = self.create_contact("Bob", phone="+250788382382")
        self.create_incoming_msg(contact, "My name is Frank")

        self.login(self.admin)
        response = self.client.get(reverse("msgs.msg_inbox"), follow=True)

        # Check the message datetime
        created_on = response.context["object_list"][0].created_on.astimezone(self.org.timezone)
        self.assertContains(response, created_on.strftime("%H:%M").lower())

        # change the org timezone to "Africa/Nairobi"
        self.org.timezone = pytz.timezone("Africa/Nairobi")
        self.org.save()

        response = self.client.get(reverse("msgs.msg_inbox"), follow=True)

        # checkout the message should have the datetime changed by timezone
        created_on = response.context["object_list"][0].created_on.astimezone(self.org.timezone)
        self.assertContains(response, created_on.strftime("%H:%M").lower())

        self.org.date_format = "M"
        self.org.save()

        self.assertEqual(("%m-%d-%Y", "%m-%d-%Y %H:%M"), self.org.get_datetime_formats())

        response = self.client.get(reverse("msgs.msg_inbox"), follow=True)

        created_on = response.context["object_list"][0].created_on.astimezone(self.org.timezone)
        self.assertContains(response, created_on.strftime("%I:%M %p").lower().lstrip("0"))

        self.org.date_format = "Y"
        self.org.save()

        self.assertEqual(("%Y-%m-%d", "%Y-%m-%d %H:%M"), self.org.get_datetime_formats())

        response = self.client.get(reverse("msgs.msg_inbox"), follow=True)

        created_on = response.context["object_list"][0].created_on.astimezone(self.org.timezone)
        self.assertContains(response, created_on.strftime("%H:%M").lower())

    def test_administration(self):
        self.setUpLocations()

        manage_url = reverse("orgs.org_manage")
        update_url = reverse("orgs.org_update", args=[self.org.id])
        delete_url = reverse("orgs.org_delete", args=[self.org.id])

        self.assertStaffOnly(manage_url)
        self.assertStaffOnly(update_url)
        self.assertStaffOnly(delete_url)

        response = self.client.get(manage_url + "?filter=flagged")
        self.assertNotIn(self.org, response.context["object_list"])

        response = self.client.get(manage_url + "?filter=anon")
        self.assertNotIn(self.org, response.context["object_list"])

        response = self.client.get(manage_url + "?filter=suspended")
        self.assertNotIn(self.org, response.context["object_list"])

        response = self.client.get(manage_url + "?filter=verified")
        self.assertNotIn(self.org, response.context["object_list"])

        response = self.client.get(manage_url + "?filter=nyaruka")
        self.assertIn(self.org, response.context["object_list"])
        self.assertNotIn(self.org2, response.context["object_list"])

        self.org.flag()
        response = self.client.get(manage_url + "?filter=flagged")
        self.assertIn(self.org, response.context["object_list"])

        # should contain our test org
        self.assertContains(response, "Temba")

        response = self.client.get(manage_url + "?filter=flagged")
        self.assertTrue(self.org in response.context["object_list"])

        self.org.verify()
        response = self.client.get(manage_url + "?filter=verified")
        self.assertIn(self.org, response.context["object_list"])

        # and can go to that org
        response = self.client.get(update_url)
        self.assertEqual(200, response.status_code)

        # We should have the limits fields
        self.assertEqual(18, len(response.context["form"].fields))
        for elt in settings.ORG_LIMIT_DEFAULTS.keys():
            self.assertIn(f"{elt}_limit", response.context["form"].fields.keys())

        parent = Org.objects.create(
            name="Parent",
            timezone=pytz.timezone("Africa/Kigali"),
            country=self.country,
            brand=settings.DEFAULT_BRAND,
            created_by=self.user,
            modified_by=self.user,
        )

        # change to the trial plan
        response = self.client.post(
            update_url,
            {
                "name": "Temba",
                "brand": "rapidpro.io",
                "plan": "TRIAL",
                "plan_end": "",
                "language": "",
                "country": "",
                "primary_language": "",
                "timezone": pytz.timezone("Africa/Kigali"),
                "config": "{}",
                "date_format": "D",
                "parent": parent.id,
                "viewers": [self.user.id],
                "editors": [self.editor.id],
                "administrators": [self.admin.id],
                "surveyors": [self.surveyor.id],
                "surveyor_password": "",
                "fields_limit": 300,
                "groups_limit": 400,
                "channels_limit": 20,
            },
        )
        self.assertEqual(302, response.status_code)

        self.org.refresh_from_db()
        self.assertEqual(self.org.get_limit(Org.LIMIT_FIELDS), 300)
        self.assertEqual(self.org.get_limit(Org.LIMIT_GROUPS), 400)
        self.assertEqual(self.org.get_limit(Org.LIMIT_CHANNELS), 20)

        # reset groups limit
        post_data = {
            "name": "Temba",
            "brand": "rapidpro.io",
            "plan": "TRIAL",
            "plan_end": "",
            "language": "",
            "country": "",
            "primary_language": "",
            "timezone": pytz.timezone("Africa/Kigali"),
            "config": "{}",
            "date_format": "D",
            "parent": parent.id,
            "viewers": [self.user.id],
            "editors": [self.editor.id],
            "administrators": [self.admin.id],
            "surveyors": [self.surveyor.id],
            "surveyor_password": "",
            "fields_limit": 300,
            "groups_limit": "",
            "channels_limit": "",
        }

        response = self.client.post(update_url, post_data)
        self.assertEqual(302, response.status_code)

        self.org.refresh_from_db()
        self.assertEqual(self.org.get_limit(Org.LIMIT_FIELDS), 300)
        self.assertEqual(self.org.get_limit(Org.LIMIT_GROUPS), 250)
        self.assertEqual(self.org.get_limit(Org.LIMIT_CHANNELS), 10)

        # unflag org
        post_data["action"] = "unflag"
        self.client.post(update_url, post_data)
        self.org.refresh_from_db()
        self.assertFalse(self.org.is_flagged)
        self.assertEqual(parent, self.org.parent)

        # verify
        post_data["action"] = "verify"
        self.client.post(update_url, post_data)
        self.org.refresh_from_db()
        self.assertTrue(self.org.is_verified())

        # flag org
        post_data["action"] = "flag"
        self.client.post(update_url, post_data)
        self.org.refresh_from_db()
        self.assertTrue(self.org.is_flagged)

        # schedule for deletion
        response = self.client.get(delete_url, {"id": self.org.id})
        self.assertContains(response, "This will schedule deletion of <b>Temba</b>")

        response = self.client.post(delete_url, {"id": self.org.id})
        self.assertEqual(update_url, response["Temba-Success"])

        self.org.refresh_from_db()
        self.assertFalse(self.org.is_active)

        response = self.client.get(update_url)
        self.assertContains(response, "This workspace has been scheduled for deletion")

    def test_urn_schemes(self):
        # remove existing channels
        Channel.objects.all().update(is_active=False, org=None)

        self.assertEqual(set(), self.org.get_schemes(Channel.ROLE_SEND))
        self.assertEqual(set(), self.org.get_schemes(Channel.ROLE_RECEIVE))

        # add a receive only tel channel
        self.create_channel("T", "Twilio", "0785551212", country="RW", role="R")

        self.org = Org.objects.get(id=self.org.id)
        self.assertEqual(set(), self.org.get_schemes(Channel.ROLE_SEND))
        self.assertEqual({URN.TEL_SCHEME}, self.org.get_schemes(Channel.ROLE_RECEIVE))
        self.assertEqual({URN.TEL_SCHEME}, self.org.get_schemes(Channel.ROLE_RECEIVE))  # from cache

        # add a send/receive tel channel
        self.create_channel("T", "Twilio", "0785553434", country="RW", role="SR")

        self.org = Org.objects.get(pk=self.org.id)
        self.assertEqual({URN.TEL_SCHEME}, self.org.get_schemes(Channel.ROLE_SEND))
        self.assertEqual({URN.TEL_SCHEME}, self.org.get_schemes(Channel.ROLE_RECEIVE))

        # add a twitter channel
        self.create_channel("TT", "Twitter", "nyaruka")
        self.org = Org.objects.get(pk=self.org.id)
        self.assertEqual(
            {URN.TEL_SCHEME, URN.TWITTER_SCHEME, URN.TWITTERID_SCHEME}, self.org.get_schemes(Channel.ROLE_SEND)
        )
        self.assertEqual(
            {URN.TEL_SCHEME, URN.TWITTER_SCHEME, URN.TWITTERID_SCHEME}, self.org.get_schemes(Channel.ROLE_RECEIVE)
        )

    def test_login_case_not_sensitive(self):
        login_url = reverse("users.user_login")

        response = self.client.post(login_url, {"username": "admin@nyaruka.com", "password": "Qwerty123"}, follow=True)
        self.assertEqual(response.request["PATH_INFO"], reverse("msgs.msg_inbox"))

        response = self.client.post(login_url, {"username": "ADMIN@nyaruka.com", "password": "Qwerty123"}, follow=True)
        self.assertEqual(response.request["PATH_INFO"], reverse("msgs.msg_inbox"))

        # passwords stay case sensitive
        response = self.client.post(login_url, {"username": "admin@nyaruka.com", "password": "QWERTY123"}, follow=True)
        self.assertIn("form", response.context)
        self.assertTrue(response.context["form"].errors)

    @mock_mailroom
    def test_org_service(self, mr_mocks):
        service_url = reverse("orgs.org_service")

        # without logging in, try to service our main org
        response = self.client.post(service_url, dict(organization=self.org.id))
        self.assertLoginRedirect(response)

        # try logging in with a normal user
        self.login(self.admin)

        # same thing, no permission
        response = self.client.post(service_url, dict(organization=self.org.id))
        self.assertLoginRedirect(response)

        # ok, log in as our cs rep
        self.login(self.customer_support)

        # then service our org
        response = self.client.post(service_url, dict(organization=self.org.id))
        self.assertRedirect(response, "/msg/inbox/")

        # specify redirect_url
        response = self.client.post(service_url, dict(organization=self.org.id, redirect_url="/flow/"))
        self.assertRedirect(response, "/flow/")

        # create a new contact
        response = self.client.post(
            reverse("contacts.contact_create"), data=dict(name="Ben Haggerty", urn__tel__0="0788123123")
        )
        self.assertNoFormErrors(response)

        # make sure that contact's created on is our cs rep
        contact = Contact.objects.get(urns__path="+250788123123", org=self.org)
        self.assertEqual(self.customer_support, contact.created_by)

        # make sure we can manage topups as well
        TopUp.objects.create(
            org=self.org,
            price=100,
            credits=1000,
            expires_on=timezone.now() + timedelta(days=30),
            created_by=self.admin,
            modified_by=self.admin,
        )

        response = self.client.get(reverse("orgs.topup_manage") + "?org=%d" % self.org.id)

        # i'd buy that for a dollar!
        self.assertContains(response, "$1.00")
        self.assertNotRedirect(response, "/users/login/")

        # ok, now end our session
        response = self.client.post(service_url, dict())
        self.assertRedirect(response, "/org/manage/")

        # can no longer go to inbox, asked to log in
        response = self.client.get(reverse("msgs.msg_inbox"))
        self.assertRedirect(response, "/users/login/")

    def test_languages(self):
        home_url = reverse("orgs.org_home")
        langs_url = reverse("orgs.org_languages")

        self.org.set_flow_languages(self.admin, [])

        # check summary on home page
        response = self.requestView(home_url, self.admin)
        self.assertContains(response, "Your workspace is configured to use a single language.")

        self.assertUpdateFetch(
            langs_url,
            allow_viewers=False,
            allow_editors=False,
            allow_org2=True,  # is same URL across orgs
            form_fields=["primary_lang", "other_langs"],
        )

        # initial should do a match on code only
        response = self.client.get(f"{langs_url}?initial=fra", HTTP_X_REQUESTED_WITH="XMLHttpRequest")
        self.assertEqual([{"name": "French", "value": "fra"}], response.json()["results"])

        # try to submit as is (empty)
        self.assertUpdateSubmit(
            langs_url,
            {},
            object_unchanged=self.org,
            form_errors={"primary_lang": "This field is required."},
        )

        # give the org a primary language
        self.assertUpdateSubmit(langs_url, {"primary_lang": '{"name":"French", "value":"fra"}'})

        self.org.refresh_from_db()
        self.assertEqual(["fra"], self.org.flow_languages)

        # summary now includes this
        response = self.requestView(home_url, self.admin)
        self.assertContains(response, "The default flow language is <b>French</b>.")
        self.assertNotContains(response, "Translations are provided in")

        # and now give it additional languages
        self.assertUpdateSubmit(
            langs_url,
            {
                "primary_lang": '{"name":"French", "value":"fra"}',
                "other_langs": ['{"name":"Haitian", "value":"hat"}', '{"name":"Hausa", "value":"hau"}'],
            },
        )

        self.org.refresh_from_db()
        self.assertEqual(["fra", "hat", "hau"], self.org.flow_languages)

        response = self.requestView(home_url, self.admin)
        self.assertContains(response, "The default flow language is <b>French</b>.")
        self.assertContains(response, "Translations are provided in")
        self.assertContains(response, "<b>Hausa</b>")

        # searching languages should only return languages with 2-letter codes
        response = self.client.get("%s?search=Fr" % langs_url, HTTP_X_REQUESTED_WITH="XMLHttpRequest")
        self.assertEqual(
            [
                {"value": "afr", "name": "Afrikaans"},
                {"value": "fra", "name": "French"},
                {"value": "fry", "name": "Western Frisian"},
            ],
            response.json()["results"],
        )

        # unless they're explicitly included in settings
        with override_settings(NON_ISO6391_LANGUAGES={"frc"}):
            languages.reload()
            response = self.client.get("%s?search=Fr" % langs_url, HTTP_X_REQUESTED_WITH="XMLHttpRequest")
            self.assertEqual(
                [
                    {"value": "afr", "name": "Afrikaans"},
                    {"value": "frc", "name": "Cajun French"},
                    {"value": "fra", "name": "French"},
                    {"value": "fry", "name": "Western Frisian"},
                ],
                response.json()["results"],
            )

        languages.reload()


class UserCRUDLTest(TembaTest, CRUDLTestMixin):
    def test_list(self):
        list_url = reverse("orgs.user_list")

        self.assertStaffOnly(list_url)

        response = self.requestView(list_url, self.customer_support)
        self.assertEqual(9, len(response.context["object_list"]))

        response = self.requestView(list_url + "?filter=beta", self.customer_support)
        self.assertEqual(set(), set(response.context["object_list"]))

        response = self.requestView(list_url + "?filter=staff", self.customer_support)
        self.assertEqual({self.customer_support, self.superuser}, set(response.context["object_list"]))

        response = self.requestView(list_url + "?search=admin@nyaruka.com", self.customer_support)
        self.assertEqual({self.admin}, set(response.context["object_list"]))

        response = self.requestView(list_url + "?search=admin@nyaruka.com", self.customer_support)
        self.assertEqual({self.admin}, set(response.context["object_list"]))

        response = self.requestView(list_url + "?search=Andy", self.customer_support)
        self.assertEqual({self.admin}, set(response.context["object_list"]))

    def test_update(self):
        update_url = reverse("orgs.user_update", args=[self.editor.id])

        # this is a customer support only view
        self.assertStaffOnly(update_url)

        response = self.requestView(update_url, self.customer_support)
        self.assertEqual(200, response.status_code)

        alphas = Group.objects.get(name="Alpha")
        betas = Group.objects.get(name="Beta")
        current_password = self.editor.password

        # submit without new password
        response = self.requestView(
            update_url,
            self.customer_support,
            post_data={
                "email": "eddy@nyaruka.com",
                "first_name": "Edward",
                "last_name": "",
                "groups": [alphas.id, betas.id],
            },
        )
        self.assertEqual(302, response.status_code)

        self.editor.refresh_from_db()
        self.assertEqual("eddy@nyaruka.com", self.editor.email)
        self.assertEqual("eddy@nyaruka.com", self.editor.username)  # should match email
        self.assertEqual(current_password, self.editor.password)
        self.assertEqual("Edward", self.editor.first_name)
        self.assertEqual("", self.editor.last_name)
        self.assertEqual({alphas, betas}, set(self.editor.groups.all()))

        # submit with new password and one less group
        response = self.requestView(
            update_url,
            self.customer_support,
            post_data={
                "email": "eddy@nyaruka.com",
                "new_password": "Asdf1234",
                "first_name": "Edward",
                "last_name": "",
                "groups": [alphas.id],
            },
        )
        self.assertEqual(302, response.status_code)

        self.editor.refresh_from_db()
        self.assertEqual("eddy@nyaruka.com", self.editor.email)
        self.assertEqual("eddy@nyaruka.com", self.editor.username)
        self.assertNotEqual(current_password, self.editor.password)
        self.assertEqual("Edward", self.editor.first_name)
        self.assertEqual("", self.editor.last_name)
        self.assertEqual({alphas}, set(self.editor.groups.all()))

    def test_delete(self):
        delete_url = reverse("orgs.user_delete", args=[self.editor.id])

        # this is a customer support only view
        self.assertStaffOnly(delete_url)

        response = self.requestView(delete_url, self.customer_support)
        self.assertEqual(200, response.status_code)
        self.assertNotContains(response, "Nyaruka")  # editor doesn't own this org

        # make editor the owner of the org
        OrgMembership.objects.filter(org=self.org, role_code=OrgRole.ADMINISTRATOR.code).delete()
        OrgMembership.objects.filter(org=self.org, role_code=OrgRole.VIEWER.code).delete()
        OrgMembership.objects.filter(org=self.org, role_code=OrgRole.AGENT.code).delete()
        OrgMembership.objects.filter(org=self.org, role_code=OrgRole.SURVEYOR.code).delete()

        response = self.requestView(delete_url, self.customer_support)
        self.assertEqual(200, response.status_code)
        self.assertContains(response, "Nyaruka")

        response = self.requestView(delete_url, self.customer_support, post_data={})
        self.assertEqual(reverse("orgs.user_list"), response["Temba-Success"])

        self.editor.refresh_from_db()
        self.assertFalse(self.editor.is_active)

        self.org.refresh_from_db()
        self.assertFalse(self.org.is_active)


class BulkExportTest(TembaTest):
    def test_import_validation(self):
        # export must include version field
        with self.assertRaises(ValueError):
            self.org.import_app({"flows": []}, self.admin)

        # export version can't be older than Org.EARLIEST_IMPORT_VERSION
        with self.assertRaises(ValueError):
            self.org.import_app({"version": "2", "flows": []}, self.admin)

        # export version can't be newer than Org.CURRENT_EXPORT_VERSION
        with self.assertRaises(ValueError):
            self.org.import_app({"version": "21415", "flows": []}, self.admin)

    def test_trigger_dependency(self):
        # tests the case of us doing an export of only a single flow (despite dependencies) and making sure we
        # don't include the triggers of our dependent flows (which weren't exported)
        self.import_file("parent_child_trigger")

        parent = Flow.objects.filter(name="Parent Flow").first()

        self.login(self.admin)

        # export only the parent
        post_data = dict(flows=[parent.pk], campaigns=[])
        response = self.client.post(reverse("orgs.org_export"), post_data)

        exported = response.json()

        # shouldn't have any triggers
        self.assertFalse(exported["triggers"])

    def test_subflow_dependencies(self):
        self.import_file("subflow")

        parent = Flow.objects.filter(name="Parent Flow").first()
        child = Flow.objects.filter(name="Child Flow").first()
        self.assertIn(child, parent.flow_dependencies.all())

        self.login(self.admin)
        response = self.client.get(reverse("orgs.org_export"))

        soup = BeautifulSoup(response.content, "html.parser")
        group = str(soup.findAll("div", {"class": "exportables-grp"})[0])

        self.assertIn("Parent Flow", group)
        self.assertIn("Child Flow", group)

    def test_import_voice_flows_expiration_time(self):
        # import file has invalid expires for an IVR flow so it should get the default (5)
        self.get_flow("ivr")

        self.assertEqual(Flow.objects.filter(flow_type=Flow.TYPE_VOICE).count(), 1)
        voice_flow = Flow.objects.get(flow_type=Flow.TYPE_VOICE)
        self.assertEqual(voice_flow.name, "IVR Flow")
        self.assertEqual(voice_flow.expires_after_minutes, 5)

    def test_import(self):

        self.login(self.admin)

        post_data = dict(import_file=open("%s/test_flows/too_old.json" % settings.MEDIA_ROOT, "rb"))
        response = self.client.post(reverse("orgs.org_import"), post_data)
        self.assertFormError(
            response, "form", "import_file", "This file is no longer valid. Please export a new version and try again."
        )

        # try a file which can be migrated forwards
        response = self.client.post(
            reverse("orgs.org_import"),
            {"import_file": open("%s/test_flows/favorites_v4.json" % settings.MEDIA_ROOT, "rb")},
        )
        self.assertEqual(302, response.status_code)

        flow = self.org.flows.filter(name="Favorites").get()
        self.assertEqual(Flow.CURRENT_SPEC_VERSION, flow.version_number)

        # simulate an unexpected exception during import
        with patch("temba.triggers.models.Trigger.import_triggers") as validate:
            validate.side_effect = Exception("Unexpected Error")
            post_data = dict(import_file=open("%s/test_flows/new_mother.json" % settings.MEDIA_ROOT, "rb"))
            response = self.client.post(reverse("orgs.org_import"), post_data)
            self.assertFormError(response, "form", "import_file", "Sorry, your import file is invalid.")

            # trigger import failed, new flows that were added should get rolled back
            self.assertIsNone(Flow.objects.filter(org=self.org, name="New Mother").first())

        # test import using data that is not parsable
        junk_binary_data = io.BytesIO(b"\x00!\x00b\xee\x9dh^\x01\x00\x00\x04\x00\x02[Content_Types].xml \xa2\x04\x02(")
        post_data = dict(import_file=junk_binary_data)
        response = self.client.post(reverse("orgs.org_import"), post_data)
        self.assertFormError(response, "form", "import_file", "This file is not a valid flow definition file.")

        junk_json_data = io.BytesIO(b'{"key": "data')
        post_data = dict(import_file=junk_json_data)
        response = self.client.post(reverse("orgs.org_import"), post_data)
        self.assertFormError(response, "form", "import_file", "This file is not a valid flow definition file.")

    def test_import_campaign_with_translations(self):
        self.import_file("campaign_import_with_translations")

        campaign = Campaign.objects.all().first()
        event = campaign.events.all().first()

        self.assertEqual(event.message["swa"], "hello")
        self.assertEqual(event.message["eng"], "Hey")

        # base language for this flow is 'swa' despite our org languages being unset
        self.assertEqual(event.flow.base_language, "swa")

        flow_def = event.flow.get_definition()
        action = flow_def["nodes"][0]["actions"][0]

        self.assertEqual(action["text"], "hello")
        self.assertEqual(flow_def["localization"]["eng"][action["uuid"]]["text"], ["Hey"])

    def test_reimport(self):
        self.import_file("survey_campaign")

        campaign = Campaign.objects.filter(is_active=True).last()
        event = campaign.events.filter(is_active=True).last()

        # create a contact and place her into our campaign
        sally = self.create_contact("Sally", phone="+12345", fields={"survey_start": "10-05-2025 12:30:10"})
        campaign.group.contacts.add(sally)

        # importing it again shouldn't result in failures
        self.import_file("survey_campaign")

        # get our latest campaign and event
        new_campaign = Campaign.objects.filter(is_active=True).last()
        new_event = campaign.events.filter(is_active=True).last()

        # same campaign, but new event
        self.assertEqual(campaign.id, new_campaign.id)
        self.assertNotEqual(event.id, new_event.id)

    def test_import_mixed_flow_versions(self):
        self.import_file("mixed_versions")

        group = ContactGroup.objects.get(name="Survey Audience")

        child = Flow.objects.get(name="New Child")
        self.assertEqual(child.version_number, Flow.CURRENT_SPEC_VERSION)
        self.assertEqual(set(child.flow_dependencies.all()), set())
        self.assertEqual(set(child.group_dependencies.all()), {group})

        parent = Flow.objects.get(name="Legacy Parent")
        self.assertEqual(parent.version_number, Flow.CURRENT_SPEC_VERSION)
        self.assertEqual(set(parent.flow_dependencies.all()), {child})
        self.assertEqual(set(parent.group_dependencies.all()), set())

        dep_graph = self.org.generate_dependency_graph()
        self.assertEqual(dep_graph[child], {parent})
        self.assertEqual(dep_graph[parent], {child})

    def test_import_dependency_types(self):
        self.import_file("all_dependency_types")

        parent = Flow.objects.get(name="All Dep Types")
        child = Flow.objects.get(name="New Child")

        age = ContactField.user_fields.get(key="age", name="Age")  # created from expression reference
        gender = ContactField.user_fields.get(key="gender")  # created from action reference

        farmers = ContactGroup.objects.get(name="Farmers")
        self.assertNotEqual(str(farmers.uuid), "967b469b-fd34-46a5-90f9-40430d6db2a4")  # created with new UUID

        self.assertEqual(set(parent.flow_dependencies.all()), {child})
        self.assertEqual(set(parent.field_dependencies.all()), {age, gender})
        self.assertEqual(set(parent.group_dependencies.all()), {farmers})

    @patch("temba.mailroom.client.MailroomClient.flow_inspect")
    def test_import_flow_issues(self, mock_flow_inspect):
        mock_flow_inspect.side_effect = [
            {
                # first call is during import to find dependencies to map or create
                "dependencies": [{"key": "age", "name": "", "type": "field", "missing": False}],
                "issues": [],
                "results": [],
                "waiting_exits": [],
                "parent_refs": [],
            },
            {
                # second call is in save_revision and passes org to validate dependencies, but during import those
                # dependencies which didn't exist already are created in a transaction and mailroom can't see them
                "dependencies": [{"key": "age", "name": "", "type": "field", "missing": True}],
                "issues": [{"type": "missing_dependency"}],
                "results": [],
                "waiting_exits": [],
                "parent_refs": [],
            },
            {
                # final call is after new flows and dependencies have been committed so mailroom can see them
                "dependencies": [{"key": "age", "name": "", "type": "field", "missing": False}],
                "issues": [],
                "results": [],
                "waiting_exits": [],
                "parent_refs": [],
            },
        ]
        self.import_file("color")

        flow = Flow.objects.get()

        self.assertFalse(flow.has_issues)

    def test_import_missing_flow_dependency(self):
        # in production this would blow up validating the flow but we can't do that during tests
        self.import_file("parent_without_its_child")

        parent = Flow.objects.get(name="Single Parent")
        self.assertEqual(set(parent.flow_dependencies.all()), set())

        # create child with that name and re-import
        child1 = Flow.create(self.org, self.admin, "New Child", Flow.TYPE_MESSAGE)

        self.import_file("parent_without_its_child")
        self.assertEqual(set(parent.flow_dependencies.all()), {child1})

        # create child with that UUID and re-import
        child2 = Flow.create(
            self.org, self.admin, "New Child 2", Flow.TYPE_MESSAGE, uuid="a925453e-ad31-46bd-858a-e01136732181"
        )

        self.import_file("parent_without_its_child")
        self.assertEqual(set(parent.flow_dependencies.all()), {child2})

    def validate_flow_dependencies(self, definition):
        flow_info = mailroom.get_client().flow_inspect(self.org.id, definition)
        deps = flow_info["dependencies"]

        for dep in [d for d in deps if d["type"] == "field"]:
            self.assertTrue(
                ContactField.user_fields.filter(key=dep["key"]).exists(),
                msg=f"missing field[key={dep['key']}, name={dep['name']}]",
            )
        for dep in [d for d in deps if d["type"] == "flow"]:
            self.assertTrue(
                Flow.objects.filter(uuid=dep["uuid"]).exists(),
                msg=f"missing flow[uuid={dep['uuid']}, name={dep['name']}]",
            )
        for dep in [d for d in deps if d["type"] == "group"]:
            self.assertTrue(
                ContactGroup.objects.filter(uuid=dep["uuid"]).exists(),
                msg=f"missing group[uuid={dep['uuid']}, name={dep['name']}]",
            )

    def test_implicit_field_and_group_imports(self):
        """
        Tests importing flow definitions without fields and groups included in the export
        """
        data = self.get_import_json("cataclysm")

        del data["fields"]
        del data["groups"]

        with ESMockWithScroll():
            self.org.import_app(data, self.admin, site="http://rapidpro.io")

        flow = Flow.objects.get(name="Cataclysmic")
        self.validate_flow_dependencies(flow.get_definition())

        # we should have 5 non-system groups (all manual since we can only create manual groups from group references)
        self.assertEqual(ContactGroup.objects.filter(is_system=False).count(), 5)
        self.assertEqual(ContactGroup.objects.filter(is_system=False, group_type="M").count(), 5)

        # and so no fields created
        self.assertEqual(ContactField.user_fields.all().count(), 0)

    @mock_mailroom
    def test_implicit_field_and_explicit_group_imports(self, mr_mocks):
        """
        Tests importing flow definitions with groups included in the export but not fields
        """
        data = self.get_import_json("cataclysm")
        del data["fields"]

        mr_mocks.parse_query("facts_per_day = 1", fields=["facts_per_day"])
        mr_mocks.parse_query("likes_cats = true", cleaned='likes_cats = "true"', fields=["likes_cats"])

        self.org.import_app(data, self.admin, site="http://rapidpro.io")

        flow = Flow.objects.get(name="Cataclysmic")
        self.validate_flow_dependencies(flow.get_definition())

        # we should have 5 non-system groups (2 query based)
        self.assertEqual(ContactGroup.objects.filter(is_system=False).count(), 5)
        self.assertEqual(ContactGroup.objects.filter(is_system=False, group_type="M").count(), 3)
        self.assertEqual(ContactGroup.objects.filter(is_system=False, group_type="Q").count(), 2)

        # new fields should have been created for the dynamic groups
        likes_cats = ContactField.user_fields.get(key="likes_cats")
        facts_per_day = ContactField.user_fields.get(key="facts_per_day")

        # but without implicit fields in the export, the details aren't correct
        self.assertEqual(likes_cats.name, "Likes Cats")
        self.assertEqual(likes_cats.value_type, "T")
        self.assertEqual(facts_per_day.name, "Facts Per Day")
        self.assertEqual(facts_per_day.value_type, "T")

        cat_fanciers = ContactGroup.objects.get(name="Cat Fanciers")
        self.assertEqual(cat_fanciers.query, 'likes_cats = "true"')
        self.assertEqual(set(cat_fanciers.query_fields.all()), {likes_cats})

        cat_blasts = ContactGroup.objects.get(name="Cat Blasts")
        self.assertEqual(cat_blasts.query, "facts_per_day = 1")
        self.assertEqual(set(cat_blasts.query_fields.all()), {facts_per_day})

    @mock_mailroom
    def test_explicit_field_and_group_imports(self, mr_mocks):
        """
        Tests importing flow definitions with groups and fields included in the export
        """

        mr_mocks.parse_query("facts_per_day = 1", fields=["facts_per_day"])
        mr_mocks.parse_query("likes_cats = true", cleaned='likes_cats = "true"', fields=["likes_cats"])

        self.import_file("cataclysm")

        flow = Flow.objects.get(name="Cataclysmic")
        self.validate_flow_dependencies(flow.get_definition())

        # we should have 5 non-system groups (2 query based)
        self.assertEqual(ContactGroup.objects.filter(is_system=False).count(), 5)
        self.assertEqual(ContactGroup.objects.filter(is_system=False, group_type="M").count(), 3)
        self.assertEqual(ContactGroup.objects.filter(is_system=False, group_type="Q").count(), 2)

        # new fields should have been created for the dynamic groups
        likes_cats = ContactField.user_fields.get(key="likes_cats")
        facts_per_day = ContactField.user_fields.get(key="facts_per_day")

        # and with implicit fields in the export, the details should be correct
        self.assertEqual(likes_cats.name, "Really Likes Cats")
        self.assertEqual(likes_cats.value_type, "T")
        self.assertEqual(facts_per_day.name, "Facts-Per-Day")
        self.assertEqual(facts_per_day.value_type, "N")

        cat_fanciers = ContactGroup.objects.get(name="Cat Fanciers")
        self.assertEqual(cat_fanciers.query, 'likes_cats = "true"')
        self.assertEqual(set(cat_fanciers.query_fields.all()), {likes_cats})

        cat_blasts = ContactGroup.objects.get(name="Cat Blasts")
        self.assertEqual(cat_blasts.query, "facts_per_day = 1")
        self.assertEqual(set(cat_blasts.query_fields.all()), {facts_per_day})

    def test_import_flow_with_triggers(self):
        flow1 = self.create_flow("Test 1")
        flow2 = self.create_flow("Test 2")

        trigger1 = Trigger.create(
            self.org, self.admin, Trigger.TYPE_KEYWORD, flow1, keyword="rating", is_archived=True
        )
        trigger2 = Trigger.create(self.org, self.admin, Trigger.TYPE_KEYWORD, flow2, keyword="rating")

        data = self.get_import_json("rating_10")

        with ESMockWithScroll():
            self.org.import_app(data, self.admin, site="http://rapidpro.io")

        # trigger1.refresh_from_db()
        # self.assertFalse(trigger1.is_archived)

        flow = Flow.objects.get(name="Rate us")
        self.assertEqual(1, Trigger.objects.filter(keyword="rating", is_archived=False).count())
        self.assertEqual(1, Trigger.objects.filter(flow=flow).count())

        # shoud have archived the existing
        self.assertFalse(Trigger.objects.filter(id=trigger1.id, is_archived=False).first())
        self.assertFalse(Trigger.objects.filter(id=trigger2.id, is_archived=False).first())

        # Archive trigger
        flow_trigger = (
            Trigger.objects.filter(flow=flow, keyword="rating", is_archived=False).order_by("-created_on").first()
        )
        flow_trigger.archive(self.admin)

        # re import again will restore the trigger
        data = self.get_import_json("rating_10")
        with ESMockWithScroll():
            self.org.import_app(data, self.admin, site="http://rapidpro.io")

        flow_trigger.refresh_from_db()

        self.assertEqual(1, Trigger.objects.filter(keyword="rating", is_archived=False).count())
        self.assertEqual(1, Trigger.objects.filter(flow=flow).count())
        self.assertFalse(Trigger.objects.filter(pk=trigger1.pk, is_archived=False).first())
        self.assertFalse(Trigger.objects.filter(pk=trigger2.pk, is_archived=False).first())

        restored_trigger = (
            Trigger.objects.filter(flow=flow, keyword="rating", is_archived=False).order_by("-created_on").first()
        )
        self.assertEqual(restored_trigger.pk, flow_trigger.pk)

    def test_export_import(self):
        def assert_object_counts():
            # the regular flows
            self.assertEqual(
                8,
                Flow.objects.filter(
                    org=self.org, is_active=True, is_archived=False, flow_type="M", is_system=False
                ).count(),
            )
            # the campaign single message flows
            self.assertEqual(
                2,
                Flow.objects.filter(
                    org=self.org, is_active=True, is_archived=False, flow_type="B", is_system=True
                ).count(),
            )
            self.assertEqual(1, Campaign.objects.filter(org=self.org, is_archived=False).count())
            self.assertEqual(
                4, CampaignEvent.objects.filter(campaign__org=self.org, event_type="F", is_active=True).count()
            )
            self.assertEqual(
                2, CampaignEvent.objects.filter(campaign__org=self.org, event_type="M", is_active=True).count()
            )
            self.assertEqual(2, Trigger.objects.filter(org=self.org, trigger_type="K", is_archived=False).count())
            self.assertEqual(1, Trigger.objects.filter(org=self.org, trigger_type="C", is_archived=False).count())
            self.assertEqual(1, Trigger.objects.filter(org=self.org, trigger_type="M", is_archived=False).count())
            self.assertEqual(3, ContactGroup.objects.filter(org=self.org, is_system=False).count())
            self.assertEqual(1, Label.objects.filter(org=self.org).count())
            self.assertEqual(
                1, ContactField.user_fields.filter(org=self.org, value_type="D", name="Next Appointment").count()
            )

        # import all our bits
        self.import_file("the_clinic")

        confirm_appointment = Flow.objects.get(name="Confirm Appointment")
        self.assertEqual(10080, confirm_appointment.expires_after_minutes)

        # check that the right number of objects successfully imported for our app
        assert_object_counts()

        # let's update some stuff
        confirm_appointment.expires_after_minutes = 360
        confirm_appointment.save(update_fields=("expires_after_minutes",))

        trigger = Trigger.objects.filter(keyword="patient").first()
        trigger.flow = confirm_appointment
        trigger.save()

        message_flow = (
            Flow.objects.filter(flow_type="B", is_system=True, campaign_events__offset=-1).order_by("id").first()
        )
        message_flow.update_single_message_flow(self.admin, {"base": "No reminders for you!"}, base_language="base")

        # now reimport
        self.import_file("the_clinic")

        # our flow should get reset from the import
        confirm_appointment.refresh_from_db()
        self.assertEqual(10080, confirm_appointment.expires_after_minutes)

        # same with our trigger
        trigger = Trigger.objects.filter(keyword="patient").order_by("-created_on").first()
        self.assertEqual(Flow.objects.filter(name="Register Patient").first(), trigger.flow)

        # our old campaign message flow should be inactive now
        self.assertTrue(Flow.objects.filter(pk=message_flow.pk, is_active=False))

        # find our new message flow, and see that the original message is there
        message_flow = (
            Flow.objects.filter(flow_type="B", is_system=True, campaign_events__offset=-1, is_active=True)
            .order_by("id")
            .first()
        )

        self.assertEqual(
            message_flow.get_definition()["nodes"][0]["actions"][0]["text"],
            "Hi there, just a quick reminder that you have an appointment at The Clinic at @(format_date(contact.next_appointment)). If you can't make it please call 1-888-THE-CLINIC.",
        )

        # and we should have the same number of items as after the first import
        assert_object_counts()

        # see that everything shows up properly on our export page
        self.login(self.admin)
        response = self.client.get(reverse("orgs.org_export"))
        self.assertContains(response, "Register Patient")
        self.assertContains(response, "Catch All")
        self.assertContains(response, "Missed Call")
        self.assertContains(response, "Start Notifications")
        self.assertContains(response, "Stop Notifications")
        self.assertContains(response, "Confirm Appointment")
        self.assertContains(response, "Appointment Followup")

        # our campaign
        self.assertContains(response, "Appointment Schedule")
        self.assertNotContains(
            response, "&quot;Appointment Schedule&quot;"
        )  # previous bug rendered campaign names incorrectly

        confirm_appointment.expires_after_minutes = 60
        confirm_appointment.save(update_fields=("expires_after_minutes",))

        # now let's export!
        post_data = dict(
            flows=[f.pk for f in Flow.objects.filter(flow_type="M", is_system=False)],
            campaigns=[c.pk for c in Campaign.objects.all()],
        )

        response = self.client.post(reverse("orgs.org_export"), post_data)
        exported = response.json()
        self.assertEqual(exported["version"], Org.CURRENT_EXPORT_VERSION)
        self.assertEqual(exported["site"], "https://app.rapidpro.io")

        self.assertEqual(8, len(exported.get("flows", [])))
        self.assertEqual(4, len(exported.get("triggers", [])))
        self.assertEqual(1, len(exported.get("campaigns", [])))
        self.assertEqual(
            exported["fields"],
            [
                {"key": "appointment_confirmed", "name": "Appointment Confirmed", "type": "text"},
                {"key": "next_appointment", "name": "Next Appointment", "type": "datetime"},
                {"key": "rating", "name": "Rating", "type": "text"},
            ],
        )
        self.assertEqual(
            exported["groups"],
            [
                {"uuid": matchers.UUID4String(), "name": "Delay Notification", "query": None},
                {"uuid": matchers.UUID4String(), "name": "Pending Appointments", "query": None},
                {"uuid": matchers.UUID4String(), "name": "Unsatisfied Customers", "query": None},
            ],
        )

        # set our default flow language to english
        self.org.set_flow_languages(self.admin, ["eng", "fra"])

        # finally let's try importing our exported file
        self.org.import_app(exported, self.admin, site="http://app.rapidpro.io")
        assert_object_counts()

        message_flow = (
            Flow.objects.filter(flow_type="B", is_system=True, campaign_events__offset=-1, is_active=True)
            .order_by("id")
            .first()
        )

        # make sure the base language is set to 'base', not 'eng'
        self.assertEqual(message_flow.base_language, "base")

        # let's rename a flow and import our export again
        flow = Flow.objects.get(name="Confirm Appointment")
        flow.name = "A new flow"
        flow.save(update_fields=("name",))

        campaign = Campaign.objects.get()
        campaign.name = "A new campaign"
        campaign.save(update_fields=("name",))

        group = ContactGroup.objects.get(name="Pending Appointments")
        group.name = "A new group"
        group.save(update_fields=("name",))

        # it should fall back on UUIDs and not create new objects even though the names changed
        self.org.import_app(exported, self.admin, site="http://app.rapidpro.io")

        assert_object_counts()

        # and our objects should have the same names as before
        self.assertEqual("Confirm Appointment", Flow.objects.get(pk=flow.pk).name)
        self.assertEqual("Appointment Schedule", Campaign.objects.filter(is_active=True).first().name)

        # except the group.. we don't mess with their names
        self.assertFalse(ContactGroup.objects.filter(name="Pending Appointments").exists())
        self.assertTrue(ContactGroup.objects.filter(name="A new group").exists())

        # let's rename our objects again
        flow.name = "A new name"
        flow.save(update_fields=("name",))

        campaign.name = "A new campaign"
        campaign.save(update_fields=("name",))

        group.name = "A new group"
        group.save(update_fields=("name",))

        # now import the same import but pretend it's from a different site
        self.org.import_app(exported, self.admin, site="http://temba.io")

        # the newly named objects won't get updated in this case and we'll create new ones instead
        self.assertEqual(
            9, Flow.objects.filter(org=self.org, is_archived=False, flow_type="M", is_system=False).count()
        )
        self.assertEqual(2, Campaign.objects.filter(org=self.org, is_archived=False).count())
        self.assertEqual(4, ContactGroup.objects.filter(org=self.org, is_system=False).count())

        # now archive a flow
        register = Flow.objects.filter(name="Register Patient").first()
        register.is_archived = True
        register.save()

        # default view shouldn't show archived flows
        response = self.client.get(reverse("orgs.org_export"))
        self.assertNotContains(response, "Register Patient")

        # with the archived flag one, it should be there
        response = self.client.get("%s?archived=1" % reverse("orgs.org_export"))
        self.assertContains(response, "Register Patient")

        # delete our flow, and reimport
        confirm_appointment.release(self.admin)
        self.org.import_app(exported, self.admin, site="https://app.rapidpro.io")

        # make sure we have the previously exported expiration
        confirm_appointment = Flow.objects.get(name="Confirm Appointment", is_active=True)
        self.assertEqual(60, confirm_appointment.expires_after_minutes)

        # should be unarchived
        register = Flow.objects.filter(name="Register Patient").first()
        self.assertFalse(register.is_archived)

        # now delete a flow
        register.is_active = False
        register.save()

        # default view shouldn't show deleted flows
        response = self.client.get(reverse("orgs.org_export"))
        self.assertNotContains(response, "Register Patient")

        # even with the archived flag one deleted flows should not show up
        response = self.client.get("%s?archived=1" % reverse("orgs.org_export"))
        self.assertNotContains(response, "Register Patient")


class CreditAlertTest(TembaTest):
    @override_settings(HOSTNAME="rapidpro.io", SEND_EMAILS=True)
    def test_check_topup_expiration(self):
        from .tasks import check_topup_expiration_task

        # get the topup, it expires in a year by default
        topup = self.org.topups.order_by("-expires_on").first()

        # there are no credit alerts
        self.assertFalse(CreditAlert.objects.filter(org=self.org, alert_type=CreditAlert.TYPE_EXPIRING))

        # check if credit alerts should be created
        check_topup_expiration_task()

        # no alert since no expiring credits
        self.assertFalse(CreditAlert.objects.filter(org=self.org, alert_type=CreditAlert.TYPE_EXPIRING))

        # update topup to expire in 10 days
        topup.expires_on = timezone.now() + timedelta(days=10)
        topup.save(update_fields=("expires_on",))

        # create another expiring topup, newer than the most recent one
        TopUp.create(self.org, self.admin, 1000, 9876, expires_on=timezone.now() + timedelta(days=25))

        # set the org to not use topups
        Org.objects.filter(id=self.org.id).update(uses_topups=False)

        # recheck the expiration
        check_topup_expiration_task()

        # no alert since we don't use topups
        self.assertFalse(CreditAlert.objects.filter(org=self.org, alert_type=CreditAlert.TYPE_EXPIRING))

        # switch batch and recalculate again
        Org.objects.filter(id=self.org.id).update(uses_topups=True)
        check_topup_expiration_task()

        # expiring credit alert created and email sent
        self.assertEqual(
            CreditAlert.objects.filter(is_active=True, org=self.org, alert_type=CreditAlert.TYPE_EXPIRING).count(), 1
        )

        self.assertEqual(len(mail.outbox), 1)

        # email sent
        sent_email = mail.outbox[0]
        self.assertEqual(1, len(sent_email.to))
        self.assertIn("RapidPro workspace for Nyaruka", sent_email.body)
        self.assertIn("expiring credits in less than one month.", sent_email.body)

        # check topup expiration, it should no create a new one, because last one is still active
        check_topup_expiration_task()

        # no new alrets, and no new emails have been sent
        self.assertEqual(
            CreditAlert.objects.filter(is_active=True, org=self.org, alert_type=CreditAlert.TYPE_EXPIRING).count(), 1
        )
        self.assertEqual(len(mail.outbox), 1)

        # reset alerts, this is normal procedure after someone adds a new topup
        CreditAlert.reset_for_org(self.org)
        self.assertFalse(CreditAlert.objects.filter(org=self.org, is_active=True))

        # check topup expiration, it should create a new topup alert email
        check_topup_expiration_task()

        self.assertEqual(
            CreditAlert.objects.filter(is_active=True, org=self.org, alert_type=CreditAlert.TYPE_EXPIRING).count(), 1
        )
        self.assertEqual(len(mail.outbox), 2)

    def test_creditalert_sendemail_all_org_admins(self):
        # add some administrators to the org
        self.org.add_user(self.user, OrgRole.ADMINISTRATOR)
        self.org.add_user(self.surveyor, OrgRole.ADMINISTRATOR)

        # create a CreditAlert
        creditalert = CreditAlert.objects.create(
            org=self.org, alert_type=CreditAlert.TYPE_EXPIRING, created_by=self.admin, modified_by=self.admin
        )
        with self.settings(HOSTNAME="rapidpro.io", SEND_EMAILS=True):
            creditalert.send_email()

            self.assertEqual(len(mail.outbox), 1)

            sent_email = mail.outbox[0]
            self.assertIn("RapidPro workspace for Nyaruka", sent_email.body)

            # this email has been sent to multiple recipients
            self.assertListEqual(
                sent_email.recipients(), ["admin@nyaruka.com", "surveyor@nyaruka.com", "viewer@nyaruka.com"]
            )

    def test_creditalert_sendemail_no_org_admins(self):
        # remove administrators from org
        self.org.users.clear()

        # create a CreditAlert
        creditalert = CreditAlert.objects.create(
            org=self.org, alert_type=CreditAlert.TYPE_EXPIRING, created_by=self.admin, modified_by=self.admin
        )
        with self.settings(HOSTNAME="rapidpro.io", SEND_EMAILS=True):
            creditalert.send_email()

            # no emails have been sent
            self.assertEqual(len(mail.outbox), 0)

    def test_check_org_credits(self):
        self.joe = self.create_contact("Joe Blow", phone="123")
        self.create_outgoing_msg(self.joe, "Hello")
        with self.settings(HOSTNAME="rapidpro.io", SEND_EMAILS=True):
            with patch("temba.orgs.models.Org.get_credits_remaining") as mock_get_credits_remaining:
                mock_get_credits_remaining.return_value = -1

                # no alert yet
                self.assertFalse(CreditAlert.objects.all())

                CreditAlert.check_org_credits()

                # one alert created and sent
                self.assertEqual(
                    1,
                    CreditAlert.objects.filter(is_active=True, org=self.org, alert_type=CreditAlert.TYPE_OVER).count(),
                )
                self.assertEqual(1, len(mail.outbox))

                # alert email is for out of credits type
                sent_email = mail.outbox[0]
                self.assertEqual(len(sent_email.to), 1)
                self.assertIn("RapidPro workspace for Nyaruka", sent_email.body)
                self.assertIn("is out of credit.", sent_email.body)

                # no new alert if one is sent and no new email
                CreditAlert.check_org_credits()
                self.assertEqual(
                    1,
                    CreditAlert.objects.filter(is_active=True, org=self.org, alert_type=CreditAlert.TYPE_OVER).count(),
                )
                self.assertEqual(1, len(mail.outbox))

                # reset alerts
                CreditAlert.reset_for_org(self.org)
                self.assertFalse(CreditAlert.objects.filter(org=self.org, is_active=True))

                # can resend a new alert
                CreditAlert.check_org_credits()
                self.assertEqual(
                    1,
                    CreditAlert.objects.filter(is_active=True, org=self.org, alert_type=CreditAlert.TYPE_OVER).count(),
                )
                self.assertEqual(2, len(mail.outbox))

                mock_get_credits_remaining.return_value = 10

                with patch("temba.orgs.models.Org.has_low_credits") as mock_has_low_credits:
                    mock_has_low_credits.return_value = True

                    self.assertFalse(CreditAlert.objects.filter(org=self.org, alert_type=CreditAlert.TYPE_LOW))

                    CreditAlert.check_org_credits()

                    # low credit alert created and email sent
                    self.assertEqual(
                        1,
                        CreditAlert.objects.filter(
                            is_active=True, org=self.org, alert_type=CreditAlert.TYPE_LOW
                        ).count(),
                    )
                    self.assertEqual(3, len(mail.outbox))

                    # email sent
                    sent_email = mail.outbox[2]
                    self.assertEqual(len(sent_email.to), 1)
                    self.assertIn("RapidPro workspace for Nyaruka", sent_email.body)
                    self.assertIn("is running low on credits", sent_email.body)

                    # no new alert if one is sent and no new email
                    CreditAlert.check_org_credits()
                    self.assertEqual(
                        1,
                        CreditAlert.objects.filter(
                            is_active=True, org=self.org, alert_type=CreditAlert.TYPE_LOW
                        ).count(),
                    )
                    self.assertEqual(3, len(mail.outbox))

                    # reset alerts
                    CreditAlert.reset_for_org(self.org)
                    self.assertFalse(CreditAlert.objects.filter(org=self.org, is_active=True))

                    # can resend a new alert
                    CreditAlert.check_org_credits()
                    self.assertEqual(
                        1,
                        CreditAlert.objects.filter(
                            is_active=True, org=self.org, alert_type=CreditAlert.TYPE_LOW
                        ).count(),
                    )
                    self.assertEqual(4, len(mail.outbox))

                    mock_has_low_credits.return_value = False


class StripeCreditsTest(TembaTest):
    @patch("stripe.Customer.create")
    @patch("stripe.Charge.create")
    @override_settings(SEND_EMAILS=True)
    def test_add_credits(self, charge_create, customer_create):
        customer_create.return_value = mock_object("Customer", id="stripe-cust-1")
        charge_create.return_value = mock_object(
            "Charge",
            id="stripe-charge-1",
            card=mock_object("Card", last4="1234", type="Visa", name="Rudolph"),
        )

        settings.BRANDING[settings.DEFAULT_BRAND]["bundles"] = (dict(cents="2000", credits=1000, feature=""),)

        self.assertTrue(1000, self.org.get_credits_total())
        self.org.add_credits("2000", "stripe-token", self.admin)
        self.assertTrue(2000, self.org.get_credits_total())

        # assert we saved our charge info
        topup = self.org.topups.last()
        self.assertEqual("stripe-charge-1", topup.stripe_charge)

        # and we saved our stripe customer info
        org = Org.objects.get(id=self.org.id)
        self.assertEqual("stripe-cust-1", org.stripe_customer)

        # assert we sent our confirmation emai
        self.assertEqual(1, len(mail.outbox))
        email = mail.outbox[0]
        self.assertEqual("RapidPro Receipt", email.subject)
        self.assertIn("Rudolph", email.body)
        self.assertIn("Visa", email.body)
        self.assertIn("$20", email.body)

        # turn off email receipts and do it again, shouldn't get a receipt
        with override_settings(SEND_RECEIPTS=False):
            self.org.add_credits("2000", "stripe-token", self.admin)

            # no new emails
            self.assertEqual(1, len(mail.outbox))

    @patch("stripe.Customer.create")
    @patch("stripe.Charge.create")
    @override_settings(SEND_EMAILS=True)
    def test_add_btc_credits(self, charge_create, customer_create):
        customer_create.return_value = mock_object("Customer", id="stripe-cust-1")
        charge_create.return_value = mock_object(
            "Charge",
            id="stripe-charge-1",
            card=None,
            source=mock_object("Source", bitcoin=mock_object("Bitcoin", address="abcde")),
        )

        settings.BRANDING[settings.DEFAULT_BRAND]["bundles"] = (dict(cents="2000", credits=1000, feature=""),)

        self.org.add_credits("2000", "stripe-token", self.admin)
        self.assertTrue(2000, self.org.get_credits_total())

        # assert we saved our charge info
        topup = self.org.topups.last()
        self.assertEqual("stripe-charge-1", topup.stripe_charge)

        # and we saved our stripe customer info
        org = Org.objects.get(id=self.org.id)
        self.assertEqual("stripe-cust-1", org.stripe_customer)

        # assert we sent our confirmation emai
        self.assertEqual(1, len(mail.outbox))
        email = mail.outbox[0]
        self.assertEqual("RapidPro Receipt", email.subject)
        self.assertIn("bitcoin", email.body)
        self.assertIn("abcde", email.body)
        self.assertIn("$20", email.body)

    @patch("stripe.Customer.create")
    def test_add_credits_fail(self, customer_create):
        customer_create.side_effect = ValueError("Invalid customer token")

        with self.assertRaises(ValidationError):
            self.org.add_credits("2000", "stripe-token", self.admin)

        # assert no email was sent
        self.assertEqual(0, len(mail.outbox))

        # and no topups created
        self.assertEqual(1, self.org.topups.all().count())
        self.assertEqual(1000, self.org.get_credits_total())

    def test_add_credits_invalid_bundle(self):

        with self.assertRaises(ValidationError):
            self.org.add_credits("-10", "stripe-token", self.admin)

        # assert no email was sent
        self.assertEqual(0, len(mail.outbox))

        # and no topups created
        self.assertEqual(1, self.org.topups.all().count())
        self.assertEqual(1000, self.org.get_credits_total())

    @patch("stripe.Customer.create")
    @patch("stripe.Customer.retrieve")
    @patch("stripe.Charge.create")
    @override_settings(SEND_EMAILS=True)
    def test_add_credits_existing_customer(self, charge_create, customer_retrieve, customer_create):
        self.admin2 = self.create_user("admin2@nyaruka.com")
        self.org.add_user(self.admin2, OrgRole.ADMINISTRATOR)

        self.org.stripe_customer = "stripe-cust-1"
        self.org.save()

        class MockCard:
            def __init__(self):
                self.id = "stripe-card-1"

            def delete(self):
                pass

        class MockCards:
            def __init__(self):
                self.throw = False

            def list(self):
                return mock_object("MockCardData", data=[MockCard(), MockCard()])

            def create(self, card):
                if self.throw:
                    raise stripe.error.CardError("Card declined", None, 400)
                else:
                    return MockCard()

        class MockCustomer:
            def __init__(self, id, email):
                self.id = id
                self.email = email
                self.cards = MockCards()

            def save(self):
                pass

        customer_retrieve.return_value = MockCustomer(id="stripe-cust-1", email=self.admin.email)
        customer_create.return_value = MockCustomer(id="stripe-cust-2", email=self.admin2.email)

        charge_create.return_value = mock_object(
            "Charge",
            id="stripe-charge-1",
            card=mock_object("Card", last4="1234", type="Visa", name="Rudolph"),
        )

        settings.BRANDING[settings.DEFAULT_BRAND]["bundles"] = (dict(cents="2000", credits=1000, feature=""),)

        self.org.add_credits("2000", "stripe-token", self.admin)
        self.assertTrue(2000, self.org.get_credits_total())

        # assert we saved our charge info
        topup = self.org.topups.last()
        self.assertEqual("stripe-charge-1", topup.stripe_charge)

        # and we saved our stripe customer info
        org = Org.objects.get(id=self.org.id)
        self.assertEqual("stripe-cust-1", org.stripe_customer)

        # assert we sent our confirmation email
        self.assertEqual(1, len(mail.outbox))
        email = mail.outbox[0]
        self.assertEqual("RapidPro Receipt", email.subject)
        self.assertIn("Rudolph", email.body)
        self.assertIn("Visa", email.body)
        self.assertIn("$20", email.body)

        # try with an invalid card
        customer_retrieve.return_value.cards.throw = True
        try:
            self.org.add_credits("2000", "stripe-token", self.admin)
            self.fail("should have thrown")
        except ValidationError as e:
            self.assertEqual(
                "Sorry, your card was declined, please contact your provider or try another card.", e.message
            )

        # do it again with a different user, should create a new stripe customer
        self.org.add_credits("2000", "stripe-token", self.admin2)
        self.assertTrue(4000, self.org.get_credits_total())

        # should have a different customer now
        org = Org.objects.get(id=self.org.id)
        self.assertEqual("stripe-cust-2", org.stripe_customer)


class OrgActivityTest(TembaTest):
    def test_get_dependencies(self):
        from temba.orgs.tasks import update_org_activity

        now = timezone.now()

        # give us a shared plan
        settings.BRANDING[settings.DEFAULT_BRAND]["shared_plans"] = ["my_shared_plan"]
        self.org.plan = "my_shared_plan"
        self.org.save()
        workspace = self.org.create_sub_org("Workspace")
        self.assertEqual(workspace.plan, settings.WORKSPACE_PLAN)

        mark = self.create_contact("Mark S", phone="+12065551212", org=workspace)
        self.create_incoming_msg(mark, "I'm feeling uneasy")
        self.create_outgoing_msg(mark, "Please try to enjoy each text equally.")

        # create a few contacts
        self.create_contact("Marshawn", phone="+14255551212")
        russell = self.create_contact("Marshawn", phone="+14255551313")

        # create some messages for russel
        self.create_incoming_msg(russell, "hut")
        self.create_incoming_msg(russell, "10-2")
        self.create_outgoing_msg(russell, "first down")

        # calculate our org activity, should get nothing because we aren't tomorrow yet
        update_org_activity(now)
        self.assertEqual(0, OrgActivity.objects.all().count())

        # ok, calculate based on a now of tomorrow, will calculate today's stats
        update_org_activity(now + timedelta(days=1))

        activity = OrgActivity.objects.get(org=self.org)
        self.assertEqual(2, activity.contact_count)
        self.assertEqual(1, activity.active_contact_count)
        self.assertEqual(2, activity.incoming_count)
        self.assertEqual(1, activity.outgoing_count)
        self.assertIsNone(activity.plan_active_contact_count)

        activity = OrgActivity.objects.get(org=workspace)
        self.assertEqual(1, activity.contact_count)
        self.assertEqual(1, activity.active_contact_count)
        self.assertEqual(1, activity.incoming_count)
        self.assertEqual(1, activity.outgoing_count)
        self.assertIsNone(activity.plan_active_contact_count)

        # set a plan start and plan end
        OrgActivity.objects.all().delete()
        self.org.plan_start = now
        self.org.plan_end = now + timedelta(days=30)
        self.org.save()

        update_org_activity(now + timedelta(days=1))
        activity = OrgActivity.objects.get(org=self.org)
        self.assertEqual(2, activity.contact_count)
        self.assertEqual(1, activity.active_contact_count)
        self.assertEqual(2, activity.incoming_count)
        self.assertEqual(1, activity.outgoing_count)
        self.assertEqual(1, activity.plan_active_contact_count)

        activity = OrgActivity.objects.get(org=workspace)
        self.assertEqual(1, activity.contact_count)
        self.assertEqual(1, activity.active_contact_count)
        self.assertEqual(1, activity.incoming_count)
        self.assertEqual(1, activity.outgoing_count)
        self.assertEqual(1, activity.plan_active_contact_count)


class BackupTokenTest(TembaTest):
    def test_model(self):
        admin_tokens = BackupToken.generate_for_user(self.admin)
        BackupToken.generate_for_user(self.editor)

        self.assertEqual(10, len(admin_tokens))
        self.assertEqual(10, self.admin.backup_tokens.count())
        self.assertEqual(10, self.editor.backup_tokens.count())
        self.assertEqual(str(admin_tokens[0].token), str(admin_tokens[0]))

        # regenerate tokens for admin user
        new_admin_tokens = BackupToken.generate_for_user(self.admin)
        self.assertEqual(10, len(new_admin_tokens))
        self.assertNotEqual([t.token for t in admin_tokens], [t.token for t in new_admin_tokens])
        self.assertEqual(10, self.admin.backup_tokens.count())<|MERGE_RESOLUTION|>--- conflicted
+++ resolved
@@ -3583,11 +3583,7 @@
             parent=self.org,
         )
 
-<<<<<<< HEAD
-        with self.assertNumQueries(49):
-=======
-        with self.assertNumQueries(58):
->>>>>>> 15f1ecd4
+        with self.assertNumQueries(59):
             response = self.client.get(reverse("orgs.org_workspace"))
 
         # make sure we have the appropriate number of sections
