import io
import smtplib
from datetime import timedelta
from decimal import Decimal
from unittest.mock import patch
from urllib.parse import urlencode

import pytz
import stripe
import stripe.error
from bs4 import BeautifulSoup
from dateutil.relativedelta import relativedelta

from django.conf import settings
from django.contrib.auth.models import Group, User
from django.core import mail
from django.core.exceptions import ValidationError
from django.test.utils import override_settings
from django.urls import reverse
from django.utils import timezone
from smartmin.users.models import FailedLogin, RecoveryToken

from temba import mailroom
from temba.airtime.models import AirtimeTransfer
from temba.api.models import APIToken, Resthook, WebHookEvent
from temba.archives.models import Archive
from temba.campaigns.models import Campaign, CampaignEvent, EventFire
from temba.channels.models import Alert, Channel, SyncEvent
from temba.classifiers.models import Classifier
from temba.classifiers.types.wit import WitType
from temba.contacts.models import (
    URN,
    Contact,
    ContactField,
    ContactGroup,
    ContactImport,
    ContactImportBatch,
    ContactURN,
    ExportContactsTask,
)
from temba.flows.models import ExportFlowResultsTask, Flow, FlowLabel, FlowRun, FlowStart
from temba.globals.models import Global
from temba.locations.models import AdminBoundary
from temba.msgs.models import Broadcast, ExportMessagesTask, Label, Msg
from temba.notifications.models import Notification
from temba.orgs.models import BackupToken, Debit, OrgActivity
from temba.orgs.tasks import suspend_topup_orgs_task
from temba.request_logs.models import HTTPLog
from temba.templates.models import Template, TemplateTranslation
from temba.tests import (
    CRUDLTestMixin,
    ESMockWithScroll,
    MockResponse,
    TembaNonAtomicTest,
    TembaTest,
    matchers,
    mock_mailroom,
)
from temba.tests.engine import MockSessionWriter
from temba.tests.requests import mock_object
from temba.tests.s3 import MockS3Client, jsonlgz_encode
from temba.tests.twilio import MockRequestValidator, MockTwilioClient
from temba.tickets.models import Ticketer
from temba.tickets.types.mailgun import MailgunType
from temba.triggers.models import Trigger
from temba.utils import json, languages

from .context_processors import GroupPermWrapper
from .models import CreditAlert, Invitation, Org, OrgRole, TopUp, TopUpCredits
from .tasks import delete_orgs_task, resume_failed_tasks, squash_topupcredits


class OrgRoleTest(TembaTest):
    def test_from_code(self):
        self.assertEqual(OrgRole.EDITOR, OrgRole.from_code("E"))
        self.assertIsNone(OrgRole.from_code("X"))

    def test_from_group(self):
        self.assertEqual(OrgRole.EDITOR, OrgRole.from_group(Group.objects.get(name="Editors")))
        self.assertIsNone(OrgRole.from_group(Group.objects.get(name="Beta")))

    def test_group(self):
        self.assertEqual(Group.objects.get(name="Editors"), OrgRole.EDITOR.group)
        self.assertEqual(Group.objects.get(name="Agents"), OrgRole.AGENT.group)


class OrgContextProcessorTest(TembaTest):
    def test_group_perms_wrapper(self):
        administrators = Group.objects.get(name="Administrators")
        editors = Group.objects.get(name="Editors")
        viewers = Group.objects.get(name="Viewers")

        perms = GroupPermWrapper(administrators)

        self.assertTrue(perms["msgs"]["msg_inbox"])
        self.assertTrue(perms["contacts"]["contact_update"])
        self.assertTrue(perms["orgs"]["org_country"])
        self.assertTrue(perms["orgs"]["org_manage_accounts"])
        self.assertFalse(perms["orgs"]["org_delete"])

        perms = GroupPermWrapper(editors)

        self.assertTrue(perms["msgs"]["msg_inbox"])
        self.assertTrue(perms["contacts"]["contact_update"])
        self.assertFalse(perms["orgs"]["org_manage_accounts"])
        self.assertFalse(perms["orgs"]["org_delete"])

        perms = GroupPermWrapper(viewers)

        self.assertTrue(perms["msgs"]["msg_inbox"])
        self.assertFalse(perms["contacts"]["contact_update"])
        self.assertFalse(perms["orgs"]["org_manage_accounts"])
        self.assertFalse(perms["orgs"]["org_delete"])

        self.assertFalse(perms["msgs"]["foo"])  # no blow up if perm doesn't exist
        self.assertFalse(perms["chickens"]["foo"])  # or app doesn't exist

        with self.assertRaises(TypeError):
            list(perms)


class UserTest(TembaTest):
    def test_model(self):
        user = User.objects.create(
            username="jim@rapidpro.io", email="jim@rapidpro.io", password="super", first_name="Jim", last_name="McFlow"
        )

        self.assertFalse(user.is_beta())
        self.assertFalse(user.is_support())
        self.assertEqual("Jim McFlow", user.name)
        self.assertEqual({"email": "jim@rapidpro.io", "name": "Jim McFlow"}, user.as_engine_ref())

        user.last_name = ""
        user.save(update_fields=("last_name",))

        self.assertEqual("Jim", user.name)
        self.assertEqual({"email": "jim@rapidpro.io", "name": "Jim"}, user.as_engine_ref())

    def test_login(self):
        login_url = reverse("users.user_login")
        verify_url = reverse("users.two_factor_verify")
        backup_url = reverse("users.two_factor_backup")

        user_settings = self.admin.get_settings()
        self.assertIsNone(user_settings.last_auth_on)

        # try to access a non-public page
        response = self.client.get(reverse("msgs.msg_inbox"))
        self.assertLoginRedirect(response)
        self.assertTrue(response.url.endswith("?next=/msg/inbox/"))

        # view login page
        response = self.client.get(login_url)
        self.assertEqual(200, response.status_code)

        # submit incorrect username and password
        response = self.client.post(login_url, {"username": "jim", "password": "pass123"})
        self.assertEqual(200, response.status_code)
        self.assertFormError(
            response,
            "form",
            "__all__",
            "Please enter a correct username and password. Note that both fields may be case-sensitive.",
        )

        # submit correct username and password
        response = self.client.post(login_url, {"username": "Administrator", "password": "Administrator"})
        self.assertRedirect(response, reverse("orgs.org_choose"))

        user_settings = self.admin.get_settings()
        self.assertIsNotNone(user_settings.last_auth_on)

        # logout and enable 2FA
        self.client.logout()
        self.admin.enable_2fa()

        # can't access two-factor verify page yet
        response = self.client.get(verify_url)
        self.assertLoginRedirect(response)

        # login via login page again
        response = self.client.post(
            login_url + "?next=/msg/inbox/", {"username": "Administrator", "password": "Administrator"}
        )
        self.assertRedirect(response, verify_url)
        self.assertTrue(response.url.endswith("?next=/msg/inbox/"))

        # view two-factor verify page
        response = self.client.get(verify_url)
        self.assertEqual(200, response.status_code)
        self.assertEqual(["otp"], list(response.context["form"].fields.keys()))
        self.assertContains(response, backup_url)

        # enter invalid OTP
        response = self.client.post(verify_url, {"otp": "nope"})
        self.assertFormError(response, "form", "otp", "Incorrect OTP. Please try again.")

        # enter valid OTP
        with patch("pyotp.TOTP.verify", return_value=True):
            response = self.client.post(verify_url, {"otp": "123456"})
        self.assertRedirect(response, reverse("orgs.org_choose"))

        self.client.logout()

        # login via login page again
        response = self.client.post(login_url, {"username": "Administrator", "password": "Administrator"})
        self.assertRedirect(response, verify_url)

        # but this time we've lost our phone so go to the page for backup tokens
        response = self.client.get(backup_url)
        self.assertEqual(200, response.status_code)
        self.assertEqual(["token"], list(response.context["form"].fields.keys()))

        # enter invalid backup token
        response = self.client.post(backup_url, {"token": "nope"})
        self.assertFormError(response, "form", "token", "Invalid backup token. Please try again.")

        # enter valid backup token
        response = self.client.post(backup_url, {"token": self.admin.backup_tokens.first()})
        self.assertRedirect(response, reverse("orgs.org_choose"))

        self.assertEqual(9, len(self.admin.backup_tokens.filter(is_used=False)))

    @override_settings(USER_LOCKOUT_TIMEOUT=1, USER_FAILED_LOGIN_LIMIT=3)
    def test_login_lockouts(self):
        login_url = reverse("users.user_login")
        verify_url = reverse("users.two_factor_verify")
        backup_url = reverse("users.two_factor_backup")
        failed_url = reverse("users.user_failed")

        # submit incorrect username and password 3 times
        self.client.post(login_url, {"username": "Administrator", "password": "pass123"})
        self.client.post(login_url, {"username": "Administrator", "password": "pass123"})
        response = self.client.post(login_url, {"username": "Administrator", "password": "pass123"})

        self.assertRedirect(response, failed_url)
        self.assertRedirect(self.client.get(reverse("msgs.msg_inbox")), login_url)

        # simulate failed logins timing out by making them older
        FailedLogin.objects.all().update(failed_on=timezone.now() - timedelta(minutes=3))

        # now we're allowed to make failed logins again
        response = self.client.post(login_url, {"username": "Administrator", "password": "pass123"})
        self.assertFormError(
            response,
            "form",
            "__all__",
            "Please enter a correct username and password. Note that both fields may be case-sensitive.",
        )

        # and successful logins
        response = self.client.post(login_url, {"username": "Administrator", "password": "Administrator"})
        self.assertRedirect(response, reverse("orgs.org_choose"))

        # try again with 2FA enabled
        self.client.logout()
        self.admin.enable_2fa()

        # submit incorrect username and password 3 times
        self.client.post(login_url, {"username": "Administrator", "password": "pass123"})
        self.client.post(login_url, {"username": "Administrator", "password": "pass123"})
        response = self.client.post(login_url, {"username": "Administrator", "password": "pass123"})

        self.assertRedirect(response, failed_url)
        self.assertRedirect(self.client.get(reverse("msgs.msg_inbox")), login_url)

        # login correctly
        FailedLogin.objects.all().delete()
        response = self.client.post(login_url, {"username": "Administrator", "password": "Administrator"})
        self.assertRedirect(response, verify_url)

        # now enter a backup token 3 times incorrectly
        self.client.post(backup_url, {"token": "nope"})
        self.client.post(backup_url, {"token": "nope"})
        response = self.client.post(backup_url, {"token": "nope"})

        self.assertRedirect(response, failed_url)
        self.assertRedirect(self.client.get(verify_url), login_url)
        self.assertRedirect(self.client.get(backup_url), login_url)
        self.assertRedirect(self.client.get(reverse("msgs.msg_inbox")), login_url)

        # simulate failed logins timing out by making them older
        FailedLogin.objects.all().update(failed_on=timezone.now() - timedelta(minutes=3))

        # we can't enter backup tokens again without going thru regular login first
        response = self.client.post(backup_url, {"token": "nope"})
        self.assertRedirect(response, login_url)

        response = self.client.post(login_url, {"username": "Administrator", "password": "Administrator"})
        self.assertRedirect(response, verify_url)

        response = self.client.post(backup_url, {"token": self.admin.backup_tokens.first()})
        self.assertRedirect(response, reverse("orgs.org_choose"))

    def test_account(self):
        self.login(self.admin)
        response = self.client.get(reverse("orgs.user_account"))
        self.assertEqual(1, len(response.context["formax"].sections))

    def test_two_factor(self):
        self.assertFalse(self.admin.get_settings().two_factor_enabled)

        self.admin.enable_2fa()

        self.assertTrue(self.admin.get_settings().two_factor_enabled)
        self.assertEqual(10, len(self.admin.backup_tokens.filter(is_used=False)))

        # try to verify with.. nothing
        self.assertFalse(self.admin.verify_2fa())

        # try to verify with an invalid OTP
        self.assertFalse(self.admin.verify_2fa(otp="nope"))

        # try to verify with a valid OTP
        with patch("pyotp.TOTP.verify", return_value=True):
            self.assertTrue(self.admin.verify_2fa(otp="123456"))

        # try to verify with an invalid backup token
        self.assertFalse(self.admin.verify_2fa(backup_token="nope"))

        # try to verify with a valid backup token
        token = self.admin.backup_tokens.first().token
        self.assertTrue(self.admin.verify_2fa(backup_token=token))

        self.assertEqual(9, len(self.admin.backup_tokens.filter(is_used=False)))

        # can't verify again with same backup token
        self.assertFalse(self.admin.verify_2fa(backup_token=token))

        self.admin.disable_2fa()

        self.assertFalse(self.admin.get_settings().two_factor_enabled)

<<<<<<< HEAD
    @override_settings(USER_LOCKOUT_TIMEOUT=1, USER_FAILED_LOGIN_LIMIT=3)
    def test_confirm_access(self):
        confirm_url = reverse("users.confirm_access") + "?next=/msg/inbox/"
=======
    def test_two_factor_spa(self):
        enable_url = reverse("orgs.user_two_factor_enable")
        tokens_url = reverse("orgs.user_two_factor_tokens")
        self.login(self.admin)

        # submit with valid OTP and password
        with patch("pyotp.TOTP.verify", return_value=True):
            response = self.client.post(enable_url, {"otp": "123456", "password": "Administrator"})

        header = {"HTTP_TEMBA_SPA": 1}
        response = self.client.get(tokens_url, **header)
        self.assertContains(response, "Regenerate Tokens")
        self.assertNotContains(response, "gear-container")

    def test_two_factor_views(self):
        enable_url = reverse("orgs.user_two_factor_enable")
        tokens_url = reverse("orgs.user_two_factor_tokens")
        disable_url = reverse("orgs.user_two_factor_disable")

        self.login(self.admin, update_last_auth_on=False)

        # org home page tells us 2FA is disabled, links to page to enable it
        response = self.client.get(reverse("orgs.org_home"))
        self.assertContains(response, "Two-factor authentication is <b>disabled</b>")
        self.assertContains(response, enable_url)

        # view form to enable 2FA
        response = self.client.get(enable_url)
        self.assertEqual(["otp", "password", "loc"], list(response.context["form"].fields.keys()))

        # try to submit with no OTP or password
        response = self.client.post(enable_url, {})
        self.assertFormError(response, "form", "otp", "This field is required.")
        self.assertFormError(response, "form", "password", "This field is required.")

        # try to submit with invalid OTP and password
        response = self.client.post(enable_url, {"otp": "nope", "password": "wrong"})
        self.assertFormError(response, "form", "otp", "OTP incorrect. Please try again.")
        self.assertFormError(response, "form", "password", "Password incorrect.")

        # submit with valid OTP and password
        with patch("pyotp.TOTP.verify", return_value=True):
            response = self.client.post(enable_url, {"otp": "123456", "password": "Administrator"})
        self.assertRedirect(response, tokens_url)
        self.assertTrue(self.admin.get_settings().two_factor_enabled)

        # org home page now tells us 2FA is enabled, links to page manage tokens
        response = self.client.get(reverse("orgs.org_home"))
        self.assertContains(response, "Two-factor authentication is <b>enabled</b>")

        # view backup tokens page
        response = self.client.get(tokens_url)
        self.assertContains(response, "Regenerate Tokens")
        self.assertContains(response, disable_url)

        tokens = [t.token for t in response.context["backup_tokens"]]

        # posting to that page regenerates tokens
        response = self.client.post(tokens_url)
        self.assertContains(response, "Two-factor authentication backup tokens changed.")
        self.assertNotEqual(tokens, [t.token for t in response.context["backup_tokens"]])

        # view form to disable 2FA
        response = self.client.get(disable_url)
        self.assertEqual(["password", "loc"], list(response.context["form"].fields.keys()))

        # try to submit with no password
        response = self.client.post(disable_url, {})
        self.assertFormError(response, "form", "password", "This field is required.")

        # try to submit with invalid password
        response = self.client.post(disable_url, {"password": "wrong"})
        self.assertFormError(response, "form", "password", "Password incorrect.")

        # submit with valid password
        response = self.client.post(disable_url, {"password": "Administrator"})
        self.assertRedirect(response, reverse("orgs.org_home"))
        self.assertFalse(self.admin.get_settings().two_factor_enabled)

        # trying to view the tokens page now takes us to the enable form
        response = self.client.get(tokens_url)
        self.assertRedirect(response, enable_url)

    def test_two_factor_time_limit(self):
        login_url = reverse("users.user_login")
        verify_url = reverse("users.two_factor_verify")
        backup_url = reverse("users.two_factor_backup")

        self.admin.enable_2fa()

        # simulate a login for a 2FA user 10 minutes ago
        with patch("django.utils.timezone.now", return_value=timezone.now() - timedelta(minutes=10)):
            response = self.client.post(login_url, {"username": "Administrator", "password": "Administrator"})
            self.assertRedirect(response, verify_url)

            response = self.client.get(verify_url)
            self.assertEqual(200, response.status_code)

        # if they access the verify or backup page now, they are redirected back to the login page
        response = self.client.get(verify_url)
        self.assertRedirect(response, login_url)

        response = self.client.get(backup_url)
        self.assertRedirect(response, login_url)

    def test_two_factor_confirm_access(self):
        tokens_url = reverse("orgs.user_two_factor_tokens")

        self.admin.enable_2fa()
        self.login(self.admin, update_last_auth_on=False)

        # org home page tells us 2FA is enabled, links to page manage tokens
        response = self.client.get(reverse("orgs.org_home"))
        self.assertContains(response, "Two-factor authentication is <b>enabled</b>")
        self.assertContains(response, tokens_url)

        # but navigating to tokens page redirects to confirm auth
        response = self.client.get(tokens_url)
        self.assertEqual(302, response.status_code)
        self.assertTrue(response.url.endswith("/users/confirm-access/?next=/user/two_factor_tokens/"))

        confirm_url = response.url

        # view confirm access page
        response = self.client.get(confirm_url)
        self.assertEqual(["password"], list(response.context["form"].fields.keys()))

        # try to submit with incorrect password
        response = self.client.post(confirm_url, {"password": "nope"})
        self.assertFormError(response, "form", "password", "Password incorrect.")

        # submit with real password
        response = self.client.post(confirm_url, {"password": "Administrator"})
        self.assertRedirect(response, tokens_url)

        response = self.client.get(tokens_url)
        self.assertEqual(200, response.status_code)

    @override_settings(USER_LOCKOUT_TIMEOUT=1, USER_FAILED_LOGIN_LIMIT=3)
    def test_confirm_access(self):
        confirm_url = reverse("users.confirm_access") + "?next=/msg/inbox/"
        failed_url = reverse("users.user_failed")
>>>>>>> 9145c8b3

        # try to access before logging in
        response = self.client.get(confirm_url)
        self.assertLoginRedirect(response)

        self.login(self.admin)

        response = self.client.get(confirm_url)
        self.assertEqual(["password"], list(response.context["form"].fields.keys()))

        # try to submit with incorrect password
        response = self.client.post(confirm_url, {"password": "nope"})
        self.assertFormError(response, "form", "password", "Password incorrect.")

        FailedLogin.objects.all().delete()

        # can once again submit incorrect passwords
        response = self.client.post(confirm_url, {"password": "nope"})
        self.assertFormError(response, "form", "password", "Password incorrect.")

        # and also correct ones
        response = self.client.post(confirm_url, {"password": "Administrator"})
        self.assertRedirect(response, "/msg/inbox/")

    def test_ui_permissions(self):
        # non-logged in users can't go here
        response = self.client.get(reverse("orgs.user_list"))
        self.assertRedirect(response, "/users/login/")
        response = self.client.post(reverse("orgs.user_delete", args=(self.editor.pk,)), dict(delete=True))
        self.assertRedirect(response, "/users/login/")

        # either can admins
        self.login(self.admin)
        response = self.client.get(reverse("orgs.user_list"))
        self.assertRedirect(response, "/users/login/")
        response = self.client.post(reverse("orgs.user_delete", args=(self.editor.pk,)), dict(delete=True))
        self.assertRedirect(response, "/users/login/")

        self.editor.refresh_from_db()
        self.assertTrue(self.editor.is_active)

    def test_ui_management(self):

        # only customer support gets in on this sweet action
        self.login(self.customer_support)

        # one of our users should belong to a bunch of orgs
        for i in range(5):
            org = Org.objects.create(
                name=f"Org {i}",
                timezone=pytz.timezone("Africa/Kigali"),
                brand=settings.DEFAULT_BRAND,
                created_by=self.user,
                modified_by=self.user,
            )
            org.administrators.add(self.admin)

        response = self.client.get(reverse("orgs.user_list"))
        self.assertEqual(200, response.status_code)

        # our user with lots of orgs should get ellipsized
        self.assertContains(response, ", ...")

        response = self.client.post(reverse("orgs.user_delete", args=(self.editor.pk,)), dict(delete=True))
        self.assertEqual(302, response.status_code)

        self.editor.refresh_from_db()
        self.assertFalse(self.editor.is_active)

    def test_release_cross_brand(self):
        # create a second org
        branded_org = Org.objects.create(
            name="Other Brand Org",
            timezone=pytz.timezone("Africa/Kigali"),
            brand="some-other-brand.com",
            created_by=self.admin,
            modified_by=self.admin,
        )

        branded_org.administrators.add(self.admin)

        # now release our user on our primary brand
        self.admin.release(self.superuser, brand=settings.DEFAULT_BRAND)

        # our admin should still be good
        self.admin.refresh_from_db()
        self.assertTrue(self.admin.is_active)
        self.assertEqual("Administrator@nyaruka.com", self.admin.email)

        # but she should be removed from org
        self.assertFalse(self.admin.get_user_orgs(settings.DEFAULT_BRAND).exists())

        # now lets release her from the branded org
        self.admin.release(self.superuser, brand="some-other-brand.com")

        # now she gets deactivated and ambiguated and belongs to no orgs
        self.assertFalse(self.admin.is_active)
        self.assertNotEqual("Administrator@nyaruka.com", self.admin.email)
        self.assertFalse(self.admin.get_user_orgs().exists())

    def test_brand_aliases(self):
        # set our brand to our custom org
        self.org.brand = "custom-brand.io"
        self.org.save(update_fields=["brand"])

        # create a second org on the .org version
        branded_org = Org.objects.create(
            name="Other Brand Org",
            timezone=pytz.timezone("Africa/Kigali"),
            brand="custom-brand.org",
            created_by=self.admin,
            modified_by=self.admin,
        )
        branded_org.administrators.add(self.admin)
        self.org2.administrators.add(self.admin)

        # log in as admin
        self.login(self.admin)

        # check our choose page
        response = self.client.get(reverse("orgs.org_choose"), SERVER_NAME="custom-brand.org")

        # should contain both orgs
        self.assertContains(response, "Other Brand Org")
        self.assertContains(response, "Temba")

        # choose it
        response = self.client.post(
            reverse("orgs.org_choose"), dict(organization=self.org.id), SERVER_NAME="custom-brand.org"
        )
        self.assertRedirect(response, "/msg/inbox/")

    def test_release(self):

        # admin doesn't "own" any orgs
        self.assertEqual(0, len(self.admin.get_owned_orgs()))

        # release all but our admin
        self.surveyor.release(self.superuser, brand=self.org.brand)
        self.editor.release(self.superuser, brand=self.org.brand)
        self.user.release(self.superuser, brand=self.org.brand)
        self.agent.release(self.superuser, brand=self.org.brand)

        # still a user left, our org remains active
        self.org.refresh_from_db()
        self.assertTrue(self.org.is_active)

        # now that we are the last user, we own it now
        self.assertEqual(1, len(self.admin.get_owned_orgs()))
        self.admin.release(self.superuser, brand=self.org.brand)

        # and we take our org with us
        self.org.refresh_from_db()
        self.assertFalse(self.org.is_active)


class OrgDeleteTest(TembaNonAtomicTest):
    def setUp(self):
        self.setUpOrgs()
        self.setUpLocations()

        # set up a sync event and alert on our channel
        SyncEvent.create(
            self.channel,
            dict(pending=[], retry=[], power_source="P", power_status="full", power_level="100", network_type="W"),
            [],
        )
        Alert.objects.create(
            channel=self.channel, alert_type=Alert.TYPE_SMS, created_by=self.admin, modified_by=self.admin
        )

        # create a second child org
        self.child_org = Org.objects.create(
            name="Child Org",
            timezone=pytz.timezone("Africa/Kigali"),
            country=self.country,
            brand=settings.DEFAULT_BRAND,
            created_by=self.user,
            modified_by=self.user,
        )

        # and give it its own channel
        self.child_channel = self.create_channel(
            "A",
            "Test Channel",
            "+250785551212",
            secret="54321",
            config={Channel.CONFIG_FCM_ID: "123"},
            country="RW",
            org=self.child_org,
        )

        # add a classifier
        self.c1 = Classifier.create(self.org, self.admin, WitType.slug, "Booker", {}, sync=False)

        # add a global
        self.global1 = Global.get_or_create(self.org, self.admin, "org_name", "Org Name", "Acme Ltd")

        HTTPLog.objects.create(
            classifier=self.c1,
            url="http://org2.bar/zap",
            request="GET /zap",
            response=" OK 200",
            is_error=False,
            log_type=HTTPLog.CLASSIFIER_CALLED,
            request_time=10,
            org=self.org,
        )

        # our user is a member of two orgs
        self.parent_org = self.org
        self.child_org.administrators.add(self.user)
        self.child_org.initialize(topup_size=0)
        self.child_org.parent = self.parent_org
        self.child_org.save()

        # now allocate some credits to our child org
        self.org.allocate_credits(self.admin, self.child_org, 300)

        parent_contact = self.create_contact("Parent Contact", phone="+2345123", org=self.parent_org)
        child_contact = self.create_contact("Child Contact", phone="+3456123", org=self.child_org)

        # add some fields
        parent_field = self.create_field("age", "Parent Age", org=self.parent_org)
        parent_datetime_field = self.create_field(
            "planting_date", "Planting Date", value_type=ContactField.TYPE_DATETIME, org=self.parent_org
        )
        child_field = self.create_field("age", "Child Age", org=self.child_org)

        # add some groups
        parent_group = self.create_group("Parent Customers", contacts=[parent_contact], org=self.parent_org)
        child_group = self.create_group("Parent Customers", contacts=[child_contact], org=self.child_org)

        # create an import for child group
        im = ContactImport.objects.create(
            org=self.org, group=child_group, mappings={}, num_records=0, created_by=self.admin, modified_by=self.admin
        )

        # and a batch for that import
        ContactImportBatch.objects.create(contact_import=im, specs={}, record_start=0, record_end=0)

        # add some labels
        parent_label = self.create_label("Parent Spam", org=self.parent_org)
        child_label = self.create_label("Child Spam", org=self.child_org)

        # bring in some flows
        parent_flow = self.get_flow("color_v13")
        flow_nodes = parent_flow.get_definition()["nodes"]
        (
            MockSessionWriter(parent_contact, parent_flow)
            .visit(flow_nodes[0])
            .send_msg("What is your favorite color?", self.channel)
            .visit(flow_nodes[4])
            .wait()
            .resume(msg=self.create_incoming_msg(parent_contact, "blue"))
            .set_result("Color", "blue", "Blue", "blue")
            .complete()
            .save()
        )
        parent_flow.channel_dependencies.add(self.channel)

        # and our child org too
        self.org = self.child_org
        child_flow = self.get_flow("color")

        FlowRun.objects.create(org=self.org, flow=child_flow, contact=child_contact)

        # labels for our flows
        flow_label1 = FlowLabel.create(self.parent_org, "Cool Parent Flows")
        flow_label2 = FlowLabel.create(self.child_org, "Cool Child Flows", parent=flow_label1)
        parent_flow.labels.add(flow_label1)
        child_flow.labels.add(flow_label2)

        # add a campaign, event and fire to our parent org
        campaign = Campaign.create(self.parent_org, self.admin, "Reminders", parent_group)
        event1 = CampaignEvent.create_flow_event(
            self.parent_org,
            self.admin,
            campaign,
            parent_datetime_field,
            offset=1,
            unit="W",
            flow=parent_flow,
            delivery_hour="13",
        )
        EventFire.objects.create(event=event1, contact=parent_contact, scheduled=timezone.now())

        # triggers for our flows
        parent_trigger = Trigger.create(
            self.parent_org,
            flow=parent_flow,
            trigger_type=Trigger.TYPE_KEYWORD,
            user=self.user,
            channel=self.channel,
            keyword="favorites",
        )
        parent_trigger.groups.add(self.parent_org.all_groups.all().first())

        FlowStart.objects.create(org=self.parent_org, flow=parent_flow)

        child_trigger = Trigger.create(
            self.child_org,
            flow=child_flow,
            trigger_type=Trigger.TYPE_KEYWORD,
            user=self.user,
            channel=self.child_channel,
            keyword="color",
        )
        child_trigger.groups.add(self.child_org.all_groups.all().first())

        # use a credit on each
        self.create_outgoing_msg(parent_contact, "Hola hija!", channel=self.channel)
        self.create_outgoing_msg(child_contact, "Hola mama!", channel=self.child_channel)

        # create a broadcast and some counts
        bcast1 = self.create_broadcast(self.user, "Broadcast with messages", contacts=[parent_contact])
        self.create_broadcast(self.user, "Broadcast with messages", contacts=[parent_contact], parent=bcast1)

        # create some archives
        self.mock_s3 = MockS3Client()

        # make some exports with logs
        export = ExportFlowResultsTask.create(
<<<<<<< HEAD
            self.parent_org, self.admin, [parent_flow], [parent_field], True, True, (), (), {}
        )
        Notification.export_finished(export)
        ExportFlowResultsTask.create(self.child_org, self.admin, [child_flow], [child_field], True, True, (), (), {})
=======
            self.parent_org,
            self.admin,
            [parent_flow],
            [parent_field],
            responded_only=True,
            extra_urns=(),
            group_memberships=(),
        )
        Notification.export_finished(export)
        ExportFlowResultsTask.create(
            self.child_org,
            self.admin,
            [child_flow],
            [child_field],
            responded_only=True,
            extra_urns=(),
            group_memberships=(),
        )
>>>>>>> 9145c8b3

        export = ExportContactsTask.create(self.parent_org, self.admin, group=parent_group)
        Notification.export_finished(export)
        ExportContactsTask.create(self.child_org, self.admin, group=child_group)

        export = ExportMessagesTask.create(self.parent_org, self.admin, label=parent_label, groups=[parent_group])
        Notification.export_finished(export)
        ExportMessagesTask.create(self.child_org, self.admin, label=child_label, groups=[child_group])

        def create_archive(org, period, rollup=None):
            file = f"{org.id}/archive{Archive.objects.all().count()}.jsonl.gz"
            body, md5, size = jsonlgz_encode([{"id": 1}])
            archive = Archive.objects.create(
                org=org,
                url=f"http://{settings.ARCHIVE_BUCKET}.aws.com/{file}",
                start_date=timezone.now(),
                build_time=100,
                archive_type=Archive.TYPE_MSG,
                period=period,
                rollup=rollup,
                size=size,
                hash=md5,
            )
            self.mock_s3.put_object(settings.ARCHIVE_BUCKET, file, body)
            return archive

        # parent archives
        daily = create_archive(self.parent_org, Archive.PERIOD_DAILY)
        create_archive(self.parent_org, Archive.PERIOD_MONTHLY, daily)

        # child archives
        daily = create_archive(self.child_org, Archive.PERIOD_DAILY)
        create_archive(self.child_org, Archive.PERIOD_MONTHLY, daily)

        # extra S3 file in child archive dir
        self.mock_s3.put_object(settings.ARCHIVE_BUCKET, f"{self.child_org.id}/extra_file.json", io.StringIO("[]"))

        # add a ticketer and ticket
        ticketer = Ticketer.create(self.org, self.admin, MailgunType.slug, "Email (bob)", {})
        ticket = self.create_ticket(ticketer, self.org.contacts.first(), "Help")
        ticket.events.create(org=self.org, contact=ticket.contact, event_type="N", note="spam", created_by=self.admin)

        # make sure we don't have any uncredited topups
        self.parent_org.apply_topups()

    def release_org(self, org, child_org=None, delete=False, expected_files=3):

        with patch("temba.utils.s3.client", return_value=self.mock_s3):
            # save off the ids of our current users
            org_user_ids = list(org.get_users().values_list("id", flat=True))

            # we should be starting with some mock s3 objects
            self.assertEqual(5, len(self.mock_s3.objects))

            # add in some webhook results
            resthook = Resthook.get_or_create(org, "registration", self.admin)
            resthook.subscribers.create(target_url="http://foo.bar", created_by=self.admin, modified_by=self.admin)
            WebHookEvent.objects.create(org=org, resthook=resthook, data={})

            TemplateTranslation.get_or_create(
                self.channel,
                "hello",
                "eng",
                "US",
                "Hello {{1}}",
                1,
                TemplateTranslation.STATUS_APPROVED,
                "1234",
                "foo_namespace",
            )

            # release our primary org
            org.release(self.superuser)
            if delete:
                org.delete()

            # all our users not in the other org should be inactive
            self.assertEqual(len(org_user_ids) - 1, User.objects.filter(id__in=org_user_ids, is_active=False).count())
            self.assertEqual(1, User.objects.filter(id__in=org_user_ids, is_active=True).count())

            # our child org lost it's parent, but maintains an active lifestyle
            if child_org:
                child_org.refresh_from_db()
                self.assertIsNone(child_org.parent)

            if delete:
                # oh noes, we deleted our archive files!
                self.assertEqual(expected_files, len(self.mock_s3.objects))

                # no template translations
                self.assertFalse(TemplateTranslation.objects.filter(template__org=org).exists())
                self.assertFalse(Template.objects.filter(org=org).exists())

                # our channels are gone too
                self.assertFalse(Channel.objects.filter(org=org).exists())

                # as are our webhook events
                self.assertFalse(WebHookEvent.objects.filter(org=org).exists())

                # and labels
                self.assertFalse(Label.all_objects.filter(org=org).exists())

                # contacts, groups
                self.assertFalse(Contact.objects.filter(org=org).exists())
                self.assertFalse(ContactGroup.all_groups.filter(org=org).exists())

                # flows, campaigns
                self.assertFalse(Flow.objects.filter(org=org).exists())
                self.assertFalse(Campaign.objects.filter(org=org).exists())

                # msgs, broadcasts
                self.assertFalse(Msg.objects.filter(org=org).exists())
                self.assertFalse(Broadcast.objects.filter(org=org).exists())

                # org is still around but has been released
                self.assertTrue(Org.objects.filter(id=org.id, is_active=False).exclude(deleted_on=None).exists())
            else:

                org.refresh_from_db()
                self.assertIsNone(org.deleted_on)
                self.assertFalse(org.is_active)

                # our channel should have been made inactive
                self.assertFalse(Channel.objects.filter(org=org, is_active=True).exists())
                self.assertTrue(Channel.objects.filter(org=org, is_active=False).exists())

    def test_release_parent(self):
        self.release_org(self.parent_org, self.child_org)

    def test_release_child(self):
        self.release_org(self.child_org)

    def test_release_parent_and_delete(self):
        with patch("temba.mailroom.client.MailroomClient.ticket_close"):
            self.release_org(self.parent_org, self.child_org, delete=True)

    def test_release_child_and_delete(self):
        # 300 credits were given to our child org and each used one
        self.assertEqual(695, self.parent_org.get_credits_remaining())
        self.assertEqual(299, self.child_org.get_credits_remaining())

        # release our child org
        self.release_org(self.child_org, delete=True, expected_files=2)

        # our unused credits are returned to the parent
        self.parent_org.clear_credit_cache()
        self.assertEqual(994, self.parent_org.get_credits_remaining())

    def test_delete_task(self):
        # can't delete an unreleased org
        with self.assertRaises(AssertionError):
            self.child_org.delete()

        self.release_org(self.child_org, delete=False)

        self.child_org.refresh_from_db()
        self.assertFalse(self.child_org.is_active)
        self.assertIsNotNone(self.child_org.released_on)
        self.assertIsNone(self.child_org.deleted_on)

        # push the released on date back in time
        Org.objects.filter(id=self.child_org.id).update(released_on=timezone.now() - timedelta(days=10))

        with patch("temba.utils.s3.client", return_value=self.mock_s3):
            delete_orgs_task()

        self.child_org.refresh_from_db()
        self.assertFalse(self.child_org.is_active)
        self.assertIsNotNone(self.child_org.released_on)
        self.assertIsNotNone(self.child_org.deleted_on)

        # parent org unaffected
        self.parent_org.refresh_from_db()
        self.assertTrue(self.parent_org.is_active)
        self.assertIsNone(self.parent_org.released_on)
        self.assertIsNone(self.parent_org.deleted_on)

        # can't double delete an org
        with self.assertRaises(AssertionError):
            self.child_org.delete()


class OrgTest(TembaTest):
    def test_get_users(self):
        # should return all org users
        self.assertEqual({self.admin, self.editor, self.user, self.agent, self.surveyor}, set(self.org.get_users()))

        # can filter by roles
        self.assertEqual({self.agent, self.editor}, set(self.org.get_users(roles=[OrgRole.EDITOR, OrgRole.AGENT])))

        # can get users with a specific permission
        self.assertEqual(
            {self.admin, self.agent, self.editor}, set(self.org.get_users_with_perm("tickets.ticket_assignee"))
        )

    def test_get_owner(self):
        # admins take priority
        self.assertEqual(self.admin, self.org.get_owner())

        self.org.administrators.clear()

        # then editors etc
        self.assertEqual(self.editor, self.org.get_owner())

        self.org.editors.clear()
        self.org.viewers.clear()
        self.org.agents.clear()
        self.org.surveyors.clear()

        # finally defaulting to org creator
        self.assertEqual(self.user, self.org.get_owner())

    def test_get_unique_slug(self):
        self.org.slug = "allo"
        self.org.save()

        self.assertEqual(Org.get_unique_slug("foo"), "foo")
        self.assertEqual(Org.get_unique_slug("Which part?"), "which-part")
        self.assertEqual(Org.get_unique_slug("Allo"), "allo-2")

    def test_set_flow_languages(self):
        self.assertEqual([], self.org.flow_languages)

        self.org.set_flow_languages(self.admin, ["eng", "fra"])
        self.org.refresh_from_db()
        self.assertEqual(["eng", "fra"], self.org.flow_languages)

        self.org.set_flow_languages(self.admin, ["kin", "eng"])
        self.org.refresh_from_db()
        self.assertEqual(["kin", "eng"], self.org.flow_languages)

        with self.assertRaises(AssertionError):
            self.org.set_flow_languages(self.admin, ["eng", "xyz"])
        with self.assertRaises(AssertionError):
            self.org.set_flow_languages(self.admin, ["eng", "eng"])

    def test_country_view(self):
        self.setUpLocations()

        home_url = reverse("orgs.org_home")
        country_url = reverse("orgs.org_country")

        rwanda = AdminBoundary.objects.get(name="Rwanda")

        # can't see this page if not logged in
        self.assertLoginRedirect(self.client.get(country_url))

        # login as admin instead
        self.login(self.admin)
        response = self.client.get(country_url)
        self.assertEqual(200, response.status_code)

        # save with Rwanda as a country
        self.client.post(country_url, {"country": rwanda.id})

        # assert it has changed
        self.org.refresh_from_db()
        self.assertEqual("Rwanda", str(self.org.country))
        self.assertEqual("RW", self.org.default_country_code)

        response = self.client.get(home_url)
        self.assertContains(response, "Rwanda")

        # if location support is disabled in the branding, don't display country formax
        current_branding = settings.BRANDING["rapidpro.io"]
        with override_settings(BRANDING={"rapidpro.io": {**current_branding, "location_support": False}}):
            response = self.client.get(home_url)
            self.assertNotContains(response, "Rwanda")

    def test_default_country(self):
        # if country boundary is set and name is valid country, that has priority
        self.org.country = AdminBoundary.create(osm_id="171496", name="Ecuador", level=0)
        self.org.timezone = "Africa/Nairobi"
        self.org.save(update_fields=("country", "timezone"))

        self.assertEqual("EC", self.org.default_country.alpha_2)

        del self.org.default_country

        # if country name isn't valid, we'll try timezone
        self.org.country.name = "Fantasia"
        self.org.country.save(update_fields=("name",))

        self.assertEqual("KE", self.org.default_country.alpha_2)

        del self.org.default_country

        # not all timezones have countries in which case we look at channels
        self.org.timezone = "UTC"
        self.org.save(update_fields=("timezone",))

        self.assertEqual("RW", self.org.default_country.alpha_2)

        del self.org.default_country

        # but if we don't have any channels.. no more backdowns
        self.org.channels.all().delete()

        self.assertIsNone(self.org.default_country)

    @patch("temba.utils.email.send_temba_email")
    def test_user_forget(self, mock_send_temba_email):

        invitation = Invitation.objects.create(
            org=self.org,
            user_group="A",
            email="invited@nyaruka.com",
            created_by=self.admin,
            modified_by=self.admin,
        )

        user = User.objects.create_user("existing@nyaruka.com", "existing@nyaruka.com")
        user.set_password("existing@nyaruka.com")
        user.save()

        forget_url = reverse("orgs.user_forget")
        smartmin_forget_url = reverse("users.user_forget")

        # make sure smartmin forget view is redirecting to our forget view
        response = self.client.get(smartmin_forget_url)
        self.assertEqual(301, response.status_code)
        self.assertEqual(response.url, forget_url)

        response = self.client.get(forget_url)
        self.assertEqual(200, response.status_code)

        post_data = dict(email="invited@nyaruka.com")

        response = self.client.post(forget_url, post_data, follow=True)
        self.assertEqual(200, response.status_code)

        email_args = mock_send_temba_email.call_args[0]  # all positional args

        self.assertEqual(email_args[0], "RapidPro Invitation")
        self.assertIn(f"https://app.rapidpro.io/org/join/{invitation.secret}/", email_args[1])
        self.assertNotIn("{{", email_args[1])
        self.assertIn(f"https://app.rapidpro.io/org/join/{invitation.secret}/", email_args[2])
        self.assertNotIn("{{", email_args[2])
        self.assertEqual(email_args[4], ["invited@nyaruka.com"])

        mock_send_temba_email.reset_mock()
        post_data = dict(email="existing@nyaruka.com")

        response = self.client.post(forget_url, post_data, follow=True)
        self.assertEqual(200, response.status_code)

        token_obj = RecoveryToken.objects.filter(user=user).first()

        email_args = mock_send_temba_email.call_args[0]  # all positional args
        self.assertEqual(email_args[0], "Password Recovery Request")
        self.assertIn(f"app.rapidpro.io/users/user/recover/{token_obj.token}/", email_args[1])
        self.assertNotIn("{{", email_args[1])
        self.assertIn(f"app.rapidpro.io/users/user/recover/{token_obj.token}/", email_args[2])
        self.assertNotIn("{{", email_args[2])
        self.assertEqual(email_args[4], ["existing@nyaruka.com"])

    def test_user_update(self):
        update_url = reverse("orgs.user_edit")
        login_url = reverse("users.user_login")

        # no access if anonymous
        response = self.client.get(update_url)
        self.assertRedirect(response, login_url)

        self.login(self.admin)

        # change the user language
        post_data = dict(
            language="pt-br",
            first_name="Admin",
            last_name="User",
            email="administrator@temba.com",
            current_password="Administrator",
        )
        response = self.client.post(update_url, post_data, HTTP_X_FORMAX=True)
        self.assertEqual(200, response.status_code)

        # check that our user settings have changed
        user_settings = self.admin.get_settings()
        self.assertEqual("pt-br", user_settings.language)

    @patch("temba.flows.models.FlowStart.async_start")
    @mock_mailroom
    def test_org_flagging_and_suspending(self, mr_mocks, mock_async_start):
        self.login(self.admin)

        mark = self.create_contact("Mark", phone="+12065551212")
        flow = self.create_flow()

        def send_broadcast_via_api():
            url = reverse("api.v2.broadcasts")
            data = dict(contacts=[mark.uuid], text="You are a distant cousin to a wealthy person.")
            return self.client.post(
                url + ".json", json.dumps(data), content_type="application/json", HTTP_X_FORWARDED_HTTPS="https"
            )

        def start_flow_via_api():
            url = reverse("api.v2.flow_starts")
            data = dict(flow=flow.uuid, urns=["tel:+250788123123"])
            return self.client.post(
                url + ".json", json.dumps(data), content_type="application/json", HTTP_X_FORWARDED_HTTPS="https"
            )

        self.org.flag()
        self.org.refresh_from_db()
        self.assertTrue(self.org.is_flagged)

        expected_message = "Sorry, your workspace is currently flagged. To re-enable starting flows and sending messages, please contact support."

        # while we are flagged, we can't send broadcasts
        response = self.client.get(reverse("msgs.broadcast_send"))
        self.assertContains(response, expected_message)

        # we also can't start flows
        response = self.client.get(reverse("flows.flow_broadcast", args=[flow.id]))
        self.assertContains(response, expected_message)

        response = send_broadcast_via_api()
        self.assertContains(response, expected_message, status_code=400)

        response = start_flow_via_api()
        self.assertContains(response, expected_message, status_code=400)

        # unflag org and suspend it instead
        self.org.unflag()
        self.org.is_suspended = True
        self.org.save(update_fields=("is_suspended",))

        expected_message = "Sorry, your workspace is currently suspended. To re-enable starting flows and sending messages, please contact support."

        response = self.client.get(reverse("msgs.broadcast_send"))
        self.assertContains(response, expected_message)

        # we also can't start flows
        response = self.client.get(reverse("flows.flow_broadcast", args=[flow.id]))
        self.assertContains(response, expected_message)

        response = send_broadcast_via_api()
        self.assertContains(response, expected_message, status_code=400)

        response = start_flow_via_api()
        self.assertContains(response, expected_message, status_code=400)

        # check our inbox page
        response = self.client.get(reverse("msgs.msg_inbox"))
        self.assertContains(response, "Your workspace is suspended")

        # still no messages or flow starts
        self.assertEqual(Msg.objects.all().count(), 0)
        mock_async_start.assert_not_called()

        # unsuspend our org and start a flow
        self.org.is_suspended = False
        self.org.save(update_fields=("is_suspended",))

        self.client.post(
            reverse("flows.flow_broadcast", args=[flow.id]), {"query": f'uuid="{mark.uuid}"', "type": "contact"}
        )

        mock_async_start.assert_called_once()

    def test_accounts(self):
        url = reverse("orgs.org_accounts")
        self.login(self.admin)
        response = self.client.get(url)
        self.assertEqual(response.status_code, 200)
        self.assertContains(response, "If you use the RapidPro Surveyor application to run flows offline")

        Org.objects.create(
            name="Another Org",
            timezone="Africa/Kigali",
            brand="rapidpro.io",
            created_by=self.user,
            modified_by=self.user,
            surveyor_password="nyaruka",
        )

        response = self.client.post(url, dict(surveyor_password="nyaruka"))
        self.org.refresh_from_db()
        self.assertContains(response, "This password is not valid. Choose a new password and try again.")
        self.assertIsNone(self.org.surveyor_password)

        # now try again, but with a unique password
        response = self.client.post(url, dict(surveyor_password="unique password"))
        self.org.refresh_from_db()
        self.assertEqual("unique password", self.org.surveyor_password)

        # add an extra editor
        editor = self.create_user("EditorTwo")
        self.org.editors.add(editor)
        self.surveyor.delete()

        # fetch it as a formax so we can inspect the summary
        response = self.client.get(url, HTTP_X_FORMAX=1, HTTP_X_PJAX=1)
        self.assertContains(response, "1 Administrator, 2 Editors, 1 Viewer, and 1 Agent.")

    def test_refresh_tokens(self):
        self.login(self.admin)
        url = reverse("orgs.org_home")
        response = self.client.get(url)

        # admin should have a token
        token = APIToken.objects.get(user=self.admin)

        # and it should be on the page
        self.assertContains(response, token.key)

        # let's refresh it
        self.client.post(reverse("api.apitoken_refresh"))

        # visit our account page again
        response = self.client.get(url)

        # old token no longer there
        self.assertNotContains(response, token.key)

        # old token now inactive
        token.refresh_from_db()
        self.assertFalse(token.is_active)

        # there is a new token for this user
        new_token = APIToken.objects.get(user=self.admin, is_active=True)
        self.assertNotEqual(new_token.key, token.key)
        self.assertContains(response, new_token.key)

        # # can't refresh if logged in as viewer
        # self.login(self.user)
        # response = self.client.post(reverse("api.apitoken_refresh"))
        # self.assertLoginRedirect(response)

        # or just not an org user
        self.login(self.non_org_user)
        response = self.client.post(reverse("api.apitoken_refresh"))
        self.assertRedirect(response, reverse("orgs.org_choose"))

        # but can see it as an editor
        self.login(self.editor)
        response = self.client.get(url)
        token = APIToken.objects.get(user=self.editor)
        self.assertContains(response, token.key)

    @override_settings(SEND_EMAILS=True)
    def test_manage_accounts(self):
        url = reverse("orgs.org_manage_accounts")

        # can't access as editor
        self.login(self.editor)
        response = self.client.get(url)
        self.assertLoginRedirect(response)

        # can access as admin
        self.login(self.admin)
        response = self.client.get(url)
        self.assertEqual(response.status_code, 200)

        self.assertEqual(
            [("A", "Administrator"), ("E", "Editor"), ("V", "Viewer"), ("T", "Agent"), ("S", "Surveyor")],
            response.context["form"].fields["invite_role"].choices,
        )

        # give users an API token and give admin and editor an additional surveyor-role token
        APIToken.get_or_create(self.org, self.admin)
        APIToken.get_or_create(self.org, self.editor)
        APIToken.get_or_create(self.org, self.surveyor)
        APIToken.get_or_create(self.org, self.admin, role=Group.objects.get(name="Surveyors"))
        APIToken.get_or_create(self.org, self.editor, role=Group.objects.get(name="Surveyors"))

        actual_fields = response.context["form"].fields
        expected_fields = ["loc", "invite_emails", "invite_role"]
        for user in self.org.get_users():
            expected_fields.extend([f"user_{user.id}_role", f"user_{user.id}_remove"])

        self.assertEqual(set(expected_fields), set(actual_fields.keys()))

        self.assertEqual("A", actual_fields[f"user_{self.admin.id}_role"].initial)
        self.assertEqual("E", actual_fields[f"user_{self.editor.id}_role"].initial)
        self.assertEqual(None, actual_fields["invite_emails"].initial)
        self.assertEqual("V", actual_fields["invite_role"].initial)

        # leave admin, editor and agent as is, but change user to an editor too, and remove the surveyor user
        response = self.client.post(
            url,
            {
                f"user_{self.admin.id}_role": "A",
                f"user_{self.editor.id}_role": "E",
                f"user_{self.user.id}_role": "E",
                f"user_{self.surveyor.id}_role": "S",
                f"user_{self.surveyor.id}_remove": "1",
                f"user_{self.agent.id}_role": "T",
                "invite_emails": "",
                "invite_role": "V",
            },
        )
        self.assertRedirect(response, reverse("orgs.org_manage_accounts"))

        self.org.refresh_from_db()
        self.assertEqual(set(self.org.administrators.all()), {self.admin})
        self.assertEqual(set(self.org.editors.all()), {self.user, self.editor})
        self.assertFalse(set(self.org.viewers.all()), set())
        self.assertEqual(set(self.org.surveyors.all()), set())
        self.assertEqual(set(self.org.agents.all()), {self.agent})

        # our surveyor's API token will have been deleted
        self.assertEqual(self.admin.api_tokens.filter(is_active=True).count(), 2)
        self.assertEqual(self.editor.api_tokens.filter(is_active=True).count(), 2)
        self.assertEqual(self.surveyor.api_tokens.filter(is_active=True).count(), 0)

        # next we leave existing roles unchanged, but try to invite new user to be admin with an invalid email address
        response = self.client.post(
            url,
            {
                f"user_{self.admin.id}_role": "A",
                f"user_{self.editor.id}_role": "E",
                f"user_{self.user.id}_role": "E",
                f"user_{self.agent.id}_role": "T",
                "invite_emails": "norkans7gmail.com",
                "invite_role": "A",
            },
        )
        self.assertFormError(response, "form", "invite_emails", "One of the emails you entered is invalid.")

        # try again with valid email
        response = self.client.post(
            url,
            {
                f"user_{self.admin.id}_role": "A",
                f"user_{self.editor.id}_role": "E",
                f"user_{self.user.id}_role": "E",
                f"user_{self.agent.id}_role": "T",
                "invite_emails": "norkans7@gmail.com",
                "invite_role": "A",
            },
        )
        self.assertRedirect(response, reverse("orgs.org_manage_accounts"))

        # an invitation is created
        invitation = Invitation.objects.get()
        self.assertEqual(self.org, invitation.org)
        self.assertEqual("norkans7@gmail.com", invitation.email)
        self.assertEqual("A", invitation.user_group)

        # and sent by email
        self.assertEqual(1, len(mail.outbox))

        # pretend our invite was acted on
        invitation.is_active = False
        invitation.save()

        # no longer appears in list
        response = self.client.get(url)
        self.assertNotContains(response, "norkans7@gmail.com")

        # include multiple emails on the form
        self.client.post(
            url,
            {
                f"user_{self.admin.id}_role": "A",
                f"user_{self.editor.id}_role": "E",
                f"user_{self.user.id}_role": "E",
                f"user_{self.agent.id}_role": "T",
                "invite_emails": "norbert@temba.com,code@temba.com",
                "invite_role": "A",
            },
        )

        # now 2 new invitations are created and sent
        self.assertEqual(3, Invitation.objects.all().count())
        self.assertEqual(3, len(mail.outbox))

        response = self.client.get(url)

        # user ordered by email
        users_on_form = [row["user"] for row in response.context["form"].user_rows]
        self.assertEqual([self.admin, self.agent, self.editor, self.user], users_on_form)

        # invites ordered by email as well
        invites_on_form = [row["invite"].email for row in response.context["form"].invite_rows]
        self.assertEqual(["code@temba.com", "norbert@temba.com"], invites_on_form)

        # users for whom nothing is submitted for remain unchanged
        response = self.client.post(
            url,
            {
                f"user_{self.admin.id}_role": "A",
                "invite_emails": "",
                "invite_role": "A",
            },
        )
        self.assertEqual(200, response.status_code)

        self.org.refresh_from_db()
        self.assertEqual(set(self.org.administrators.all()), {self.admin})
        self.assertEqual(set(self.org.editors.all()), {self.user, self.editor})
        self.assertFalse(set(self.org.viewers.all()), set())
        self.assertEqual(set(self.org.surveyors.all()), set())
        self.assertEqual(set(self.org.agents.all()), {self.agent})

        # try to remove ourselves as admin
        response = self.client.post(
            url,
            {
                f"user_{self.admin.id}_role": "A",
                f"user_{self.admin.id}_remove": "1",
                f"user_{self.editor.id}_role": "S",
                f"user_{self.user.id}_role": "E",
                f"user_{self.agent.id}_role": "T",
                "invite_emails": "",
                "invite_role": "V",
            },
        )
        self.assertFormError(response, "form", "__all__", "A workspace must have at least one administrator.")

        # try to downgrade ourselves to an editor
        response = self.client.post(
            url,
            {
                f"user_{self.admin.id}_role": "E",
                f"user_{self.editor.id}_role": "S",
                f"user_{self.user.id}_role": "E",
                f"user_{self.agent.id}_role": "T",
                "invite_emails": "",
                "invite_role": "V",
            },
        )
        self.assertFormError(response, "form", "__all__", "A workspace must have at least one administrator.")

        # finally upgrade agent to admin, downgrade editor to surveyor, remove ourselves entirely and remove last invite
        last_invite = Invitation.objects.last()
        response = self.client.post(
            url,
            {
                f"user_{self.admin.id}_role": "A",
                f"user_{self.admin.id}_remove": "1",
                f"user_{self.editor.id}_role": "S",
                f"user_{self.user.id}_role": "E",
                f"user_{self.agent.id}_role": "A",
                f"invite_{last_invite.id}_remove": "1",
                "invite_emails": "",
                "invite_role": "V",
            },
        )

        # we should be redirected to chooser page
        self.assertRedirect(response, reverse("orgs.org_choose"))

        self.assertEqual(2, Invitation.objects.all().count())

        # and removed from this org
        self.org.refresh_from_db()
        self.assertEqual(set(self.org.administrators.all()), {self.agent})
        self.assertEqual(set(self.org.editors.all()), {self.user})
        self.assertEqual(set(self.org.viewers.all()), set())
        self.assertEqual(set(self.org.surveyors.all()), {self.editor})
        self.assertEqual(set(self.org.agents.all()), set())

        # editor will have lost their editor API token, but not their surveyor token
        self.editor.refresh_from_db()
        self.assertEqual([t.role.name for t in self.editor.api_tokens.filter(is_active=True)], ["Surveyors"])

        # and all our API tokens for the admin are deleted
        self.admin.refresh_from_db()
        self.assertEqual(self.admin.api_tokens.filter(is_active=True).count(), 0)

        # make sure an existing user can not be invited again
        user = Org.create_user("admin1@temba.com", "admin1@temba.com")
        user.set_org(self.org)
        self.org.administrators.add(user)
        self.login(user)

        self.assertEqual(1, Invitation.objects.filter(is_active=True).count())

        # include multiple emails on the form
        response = self.client.post(
            url,
            {
                f"user_{self.admin.id}_role": "A",
                f"user_{self.editor.id}_role": "E",
                f"user_{self.user.id}_role": "E",
                f"user_{self.agent.id}_role": "T",
                f"user_{user.id}_role": "A",
                "invite_emails": "norbert@temba.com,code@temba.com,admin1@temba.com",
                "invite_role": "A",
            },
        )

        self.assertFormError(
            response, "form", "invite_emails", "One of the emails you entered has an existing user on the workspace."
        )

        # do not allow multiple invite on the same email
        response = self.client.post(
            url,
            {
                f"user_{self.admin.id}_role": "A",
                f"user_{self.editor.id}_role": "E",
                f"user_{self.user.id}_role": "E",
                f"user_{self.agent.id}_role": "T",
                f"user_{user.id}_role": "A",
                "invite_emails": "norbert@temba.com,code@temba.com",
                "invite_role": "A",
            },
        )

        self.assertFormError(
            response, "form", "invite_emails", "One of the emails you entered has an existing user on the workspace."
        )

        # no error for inactive invite
        response = self.client.post(
            url,
            {
                f"user_{self.admin.id}_role": "A",
                f"user_{self.editor.id}_role": "E",
                f"user_{self.user.id}_role": "E",
                f"user_{self.agent.id}_role": "T",
                f"user_{user.id}_role": "A",
                "invite_emails": "code@temba.com, code@temba.com",
                "invite_role": "A",
            },
        )

        self.assertFormError(response, "form", "invite_emails", "One of the emails you entered is duplicated.")

        # no error for inactive invite
        response = self.client.post(
            url,
            {
                f"user_{self.admin.id}_role": "A",
                f"user_{self.editor.id}_role": "E",
                f"user_{self.user.id}_role": "E",
                f"user_{self.agent.id}_role": "T",
                f"user_{user.id}_role": "A",
                "invite_emails": "code@temba.com",
                "invite_role": "A",
            },
        )

        self.assertEqual(2, Invitation.objects.filter(is_active=True).count())
        self.assertTrue(Invitation.objects.filter(is_active=True, email="code@temba.com").exists())
        self.assertEqual(4, len(mail.outbox))

    @patch("temba.utils.email.send_temba_email")
    def test_join(self, mock_send_temba_email):
        def create_invite(group, username):
            return Invitation.objects.create(
                org=self.org,
                user_group=group,
                email=f"{username}@nyaruka.com",
                created_by=self.admin,
                modified_by=self.admin,
            )

        def create_user(username):
            user = User.objects.create_user(f"{username}@nyaruka.com", f"{username}@nyaruka.com")
            user.set_password(f"{username}@nyaruka.com")
            user.save()
            return user

        editor_invitation = create_invite("E", "invitededitor")
        editor_invitation.send()
        email_args = mock_send_temba_email.call_args[0]  # all positional args

        self.assertEqual(email_args[0], "RapidPro Invitation")
        self.assertIn("https://app.rapidpro.io/org/join/%s/" % editor_invitation.secret, email_args[1])
        self.assertNotIn("{{", email_args[1])
        self.assertIn("https://app.rapidpro.io/org/join/%s/" % editor_invitation.secret, email_args[2])
        self.assertNotIn("{{", email_args[2])

        editor_join_url = reverse("orgs.org_join", args=[editor_invitation.secret])
        self.client.logout()

        # if no user is logged we redirect to the create_login page
        response = self.client.get(editor_join_url)
        self.assertEqual(302, response.status_code)
        response = self.client.get(editor_join_url, follow=True)
        self.assertEqual(
            response.request["PATH_INFO"], reverse("orgs.org_create_login", args=[editor_invitation.secret])
        )

        # a user is already logged in
        self.invited_editor = create_user("invitededitor")

        # different user login
        self.login(self.admin)

        response = self.client.get(editor_join_url)
        self.assertEqual(200, response.status_code)

        # should be logged out to request login
        self.assertEqual(0, len(self.client.session.keys()))

        # login with a diffent user that the invited
        self.login(self.admin)
        response = self.client.get(reverse("orgs.org_join_accept", args=[editor_invitation.secret]), follow=True)
        self.assertEqual(200, response.status_code)
        self.assertEqual(response.request["PATH_INFO"], reverse("orgs.org_join", args=[editor_invitation.secret]))

        self.login(self.invited_editor)
        response = self.client.get(editor_join_url)
        self.assertEqual(302, response.status_code)
        response = self.client.get(editor_join_url, follow=True)
        self.assertEqual(
            response.request["PATH_INFO"], reverse("orgs.org_join_accept", args=[editor_invitation.secret])
        )

        editor_join_accept_url = reverse("orgs.org_join_accept", args=[editor_invitation.secret])
        self.login(self.invited_editor)

        response = self.client.get(editor_join_accept_url)
        self.assertEqual(200, response.status_code)

        self.assertEqual(self.org.pk, response.context["org"].pk)
        # we have a form without field except one 'loc'
        self.assertEqual(1, len(response.context["form"].fields))

        post_data = dict()
        response = self.client.post(editor_join_accept_url, post_data, follow=True)
        self.assertEqual(200, response.status_code)

        self.assertIn(self.invited_editor, self.org.editors.all())
        self.assertFalse(Invitation.objects.get(pk=editor_invitation.pk).is_active)

        roles = (
            ("V", self.org.viewers),
            ("S", self.org.surveyors),
            ("A", self.org.administrators),
            ("E", self.org.editors),
        )

        # test it for each role
        for role in roles:
            invite = create_invite(role[0], "User%s" % role[0])
            user = create_user("User%s" % role[0])
            self.login(user)
            response = self.client.post(reverse("orgs.org_join_accept", args=[invite.secret]), follow=True)
            self.assertEqual(200, response.status_code)
            self.assertIsNotNone(role[1].filter(pk=user.pk).first())

        # try an expired invite
        invite = create_invite("S", "invitedexpired")
        invite.is_active = False
        invite.save()
        expired_user = create_user("invitedexpired")
        self.login(expired_user)
        response = self.client.post(reverse("orgs.org_join_accept", args=[invite.secret]), follow=True)
        self.assertEqual(200, response.status_code)
        self.assertIsNone(self.org.surveyors.filter(pk=expired_user.pk).first())

        response = self.client.post(reverse("orgs.org_join", args=[invite.secret]))
        self.assertEqual(302, response.status_code)

        response = self.client.post(reverse("orgs.org_join", args=[invite.secret]), follow=True)
        self.assertEqual(200, response.status_code)
        self.assertEqual(response.request["PATH_INFO"], reverse("users.user_login"))

    def test_create_login(self):
        admin_invitation = Invitation.objects.create(
            org=self.org, user_group="A", email="norkans7@gmail.com", created_by=self.admin, modified_by=self.admin
        )

        admin_create_login_url = reverse("orgs.org_create_login", args=[admin_invitation.secret])
        self.client.logout()

        response = self.client.get(admin_create_login_url)
        self.assertEqual(200, response.status_code)

        self.assertEqual(self.org.pk, response.context["org"].pk)

        # we have a form with 3 fields and one hidden 'loc'
        self.assertEqual(4, len(response.context["form"].fields))
        self.assertIn("first_name", response.context["form"].fields)
        self.assertIn("last_name", response.context["form"].fields)
        self.assertIn("password", response.context["form"].fields)

        post_data = dict()
        post_data["first_name"] = "Norbert"
        post_data["last_name"] = "Kwizera"
        post_data["password"] = "norbertkwizeranorbert"

        response = self.client.post(admin_create_login_url, post_data, follow=True)
        self.assertEqual(200, response.status_code)

        new_invited_user = User.objects.get(email="norkans7@gmail.com")
        self.assertTrue(new_invited_user in self.org.administrators.all())
        self.assertFalse(Invitation.objects.get(pk=admin_invitation.pk).is_active)

        invitation = Invitation.objects.create(
            org=self.org, user_group="E", email="norkans7@gmail.com", created_by=self.admin, modified_by=self.admin
        )
        create_login_url = reverse("orgs.org_create_login", args=[invitation.secret])

        # we have a matching user so we redirect with the user logged in
        response = self.client.get(create_login_url)
        self.assertEqual(302, response.status_code)

        response = self.client.get(create_login_url, follow=True)
        self.assertEqual(200, response.status_code)
        self.assertEqual(response.request["PATH_INFO"], reverse("orgs.org_join_accept", args=[invitation.secret]))

        invitation.is_active = False
        invitation.save()

        response = self.client.get(create_login_url)
        self.assertEqual(302, response.status_code)
        response = self.client.get(create_login_url, follow=True)
        self.assertEqual(200, response.status_code)
        self.assertEqual(response.request["PATH_INFO"], reverse("public.public_index"))

    def test_create_login_invalid_form(self):
        admin_invitation = Invitation.objects.create(
            org=self.org, user_group="A", email="user@example.com", created_by=self.admin, modified_by=self.admin
        )

        admin_create_login_url = reverse("orgs.org_create_login", args=[admin_invitation.secret])
        self.client.logout()

        response = self.client.post(
            admin_create_login_url,
            {
                "first_name": f"Ni{'c' * 150}",
                "last_name": f"Po{'t' * 150}ier",
                "password": "just-a-password",
            },
        )
        self.assertFormError(
            response, "form", "first_name", "Ensure this value has at most 150 characters (it has 152)."
        )
        self.assertFormError(
            response, "form", "last_name", "Ensure this value has at most 150 characters (it has 155)."
        )

    def test_surveyor_invite(self):
        surveyor_invite = Invitation.objects.create(
            org=self.org, user_group="S", email="surveyor@gmail.com", created_by=self.admin, modified_by=self.admin
        )

        admin_create_login_url = reverse("orgs.org_create_login", args=[surveyor_invite.secret])
        self.client.logout()

        response = self.client.post(
            admin_create_login_url,
            {"first_name": "Surveyor", "last_name": "User", "email": "surveyor@gmail.com", "password": "HeyThere123"},
            follow=True,
        )
        self.assertEqual(200, response.status_code)

        # as a surveyor we should have been rerouted
        self.assertEqual(reverse("orgs.org_surveyor"), response._request.path)
        self.assertFalse(Invitation.objects.get(pk=surveyor_invite.pk).is_active)

        # make sure we are a surveyor
        new_invited_user = User.objects.get(email="surveyor@gmail.com")
        self.assertIn(new_invited_user, self.org.surveyors.all())

        # Commented due to logic of ccl 2fa
        # # if we login, we should be rerouted too
        # self.client.logout()
        # response = self.client.post(
        #     "/users/login/", {"username": "surveyor@gmail.com", "password": "HeyThere123"}, follow=True
        # )
        # self.assertEqual(200, response.status_code)
        # self.assertEqual(reverse("orgs.org_surveyor"), response._request.path)

    def test_surveyor(self):
        self.client.logout()
        url = "%s?mobile=true" % reverse("orgs.org_surveyor")

        # try creating a surveyor account with a bogus password
        post_data = dict(surveyor_password="badpassword")
        response = self.client.post(url, post_data)
        self.assertContains(
            response, "Invalid surveyor password, please check with your project leader and try again."
        )

        # put a space in the org name to test URL encoding and set a surveyor password
        self.org.name = "Temba Org"
        self.org.surveyor_password = "nyaruka"
        self.org.save()

        # now lets try again
        post_data = dict(surveyor_password="nyaruka")
        response = self.client.post(url, post_data)
        self.assertContains(response, "Enter your details below to create your login.")

        # now try creating an account on the second step without and surveyor_password
        post_data = dict(
            first_name="Marshawn", last_name="Lynch", password="beastmode24", email="beastmode@seahawks.com"
        )
        response = self.client.post(url, post_data)
        self.assertContains(response, "Enter your details below to create your login.")

        # now do the same but with a valid surveyor_password
        post_data = dict(
            first_name="Marshawn",
            last_name="Lynch",
            password="beastmode24",
            email="beastmode@seahawks.com",
            surveyor_password="nyaruka",
        )
        response = self.client.post(url, post_data)
        self.assertIn("token", response.url)
        self.assertIn("beastmode", response.url)
        self.assertIn("Temba%20Org", response.url)

        # try with a login that already exists
        post_data = dict(
            first_name="Resused",
            last_name="Email",
            password="mypassword1",
            email="beastmode@seahawks.com",
            surveyor_password="nyaruka",
        )
        response = self.client.post(url, post_data)
        self.assertContains(response, "That email address is already used")

        # try with a login that already exists
        post_data = dict(
            first_name="Short",
            last_name="Password",
            password="short",
            email="thomasrawls@seahawks.com",
            surveyor_password="nyaruka",
        )
        response = self.client.post(url, post_data)
        self.assertFormError(
            response, "form", "password", "This password is too short. It must contain at least 8 characters."
        )

        # finally make sure our login works
        success = self.client.login(username="beastmode@seahawks.com", password="beastmode24")
        self.assertTrue(success)

        # and that we only have the surveyor role
        self.assertIsNotNone(self.org.surveyors.filter(username="beastmode@seahawks.com").first())
        self.assertIsNone(self.org.administrators.filter(username="beastmode@seahawks.com").first())
        self.assertIsNone(self.org.editors.filter(username="beastmode@seahawks.com").first())
        self.assertIsNone(self.org.viewers.filter(username="beastmode@seahawks.com").first())

    def test_topup_admin(self):
        self.login(self.admin)

        topup = self.org.topups.get()

        # admins shouldn't be able to see the create / manage / update pages
        manage_url = reverse("orgs.topup_manage") + "?org=%d" % self.org.id
        self.assertRedirect(self.client.get(manage_url), "/users/login/")

        create_url = reverse("orgs.topup_create") + "?org=%d" % self.org.id
        self.assertRedirect(self.client.get(create_url), "/users/login/")

        update_url = reverse("orgs.topup_update", args=[topup.pk])
        self.assertRedirect(self.client.get(update_url), "/users/login/")

        # log in as root
        self.login(self.superuser)

        # should list our one topup
        response = self.client.get(manage_url)
        self.assertEqual([topup], list(response.context["object_list"]))

        # create a new one
        response = self.client.post(create_url, {"price": "1000", "credits": "500", "comment": ""})
        self.assertEqual(302, response.status_code)

        self.assertEqual(2, self.org.topups.count())
        self.assertEqual(1500, self.org.get_credits_remaining())

        # update one of our topups
        response = self.client.post(
            update_url,
            {"is_active": True, "price": "0", "credits": "5000", "comment": "", "expires_on": "2025-04-03 13:47:46"},
        )
        self.assertEqual(302, response.status_code)

        self.assertEqual(5500, self.org.get_credits_remaining())

    def test_topup_model(self):
        topup = TopUp.create(self.admin, price=None, credits=1000)

        self.assertEqual(topup.get_price_display(), "")

        topup.price = 0
        topup.save()

        self.assertEqual(topup.get_price_display(), "Free")

        topup.price = 100
        topup.save()

        self.assertEqual(topup.get_price_display(), "$1.00")

        # ttl should never be negative even if expired
        topup.expires_on = timezone.now() - timedelta(days=1)
        topup.save(update_fields=["expires_on"])
        self.assertEqual(10, self.org.get_topup_ttl(topup))

    def test_low_credits_threshold(self):
        contact = self.create_contact("Usain Bolt", phone="+250788123123")

        # add some more unexpire topup credits
        TopUp.create(self.admin, price=0, credits=1000)
        TopUp.create(self.admin, price=0, credits=1000)
        TopUp.create(self.admin, price=0, credits=1000)

        # send some messages with a valid topup
        self.create_incoming_msgs(contact, 2200)

        self.assertEqual(600, self.org.get_low_credits_threshold())

    def test_topup_decrementing(self):
        self.contact = self.create_contact("Joe", phone="+250788123123")

        self.create_incoming_msg(self.contact, "Orange")

        # check our credits
        self.login(self.admin)
        response = self.client.get(reverse("orgs.org_home"))

        # We now show org plan
        # self.assertContains(response, "<b>999</b>")

        # view our topups
        response = self.client.get(reverse("orgs.topup_list"))

        # and that we have 999 credits left on our topup
        self.assertContains(response, "999\n")

        # should say we have a 1,000 credits too
        self.assertContains(response, "1,000 Credits")

        # our receipt should show that the topup was free
        with patch("stripe.Charge.retrieve") as stripe:
            stripe.return_value = ""
            response = self.client.get(
                reverse("orgs.topup_read", args=[TopUp.objects.filter(org=self.org).first().pk])
            )
            self.assertContains(response, "1,000 Credits")

    @override_settings(CREDITS_EXPIRATION=True)
    def test_topups(self):

        settings.BRANDING[settings.DEFAULT_BRAND]["tiers"] = dict(multi_user=100_000, multi_org=1_000_000)
        self.org.is_multi_org = False
        self.org.is_multi_user = False
        self.org.save(update_fields=["is_multi_user", "is_multi_org"])

        contact = self.create_contact("Michael Shumaucker", phone="+250788123123")
        welcome_topup = self.org.topups.get()

        self.create_incoming_msgs(contact, 10)

        with self.assertNumQueries(2):
            self.assertEqual(150, self.org.get_low_credits_threshold())

        with self.assertNumQueries(0):
            self.assertEqual(150, self.org.get_low_credits_threshold())

        # we should have 1000 minus 10 credits for this org
        with self.assertNumQueries(5):
            self.assertEqual(990, self.org.get_credits_remaining())  # from db

        with self.assertNumQueries(0):
            self.assertEqual(1000, self.org.get_credits_total())  # from cache
            self.assertEqual(10, self.org.get_credits_used())
            self.assertEqual(990, self.org.get_credits_remaining())

        welcome_topup.refresh_from_db()
        self.assertEqual(10, welcome_topup.msgs.count())
        self.assertEqual(10, welcome_topup.get_used())

        # at this point we shouldn't have squashed any topup credits, so should have the same number as our used
        self.assertEqual(10, TopUpCredits.objects.all().count())

        # now squash
        squash_topupcredits()

        # should only have one remaining
        self.assertEqual(1, TopUpCredits.objects.all().count())

        # reduce our credits on our topup to 15
        TopUp.objects.filter(pk=welcome_topup.pk).update(credits=15)
        self.org.clear_credit_cache()

        self.assertEqual(15, self.org.get_credits_total())
        self.assertEqual(5, self.org.get_credits_remaining())

        # create 10 more messages, only 5 of which will get a topup
        self.create_incoming_msgs(contact, 10)

        welcome_topup.refresh_from_db()
        self.assertEqual(15, welcome_topup.msgs.count())
        self.assertEqual(15, welcome_topup.get_used())

        (topup, _) = self.org._calculate_active_topup()
        self.assertFalse(topup)

        # we generate queries for total and used when we are near a boundary
        with self.assertNumQueries(4):
            self.assertEqual(15, self.org.get_credits_total())
            self.assertEqual(20, self.org.get_credits_used())
            self.assertEqual(-5, self.org.get_credits_remaining())

        # again create 10 more messages, none of which will get a topup
        self.create_incoming_msgs(contact, 10)

        with self.assertNumQueries(0):
            self.assertEqual(15, self.org.get_credits_total())
            self.assertEqual(30, self.org.get_credits_used())
            self.assertEqual(-15, self.org.get_credits_remaining())

        self.assertEqual(15, TopUp.objects.get(pk=welcome_topup.pk).get_used())

        # run our check on topups, this should suspend our org
        suspend_topup_orgs_task()
        self.org.refresh_from_db()
        self.assertTrue(self.org.is_suspended)
        self.assertTrue(timezone.now() - self.org.plan_end < timedelta(seconds=10))

        # raise our topup to take 20 and create another for 5
        TopUp.objects.filter(pk=welcome_topup.pk).update(credits=20)
        new_topup = TopUp.create(self.admin, price=0, credits=5)

        # apply topups which will max out both and reduce debt to 5
        self.org.apply_topups()

        self.assertEqual(20, welcome_topup.msgs.count())
        self.assertEqual(20, TopUp.objects.get(pk=welcome_topup.pk).get_used())
        self.assertEqual(5, new_topup.msgs.count())
        self.assertEqual(5, TopUp.objects.get(pk=new_topup.pk).get_used())
        self.assertEqual(25, self.org.get_credits_total())
        self.assertEqual(30, self.org.get_credits_used())
        self.assertEqual(-5, self.org.get_credits_remaining())
        self.assertTrue(self.org.is_suspended)

        # test special status
        self.assertFalse(self.org.is_multi_user)
        self.assertFalse(self.org.is_multi_org)

        # add new topup with lots of credits
        mega_topup = TopUp.create(self.admin, price=0, credits=100_000)

        # after applying this, no messages should be without a topup
        self.org.apply_topups()
        self.assertFalse(Msg.objects.filter(org=self.org, topup=None))
        self.assertEqual(5, TopUp.objects.get(pk=mega_topup.pk).get_used())

        # we aren't yet multi user since this topup was free
        self.assertEqual(0, self.org.get_purchased_credits())
        self.assertFalse(self.org.is_multi_user)

        self.assertEqual(100_025, self.org.get_credits_total())
        self.assertEqual(99995, self.org.get_credits_remaining())
        self.assertEqual(30, self.org.get_credits_used())
        self.assertFalse(self.org.is_suspended)

        # and new messages use the mega topup
        msg = self.create_incoming_msg(contact, "Test")
        self.assertEqual(msg.topup, mega_topup)
        self.assertEqual(6, TopUp.objects.get(pk=mega_topup.pk).get_used())

        # but now it expires
        hundred_years_ago = timezone.now() - relativedelta(days=(365 * 1000))
        mega_topup.expires_on = hundred_years_ago
        mega_topup.save(update_fields=["expires_on"])
        self.org.clear_credit_cache()

        # new incoming messages should not be assigned a topup
        msg = self.create_incoming_msg(contact, "Test")
        self.assertIsNone(msg.topup)

        # check our totals
        self.org.clear_credit_cache()

        with self.assertNumQueries(6):
            self.assertEqual(0, self.org.get_purchased_credits())
            self.assertEqual(31, self.org.get_credits_total())
            self.assertEqual(32, self.org.get_credits_used())
            self.assertEqual(-1, self.org.get_credits_remaining())

        # all top up expired
        TopUp.objects.all().update(expires_on=hundred_years_ago)

        # we have expiring credits, and no more active
        gift_topup = TopUp.create(self.admin, price=0, credits=100)
        next_week = timezone.now() + relativedelta(days=7)
        gift_topup.expires_on = next_week
        gift_topup.save(update_fields=["expires_on"])
        self.org.apply_topups()

        with self.assertNumQueries(2):
            self.assertEqual(15, self.org.get_low_credits_threshold())

        with self.assertNumQueries(0):
            self.assertEqual(15, self.org.get_low_credits_threshold())

        # some credits expires but more credits will remain active
        later_active_topup = TopUp.create(self.admin, price=0, credits=200)
        five_week_ahead = timezone.now() + relativedelta(days=35)
        later_active_topup.expires_on = five_week_ahead
        later_active_topup.save(update_fields=["expires_on"])
        self.org.apply_topups()

        with self.assertNumQueries(2):
            self.assertEqual(45, self.org.get_low_credits_threshold())

        with self.assertNumQueries(0):
            self.assertEqual(45, self.org.get_low_credits_threshold())

        # no expiring credits
        gift_topup.expires_on = five_week_ahead
        gift_topup.save(update_fields=["expires_on"])
        self.org.clear_credit_cache()

        with self.assertNumQueries(4):
            self.assertEqual(45, self.org.get_low_credits_threshold())

        with self.assertNumQueries(0):
            self.assertEqual(45, self.org.get_low_credits_threshold())

        # do not consider expired topup
        gift_topup.expires_on = hundred_years_ago
        gift_topup.save(update_fields=["expires_on"])
        self.org.clear_credit_cache()

        with self.assertNumQueries(4):
            self.assertEqual(30, self.org.get_low_credits_threshold())

        with self.assertNumQueries(0):
            self.assertEqual(30, self.org.get_low_credits_threshold())

        TopUp.objects.all().update(is_active=False)
        self.org.clear_credit_cache()

        with self.assertNumQueries(2):
            self.assertEqual(0, self.org.get_low_credits_threshold())

        with self.assertNumQueries(0):
            self.assertEqual(0, self.org.get_low_credits_threshold())

        # now buy some credits to make us multi user
        TopUp.create(self.admin, price=100, credits=100_000)
        self.org.clear_credit_cache()
        self.org.reset_capabilities()
        self.assertTrue(self.org.is_multi_user)
        self.assertFalse(self.org.is_multi_org)

        # good deal!
        TopUp.create(self.admin, price=100, credits=1_000_000)
        self.org.clear_credit_cache()
        self.org.reset_capabilities()
        self.assertTrue(self.org.is_multi_user)
        self.assertTrue(self.org.is_multi_org)

    @patch("temba.orgs.views.Client", MockTwilioClient)
    @patch("twilio.request_validator.RequestValidator", MockRequestValidator)
    def test_twilio_connect(self):
        with patch("temba.tests.twilio.MockTwilioClient.MockAccounts.get") as mock_get:
            mock_get.return_value = MockTwilioClient.MockAccount("Full")

            connect_url = reverse("orgs.org_twilio_connect")

            self.login(self.admin)
            self.admin.set_org(self.org)

            response = self.client.get(connect_url)
            self.assertEqual(200, response.status_code)
            self.assertEqual(list(response.context["form"].fields.keys()), ["account_sid", "account_token", "loc"])

            # try posting without an account token
            post_data = {"account_sid": "AccountSid"}
            response = self.client.post(connect_url, post_data)
            self.assertFormError(response, "form", "account_token", "This field is required.")

            # now add the account token and try again
            post_data["account_token"] = "AccountToken"

            # but with an unexpected exception
            with patch("temba.tests.twilio.MockTwilioClient.__init__") as mock:
                mock.side_effect = Exception("Unexpected")
                response = self.client.post(connect_url, post_data)
                self.assertFormError(
                    response,
                    "form",
                    "__all__",
                    "The Twilio account SID and Token seem invalid. " "Please check them again and retry.",
                )

            self.client.post(connect_url, post_data)

            self.org.refresh_from_db()
            self.assertEqual(self.org.config["ACCOUNT_SID"], "AccountSid")
            self.assertEqual(self.org.config["ACCOUNT_TOKEN"], "AccountToken")

            # when the user submit the secondary token, we use it to get the primary one from the rest API
            with patch("temba.tests.twilio.MockTwilioClient.MockAccounts.get") as mock_get_primary:
                with patch("twilio.rest.api.v2010.account.AccountContext.fetch") as mock_account_fetch:
                    mock_get_primary.return_value = MockTwilioClient.MockAccount("Full", "PrimaryAccountToken")
                    mock_account_fetch.return_value = MockTwilioClient.MockAccount("Full", "PrimaryAccountToken")

                    response = self.client.post(connect_url, post_data)
                    self.assertEqual(response.status_code, 302)

                    response = self.client.post(connect_url, post_data, follow=True)
                    self.assertEqual(response.request["PATH_INFO"], reverse("channels.types.twilio.claim"))

                    self.org.refresh_from_db()
                    self.assertEqual(self.org.config["ACCOUNT_SID"], "AccountSid")
                    self.assertEqual(self.org.config["ACCOUNT_TOKEN"], "PrimaryAccountToken")

                    twilio_account_url = reverse("orgs.org_twilio_account")
                    response = self.client.get(twilio_account_url)
                    self.assertEqual("AccountSid", response.context["account_sid"])

                    self.org.refresh_from_db()
                    config = self.org.config
                    self.assertEqual("AccountSid", config["ACCOUNT_SID"])
                    self.assertEqual("PrimaryAccountToken", config["ACCOUNT_TOKEN"])

                    # post without a sid or token, should get a form validation error
                    response = self.client.post(twilio_account_url, dict(disconnect="false"), follow=True)
                    self.assertEqual(
                        '[{"message": "You must enter your Twilio Account SID", "code": ""}]',
                        response.context["form"].errors["__all__"].as_json(),
                    )

                    # all our twilio creds should remain the same
                    self.org.refresh_from_db()
                    config = self.org.config
                    self.assertEqual(config["ACCOUNT_SID"], "AccountSid")
                    self.assertEqual(config["ACCOUNT_TOKEN"], "PrimaryAccountToken")

                    # now try with all required fields, and a bonus field we shouldn't change
                    self.client.post(
                        twilio_account_url,
                        dict(
                            account_sid="AccountSid",
                            account_token="SecondaryToken",
                            disconnect="false",
                            name="DO NOT CHANGE ME",
                        ),
                        follow=True,
                    )
                    # name shouldn't change
                    self.org.refresh_from_db()
                    self.assertEqual(self.org.name, "Temba")

                    # now disconnect our twilio connection
                    self.assertTrue(self.org.is_connected_to_twilio())
                    self.client.post(twilio_account_url, dict(disconnect="true", follow=True))

                    self.org.refresh_from_db()
                    self.assertFalse(self.org.is_connected_to_twilio())

                    response = self.client.post(
                        f'{reverse("orgs.org_twilio_connect")}?claim_type=twilio', post_data, follow=True
                    )
                    self.assertEqual(response.request["PATH_INFO"], reverse("channels.types.twilio.claim"))

                    response = self.client.post(
                        f'{reverse("orgs.org_twilio_connect")}?claim_type=twilio_messaging_service',
                        post_data,
                        follow=True,
                    )
                    self.assertEqual(
                        response.request["PATH_INFO"], reverse("channels.types.twilio_messaging_service.claim")
                    )

                    response = self.client.post(
                        f'{reverse("orgs.org_twilio_connect")}?claim_type=twilio_whatsapp', post_data, follow=True
                    )
                    self.assertEqual(response.request["PATH_INFO"], reverse("channels.types.twilio_whatsapp.claim"))

                    response = self.client.post(
                        f'{reverse("orgs.org_twilio_connect")}?claim_type=unknown', post_data, follow=True
                    )
                    self.assertEqual(response.request["PATH_INFO"], reverse("channels.channel_claim"))

    def test_has_airtime_transfers(self):
        AirtimeTransfer.objects.filter(org=self.org).delete()
        self.assertFalse(self.org.has_airtime_transfers())
        contact = self.create_contact("Bob", phone="+250788123123")

        AirtimeTransfer.objects.create(
            org=self.org,
            contact=contact,
            status=AirtimeTransfer.STATUS_SUCCESS,
            recipient="+250788123123",
            desired_amount=Decimal("100"),
            actual_amount=Decimal("0"),
        )

        self.assertTrue(self.org.has_airtime_transfers())

    def test_prometheus(self):
        # visit as viewer, no prometheus section
        self.login(self.user)
        org_home_url = reverse("orgs.org_home")
        response = self.client.get(org_home_url)

        self.assertNotContains(response, "Prometheus")

        # admin can see it though
        self.login(self.admin)

        response = self.client.get(org_home_url)
        self.assertContains(response, "Prometheus")
        self.assertContains(response, "Enable Prometheus")

        # enable it
        prometheus_url = reverse("orgs.org_prometheus")
        response = self.client.post(prometheus_url, {}, follow=True)
        self.assertContains(response, "Disable Prometheus")

        # make sure our API token exists
        prometheus_group = Group.objects.get(name="Prometheus")
        self.assertTrue(APIToken.objects.filter(org=self.org, role=prometheus_group, is_active=True))

        # other admin sees it enabled too
        self.other_admin = self.create_user("Other Administrator")
        self.org.administrators.add(self.other_admin)
        self.login(self.other_admin)

        response = self.client.get(org_home_url)
        self.assertContains(response, "Prometheus")
        self.assertContains(response, "Disable Prometheus")

        # now disable it
        response = self.client.post(prometheus_url, {}, follow=True)
        self.assertFalse(APIToken.objects.filter(org=self.org, role=prometheus_group, is_active=True))
        self.assertContains(response, "Enable Prometheus")

    def test_resthooks(self):
        resthook_url = reverse("orgs.org_resthooks")

        # no hitting this page without auth
        response = self.client.get(resthook_url)
        self.assertLoginRedirect(response)

        self.login(self.admin)

        # get our resthook management page
        response = self.client.get(resthook_url)

        # shouldn't have any resthooks listed yet
        self.assertFalse(response.context["current_resthooks"])

        # try to create one with name that's too long
        response = self.client.post(resthook_url, {"new_slug": "x" * 100})
        self.assertFormError(response, "form", "new_slug", "Ensure this value has at most 50 characters (it has 100).")

        # now try to create with valid name/slug
        response = self.client.post(resthook_url, {"new_slug": "mother-registration "})
        self.assertEqual(302, response.status_code)

        # should now have a resthook
        mother_reg = Resthook.objects.get()
        self.assertEqual(mother_reg.slug, "mother-registration")
        self.assertEqual(mother_reg.org, self.org)
        self.assertEqual(mother_reg.created_by, self.admin)

        # fetch our read page, should have have our resthook
        response = self.client.get(resthook_url)
        self.assertEqual(
            [{"field": f"resthook_{mother_reg.id}", "resthook": mother_reg}],
            list(response.context["current_resthooks"]),
        )

        # let's try to create a repeat, should fail due to duplicate slug
        response = self.client.post(resthook_url, {"new_slug": "Mother-Registration"})
        self.assertFormError(response, "form", "new_slug", "This event name has already been used.")

        # add a subscriber
        subscriber = mother_reg.add_subscriber("http://foo", self.admin)

        # finally, let's remove that resthook
        self.client.post(resthook_url, {"resthook_%d" % mother_reg.id: "checked"})

        mother_reg.refresh_from_db()
        self.assertFalse(mother_reg.is_active)

        subscriber.refresh_from_db()
        self.assertFalse(subscriber.is_active)

        # no more resthooks!
        response = self.client.get(resthook_url)
        self.assertEqual([], list(response.context["current_resthooks"]))

    @override_settings(HOSTNAME="rapidpro.io", SEND_EMAILS=True)
    def test_smtp_server(self):
        self.login(self.admin)

        home_url = reverse("orgs.org_home")
        config_url = reverse("orgs.org_smtp_server")

        # orgs without SMTP settings see default from address
        response = self.client.get(home_url)
        self.assertContains(response, "Emails sent from flows will be sent from <b>no-reply@temba.io</b>.")
        self.assertEqual("no-reply@temba.io", response.context["from_email_default"])
        self.assertEqual(None, response.context["from_email_custom"])

        self.assertFalse(self.org.has_smtp_config())

        response = self.client.post(config_url, dict(disconnect="false"), follow=True)
        self.assertEqual(
            '[{"message": "You must enter a from email", "code": ""}]',
            response.context["form"].errors["__all__"].as_json(),
        )
        self.assertEqual(len(mail.outbox), 0)

        response = self.client.post(config_url, {"from_email": "foobar.com", "disconnect": "false"}, follow=True)
        self.assertEqual(
            '[{"message": "Please enter a valid email address", "code": ""}]',
            response.context["form"].errors["__all__"].as_json(),
        )
        self.assertEqual(len(mail.outbox), 0)

        response = self.client.post(config_url, {"from_email": "foo@bar.com", "disconnect": "false"}, follow=True)
        self.assertEqual(
            '[{"message": "You must enter the SMTP host", "code": ""}]',
            response.context["form"].errors["__all__"].as_json(),
        )
        self.assertEqual(len(mail.outbox), 0)

        response = self.client.post(
            config_url,
            {"from_email": "foo@bar.com", "smtp_host": "smtp.example.com", "disconnect": "false"},
            follow=True,
        )
        self.assertEqual(
            '[{"message": "You must enter the SMTP username", "code": ""}]',
            response.context["form"].errors["__all__"].as_json(),
        )
        self.assertEqual(len(mail.outbox), 0)

        response = self.client.post(
            config_url,
            {
                "from_email": "foo@bar.com",
                "smtp_host": "smtp.example.com",
                "smtp_username": "support@example.com",
                "disconnect": "false",
            },
            follow=True,
        )
        self.assertEqual(
            '[{"message": "You must enter the SMTP password", "code": ""}]',
            response.context["form"].errors["__all__"].as_json(),
        )
        self.assertEqual(len(mail.outbox), 0)

        response = self.client.post(
            config_url,
            {
                "from_email": "foo@bar.com",
                "smtp_host": "smtp.example.com",
                "smtp_username": "support@example.com",
                "smtp_password": "secret",
                "disconnect": "false",
            },
            follow=True,
        )
        self.assertEqual(
            '[{"message": "You must enter the SMTP port", "code": ""}]',
            response.context["form"].errors["__all__"].as_json(),
        )
        self.assertEqual(len(mail.outbox), 0)

        with patch("temba.utils.email.send_custom_smtp_email") as mock_send_smtp_email:
            mock_send_smtp_email.side_effect = smtplib.SMTPException("SMTP Error")
            response = self.client.post(
                config_url,
                {
                    "from_email": "foo@bar.com",
                    "smtp_host": "smtp.example.com",
                    "smtp_username": "support@example.com",
                    "smtp_password": "secret",
                    "smtp_port": "465",
                    "disconnect": "false",
                },
                follow=True,
            )
            self.assertEqual(
                '[{"message": "Failed to send email with STMP server configuration with error \'SMTP Error\'", "code": ""}]',
                response.context["form"].errors["__all__"].as_json(),
            )
            self.assertEqual(len(mail.outbox), 0)

            mock_send_smtp_email.side_effect = Exception("Unexpected Error")
            response = self.client.post(
                config_url,
                {
                    "from_email": "foo@bar.com",
                    "smtp_host": "smtp.example.com",
                    "smtp_username": "support@example.com",
                    "smtp_password": "secret",
                    "smtp_port": "465",
                    "disconnect": "false",
                },
                follow=True,
            )
            self.assertEqual(
                '[{"message": "Failed to send email with STMP server configuration", "code": ""}]',
                response.context["form"].errors["__all__"].as_json(),
            )
            self.assertEqual(len(mail.outbox), 0)

        response = self.client.post(
            config_url,
            {
                "from_email": "foo@bar.com",
                "smtp_host": "smtp.example.com",
                "smtp_username": "support@example.com",
                "smtp_password": "secret",
                "smtp_port": "465",
                "disconnect": "false",
            },
            follow=True,
        )
        self.assertEqual(len(mail.outbox), 1)

        self.org.refresh_from_db()
        self.assertTrue(self.org.has_smtp_config())

        self.assertEqual(
            self.org.config["smtp_server"],
            "smtp://support%40example.com:secret@smtp.example.com:465/?from=foo%40bar.com&tls=true",
        )

        response = self.client.get(config_url)
        self.assertEqual("no-reply@temba.io", response.context["from_email_default"])
        self.assertEqual("foo@bar.com", response.context["from_email_custom"])

        self.client.post(
            config_url,
            {
                "from_email": "support@example.com",
                "smtp_host": "smtp.example.com",
                "smtp_username": "support@example.com",
                "smtp_password": "secret",
                "smtp_port": "465",
                "name": "DO NOT CHANGE ME",
                "disconnect": "false",
            },
            follow=True,
        )

        # name shouldn't change
        self.org.refresh_from_db()
        self.assertEqual(self.org.name, "Temba")
        self.assertTrue(self.org.has_smtp_config())

        self.client.post(
            config_url,
            {
                "from_email": "support@example.com",
                "smtp_host": "smtp.example.com",
                "smtp_username": "support@example.com",
                "smtp_password": "",
                "smtp_port": "465",
                "disconnect": "false",
            },
            follow=True,
        )

        # password shouldn't change
        self.org.refresh_from_db()
        self.assertTrue(self.org.has_smtp_config())
        self.assertEqual(
            self.org.config["smtp_server"],
            "smtp://support%40example.com:secret@smtp.example.com:465/?from=support%40example.com&tls=true",
        )

        response = self.client.post(
            config_url,
            {
                "from_email": "support@example.com",
                "smtp_host": "smtp.example.com",
                "smtp_username": "help@example.com",
                "smtp_password": "",
                "smtp_port": "465",
                "disconnect": "false",
            },
            follow=True,
        )

        # should have error for blank password
        self.assertEqual(
            '[{"message": "You must enter the SMTP password", "code": ""}]',
            response.context["form"].errors["__all__"].as_json(),
        )

        self.client.post(config_url, dict(disconnect="true"), follow=True)

        self.org.refresh_from_db()
        self.assertFalse(self.org.has_smtp_config())

        response = self.client.post(
            config_url,
            {
                "from_email": " support@example.com",
                "smtp_host": " smtp.example.com",
                "smtp_username": "support@example.com",
                "smtp_password": "secret ",
                "smtp_port": "465 ",
                "disconnect": "false",
            },
            follow=True,
        )

        self.org.refresh_from_db()
        self.assertTrue(self.org.has_smtp_config())

        self.assertEqual(
            self.org.config["smtp_server"],
            "smtp://support%40example.com:secret@smtp.example.com:465/?from=support%40example.com&tls=true",
        )

        response = self.client.post(
            config_url,
            {
                "from_email": "support@example.com",
                "smtp_host": "smtp.example.com",
                "smtp_username": "support@example.com",
                "smtp_password": "secre/t",
                "smtp_port": 465,
                "disconnect": "false",
            },
            follow=True,
        )

        self.org.refresh_from_db()
        self.assertTrue(self.org.has_smtp_config())

        self.assertEqual(
            self.org.config["smtp_server"],
            "smtp://support%40example.com:secre%2Ft@smtp.example.com:465/?from=support%40example.com&tls=true",
        )

        response = self.client.get(config_url)
        self.assertDictEqual(
            response.context["view"].derive_initial(),
            {
                "from_email": "support@example.com",
                "smtp_host": "smtp.example.com",
                "smtp_username": "support@example.com",
                "smtp_password": "secre/t",
                "smtp_port": 465,
                "disconnect": "false",
            },
        )

    @patch("temba.channels.types.vonage.client.VonageClient.check_credentials")
    def test_connect_vonage(self, mock_check_credentials):
        self.login(self.admin)

        connect_url = reverse("orgs.org_vonage_connect")
        account_url = reverse("orgs.org_vonage_account")

        # simulate invalid credentials on both pages
        mock_check_credentials.return_value = False

        response = self.client.post(connect_url, {"api_key": "key", "api_secret": "secret"})
        self.assertContains(response, "Your API key and secret seem invalid.")
        self.assertFalse(self.org.is_connected_to_vonage())

        response = self.client.post(account_url, {"api_key": "key", "api_secret": "secret"})
        self.assertContains(response, "Your API key and secret seem invalid.")

        # ok, now with a success
        mock_check_credentials.return_value = True

        response = self.client.post(connect_url, {"api_key": "key", "api_secret": "secret"})
        self.assertEqual(response.status_code, 302)

        response = self.client.get(account_url)
        self.assertEqual("key", response.context["api_key"])

        self.org.refresh_from_db()
        self.assertEqual("key", self.org.config[Org.CONFIG_VONAGE_KEY])
        self.assertEqual("secret", self.org.config[Org.CONFIG_VONAGE_SECRET])

        # post without API token, should get validation error
        response = self.client.post(account_url, {"disconnect": "false"})
        self.assertFormError(response, "form", "__all__", "You must enter your account API Key")

        # vonage config should remain the same
        self.org.refresh_from_db()
        self.assertEqual("key", self.org.config[Org.CONFIG_VONAGE_KEY])
        self.assertEqual("secret", self.org.config[Org.CONFIG_VONAGE_SECRET])

        # now try with all required fields, and a bonus field we shouldn't change
        self.client.post(
            account_url,
            {"api_key": "other_key", "api_secret": "secret-too", "disconnect": "false", "name": "DO NOT CHANGE ME"},
        )
        # name shouldn't change
        self.org.refresh_from_db()
        self.assertEqual(self.org.name, "Temba")

        # should change vonage config
        self.client.post(account_url, {"api_key": "other_key", "api_secret": "secret-too", "disconnect": "false"})

        self.org.refresh_from_db()
        self.assertEqual("other_key", self.org.config[Org.CONFIG_VONAGE_KEY])
        self.assertEqual("secret-too", self.org.config[Org.CONFIG_VONAGE_SECRET])

        self.assertTrue(self.org.is_connected_to_vonage())
        self.client.post(account_url, dict(disconnect="true"), follow=True)

        self.org.refresh_from_db()
        self.assertFalse(self.org.is_connected_to_vonage())

        # and disconnect
        self.org.remove_vonage_account(self.admin)
        self.assertFalse(self.org.is_connected_to_vonage())
        self.assertNotIn("NEXMO_KEY", self.org.config)
        self.assertNotIn("NEXMO_SECRET", self.org.config)

    def test_connect_plivo(self):
        self.login(self.admin)

        # connect plivo
        connect_url = reverse("orgs.org_plivo_connect")

        # simulate invalid credentials
        with patch("requests.get") as mock_get:
            mock_get.return_value = MockResponse(
                401, "Could not verify your access level for that URL." "\nYou have to login with proper credentials"
            )
            response = self.client.post(connect_url, dict(auth_id="auth-id", auth_token="auth-token"))
            self.assertContains(
                response, "Your Plivo auth ID and auth token seem invalid. Please check them again and retry."
            )
            self.assertFalse(Channel.CONFIG_PLIVO_AUTH_ID in self.client.session)
            self.assertFalse(Channel.CONFIG_PLIVO_AUTH_TOKEN in self.client.session)

        # ok, now with a success
        with patch("requests.get") as mock_get:
            mock_get.return_value = MockResponse(200, json.dumps(dict()))
            response = self.client.post(connect_url, dict(auth_id="auth-id", auth_token="auth-token"))

            # plivo should be added to the session
            self.assertEqual(self.client.session[Channel.CONFIG_PLIVO_AUTH_ID], "auth-id")
            self.assertEqual(self.client.session[Channel.CONFIG_PLIVO_AUTH_TOKEN], "auth-token")

            self.assertRedirect(response, reverse("channels.types.plivo.claim"))

    def test_tiers(self):
        # default is no tiers, everything is allowed, go crazy!
        self.assertTrue(self.org.is_multi_user)
        self.assertTrue(self.org.is_multi_org)

        del settings.BRANDING[settings.DEFAULT_BRAND]["tiers"]
        self.org.reset_capabilities()
        self.assertTrue(self.org.is_multi_user)
        self.assertTrue(self.org.is_multi_org)

        # not enough credits with tiers enabled
        settings.BRANDING[settings.DEFAULT_BRAND]["tiers"] = dict(
            import_flows=1, multi_user=100_000, multi_org=1_000_000
        )
        self.org.reset_capabilities()
        self.assertIsNone(self.org.create_sub_org("Sub Org A"))
        self.assertFalse(self.org.is_multi_user)
        self.assertFalse(self.org.is_multi_org)

        # not enough credits, but tiers disabled
        settings.BRANDING[settings.DEFAULT_BRAND]["tiers"] = dict(import_flows=0, multi_user=0, multi_org=0)
        self.org.reset_capabilities()
        self.assertIsNotNone(self.org.create_sub_org("Sub Org A"))
        self.assertTrue(self.org.is_multi_user)
        self.assertTrue(self.org.is_multi_org)

        # tiers enabled, but enough credits
        settings.BRANDING[settings.DEFAULT_BRAND]["tiers"] = dict(
            import_flows=1, multi_user=100_000, multi_org=1_000_000
        )
        TopUp.create(self.admin, price=100, credits=1_000_000)
        self.org.clear_credit_cache()
        self.assertIsNotNone(self.org.create_sub_org("Sub Org B"))
        self.assertTrue(self.org.is_multi_user)
        self.assertTrue(self.org.is_multi_org)

        with override_settings(DEFAULT_PLAN="other"):
            settings.BRANDING[settings.DEFAULT_BRAND]["default_plan"] = "other"
            self.org.plan = settings.TOPUP_PLAN
            self.org.save()
            self.org.reset_capabilities()
            sub_org_c = self.org.create_sub_org("Sub Org C")
            self.assertIsNotNone(sub_org_c)
            self.assertEqual(sub_org_c.plan, settings.TOPUP_PLAN)

    def test_org_get_limit(self):
        self.assertEqual(self.org.get_limit(Org.LIMIT_FIELDS), 255)
        self.assertEqual(self.org.get_limit(Org.LIMIT_GROUPS), 250)
        self.assertEqual(self.org.get_limit(Org.LIMIT_GLOBALS), 255)

        self.org.limits = dict(fields=500, groups=500)
        self.org.save()

        self.assertEqual(self.org.get_limit(Org.LIMIT_FIELDS), 500)
        self.assertEqual(self.org.get_limit(Org.LIMIT_GROUPS), 500)
        self.assertEqual(self.org.get_limit(Org.LIMIT_GLOBALS), 255)

    def test_org_api_rates(self):
        self.assertEqual(self.org.api_rates, {})

        self.org.api_rates = {"v2.contacts": "10000/hour"}
        self.org.save()

        self.assertEqual(self.org.api_rates, {"v2.contacts": "10000/hour"})

    def test_sub_orgs_management(self):
        settings.BRANDING[settings.DEFAULT_BRAND]["tiers"] = dict(multi_org=1_000_000)
        self.org.reset_capabilities()

        sub_org = self.org.create_sub_org("Sub Org")

        # we won't create sub orgs if the org isn't the proper level
        self.assertIsNone(sub_org)

        # lower the tier and try again
        settings.BRANDING[settings.DEFAULT_BRAND]["tiers"] = dict(multi_org=0)
        self.org.reset_capabilities()
        sub_org = self.org.create_sub_org("Sub Org")

        # suborg has been created
        self.assertIsNotNone(sub_org)

        # suborgs can create suborgs
        self.assertIsNotNone(sub_org.create_sub_org("Grandchild Org"))

        # we should be linked to our parent with the same brand
        self.assertEqual(self.org, sub_org.parent)
        self.assertEqual(self.org.brand, sub_org.brand)

        # default values should be the same as parent
        self.assertEqual(self.org.timezone, sub_org.timezone)
        self.assertEqual(self.org.created_by, sub_org.created_by)

        # our sub account should have zero credits
        self.assertEqual(0, sub_org.get_credits_remaining())

        self.login(self.admin)
        response = self.client.get(reverse("orgs.org_edit"))
        self.assertEqual(200, response.status_code)
        self.assertEqual(len(response.context["sub_orgs"]), 1)

        # sub_org is deleted
        sub_org.release(self.superuser)

        response = self.client.get(reverse("orgs.org_edit"))
        self.assertEqual(200, response.status_code)
        self.assertEqual(len(response.context["sub_orgs"]), 0)

    @override_settings(CREDITS_EXPIRATION=True)
    def test_sub_orgs(self):
        # lets start with two topups
        oldest_topup = TopUp.objects.filter(org=self.org).first()

        expires = timezone.now() + timedelta(days=400)
        newer_topup = TopUp.create(self.admin, price=0, credits=1000, org=self.org, expires_on=expires)

        # lower the tier and try again
        settings.BRANDING[settings.DEFAULT_BRAND]["tiers"] = dict(multi_org=0)
        sub_org = self.org.create_sub_org("Sub Org")

        # send a message as sub_org
        self.create_channel(
            "A",
            "Test Channel",
            "+250785551212",
            secret="12355",
            config={Channel.CONFIG_FCM_ID: "145"},
            country="RW",
            org=sub_org,
        )
        contact = self.create_contact("Joe", phone="+250788383444", org=sub_org)
        msg = self.create_outgoing_msg(contact, "How is it going?")

        # there is no topup on suborg, and this msg won't be credited
        self.assertFalse(msg.topup)

        # now allocate some credits to our sub org
        self.assertTrue(self.org.allocate_credits(self.admin, sub_org, 700))

        msg.refresh_from_db()
        # allocating credits will execute apply_topups_task and assign a topup
        self.assertTrue(msg.topup)

        self.assertEqual(699, sub_org.get_credits_remaining())
        self.assertEqual(1300, self.org.get_credits_remaining())

        # we should have a debit to track this transaction
        debits = Debit.objects.filter(topup__org=self.org)
        self.assertEqual(1, len(debits))

        debit = debits.first()
        self.assertEqual(700, debit.amount)
        self.assertEqual(Debit.TYPE_ALLOCATION, debit.debit_type)
        # newest topup has been used first
        self.assertEqual(newer_topup.expires_on, debit.beneficiary.expires_on)
        self.assertEqual(debit.amount, 700)

        # try allocating more than we have
        self.assertFalse(self.org.allocate_credits(self.admin, sub_org, 1301))

        self.assertEqual(699, sub_org.get_credits_remaining())
        self.assertEqual(1300, self.org.get_credits_remaining())
        self.assertEqual(700, self.org._calculate_credits_used()[0])

        # now allocate across our remaining topups
        self.assertTrue(self.org.allocate_credits(self.admin, sub_org, 1200))
        self.assertEqual(1899, sub_org.get_credits_remaining())
        self.assertEqual(1900, self.org.get_credits_used())
        self.assertEqual(100, self.org.get_credits_remaining())

        # now clear our cache, we ought to have proper amount still
        self.org.clear_credit_cache()
        sub_org.clear_credit_cache()

        self.assertEqual(1899, sub_org.get_credits_remaining())
        self.assertEqual(100, self.org.get_credits_remaining())

        # this creates two more debits, for a total of three
        debits = Debit.objects.filter(topup__org=self.org).order_by("id")
        self.assertEqual(3, len(debits))

        # verify that we used most recent topup first
        self.assertEqual(newer_topup.expires_on, debits[1].topup.expires_on)
        self.assertEqual(debits[1].amount, 300)
        # and debited missing amount from the next topup
        self.assertEqual(oldest_topup.expires_on, debits[2].topup.expires_on)
        self.assertEqual(debits[2].amount, 900)

        # allocate the exact number of credits remaining
        self.org.allocate_credits(self.admin, sub_org, 100)

        self.assertEqual(1999, sub_org.get_credits_remaining())
        self.assertEqual(0, self.org.get_credits_remaining())

    def test_sub_org_ui(self):
        self.login(self.admin)

        settings.BRANDING[settings.DEFAULT_BRAND]["tiers"] = dict(multi_org=1_000_000)
        self.org.reset_capabilities()

        # set our org on the session
        session = self.client.session
        session["org_id"] = self.org.id
        session.save()

        response = self.client.get(reverse("orgs.org_home"))
        self.assertNotContains(response, "Manage Workspaces")

        # attempting to manage orgs should redirect
        response = self.client.get(reverse("orgs.org_sub_orgs"))
        self.assertRedirect(response, reverse("orgs.org_home"))

        # creating a new sub org should also redirect
        response = self.client.get(reverse("orgs.org_create_sub_org"))
        self.assertRedirect(response, reverse("orgs.org_home"))

        # make sure posting is gated too
        new_org = dict(name="Sub Org", timezone=self.org.timezone, date_format=self.org.date_format)
        response = self.client.post(reverse("orgs.org_create_sub_org"), new_org)
        self.assertRedirect(response, reverse("orgs.org_home"))

        # same thing with trying to transfer credits
        response = self.client.get(reverse("orgs.org_transfer_credits"))
        self.assertRedirect(response, reverse("orgs.org_home"))

        # cant manage users either
        response = self.client.get(reverse("orgs.org_manage_accounts_sub_org"))
        self.assertRedirect(response, reverse("orgs.org_home"))

        # zero out our tier
        settings.BRANDING[settings.DEFAULT_BRAND]["tiers"] = dict(multi_org=0)
        self.org.reset_capabilities()
        self.assertTrue(self.org.is_multi_org)
        response = self.client.get(reverse("orgs.org_home"))
        self.assertContains(response, "Manage Workspaces")

        # now we can manage our orgs
        response = self.client.get(reverse("orgs.org_sub_orgs"))
        self.assertEqual(200, response.status_code)
        self.assertContains(response, "Workspaces")

        # and add topups
        self.assertContains(response, reverse("orgs.org_transfer_credits"))

        # but not if we don't use topups
        Org.objects.filter(id=self.org.id).update(uses_topups=False)
        response = self.client.get(reverse("orgs.org_sub_orgs"))
        self.assertNotContains(response, reverse("orgs.org_transfer_credits"))

        Org.objects.filter(id=self.org.id).update(uses_topups=True)

        # add a sub org
        response = self.client.post(reverse("orgs.org_create_sub_org"), new_org)
        self.assertRedirect(response, reverse("orgs.org_sub_orgs"))
        sub_org = Org.objects.filter(name="Sub Org").first()
        self.assertIsNotNone(sub_org)
        self.assertIn(self.admin, sub_org.administrators.all())

        # create a second org to test sorting
        new_org = dict(name="A Second Org", timezone=self.org.timezone, date_format=self.org.date_format)
        response = self.client.post(reverse("orgs.org_create_sub_org"), new_org)
        self.assertEqual(302, response.status_code)

        # load the transfer credit page
        response = self.client.get(reverse("orgs.org_transfer_credits"))

        # check that things are ordered correctly
        orgs = list(response.context["form"]["from_org"].field._queryset)
        self.assertEqual("A Second Org", orgs[1].name)
        self.assertEqual("Sub Org", orgs[2].name)
        self.assertEqual(200, response.status_code)

        # try to transfer more than we have
        post_data = dict(from_org=self.org.id, to_org=sub_org.id, amount=1500)
        response = self.client.post(reverse("orgs.org_transfer_credits"), post_data)
        self.assertContains(response, "Pick a different workspace to transfer from")

        # now transfer some credits
        post_data = dict(from_org=self.org.id, to_org=sub_org.id, amount=600)
        response = self.client.post(reverse("orgs.org_transfer_credits"), post_data)

        self.assertEqual(400, self.org.get_credits_remaining())
        self.assertEqual(600, sub_org.get_credits_remaining())

        # we can reach the manage accounts page too now
        response = self.client.get("%s?org=%d" % (reverse("orgs.org_manage_accounts_sub_org"), sub_org.id))
        self.assertEqual(200, response.status_code)

        headers = {"HTTP_TEMBA_SPA": 1}
        response = self.client.get("%s?org=%d" % (reverse("orgs.org_manage_accounts_sub_org"), sub_org.id), **headers)
        self.assertContains(response, "Edit Workspace")

        # edit our sub org's details
        response = self.client.post(
            f"{reverse('orgs.org_edit_sub_org')}?org={sub_org.id}",
            {"name": "New Sub Org Name", "timezone": "Africa/Nairobi", "date_format": "Y", "language": "es"},
        )

        sub_org.refresh_from_db()
        self.assertEqual("New Sub Org Name", sub_org.name)

        self.assertEqual(response.url, "/org/sub_orgs/")

        # edit our sub org's details in a spa view
        response = self.client.post(
            f"{reverse('orgs.org_edit_sub_org')}?org={sub_org.id}",
            {"name": "Spa Sub Org Name", "timezone": "Africa/Nairobi", "date_format": "Y", "language": "es"},
            **headers,
        )

        self.assertEqual(response.url, f"/org/manage_accounts_sub_org/?org={sub_org.id}")

        sub_org.refresh_from_db()
        self.assertEqual("Spa Sub Org Name", sub_org.name)
        self.assertEqual("Africa/Nairobi", str(sub_org.timezone))
        self.assertEqual("Y", sub_org.date_format)
        self.assertEqual("es", sub_org.language)

        # now we should see new topups on our sub org
        session["org_id"] = sub_org.id
        session.save()

        response = self.client.get(reverse("orgs.topup_list"))
        self.assertContains(response, "600 Credits")

    def test_account_value(self):

        # base value
        self.assertEqual(self.org.account_value(), 0.0)

        # add a topup
        TopUp.objects.create(
            org=self.org,
            price=123,
            credits=1001,
            expires_on=timezone.now() + timedelta(days=30),
            created_by=self.admin,
            modified_by=self.admin,
        )
        self.assertAlmostEqual(self.org.account_value(), 1.23)

    @patch("temba.msgs.tasks.export_messages_task.delay")
    @patch("temba.flows.tasks.export_flow_results_task.delay")
    @patch("temba.contacts.tasks.export_contacts_task.delay")
    def test_resume_failed_task(
        self, mock_export_contacts_task, mock_export_flow_results_task, mock_export_messages_task
    ):
        mock_export_contacts_task.return_value = None
        mock_export_flow_results_task.return_value = None
        mock_export_messages_task.return_value = None

        ExportMessagesTask.objects.create(
            org=self.org, created_by=self.admin, modified_by=self.admin, status=ExportMessagesTask.STATUS_FAILED
        )
        ExportMessagesTask.objects.create(
            org=self.org, created_by=self.admin, modified_by=self.admin, status=ExportMessagesTask.STATUS_COMPLETE
        )
        ExportMessagesTask.objects.create(org=self.org, created_by=self.admin, modified_by=self.admin)

        ExportFlowResultsTask.objects.create(
            org=self.org, created_by=self.admin, modified_by=self.admin, status=ExportFlowResultsTask.STATUS_FAILED
        )
        ExportFlowResultsTask.objects.create(
            org=self.org, created_by=self.admin, modified_by=self.admin, status=ExportFlowResultsTask.STATUS_COMPLETE
        )
        ExportFlowResultsTask.objects.create(org=self.org, created_by=self.admin, modified_by=self.admin)

        ExportContactsTask.objects.create(
            org=self.org, created_by=self.admin, modified_by=self.admin, status=ExportContactsTask.STATUS_FAILED
        )
        ExportContactsTask.objects.create(
            org=self.org, created_by=self.admin, modified_by=self.admin, status=ExportContactsTask.STATUS_COMPLETE
        )
        ExportContactsTask.objects.create(org=self.org, created_by=self.admin, modified_by=self.admin)

        two_hours_ago = timezone.now() - timedelta(hours=2)

        ExportMessagesTask.objects.all().update(modified_on=two_hours_ago)
        ExportFlowResultsTask.objects.all().update(modified_on=two_hours_ago)
        ExportContactsTask.objects.all().update(modified_on=two_hours_ago)

        resume_failed_tasks()

        mock_export_contacts_task.assert_called_once()
        mock_export_flow_results_task.assert_called_once()
        mock_export_messages_task.assert_called_once()


class AnonOrgTest(TembaTest):
    """
    Tests the case where our organization is marked as anonymous, that is the phone numbers are masked
    for users.
    """

    def setUp(self):
        super().setUp()

        self.org.is_anon = True
        self.org.save()

    def test_contacts(self):
        # are there real phone numbers on the contact list page?
        contact = self.create_contact(None, phone="+250788123123")
        self.login(self.admin)

        masked = "%010d" % contact.pk

        response = self.client.get(reverse("contacts.contact_list"))

        # phone not in the list
        self.assertNotContains(response, "788 123 123")

        # but the id is
        self.assertContains(response, masked)
        self.assertContains(response, ContactURN.ANON_MASK_HTML)

        # create an outgoing message, check number doesn't appear in outbox
        msg1 = self.create_outgoing_msg(contact, "hello", status="Q")

        response = self.client.get(reverse("msgs.msg_outbox"))

        self.assertEqual(set(response.context["object_list"]), {msg1})
        self.assertNotContains(response, "788 123 123")
        self.assertContains(response, masked)

        # create an incoming message, check number doesn't appear in inbox
        msg2 = self.create_incoming_msg(contact, "ok")

        response = self.client.get(reverse("msgs.msg_inbox"))

        self.assertEqual(set(response.context["object_list"]), {msg2})
        self.assertNotContains(response, "788 123 123")
        self.assertContains(response, masked)

        # create an incoming flow message, check number doesn't appear in inbox
        msg3 = self.create_incoming_msg(contact, "ok", msg_type="F")

        response = self.client.get(reverse("msgs.msg_flow"))

        self.assertEqual(set(response.context["object_list"]), {msg3})
        self.assertNotContains(response, "788 123 123")
        self.assertContains(response, masked)

        # check contact detail page
        response = self.client.get(reverse("contacts.contact_read", args=[contact.uuid]))
        self.assertNotContains(response, "788 123 123")
        self.assertContains(response, masked)


class OrgCRUDLTest(TembaTest, CRUDLTestMixin):
    def test_spa(self):
        self.make_beta(self.admin)
        self.login(self.admin)
        deep_link = reverse("spa.level_2", args=["tickets", "all", "open"])
        response = self.client.get(deep_link)
        self.assertEqual(200, response.status_code)

    def assertMenu(self, url, count):
        response = self.assertListFetch(url, allow_viewers=True, allow_editors=True, allow_agents=True)
        menu = response.json()["results"]
        self.assertEqual(count, len(menu))

    def test_menu(self):
        self.login(self.admin)
        self.assertMenu(reverse("orgs.org_menu"), 7)
        self.assertMenu(f"{reverse('orgs.org_menu')}settings/", 14)

        menu_url = reverse("orgs.org_menu")
        response = self.assertListFetch(menu_url, allow_viewers=True, allow_editors=True, allow_agents=True)
        menu = response.json()["results"]
        self.assertEqual(7, len(menu))

        # agents should only see tickets and settings
        self.login(self.agent)
        response = self.client.get(menu_url)
        menu = response.json()["results"]
        self.assertEqual(2, len(menu))

    def test_workspace(self):
        response = self.assertListFetch(
            reverse("orgs.org_workspace"), allow_viewers=True, allow_editors=True, allow_agents=False
        )

        # make sure we have the appropriate number of sections
        self.assertEqual(7, len(response.context["formax"].sections))

        # create a child org
        self.child_org = Org.objects.create(
            name="Child Org",
            timezone=pytz.timezone("Africa/Kigali"),
            country=self.org.country,
            brand=settings.DEFAULT_BRAND,
            created_by=self.user,
            modified_by=self.user,
            parent=self.org,
        )

        response = self.client.get(reverse("orgs.org_workspace"))

        # make sure we have the appropriate number of sections
        self.assertContains(response, "Transfer Credits")

        # should have an extra menu option for our child (and section header)
        self.assertMenu(f"{reverse('orgs.org_menu')}settings/", 16)

    def test_org_grant(self):
        grant_url = reverse("orgs.org_grant")
        response = self.client.get(grant_url)
        self.assertRedirect(response, "/users/login/")

        self.user = self.create_user(username="tito")

        self.login(self.user)
        response = self.client.get(grant_url)
        self.assertRedirect(response, "/users/login/")

        granters = Group.objects.get(name="Granters")
        self.user.groups.add(granters)

        response = self.client.get(grant_url)
        self.assertEqual(200, response.status_code)

        # fill out the form
        post_data = dict(
            email="john@carmack.com",
            first_name="John",
            last_name="Carmack",
            name="Oculus",
            timezone="Africa/Kigali",
            credits="100000",
            password="dukenukem",
        )
        response = self.client.post(grant_url, post_data, follow=True)

        self.assertContains(response, "created")

        org = Org.objects.get(name="Oculus")
        self.assertEqual(100_000, org.get_credits_remaining())
        self.assertEqual(org.date_format, Org.DATE_FORMAT_DAY_FIRST)

        # check user exists and is admin
        User.objects.get(username="john@carmack.com")
        self.assertTrue(org.administrators.filter(username="john@carmack.com"))
        self.assertTrue(org.administrators.filter(username="tito"))

        # try a new org with a user that already exists instead
        del post_data["password"]
        post_data["name"] = "id Software"

        response = self.client.post(grant_url, post_data, follow=True)

        self.assertContains(response, "created")

        org = Org.objects.get(name="id Software")
        self.assertEqual(100_000, org.get_credits_remaining())
        self.assertEqual(org.date_format, Org.DATE_FORMAT_DAY_FIRST)

        self.assertTrue(org.administrators.filter(username="john@carmack.com"))
        self.assertTrue(org.administrators.filter(username="tito"))

        # try a new org with US timezone
        post_data["name"] = "Bulls"
        post_data["timezone"] = "America/Chicago"
        response = self.client.post(grant_url, post_data, follow=True)

        self.assertContains(response, "created")

        org = Org.objects.get(name="Bulls")
        self.assertEqual(100_000, org.get_credits_remaining())
        self.assertEqual(Org.DATE_FORMAT_MONTH_FIRST, org.date_format)
        self.assertEqual("en-us", org.language)
        self.assertEqual(["eng"], org.flow_languages)

    def test_org_grant_invalid_form(self):
        grant_url = reverse("orgs.org_grant")

        granters = Group.objects.get(name="Granters")
        self.admin.groups.add(granters)

        self.login(self.admin)

        post_data = dict(
            email="",
            first_name="John",
            last_name="Carmack",
            name="Oculus",
            timezone="Africa/Kigali",
            credits="100000",
            password="dukenukem",
        )
        response = self.client.post(grant_url, post_data)
        self.assertFormError(response, "form", "email", "This field is required.")

        post_data = dict(
            email="this-is-not-a-valid-email",
            first_name="John",
            last_name="Carmack",
            name="Oculus",
            timezone="Africa/Kigali",
            credits="100000",
            password="dukenukem",
        )
        response = self.client.post(grant_url, post_data)
        self.assertFormError(response, "form", "email", "Enter a valid email address.")

        response = self.client.post(
            grant_url,
            {
                "email": f"john@{'x' * 150}.com",
                "first_name": f"John@{'n' * 150}.com",
                "last_name": f"Carmack@{'k' * 150}.com",
                "name": f"Oculus{'s' * 130}",
                "timezone": "Africa/Kigali",
                "credits": "100000",
                "password": "dukenukem",
            },
        )
        self.assertFormError(
            response, "form", "first_name", "Ensure this value has at most 150 characters (it has 159)."
        )
        self.assertFormError(
            response, "form", "last_name", "Ensure this value has at most 150 characters (it has 162)."
        )
        self.assertFormError(response, "form", "name", "Ensure this value has at most 128 characters (it has 136).")
        self.assertFormError(response, "form", "email", "Ensure this value has at most 150 characters (it has 159).")
        self.assertFormError(response, "form", "email", "Enter a valid email address.")

    def test_org_grant_form_clean(self):
        grant_url = reverse("orgs.org_grant")

        granters = Group.objects.get(name="Granters")
        self.admin.groups.add(granters)
        self.admin.username = "Administrator@nyaruka.com"
        self.admin.set_password("Administrator@nyaruka.com")
        self.admin.save()

        self.login(self.admin)

        # user with email Administrator@nyaruka.com already exists and we set a password
        response = self.client.post(
            grant_url,
            {
                "email": "Administrator@nyaruka.com",
                "first_name": "John",
                "last_name": "Carmack",
                "name": "Oculus",
                "timezone": "Africa/Kigali",
                "credits": "100000",
                "password": "password",
            },
        )
        self.assertFormError(response, "form", None, "Login already exists, please do not include password.")

        # try to create a new user with empty password
        response = self.client.post(
            grant_url,
            {
                "email": "a_new_user@nyaruka.com",
                "first_name": "John",
                "last_name": "Carmack",
                "name": "Oculus",
                "timezone": "Africa/Kigali",
                "credits": "100000",
                "password": "",
            },
        )
        self.assertFormError(response, "form", None, "Password required for new login.")

        # try to create a new user with invalid password
        response = self.client.post(
            grant_url,
            {
                "email": "a_new_user@nyaruka.com",
                "first_name": "John",
                "last_name": "Carmack",
                "name": "Oculus",
                "timezone": "Africa/Kigali",
                "credits": "100000",
                "password": "pass",
            },
        )
        self.assertFormError(
            response, "form", None, "This password is too short. It must contain at least 8 characters."
        )

    @patch("temba.orgs.views.OrgCRUDL.Signup.pre_process")
    def test_new_signup_with_user_logged_in(self, mock_pre_process):
        mock_pre_process.return_value = None
        signup_url = reverse("orgs.org_signup")
        self.user = self.create_user(username="tito")

        self.login(self.user)

        response = self.client.get(signup_url)
        self.assertEqual(response.status_code, 200)

        response = self.client.post(
            signup_url,
            {
                "first_name": "Kellan",
                "last_name": "Alexander",
                "email": "kellan@example.com",
                "password": "HeyThere123",
                "name": "AlexCom",
                "timezone": "Africa/Kigali",
            },
        )
        self.assertEqual(response.status_code, 302)

        # should have a new user
        user = User.objects.get(username="kellan@example.com")
        self.assertEqual(user.first_name, "Kellan")
        self.assertEqual(user.last_name, "Alexander")
        self.assertEqual(user.email, "kellan@example.com")
        self.assertTrue(user.check_password("HeyThere123"))
        self.assertTrue(user.api_token)  # should be able to generate an API token

        # should have a new org
        org = Org.objects.get(name="AlexCom")
        self.assertEqual(org.timezone, pytz.timezone("Africa/Kigali"))

        # of which our user is an administrator
        self.assertTrue(org.get_admins().filter(pk=user.pk))

        # not the logged in user at the signup time
        self.assertFalse(org.get_admins().filter(pk=self.user.pk))

    @override_settings(DEFAULT_BRAND="no-topups.org")
    def test_no_topup_signup(self):
        signup_url = reverse("orgs.org_signup")
        response = self.client.post(
            signup_url,
            {
                "first_name": "Eugene",
                "last_name": "Rwagasore",
                "email": "test@foo.org",
                "password": "HeyThere123",
                "name": "No Topups",
                "timezone": "Africa/Kigali",
            },
        )
        self.assertEqual(response.status_code, 302)

        org = Org.objects.get(name="No Topups")
        self.assertEqual(org.timezone, pytz.timezone("Africa/Kigali"))
        self.assertFalse(org.uses_topups)

    @override_settings(
        AUTH_PASSWORD_VALIDATORS=[
            {"NAME": "django.contrib.auth.password_validation.MinimumLengthValidator", "OPTIONS": {"min_length": 8}},
            {"NAME": "django.contrib.auth.password_validation.CommonPasswordValidator"},
            {"NAME": "django.contrib.auth.password_validation.NumericPasswordValidator"},
        ]
    )
    def test_org_signup(self):
        signup_url = reverse("orgs.org_signup")

        response = self.client.get(signup_url + "?%s" % urlencode({"email": "address@example.com"}))
        self.assertEqual(response.status_code, 200)
        self.assertIn("email", response.context["form"].fields)
        self.assertEqual(response.context["view"].derive_initial()["email"], "address@example.com")

        response = self.client.get(signup_url)
        self.assertEqual(response.status_code, 200)
        self.assertIn("name", response.context["form"].fields)

        # submit with missing fields
        response = self.client.post(signup_url, {})
        self.assertFormError(response, "form", "name", "This field is required.")
        self.assertFormError(response, "form", "first_name", "This field is required.")
        self.assertFormError(response, "form", "last_name", "This field is required.")
        self.assertFormError(response, "form", "email", "This field is required.")
        self.assertFormError(response, "form", "password", "This field is required.")
        self.assertFormError(response, "form", "timezone", "This field is required.")

        # submit with invalid password and email
        post_data = dict(
            first_name="Eugene",
            last_name="Rwagasore",
            email="bad_email",
            password="badpass",
            name="Your Face",
            timezone="Africa/Kigali",
        )
        response = self.client.post(signup_url, post_data)
        self.assertFormError(response, "form", "email", "Enter a valid email address.")
        self.assertFormError(
            response, "form", "password", "This password is too short. It must contain at least 8 characters."
        )

        # submit with password that is too common
        post_data["email"] = "eugene@temba.io"
        post_data["password"] = "password"
        response = self.client.post(signup_url, post_data)
        self.assertFormError(response, "form", "password", "This password is too common.")

        # submit with password that is all numerical
        post_data["password"] = "3464357358532"
        response = self.client.post(signup_url, post_data)
        self.assertFormError(response, "form", "password", "This password is entirely numeric.")

        # submit with valid data (long email)
        post_data = dict(
            first_name="Eugene",
            last_name="Rwagasore",
            email="myal12345678901234567890@relieves.org",
            password="HelloWorld1",
            name="Relieves World",
            timezone="Africa/Kigali",
        )
        response = self.client.post(signup_url, post_data)
        self.assertEqual(response.status_code, 302)

        # should have a new user
        user = User.objects.get(username="myal12345678901234567890@relieves.org")
        self.assertEqual(user.first_name, "Eugene")
        self.assertEqual(user.last_name, "Rwagasore")
        self.assertEqual(user.email, "myal12345678901234567890@relieves.org")
        self.assertTrue(user.check_password("HelloWorld1"))
        self.assertTrue(user.api_token)  # should be able to generate an API token

        # should have a new org
        org = Org.objects.get(name="Relieves World")
        self.assertEqual(org.timezone, pytz.timezone("Africa/Kigali"))
        self.assertEqual(str(org), "Relieves World")
        self.assertTrue(org.uses_topups)

        # of which our user is an administrator
        self.assertTrue(org.get_admins().filter(pk=user.pk))

        # org should have 1000 credits
        self.assertEqual(org.get_credits_remaining(), 1000)

        # from a single welcome topup
        topup = TopUp.objects.get(org=org)
        self.assertEqual(topup.credits, 1000)
        self.assertEqual(topup.price, 0)

        # check default org content was created correctly
        system_fields = list(org.contactfields(manager="system_fields").order_by("key").values_list("key", flat=True))
        system_groups = list(org.all_groups(manager="system_groups").order_by("name").values_list("name", flat=True))
        sample_flows = list(org.flows.order_by("name").values_list("name", flat=True))
        internal_ticketer = org.ticketers.get()

        self.assertEqual(
            ["created_on", "id", "language", "last_seen_on", "name", "opt_out_datetime", "opt_out_message"],
            system_fields,
        )
        self.assertEqual(["Active", "Archived", "Blocked", "Stopped"], system_groups)
        self.assertEqual(
            [
                "Sample Flow - Order Status Checker",
                "Sample Flow - Satisfaction Survey",
                "Sample Flow - Simple Poll",
                "Sample Opt-in Flow",
            ],
            sample_flows,
        )
        self.assertEqual("RapidPro Tickets", internal_ticketer.name)

        # fake session set_org to make the test work
        user.set_org(org)

        # should now be able to go to channels page
        response = self.client.get(reverse("channels.channel_claim"))
        self.assertEqual(200, response.status_code)

        # check that we have all the tabs
        self.assertContains(response, reverse("msgs.msg_inbox"))
        self.assertContains(response, reverse("flows.flow_list"))
        self.assertContains(response, reverse("contacts.contact_list"))
        self.assertContains(response, reverse("channels.channel_list"))
        self.assertContains(response, reverse("orgs.org_home"))

        post_data["name"] = "Relieves World Rwanda"
        response = self.client.post(signup_url, post_data)
        self.assertIn("email", response.context["form"].errors)

        # if we hit /login we'll be taken back to the channel page
        response = self.client.get(reverse("users.user_check_login"))
        self.assertRedirect(response, reverse("orgs.org_choose"))

        # but if we log out, same thing takes us to the login page
        self.client.logout()

        response = self.client.get(reverse("users.user_check_login"))
        self.assertRedirect(response, reverse("users.user_login"))

        # try going to the org home page, no dice
        response = self.client.get(reverse("orgs.org_home"))
        self.assertRedirect(response, reverse("users.user_login"))

        # log in as the user
        self.client.login(username="myal12345678901234567890@relieves.org", password="HelloWorld1")
        response = self.client.get(reverse("orgs.org_home"))

        self.assertEqual(200, response.status_code)

        # try changing our username, wrong password
        post_data = dict(email="myal@wr.org", current_password="HelloWorld")
        response = self.client.post(reverse("orgs.user_edit"), post_data)
        self.assertEqual(200, response.status_code)
        self.assertIn("current_password", response.context["form"].errors)

        # bad new password
        post_data = dict(email="myal@wr.org", current_password="HelloWorld1", new_password="passwor")
        response = self.client.post(reverse("orgs.user_edit"), post_data)
        self.assertEqual(200, response.status_code)
        self.assertIn("new_password", response.context["form"].errors)

        User.objects.create(username="bill@msn.com", email="bill@msn.com")

        # dupe user
        post_data = dict(email="bill@msn.com", current_password="HelloWorld1")
        response = self.client.post(reverse("orgs.user_edit"), post_data)
        self.assertEqual(200, response.status_code)
        self.assertFormError(response, "form", "email", "Sorry, that email address is already taken.")

        post_data = dict(
            email="myal@wr.org",
            first_name="Myal",
            last_name="Greene",
            language="en-us",
            current_password="HelloWorld1",
        )
        response = self.client.post(reverse("orgs.user_edit"), post_data, HTTP_X_FORMAX=True)
        self.assertEqual(200, response.status_code)

        self.assertTrue(User.objects.get(username="myal@wr.org"))
        self.assertTrue(User.objects.get(email="myal@wr.org"))
        self.assertFalse(User.objects.filter(username="myal@relieves.org"))
        self.assertFalse(User.objects.filter(email="myal@relieves.org"))

        post_data["current_password"] = "HelloWorld1"
        post_data["new_password"] = "Password123"
        response = self.client.post(reverse("orgs.user_edit"), post_data, HTTP_X_FORMAX=True)
        self.assertEqual(200, response.status_code)

        user = User.objects.get(username="myal@wr.org")
        self.assertTrue(user.check_password("Password123"))

    def test_choose(self):
        choose_url = reverse("orgs.org_choose")

        # create an inactive org which should never appear as an option
        org3 = Org.objects.create(
            name="Deactivated",
            timezone=pytz.UTC,
            brand=settings.DEFAULT_BRAND,
            created_by=self.user,
            modified_by=self.user,
            is_active=False,
        )
        org3.editors.add(self.editor)

        # and another org that none of our users belong to
        org4 = Org.objects.create(
            name="Other", timezone=pytz.UTC, brand=settings.DEFAULT_BRAND, created_by=self.user, modified_by=self.user
        )

        self.assertLoginRedirect(self.client.get(choose_url))

        # users with a single org are always redirected right away to a page in that org that they have access to
        self.assertRedirect(self.requestView(choose_url, self.admin), "/msg/inbox/")
        self.assertRedirect(self.requestView(choose_url, self.editor), "/msg/inbox/")
        self.assertRedirect(self.requestView(choose_url, self.user), "/msg/inbox/")
        self.assertRedirect(self.requestView(choose_url, self.agent), "/ticket/")
        self.assertRedirect(self.requestView(choose_url, self.surveyor), "/org/surveyor/")

        # users with no org are redirected back to the login page
        response = self.requestView(choose_url, self.non_org_user)
        self.assertLoginRedirect(response)
        response = self.client.get("/users/login/")
        self.assertContains(response, "No organizations for this account, please contact your administrator.")

        # unless they are Customer Support
        Group.objects.get(name="Customer Support").user_set.add(self.non_org_user)
        self.assertRedirect(self.requestView(choose_url, self.non_org_user), "/org/manage/")

        # superusers are sent to the manage orgs page
        self.assertRedirect(self.requestView(choose_url, self.superuser), "/org/manage/")

        # turn editor into a multi-org user
        self.org2.editors.add(self.editor)

        # now we see a page to choose one of the two orgs
        response = self.requestView(choose_url, self.editor)
        self.assertEqual(["organization", "loc"], list(response.context["form"].fields.keys()))
        self.assertEqual({self.org, self.org2}, set(response.context["form"].fields["organization"].queryset))
        self.assertEqual({self.org, self.org2}, set(response.context["orgs"]))

        # try to submit for an org we don't belong to
        response = self.client.post(choose_url, {"organization": org4.id})
        self.assertFormError(
            response, "form", "organization", "Select a valid choice. That choice is not one of the available choices."
        )

        # user clicks org 2...
        response = self.client.post(choose_url, {"organization": self.org2.id})
        self.assertRedirect(response, "/msg/inbox/")

    def test_edit(self):
        edit_url = reverse("orgs.org_edit")

        self.assertLoginRedirect(self.client.get(edit_url))

        self.login(self.admin)
        response = self.client.get(edit_url)
        self.assertEqual(
            ["name", "timezone", "date_format", "language", "loc"], list(response.context["form"].fields.keys())
        )

        # try submitting with errors
        response = self.client.post(
            reverse("orgs.org_edit"),
            {"name": "", "timezone": "Bad/Timezone", "date_format": "X", "language": "klingon"},
        )
        self.assertFormError(response, "form", "name", "This field is required.")
        self.assertFormError(
            response, "form", "timezone", "Select a valid choice. Bad/Timezone is not one of the available choices."
        )
        self.assertFormError(
            response, "form", "date_format", "Select a valid choice. X is not one of the available choices."
        )
        self.assertFormError(
            response, "form", "language", "Select a valid choice. klingon is not one of the available choices."
        )

        response = self.client.post(
            reverse("orgs.org_edit"),
            {"name": "New Name", "timezone": "Africa/Nairobi", "date_format": "Y", "language": "es"},
        )
        self.assertEqual(302, response.status_code)

        self.org.refresh_from_db()
        self.assertEqual("New Name", self.org.name)
        self.assertEqual("Africa/Nairobi", str(self.org.timezone))
        self.assertEqual("Y", self.org.date_format)
        self.assertEqual("es", self.org.language)

    def test_org_timezone(self):
        self.assertEqual(self.org.timezone, pytz.timezone("Africa/Kigali"))
        self.assertEqual(("%d-%m-%Y", "%d-%m-%Y %H:%M"), self.org.get_datetime_formats())
        self.assertEqual(("%d-%m-%Y", "%d-%m-%Y %H:%M:%S"), self.org.get_datetime_formats(seconds=True))

        contact = self.create_contact("Bob", phone="+250788382382")
        self.create_incoming_msg(contact, "My name is Frank")

        self.login(self.admin)
        response = self.client.get(reverse("msgs.msg_inbox"), follow=True)

        # Check the message datetime
        created_on = response.context["object_list"][0].created_on.astimezone(self.org.timezone)
        self.assertContains(response, created_on.strftime("%H:%M").lower())

        # change the org timezone to "Africa/Nairobi"
        self.org.timezone = pytz.timezone("Africa/Nairobi")
        self.org.save()

        response = self.client.get(reverse("msgs.msg_inbox"), follow=True)

        # checkout the message should have the datetime changed by timezone
        created_on = response.context["object_list"][0].created_on.astimezone(self.org.timezone)
        self.assertContains(response, created_on.strftime("%H:%M").lower())

        self.org.date_format = "M"
        self.org.save()

        self.assertEqual(("%m-%d-%Y", "%m-%d-%Y %H:%M"), self.org.get_datetime_formats())

        response = self.client.get(reverse("msgs.msg_inbox"), follow=True)

        created_on = response.context["object_list"][0].created_on.astimezone(self.org.timezone)
        self.assertContains(response, created_on.strftime("%I:%M %p").lower().lstrip("0"))

        self.org.date_format = "Y"
        self.org.save()

        self.assertEqual(("%Y-%m-%d", "%Y-%m-%d %H:%M"), self.org.get_datetime_formats())

        response = self.client.get(reverse("msgs.msg_inbox"), follow=True)

        created_on = response.context["object_list"][0].created_on.astimezone(self.org.timezone)
        self.assertContains(response, created_on.strftime("%H:%M").lower())

    def test_administration(self):
        self.setUpLocations()

        def assert_superuser_only(mgmt_url):
            # no access to anon
            self.client.logout()
            self.assertLoginRedirect(self.client.get(mgmt_url))

            # or editors
            self.login(self.editor)
            self.assertLoginRedirect(self.client.get(mgmt_url))

            # or even admins
            self.login(self.admin)
            self.assertLoginRedirect(self.client.get(mgmt_url))

            # only superusers or staff
            self.login(self.superuser)
            response = self.client.get(mgmt_url)
            self.assertEqual(200, response.status_code)

        manage_url = reverse("orgs.org_manage")
        update_url = reverse("orgs.org_update", args=[self.org.id])
        delete_url = reverse("orgs.org_delete", args=[self.org.id])

        assert_superuser_only(manage_url)
        assert_superuser_only(update_url)
        assert_superuser_only(delete_url)

        response = self.client.get(manage_url + "?flagged=1")
        self.assertFalse(self.org in response.context["object_list"])

        response = self.client.get(manage_url + "?anon=1")
        self.assertFalse(self.org in response.context["object_list"])

        response = self.client.get(manage_url + "?suspended=1")
        self.assertFalse(self.org in response.context["object_list"])

        response = self.client.get(manage_url)
        self.assertEqual(200, response.status_code)
        self.assertNotContains(response, "(Flagged)")

        self.org.flag()
        response = self.client.get(manage_url)
        self.assertContains(response, "(Flagged)")

        # should contain our test org
        self.assertContains(response, "Temba")

        response = self.client.get(manage_url + "?flagged=1")
        self.assertTrue(self.org in response.context["object_list"])

        # and can go to that org
        response = self.client.get(update_url)
        self.assertEqual(200, response.status_code)

        # We should have the limits fields
        self.assertIn("fields_limit", response.context["form"].fields.keys())
        self.assertIn("globals_limit", response.context["form"].fields.keys())
        self.assertIn("groups_limit", response.context["form"].fields.keys())

        parent = Org.objects.create(
            name="Parent",
            timezone=pytz.timezone("Africa/Kigali"),
            country=self.country,
            brand=settings.DEFAULT_BRAND,
            created_by=self.user,
            modified_by=self.user,
        )

        # change to the trial plan
        response = self.client.post(
            update_url,
            {
                "name": "Temba",
                "brand": "rapidpro.io",
                "plan": "TRIAL",
                "plan_end": "",
                "language": "",
                "country": "",
                "primary_language": "",
                "timezone": pytz.timezone("Africa/Kigali"),
                "config": "{}",
                "date_format": "D",
                "parent": parent.id,
                "viewers": [self.user.id],
                "editors": [self.editor.id],
                "administrators": [self.admin.id],
                "surveyors": [self.surveyor.id],
                "surveyor_password": "",
                "fields_limit": 300,
                "groups_limit": 400,
            },
        )
        self.assertEqual(302, response.status_code)

        self.org.refresh_from_db()
        self.assertEqual(self.org.get_limit(Org.LIMIT_FIELDS), 300)
        self.assertEqual(self.org.get_limit(Org.LIMIT_GROUPS), 400)

        # reset groups limit
        post_data = {
            "name": "Temba",
            "brand": "rapidpro.io",
            "plan": "TRIAL",
            "plan_end": "",
            "language": "",
            "country": "",
            "primary_language": "",
            "timezone": pytz.timezone("Africa/Kigali"),
            "config": "{}",
            "date_format": "D",
            "parent": parent.id,
            "viewers": [self.user.id],
            "editors": [self.editor.id],
            "administrators": [self.admin.id],
            "surveyors": [self.surveyor.id],
            "surveyor_password": "",
            "fields_limit": 300,
            "groups_limit": "",
        }

        response = self.client.post(update_url, post_data)
        self.assertEqual(302, response.status_code)

        self.org.refresh_from_db()
        self.assertEqual(self.org.get_limit(Org.LIMIT_FIELDS), 300)
        self.assertEqual(self.org.get_limit(Org.LIMIT_GROUPS), 250)

        # unflag org
        post_data["action"] = "unflag"
        self.client.post(update_url, post_data)
        self.org.refresh_from_db()
        self.assertFalse(self.org.is_flagged)
        self.assertEqual(parent, self.org.parent)

        # verify
        post_data["action"] = "verify"
        self.client.post(update_url, post_data)
        self.org.refresh_from_db()
        self.assertTrue(self.org.is_verified())

        # flag org
        post_data["action"] = "flag"
        self.client.post(update_url, post_data)
        self.org.refresh_from_db()
        self.assertTrue(self.org.is_flagged)

        # schedule for deletion
        response = self.client.get(delete_url, {"id": self.org.id})
        self.assertContains(response, "This will schedule deletion of <b>Temba</b>")

        response = self.client.post(delete_url, {"id": self.org.id})
        self.assertEqual(update_url, response["Temba-Success"])

        self.org.refresh_from_db()
        self.assertFalse(self.org.is_active)

        response = self.client.get(update_url)
        self.assertContains(response, "This workspace has been scheduled for deletion")

    def test_urn_schemes(self):
        # remove existing channels
        Channel.objects.all().update(is_active=False, org=None)

        self.assertEqual(set(), self.org.get_schemes(Channel.ROLE_SEND))
        self.assertEqual(set(), self.org.get_schemes(Channel.ROLE_RECEIVE))

        # add a receive only tel channel
        self.create_channel("T", "Twilio", "0785551212", country="RW", role="R")

        self.org = Org.objects.get(id=self.org.id)
        self.assertEqual(set(), self.org.get_schemes(Channel.ROLE_SEND))
        self.assertEqual({URN.TEL_SCHEME}, self.org.get_schemes(Channel.ROLE_RECEIVE))
        self.assertEqual({URN.TEL_SCHEME}, self.org.get_schemes(Channel.ROLE_RECEIVE))  # from cache

        # add a send/receive tel channel
        self.create_channel("T", "Twilio", "0785553434", country="RW", role="SR")

        self.org = Org.objects.get(pk=self.org.id)
        self.assertEqual({URN.TEL_SCHEME}, self.org.get_schemes(Channel.ROLE_SEND))
        self.assertEqual({URN.TEL_SCHEME}, self.org.get_schemes(Channel.ROLE_RECEIVE))

        # add a twitter channel
        self.create_channel("TT", "Twitter", "nyaruka")
        self.org = Org.objects.get(pk=self.org.id)
        self.assertEqual(
            {URN.TEL_SCHEME, URN.TWITTER_SCHEME, URN.TWITTERID_SCHEME}, self.org.get_schemes(Channel.ROLE_SEND)
        )
        self.assertEqual(
            {URN.TEL_SCHEME, URN.TWITTER_SCHEME, URN.TWITTERID_SCHEME}, self.org.get_schemes(Channel.ROLE_RECEIVE)
        )

    def test_login_case_not_sensitive(self):
        login_url = reverse("users.user_login")

        User.objects.create_superuser("superuser", "superuser@group.com", "superuser")

        response = self.client.post(login_url, dict(username="superuser", password="superuser"))
        self.assertEqual(response.status_code, 302)

        response = self.client.post(login_url, dict(username="superuser", password="superuser"), follow=True)
        self.assertEqual(response.request["PATH_INFO"], reverse("orgs.org_manage"))

        response = self.client.post(login_url, dict(username="SUPeruser", password="superuser"))
        self.assertEqual(response.status_code, 302)

        response = self.client.post(login_url, dict(username="SUPeruser", password="superuser"), follow=True)
        self.assertEqual(response.request["PATH_INFO"], reverse("orgs.org_manage"))

        User.objects.create_superuser("withCAPS", "with_caps@group.com", "thePASSWORD")

        response = self.client.post(login_url, dict(username="withcaps", password="thePASSWORD"))
        self.assertEqual(response.status_code, 302)

        response = self.client.post(login_url, dict(username="withcaps", password="thePASSWORD"), follow=True)
        self.assertEqual(response.request["PATH_INFO"], reverse("orgs.org_manage"))

        # passwords stay case sensitive
        response = self.client.post(login_url, dict(username="withcaps", password="thepassword"), follow=True)
        self.assertIn("form", response.context)
        self.assertTrue(response.context["form"].errors)

    @mock_mailroom
    def test_org_service(self, mr_mocks):
        # create a customer service user
        self.csrep = self.create_user("csrep")
        self.csrep.groups.add(Group.objects.get(name="Customer Support"))
        self.csrep.is_staff = True
        self.csrep.save()

        service_url = reverse("orgs.org_service")

        # without logging in, try to service our main org
        response = self.client.post(service_url, dict(organization=self.org.id))
        self.assertRedirect(response, "/users/login/")

        # try logging in with a normal user
        self.login(self.admin)

        # same thing, no permission
        response = self.client.post(service_url, dict(organization=self.org.id))
        self.assertRedirect(response, "/users/login/")

        # ok, log in as our cs rep
        self.login(self.csrep)

        # then service our org
        response = self.client.post(service_url, dict(organization=self.org.id))
        self.assertRedirect(response, "/msg/inbox/")

        # specify redirect_url
        response = self.client.post(service_url, dict(organization=self.org.id, redirect_url="/flow/"))
        self.assertRedirect(response, "/flow/")

        # create a new contact
        response = self.client.post(
            reverse("contacts.contact_create"), data=dict(name="Ben Haggerty", urn__tel__0="0788123123")
        )
        self.assertNoFormErrors(response)

        # make sure that contact's created on is our cs rep
        contact = Contact.objects.get(urns__path="+250788123123", org=self.org)
        self.assertEqual(self.csrep, contact.created_by)

        # make sure we can manage topups as well
        TopUp.objects.create(
            org=self.org,
            price=100,
            credits=1000,
            expires_on=timezone.now() + timedelta(days=30),
            created_by=self.admin,
            modified_by=self.admin,
        )

        response = self.client.get(reverse("orgs.topup_manage") + "?org=%d" % self.org.id)

        # i'd buy that for a dollar!
        self.assertContains(response, "$1.00")
        self.assertNotRedirect(response, "/users/login/")

        # ok, now end our session
        response = self.client.post(service_url, dict())
        self.assertRedirect(response, "/org/manage/")

        # can no longer go to inbox, asked to log in
        response = self.client.get(reverse("msgs.msg_inbox"))
        self.assertRedirect(response, "/users/login/")

    def test__do_not_contact(self):
        org = self.org
        self.login(self.superuser)

        self.assertFalse(org.do_not_contact())
        self.assertFalse(org.do_not_contact_enabled)

        org_update_url = reverse("orgs.org_update", kwargs={"pk": org.id})
        response = self.client.post(
            org_update_url,
            dict(
                name=org.name,
                plan=org.plan,
                brand=org.brand,
                non_contact_hours=True,
                administrators=[self.admin.id],
                editors=[self.editor.id],
                viewers=[self.user.id],
                surveyors=[self.surveyor.id],
                agents=[self.agent.id],
            ),
        )
        self.assertNoFormErrors(response)
        self.assertEqual(response.status_code, 302)
        org.refresh_from_db()

        with patch(
            "django.utils.timezone.now",
            return_value=timezone.localtime(timezone.now()).replace(hour=12, minute=0, second=0, microsecond=0),
        ):
            self.assertTrue(org.do_not_contact_enabled)
            self.assertFalse(org.do_not_contact())

        with patch(
            "django.utils.timezone.now",
            return_value=timezone.localtime(timezone.now()).replace(hour=23, minute=0, second=0, microsecond=0),
        ):
            self.assertTrue(org.do_not_contact_enabled)
            self.assertTrue(org.do_not_contact())

        response = self.client.post(
            org_update_url,
            dict(
                name=org.name,
                plan=org.plan,
                brand=org.brand,
                non_contact_hours=False,
                administrators=[self.admin.id],
                editors=[self.editor.id],
                viewers=[self.user.id],
                surveyors=[self.surveyor.id],
                agents=[self.agent.id],
            ),
        )
        self.assertNoFormErrors(response)
        self.assertEqual(response.status_code, 302)
        org.refresh_from_db()

        with patch(
            "django.utils.timezone.now",
            return_value=timezone.localtime(timezone.now()).replace(hour=12, minute=0, second=0, microsecond=0),
        ):
            self.assertFalse(org.do_not_contact_enabled)
            self.assertFalse(org.do_not_contact())

        with patch(
            "django.utils.timezone.now",
            return_value=timezone.localtime(timezone.now()).replace(hour=23, minute=0, second=0, microsecond=0),
        ):
            self.assertFalse(org.do_not_contact_enabled)
            self.assertFalse(org.do_not_contact())

    def test_back_translations(self):
        org = self.org
        self.login(self.admin)
        org_translations = reverse("orgs.org_translations")
        org_translate = reverse("orgs.org_translate")

        with patch("requests.post") as post_mock:
            post_mock.return_value = MockResponse(403, '{"error": "Invalid API key."}')
            response = self.client.post(org_translations, dict(provider="google", api_key="test_key"))
            self.assertContains(response, "API Key is wrong or invalid.")
            org.refresh_from_db()
            self.assertFalse(org.has_translation_service())

        with patch("requests.post") as post_mock:
            post_mock.return_value = MockResponse(
                200, '{"data": {"translations": [{"translatedText": "Hola Mundo"}]}}'
            )
            response = self.client.post(org_translations, dict(provider="google", api_key="test_key"))
            self.assertNoFormErrors(response)

            org.refresh_from_db()
            self.assertTrue(org.has_translation_service())

            response = self.client.post(org_translate, dict(text="Hello World", target="spa"))
            self.assertContains(response, "Hola Mundo")

    def test_languages(self):
        home_url = reverse("orgs.org_home")
        langs_url = reverse("orgs.org_languages")

        self.org.set_flow_languages(self.admin, [])

        # check summary on home page
        response = self.requestView(home_url, self.admin)
        self.assertContains(response, "Your workspace is configured to use a single language.")

        self.assertUpdateFetch(
            langs_url,
            allow_viewers=False,
            allow_editors=False,
            allow_org2=True,  # is same URL across orgs
            form_fields=["primary_lang", "other_langs"],
        )

        # initial should do a match on code only
        response = self.client.get(f"{langs_url}?initial=fra", HTTP_X_REQUESTED_WITH="XMLHttpRequest")
        self.assertEqual([{"name": "French", "value": "fra"}], response.json()["results"])

        # try to submit as is (empty)
        self.assertUpdateSubmit(
            langs_url,
            {},
            object_unchanged=self.org,
            form_errors={"primary_lang": "This field is required."},
        )

        # give the org a primary language
        self.assertUpdateSubmit(langs_url, {"primary_lang": '{"name":"French", "value":"fra"}'})

        self.org.refresh_from_db()
        self.assertEqual(["fra"], self.org.flow_languages)

        # summary now includes this
        response = self.requestView(home_url, self.admin)
        self.assertContains(response, "The default flow language is <b>French</b>.")
        self.assertNotContains(response, "Translations are provided in")

        # and now give it additional languages
        self.assertUpdateSubmit(
            langs_url,
            {
                "primary_lang": '{"name":"French", "value":"fra"}',
                "other_langs": ['{"name":"Haitian", "value":"hat"}', '{"name":"Hausa", "value":"hau"}'],
            },
        )

        self.org.refresh_from_db()
        self.assertEqual(["fra", "hat", "hau"], self.org.flow_languages)

        response = self.requestView(home_url, self.admin)
        self.assertContains(response, "The default flow language is <b>French</b>.")
        self.assertContains(response, "Translations are provided in")
        self.assertContains(response, "<b>Hausa</b>")

        # searching languages should only return languages with 2-letter codes
        response = self.client.get("%s?search=Fr" % langs_url, HTTP_X_REQUESTED_WITH="XMLHttpRequest")
        self.assertEqual(
            [
                {"value": "afh", "name": "Afrihili"},
                {"value": "afr", "name": "Afrikaans"},
                {"value": "afa", "name": "Afro-Asiatic languages"},
                {"value": "cpf", "name": "Creoles and pidgins, French-based"},
                {"value": "frs", "name": "Eastern Frisian"},
                {"value": "fra", "name": "French"},
                {"value": "frm", "name": "French, Middle (ca.1400-1600)"},
                {"value": "fro", "name": "French, Old (842-ca.1400)"},
                {"value": "fur", "name": "Friulian"},
                {"value": "frr", "name": "Northern Frisian"},
                {"value": "fry", "name": "Western Frisian"},
            ],
            response.json()["results"],
        )

        # unless they're explicitly included in settings
        with override_settings(NON_ISO6391_LANGUAGES={"frc"}):
            languages.reload()
            response = self.client.get("%s?search=Fr" % langs_url, HTTP_X_REQUESTED_WITH="XMLHttpRequest")
            self.assertEqual(
                [
                    {"value": "afh", "name": "Afrihili"},
                    {"value": "afr", "name": "Afrikaans"},
                    {"value": "afa", "name": "Afro-Asiatic languages"},
                    {"value": "frc", "name": "Cajun French"},
                    {"value": "cpf", "name": "Creoles and pidgins, French-based"},
                    {"value": "frs", "name": "Eastern Frisian"},
                    {"value": "fra", "name": "French"},
                    {"value": "frm", "name": "French, Middle (ca.1400-1600)"},
                    {"value": "fro", "name": "French, Old (842-ca.1400)"},
                    {"value": "fur", "name": "Friulian"},
                    {"value": "frr", "name": "Northern Frisian"},
                    {"value": "fry", "name": "Western Frisian"},
                ],
                response.json()["results"],
            )

        languages.reload()


class BulkExportTest(TembaTest):
    def test_import_validation(self):
        # export must include version field
        with self.assertRaises(ValueError):
            self.org.import_app({"flows": []}, self.admin)

        # export version can't be older than Org.EARLIEST_IMPORT_VERSION
        with self.assertRaises(ValueError):
            self.org.import_app({"version": "2", "flows": []}, self.admin)

        # export version can't be newer than Org.CURRENT_EXPORT_VERSION
        with self.assertRaises(ValueError):
            self.org.import_app({"version": "21415", "flows": []}, self.admin)

    def test_trigger_dependency(self):
        # tests the case of us doing an export of only a single flow (despite dependencies) and making sure we
        # don't include the triggers of our dependent flows (which weren't exported)
        self.import_file("parent_child_trigger")

        parent = Flow.objects.filter(name="Parent Flow").first()

        self.login(self.admin)

        # export only the parent
        post_data = dict(flows=[parent.pk], campaigns=[])
        response = self.client.post(reverse("orgs.org_export"), post_data)

        exported = response.json()

        # shouldn't have any triggers
        self.assertFalse(exported["triggers"])

    def test_subflow_dependencies(self):
        self.import_file("subflow")

        parent = Flow.objects.filter(name="Parent Flow").first()
        child = Flow.objects.filter(name="Child Flow").first()
        self.assertIn(child, parent.flow_dependencies.all())

        self.login(self.admin)
        response = self.client.get(reverse("orgs.org_export"))

        soup = BeautifulSoup(response.content, "html.parser")
        group = str(soup.findAll("div", {"class": "exportables-grp"})[0])

        self.assertIn("Parent Flow", group)
        self.assertIn("Child Flow", group)

    def test_import_voice_flows_expiration_time(self):
        # import file has invalid expires for an IVR flow so it should get the default (5)
        self.get_flow("ivr")

        self.assertEqual(Flow.objects.filter(flow_type=Flow.TYPE_VOICE).count(), 1)
        voice_flow = Flow.objects.get(flow_type=Flow.TYPE_VOICE)
        self.assertEqual(voice_flow.name, "IVR Flow")
        self.assertEqual(voice_flow.expires_after_minutes, 5)

    def test_import(self):

        self.login(self.admin)

        post_data = dict(import_file=open("%s/test_flows/too_old.json" % settings.MEDIA_ROOT, "rb"))
        response = self.client.post(reverse("orgs.org_import"), post_data)
        self.assertFormError(
            response, "form", "import_file", "This file is no longer valid. Please export a new version and try again."
        )

        # try a file which can be migrated forwards
        response = self.client.post(
            reverse("orgs.org_import"),
            {"import_file": open("%s/test_flows/favorites_v4.json" % settings.MEDIA_ROOT, "rb")},
        )
        self.assertEqual(302, response.status_code)

        flow = self.org.flows.filter(name="Favorites").get()
        self.assertEqual(Flow.CURRENT_SPEC_VERSION, flow.version_number)

        # simulate an unexpected exception during import
        with patch("temba.triggers.models.Trigger.import_triggers") as validate:
            validate.side_effect = Exception("Unexpected Error")
            post_data = dict(import_file=open("%s/test_flows/new_mother.json" % settings.MEDIA_ROOT, "rb"))
            response = self.client.post(reverse("orgs.org_import"), post_data)
            self.assertFormError(response, "form", "import_file", "Sorry, your import file is invalid.")

            # trigger import failed, new flows that were added should get rolled back
            self.assertIsNone(Flow.objects.filter(org=self.org, name="New Mother").first())

        # test import using data that is not parsable
        junk_binary_data = io.BytesIO(b"\x00!\x00b\xee\x9dh^\x01\x00\x00\x04\x00\x02[Content_Types].xml \xa2\x04\x02(")
        post_data = dict(import_file=junk_binary_data)
        response = self.client.post(reverse("orgs.org_import"), post_data)
        self.assertFormError(response, "form", "import_file", "This file is not a valid flow definition file.")

        junk_json_data = io.BytesIO(b'{"key": "data')
        post_data = dict(import_file=junk_json_data)
        response = self.client.post(reverse("orgs.org_import"), post_data)
        self.assertFormError(response, "form", "import_file", "This file is not a valid flow definition file.")

    def test_import_campaign_with_translations(self):
        self.import_file("campaign_import_with_translations")

        campaign = Campaign.objects.all().first()
        event = campaign.events.all().first()

        self.assertEqual(event.message["swa"], "hello")
        self.assertEqual(event.message["eng"], "Hey")

        # base language for this flow is 'swa' despite our org languages being unset
        self.assertEqual(event.flow.base_language, "swa")

        flow_def = event.flow.get_definition()
        action = flow_def["nodes"][0]["actions"][0]

        self.assertEqual(action["text"], "hello")
        self.assertEqual(flow_def["localization"]["eng"][action["uuid"]]["text"], ["Hey"])

    def test_reimport(self):
        self.import_file("survey_campaign")

        campaign = Campaign.objects.filter(is_active=True).last()
        event = campaign.events.filter(is_active=True).last()

        # create a contact and place her into our campaign
        sally = self.create_contact("Sally", phone="+12345", fields={"survey_start": "10-05-2025 12:30:10"})
        campaign.group.contacts.add(sally)

        # importing it again shouldn't result in failures
        self.import_file("survey_campaign")

        # get our latest campaign and event
        new_campaign = Campaign.objects.filter(is_active=True).last()
        new_event = campaign.events.filter(is_active=True).last()

        # same campaign, but new event
        self.assertEqual(campaign.id, new_campaign.id)
        self.assertNotEqual(event.id, new_event.id)

    def test_import_mixed_flow_versions(self):
        self.import_file("mixed_versions")

        group = ContactGroup.user_groups.get(name="Survey Audience")

        child = Flow.objects.get(name="New Child")
        self.assertEqual(child.version_number, Flow.CURRENT_SPEC_VERSION)
        self.assertEqual(set(child.flow_dependencies.all()), set())
        self.assertEqual(set(child.group_dependencies.all()), {group})

        parent = Flow.objects.get(name="Legacy Parent")
        self.assertEqual(parent.version_number, Flow.CURRENT_SPEC_VERSION)
        self.assertEqual(set(parent.flow_dependencies.all()), {child})
        self.assertEqual(set(parent.group_dependencies.all()), set())

        dep_graph = self.org.generate_dependency_graph()
        self.assertEqual(dep_graph[child], {parent})
        self.assertEqual(dep_graph[parent], {child})

    def test_import_dependency_types(self):
        self.import_file("all_dependency_types")

        parent = Flow.objects.get(name="All Dep Types")
        child = Flow.objects.get(name="New Child")

        age = ContactField.user_fields.get(key="age", label="Age")  # created from expression reference
        gender = ContactField.user_fields.get(key="gender")  # created from action reference

        farmers = ContactGroup.user_groups.get(name="Farmers")
        self.assertNotEqual(str(farmers.uuid), "967b469b-fd34-46a5-90f9-40430d6db2a4")  # created with new UUID

        self.assertEqual(set(parent.flow_dependencies.all()), {child})
        self.assertEqual(set(parent.field_dependencies.all()), {age, gender})
        self.assertEqual(set(parent.group_dependencies.all()), {farmers})

    @patch("temba.mailroom.client.MailroomClient.flow_inspect")
    def test_import_flow_issues(self, mock_flow_inspect):
        mock_flow_inspect.side_effect = [
            {
                # first call is during import to find dependencies to map or create
                "dependencies": [{"key": "age", "name": "", "type": "field", "missing": False}],
                "issues": [],
                "results": [],
                "waiting_exits": [],
                "parent_refs": [],
            },
            {
                # second call is in save_revision and passes org to validate dependencies, but during import those
                # dependencies which didn't exist already are created in a transaction and mailroom can't see them
                "dependencies": [{"key": "age", "name": "", "type": "field", "missing": True}],
                "issues": [{"type": "missing_dependency"}],
                "results": [],
                "waiting_exits": [],
                "parent_refs": [],
            },
            {
                # final call is after new flows and dependencies have been committed so mailroom can see them
                "dependencies": [{"key": "age", "name": "", "type": "field", "missing": False}],
                "issues": [],
                "results": [],
                "waiting_exits": [],
                "parent_refs": [],
            },
        ]
        self.import_file("color")

        flow = Flow.objects.get()

        self.assertFalse(flow.has_issues)

    def test_import_missing_flow_dependency(self):
        # in production this would blow up validating the flow but we can't do that during tests
        self.import_file("parent_without_its_child")

        parent = Flow.objects.get(name="Single Parent")
        self.assertEqual(set(parent.flow_dependencies.all()), set())

        # create child with that name and re-import
        child1 = Flow.create(self.org, self.admin, "New Child", Flow.TYPE_MESSAGE)

        self.import_file("parent_without_its_child")
        self.assertEqual(set(parent.flow_dependencies.all()), {child1})

        # create child with that UUID and re-import
        child2 = Flow.create(
            self.org, self.admin, "New Child", Flow.TYPE_MESSAGE, uuid="a925453e-ad31-46bd-858a-e01136732181"
        )

        self.import_file("parent_without_its_child")
        self.assertEqual(set(parent.flow_dependencies.all()), {child2})

    def validate_flow_dependencies(self, definition):
        flow_info = mailroom.get_client().flow_inspect(self.org.id, definition)
        deps = flow_info["dependencies"]

        for dep in [d for d in deps if d["type"] == "field"]:
            self.assertTrue(
                ContactField.user_fields.filter(key=dep["key"]).exists(),
                msg=f"missing field[key={dep['key']}, name={dep['name']}]",
            )
        for dep in [d for d in deps if d["type"] == "flow"]:
            self.assertTrue(
                Flow.objects.filter(uuid=dep["uuid"]).exists(),
                msg=f"missing flow[uuid={dep['uuid']}, name={dep['name']}]",
            )
        for dep in [d for d in deps if d["type"] == "group"]:
            self.assertTrue(
                ContactGroup.user_groups.filter(uuid=dep["uuid"]).exists(),
                msg=f"missing group[uuid={dep['uuid']}, name={dep['name']}]",
            )

    def test_implicit_field_and_group_imports(self):
        """
        Tests importing flow definitions without fields and groups included in the export
        """
        data = self.get_import_json("cataclysm")

        del data["fields"]
        del data["groups"]

        with ESMockWithScroll():
            self.org.import_app(data, self.admin, site="http://rapidpro.io")

        flow = Flow.objects.get(name="Cataclysmic")
        self.validate_flow_dependencies(flow.get_definition())

        # we should have 5 groups (all static since we can only create static groups from group references)
        self.assertEqual(ContactGroup.user_groups.all().count(), 5)
        self.assertEqual(ContactGroup.user_groups.filter(query=None).count(), 5)

        # and so no fields created
        self.assertEqual(ContactField.user_fields.all().count(), 0)

    @mock_mailroom
    def test_implicit_field_and_explicit_group_imports(self, mr_mocks):
        """
        Tests importing flow definitions with groups included in the export but not fields
        """
        data = self.get_import_json("cataclysm")
        del data["fields"]

        mr_mocks.parse_query("facts_per_day = 1", fields=["facts_per_day"])
        mr_mocks.parse_query("likes_cats = true", cleaned='likes_cats = "true"', fields=["likes_cats"])

        self.org.import_app(data, self.admin, site="http://rapidpro.io")

        flow = Flow.objects.get(name="Cataclysmic")
        self.validate_flow_dependencies(flow.get_definition())

        # we should have 5 groups (2 dynamic)
        self.assertEqual(ContactGroup.user_groups.all().count(), 5)
        self.assertEqual(ContactGroup.user_groups.filter(query=None).count(), 3)

        # new fields should have been created for the dynamic groups
        likes_cats = ContactField.user_fields.get(key="likes_cats")
        facts_per_day = ContactField.user_fields.get(key="facts_per_day")

        # but without implicit fields in the export, the details aren't correct
        self.assertEqual(likes_cats.label, "Likes Cats")
        self.assertEqual(likes_cats.value_type, "T")
        self.assertEqual(facts_per_day.label, "Facts Per Day")
        self.assertEqual(facts_per_day.value_type, "T")

        cat_fanciers = ContactGroup.user_groups.get(name="Cat Fanciers")
        self.assertEqual(cat_fanciers.query, 'likes_cats = "true"')
        self.assertEqual(set(cat_fanciers.query_fields.all()), {likes_cats})

        cat_blasts = ContactGroup.user_groups.get(name="Cat Blasts")
        self.assertEqual(cat_blasts.query, "facts_per_day = 1")
        self.assertEqual(set(cat_blasts.query_fields.all()), {facts_per_day})

    @mock_mailroom
    def test_explicit_field_and_group_imports(self, mr_mocks):
        """
        Tests importing flow definitions with groups and fields included in the export
        """

        mr_mocks.parse_query("facts_per_day = 1", fields=["facts_per_day"])
        mr_mocks.parse_query("likes_cats = true", cleaned='likes_cats = "true"', fields=["likes_cats"])

        self.import_file("cataclysm")

        flow = Flow.objects.get(name="Cataclysmic")
        self.validate_flow_dependencies(flow.get_definition())

        # we should have 5 groups (2 dynamic)
        self.assertEqual(ContactGroup.user_groups.all().count(), 5)
        self.assertEqual(ContactGroup.user_groups.filter(query=None).count(), 3)

        # new fields should have been created for the dynamic groups
        likes_cats = ContactField.user_fields.get(key="likes_cats")
        facts_per_day = ContactField.user_fields.get(key="facts_per_day")

        # and with implicit fields in the export, the details should be correct
        self.assertEqual(likes_cats.label, "Really Likes Cats")
        self.assertEqual(likes_cats.value_type, "T")
        self.assertEqual(facts_per_day.label, "Facts-Per-Day")
        self.assertEqual(facts_per_day.value_type, "N")

        cat_fanciers = ContactGroup.user_groups.get(name="Cat Fanciers")
        self.assertEqual(cat_fanciers.query, 'likes_cats = "true"')
        self.assertEqual(set(cat_fanciers.query_fields.all()), {likes_cats})

        cat_blasts = ContactGroup.user_groups.get(name="Cat Blasts")
        self.assertEqual(cat_blasts.query, "facts_per_day = 1")
        self.assertEqual(set(cat_blasts.query_fields.all()), {facts_per_day})

    def test_import_flow_with_triggers(self):
        flow1 = self.create_flow()
        flow2 = self.create_flow()

        trigger1 = Trigger.create(
            self.org, self.admin, Trigger.TYPE_KEYWORD, flow1, keyword="rating", is_archived=True
        )
        trigger2 = Trigger.create(self.org, self.admin, Trigger.TYPE_KEYWORD, flow2, keyword="rating")

        data = self.get_import_json("rating_10")

        with ESMockWithScroll():
            self.org.import_app(data, self.admin, site="http://rapidpro.io")

        # trigger1.refresh_from_db()
        # self.assertFalse(trigger1.is_archived)

        flow = Flow.objects.get(name="Rate us")
        self.assertEqual(1, Trigger.objects.filter(keyword="rating", is_archived=False).count())
        self.assertEqual(1, Trigger.objects.filter(flow=flow).count())

        # shoud have archived the existing
        self.assertFalse(Trigger.objects.filter(id=trigger1.id, is_archived=False).first())
        self.assertFalse(Trigger.objects.filter(id=trigger2.id, is_archived=False).first())

        # Archive trigger
        flow_trigger = (
            Trigger.objects.filter(flow=flow, keyword="rating", is_archived=False).order_by("-created_on").first()
        )
        flow_trigger.archive(self.admin)

        # re import again will restore the trigger
        data = self.get_import_json("rating_10")
        with ESMockWithScroll():
            self.org.import_app(data, self.admin, site="http://rapidpro.io")

        flow_trigger.refresh_from_db()

        self.assertEqual(1, Trigger.objects.filter(keyword="rating", is_archived=False).count())
        self.assertEqual(1, Trigger.objects.filter(flow=flow).count())
        self.assertFalse(Trigger.objects.filter(pk=trigger1.pk, is_archived=False).first())
        self.assertFalse(Trigger.objects.filter(pk=trigger2.pk, is_archived=False).first())

        restored_trigger = (
            Trigger.objects.filter(flow=flow, keyword="rating", is_archived=False).order_by("-created_on").first()
        )
        self.assertEqual(restored_trigger.pk, flow_trigger.pk)

    def test_export_import(self):
        def assert_object_counts():
            # the regular flows
            self.assertEqual(
                8,
                Flow.objects.filter(
                    org=self.org, is_active=True, is_archived=False, flow_type="M", is_system=False
                ).count(),
            )
            # the campaign single message flows
            self.assertEqual(
                2,
                Flow.objects.filter(
                    org=self.org, is_active=True, is_archived=False, flow_type="B", is_system=True
                ).count(),
            )
            self.assertEqual(1, Campaign.objects.filter(org=self.org, is_archived=False).count())
            self.assertEqual(
                4, CampaignEvent.objects.filter(campaign__org=self.org, event_type="F", is_active=True).count()
            )
            self.assertEqual(
                2, CampaignEvent.objects.filter(campaign__org=self.org, event_type="M", is_active=True).count()
            )
            self.assertEqual(2, Trigger.objects.filter(org=self.org, trigger_type="K", is_archived=False).count())
            self.assertEqual(1, Trigger.objects.filter(org=self.org, trigger_type="C", is_archived=False).count())
            self.assertEqual(1, Trigger.objects.filter(org=self.org, trigger_type="M", is_archived=False).count())
            self.assertEqual(3, ContactGroup.user_groups.filter(org=self.org).count())
            self.assertEqual(1, Label.label_objects.filter(org=self.org).count())
            self.assertEqual(
                1, ContactField.user_fields.filter(org=self.org, value_type="D", label="Next Appointment").count()
            )

        # import all our bits
        self.import_file("the_clinic")

        confirm_appointment = Flow.objects.get(name="Confirm Appointment")
        self.assertEqual(10080, confirm_appointment.expires_after_minutes)

        # check that the right number of objects successfully imported for our app
        assert_object_counts()

        # let's update some stuff
        confirm_appointment.expires_after_minutes = 360
        confirm_appointment.save(update_fields=("expires_after_minutes",))

        trigger = Trigger.objects.filter(keyword="patient").first()
        trigger.flow = confirm_appointment
        trigger.save()

        message_flow = (
            Flow.objects.filter(flow_type="B", is_system=True, campaign_events__offset=-1).order_by("id").first()
        )
        message_flow.update_single_message_flow(self.admin, {"base": "No reminders for you!"}, base_language="base")

        # now reimport
        self.import_file("the_clinic")

        # our flow should get reset from the import
        confirm_appointment.refresh_from_db()
        self.assertEqual(10080, confirm_appointment.expires_after_minutes)

        # same with our trigger
        trigger = Trigger.objects.filter(keyword="patient").order_by("-created_on").first()
        self.assertEqual(Flow.objects.filter(name="Register Patient").first(), trigger.flow)

        # our old campaign message flow should be inactive now
        self.assertTrue(Flow.objects.filter(pk=message_flow.pk, is_active=False))

        # find our new message flow, and see that the original message is there
        message_flow = (
            Flow.objects.filter(flow_type="B", is_system=True, campaign_events__offset=-1, is_active=True)
            .order_by("id")
            .first()
        )

        self.assertEqual(
            message_flow.get_definition()["nodes"][0]["actions"][0]["text"],
            "Hi there, just a quick reminder that you have an appointment at The Clinic at @(format_date(contact.next_appointment)). If you can't make it please call 1-888-THE-CLINIC.",
        )

        # and we should have the same number of items as after the first import
        assert_object_counts()

        # see that everything shows up properly on our export page
        self.login(self.admin)
        response = self.client.get(reverse("orgs.org_export"))
        self.assertContains(response, "Register Patient")
        self.assertContains(response, "Catch All")
        self.assertContains(response, "Missed Call")
        self.assertContains(response, "Start Notifications")
        self.assertContains(response, "Stop Notifications")
        self.assertContains(response, "Confirm Appointment")
        self.assertContains(response, "Appointment Followup")

        # our campaign
        self.assertContains(response, "Appointment Schedule")
        self.assertNotContains(
            response, "&quot;Appointment Schedule&quot;"
        )  # previous bug rendered campaign names incorrectly

        confirm_appointment.expires_after_minutes = 60
        confirm_appointment.save(update_fields=("expires_after_minutes",))

        # now let's export!
        post_data = dict(
            flows=[f.pk for f in Flow.objects.filter(flow_type="M", is_system=False)],
            campaigns=[c.pk for c in Campaign.objects.all()],
        )

        response = self.client.post(reverse("orgs.org_export"), post_data)
        exported = response.json()
        self.assertEqual(exported["version"], Org.CURRENT_EXPORT_VERSION)
        self.assertEqual(exported["site"], "https://app.rapidpro.io")

        self.assertEqual(8, len(exported.get("flows", [])))
        self.assertEqual(4, len(exported.get("triggers", [])))
        self.assertEqual(1, len(exported.get("campaigns", [])))
        self.assertEqual(
            exported["fields"],
            [
                {"key": "appointment_confirmed", "name": "Appointment Confirmed", "type": "text"},
                {"key": "next_appointment", "name": "Next Appointment", "type": "datetime"},
                {"key": "rating", "name": "Rating", "type": "text"},
            ],
        )
        self.assertEqual(
            exported["groups"],
            [
                {"uuid": matchers.UUID4String(), "name": "Delay Notification", "query": None},
                {"uuid": matchers.UUID4String(), "name": "Pending Appointments", "query": None},
                {"uuid": matchers.UUID4String(), "name": "Unsatisfied Customers", "query": None},
            ],
        )

        # set our default flow language to english
        self.org.set_flow_languages(self.admin, ["eng", "fra"])

        # finally let's try importing our exported file
        self.org.import_app(exported, self.admin, site="http://app.rapidpro.io")
        assert_object_counts()

        message_flow = (
            Flow.objects.filter(flow_type="B", is_system=True, campaign_events__offset=-1, is_active=True)
            .order_by("id")
            .first()
        )

        # make sure the base language is set to 'base', not 'eng'
        self.assertEqual(message_flow.base_language, "base")

        # let's rename a flow and import our export again
        flow = Flow.objects.get(name="Confirm Appointment")
        flow.name = "A new flow"
        flow.save(update_fields=("name",))

        campaign = Campaign.objects.get()
        campaign.name = "A new campaign"
        campaign.save(update_fields=("name",))

        group = ContactGroup.user_groups.get(name="Pending Appointments")
        group.name = "A new group"
        group.save(update_fields=("name",))

        # it should fall back on UUIDs and not create new objects even though the names changed
        self.org.import_app(exported, self.admin, site="http://app.rapidpro.io")

        assert_object_counts()

        # and our objects should have the same names as before
        self.assertEqual("Confirm Appointment", Flow.objects.get(pk=flow.pk).name)
        self.assertEqual("Appointment Schedule", Campaign.objects.filter(is_active=True).first().name)

        # except the group.. we don't mess with their names
        self.assertFalse(ContactGroup.user_groups.filter(name="Pending Appointments").exists())
        self.assertTrue(ContactGroup.user_groups.filter(name="A new group").exists())

        # let's rename our objects again
        flow.name = "A new name"
        flow.save(update_fields=("name",))

        campaign.name = "A new campaign"
        campaign.save(update_fields=("name",))

        group.name = "A new group"
        group.save(update_fields=("name",))

        # now import the same import but pretend it's from a different site
        self.org.import_app(exported, self.admin, site="http://temba.io")

        # the newly named objects won't get updated in this case and we'll create new ones instead
        self.assertEqual(
            9, Flow.objects.filter(org=self.org, is_archived=False, flow_type="M", is_system=False).count()
        )
        self.assertEqual(2, Campaign.objects.filter(org=self.org, is_archived=False).count())
        self.assertEqual(4, ContactGroup.user_groups.filter(org=self.org).count())

        # now archive a flow
        register = Flow.objects.filter(name="Register Patient").first()
        register.is_archived = True
        register.save()

        # default view shouldn't show archived flows
        response = self.client.get(reverse("orgs.org_export"))
        self.assertNotContains(response, "Register Patient")

        # with the archived flag one, it should be there
        response = self.client.get("%s?archived=1" % reverse("orgs.org_export"))
        self.assertContains(response, "Register Patient")

        # delete our flow, and reimport
        confirm_appointment.release(self.admin)
        self.org.import_app(exported, self.admin, site="https://app.rapidpro.io")

        # make sure we have the previously exported expiration
        confirm_appointment = Flow.objects.get(name="Confirm Appointment", is_active=True)
        self.assertEqual(60, confirm_appointment.expires_after_minutes)

        # should be unarchived
        register = Flow.objects.filter(name="Register Patient").first()
        self.assertFalse(register.is_archived)

        # now delete a flow
        register.is_active = False
        register.save()

        # default view shouldn't show deleted flows
        response = self.client.get(reverse("orgs.org_export"))
        self.assertNotContains(response, "Register Patient")

        # even with the archived flag one deleted flows should not show up
        response = self.client.get("%s?archived=1" % reverse("orgs.org_export"))
        self.assertNotContains(response, "Register Patient")


class CreditAlertTest(TembaTest):
    def test_creditalert_sendemail_all_org_admins(self):
        # add some administrators to the org
        self.org.administrators.add(self.user)
        self.org.administrators.add(self.surveyor)

        # create a CreditAlert
        creditalert = CreditAlert.objects.create(
            org=self.org, alert_type=CreditAlert.TYPE_EXPIRING, created_by=self.admin, modified_by=self.admin
        )
        with self.settings(HOSTNAME="rapidpro.io", SEND_EMAILS=True):
            creditalert.send_email()

            self.assertEqual(len(mail.outbox), 1)

            sent_email = mail.outbox[0]
            self.assertIn("RapidPro workspace for Temba", sent_email.body)

            # this email has been sent to multiple recipients
            self.assertListEqual(
                sent_email.recipients(), ["Administrator@nyaruka.com", "Surveyor@nyaruka.com", "User@nyaruka.com"]
            )

    def test_creditalert_sendemail_no_org_admins(self):
        # remove administrators from org
        self.org.administrators.clear()

        # create a CreditAlert
        creditalert = CreditAlert.objects.create(
            org=self.org, alert_type=CreditAlert.TYPE_EXPIRING, created_by=self.admin, modified_by=self.admin
        )
        with self.settings(HOSTNAME="rapidpro.io", SEND_EMAILS=True):
            creditalert.send_email()

            # no emails have been sent
            self.assertEqual(len(mail.outbox), 0)

    def test_check_org_credits(self):
        self.joe = self.create_contact("Joe Blow", phone="123")
        self.create_outgoing_msg(self.joe, "Hello")
        with self.settings(HOSTNAME="rapidpro.io", SEND_EMAILS=True):
            with patch("temba.orgs.models.Org.get_credits_remaining") as mock_get_credits_remaining:
                mock_get_credits_remaining.return_value = -1

                # no alert yet
                self.assertFalse(CreditAlert.objects.all())

                CreditAlert.check_org_credits()

                # one alert created and sent
                self.assertEqual(
                    1,
                    CreditAlert.objects.filter(is_active=True, org=self.org, alert_type=CreditAlert.TYPE_OVER).count(),
                )
                self.assertEqual(1, len(mail.outbox))

                # alert email is for out of credits type
                sent_email = mail.outbox[0]
                self.assertEqual(len(sent_email.to), 1)
                self.assertIn("RapidPro workspace for Temba", sent_email.body)
                self.assertIn("is out of credit.", sent_email.body)

                # no new alert if one is sent and no new email
                CreditAlert.check_org_credits()
                self.assertEqual(
                    1,
                    CreditAlert.objects.filter(is_active=True, org=self.org, alert_type=CreditAlert.TYPE_OVER).count(),
                )
                self.assertEqual(1, len(mail.outbox))

                # reset alerts
                CreditAlert.reset_for_org(self.org)
                self.assertFalse(CreditAlert.objects.filter(org=self.org, is_active=True))

                # can resend a new alert
                CreditAlert.check_org_credits()
                self.assertEqual(
                    1,
                    CreditAlert.objects.filter(is_active=True, org=self.org, alert_type=CreditAlert.TYPE_OVER).count(),
                )
                self.assertEqual(2, len(mail.outbox))

                mock_get_credits_remaining.return_value = 10

                with patch("temba.orgs.models.Org.has_low_credits") as mock_has_low_credits:
                    mock_has_low_credits.return_value = True

                    self.assertFalse(CreditAlert.objects.filter(org=self.org, alert_type=CreditAlert.TYPE_LOW))

                    CreditAlert.check_org_credits()

                    # low credit alert created and email sent
                    self.assertEqual(
                        1,
                        CreditAlert.objects.filter(
                            is_active=True, org=self.org, alert_type=CreditAlert.TYPE_LOW
                        ).count(),
                    )
                    self.assertEqual(3, len(mail.outbox))

                    # email sent
                    sent_email = mail.outbox[2]
                    self.assertEqual(len(sent_email.to), 1)
                    self.assertIn("RapidPro workspace for Temba", sent_email.body)
                    self.assertIn("is running low on credits", sent_email.body)

                    # no new alert if one is sent and no new email
                    CreditAlert.check_org_credits()
                    self.assertEqual(
                        1,
                        CreditAlert.objects.filter(
                            is_active=True, org=self.org, alert_type=CreditAlert.TYPE_LOW
                        ).count(),
                    )
                    self.assertEqual(3, len(mail.outbox))

                    # reset alerts
                    CreditAlert.reset_for_org(self.org)
                    self.assertFalse(CreditAlert.objects.filter(org=self.org, is_active=True))

                    # can resend a new alert
                    CreditAlert.check_org_credits()
                    self.assertEqual(
                        1,
                        CreditAlert.objects.filter(
                            is_active=True, org=self.org, alert_type=CreditAlert.TYPE_LOW
                        ).count(),
                    )
                    self.assertEqual(4, len(mail.outbox))

                    mock_has_low_credits.return_value = False


class StripeCreditsTest(TembaTest):
    @patch("stripe.Customer.create")
    @patch("stripe.Charge.create")
    @override_settings(SEND_EMAILS=True)
    def test_add_credits(self, charge_create, customer_create):
        customer_create.return_value = mock_object("Customer", id="stripe-cust-1")
        charge_create.return_value = mock_object(
            "Charge",
            id="stripe-charge-1",
            card=mock_object("Card", last4="1234", type="Visa", name="Rudolph"),
        )

        settings.BRANDING[settings.DEFAULT_BRAND]["bundles"] = (dict(cents="2000", credits=1000, feature=""),)

        self.assertTrue(1000, self.org.get_credits_total())
        self.org.add_credits("2000", "stripe-token", self.admin)
        self.assertTrue(2000, self.org.get_credits_total())

        # assert we saved our charge info
        topup = self.org.topups.last()
        self.assertEqual("stripe-charge-1", topup.stripe_charge)

        # and we saved our stripe customer info
        org = Org.objects.get(id=self.org.id)
        self.assertEqual("stripe-cust-1", org.stripe_customer)

        # assert we sent our confirmation emai
        self.assertEqual(1, len(mail.outbox))
        email = mail.outbox[0]
        self.assertEqual("RapidPro Receipt", email.subject)
        self.assertIn("Rudolph", email.body)
        self.assertIn("Visa", email.body)
        self.assertIn("$20", email.body)

        # turn off email receipts and do it again, shouldn't get a receipt
        with override_settings(SEND_RECEIPTS=False):
            self.org.add_credits("2000", "stripe-token", self.admin)

            # no new emails
            self.assertEqual(1, len(mail.outbox))

    @patch("stripe.Customer.create")
    @patch("stripe.Charge.create")
    @override_settings(SEND_EMAILS=True)
    def test_add_btc_credits(self, charge_create, customer_create):
        customer_create.return_value = mock_object("Customer", id="stripe-cust-1")
        charge_create.return_value = mock_object(
            "Charge",
            id="stripe-charge-1",
            card=None,
            source=mock_object("Source", bitcoin=mock_object("Bitcoin", address="abcde")),
        )

        settings.BRANDING[settings.DEFAULT_BRAND]["bundles"] = (dict(cents="2000", credits=1000, feature=""),)

        self.org.add_credits("2000", "stripe-token", self.admin)
        self.assertTrue(2000, self.org.get_credits_total())

        # assert we saved our charge info
        topup = self.org.topups.last()
        self.assertEqual("stripe-charge-1", topup.stripe_charge)

        # and we saved our stripe customer info
        org = Org.objects.get(id=self.org.id)
        self.assertEqual("stripe-cust-1", org.stripe_customer)

        # assert we sent our confirmation emai
        self.assertEqual(1, len(mail.outbox))
        email = mail.outbox[0]
        self.assertEqual("RapidPro Receipt", email.subject)
        self.assertIn("bitcoin", email.body)
        self.assertIn("abcde", email.body)
        self.assertIn("$20", email.body)

    @patch("stripe.Customer.create")
    def test_add_credits_fail(self, customer_create):
        customer_create.side_effect = ValueError("Invalid customer token")

        with self.assertRaises(ValidationError):
            self.org.add_credits("2000", "stripe-token", self.admin)

        # assert no email was sent
        self.assertEqual(0, len(mail.outbox))

        # and no topups created
        self.assertEqual(1, self.org.topups.all().count())
        self.assertEqual(1000, self.org.get_credits_total())

    def test_add_credits_invalid_bundle(self):

        with self.assertRaises(ValidationError):
            self.org.add_credits("-10", "stripe-token", self.admin)

        # assert no email was sent
        self.assertEqual(0, len(mail.outbox))

        # and no topups created
        self.assertEqual(1, self.org.topups.all().count())
        self.assertEqual(1000, self.org.get_credits_total())

    @patch("stripe.Customer.create")
    @patch("stripe.Customer.retrieve")
    @patch("stripe.Charge.create")
    @override_settings(SEND_EMAILS=True)
    def test_add_credits_existing_customer(self, charge_create, customer_retrieve, customer_create):
        self.admin2 = self.create_user("Administrator 2")
        self.org.administrators.add(self.admin2)

        self.org.stripe_customer = "stripe-cust-1"
        self.org.save()

        class MockCard:
            def __init__(self):
                self.id = "stripe-card-1"

            def delete(self):
                pass

        class MockCards:
            def __init__(self):
                self.throw = False

            def list(self):
                return mock_object("MockCardData", data=[MockCard(), MockCard()])

            def create(self, card):
                if self.throw:
                    raise stripe.error.CardError("Card declined", None, 400)
                else:
                    return MockCard()

        class MockCustomer:
            def __init__(self, id, email):
                self.id = id
                self.email = email
                self.cards = MockCards()

            def save(self):
                pass

        customer_retrieve.return_value = MockCustomer(id="stripe-cust-1", email=self.admin.email)
        customer_create.return_value = MockCustomer(id="stripe-cust-2", email=self.admin2.email)

        charge_create.return_value = mock_object(
            "Charge",
            id="stripe-charge-1",
            card=mock_object("Card", last4="1234", type="Visa", name="Rudolph"),
        )

        settings.BRANDING[settings.DEFAULT_BRAND]["bundles"] = (dict(cents="2000", credits=1000, feature=""),)

        self.org.add_credits("2000", "stripe-token", self.admin)
        self.assertTrue(2000, self.org.get_credits_total())

        # assert we saved our charge info
        topup = self.org.topups.last()
        self.assertEqual("stripe-charge-1", topup.stripe_charge)

        # and we saved our stripe customer info
        org = Org.objects.get(id=self.org.id)
        self.assertEqual("stripe-cust-1", org.stripe_customer)

        # assert we sent our confirmation email
        self.assertEqual(1, len(mail.outbox))
        email = mail.outbox[0]
        self.assertEqual("RapidPro Receipt", email.subject)
        self.assertIn("Rudolph", email.body)
        self.assertIn("Visa", email.body)
        self.assertIn("$20", email.body)

        # try with an invalid card
        customer_retrieve.return_value.cards.throw = True
        try:
            self.org.add_credits("2000", "stripe-token", self.admin)
            self.fail("should have thrown")
        except ValidationError as e:
            self.assertEqual(
                "Sorry, your card was declined, please contact your provider or try another card.", e.message
            )

        # do it again with a different user, should create a new stripe customer
        self.org.add_credits("2000", "stripe-token", self.admin2)
        self.assertTrue(4000, self.org.get_credits_total())

        # should have a different customer now
        org = Org.objects.get(id=self.org.id)
        self.assertEqual("stripe-cust-2", org.stripe_customer)


class OrgActivityTest(TembaTest):
    def test_get_dependencies(self):
        from temba.orgs.tasks import update_org_activity

        now = timezone.now()

        # create a few contacts
        self.create_contact("Marshawn", phone="+14255551212")
        russell = self.create_contact("Marshawn", phone="+14255551313")

        # create some messages for russel
        self.create_incoming_msg(russell, "hut")
        self.create_incoming_msg(russell, "10-2")
        self.create_outgoing_msg(russell, "first down")

        # calculate our org activity, should get nothing because we aren't tomorrow yet
        update_org_activity(now)
        self.assertEqual(0, OrgActivity.objects.all().count())

        # ok, calculate based on a now of tomorrow, will calculate today's stats
        update_org_activity(now + timedelta(days=1))

        activity = OrgActivity.objects.get()
        self.assertEqual(2, activity.contact_count)
        self.assertEqual(1, activity.active_contact_count)
        self.assertEqual(2, activity.incoming_count)
        self.assertEqual(1, activity.outgoing_count)
        self.assertIsNone(activity.plan_active_contact_count)

        # set a plan start and plan end
        OrgActivity.objects.all().delete()
        self.org.plan_start = now
        self.org.plan_end = now + timedelta(days=30)
        self.org.save()

        update_org_activity(now + timedelta(days=1))
        activity = OrgActivity.objects.get()
        self.assertEqual(2, activity.contact_count)
        self.assertEqual(1, activity.active_contact_count)
        self.assertEqual(2, activity.incoming_count)
        self.assertEqual(1, activity.outgoing_count)
        self.assertEqual(1, activity.plan_active_contact_count)


class BackupTokenTest(TembaTest):
    def test_model(self):
        admin_tokens = BackupToken.generate_for_user(self.admin)
        BackupToken.generate_for_user(self.editor)

        self.assertEqual(10, len(admin_tokens))
        self.assertEqual(10, self.admin.backup_tokens.count())
        self.assertEqual(10, self.editor.backup_tokens.count())
        self.assertEqual(str(admin_tokens[0].token), str(admin_tokens[0]))

        # regenerate tokens for admin user
        new_admin_tokens = BackupToken.generate_for_user(self.admin)
        self.assertEqual(10, len(new_admin_tokens))
        self.assertNotEqual([t.token for t in admin_tokens], [t.token for t in new_admin_tokens])
        self.assertEqual(10, self.admin.backup_tokens.count())<|MERGE_RESOLUTION|>--- conflicted
+++ resolved
@@ -331,154 +331,9 @@
 
         self.assertFalse(self.admin.get_settings().two_factor_enabled)
 
-<<<<<<< HEAD
     @override_settings(USER_LOCKOUT_TIMEOUT=1, USER_FAILED_LOGIN_LIMIT=3)
     def test_confirm_access(self):
         confirm_url = reverse("users.confirm_access") + "?next=/msg/inbox/"
-=======
-    def test_two_factor_spa(self):
-        enable_url = reverse("orgs.user_two_factor_enable")
-        tokens_url = reverse("orgs.user_two_factor_tokens")
-        self.login(self.admin)
-
-        # submit with valid OTP and password
-        with patch("pyotp.TOTP.verify", return_value=True):
-            response = self.client.post(enable_url, {"otp": "123456", "password": "Administrator"})
-
-        header = {"HTTP_TEMBA_SPA": 1}
-        response = self.client.get(tokens_url, **header)
-        self.assertContains(response, "Regenerate Tokens")
-        self.assertNotContains(response, "gear-container")
-
-    def test_two_factor_views(self):
-        enable_url = reverse("orgs.user_two_factor_enable")
-        tokens_url = reverse("orgs.user_two_factor_tokens")
-        disable_url = reverse("orgs.user_two_factor_disable")
-
-        self.login(self.admin, update_last_auth_on=False)
-
-        # org home page tells us 2FA is disabled, links to page to enable it
-        response = self.client.get(reverse("orgs.org_home"))
-        self.assertContains(response, "Two-factor authentication is <b>disabled</b>")
-        self.assertContains(response, enable_url)
-
-        # view form to enable 2FA
-        response = self.client.get(enable_url)
-        self.assertEqual(["otp", "password", "loc"], list(response.context["form"].fields.keys()))
-
-        # try to submit with no OTP or password
-        response = self.client.post(enable_url, {})
-        self.assertFormError(response, "form", "otp", "This field is required.")
-        self.assertFormError(response, "form", "password", "This field is required.")
-
-        # try to submit with invalid OTP and password
-        response = self.client.post(enable_url, {"otp": "nope", "password": "wrong"})
-        self.assertFormError(response, "form", "otp", "OTP incorrect. Please try again.")
-        self.assertFormError(response, "form", "password", "Password incorrect.")
-
-        # submit with valid OTP and password
-        with patch("pyotp.TOTP.verify", return_value=True):
-            response = self.client.post(enable_url, {"otp": "123456", "password": "Administrator"})
-        self.assertRedirect(response, tokens_url)
-        self.assertTrue(self.admin.get_settings().two_factor_enabled)
-
-        # org home page now tells us 2FA is enabled, links to page manage tokens
-        response = self.client.get(reverse("orgs.org_home"))
-        self.assertContains(response, "Two-factor authentication is <b>enabled</b>")
-
-        # view backup tokens page
-        response = self.client.get(tokens_url)
-        self.assertContains(response, "Regenerate Tokens")
-        self.assertContains(response, disable_url)
-
-        tokens = [t.token for t in response.context["backup_tokens"]]
-
-        # posting to that page regenerates tokens
-        response = self.client.post(tokens_url)
-        self.assertContains(response, "Two-factor authentication backup tokens changed.")
-        self.assertNotEqual(tokens, [t.token for t in response.context["backup_tokens"]])
-
-        # view form to disable 2FA
-        response = self.client.get(disable_url)
-        self.assertEqual(["password", "loc"], list(response.context["form"].fields.keys()))
-
-        # try to submit with no password
-        response = self.client.post(disable_url, {})
-        self.assertFormError(response, "form", "password", "This field is required.")
-
-        # try to submit with invalid password
-        response = self.client.post(disable_url, {"password": "wrong"})
-        self.assertFormError(response, "form", "password", "Password incorrect.")
-
-        # submit with valid password
-        response = self.client.post(disable_url, {"password": "Administrator"})
-        self.assertRedirect(response, reverse("orgs.org_home"))
-        self.assertFalse(self.admin.get_settings().two_factor_enabled)
-
-        # trying to view the tokens page now takes us to the enable form
-        response = self.client.get(tokens_url)
-        self.assertRedirect(response, enable_url)
-
-    def test_two_factor_time_limit(self):
-        login_url = reverse("users.user_login")
-        verify_url = reverse("users.two_factor_verify")
-        backup_url = reverse("users.two_factor_backup")
-
-        self.admin.enable_2fa()
-
-        # simulate a login for a 2FA user 10 minutes ago
-        with patch("django.utils.timezone.now", return_value=timezone.now() - timedelta(minutes=10)):
-            response = self.client.post(login_url, {"username": "Administrator", "password": "Administrator"})
-            self.assertRedirect(response, verify_url)
-
-            response = self.client.get(verify_url)
-            self.assertEqual(200, response.status_code)
-
-        # if they access the verify or backup page now, they are redirected back to the login page
-        response = self.client.get(verify_url)
-        self.assertRedirect(response, login_url)
-
-        response = self.client.get(backup_url)
-        self.assertRedirect(response, login_url)
-
-    def test_two_factor_confirm_access(self):
-        tokens_url = reverse("orgs.user_two_factor_tokens")
-
-        self.admin.enable_2fa()
-        self.login(self.admin, update_last_auth_on=False)
-
-        # org home page tells us 2FA is enabled, links to page manage tokens
-        response = self.client.get(reverse("orgs.org_home"))
-        self.assertContains(response, "Two-factor authentication is <b>enabled</b>")
-        self.assertContains(response, tokens_url)
-
-        # but navigating to tokens page redirects to confirm auth
-        response = self.client.get(tokens_url)
-        self.assertEqual(302, response.status_code)
-        self.assertTrue(response.url.endswith("/users/confirm-access/?next=/user/two_factor_tokens/"))
-
-        confirm_url = response.url
-
-        # view confirm access page
-        response = self.client.get(confirm_url)
-        self.assertEqual(["password"], list(response.context["form"].fields.keys()))
-
-        # try to submit with incorrect password
-        response = self.client.post(confirm_url, {"password": "nope"})
-        self.assertFormError(response, "form", "password", "Password incorrect.")
-
-        # submit with real password
-        response = self.client.post(confirm_url, {"password": "Administrator"})
-        self.assertRedirect(response, tokens_url)
-
-        response = self.client.get(tokens_url)
-        self.assertEqual(200, response.status_code)
-
-    @override_settings(USER_LOCKOUT_TIMEOUT=1, USER_FAILED_LOGIN_LIMIT=3)
-    def test_confirm_access(self):
-        confirm_url = reverse("users.confirm_access") + "?next=/msg/inbox/"
-        failed_url = reverse("users.user_failed")
->>>>>>> 9145c8b3
 
         # try to access before logging in
         response = self.client.get(confirm_url)
@@ -802,12 +657,6 @@
 
         # make some exports with logs
         export = ExportFlowResultsTask.create(
-<<<<<<< HEAD
-            self.parent_org, self.admin, [parent_flow], [parent_field], True, True, (), (), {}
-        )
-        Notification.export_finished(export)
-        ExportFlowResultsTask.create(self.child_org, self.admin, [child_flow], [child_field], True, True, (), (), {})
-=======
             self.parent_org,
             self.admin,
             [parent_flow],
@@ -826,7 +675,6 @@
             extra_urns=(),
             group_memberships=(),
         )
->>>>>>> 9145c8b3
 
         export = ExportContactsTask.create(self.parent_org, self.admin, group=parent_group)
         Notification.export_finished(export)
