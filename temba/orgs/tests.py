--- conflicted
+++ resolved
@@ -27,7 +27,7 @@
 from temba.campaigns.models import Campaign, CampaignEvent
 from temba.channels.models import Channel
 from temba.contacts.models import Contact, ContactGroup, ContactURN, TEL_SCHEME, TWITTER_SCHEME, TWITTERID_SCHEME
-from temba.flows.models import Flow, ActionSet
+from temba.flows.models import Flow, ActionSet, AddToGroupAction
 from temba.locations.models import AdminBoundary
 from temba.middleware import BrandingMiddleware
 from temba.msgs.models import Label, Msg, INCOMING
@@ -2536,12 +2536,7 @@
         actionset = ActionSet.objects.filter(flow=flow).order_by('y').first()
 
         # replace the actions
-        from temba.flows.models import AddToGroupAction
-<<<<<<< HEAD
-        actionset.set_actions_dict([AddToGroupAction('3a5af012-9cb8-4b68-9324-6383d0d10457', [dict(uuid='123', name="Other Group"), '@contact.name']).as_json()])
-=======
         actionset.set_actions_dict([AddToGroupAction(str(uuid4()), [dict(uuid='123', name="Other Group"), '@contact.name']).as_json()])
->>>>>>> 251fa9ce
         actionset.save()
 
         # now let's export!
