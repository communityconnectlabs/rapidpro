import io
import smtplib
from datetime import timedelta
from decimal import Decimal
from unittest.mock import patch
from urllib.parse import urlencode

import pytz
import stripe
import stripe.error
from bs4 import BeautifulSoup
from dateutil.relativedelta import relativedelta

from django.conf import settings
from django.contrib.auth.models import Group, User
from django.core import mail
from django.core.exceptions import ValidationError
from django.test.utils import override_settings
from django.urls import reverse
from django.utils import timezone
from smartmin.users.models import FailedLogin, RecoveryToken

from temba import mailroom
from temba.airtime.models import AirtimeTransfer
from temba.api.models import APIToken, Resthook, WebHookEvent
from temba.archives.models import Archive
from temba.campaigns.models import Campaign, CampaignEvent, EventFire
from temba.channels.models import Alert, Channel, SyncEvent
from temba.classifiers.models import Classifier
from temba.classifiers.types.wit import WitType
from temba.contacts.models import (
    URN,
    Contact,
    ContactField,
    ContactGroup,
    ContactImport,
    ContactImportBatch,
    ContactURN,
    ExportContactsTask,
)
from temba.flows.models import ExportFlowResultsTask, Flow, FlowLabel, FlowRun, FlowStart
from temba.globals.models import Global
from temba.locations.models import AdminBoundary
from temba.msgs.models import Broadcast, ExportMessagesTask, Label, Msg
from temba.notifications.models import Notification
from temba.orgs.models import BackupToken, Debit, OrgActivity
from temba.orgs.tasks import suspend_topup_orgs_task
from temba.request_logs.models import HTTPLog
from temba.templates.models import Template, TemplateTranslation
from temba.tests import (
    CRUDLTestMixin,
    ESMockWithScroll,
    MockResponse,
    TembaNonAtomicTest,
    TembaTest,
    matchers,
    mock_mailroom,
)
from temba.tests.engine import MockSessionWriter
from temba.tests.s3 import MockS3Client, jsonlgz_encode
from temba.tests.twilio import MockRequestValidator, MockTwilioClient
from temba.tickets.models import Ticketer
from temba.tickets.types.mailgun import MailgunType
from temba.triggers.models import Trigger
from temba.utils import dict_to_struct, json, languages

from .context_processors import GroupPermWrapper
from .models import CreditAlert, Invitation, Org, OrgRole, TopUp, TopUpCredits
from .tasks import delete_orgs_task, resume_failed_tasks, squash_topupcredits


class OrgRoleTest(TembaTest):
    def test_from_code(self):
        self.assertEqual(OrgRole.EDITOR, OrgRole.from_code("E"))
        self.assertIsNone(OrgRole.from_code("X"))

    def test_from_group(self):
        self.assertEqual(OrgRole.EDITOR, OrgRole.from_group(Group.objects.get(name="Editors")))
        self.assertIsNone(OrgRole.from_group(Group.objects.get(name="Beta")))

    def test_group(self):
        self.assertEqual(Group.objects.get(name="Editors"), OrgRole.EDITOR.group)
        self.assertEqual(Group.objects.get(name="Agents"), OrgRole.AGENT.group)


class OrgContextProcessorTest(TembaTest):
    def test_group_perms_wrapper(self):
        administrators = Group.objects.get(name="Administrators")
        editors = Group.objects.get(name="Editors")
        viewers = Group.objects.get(name="Viewers")

        perms = GroupPermWrapper(administrators)

        self.assertTrue(perms["msgs"]["msg_inbox"])
        self.assertTrue(perms["contacts"]["contact_update"])
        self.assertTrue(perms["orgs"]["org_country"])
        self.assertTrue(perms["orgs"]["org_manage_accounts"])
        self.assertFalse(perms["orgs"]["org_delete"])

        perms = GroupPermWrapper(editors)

        self.assertTrue(perms["msgs"]["msg_inbox"])
        self.assertTrue(perms["contacts"]["contact_update"])
        self.assertFalse(perms["orgs"]["org_manage_accounts"])
        self.assertFalse(perms["orgs"]["org_delete"])

        perms = GroupPermWrapper(viewers)

        self.assertTrue(perms["msgs"]["msg_inbox"])
        self.assertFalse(perms["contacts"]["contact_update"])
        self.assertFalse(perms["orgs"]["org_manage_accounts"])
        self.assertFalse(perms["orgs"]["org_delete"])

        self.assertFalse(perms["msgs"]["foo"])  # no blow up if perm doesn't exist
        self.assertFalse(perms["chickens"]["foo"])  # or app doesn't exist

        with self.assertRaises(TypeError):
            list(perms)


class UserTest(TembaTest):
    def test_model(self):
        user = User.objects.create(
            username="jim@rapidpro.io", email="jim@rapidpro.io", password="super", first_name="Jim", last_name="McFlow"
        )

        self.assertFalse(user.is_beta())
        self.assertFalse(user.is_support())
        self.assertEqual("Jim McFlow", user.name)
        self.assertEqual({"email": "jim@rapidpro.io", "name": "Jim McFlow"}, user.as_engine_ref())

        user.last_name = ""
        user.save(update_fields=("last_name",))

        self.assertEqual("Jim", user.name)
        self.assertEqual({"email": "jim@rapidpro.io", "name": "Jim"}, user.as_engine_ref())

    def test_login(self):
        login_url = reverse("users.user_login")
        verify_url = reverse("users.two_factor_verify")
        backup_url = reverse("users.two_factor_backup")

        user_settings = self.admin.get_settings()
        self.assertIsNone(user_settings.last_auth_on)

        # try to access a non-public page
        response = self.client.get(reverse("msgs.msg_inbox"))
        self.assertLoginRedirect(response)
        self.assertTrue(response.url.endswith("?next=/msg/inbox/"))

        # view login page
        response = self.client.get(login_url)
        self.assertEqual(200, response.status_code)

        # submit incorrect username and password
        response = self.client.post(login_url, {"username": "jim", "password": "pass123"})
        self.assertEqual(200, response.status_code)
        self.assertFormError(
            response,
            "form",
            "__all__",
            "Please enter a correct username and password. Note that both fields may be case-sensitive.",
        )

        # submit correct username and password
        response = self.client.post(login_url, {"username": "Administrator", "password": "Administrator"})
        self.assertRedirect(response, reverse("orgs.org_choose"))

        user_settings = self.admin.get_settings()
        self.assertIsNotNone(user_settings.last_auth_on)

        # logout and enable 2FA
        self.client.logout()
        self.admin.enable_2fa()

        # can't access two-factor verify page yet
        response = self.client.get(verify_url)
        self.assertLoginRedirect(response)

        # login via login page again
        response = self.client.post(
            login_url + "?next=/msg/inbox/", {"username": "Administrator", "password": "Administrator"}
        )
        self.assertRedirect(response, verify_url)
        self.assertTrue(response.url.endswith("?next=/msg/inbox/"))

        # view two-factor verify page
        response = self.client.get(verify_url)
        self.assertEqual(200, response.status_code)
        self.assertEqual(["otp"], list(response.context["form"].fields.keys()))
        self.assertContains(response, backup_url)

        # enter invalid OTP
        response = self.client.post(verify_url, {"otp": "nope"})
        self.assertFormError(response, "form", "otp", "Incorrect OTP. Please try again.")

        # enter valid OTP
        with patch("pyotp.TOTP.verify", return_value=True):
            response = self.client.post(verify_url, {"otp": "123456"})
        self.assertRedirect(response, reverse("orgs.org_choose"))

        self.client.logout()

        # login via login page again
        response = self.client.post(login_url, {"username": "Administrator", "password": "Administrator"})
        self.assertRedirect(response, verify_url)

        # but this time we've lost our phone so go to the page for backup tokens
        response = self.client.get(backup_url)
        self.assertEqual(200, response.status_code)
        self.assertEqual(["token"], list(response.context["form"].fields.keys()))

        # enter invalid backup token
        response = self.client.post(backup_url, {"token": "nope"})
        self.assertFormError(response, "form", "token", "Invalid backup token. Please try again.")

        # enter valid backup token
        response = self.client.post(backup_url, {"token": self.admin.backup_tokens.first()})
        self.assertRedirect(response, reverse("orgs.org_choose"))

        self.assertEqual(9, len(self.admin.backup_tokens.filter(is_used=False)))

    @override_settings(USER_LOCKOUT_TIMEOUT=1, USER_FAILED_LOGIN_LIMIT=3)
    def test_login_lockouts(self):
        login_url = reverse("users.user_login")
        verify_url = reverse("users.two_factor_verify")
        backup_url = reverse("users.two_factor_backup")
        failed_url = reverse("users.user_failed")

        # submit incorrect username and password 3 times
        self.client.post(login_url, {"username": "Administrator", "password": "pass123"})
        self.client.post(login_url, {"username": "Administrator", "password": "pass123"})
        response = self.client.post(login_url, {"username": "Administrator", "password": "pass123"})

        self.assertRedirect(response, failed_url)
        self.assertRedirect(self.client.get(reverse("msgs.msg_inbox")), login_url)

        # simulate failed logins timing out by making them older
        FailedLogin.objects.all().update(failed_on=timezone.now() - timedelta(minutes=3))

        # now we're allowed to make failed logins again
        response = self.client.post(login_url, {"username": "Administrator", "password": "pass123"})
        self.assertFormError(
            response,
            "form",
            "__all__",
            "Please enter a correct username and password. Note that both fields may be case-sensitive.",
        )

        # and successful logins
        response = self.client.post(login_url, {"username": "Administrator", "password": "Administrator"})
        self.assertRedirect(response, reverse("orgs.org_choose"))

        # try again with 2FA enabled
        self.client.logout()
        self.admin.enable_2fa()

        # submit incorrect username and password 3 times
        self.client.post(login_url, {"username": "Administrator", "password": "pass123"})
        self.client.post(login_url, {"username": "Administrator", "password": "pass123"})
        response = self.client.post(login_url, {"username": "Administrator", "password": "pass123"})

        self.assertRedirect(response, failed_url)
        self.assertRedirect(self.client.get(reverse("msgs.msg_inbox")), login_url)

        # login correctly
        FailedLogin.objects.all().delete()
        response = self.client.post(login_url, {"username": "Administrator", "password": "Administrator"})
        self.assertRedirect(response, verify_url)

        # now enter a backup token 3 times incorrectly
        self.client.post(backup_url, {"token": "nope"})
        self.client.post(backup_url, {"token": "nope"})
        response = self.client.post(backup_url, {"token": "nope"})

        self.assertRedirect(response, failed_url)
        self.assertRedirect(self.client.get(verify_url), login_url)
        self.assertRedirect(self.client.get(backup_url), login_url)
        self.assertRedirect(self.client.get(reverse("msgs.msg_inbox")), login_url)

        # simulate failed logins timing out by making them older
        FailedLogin.objects.all().update(failed_on=timezone.now() - timedelta(minutes=3))

        # we can't enter backup tokens again without going thru regular login first
        response = self.client.post(backup_url, {"token": "nope"})
        self.assertRedirect(response, login_url)

        response = self.client.post(login_url, {"username": "Administrator", "password": "Administrator"})
        self.assertRedirect(response, verify_url)

        response = self.client.post(backup_url, {"token": self.admin.backup_tokens.first()})
        self.assertRedirect(response, reverse("orgs.org_choose"))

    def test_two_factor(self):
        self.assertFalse(self.admin.get_settings().two_factor_enabled)

        self.admin.enable_2fa()

        self.assertTrue(self.admin.get_settings().two_factor_enabled)
        self.assertEqual(10, len(self.admin.backup_tokens.filter(is_used=False)))

        # try to verify with.. nothing
        self.assertFalse(self.admin.verify_2fa())

        # try to verify with an invalid OTP
        self.assertFalse(self.admin.verify_2fa(otp="nope"))

        # try to verify with a valid OTP
        with patch("pyotp.TOTP.verify", return_value=True):
            self.assertTrue(self.admin.verify_2fa(otp="123456"))

        # try to verify with an invalid backup token
        self.assertFalse(self.admin.verify_2fa(backup_token="nope"))

        # try to verify with a valid backup token
        token = self.admin.backup_tokens.first().token
        self.assertTrue(self.admin.verify_2fa(backup_token=token))

        self.assertEqual(9, len(self.admin.backup_tokens.filter(is_used=False)))

        # can't verify again with same backup token
        self.assertFalse(self.admin.verify_2fa(backup_token=token))

        self.admin.disable_2fa()

        self.assertFalse(self.admin.get_settings().two_factor_enabled)

    @override_settings(USER_LOCKOUT_TIMEOUT=1, USER_FAILED_LOGIN_LIMIT=3)
    def test_confirm_access(self):
        confirm_url = reverse("users.confirm_access") + f"?next=/msg/inbox/"

        # try to access before logging in
        response = self.client.get(confirm_url)
        self.assertLoginRedirect(response)

        self.login(self.admin)

        response = self.client.get(confirm_url)
        self.assertEqual(["password"], list(response.context["form"].fields.keys()))

        # try to submit with incorrect password
        response = self.client.post(confirm_url, {"password": "nope"})
        self.assertFormError(response, "form", "password", "Password incorrect.")

        FailedLogin.objects.all().delete()

        # can once again submit incorrect passwords
        response = self.client.post(confirm_url, {"password": "nope"})
        self.assertFormError(response, "form", "password", "Password incorrect.")

        # and also correct ones
        response = self.client.post(confirm_url, {"password": "Administrator"})
        self.assertRedirect(response, "/msg/inbox/")

    def test_ui_permissions(self):
        # non-logged in users can't go here
        response = self.client.get(reverse("orgs.user_list"))
        self.assertRedirect(response, "/users/login/")
        response = self.client.post(reverse("orgs.user_delete", args=(self.editor.pk,)), dict(delete=True))
        self.assertRedirect(response, "/users/login/")

        # either can admins
        self.login(self.admin)
        response = self.client.get(reverse("orgs.user_list"))
        self.assertRedirect(response, "/users/login/")
        response = self.client.post(reverse("orgs.user_delete", args=(self.editor.pk,)), dict(delete=True))
        self.assertRedirect(response, "/users/login/")

        self.editor.refresh_from_db()
        self.assertTrue(self.editor.is_active)

    def test_ui_management(self):

        # only customer support gets in on this sweet action
        self.login(self.customer_support)

        # one of our users should belong to a bunch of orgs
        for i in range(5):
            org = Org.objects.create(
                name=f"Org {i}",
                timezone=pytz.timezone("Africa/Kigali"),
                brand=settings.DEFAULT_BRAND,
                created_by=self.user,
                modified_by=self.user,
            )
            org.administrators.add(self.admin)

        response = self.client.get(reverse("orgs.user_list"))
        self.assertEqual(200, response.status_code)

        # our user with lots of orgs should get ellipsized
        self.assertContains(response, ", ...")

        response = self.client.post(reverse("orgs.user_delete", args=(self.editor.pk,)), dict(delete=True))
        self.assertEqual(302, response.status_code)

        self.editor.refresh_from_db()
        self.assertFalse(self.editor.is_active)

    def test_release_cross_brand(self):
        # create a second org
        branded_org = Org.objects.create(
            name="Other Brand Org",
            timezone=pytz.timezone("Africa/Kigali"),
            brand="some-other-brand.com",
            created_by=self.admin,
            modified_by=self.admin,
        )

        branded_org.administrators.add(self.admin)

        # now release our user on our primary brand
        self.admin.release(self.superuser, brand=settings.DEFAULT_BRAND)

        # our admin should still be good
        self.admin.refresh_from_db()
        self.assertTrue(self.admin.is_active)
        self.assertEqual("Administrator@nyaruka.com", self.admin.email)

        # but she should be removed from org
        self.assertFalse(self.admin.get_user_orgs(settings.DEFAULT_BRAND).exists())

        # now lets release her from the branded org
        self.admin.release(self.superuser, brand="some-other-brand.com")

        # now she gets deactivated and ambiguated and belongs to no orgs
        self.assertFalse(self.admin.is_active)
        self.assertNotEqual("Administrator@nyaruka.com", self.admin.email)
        self.assertFalse(self.admin.get_user_orgs().exists())

    def test_brand_aliases(self):
        # set our brand to our custom org
        self.org.brand = "custom-brand.io"
        self.org.save(update_fields=["brand"])

        # create a second org on the .org version
        branded_org = Org.objects.create(
            name="Other Brand Org",
            timezone=pytz.timezone("Africa/Kigali"),
            brand="custom-brand.org",
            created_by=self.admin,
            modified_by=self.admin,
        )
        branded_org.administrators.add(self.admin)
        self.org2.administrators.add(self.admin)

        # log in as admin
        self.login(self.admin)

        # check our choose page
        response = self.client.get(reverse("orgs.org_choose"), SERVER_NAME="custom-brand.org")

        # should contain both orgs
        self.assertContains(response, "Other Brand Org")
        self.assertContains(response, "Temba")

        # choose it
        response = self.client.post(
            reverse("orgs.org_choose"), dict(organization=self.org.id), SERVER_NAME="custom-brand.org"
        )
        self.assertRedirect(response, "/msg/inbox/")

    def test_release(self):

        # admin doesn't "own" any orgs
        self.assertEqual(0, len(self.admin.get_owned_orgs()))

        # release all but our admin
        self.surveyor.release(self.superuser, brand=self.org.brand)
        self.editor.release(self.superuser, brand=self.org.brand)
        self.user.release(self.superuser, brand=self.org.brand)
        self.agent.release(self.superuser, brand=self.org.brand)

        # still a user left, our org remains active
        self.org.refresh_from_db()
        self.assertTrue(self.org.is_active)

        # now that we are the last user, we own it now
        self.assertEqual(1, len(self.admin.get_owned_orgs()))
        self.admin.release(self.superuser, brand=self.org.brand)

        # and we take our org with us
        self.org.refresh_from_db()
        self.assertFalse(self.org.is_active)


class OrgDeleteTest(TembaNonAtomicTest):
    def setUp(self):
        self.setUpOrgs()
        self.setUpLocations()

        # set up a sync event and alert on our channel
        SyncEvent.create(
            self.channel,
            dict(pending=[], retry=[], power_source="P", power_status="full", power_level="100", network_type="W"),
            [],
        )
        Alert.objects.create(
            channel=self.channel, alert_type=Alert.TYPE_SMS, created_by=self.admin, modified_by=self.admin
        )

        # create a second child org
        self.child_org = Org.objects.create(
            name="Child Org",
            timezone=pytz.timezone("Africa/Kigali"),
            country=self.country,
            brand=settings.DEFAULT_BRAND,
            created_by=self.user,
            modified_by=self.user,
        )

        # and give it its own channel
        self.child_channel = self.create_channel(
            "A",
            "Test Channel",
            "+250785551212",
            secret="54321",
            config={Channel.CONFIG_FCM_ID: "123"},
            country="RW",
            org=self.child_org,
        )

        # add a classifier
        self.c1 = Classifier.create(self.org, self.admin, WitType.slug, "Booker", {}, sync=False)

        # add a global
        self.global1 = Global.get_or_create(self.org, self.admin, "org_name", "Org Name", "Acme Ltd")

        HTTPLog.objects.create(
            classifier=self.c1,
            url="http://org2.bar/zap",
            request="GET /zap",
            response=" OK 200",
            is_error=False,
            log_type=HTTPLog.CLASSIFIER_CALLED,
            request_time=10,
            org=self.org,
        )

        # our user is a member of two orgs
        self.parent_org = self.org
        self.child_org.administrators.add(self.user)
        self.child_org.initialize(topup_size=0)
        self.child_org.parent = self.parent_org
        self.child_org.save()

        # now allocate some credits to our child org
        self.org.allocate_credits(self.admin, self.child_org, 300)

        parent_contact = self.create_contact("Parent Contact", phone="+2345123", org=self.parent_org)
        child_contact = self.create_contact("Child Contact", phone="+3456123", org=self.child_org)

        # add some fields
        parent_field = self.create_field("age", "Parent Age", org=self.parent_org)
        parent_datetime_field = self.create_field(
            "planting_date", "Planting Date", value_type=ContactField.TYPE_DATETIME, org=self.parent_org
        )
        child_field = self.create_field("age", "Child Age", org=self.child_org)

        # add some groups
        parent_group = self.create_group("Parent Customers", contacts=[parent_contact], org=self.parent_org)
        child_group = self.create_group("Parent Customers", contacts=[child_contact], org=self.child_org)

        # create an import for child group
        im = ContactImport.objects.create(
            org=self.org, group=child_group, mappings={}, num_records=0, created_by=self.admin, modified_by=self.admin
        )

        # and a batch for that import
        ContactImportBatch.objects.create(contact_import=im, specs={}, record_start=0, record_end=0)

        # add some labels
        parent_label = self.create_label("Parent Spam", org=self.parent_org)
        child_label = self.create_label("Child Spam", org=self.child_org)

        # bring in some flows
        parent_flow = self.get_flow("color_v13")
        flow_nodes = parent_flow.get_definition()["nodes"]
        (
            MockSessionWriter(parent_contact, parent_flow)
            .visit(flow_nodes[0])
            .send_msg("What is your favorite color?", self.channel)
            .visit(flow_nodes[4])
            .wait()
            .resume(msg=self.create_incoming_msg(parent_contact, "blue"))
            .set_result("Color", "blue", "Blue", "blue")
            .complete()
            .save()
        )
        parent_flow.channel_dependencies.add(self.channel)

        # and our child org too
        self.org = self.child_org
        child_flow = self.get_flow("color")

        FlowRun.objects.create(org=self.org, flow=child_flow, contact=child_contact)

        # labels for our flows
        flow_label1 = FlowLabel.create(self.parent_org, "Cool Parent Flows")
        flow_label2 = FlowLabel.create(self.child_org, "Cool Child Flows", parent=flow_label1)
        parent_flow.labels.add(flow_label1)
        child_flow.labels.add(flow_label2)

        # add a campaign, event and fire to our parent org
        campaign = Campaign.create(self.parent_org, self.admin, "Reminders", parent_group)
        event1 = CampaignEvent.create_flow_event(
            self.parent_org,
            self.admin,
            campaign,
            parent_datetime_field,
            offset=1,
            unit="W",
            flow=parent_flow,
            delivery_hour="13",
        )
        EventFire.objects.create(event=event1, contact=parent_contact, scheduled=timezone.now())

        # triggers for our flows
        parent_trigger = Trigger.create(
            self.parent_org,
            flow=parent_flow,
            trigger_type=Trigger.TYPE_KEYWORD,
            user=self.user,
            channel=self.channel,
            keyword="favorites",
        )
        parent_trigger.groups.add(self.parent_org.all_groups.all().first())

        FlowStart.objects.create(org=self.parent_org, flow=parent_flow)

        child_trigger = Trigger.create(
            self.child_org,
            flow=child_flow,
            trigger_type=Trigger.TYPE_KEYWORD,
            user=self.user,
            channel=self.child_channel,
            keyword="color",
        )
        child_trigger.groups.add(self.child_org.all_groups.all().first())

        # use a credit on each
        self.create_outgoing_msg(parent_contact, "Hola hija!", channel=self.channel)
        self.create_outgoing_msg(child_contact, "Hola mama!", channel=self.child_channel)

        # create a broadcast and some counts
        bcast1 = self.create_broadcast(self.user, "Broadcast with messages", contacts=[parent_contact])
        self.create_broadcast(self.user, "Broadcast with messages", contacts=[parent_contact], parent=bcast1)

        # create some archives
        self.mock_s3 = MockS3Client()

<<<<<<< HEAD
        # make some exports
        ExportFlowResultsTask.create(
            self.parent_org, self.admin, [parent_flow], [parent_field], True, True, (), (), {}
        )
        ExportFlowResultsTask.create(self.child_org, self.admin, [child_flow], [child_field], True, True, (), (), {})
=======
        # make some exports with logs
        export = ExportFlowResultsTask.create(
            self.parent_org, self.admin, [parent_flow], [parent_field], True, True, (), ()
        )
        Notification.export_finished(export)
        ExportFlowResultsTask.create(self.child_org, self.admin, [child_flow], [child_field], True, True, (), ())
>>>>>>> 4c0b0a92

        export = ExportContactsTask.create(self.parent_org, self.admin, group=parent_group)
        Notification.export_finished(export)
        ExportContactsTask.create(self.child_org, self.admin, group=child_group)

        export = ExportMessagesTask.create(self.parent_org, self.admin, label=parent_label, groups=[parent_group])
        Notification.export_finished(export)
        ExportMessagesTask.create(self.child_org, self.admin, label=child_label, groups=[child_group])

        def create_archive(org, period, rollup=None):
            file = f"{org.id}/archive{Archive.objects.all().count()}.jsonl.gz"
            body, md5, size = jsonlgz_encode([{"id": 1}])
            archive = Archive.objects.create(
                org=org,
                url=f"http://{settings.ARCHIVE_BUCKET}.aws.com/{file}",
                start_date=timezone.now(),
                build_time=100,
                archive_type=Archive.TYPE_MSG,
                period=period,
                rollup=rollup,
                size=size,
                hash=md5,
            )
            self.mock_s3.put_object(settings.ARCHIVE_BUCKET, file, body)
            return archive

        # parent archives
        daily = create_archive(self.parent_org, Archive.PERIOD_DAILY)
        create_archive(self.parent_org, Archive.PERIOD_MONTHLY, daily)

        # child archives
        daily = create_archive(self.child_org, Archive.PERIOD_DAILY)
        create_archive(self.child_org, Archive.PERIOD_MONTHLY, daily)

        # extra S3 file in child archive dir
        self.mock_s3.put_object(settings.ARCHIVE_BUCKET, f"{self.child_org.id}/extra_file.json", io.StringIO("[]"))

        # add a ticketer and ticket
        ticketer = Ticketer.create(self.org, self.admin, MailgunType.slug, "Email (bob)", {})
        ticket = self.create_ticket(ticketer, self.org.contacts.first(), "Help")
        ticket.events.create(org=self.org, contact=ticket.contact, event_type="N", note="spam", created_by=self.admin)

        # make sure we don't have any uncredited topups
        self.parent_org.apply_topups()

    def release_org(self, org, child_org=None, delete=False, expected_files=3):

        with patch("temba.utils.s3.client", return_value=self.mock_s3):
            # save off the ids of our current users
            org_user_ids = list(org.get_users().values_list("id", flat=True))

            # we should be starting with some mock s3 objects
            self.assertEqual(5, len(self.mock_s3.objects))

            # add in some webhook results
            resthook = Resthook.get_or_create(org, "registration", self.admin)
            resthook.subscribers.create(target_url="http://foo.bar", created_by=self.admin, modified_by=self.admin)
            WebHookEvent.objects.create(org=org, resthook=resthook, data={})

            TemplateTranslation.get_or_create(
                self.channel,
                "hello",
                "eng",
                "US",
                "Hello {{1}}",
                1,
                TemplateTranslation.STATUS_APPROVED,
                "1234",
                "foo_namespace",
            )

            # release our primary org
            org.release(self.superuser)
            if delete:
                org.delete()

            # all our users not in the other org should be inactive
            self.assertEqual(len(org_user_ids) - 1, User.objects.filter(id__in=org_user_ids, is_active=False).count())
            self.assertEqual(1, User.objects.filter(id__in=org_user_ids, is_active=True).count())

            # our child org lost it's parent, but maintains an active lifestyle
            if child_org:
                child_org.refresh_from_db()
                self.assertIsNone(child_org.parent)

            if delete:
                # oh noes, we deleted our archive files!
                self.assertEqual(expected_files, len(self.mock_s3.objects))

                # no template translations
                self.assertFalse(TemplateTranslation.objects.filter(template__org=org).exists())
                self.assertFalse(Template.objects.filter(org=org).exists())

                # our channels are gone too
                self.assertFalse(Channel.objects.filter(org=org).exists())

                # as are our webhook events
                self.assertFalse(WebHookEvent.objects.filter(org=org).exists())

                # and labels
                self.assertFalse(Label.all_objects.filter(org=org).exists())

                # contacts, groups
                self.assertFalse(Contact.objects.filter(org=org).exists())
                self.assertFalse(ContactGroup.all_groups.filter(org=org).exists())

                # flows, campaigns
                self.assertFalse(Flow.objects.filter(org=org).exists())
                self.assertFalse(Campaign.objects.filter(org=org).exists())

                # msgs, broadcasts
                self.assertFalse(Msg.objects.filter(org=org).exists())
                self.assertFalse(Broadcast.objects.filter(org=org).exists())

                # org is still around but has been released
                self.assertTrue(Org.objects.filter(id=org.id, is_active=False).exclude(deleted_on=None).exists())
            else:

                org.refresh_from_db()
                self.assertIsNone(org.deleted_on)
                self.assertFalse(org.is_active)

                # our channel should have been made inactive
                self.assertFalse(Channel.objects.filter(org=org, is_active=True).exists())
                self.assertTrue(Channel.objects.filter(org=org, is_active=False).exists())

    def test_release_parent(self):
        self.release_org(self.parent_org, self.child_org)

    def test_release_child(self):
        self.release_org(self.child_org)

    def test_release_parent_and_delete(self):
        with patch("temba.mailroom.client.MailroomClient.ticket_close"):
            self.release_org(self.parent_org, self.child_org, delete=True)

    def test_release_child_and_delete(self):
        # 300 credits were given to our child org and each used one
        self.assertEqual(695, self.parent_org.get_credits_remaining())
        self.assertEqual(299, self.child_org.get_credits_remaining())

        # release our child org
        self.release_org(self.child_org, delete=True, expected_files=2)

        # our unused credits are returned to the parent
        self.parent_org.clear_credit_cache()
        self.assertEqual(994, self.parent_org.get_credits_remaining())

    def test_delete_task(self):
        # can't delete an unreleased org
        with self.assertRaises(AssertionError):
            self.child_org.delete()

        self.release_org(self.child_org, delete=False)

        self.child_org.refresh_from_db()
        self.assertFalse(self.child_org.is_active)
        self.assertIsNotNone(self.child_org.released_on)
        self.assertIsNone(self.child_org.deleted_on)

        # push the released on date back in time
        Org.objects.filter(id=self.child_org.id).update(released_on=timezone.now() - timedelta(days=10))

        with patch("temba.utils.s3.client", return_value=self.mock_s3):
            delete_orgs_task()

        self.child_org.refresh_from_db()
        self.assertFalse(self.child_org.is_active)
        self.assertIsNotNone(self.child_org.released_on)
        self.assertIsNotNone(self.child_org.deleted_on)

        # parent org unaffected
        self.parent_org.refresh_from_db()
        self.assertTrue(self.parent_org.is_active)
        self.assertIsNone(self.parent_org.released_on)
        self.assertIsNone(self.parent_org.deleted_on)

        # can't double delete an org
        with self.assertRaises(AssertionError):
            self.child_org.delete()


class OrgTest(TembaTest):
    def test_get_users(self):
        # should return all org users
        self.assertEqual({self.admin, self.editor, self.user, self.agent, self.surveyor}, set(self.org.get_users()))

        # can filter by roles
        self.assertEqual({self.agent, self.editor}, set(self.org.get_users(roles=[OrgRole.EDITOR, OrgRole.AGENT])))

        # can get users with a specific permission
        self.assertEqual(
            {self.admin, self.agent, self.editor}, set(self.org.get_users_with_perm("tickets.ticket_assignee"))
        )

    def test_get_owner(self):
        # admins take priority
        self.assertEqual(self.admin, self.org.get_owner())

        self.org.administrators.clear()

        # then editors etc
        self.assertEqual(self.editor, self.org.get_owner())

        self.org.editors.clear()
        self.org.viewers.clear()
        self.org.agents.clear()
        self.org.surveyors.clear()

        # finally defaulting to org creator
        self.assertEqual(self.user, self.org.get_owner())

    def test_get_unique_slug(self):
        self.org.slug = "allo"
        self.org.save()

        self.assertEqual(Org.get_unique_slug("foo"), "foo")
        self.assertEqual(Org.get_unique_slug("Which part?"), "which-part")
        self.assertEqual(Org.get_unique_slug("Allo"), "allo-2")

    def test_set_flow_languages(self):
        self.assertEqual([], self.org.flow_languages)

        self.org.set_flow_languages(self.admin, ["eng", "fra"])
        self.org.refresh_from_db()
        self.assertEqual(["eng", "fra"], self.org.flow_languages)

        self.org.set_flow_languages(self.admin, ["kin", "eng"])
        self.org.refresh_from_db()
        self.assertEqual(["kin", "eng"], self.org.flow_languages)

        with self.assertRaises(AssertionError):
            self.org.set_flow_languages(self.admin, ["eng", "xyz"])
        with self.assertRaises(AssertionError):
            self.org.set_flow_languages(self.admin, ["eng", "eng"])

    def test_country_view(self):
        self.setUpLocations()

        home_url = reverse("orgs.org_home")
        country_url = reverse("orgs.org_country")

        rwanda = AdminBoundary.objects.get(name="Rwanda")

        # can't see this page if not logged in
        self.assertLoginRedirect(self.client.get(country_url))

        # login as admin instead
        self.login(self.admin)
        response = self.client.get(country_url)
        self.assertEqual(200, response.status_code)

        # save with Rwanda as a country
        self.client.post(country_url, {"country": rwanda.id})

        # assert it has changed
        self.org.refresh_from_db()
        self.assertEqual("Rwanda", str(self.org.country))
        self.assertEqual("RW", self.org.default_country_code)

        response = self.client.get(home_url)
        self.assertContains(response, "Rwanda")

        # if location support is disabled in the branding, don't display country formax
        current_branding = settings.BRANDING["rapidpro.io"]
        with override_settings(BRANDING={"rapidpro.io": {**current_branding, "location_support": False}}):
            response = self.client.get(home_url)
            self.assertNotContains(response, "Rwanda")

    def test_default_country(self):
        # if country boundary is set and name is valid country, that has priority
        self.org.country = AdminBoundary.create(osm_id="171496", name="Ecuador", level=0)
        self.org.timezone = "Africa/Nairobi"
        self.org.save(update_fields=("country", "timezone"))

        self.assertEqual("EC", self.org.default_country.alpha_2)

        del self.org.default_country

        # if country name isn't valid, we'll try timezone
        self.org.country.name = "Fantasia"
        self.org.country.save(update_fields=("name",))

        self.assertEqual("KE", self.org.default_country.alpha_2)

        del self.org.default_country

        # not all timezones have countries in which case we look at channels
        self.org.timezone = "UTC"
        self.org.save(update_fields=("timezone",))

        self.assertEqual("RW", self.org.default_country.alpha_2)

        del self.org.default_country

        # but if we don't have any channels.. no more backdowns
        self.org.channels.all().delete()

        self.assertIsNone(self.org.default_country)

    @patch("temba.utils.email.send_temba_email")
    def test_user_forget(self, mock_send_temba_email):

        invitation = Invitation.objects.create(
            org=self.org,
            user_group="A",
            email="invited@nyaruka.com",
            created_by=self.admin,
            modified_by=self.admin,
        )

        user = User.objects.create_user("existing@nyaruka.com", "existing@nyaruka.com")
        user.set_password("existing@nyaruka.com")
        user.save()

        forget_url = reverse("orgs.user_forget")
        smartmin_forget_url = reverse("users.user_forget")

        # make sure smartmin forget view is redirecting to our forget view
        response = self.client.get(smartmin_forget_url)
        self.assertEqual(301, response.status_code)
        self.assertEqual(response.url, forget_url)

        response = self.client.get(forget_url)
        self.assertEqual(200, response.status_code)

        post_data = dict(email="invited@nyaruka.com")

        response = self.client.post(forget_url, post_data, follow=True)
        self.assertEqual(200, response.status_code)

        email_args = mock_send_temba_email.call_args[0]  # all positional args

        self.assertEqual(email_args[0], "RapidPro Invitation")
        self.assertIn(f"https://app.rapidpro.io/org/join/{invitation.secret}/", email_args[1])
        self.assertNotIn("{{", email_args[1])
        self.assertIn(f"https://app.rapidpro.io/org/join/{invitation.secret}/", email_args[2])
        self.assertNotIn("{{", email_args[2])
        self.assertEqual(email_args[4], ["invited@nyaruka.com"])

        mock_send_temba_email.reset_mock()
        post_data = dict(email="existing@nyaruka.com")

        response = self.client.post(forget_url, post_data, follow=True)
        self.assertEqual(200, response.status_code)

        token_obj = RecoveryToken.objects.filter(user=user).first()

        email_args = mock_send_temba_email.call_args[0]  # all positional args
        self.assertEqual(email_args[0], "Password Recovery Request")
        self.assertIn(f"app.rapidpro.io/users/user/recover/{token_obj.token}/", email_args[1])
        self.assertNotIn("{{", email_args[1])
        self.assertIn(f"app.rapidpro.io/users/user/recover/{token_obj.token}/", email_args[2])
        self.assertNotIn("{{", email_args[2])
        self.assertEqual(email_args[4], ["existing@nyaruka.com"])

    def test_user_update(self):
        update_url = reverse("orgs.user_edit")
        login_url = reverse("users.user_login")

        # no access if anonymous
        response = self.client.get(update_url)
        self.assertRedirect(response, login_url)

        self.login(self.admin)

        # change the user language
        post_data = dict(
            language="pt-br",
            first_name="Admin",
            last_name="User",
            email="administrator@temba.com",
            current_password="Administrator",
        )
        response = self.client.post(update_url, post_data, HTTP_X_FORMAX=True)
        self.assertEqual(200, response.status_code)

        # check that our user settings have changed
        user_settings = self.admin.get_settings()
        self.assertEqual("pt-br", user_settings.language)

    @patch("temba.flows.models.FlowStart.async_start")
    def test_org_flagging_and_suspending(self, mock_async_start):
        self.login(self.admin)

        mark = self.create_contact("Mark", phone="+12065551212")
        flow = self.create_flow()

        def send_broadcast_via_api():
            url = reverse("api.v2.broadcasts")
            data = dict(contacts=[mark.uuid], text="You are a distant cousin to a wealthy person.")
            return self.client.post(
                url + ".json", json.dumps(data), content_type="application/json", HTTP_X_FORWARDED_HTTPS="https"
            )

        def start_flow_via_api():
            url = reverse("api.v2.flow_starts")
            data = dict(flow=flow.uuid, urns=["tel:+250788123123"])
            return self.client.post(
                url + ".json", json.dumps(data), content_type="application/json", HTTP_X_FORWARDED_HTTPS="https"
            )

        self.org.flag()
        self.org.refresh_from_db()
        self.assertTrue(self.org.is_flagged)

        expected_message = "Sorry, your workspace is currently flagged. To re-enable starting flows and sending messages, please contact support."

        # while we are flagged, we can't send broadcasts
        response = self.client.get(reverse("msgs.broadcast_send"))
        self.assertContains(response, expected_message)

        # we also can't start flows
        response = self.client.get(reverse("flows.flow_broadcast", args=[flow.id]))
        self.assertContains(response, expected_message)

        response = send_broadcast_via_api()
        self.assertContains(response, expected_message, status_code=400)

        response = start_flow_via_api()
        self.assertContains(response, expected_message, status_code=400)

        # unflag org and suspend it instead
        self.org.unflag()
        self.org.is_suspended = True
        self.org.save(update_fields=("is_suspended",))

        expected_message = "Sorry, your workspace is currently suspended. To re-enable starting flows and sending messages, please contact support."

        response = self.client.get(reverse("msgs.broadcast_send"))
        self.assertContains(response, expected_message)

        # we also can't start flows
        response = self.client.get(reverse("flows.flow_broadcast", args=[flow.id]))
        self.assertContains(response, expected_message)

        response = send_broadcast_via_api()
        self.assertContains(response, expected_message, status_code=400)

        response = start_flow_via_api()
        self.assertContains(response, expected_message, status_code=400)

        # check our inbox page
        response = self.client.get(reverse("msgs.msg_inbox"))
        self.assertContains(response, "Your workspace is suspended")

        # still no messages or flow starts
        self.assertEqual(Msg.objects.all().count(), 0)
        mock_async_start.assert_not_called()

        # unsuspend our org and start a flow
        self.org.is_suspended = False
        self.org.save(update_fields=("is_suspended",))

        self.client.post(
            reverse("flows.flow_broadcast", args=[flow.id]),
            {"mode": "select", "omnibox": json.dumps({"id": mark.uuid, "name": mark.name, "type": "contact"})},
        )

        mock_async_start.assert_called_once()

    def test_accounts(self):
        url = reverse("orgs.org_accounts")
        self.login(self.admin)
        response = self.client.get(url)
        self.assertEqual(response.status_code, 200)
        self.assertContains(response, "If you use the RapidPro Surveyor application to run flows offline")

        Org.objects.create(
            name="Another Org",
            timezone="Africa/Kigali",
            brand="rapidpro.io",
            created_by=self.user,
            modified_by=self.user,
            surveyor_password="nyaruka",
        )

        response = self.client.post(url, dict(surveyor_password="nyaruka"))
        self.org.refresh_from_db()
        self.assertContains(response, "This password is not valid. Choose a new password and try again.")
        self.assertIsNone(self.org.surveyor_password)

        # now try again, but with a unique password
        response = self.client.post(url, dict(surveyor_password="unique password"))
        self.org.refresh_from_db()
        self.assertEqual("unique password", self.org.surveyor_password)

        # add an extra editor
        editor = self.create_user("EditorTwo")
        self.org.editors.add(editor)
        self.surveyor.delete()

        # fetch it as a formax so we can inspect the summary
        response = self.client.get(url, HTTP_X_FORMAX=1, HTTP_X_PJAX=1)
        self.assertContains(response, "1 Administrator, 2 Editors, 1 Viewer, and 1 Agent.")

    def test_refresh_tokens(self):
        self.login(self.admin)
        url = reverse("orgs.org_home")
        response = self.client.get(url)

        # admin should have a token
        token = APIToken.objects.get(user=self.admin)

        # and it should be on the page
        self.assertContains(response, token.key)

        # let's refresh it
        self.client.post(reverse("api.apitoken_refresh"))

        # visit our account page again
        response = self.client.get(url)

        # old token no longer there
        self.assertNotContains(response, token.key)

        # old token now inactive
        token.refresh_from_db()
        self.assertFalse(token.is_active)

        # there is a new token for this user
        new_token = APIToken.objects.get(user=self.admin, is_active=True)
        self.assertNotEqual(new_token.key, token.key)
        self.assertContains(response, new_token.key)

        # # can't refresh if logged in as viewer
        # self.login(self.user)
        # response = self.client.post(reverse("api.apitoken_refresh"))
        # self.assertLoginRedirect(response)

        # or just not an org user
        self.login(self.non_org_user)
        response = self.client.post(reverse("api.apitoken_refresh"))
        self.assertRedirect(response, reverse("orgs.org_choose"))

        # but can see it as an editor
        self.login(self.editor)
        response = self.client.get(url)
        token = APIToken.objects.get(user=self.editor)
        self.assertContains(response, token.key)

    @override_settings(SEND_EMAILS=True)
    def test_manage_accounts(self):
        url = reverse("orgs.org_manage_accounts")

        # can't access as editor
        self.login(self.editor)
        response = self.client.get(url)
        self.assertLoginRedirect(response)

        # can access as admin
        self.login(self.admin)
        response = self.client.get(url)
        self.assertEqual(response.status_code, 200)

        response = self.client.get(url)
        self.assertEqual(response.status_code, 200)

        self.assertEqual(
            [("A", "Administrator"), ("E", "Editor"), ("V", "Viewer"), ("T", "Agent"), ("S", "Surveyor")],
            response.context["form"].fields["invite_role"].choices,
        )

        # give users an API token and give admin and editor an additional surveyor-role token
        APIToken.get_or_create(self.org, self.admin)
        APIToken.get_or_create(self.org, self.editor)
        APIToken.get_or_create(self.org, self.surveyor)
        APIToken.get_or_create(self.org, self.admin, role=Group.objects.get(name="Surveyors"))
        APIToken.get_or_create(self.org, self.editor, role=Group.objects.get(name="Surveyors"))

        actual_fields = response.context["form"].fields
        expected_fields = ["loc", "invite_emails", "invite_role"]
        for user in self.org.get_users():
            expected_fields.extend([f"user_{user.id}_role", f"user_{user.id}_remove"])

        self.assertEqual(set(expected_fields), set(actual_fields.keys()))

        self.assertEqual("A", actual_fields[f"user_{self.admin.id}_role"].initial)
        self.assertEqual("E", actual_fields[f"user_{self.editor.id}_role"].initial)
        self.assertEqual(None, actual_fields["invite_emails"].initial)
        self.assertEqual("V", actual_fields["invite_role"].initial)

        # leave admin, editor and agent as is, but change user to an editor too, and remove the surveyor user
        response = self.client.post(
            url,
            {
                f"user_{self.admin.id}_role": "A",
                f"user_{self.editor.id}_role": "E",
                f"user_{self.user.id}_role": "E",
                f"user_{self.surveyor.id}_role": "S",
                f"user_{self.surveyor.id}_remove": "1",
                f"user_{self.agent.id}_role": "T",
                "invite_emails": "",
                "invite_role": "V",
            },
        )
        self.assertRedirect(response, reverse("orgs.org_manage_accounts"))

        self.org.refresh_from_db()
        self.assertEqual(set(self.org.administrators.all()), {self.admin})
        self.assertEqual(set(self.org.editors.all()), {self.user, self.editor})
        self.assertFalse(set(self.org.viewers.all()), set())
        self.assertEqual(set(self.org.surveyors.all()), set())
        self.assertEqual(set(self.org.agents.all()), {self.agent})

        # our surveyor's API token will have been deleted
        self.assertEqual(self.admin.api_tokens.filter(is_active=True).count(), 2)
        self.assertEqual(self.editor.api_tokens.filter(is_active=True).count(), 2)
        self.assertEqual(self.surveyor.api_tokens.filter(is_active=True).count(), 0)

        # next we leave existing roles unchanged, but try to invite new user to be admin with an invalid email address
        response = self.client.post(
            url,
            {
                f"user_{self.admin.id}_role": "A",
                f"user_{self.editor.id}_role": "E",
                f"user_{self.user.id}_role": "E",
                f"user_{self.agent.id}_role": "T",
                "invite_emails": "norkans7gmail.com",
                "invite_role": "A",
            },
        )
        self.assertFormError(response, "form", "invite_emails", "One of the emails you entered is invalid.")

        # try again with valid email
        response = self.client.post(
            url,
            {
                f"user_{self.admin.id}_role": "A",
                f"user_{self.editor.id}_role": "E",
                f"user_{self.user.id}_role": "E",
                f"user_{self.agent.id}_role": "T",
                "invite_emails": "norkans7@gmail.com",
                "invite_role": "A",
            },
        )
        self.assertRedirect(response, reverse("orgs.org_manage_accounts"))

        # an invitation is created
        invitation = Invitation.objects.get()
        self.assertEqual(self.org, invitation.org)
        self.assertEqual("norkans7@gmail.com", invitation.email)
        self.assertEqual("A", invitation.user_group)

        # and sent by email
        self.assertEqual(1, len(mail.outbox))

        # pretend our invite was acted on
        invitation.is_active = False
        invitation.save()

        # no longer appears in list
        response = self.client.get(url)
        self.assertNotContains(response, "norkans7@gmail.com")

        # include multiple emails on the form
        self.client.post(
            url,
            {
                f"user_{self.admin.id}_role": "A",
                f"user_{self.editor.id}_role": "E",
                f"user_{self.user.id}_role": "E",
                f"user_{self.agent.id}_role": "T",
                "invite_emails": "norbert@temba.com,code@temba.com",
                "invite_role": "A",
            },
        )

        # now 2 new invitations are created and sent
        self.assertEqual(3, Invitation.objects.all().count())
        self.assertEqual(3, len(mail.outbox))

        response = self.client.get(url)

        # user ordered by email
        users_on_form = [row["user"] for row in response.context["form"].user_rows]
        self.assertEqual([self.admin, self.agent, self.editor, self.user], users_on_form)

        # invites ordered by email as well
        invites_on_form = [row["invite"].email for row in response.context["form"].invite_rows]
        self.assertEqual(["code@temba.com", "norbert@temba.com"], invites_on_form)

        # users for whom nothing is submitted for remain unchanged
        response = self.client.post(
            url,
            {
                f"user_{self.admin.id}_role": "A",
                "invite_emails": "",
                "invite_role": "A",
            },
        )
        self.assertEqual(200, response.status_code)

        self.org.refresh_from_db()
        self.assertEqual(set(self.org.administrators.all()), {self.admin})
        self.assertEqual(set(self.org.editors.all()), {self.user, self.editor})
        self.assertFalse(set(self.org.viewers.all()), set())
        self.assertEqual(set(self.org.surveyors.all()), set())
        self.assertEqual(set(self.org.agents.all()), {self.agent})

        # try to remove ourselves as admin
        response = self.client.post(
            url,
            {
                f"user_{self.admin.id}_role": "A",
                f"user_{self.admin.id}_remove": "1",
                f"user_{self.editor.id}_role": "S",
                f"user_{self.user.id}_role": "E",
                f"user_{self.agent.id}_role": "T",
                "invite_emails": "",
                "invite_role": "V",
            },
        )
        self.assertFormError(response, "form", "__all__", "A workspace must have at least one administrator.")

        # try to downgrade ourselves to an editor
        response = self.client.post(
            url,
            {
                f"user_{self.admin.id}_role": "E",
                f"user_{self.editor.id}_role": "S",
                f"user_{self.user.id}_role": "E",
                f"user_{self.agent.id}_role": "T",
                "invite_emails": "",
                "invite_role": "V",
            },
        )
        self.assertFormError(response, "form", "__all__", "A workspace must have at least one administrator.")

        # finally upgrade agent to admin, downgrade editor to surveyor, remove ourselves entirely and remove last invite
        last_invite = Invitation.objects.last()
        response = self.client.post(
            url,
            {
                f"user_{self.admin.id}_role": "A",
                f"user_{self.admin.id}_remove": "1",
                f"user_{self.editor.id}_role": "S",
                f"user_{self.user.id}_role": "E",
                f"user_{self.agent.id}_role": "A",
                f"invite_{last_invite.id}_remove": "1",
                "invite_emails": "",
                "invite_role": "V",
            },
        )

        # we should be redirected to chooser page
        self.assertRedirect(response, reverse("orgs.org_choose"))

        self.assertEqual(2, Invitation.objects.all().count())

        # and removed from this org
        self.org.refresh_from_db()
        self.assertEqual(set(self.org.administrators.all()), {self.agent})
        self.assertEqual(set(self.org.editors.all()), {self.user})
        self.assertEqual(set(self.org.viewers.all()), set())
        self.assertEqual(set(self.org.surveyors.all()), {self.editor})
        self.assertEqual(set(self.org.agents.all()), set())

        # editor will have lost their editor API token, but not their surveyor token
        self.editor.refresh_from_db()
        self.assertEqual([t.role.name for t in self.editor.api_tokens.filter(is_active=True)], ["Surveyors"])

        # and all our API tokens for the admin are deleted
        self.admin.refresh_from_db()
        self.assertEqual(self.admin.api_tokens.filter(is_active=True).count(), 0)

        # make sure an existing user can not be invited again
        user = Org.create_user("admin1@temba.com", "admin1@temba.com")
        user.set_org(self.org)
        self.org.administrators.add(user)
        self.login(user)

        self.assertEqual(1, Invitation.objects.filter(is_active=True).count())

        # include multiple emails on the form
        response = self.client.post(
            url,
            {
                f"user_{self.admin.id}_role": "A",
                f"user_{self.editor.id}_role": "E",
                f"user_{self.user.id}_role": "E",
                f"user_{self.agent.id}_role": "T",
                f"user_{user.id}_role": "A",
                "invite_emails": "norbert@temba.com,code@temba.com,admin1@temba.com",
                "invite_role": "A",
            },
        )

        self.assertFormError(
            response, "form", "invite_emails", "One of the emails you entered has an existing user on the workspace."
        )

        # do not allow multiple invite on the same email
        response = self.client.post(
            url,
            {
                f"user_{self.admin.id}_role": "A",
                f"user_{self.editor.id}_role": "E",
                f"user_{self.user.id}_role": "E",
                f"user_{self.agent.id}_role": "T",
                f"user_{user.id}_role": "A",
                "invite_emails": "norbert@temba.com,code@temba.com",
                "invite_role": "A",
            },
        )

        self.assertFormError(
            response, "form", "invite_emails", "One of the emails you entered has an existing user on the workspace."
        )

        # no error for inactive invite
        response = self.client.post(
            url,
            {
                f"user_{self.admin.id}_role": "A",
                f"user_{self.editor.id}_role": "E",
                f"user_{self.user.id}_role": "E",
                f"user_{self.agent.id}_role": "T",
                f"user_{user.id}_role": "A",
                "invite_emails": "code@temba.com, code@temba.com",
                "invite_role": "A",
            },
        )

        self.assertFormError(response, "form", "invite_emails", "One of the emails you entered is duplicated.")

        # no error for inactive invite
        response = self.client.post(
            url,
            {
                f"user_{self.admin.id}_role": "A",
                f"user_{self.editor.id}_role": "E",
                f"user_{self.user.id}_role": "E",
                f"user_{self.agent.id}_role": "T",
                f"user_{user.id}_role": "A",
                "invite_emails": "code@temba.com",
                "invite_role": "A",
            },
        )

        self.assertEqual(2, Invitation.objects.filter(is_active=True).count())
        self.assertTrue(Invitation.objects.filter(is_active=True, email="code@temba.com").exists())
        self.assertEqual(4, len(mail.outbox))

    @patch("temba.utils.email.send_temba_email")
    def test_join(self, mock_send_temba_email):
        def create_invite(group, username):
            return Invitation.objects.create(
                org=self.org,
                user_group=group,
                email=f"{username}@nyaruka.com",
                created_by=self.admin,
                modified_by=self.admin,
            )

        def create_user(username):
            user = User.objects.create_user(f"{username}@nyaruka.com", f"{username}@nyaruka.com")
            user.set_password(f"{username}@nyaruka.com")
            user.save()
            return user

        editor_invitation = create_invite("E", "invitededitor")
        editor_invitation.send()
        email_args = mock_send_temba_email.call_args[0]  # all positional args

        self.assertEqual(email_args[0], "RapidPro Invitation")
        self.assertIn("https://app.rapidpro.io/org/join/%s/" % editor_invitation.secret, email_args[1])
        self.assertNotIn("{{", email_args[1])
        self.assertIn("https://app.rapidpro.io/org/join/%s/" % editor_invitation.secret, email_args[2])
        self.assertNotIn("{{", email_args[2])

        editor_join_url = reverse("orgs.org_join", args=[editor_invitation.secret])
        self.client.logout()

        # if no user is logged we redirect to the create_login page
        response = self.client.get(editor_join_url)
        self.assertEqual(302, response.status_code)
        response = self.client.get(editor_join_url, follow=True)
        self.assertEqual(
            response.request["PATH_INFO"], reverse("orgs.org_create_login", args=[editor_invitation.secret])
        )

        # a user is already logged in
        self.invited_editor = create_user("invitededitor")

        # different user login
        self.login(self.admin)

        response = self.client.get(editor_join_url)
        self.assertEqual(200, response.status_code)

        # should be logged out to request login
        self.assertEqual(0, len(self.client.session.keys()))

        # login with a diffent user that the invited
        self.login(self.admin)
        response = self.client.get(reverse("orgs.org_join_accept", args=[editor_invitation.secret]), follow=True)
        self.assertEqual(200, response.status_code)
        self.assertEqual(response.request["PATH_INFO"], reverse("orgs.org_join", args=[editor_invitation.secret]))

        self.login(self.invited_editor)
        response = self.client.get(editor_join_url)
        self.assertEqual(302, response.status_code)
        response = self.client.get(editor_join_url, follow=True)
        self.assertEqual(
            response.request["PATH_INFO"], reverse("orgs.org_join_accept", args=[editor_invitation.secret])
        )

        editor_join_accept_url = reverse("orgs.org_join_accept", args=[editor_invitation.secret])
        self.login(self.invited_editor)

        response = self.client.get(editor_join_accept_url)
        self.assertEqual(200, response.status_code)

        self.assertEqual(self.org.pk, response.context["org"].pk)
        # we have a form without field except one 'loc'
        self.assertEqual(1, len(response.context["form"].fields))

        post_data = dict()
        response = self.client.post(editor_join_accept_url, post_data, follow=True)
        self.assertEqual(200, response.status_code)

        self.assertIn(self.invited_editor, self.org.editors.all())
        self.assertFalse(Invitation.objects.get(pk=editor_invitation.pk).is_active)

        roles = (
            ("V", self.org.viewers),
            ("S", self.org.surveyors),
            ("A", self.org.administrators),
            ("E", self.org.editors),
        )

        # test it for each role
        for role in roles:
            invite = create_invite(role[0], "User%s" % role[0])
            user = create_user("User%s" % role[0])
            self.login(user)
            response = self.client.post(reverse("orgs.org_join_accept", args=[invite.secret]), follow=True)
            self.assertEqual(200, response.status_code)
            self.assertIsNotNone(role[1].filter(pk=user.pk).first())

        # try an expired invite
        invite = create_invite("S", "invitedexpired")
        invite.is_active = False
        invite.save()
        expired_user = create_user("invitedexpired")
        self.login(expired_user)
        response = self.client.post(reverse("orgs.org_join_accept", args=[invite.secret]), follow=True)
        self.assertEqual(200, response.status_code)
        self.assertIsNone(self.org.surveyors.filter(pk=expired_user.pk).first())

        response = self.client.post(reverse("orgs.org_join", args=[invite.secret]))
        self.assertEqual(302, response.status_code)

        response = self.client.post(reverse("orgs.org_join", args=[invite.secret]), follow=True)
        self.assertEqual(200, response.status_code)
        self.assertEqual(response.request["PATH_INFO"], reverse("users.user_login"))

    def test_create_login(self):
        admin_invitation = Invitation.objects.create(
            org=self.org, user_group="A", email="norkans7@gmail.com", created_by=self.admin, modified_by=self.admin
        )

        admin_create_login_url = reverse("orgs.org_create_login", args=[admin_invitation.secret])
        self.client.logout()

        response = self.client.get(admin_create_login_url)
        self.assertEqual(200, response.status_code)

        self.assertEqual(self.org.pk, response.context["org"].pk)

        # we have a form with 3 fields and one hidden 'loc'
        self.assertEqual(4, len(response.context["form"].fields))
        self.assertIn("first_name", response.context["form"].fields)
        self.assertIn("last_name", response.context["form"].fields)
        self.assertIn("password", response.context["form"].fields)

        post_data = dict()
        post_data["first_name"] = "Norbert"
        post_data["last_name"] = "Kwizera"
        post_data["password"] = "norbertkwizeranorbert"

        response = self.client.post(admin_create_login_url, post_data, follow=True)
        self.assertEqual(200, response.status_code)

        new_invited_user = User.objects.get(email="norkans7@gmail.com")
        self.assertTrue(new_invited_user in self.org.administrators.all())
        self.assertFalse(Invitation.objects.get(pk=admin_invitation.pk).is_active)

        invitation = Invitation.objects.create(
            org=self.org, user_group="E", email="norkans7@gmail.com", created_by=self.admin, modified_by=self.admin
        )
        create_login_url = reverse("orgs.org_create_login", args=[invitation.secret])

        # we have a matching user so we redirect with the user logged in
        response = self.client.get(create_login_url)
        self.assertEqual(302, response.status_code)

        response = self.client.get(create_login_url, follow=True)
        self.assertEqual(200, response.status_code)
        self.assertEqual(response.request["PATH_INFO"], reverse("orgs.org_join_accept", args=[invitation.secret]))

        invitation.is_active = False
        invitation.save()

        response = self.client.get(create_login_url)
        self.assertEqual(302, response.status_code)
        response = self.client.get(create_login_url, follow=True)
        self.assertEqual(200, response.status_code)
        self.assertEqual(response.request["PATH_INFO"], reverse("public.public_index"))

    def test_create_login_invalid_form(self):
        admin_invitation = Invitation.objects.create(
            org=self.org, user_group="A", email="user@example.com", created_by=self.admin, modified_by=self.admin
        )

        admin_create_login_url = reverse("orgs.org_create_login", args=[admin_invitation.secret])
        self.client.logout()

        response = self.client.post(
            admin_create_login_url,
            {
                "first_name": f"Ni{'c' * 150}",
                "last_name": f"Po{'t' * 150}ier",
                "password": "just-a-password",
            },
        )
        self.assertFormError(
            response, "form", "first_name", "Ensure this value has at most 150 characters (it has 152)."
        )
        self.assertFormError(
            response, "form", "last_name", "Ensure this value has at most 150 characters (it has 155)."
        )

    def test_surveyor_invite(self):
        surveyor_invite = Invitation.objects.create(
            org=self.org, user_group="S", email="surveyor@gmail.com", created_by=self.admin, modified_by=self.admin
        )

        admin_create_login_url = reverse("orgs.org_create_login", args=[surveyor_invite.secret])
        self.client.logout()

        response = self.client.post(
            admin_create_login_url,
            {"first_name": "Surveyor", "last_name": "User", "email": "surveyor@gmail.com", "password": "HeyThere123"},
            follow=True,
        )
        self.assertEqual(200, response.status_code)

        # as a surveyor we should have been rerouted
        self.assertEqual(reverse("orgs.org_surveyor"), response._request.path)
        self.assertFalse(Invitation.objects.get(pk=surveyor_invite.pk).is_active)

        # make sure we are a surveyor
        new_invited_user = User.objects.get(email="surveyor@gmail.com")
        self.assertIn(new_invited_user, self.org.surveyors.all())

        # Commented due to logic of ccl 2fa
        # # if we login, we should be rerouted too
        # self.client.logout()
        # response = self.client.post(
        #     "/users/login/", {"username": "surveyor@gmail.com", "password": "HeyThere123"}, follow=True
        # )
        # self.assertEqual(200, response.status_code)
        # self.assertEqual(reverse("orgs.org_surveyor"), response._request.path)

    def test_surveyor(self):
        self.client.logout()
        url = "%s?mobile=true" % reverse("orgs.org_surveyor")

        # try creating a surveyor account with a bogus password
        post_data = dict(surveyor_password="badpassword")
        response = self.client.post(url, post_data)
        self.assertContains(
            response, "Invalid surveyor password, please check with your project leader and try again."
        )

        # put a space in the org name to test URL encoding and set a surveyor password
        self.org.name = "Temba Org"
        self.org.surveyor_password = "nyaruka"
        self.org.save()

        # now lets try again
        post_data = dict(surveyor_password="nyaruka")
        response = self.client.post(url, post_data)
        self.assertContains(response, "Enter your details below to create your login.")

        # now try creating an account on the second step without and surveyor_password
        post_data = dict(
            first_name="Marshawn", last_name="Lynch", password="beastmode24", email="beastmode@seahawks.com"
        )
        response = self.client.post(url, post_data)
        self.assertContains(response, "Enter your details below to create your login.")

        # now do the same but with a valid surveyor_password
        post_data = dict(
            first_name="Marshawn",
            last_name="Lynch",
            password="beastmode24",
            email="beastmode@seahawks.com",
            surveyor_password="nyaruka",
        )
        response = self.client.post(url, post_data)
        self.assertIn("token", response.url)
        self.assertIn("beastmode", response.url)
        self.assertIn("Temba%20Org", response.url)

        # try with a login that already exists
        post_data = dict(
            first_name="Resused",
            last_name="Email",
            password="mypassword1",
            email="beastmode@seahawks.com",
            surveyor_password="nyaruka",
        )
        response = self.client.post(url, post_data)
        self.assertContains(response, "That email address is already used")

        # try with a login that already exists
        post_data = dict(
            first_name="Short",
            last_name="Password",
            password="short",
            email="thomasrawls@seahawks.com",
            surveyor_password="nyaruka",
        )
        response = self.client.post(url, post_data)
        self.assertFormError(
            response, "form", "password", "This password is too short. It must contain at least 8 characters."
        )

        # finally make sure our login works
        success = self.client.login(username="beastmode@seahawks.com", password="beastmode24")
        self.assertTrue(success)

        # and that we only have the surveyor role
        self.assertIsNotNone(self.org.surveyors.filter(username="beastmode@seahawks.com").first())
        self.assertIsNone(self.org.administrators.filter(username="beastmode@seahawks.com").first())
        self.assertIsNone(self.org.editors.filter(username="beastmode@seahawks.com").first())
        self.assertIsNone(self.org.viewers.filter(username="beastmode@seahawks.com").first())

    def test_topup_admin(self):
        self.login(self.admin)

        topup = self.org.topups.get()

        # admins shouldn't be able to see the create / manage / update pages
        manage_url = reverse("orgs.topup_manage") + "?org=%d" % self.org.id
        self.assertRedirect(self.client.get(manage_url), "/users/login/")

        create_url = reverse("orgs.topup_create") + "?org=%d" % self.org.id
        self.assertRedirect(self.client.get(create_url), "/users/login/")

        update_url = reverse("orgs.topup_update", args=[topup.pk])
        self.assertRedirect(self.client.get(update_url), "/users/login/")

        # log in as root
        self.login(self.superuser)

        # should list our one topup
        response = self.client.get(manage_url)
        self.assertEqual([topup], list(response.context["object_list"]))

        # create a new one
        response = self.client.post(create_url, {"price": "1000", "credits": "500", "comment": ""})
        self.assertEqual(302, response.status_code)

        self.assertEqual(2, self.org.topups.count())
        self.assertEqual(1500, self.org.get_credits_remaining())

        # update one of our topups
        response = self.client.post(
            update_url,
            {"is_active": True, "price": "0", "credits": "5000", "comment": "", "expires_on": "2025-04-03 13:47:46"},
        )
        self.assertEqual(302, response.status_code)

        self.assertEqual(5500, self.org.get_credits_remaining())

    def test_topup_model(self):
        topup = TopUp.create(self.admin, price=None, credits=1000)

        self.assertEqual(topup.get_price_display(), "")

        topup.price = 0
        topup.save()

        self.assertEqual(topup.get_price_display(), "Free")

        topup.price = 100
        topup.save()

        self.assertEqual(topup.get_price_display(), "$1.00")

        # ttl should never be negative even if expired
        topup.expires_on = timezone.now() - timedelta(days=1)
        topup.save(update_fields=["expires_on"])
        self.assertEqual(10, self.org.get_topup_ttl(topup))

    def test_low_credits_threshold(self):
        contact = self.create_contact("Usain Bolt", phone="+250788123123")

        # add some more unexpire topup credits
        TopUp.create(self.admin, price=0, credits=1000)
        TopUp.create(self.admin, price=0, credits=1000)
        TopUp.create(self.admin, price=0, credits=1000)

        # send some messages with a valid topup
        self.create_incoming_msgs(contact, 2200)

        self.assertEqual(600, self.org.get_low_credits_threshold())

    def test_topup_decrementing(self):
        self.contact = self.create_contact("Joe", phone="+250788123123")

        self.create_incoming_msg(self.contact, "Orange")

        # check our credits
        self.login(self.admin)
        response = self.client.get(reverse("orgs.org_home"))

        # We now show org plan
        # self.assertContains(response, "<b>999</b>")

        # view our topups
        response = self.client.get(reverse("orgs.topup_list"))

        # and that we have 999 credits left on our topup
        self.assertContains(response, "999\n")

        # should say we have a 1,000 credits too
        self.assertContains(response, "1,000 Credits")

        # our receipt should show that the topup was free
        with patch("stripe.Charge.retrieve") as stripe:
            stripe.return_value = ""
            response = self.client.get(
                reverse("orgs.topup_read", args=[TopUp.objects.filter(org=self.org).first().pk])
            )
            self.assertContains(response, "1,000 Credits")

    @override_settings(CREDITS_EXPIRATION=True)
    def test_topups(self):

        settings.BRANDING[settings.DEFAULT_BRAND]["tiers"] = dict(multi_user=100_000, multi_org=1_000_000)
        self.org.is_multi_org = False
        self.org.is_multi_user = False
        self.org.save(update_fields=["is_multi_user", "is_multi_org"])

        contact = self.create_contact("Michael Shumaucker", phone="+250788123123")
        welcome_topup = self.org.topups.get()

        self.create_incoming_msgs(contact, 10)

        with self.assertNumQueries(2):
            self.assertEqual(150, self.org.get_low_credits_threshold())

        with self.assertNumQueries(0):
            self.assertEqual(150, self.org.get_low_credits_threshold())

        # we should have 1000 minus 10 credits for this org
        with self.assertNumQueries(5):
            self.assertEqual(990, self.org.get_credits_remaining())  # from db

        with self.assertNumQueries(0):
            self.assertEqual(1000, self.org.get_credits_total())  # from cache
            self.assertEqual(10, self.org.get_credits_used())
            self.assertEqual(990, self.org.get_credits_remaining())

        welcome_topup.refresh_from_db()
        self.assertEqual(10, welcome_topup.msgs.count())
        self.assertEqual(10, welcome_topup.get_used())

        # at this point we shouldn't have squashed any topup credits, so should have the same number as our used
        self.assertEqual(10, TopUpCredits.objects.all().count())

        # now squash
        squash_topupcredits()

        # should only have one remaining
        self.assertEqual(1, TopUpCredits.objects.all().count())

        # reduce our credits on our topup to 15
        TopUp.objects.filter(pk=welcome_topup.pk).update(credits=15)
        self.org.clear_credit_cache()

        self.assertEqual(15, self.org.get_credits_total())
        self.assertEqual(5, self.org.get_credits_remaining())

        # create 10 more messages, only 5 of which will get a topup
        self.create_incoming_msgs(contact, 10)

        welcome_topup.refresh_from_db()
        self.assertEqual(15, welcome_topup.msgs.count())
        self.assertEqual(15, welcome_topup.get_used())

        (topup, _) = self.org._calculate_active_topup()
        self.assertFalse(topup)

        # we generate queries for total and used when we are near a boundary
        with self.assertNumQueries(4):
            self.assertEqual(15, self.org.get_credits_total())
            self.assertEqual(20, self.org.get_credits_used())
            self.assertEqual(-5, self.org.get_credits_remaining())

        # again create 10 more messages, none of which will get a topup
        self.create_incoming_msgs(contact, 10)

        with self.assertNumQueries(0):
            self.assertEqual(15, self.org.get_credits_total())
            self.assertEqual(30, self.org.get_credits_used())
            self.assertEqual(-15, self.org.get_credits_remaining())

        self.assertEqual(15, TopUp.objects.get(pk=welcome_topup.pk).get_used())

        # run our check on topups, this should suspend our org
        suspend_topup_orgs_task()
        self.org.refresh_from_db()
        self.assertTrue(self.org.is_suspended)
        self.assertTrue(timezone.now() - self.org.plan_end < timedelta(seconds=10))

        # raise our topup to take 20 and create another for 5
        TopUp.objects.filter(pk=welcome_topup.pk).update(credits=20)
        new_topup = TopUp.create(self.admin, price=0, credits=5)

        # apply topups which will max out both and reduce debt to 5
        self.org.apply_topups()

        self.assertEqual(20, welcome_topup.msgs.count())
        self.assertEqual(20, TopUp.objects.get(pk=welcome_topup.pk).get_used())
        self.assertEqual(5, new_topup.msgs.count())
        self.assertEqual(5, TopUp.objects.get(pk=new_topup.pk).get_used())
        self.assertEqual(25, self.org.get_credits_total())
        self.assertEqual(30, self.org.get_credits_used())
        self.assertEqual(-5, self.org.get_credits_remaining())
        self.assertTrue(self.org.is_suspended)

        # test special status
        self.assertFalse(self.org.is_multi_user)
        self.assertFalse(self.org.is_multi_org)

        # add new topup with lots of credits
        mega_topup = TopUp.create(self.admin, price=0, credits=100_000)

        # after applying this, no messages should be without a topup
        self.org.apply_topups()
        self.assertFalse(Msg.objects.filter(org=self.org, topup=None))
        self.assertEqual(5, TopUp.objects.get(pk=mega_topup.pk).get_used())

        # we aren't yet multi user since this topup was free
        self.assertEqual(0, self.org.get_purchased_credits())
        self.assertFalse(self.org.is_multi_user)

        self.assertEqual(100_025, self.org.get_credits_total())
        self.assertEqual(99995, self.org.get_credits_remaining())
        self.assertEqual(30, self.org.get_credits_used())
        self.assertFalse(self.org.is_suspended)

        # and new messages use the mega topup
        msg = self.create_incoming_msg(contact, "Test")
        self.assertEqual(msg.topup, mega_topup)
        self.assertEqual(6, TopUp.objects.get(pk=mega_topup.pk).get_used())

        # but now it expires
        hundred_years_ago = timezone.now() - relativedelta(days=(365 * 1000))
        mega_topup.expires_on = hundred_years_ago
        mega_topup.save(update_fields=["expires_on"])
        self.org.clear_credit_cache()

        # new incoming messages should not be assigned a topup
        msg = self.create_incoming_msg(contact, "Test")
        self.assertIsNone(msg.topup)

        # check our totals
        self.org.clear_credit_cache()

        with self.assertNumQueries(6):
            self.assertEqual(0, self.org.get_purchased_credits())
            self.assertEqual(31, self.org.get_credits_total())
            self.assertEqual(32, self.org.get_credits_used())
            self.assertEqual(-1, self.org.get_credits_remaining())

        # all top up expired
        TopUp.objects.all().update(expires_on=hundred_years_ago)

        # we have expiring credits, and no more active
        gift_topup = TopUp.create(self.admin, price=0, credits=100)
        next_week = timezone.now() + relativedelta(days=7)
        gift_topup.expires_on = next_week
        gift_topup.save(update_fields=["expires_on"])
        self.org.apply_topups()

        with self.assertNumQueries(2):
            self.assertEqual(15, self.org.get_low_credits_threshold())

        with self.assertNumQueries(0):
            self.assertEqual(15, self.org.get_low_credits_threshold())

        # some credits expires but more credits will remain active
        later_active_topup = TopUp.create(self.admin, price=0, credits=200)
        five_week_ahead = timezone.now() + relativedelta(days=35)
        later_active_topup.expires_on = five_week_ahead
        later_active_topup.save(update_fields=["expires_on"])
        self.org.apply_topups()

        with self.assertNumQueries(2):
            self.assertEqual(45, self.org.get_low_credits_threshold())

        with self.assertNumQueries(0):
            self.assertEqual(45, self.org.get_low_credits_threshold())

        # no expiring credits
        gift_topup.expires_on = five_week_ahead
        gift_topup.save(update_fields=["expires_on"])
        self.org.clear_credit_cache()

        with self.assertNumQueries(4):
            self.assertEqual(45, self.org.get_low_credits_threshold())

        with self.assertNumQueries(0):
            self.assertEqual(45, self.org.get_low_credits_threshold())

        # do not consider expired topup
        gift_topup.expires_on = hundred_years_ago
        gift_topup.save(update_fields=["expires_on"])
        self.org.clear_credit_cache()

        with self.assertNumQueries(4):
            self.assertEqual(30, self.org.get_low_credits_threshold())

        with self.assertNumQueries(0):
            self.assertEqual(30, self.org.get_low_credits_threshold())

        TopUp.objects.all().update(is_active=False)
        self.org.clear_credit_cache()

        with self.assertNumQueries(2):
            self.assertEqual(0, self.org.get_low_credits_threshold())

        with self.assertNumQueries(0):
            self.assertEqual(0, self.org.get_low_credits_threshold())

        # now buy some credits to make us multi user
        TopUp.create(self.admin, price=100, credits=100_000)
        self.org.clear_credit_cache()
        self.org.reset_capabilities()
        self.assertTrue(self.org.is_multi_user)
        self.assertFalse(self.org.is_multi_org)

        # good deal!
        TopUp.create(self.admin, price=100, credits=1_000_000)
        self.org.clear_credit_cache()
        self.org.reset_capabilities()
        self.assertTrue(self.org.is_multi_user)
        self.assertTrue(self.org.is_multi_org)

    @patch("temba.orgs.views.Client", MockTwilioClient)
    @patch("twilio.request_validator.RequestValidator", MockRequestValidator)
    def test_twilio_connect(self):
        with patch("temba.tests.twilio.MockTwilioClient.MockAccounts.get") as mock_get:
            mock_get.return_value = MockTwilioClient.MockAccount("Full")

            connect_url = reverse("orgs.org_twilio_connect")

            self.login(self.admin)
            self.admin.set_org(self.org)

            response = self.client.get(connect_url)
            self.assertEqual(200, response.status_code)
            self.assertEqual(list(response.context["form"].fields.keys()), ["account_sid", "account_token", "loc"])

            # try posting without an account token
            post_data = {"account_sid": "AccountSid"}
            response = self.client.post(connect_url, post_data)
            self.assertFormError(response, "form", "account_token", "This field is required.")

            # now add the account token and try again
            post_data["account_token"] = "AccountToken"

            # but with an unexpected exception
            with patch("temba.tests.twilio.MockTwilioClient.__init__") as mock:
                mock.side_effect = Exception("Unexpected")
                response = self.client.post(connect_url, post_data)
                self.assertFormError(
                    response,
                    "form",
                    "__all__",
                    "The Twilio account SID and Token seem invalid. " "Please check them again and retry.",
                )

            self.client.post(connect_url, post_data)

            self.org.refresh_from_db()
            self.assertEqual(self.org.config["ACCOUNT_SID"], "AccountSid")
            self.assertEqual(self.org.config["ACCOUNT_TOKEN"], "AccountToken")

            # when the user submit the secondary token, we use it to get the primary one from the rest API
            with patch("temba.tests.twilio.MockTwilioClient.MockAccounts.get") as mock_get_primary:
                with patch("twilio.rest.api.v2010.account.AccountContext.fetch") as mock_account_fetch:
                    mock_get_primary.return_value = MockTwilioClient.MockAccount("Full", "PrimaryAccountToken")
                    mock_account_fetch.return_value = MockTwilioClient.MockAccount("Full", "PrimaryAccountToken")

                    response = self.client.post(connect_url, post_data)
                    self.assertEqual(response.status_code, 302)

                    response = self.client.post(connect_url, post_data, follow=True)
                    self.assertEqual(response.request["PATH_INFO"], reverse("channels.types.twilio.claim"))

                    self.org.refresh_from_db()
                    self.assertEqual(self.org.config["ACCOUNT_SID"], "AccountSid")
                    self.assertEqual(self.org.config["ACCOUNT_TOKEN"], "PrimaryAccountToken")

                    twilio_account_url = reverse("orgs.org_twilio_account")
                    response = self.client.get(twilio_account_url)
                    self.assertEqual("AccountSid", response.context["account_sid"])

                    self.org.refresh_from_db()
                    config = self.org.config
                    self.assertEqual("AccountSid", config["ACCOUNT_SID"])
                    self.assertEqual("PrimaryAccountToken", config["ACCOUNT_TOKEN"])

                    # post without a sid or token, should get a form validation error
                    response = self.client.post(twilio_account_url, dict(disconnect="false"), follow=True)
                    self.assertEqual(
                        '[{"message": "You must enter your Twilio Account SID", "code": ""}]',
                        response.context["form"].errors["__all__"].as_json(),
                    )

                    # all our twilio creds should remain the same
                    self.org.refresh_from_db()
                    config = self.org.config
                    self.assertEqual(config["ACCOUNT_SID"], "AccountSid")
                    self.assertEqual(config["ACCOUNT_TOKEN"], "PrimaryAccountToken")

                    # now try with all required fields, and a bonus field we shouldn't change
                    self.client.post(
                        twilio_account_url,
                        dict(
                            account_sid="AccountSid",
                            account_token="SecondaryToken",
                            disconnect="false",
                            name="DO NOT CHANGE ME",
                        ),
                        follow=True,
                    )
                    # name shouldn't change
                    self.org.refresh_from_db()
                    self.assertEqual(self.org.name, "Temba")

                    # now disconnect our twilio connection
                    self.assertTrue(self.org.is_connected_to_twilio())
                    self.client.post(twilio_account_url, dict(disconnect="true", follow=True))

                    self.org.refresh_from_db()
                    self.assertFalse(self.org.is_connected_to_twilio())

                    response = self.client.post(
                        f'{reverse("orgs.org_twilio_connect")}?claim_type=twilio', post_data, follow=True
                    )
                    self.assertEqual(response.request["PATH_INFO"], reverse("channels.types.twilio.claim"))

                    response = self.client.post(
                        f'{reverse("orgs.org_twilio_connect")}?claim_type=twilio_messaging_service',
                        post_data,
                        follow=True,
                    )
                    self.assertEqual(
                        response.request["PATH_INFO"], reverse("channels.types.twilio_messaging_service.claim")
                    )

                    response = self.client.post(
                        f'{reverse("orgs.org_twilio_connect")}?claim_type=twilio_whatsapp', post_data, follow=True
                    )
                    self.assertEqual(response.request["PATH_INFO"], reverse("channels.types.twilio_whatsapp.claim"))

                    response = self.client.post(
                        f'{reverse("orgs.org_twilio_connect")}?claim_type=unknown', post_data, follow=True
                    )
                    self.assertEqual(response.request["PATH_INFO"], reverse("channels.channel_claim"))

    def test_has_airtime_transfers(self):
        AirtimeTransfer.objects.filter(org=self.org).delete()
        self.assertFalse(self.org.has_airtime_transfers())
        contact = self.create_contact("Bob", phone="+250788123123")

        AirtimeTransfer.objects.create(
            org=self.org,
            contact=contact,
            status=AirtimeTransfer.STATUS_SUCCESS,
            recipient="+250788123123",
            desired_amount=Decimal("100"),
            actual_amount=Decimal("0"),
        )

        self.assertTrue(self.org.has_airtime_transfers())

    def test_prometheus(self):
        # visit as viewer, no prometheus section
        self.login(self.user)
        org_home_url = reverse("orgs.org_home")
        response = self.client.get(org_home_url)

        self.assertNotContains(response, "Prometheus")

        # admin can see it though
        self.login(self.admin)

        response = self.client.get(org_home_url)
        self.assertContains(response, "Prometheus")
        self.assertContains(response, "Enable Prometheus")

        # enable it
        prometheus_url = reverse("orgs.org_prometheus")
        response = self.client.post(prometheus_url, {}, follow=True)
        self.assertContains(response, "Disable Prometheus")

        # make sure our API token exists
        prometheus_group = Group.objects.get(name="Prometheus")
        self.assertTrue(APIToken.objects.filter(org=self.org, role=prometheus_group, is_active=True))

        # other admin sees it enabled too
        self.other_admin = self.create_user("Other Administrator")
        self.org.administrators.add(self.other_admin)
        self.login(self.other_admin)

        response = self.client.get(org_home_url)
        self.assertContains(response, "Prometheus")
        self.assertContains(response, "Disable Prometheus")

        # now disable it
        response = self.client.post(prometheus_url, {}, follow=True)
        self.assertFalse(APIToken.objects.filter(org=self.org, role=prometheus_group, is_active=True))
        self.assertContains(response, "Enable Prometheus")

    def test_resthooks(self):
        resthook_url = reverse("orgs.org_resthooks")

        # no hitting this page without auth
        response = self.client.get(resthook_url)
        self.assertLoginRedirect(response)

        self.login(self.admin)

        # get our resthook management page
        response = self.client.get(resthook_url)

        # shouldn't have any resthooks listed yet
        self.assertFalse(response.context["current_resthooks"])

        # try to create one with name that's too long
        response = self.client.post(resthook_url, {"new_slug": "x" * 100})
        self.assertFormError(response, "form", "new_slug", "Ensure this value has at most 50 characters (it has 100).")

        # now try to create with valid name/slug
        response = self.client.post(resthook_url, {"new_slug": "mother-registration "})
        self.assertEqual(302, response.status_code)

        # should now have a resthook
        mother_reg = Resthook.objects.get()
        self.assertEqual(mother_reg.slug, "mother-registration")
        self.assertEqual(mother_reg.org, self.org)
        self.assertEqual(mother_reg.created_by, self.admin)

        # fetch our read page, should have have our resthook
        response = self.client.get(resthook_url)
        self.assertEqual(
            [{"field": f"resthook_{mother_reg.id}", "resthook": mother_reg}],
            list(response.context["current_resthooks"]),
        )

        # let's try to create a repeat, should fail due to duplicate slug
        response = self.client.post(resthook_url, {"new_slug": "Mother-Registration"})
        self.assertFormError(response, "form", "new_slug", "This event name has already been used.")

        # add a subscriber
        subscriber = mother_reg.add_subscriber("http://foo", self.admin)

        # finally, let's remove that resthook
        self.client.post(resthook_url, {"resthook_%d" % mother_reg.id: "checked"})

        mother_reg.refresh_from_db()
        self.assertFalse(mother_reg.is_active)

        subscriber.refresh_from_db()
        self.assertFalse(subscriber.is_active)

        # no more resthooks!
        response = self.client.get(resthook_url)
        self.assertEqual([], list(response.context["current_resthooks"]))

    @override_settings(HOSTNAME="rapidpro.io", SEND_EMAILS=True)
    def test_smtp_server(self):
        self.login(self.admin)

        home_url = reverse("orgs.org_home")
        config_url = reverse("orgs.org_smtp_server")

        # orgs without SMTP settings see default from address
        response = self.client.get(home_url)
        self.assertContains(response, "Emails sent from flows will be sent from <b>no-reply@temba.io</b>.")
        self.assertEqual("no-reply@temba.io", response.context["from_email_default"])
        self.assertEqual(None, response.context["from_email_custom"])

        self.assertFalse(self.org.has_smtp_config())

        response = self.client.post(config_url, dict(disconnect="false"), follow=True)
        self.assertEqual(
            '[{"message": "You must enter a from email", "code": ""}]',
            response.context["form"].errors["__all__"].as_json(),
        )
        self.assertEqual(len(mail.outbox), 0)

        response = self.client.post(config_url, {"from_email": "foobar.com", "disconnect": "false"}, follow=True)
        self.assertEqual(
            '[{"message": "Please enter a valid email address", "code": ""}]',
            response.context["form"].errors["__all__"].as_json(),
        )
        self.assertEqual(len(mail.outbox), 0)

        response = self.client.post(config_url, {"from_email": "foo@bar.com", "disconnect": "false"}, follow=True)
        self.assertEqual(
            '[{"message": "You must enter the SMTP host", "code": ""}]',
            response.context["form"].errors["__all__"].as_json(),
        )
        self.assertEqual(len(mail.outbox), 0)

        response = self.client.post(
            config_url,
            {"from_email": "foo@bar.com", "smtp_host": "smtp.example.com", "disconnect": "false"},
            follow=True,
        )
        self.assertEqual(
            '[{"message": "You must enter the SMTP username", "code": ""}]',
            response.context["form"].errors["__all__"].as_json(),
        )
        self.assertEqual(len(mail.outbox), 0)

        response = self.client.post(
            config_url,
            {
                "from_email": "foo@bar.com",
                "smtp_host": "smtp.example.com",
                "smtp_username": "support@example.com",
                "disconnect": "false",
            },
            follow=True,
        )
        self.assertEqual(
            '[{"message": "You must enter the SMTP password", "code": ""}]',
            response.context["form"].errors["__all__"].as_json(),
        )
        self.assertEqual(len(mail.outbox), 0)

        response = self.client.post(
            config_url,
            {
                "from_email": "foo@bar.com",
                "smtp_host": "smtp.example.com",
                "smtp_username": "support@example.com",
                "smtp_password": "secret",
                "disconnect": "false",
            },
            follow=True,
        )
        self.assertEqual(
            '[{"message": "You must enter the SMTP port", "code": ""}]',
            response.context["form"].errors["__all__"].as_json(),
        )
        self.assertEqual(len(mail.outbox), 0)

        with patch("temba.utils.email.send_custom_smtp_email") as mock_send_smtp_email:
            mock_send_smtp_email.side_effect = smtplib.SMTPException("SMTP Error")
            response = self.client.post(
                config_url,
                {
                    "from_email": "foo@bar.com",
                    "smtp_host": "smtp.example.com",
                    "smtp_username": "support@example.com",
                    "smtp_password": "secret",
                    "smtp_port": "465",
                    "disconnect": "false",
                },
                follow=True,
            )
            self.assertEqual(
                '[{"message": "Failed to send email with STMP server configuration with error \'SMTP Error\'", "code": ""}]',
                response.context["form"].errors["__all__"].as_json(),
            )
            self.assertEqual(len(mail.outbox), 0)

            mock_send_smtp_email.side_effect = Exception("Unexpected Error")
            response = self.client.post(
                config_url,
                {
                    "from_email": "foo@bar.com",
                    "smtp_host": "smtp.example.com",
                    "smtp_username": "support@example.com",
                    "smtp_password": "secret",
                    "smtp_port": "465",
                    "disconnect": "false",
                },
                follow=True,
            )
            self.assertEqual(
                '[{"message": "Failed to send email with STMP server configuration", "code": ""}]',
                response.context["form"].errors["__all__"].as_json(),
            )
            self.assertEqual(len(mail.outbox), 0)

        response = self.client.post(
            config_url,
            {
                "from_email": "foo@bar.com",
                "smtp_host": "smtp.example.com",
                "smtp_username": "support@example.com",
                "smtp_password": "secret",
                "smtp_port": "465",
                "disconnect": "false",
            },
            follow=True,
        )
        self.assertEqual(len(mail.outbox), 1)

        self.org.refresh_from_db()
        self.assertTrue(self.org.has_smtp_config())

        self.assertEqual(
            self.org.config["smtp_server"],
            "smtp://support%40example.com:secret@smtp.example.com:465/?from=foo%40bar.com&tls=true",
        )

        response = self.client.get(config_url)
        self.assertEqual("no-reply@temba.io", response.context["from_email_default"])
        self.assertEqual("foo@bar.com", response.context["from_email_custom"])

        self.client.post(
            config_url,
            {
                "from_email": "support@example.com",
                "smtp_host": "smtp.example.com",
                "smtp_username": "support@example.com",
                "smtp_password": "secret",
                "smtp_port": "465",
                "name": "DO NOT CHANGE ME",
                "disconnect": "false",
            },
            follow=True,
        )

        # name shouldn't change
        self.org.refresh_from_db()
        self.assertEqual(self.org.name, "Temba")
        self.assertTrue(self.org.has_smtp_config())

        self.client.post(
            config_url,
            {
                "from_email": "support@example.com",
                "smtp_host": "smtp.example.com",
                "smtp_username": "support@example.com",
                "smtp_password": "",
                "smtp_port": "465",
                "disconnect": "false",
            },
            follow=True,
        )

        # password shouldn't change
        self.org.refresh_from_db()
        self.assertTrue(self.org.has_smtp_config())
        self.assertEqual(
            self.org.config["smtp_server"],
            "smtp://support%40example.com:secret@smtp.example.com:465/?from=support%40example.com&tls=true",
        )

        response = self.client.post(
            config_url,
            {
                "from_email": "support@example.com",
                "smtp_host": "smtp.example.com",
                "smtp_username": "help@example.com",
                "smtp_password": "",
                "smtp_port": "465",
                "disconnect": "false",
            },
            follow=True,
        )

        # should have error for blank password
        self.assertEqual(
            '[{"message": "You must enter the SMTP password", "code": ""}]',
            response.context["form"].errors["__all__"].as_json(),
        )

        self.client.post(config_url, dict(disconnect="true"), follow=True)

        self.org.refresh_from_db()
        self.assertFalse(self.org.has_smtp_config())

        response = self.client.post(
            config_url,
            {
                "from_email": " support@example.com",
                "smtp_host": " smtp.example.com",
                "smtp_username": "support@example.com",
                "smtp_password": "secret ",
                "smtp_port": "465 ",
                "disconnect": "false",
            },
            follow=True,
        )

        self.org.refresh_from_db()
        self.assertTrue(self.org.has_smtp_config())

        self.assertEqual(
            self.org.config["smtp_server"],
            "smtp://support%40example.com:secret@smtp.example.com:465/?from=support%40example.com&tls=true",
        )

        response = self.client.post(
            config_url,
            {
                "from_email": "support@example.com",
                "smtp_host": "smtp.example.com",
                "smtp_username": "support@example.com",
                "smtp_password": "secre/t",
                "smtp_port": 465,
                "disconnect": "false",
            },
            follow=True,
        )

        self.org.refresh_from_db()
        self.assertTrue(self.org.has_smtp_config())

        self.assertEqual(
            self.org.config["smtp_server"],
            "smtp://support%40example.com:secre%2Ft@smtp.example.com:465/?from=support%40example.com&tls=true",
        )

        response = self.client.get(config_url)
        self.assertDictEqual(
            response.context["view"].derive_initial(),
            {
                "from_email": "support@example.com",
                "smtp_host": "smtp.example.com",
                "smtp_username": "support@example.com",
                "smtp_password": "secre/t",
                "smtp_port": 465,
                "disconnect": "false",
            },
        )

    @patch("temba.channels.types.vonage.client.VonageClient.check_credentials")
    def test_connect_vonage(self, mock_check_credentials):
        self.login(self.admin)

        connect_url = reverse("orgs.org_vonage_connect")
        account_url = reverse("orgs.org_vonage_account")

        # simulate invalid credentials on both pages
        mock_check_credentials.return_value = False

        response = self.client.post(connect_url, {"api_key": "key", "api_secret": "secret"})
        self.assertContains(response, "Your API key and secret seem invalid.")
        self.assertFalse(self.org.is_connected_to_vonage())

        response = self.client.post(account_url, {"api_key": "key", "api_secret": "secret"})
        self.assertContains(response, "Your API key and secret seem invalid.")

        # ok, now with a success
        mock_check_credentials.return_value = True

        response = self.client.post(connect_url, {"api_key": "key", "api_secret": "secret"})
        self.assertEqual(response.status_code, 302)

        response = self.client.get(account_url)
        self.assertEqual("key", response.context["api_key"])

        self.org.refresh_from_db()
        self.assertEqual("key", self.org.config[Org.CONFIG_VONAGE_KEY])
        self.assertEqual("secret", self.org.config[Org.CONFIG_VONAGE_SECRET])

        # post without API token, should get validation error
        response = self.client.post(account_url, {"disconnect": "false"})
        self.assertFormError(response, "form", "__all__", "You must enter your account API Key")

        # vonage config should remain the same
        self.org.refresh_from_db()
        self.assertEqual("key", self.org.config[Org.CONFIG_VONAGE_KEY])
        self.assertEqual("secret", self.org.config[Org.CONFIG_VONAGE_SECRET])

        # now try with all required fields, and a bonus field we shouldn't change
        self.client.post(
            account_url,
            {"api_key": "other_key", "api_secret": "secret-too", "disconnect": "false", "name": "DO NOT CHANGE ME"},
        )
        # name shouldn't change
        self.org.refresh_from_db()
        self.assertEqual(self.org.name, "Temba")

        # should change vonage config
        self.client.post(account_url, {"api_key": "other_key", "api_secret": "secret-too", "disconnect": "false"})

        self.org.refresh_from_db()
        self.assertEqual("other_key", self.org.config[Org.CONFIG_VONAGE_KEY])
        self.assertEqual("secret-too", self.org.config[Org.CONFIG_VONAGE_SECRET])

        self.assertTrue(self.org.is_connected_to_vonage())
        self.client.post(account_url, dict(disconnect="true"), follow=True)

        self.org.refresh_from_db()
        self.assertFalse(self.org.is_connected_to_vonage())

        # and disconnect
        self.org.remove_vonage_account(self.admin)
        self.assertFalse(self.org.is_connected_to_vonage())
        self.assertNotIn("NEXMO_KEY", self.org.config)
        self.assertNotIn("NEXMO_SECRET", self.org.config)

    def test_connect_plivo(self):
        self.login(self.admin)

        # connect plivo
        connect_url = reverse("orgs.org_plivo_connect")

        # simulate invalid credentials
        with patch("requests.get") as mock_get:
            mock_get.return_value = MockResponse(
                401, "Could not verify your access level for that URL." "\nYou have to login with proper credentials"
            )
            response = self.client.post(connect_url, dict(auth_id="auth-id", auth_token="auth-token"))
            self.assertContains(
                response, "Your Plivo auth ID and auth token seem invalid. Please check them again and retry."
            )
            self.assertFalse(Channel.CONFIG_PLIVO_AUTH_ID in self.client.session)
            self.assertFalse(Channel.CONFIG_PLIVO_AUTH_TOKEN in self.client.session)

        # ok, now with a success
        with patch("requests.get") as mock_get:
            mock_get.return_value = MockResponse(200, json.dumps(dict()))
            response = self.client.post(connect_url, dict(auth_id="auth-id", auth_token="auth-token"))

            # plivo should be added to the session
            self.assertEqual(self.client.session[Channel.CONFIG_PLIVO_AUTH_ID], "auth-id")
            self.assertEqual(self.client.session[Channel.CONFIG_PLIVO_AUTH_TOKEN], "auth-token")

            self.assertRedirect(response, reverse("channels.types.plivo.claim"))

    def test_tiers(self):
        # default is no tiers, everything is allowed, go crazy!
        self.assertTrue(self.org.is_multi_user)
        self.assertTrue(self.org.is_multi_org)

        del settings.BRANDING[settings.DEFAULT_BRAND]["tiers"]
        self.org.reset_capabilities()
        self.assertTrue(self.org.is_multi_user)
        self.assertTrue(self.org.is_multi_org)

        # not enough credits with tiers enabled
        settings.BRANDING[settings.DEFAULT_BRAND]["tiers"] = dict(
            import_flows=1, multi_user=100_000, multi_org=1_000_000
        )
        self.org.reset_capabilities()
        self.assertIsNone(self.org.create_sub_org("Sub Org A"))
        self.assertFalse(self.org.is_multi_user)
        self.assertFalse(self.org.is_multi_org)

        # not enough credits, but tiers disabled
        settings.BRANDING[settings.DEFAULT_BRAND]["tiers"] = dict(import_flows=0, multi_user=0, multi_org=0)
        self.org.reset_capabilities()
        self.assertIsNotNone(self.org.create_sub_org("Sub Org A"))
        self.assertTrue(self.org.is_multi_user)
        self.assertTrue(self.org.is_multi_org)

        # tiers enabled, but enough credits
        settings.BRANDING[settings.DEFAULT_BRAND]["tiers"] = dict(
            import_flows=1, multi_user=100_000, multi_org=1_000_000
        )
        TopUp.create(self.admin, price=100, credits=1_000_000)
        self.org.clear_credit_cache()
        self.assertIsNotNone(self.org.create_sub_org("Sub Org B"))
        self.assertTrue(self.org.is_multi_user)
        self.assertTrue(self.org.is_multi_org)

        with override_settings(DEFAULT_PLAN="other"):
            settings.BRANDING[settings.DEFAULT_BRAND]["default_plan"] = "other"
            self.org.plan = settings.TOPUP_PLAN
            self.org.save()
            self.org.reset_capabilities()
            sub_org_c = self.org.create_sub_org("Sub Org C")
            self.assertIsNotNone(sub_org_c)
            self.assertEqual(sub_org_c.plan, settings.TOPUP_PLAN)

    def test_org_get_limit(self):
        self.assertEqual(self.org.get_limit(Org.LIMIT_FIELDS), settings.MAX_ACTIVE_CONTACTFIELDS_PER_ORG)
        self.assertEqual(self.org.get_limit(Org.LIMIT_GROUPS), settings.MAX_ACTIVE_CONTACTGROUPS_PER_ORG)
        self.assertEqual(self.org.get_limit(Org.LIMIT_GLOBALS), settings.MAX_ACTIVE_GLOBALS_PER_ORG)

        self.org.limits = dict(fields=500, groups=500)
        self.org.save()

        self.assertEqual(self.org.get_limit(Org.LIMIT_FIELDS), 500)
        self.assertEqual(self.org.get_limit(Org.LIMIT_GROUPS), 500)
        self.assertEqual(self.org.get_limit(Org.LIMIT_GLOBALS), settings.MAX_ACTIVE_GLOBALS_PER_ORG)

    def test_sub_orgs_management(self):
        settings.BRANDING[settings.DEFAULT_BRAND]["tiers"] = dict(multi_org=1_000_000)
        self.org.reset_capabilities()

        sub_org = self.org.create_sub_org("Sub Org")

        # we won't create sub orgs if the org isn't the proper level
        self.assertIsNone(sub_org)

        # lower the tier and try again
        settings.BRANDING[settings.DEFAULT_BRAND]["tiers"] = dict(multi_org=0)
        self.org.reset_capabilities()
        sub_org = self.org.create_sub_org("Sub Org")

        # suborg has been created
        self.assertIsNotNone(sub_org)

        # suborgs can create suborgs
        self.assertIsNotNone(sub_org.create_sub_org("Grandchild Org"))

        # we should be linked to our parent with the same brand
        self.assertEqual(self.org, sub_org.parent)
        self.assertEqual(self.org.brand, sub_org.brand)

        # default values should be the same as parent
        self.assertEqual(self.org.timezone, sub_org.timezone)
        self.assertEqual(self.org.created_by, sub_org.created_by)

        # our sub account should have zero credits
        self.assertEqual(0, sub_org.get_credits_remaining())

        self.login(self.admin)
        response = self.client.get(reverse("orgs.org_edit"))
        self.assertEqual(200, response.status_code)
        self.assertEqual(len(response.context["sub_orgs"]), 1)

        # sub_org is deleted
        sub_org.release(self.superuser)

        response = self.client.get(reverse("orgs.org_edit"))
        self.assertEqual(200, response.status_code)
        self.assertEqual(len(response.context["sub_orgs"]), 0)

    @override_settings(CREDITS_EXPIRATION=True)
    def test_sub_orgs(self):
        # lets start with two topups
        oldest_topup = TopUp.objects.filter(org=self.org).first()

        expires = timezone.now() + timedelta(days=400)
        newer_topup = TopUp.create(self.admin, price=0, credits=1000, org=self.org, expires_on=expires)

        # lower the tier and try again
        settings.BRANDING[settings.DEFAULT_BRAND]["tiers"] = dict(multi_org=0)
        sub_org = self.org.create_sub_org("Sub Org")

        # send a message as sub_org
        self.create_channel(
            "A",
            "Test Channel",
            "+250785551212",
            secret="12355",
            config={Channel.CONFIG_FCM_ID: "145"},
            country="RW",
            org=sub_org,
        )
        contact = self.create_contact("Joe", phone="+250788383444", org=sub_org)
        msg = self.create_outgoing_msg(contact, "How is it going?")

        # there is no topup on suborg, and this msg won't be credited
        self.assertFalse(msg.topup)

        # now allocate some credits to our sub org
        self.assertTrue(self.org.allocate_credits(self.admin, sub_org, 700))

        msg.refresh_from_db()
        # allocating credits will execute apply_topups_task and assign a topup
        self.assertTrue(msg.topup)

        self.assertEqual(699, sub_org.get_credits_remaining())
        self.assertEqual(1300, self.org.get_credits_remaining())

        # we should have a debit to track this transaction
        debits = Debit.objects.filter(topup__org=self.org)
        self.assertEqual(1, len(debits))

        debit = debits.first()
        self.assertEqual(700, debit.amount)
        self.assertEqual(Debit.TYPE_ALLOCATION, debit.debit_type)
        # newest topup has been used first
        self.assertEqual(newer_topup.expires_on, debit.beneficiary.expires_on)
        self.assertEqual(debit.amount, 700)

        # try allocating more than we have
        self.assertFalse(self.org.allocate_credits(self.admin, sub_org, 1301))

        self.assertEqual(699, sub_org.get_credits_remaining())
        self.assertEqual(1300, self.org.get_credits_remaining())
        self.assertEqual(700, self.org._calculate_credits_used()[0])

        # now allocate across our remaining topups
        self.assertTrue(self.org.allocate_credits(self.admin, sub_org, 1200))
        self.assertEqual(1899, sub_org.get_credits_remaining())
        self.assertEqual(1900, self.org.get_credits_used())
        self.assertEqual(100, self.org.get_credits_remaining())

        # now clear our cache, we ought to have proper amount still
        self.org.clear_credit_cache()
        sub_org.clear_credit_cache()

        self.assertEqual(1899, sub_org.get_credits_remaining())
        self.assertEqual(100, self.org.get_credits_remaining())

        # this creates two more debits, for a total of three
        debits = Debit.objects.filter(topup__org=self.org).order_by("id")
        self.assertEqual(3, len(debits))

        # verify that we used most recent topup first
        self.assertEqual(newer_topup.expires_on, debits[1].topup.expires_on)
        self.assertEqual(debits[1].amount, 300)
        # and debited missing amount from the next topup
        self.assertEqual(oldest_topup.expires_on, debits[2].topup.expires_on)
        self.assertEqual(debits[2].amount, 900)

        # allocate the exact number of credits remaining
        self.org.allocate_credits(self.admin, sub_org, 100)

        self.assertEqual(1999, sub_org.get_credits_remaining())
        self.assertEqual(0, self.org.get_credits_remaining())

    def test_sub_org_ui(self):
        self.login(self.admin)

        settings.BRANDING[settings.DEFAULT_BRAND]["tiers"] = dict(multi_org=1_000_000)
        self.org.reset_capabilities()

        # set our org on the session
        session = self.client.session
        session["org_id"] = self.org.id
        session.save()

        response = self.client.get(reverse("orgs.org_home"))
        self.assertNotContains(response, "Manage Workspaces")

        # attempting to manage orgs should redirect
        response = self.client.get(reverse("orgs.org_sub_orgs"))
        self.assertRedirect(response, reverse("orgs.org_home"))

        # creating a new sub org should also redirect
        response = self.client.get(reverse("orgs.org_create_sub_org"))
        self.assertRedirect(response, reverse("orgs.org_home"))

        # make sure posting is gated too
        new_org = dict(name="Sub Org", timezone=self.org.timezone, date_format=self.org.date_format)
        response = self.client.post(reverse("orgs.org_create_sub_org"), new_org)
        self.assertRedirect(response, reverse("orgs.org_home"))

        # same thing with trying to transfer credits
        response = self.client.get(reverse("orgs.org_transfer_credits"))
        self.assertRedirect(response, reverse("orgs.org_home"))

        # cant manage users either
        response = self.client.get(reverse("orgs.org_manage_accounts_sub_org"))
        self.assertRedirect(response, reverse("orgs.org_home"))

        # zero out our tier
        settings.BRANDING[settings.DEFAULT_BRAND]["tiers"] = dict(multi_org=0)
        self.org.reset_capabilities()
        self.assertTrue(self.org.is_multi_org)
        response = self.client.get(reverse("orgs.org_home"))
        self.assertContains(response, "Manage Workspaces")

        # now we can manage our orgs
        response = self.client.get(reverse("orgs.org_sub_orgs"))
        self.assertEqual(200, response.status_code)
        self.assertContains(response, "Workspaces")

        # and add topups
        self.assertContains(response, reverse("orgs.org_transfer_credits"))

        # but not if we don't use topups
        Org.objects.filter(id=self.org.id).update(uses_topups=False)
        response = self.client.get(reverse("orgs.org_sub_orgs"))
        self.assertNotContains(response, reverse("orgs.org_transfer_credits"))

        Org.objects.filter(id=self.org.id).update(uses_topups=True)

        # add a sub org
        response = self.client.post(reverse("orgs.org_create_sub_org"), new_org)
        self.assertRedirect(response, reverse("orgs.org_sub_orgs"))
        sub_org = Org.objects.filter(name="Sub Org").first()
        self.assertIsNotNone(sub_org)
        self.assertIn(self.admin, sub_org.administrators.all())

        # create a second org to test sorting
        new_org = dict(name="A Second Org", timezone=self.org.timezone, date_format=self.org.date_format)
        response = self.client.post(reverse("orgs.org_create_sub_org"), new_org)
        self.assertEqual(302, response.status_code)

        # load the transfer credit page
        response = self.client.get(reverse("orgs.org_transfer_credits"))

        # check that things are ordered correctly
        orgs = list(response.context["form"]["from_org"].field._queryset)
        self.assertEqual("A Second Org", orgs[1].name)
        self.assertEqual("Sub Org", orgs[2].name)
        self.assertEqual(200, response.status_code)

        # try to transfer more than we have
        post_data = dict(from_org=self.org.id, to_org=sub_org.id, amount=1500)
        response = self.client.post(reverse("orgs.org_transfer_credits"), post_data)
        self.assertContains(response, "Pick a different workspace to transfer from")

        # now transfer some credits
        post_data = dict(from_org=self.org.id, to_org=sub_org.id, amount=600)
        response = self.client.post(reverse("orgs.org_transfer_credits"), post_data)

        self.assertEqual(400, self.org.get_credits_remaining())
        self.assertEqual(600, sub_org.get_credits_remaining())

        # we can reach the manage accounts page too now
        response = self.client.get("%s?org=%d" % (reverse("orgs.org_manage_accounts_sub_org"), sub_org.id))
        self.assertEqual(200, response.status_code)

        # edit our sub org's details
        response = self.client.post(
            f"{reverse('orgs.org_edit_sub_org')}?org={sub_org.id}",
            {"name": "New Sub Org Name", "timezone": "Africa/Nairobi", "date_format": "Y", "language": "es"},
        )

        sub_org.refresh_from_db()
        self.assertEqual("New Sub Org Name", sub_org.name)
        self.assertEqual("Africa/Nairobi", str(sub_org.timezone))
        self.assertEqual("Y", sub_org.date_format)
        self.assertEqual("es", sub_org.language)

        # now we should see new topups on our sub org
        session["org_id"] = sub_org.id
        session.save()

        response = self.client.get(reverse("orgs.topup_list"))
        self.assertContains(response, "600 Credits")

    def test_account_value(self):

        # base value
        self.assertEqual(self.org.account_value(), 0.0)

        # add a topup
        TopUp.objects.create(
            org=self.org,
            price=123,
            credits=1001,
            expires_on=timezone.now() + timedelta(days=30),
            created_by=self.admin,
            modified_by=self.admin,
        )
        self.assertAlmostEqual(self.org.account_value(), 1.23)

    @patch("temba.msgs.tasks.export_messages_task.delay")
    @patch("temba.flows.tasks.export_flow_results_task.delay")
    @patch("temba.contacts.tasks.export_contacts_task.delay")
    def test_resume_failed_task(
        self, mock_export_contacts_task, mock_export_flow_results_task, mock_export_messages_task
    ):
        mock_export_contacts_task.return_value = None
        mock_export_flow_results_task.return_value = None
        mock_export_messages_task.return_value = None

        ExportMessagesTask.objects.create(
            org=self.org, created_by=self.admin, modified_by=self.admin, status=ExportMessagesTask.STATUS_FAILED
        )
        ExportMessagesTask.objects.create(
            org=self.org, created_by=self.admin, modified_by=self.admin, status=ExportMessagesTask.STATUS_COMPLETE
        )
        ExportMessagesTask.objects.create(org=self.org, created_by=self.admin, modified_by=self.admin)

        ExportFlowResultsTask.objects.create(
            org=self.org, created_by=self.admin, modified_by=self.admin, status=ExportFlowResultsTask.STATUS_FAILED
        )
        ExportFlowResultsTask.objects.create(
            org=self.org, created_by=self.admin, modified_by=self.admin, status=ExportFlowResultsTask.STATUS_COMPLETE
        )
        ExportFlowResultsTask.objects.create(org=self.org, created_by=self.admin, modified_by=self.admin)

        ExportContactsTask.objects.create(
            org=self.org, created_by=self.admin, modified_by=self.admin, status=ExportContactsTask.STATUS_FAILED
        )
        ExportContactsTask.objects.create(
            org=self.org, created_by=self.admin, modified_by=self.admin, status=ExportContactsTask.STATUS_COMPLETE
        )
        ExportContactsTask.objects.create(org=self.org, created_by=self.admin, modified_by=self.admin)

        two_hours_ago = timezone.now() - timedelta(hours=2)

        ExportMessagesTask.objects.all().update(modified_on=two_hours_ago)
        ExportFlowResultsTask.objects.all().update(modified_on=two_hours_ago)
        ExportContactsTask.objects.all().update(modified_on=two_hours_ago)

        resume_failed_tasks()

        mock_export_contacts_task.assert_called_once()
        mock_export_flow_results_task.assert_called_once()
        mock_export_messages_task.assert_called_once()


class AnonOrgTest(TembaTest):
    """
    Tests the case where our organization is marked as anonymous, that is the phone numbers are masked
    for users.
    """

    def setUp(self):
        super().setUp()

        self.org.is_anon = True
        self.org.save()

    def test_contacts(self):
        # are there real phone numbers on the contact list page?
        contact = self.create_contact(None, phone="+250788123123")
        self.login(self.admin)

        masked = "%010d" % contact.pk

        response = self.client.get(reverse("contacts.contact_list"))

        # phone not in the list
        self.assertNotContains(response, "788 123 123")

        # but the id is
        self.assertContains(response, masked)
        self.assertContains(response, ContactURN.ANON_MASK_HTML)

        # create an outgoing message, check number doesn't appear in outbox
        msg1 = self.create_outgoing_msg(contact, "hello", status="Q")

        response = self.client.get(reverse("msgs.msg_outbox"))

        self.assertEqual(set(response.context["object_list"]), {msg1})
        self.assertNotContains(response, "788 123 123")
        self.assertContains(response, masked)

        # create an incoming message, check number doesn't appear in inbox
        msg2 = self.create_incoming_msg(contact, "ok")

        response = self.client.get(reverse("msgs.msg_inbox"))

        self.assertEqual(set(response.context["object_list"]), {msg2})
        self.assertNotContains(response, "788 123 123")
        self.assertContains(response, masked)

        # create an incoming flow message, check number doesn't appear in inbox
        msg3 = self.create_incoming_msg(contact, "ok", msg_type="F")

        response = self.client.get(reverse("msgs.msg_flow"))

        self.assertEqual(set(response.context["object_list"]), {msg3})
        self.assertNotContains(response, "788 123 123")
        self.assertContains(response, masked)

        # check contact detail page
        response = self.client.get(reverse("contacts.contact_read", args=[contact.uuid]))
        self.assertNotContains(response, "788 123 123")
        self.assertContains(response, masked)


class OrgCRUDLTest(TembaTest, CRUDLTestMixin):
    def test_spa(self):
        self.make_beta(self.admin)
        self.login(self.admin)
        deep_link = reverse("spa.level_2", args=["tickets", "all", "open"])
        response = self.client.get(deep_link)
        self.assertEqual(200, response.status_code)

    def test_menu(self):
        menu_url = reverse("orgs.org_menu")
        response = self.assertListFetch(menu_url, allow_viewers=True, allow_editors=True, allow_agents=True)
        menu = response.json()["results"]
        self.assertEqual(
            [
                {"endpoint": "/msg/menu/", "icon": "message-square", "id": "messages", "name": "Messages"},
                {"id": "contacts", "name": "Contacts", "icon": "contact", "endpoint": "/contact/menu/"},
                {"id": "tickets", "name": "Tickets", "icon": "agent", "href": "/ticket/", "endpoint": "/ticket/menu/"},
                {"endpoint": "/channels/channel/menu/", "icon": "zap", "id": "channels", "name": "Channels"},
                {
                    "id": "support",
                    "name": "Support",
                    "icon": "help-circle",
                    "bottom": True,
                    "trigger": "showSupportWidget",
                },
            ],
            menu,
        )

        # agents should only see tickets and support
        self.login(self.agent)
        response = self.client.get(menu_url)
        menu = response.json()["results"]
        self.assertEqual(
            [
                {"id": "tickets", "name": "Tickets", "icon": "agent", "href": "/ticket/", "endpoint": "/ticket/menu/"},
                {
                    "id": "support",
                    "name": "Support",
                    "icon": "help-circle",
                    "bottom": True,
                    "trigger": "showSupportWidget",
                },
            ],
            menu,
        )

    def test_org_grant(self):
        grant_url = reverse("orgs.org_grant")
        response = self.client.get(grant_url)
        self.assertRedirect(response, "/users/login/")

        self.user = self.create_user(username="tito")

        self.login(self.user)
        response = self.client.get(grant_url)
        self.assertRedirect(response, "/users/login/")

        granters = Group.objects.get(name="Granters")
        self.user.groups.add(granters)

        response = self.client.get(grant_url)
        self.assertEqual(200, response.status_code)

        # fill out the form
        post_data = dict(
            email="john@carmack.com",
            first_name="John",
            last_name="Carmack",
            name="Oculus",
            timezone="Africa/Kigali",
            credits="100000",
            password="dukenukem",
        )
        response = self.client.post(grant_url, post_data, follow=True)

        self.assertContains(response, "created")

        org = Org.objects.get(name="Oculus")
        self.assertEqual(100_000, org.get_credits_remaining())
        self.assertEqual(org.date_format, Org.DATE_FORMAT_DAY_FIRST)

        # check user exists and is admin
        User.objects.get(username="john@carmack.com")
        self.assertTrue(org.administrators.filter(username="john@carmack.com"))
        self.assertTrue(org.administrators.filter(username="tito"))

        # try a new org with a user that already exists instead
        del post_data["password"]
        post_data["name"] = "id Software"

        response = self.client.post(grant_url, post_data, follow=True)

        self.assertContains(response, "created")

        org = Org.objects.get(name="id Software")
        self.assertEqual(100_000, org.get_credits_remaining())
        self.assertEqual(org.date_format, Org.DATE_FORMAT_DAY_FIRST)

        self.assertTrue(org.administrators.filter(username="john@carmack.com"))
        self.assertTrue(org.administrators.filter(username="tito"))

        # try a new org with US timezone
        post_data["name"] = "Bulls"
        post_data["timezone"] = "America/Chicago"
        response = self.client.post(grant_url, post_data, follow=True)

        self.assertContains(response, "created")

        org = Org.objects.get(name="Bulls")
        self.assertEqual(100_000, org.get_credits_remaining())
        self.assertEqual(Org.DATE_FORMAT_MONTH_FIRST, org.date_format)
        self.assertEqual("en-us", org.language)
        self.assertEqual(["eng"], org.flow_languages)

    def test_org_grant_invalid_form(self):
        grant_url = reverse("orgs.org_grant")

        granters = Group.objects.get(name="Granters")
        self.admin.groups.add(granters)

        self.login(self.admin)

        post_data = dict(
            email="",
            first_name="John",
            last_name="Carmack",
            name="Oculus",
            timezone="Africa/Kigali",
            credits="100000",
            password="dukenukem",
        )
        response = self.client.post(grant_url, post_data)
        self.assertFormError(response, "form", "email", "This field is required.")

        post_data = dict(
            email="this-is-not-a-valid-email",
            first_name="John",
            last_name="Carmack",
            name="Oculus",
            timezone="Africa/Kigali",
            credits="100000",
            password="dukenukem",
        )
        response = self.client.post(grant_url, post_data)
        self.assertFormError(response, "form", "email", "Enter a valid email address.")

        response = self.client.post(
            grant_url,
            {
                "email": f"john@{'x' * 150}.com",
                "first_name": f"John@{'n' * 150}.com",
                "last_name": f"Carmack@{'k' * 150}.com",
                "name": f"Oculus{'s' * 130}",
                "timezone": "Africa/Kigali",
                "credits": "100000",
                "password": "dukenukem",
            },
        )
        self.assertFormError(
            response, "form", "first_name", "Ensure this value has at most 150 characters (it has 159)."
        )
        self.assertFormError(
            response, "form", "last_name", "Ensure this value has at most 150 characters (it has 162)."
        )
        self.assertFormError(response, "form", "name", "Ensure this value has at most 128 characters (it has 136).")
        self.assertFormError(response, "form", "email", "Ensure this value has at most 150 characters (it has 159).")
        self.assertFormError(response, "form", "email", "Enter a valid email address.")

    def test_org_grant_form_clean(self):
        grant_url = reverse("orgs.org_grant")

        granters = Group.objects.get(name="Granters")
        self.admin.groups.add(granters)
        self.admin.username = "Administrator@nyaruka.com"
        self.admin.set_password("Administrator@nyaruka.com")
        self.admin.save()

        self.login(self.admin)

        # user with email Administrator@nyaruka.com already exists and we set a password
        response = self.client.post(
            grant_url,
            {
                "email": "Administrator@nyaruka.com",
                "first_name": "John",
                "last_name": "Carmack",
                "name": "Oculus",
                "timezone": "Africa/Kigali",
                "credits": "100000",
                "password": "password",
            },
        )
        self.assertFormError(response, "form", None, "Login already exists, please do not include password.")

        # try to create a new user with empty password
        response = self.client.post(
            grant_url,
            {
                "email": "a_new_user@nyaruka.com",
                "first_name": "John",
                "last_name": "Carmack",
                "name": "Oculus",
                "timezone": "Africa/Kigali",
                "credits": "100000",
                "password": "",
            },
        )
        self.assertFormError(response, "form", None, "Password required for new login.")

        # try to create a new user with invalid password
        response = self.client.post(
            grant_url,
            {
                "email": "a_new_user@nyaruka.com",
                "first_name": "John",
                "last_name": "Carmack",
                "name": "Oculus",
                "timezone": "Africa/Kigali",
                "credits": "100000",
                "password": "pass",
            },
        )
        self.assertFormError(
            response, "form", None, "This password is too short. It must contain at least 8 characters."
        )

    @patch("temba.orgs.views.OrgCRUDL.Signup.pre_process")
    def test_new_signup_with_user_logged_in(self, mock_pre_process):
        mock_pre_process.return_value = None
        signup_url = reverse("orgs.org_signup")
        self.user = self.create_user(username="tito")

        self.login(self.user)

        response = self.client.get(signup_url)
        self.assertEqual(response.status_code, 200)

        response = self.client.post(
            signup_url,
            {
                "first_name": "Kellan",
                "last_name": "Alexander",
                "email": "kellan@example.com",
                "password": "HeyThere123",
                "name": "AlexCom",
                "timezone": "Africa/Kigali",
            },
        )
        self.assertEqual(response.status_code, 302)

        # should have a new user
        user = User.objects.get(username="kellan@example.com")
        self.assertEqual(user.first_name, "Kellan")
        self.assertEqual(user.last_name, "Alexander")
        self.assertEqual(user.email, "kellan@example.com")
        self.assertTrue(user.check_password("HeyThere123"))
        self.assertTrue(user.api_token)  # should be able to generate an API token

        # should have a new org
        org = Org.objects.get(name="AlexCom")
        self.assertEqual(org.timezone, pytz.timezone("Africa/Kigali"))

        # of which our user is an administrator
        self.assertTrue(org.get_admins().filter(pk=user.pk))

        # not the logged in user at the signup time
        self.assertFalse(org.get_admins().filter(pk=self.user.pk))

    @override_settings(DEFAULT_BRAND="no-topups.org")
    def test_no_topup_signup(self):
        signup_url = reverse("orgs.org_signup")
        response = self.client.post(
            signup_url,
            {
                "first_name": "Eugene",
                "last_name": "Rwagasore",
                "email": "test@foo.org",
                "password": "HeyThere123",
                "name": "No Topups",
                "timezone": "Africa/Kigali",
            },
        )
        self.assertEqual(response.status_code, 302)

        org = Org.objects.get(name="No Topups")
        self.assertEqual(org.timezone, pytz.timezone("Africa/Kigali"))
        self.assertFalse(org.uses_topups)

    @override_settings(
        AUTH_PASSWORD_VALIDATORS=[
            {"NAME": "django.contrib.auth.password_validation.MinimumLengthValidator", "OPTIONS": {"min_length": 8}},
            {"NAME": "django.contrib.auth.password_validation.CommonPasswordValidator"},
            {"NAME": "django.contrib.auth.password_validation.NumericPasswordValidator"},
        ]
    )
    def test_org_signup(self):
        signup_url = reverse("orgs.org_signup")

        response = self.client.get(signup_url + "?%s" % urlencode({"email": "address@example.com"}))
        self.assertEqual(response.status_code, 200)
        self.assertIn("email", response.context["form"].fields)
        self.assertEqual(response.context["view"].derive_initial()["email"], "address@example.com")

        response = self.client.get(signup_url)
        self.assertEqual(response.status_code, 200)
        self.assertIn("name", response.context["form"].fields)

        # submit with missing fields
        response = self.client.post(signup_url, {})
        self.assertFormError(response, "form", "name", "This field is required.")
        self.assertFormError(response, "form", "first_name", "This field is required.")
        self.assertFormError(response, "form", "last_name", "This field is required.")
        self.assertFormError(response, "form", "email", "This field is required.")
        self.assertFormError(response, "form", "password", "This field is required.")
        self.assertFormError(response, "form", "timezone", "This field is required.")

        # submit with invalid password and email
        post_data = dict(
            first_name="Eugene",
            last_name="Rwagasore",
            email="bad_email",
            password="badpass",
            name="Your Face",
            timezone="Africa/Kigali",
        )
        response = self.client.post(signup_url, post_data)
        self.assertFormError(response, "form", "email", "Enter a valid email address.")
        self.assertFormError(
            response, "form", "password", "This password is too short. It must contain at least 8 characters."
        )

        # submit with password that is too common
        post_data["email"] = "eugene@temba.io"
        post_data["password"] = "password"
        response = self.client.post(signup_url, post_data)
        self.assertFormError(response, "form", "password", "This password is too common.")

        # submit with password that is all numerical
        post_data["password"] = "3464357358532"
        response = self.client.post(signup_url, post_data)
        self.assertFormError(response, "form", "password", "This password is entirely numeric.")

        # submit with valid data (long email)
        post_data = dict(
            first_name="Eugene",
            last_name="Rwagasore",
            email="myal12345678901234567890@relieves.org",
            password="HelloWorld1",
            name="Relieves World",
            timezone="Africa/Kigali",
        )
        response = self.client.post(signup_url, post_data)
        self.assertEqual(response.status_code, 302)

        # should have a new user
        user = User.objects.get(username="myal12345678901234567890@relieves.org")
        self.assertEqual(user.first_name, "Eugene")
        self.assertEqual(user.last_name, "Rwagasore")
        self.assertEqual(user.email, "myal12345678901234567890@relieves.org")
        self.assertTrue(user.check_password("HelloWorld1"))
        self.assertTrue(user.api_token)  # should be able to generate an API token

        # should have a new org
        org = Org.objects.get(name="Relieves World")
        self.assertEqual(org.timezone, pytz.timezone("Africa/Kigali"))
        self.assertEqual(str(org), "Relieves World")
        self.assertTrue(org.uses_topups)

        # of which our user is an administrator
        self.assertTrue(org.get_admins().filter(pk=user.pk))

        # org should have 1000 credits
        self.assertEqual(org.get_credits_remaining(), 1000)

        # from a single welcome topup
        topup = TopUp.objects.get(org=org)
        self.assertEqual(topup.credits, 1000)
        self.assertEqual(topup.price, 0)

        # check default org content was created correctly
        system_fields = list(org.contactfields(manager="system_fields").order_by("key").values_list("key", flat=True))
        system_groups = list(org.all_groups(manager="system_groups").order_by("name").values_list("name", flat=True))
        sample_flows = list(org.flows.order_by("name").values_list("name", flat=True))
        internal_ticketer = org.ticketers.get()

        self.assertEqual(
            ["created_on", "id", "language", "last_seen_on", "name", "opt_out_datetime", "opt_out_message"],
            system_fields,
        )
        self.assertEqual(["Active", "Archived", "Blocked", "Stopped"], system_groups)
        self.assertEqual(
            [
                "Sample Flow - Order Status Checker",
                "Sample Flow - Satisfaction Survey",
                "Sample Flow - Simple Poll",
                "Sample Opt-in Flow",
            ],
            sample_flows,
        )
        self.assertEqual("RapidPro Tickets", internal_ticketer.name)

        # fake session set_org to make the test work
        user.set_org(org)

        # should now be able to go to channels page
        response = self.client.get(reverse("channels.channel_claim"))
        self.assertEqual(200, response.status_code)

        # check that we have all the tabs
        self.assertContains(response, reverse("msgs.msg_inbox"))
        self.assertContains(response, reverse("flows.flow_list"))
        self.assertContains(response, reverse("contacts.contact_list"))
        self.assertContains(response, reverse("channels.channel_list"))
        self.assertContains(response, reverse("orgs.org_home"))

        post_data["name"] = "Relieves World Rwanda"
        response = self.client.post(signup_url, post_data)
        self.assertIn("email", response.context["form"].errors)

        # if we hit /login we'll be taken back to the channel page
        response = self.client.get(reverse("users.user_check_login"))
        self.assertRedirect(response, reverse("orgs.org_choose"))

        # but if we log out, same thing takes us to the login page
        self.client.logout()

        response = self.client.get(reverse("users.user_check_login"))
        self.assertRedirect(response, reverse("users.user_login"))

        # try going to the org home page, no dice
        response = self.client.get(reverse("orgs.org_home"))
        self.assertRedirect(response, reverse("users.user_login"))

        # log in as the user
        self.client.login(username="myal12345678901234567890@relieves.org", password="HelloWorld1")
        response = self.client.get(reverse("orgs.org_home"))

        self.assertEqual(200, response.status_code)

        # try changing our username, wrong password
        post_data = dict(email="myal@wr.org", current_password="HelloWorld")
        response = self.client.post(reverse("orgs.user_edit"), post_data)
        self.assertEqual(200, response.status_code)
        self.assertIn("current_password", response.context["form"].errors)

        # bad new password
        post_data = dict(email="myal@wr.org", current_password="HelloWorld1", new_password="passwor")
        response = self.client.post(reverse("orgs.user_edit"), post_data)
        self.assertEqual(200, response.status_code)
        self.assertIn("new_password", response.context["form"].errors)

        User.objects.create(username="bill@msn.com", email="bill@msn.com")

        # dupe user
        post_data = dict(email="bill@msn.com", current_password="HelloWorld1")
        response = self.client.post(reverse("orgs.user_edit"), post_data)
        self.assertEqual(200, response.status_code)
        self.assertFormError(response, "form", "email", "Sorry, that email address is already taken.")

        post_data = dict(
            email="myal@wr.org",
            first_name="Myal",
            last_name="Greene",
            language="en-us",
            current_password="HelloWorld1",
        )
        response = self.client.post(reverse("orgs.user_edit"), post_data, HTTP_X_FORMAX=True)
        self.assertEqual(200, response.status_code)

        self.assertTrue(User.objects.get(username="myal@wr.org"))
        self.assertTrue(User.objects.get(email="myal@wr.org"))
        self.assertFalse(User.objects.filter(username="myal@relieves.org"))
        self.assertFalse(User.objects.filter(email="myal@relieves.org"))

        post_data["current_password"] = "HelloWorld1"
        post_data["new_password"] = "Password123"
        response = self.client.post(reverse("orgs.user_edit"), post_data, HTTP_X_FORMAX=True)
        self.assertEqual(200, response.status_code)

        user = User.objects.get(username="myal@wr.org")
        self.assertTrue(user.check_password("Password123"))

    def test_choose(self):
        choose_url = reverse("orgs.org_choose")

        # create an inactive org which should never appear as an option
        org3 = Org.objects.create(
            name="Deactivated",
            timezone=pytz.UTC,
            brand=settings.DEFAULT_BRAND,
            created_by=self.user,
            modified_by=self.user,
            is_active=False,
        )
        org3.editors.add(self.editor)

        # and another org that none of our users belong to
        org4 = Org.objects.create(
            name="Other", timezone=pytz.UTC, brand=settings.DEFAULT_BRAND, created_by=self.user, modified_by=self.user
        )

        self.assertLoginRedirect(self.client.get(choose_url))

        # users with a single org are always redirected right away to a page in that org that they have access to
        self.assertRedirect(self.requestView(choose_url, self.admin), "/msg/inbox/")
        self.assertRedirect(self.requestView(choose_url, self.editor), "/msg/inbox/")
        self.assertRedirect(self.requestView(choose_url, self.user), "/msg/inbox/")
        self.assertRedirect(self.requestView(choose_url, self.agent), "/ticket/")
        self.assertRedirect(self.requestView(choose_url, self.surveyor), "/org/surveyor/")

        # users with no org are redirected back to the login page
        response = self.requestView(choose_url, self.non_org_user)
        self.assertLoginRedirect(response)
        response = self.client.get("/users/login/")
        self.assertContains(response, "No organizations for this account, please contact your administrator.")

        # unless they are Customer Support
        Group.objects.get(name="Customer Support").user_set.add(self.non_org_user)
        self.assertRedirect(self.requestView(choose_url, self.non_org_user), "/org/manage/")

        # superusers are sent to the manage orgs page
        self.assertRedirect(self.requestView(choose_url, self.superuser), "/org/manage/")

        # turn editor into a multi-org user
        self.org2.editors.add(self.editor)

        # now we see a page to choose one of the two orgs
        response = self.requestView(choose_url, self.editor)
        self.assertEqual(["organization", "loc"], list(response.context["form"].fields.keys()))
        self.assertEqual({self.org, self.org2}, set(response.context["form"].fields["organization"].queryset))
        self.assertEqual({self.org, self.org2}, set(response.context["orgs"]))

        # try to submit for an org we don't belong to
        response = self.client.post(choose_url, {"organization": org4.id})
        self.assertFormError(
            response, "form", "organization", "Select a valid choice. That choice is not one of the available choices."
        )

        # user clicks org 2...
        response = self.client.post(choose_url, {"organization": self.org2.id})
        self.assertRedirect(response, "/msg/inbox/")

    def test_edit(self):
        edit_url = reverse("orgs.org_edit")

        self.assertLoginRedirect(self.client.get(edit_url))

        self.login(self.admin)
        response = self.client.get(edit_url)
        self.assertEqual(
            ["name", "timezone", "date_format", "language", "loc"], list(response.context["form"].fields.keys())
        )

        # try submitting with errors
        response = self.client.post(
            reverse("orgs.org_edit"),
            {"name": "", "timezone": "Bad/Timezone", "date_format": "X", "language": "klingon"},
        )
        self.assertFormError(response, "form", "name", "This field is required.")
        self.assertFormError(
            response, "form", "timezone", "Select a valid choice. Bad/Timezone is not one of the available choices."
        )
        self.assertFormError(
            response, "form", "date_format", "Select a valid choice. X is not one of the available choices."
        )
        self.assertFormError(
            response, "form", "language", "Select a valid choice. klingon is not one of the available choices."
        )

        response = self.client.post(
            reverse("orgs.org_edit"),
            {"name": "New Name", "timezone": "Africa/Nairobi", "date_format": "Y", "language": "es"},
        )
        self.assertEqual(302, response.status_code)

        self.org.refresh_from_db()
        self.assertEqual("New Name", self.org.name)
        self.assertEqual("Africa/Nairobi", str(self.org.timezone))
        self.assertEqual("Y", self.org.date_format)
        self.assertEqual("es", self.org.language)

    def test_org_timezone(self):
        self.assertEqual(self.org.timezone, pytz.timezone("Africa/Kigali"))
        self.assertEqual(("%d-%m-%Y", "%d-%m-%Y %H:%M"), self.org.get_datetime_formats())
        self.assertEqual(("%d-%m-%Y", "%d-%m-%Y %H:%M:%S"), self.org.get_datetime_formats(seconds=True))

        contact = self.create_contact("Bob", phone="+250788382382")
        self.create_incoming_msg(contact, "My name is Frank")

        self.login(self.admin)
        response = self.client.get(reverse("msgs.msg_inbox"), follow=True)

        # Check the message datetime
        created_on = response.context["object_list"][0].created_on.astimezone(self.org.timezone)
        self.assertContains(response, created_on.strftime("%H:%M").lower())

        # change the org timezone to "Africa/Nairobi"
        self.org.timezone = pytz.timezone("Africa/Nairobi")
        self.org.save()

        response = self.client.get(reverse("msgs.msg_inbox"), follow=True)

        # checkout the message should have the datetime changed by timezone
        created_on = response.context["object_list"][0].created_on.astimezone(self.org.timezone)
        self.assertContains(response, created_on.strftime("%H:%M").lower())

        self.org.date_format = "M"
        self.org.save()

        self.assertEqual(("%m-%d-%Y", "%m-%d-%Y %H:%M"), self.org.get_datetime_formats())

        response = self.client.get(reverse("msgs.msg_inbox"), follow=True)

        created_on = response.context["object_list"][0].created_on.astimezone(self.org.timezone)
        self.assertContains(response, created_on.strftime("%I:%M %p").lower().lstrip("0"))

        self.org.date_format = "Y"
        self.org.save()

        self.assertEqual(("%Y-%m-%d", "%Y-%m-%d %H:%M"), self.org.get_datetime_formats())

        response = self.client.get(reverse("msgs.msg_inbox"), follow=True)

        created_on = response.context["object_list"][0].created_on.astimezone(self.org.timezone)
        self.assertContains(response, created_on.strftime("%H:%M").lower())

    def test_administration(self):
        self.setUpLocations()

        def assert_superuser_only(mgmt_url):
            # no access to anon
            self.client.logout()
            self.assertLoginRedirect(self.client.get(mgmt_url))

            # or editors
            self.login(self.editor)
            self.assertLoginRedirect(self.client.get(mgmt_url))

            # or even admins
            self.login(self.admin)
            self.assertLoginRedirect(self.client.get(mgmt_url))

            # only superusers or staff
            self.login(self.superuser)
            response = self.client.get(mgmt_url)
            self.assertEqual(200, response.status_code)

        manage_url = reverse("orgs.org_manage")
        update_url = reverse("orgs.org_update", args=[self.org.id])
        delete_url = reverse("orgs.org_delete", args=[self.org.id])

        assert_superuser_only(manage_url)
        assert_superuser_only(update_url)
        assert_superuser_only(delete_url)

        response = self.client.get(manage_url + "?flagged=1")
        self.assertFalse(self.org in response.context["object_list"])

        response = self.client.get(manage_url + "?anon=1")
        self.assertFalse(self.org in response.context["object_list"])

        response = self.client.get(manage_url + "?suspended=1")
        self.assertFalse(self.org in response.context["object_list"])

        response = self.client.get(manage_url)
        self.assertEqual(200, response.status_code)
        self.assertNotContains(response, "(Flagged)")

        self.org.flag()
        response = self.client.get(manage_url)
        self.assertContains(response, "(Flagged)")

        # should contain our test org
        self.assertContains(response, "Temba")

        response = self.client.get(manage_url + "?flagged=1")
        self.assertTrue(self.org in response.context["object_list"])

        # and can go to that org
        response = self.client.get(update_url)
        self.assertEqual(200, response.status_code)

        # We should have the limits fields
        self.assertIn("fields_limit", response.context["form"].fields.keys())
        self.assertIn("globals_limit", response.context["form"].fields.keys())
        self.assertIn("groups_limit", response.context["form"].fields.keys())

        parent = Org.objects.create(
            name="Parent",
            timezone=pytz.timezone("Africa/Kigali"),
            country=self.country,
            brand=settings.DEFAULT_BRAND,
            created_by=self.user,
            modified_by=self.user,
        )

        # change to the trial plan
        response = self.client.post(
            update_url,
            {
                "name": "Temba",
                "brand": "rapidpro.io",
                "plan": "TRIAL",
                "plan_end": "",
                "language": "",
                "country": "",
                "primary_language": "",
                "timezone": pytz.timezone("Africa/Kigali"),
                "config": "{}",
                "date_format": "D",
                "parent": parent.id,
                "viewers": [self.user.id],
                "editors": [self.editor.id],
                "administrators": [self.admin.id],
                "surveyors": [self.surveyor.id],
                "surveyor_password": "",
                "fields_limit": 300,
                "groups_limit": 400,
            },
        )
        self.assertEqual(302, response.status_code)

        self.org.refresh_from_db()
        self.assertEqual(self.org.get_limit(Org.LIMIT_FIELDS), 300)
        self.assertEqual(self.org.get_limit(Org.LIMIT_GROUPS), 400)

        # reset groups limit
        post_data = {
            "name": "Temba",
            "brand": "rapidpro.io",
            "plan": "TRIAL",
            "plan_end": "",
            "language": "",
            "country": "",
            "primary_language": "",
            "timezone": pytz.timezone("Africa/Kigali"),
            "config": "{}",
            "date_format": "D",
            "parent": parent.id,
            "viewers": [self.user.id],
            "editors": [self.editor.id],
            "administrators": [self.admin.id],
            "surveyors": [self.surveyor.id],
            "surveyor_password": "",
            "fields_limit": 300,
            "groups_limit": "",
        }

        response = self.client.post(update_url, post_data)
        self.assertEqual(302, response.status_code)

        self.org.refresh_from_db()
        self.assertEqual(self.org.get_limit(Org.LIMIT_FIELDS), 300)
        self.assertEqual(self.org.get_limit(Org.LIMIT_GROUPS), 250)

        # unflag org
        post_data["action"] = "unflag"
        self.client.post(update_url, post_data)
        self.org.refresh_from_db()
        self.assertFalse(self.org.is_flagged)
        self.assertEqual(parent, self.org.parent)

        # verify
        post_data["action"] = "verify"
        self.client.post(update_url, post_data)
        self.org.refresh_from_db()
        self.assertTrue(self.org.is_verified())

        # flag org
        post_data["action"] = "flag"
        self.client.post(update_url, post_data)
        self.org.refresh_from_db()
        self.assertTrue(self.org.is_flagged)

        # schedule for deletion
        response = self.client.get(delete_url, {"id": self.org.id})
        self.assertContains(response, "This will schedule deletion of <b>Temba</b>")

        response = self.client.post(delete_url, {"id": self.org.id})
        self.assertEqual(update_url, response["Temba-Success"])

        self.org.refresh_from_db()
        self.assertFalse(self.org.is_active)

        response = self.client.get(update_url)
        self.assertContains(response, "This workspace has been scheduled for deletion")

    def test_urn_schemes(self):
        # remove existing channels
        Channel.objects.all().update(is_active=False, org=None)

        self.assertEqual(set(), self.org.get_schemes(Channel.ROLE_SEND))
        self.assertEqual(set(), self.org.get_schemes(Channel.ROLE_RECEIVE))

        # add a receive only tel channel
        self.create_channel("T", "Twilio", "0785551212", country="RW", role="R")

        self.org = Org.objects.get(id=self.org.id)
        self.assertEqual(set(), self.org.get_schemes(Channel.ROLE_SEND))
        self.assertEqual({URN.TEL_SCHEME}, self.org.get_schemes(Channel.ROLE_RECEIVE))
        self.assertEqual({URN.TEL_SCHEME}, self.org.get_schemes(Channel.ROLE_RECEIVE))  # from cache

        # add a send/receive tel channel
        self.create_channel("T", "Twilio", "0785553434", country="RW", role="SR")

        self.org = Org.objects.get(pk=self.org.id)
        self.assertEqual({URN.TEL_SCHEME}, self.org.get_schemes(Channel.ROLE_SEND))
        self.assertEqual({URN.TEL_SCHEME}, self.org.get_schemes(Channel.ROLE_RECEIVE))

        # add a twitter channel
        self.create_channel("TT", "Twitter", "nyaruka")
        self.org = Org.objects.get(pk=self.org.id)
        self.assertEqual(
            {URN.TEL_SCHEME, URN.TWITTER_SCHEME, URN.TWITTERID_SCHEME}, self.org.get_schemes(Channel.ROLE_SEND)
        )
        self.assertEqual(
            {URN.TEL_SCHEME, URN.TWITTER_SCHEME, URN.TWITTERID_SCHEME}, self.org.get_schemes(Channel.ROLE_RECEIVE)
        )

    def test_login_case_not_sensitive(self):
        login_url = reverse("users.user_login")

        User.objects.create_superuser("superuser", "superuser@group.com", "superuser")

        response = self.client.post(login_url, dict(username="superuser", password="superuser"))
        self.assertEqual(response.status_code, 302)

        response = self.client.post(login_url, dict(username="superuser", password="superuser"), follow=True)
        self.assertEqual(response.request["PATH_INFO"], reverse("orgs.org_manage"))

        response = self.client.post(login_url, dict(username="SUPeruser", password="superuser"))
        self.assertEqual(response.status_code, 302)

        response = self.client.post(login_url, dict(username="SUPeruser", password="superuser"), follow=True)
        self.assertEqual(response.request["PATH_INFO"], reverse("orgs.org_manage"))

        User.objects.create_superuser("withCAPS", "with_caps@group.com", "thePASSWORD")

        response = self.client.post(login_url, dict(username="withcaps", password="thePASSWORD"))
        self.assertEqual(response.status_code, 302)

        response = self.client.post(login_url, dict(username="withcaps", password="thePASSWORD"), follow=True)
        self.assertEqual(response.request["PATH_INFO"], reverse("orgs.org_manage"))

        # passwords stay case sensitive
        response = self.client.post(login_url, dict(username="withcaps", password="thepassword"), follow=True)
        self.assertIn("form", response.context)
        self.assertTrue(response.context["form"].errors)

    @mock_mailroom
    def test_org_service(self, mr_mocks):
        # create a customer service user
        self.csrep = self.create_user("csrep")
        self.csrep.groups.add(Group.objects.get(name="Customer Support"))
        self.csrep.is_staff = True
        self.csrep.save()

        service_url = reverse("orgs.org_service")

        # without logging in, try to service our main org
        response = self.client.post(service_url, dict(organization=self.org.id))
        self.assertRedirect(response, "/users/login/")

        # try logging in with a normal user
        self.login(self.admin)

        # same thing, no permission
        response = self.client.post(service_url, dict(organization=self.org.id))
        self.assertRedirect(response, "/users/login/")

        # ok, log in as our cs rep
        self.login(self.csrep)

        # then service our org
        response = self.client.post(service_url, dict(organization=self.org.id))
        self.assertRedirect(response, "/msg/inbox/")

        # specify redirect_url
        response = self.client.post(service_url, dict(organization=self.org.id, redirect_url="/flow/"))
        self.assertRedirect(response, "/flow/")

        # create a new contact
        response = self.client.post(
            reverse("contacts.contact_create"), data=dict(name="Ben Haggerty", urn__tel__0="0788123123")
        )
        self.assertNoFormErrors(response)

        # make sure that contact's created on is our cs rep
        contact = Contact.objects.get(urns__path="+250788123123", org=self.org)
        self.assertEqual(self.csrep, contact.created_by)

        # make sure we can manage topups as well
        TopUp.objects.create(
            org=self.org,
            price=100,
            credits=1000,
            expires_on=timezone.now() + timedelta(days=30),
            created_by=self.admin,
            modified_by=self.admin,
        )

        response = self.client.get(reverse("orgs.topup_manage") + "?org=%d" % self.org.id)

        # i'd buy that for a dollar!
        self.assertContains(response, "$1.00")
        self.assertNotRedirect(response, "/users/login/")

        # ok, now end our session
        response = self.client.post(service_url, dict())
        self.assertRedirect(response, "/org/manage/")

        # can no longer go to inbox, asked to log in
        response = self.client.get(reverse("msgs.msg_inbox"))
        self.assertRedirect(response, "/users/login/")

    def test__do_not_contact(self):
        org = self.org
        self.login(self.superuser)

        self.assertFalse(org.do_not_contact())
        self.assertFalse(org.do_not_contact_enabled)

        org_update_url = reverse("orgs.org_update", kwargs={"pk": org.id})
        response = self.client.post(
            org_update_url,
            dict(
                name=org.name,
                plan=org.plan,
                brand=org.brand,
                non_contact_hours=True,
                administrators=[self.admin.id],
                editors=[self.editor.id],
                viewers=[self.user.id],
                surveyors=[self.surveyor.id],
                agents=[self.agent.id],
            ),
        )
        self.assertNoFormErrors(response)
        self.assertEqual(response.status_code, 302)
        org.refresh_from_db()

        with patch(
            "django.utils.timezone.now",
            return_value=timezone.localtime(timezone.now()).replace(hour=12, minute=0, second=0, microsecond=0),
        ):
            self.assertTrue(org.do_not_contact_enabled)
            self.assertFalse(org.do_not_contact())

        with patch(
            "django.utils.timezone.now",
            return_value=timezone.localtime(timezone.now()).replace(hour=23, minute=0, second=0, microsecond=0),
        ):
            self.assertTrue(org.do_not_contact_enabled)
            self.assertTrue(org.do_not_contact())

        response = self.client.post(
            org_update_url,
            dict(
                name=org.name,
                plan=org.plan,
                brand=org.brand,
                non_contact_hours=False,
                administrators=[self.admin.id],
                editors=[self.editor.id],
                viewers=[self.user.id],
                surveyors=[self.surveyor.id],
                agents=[self.agent.id],
            ),
        )
        self.assertNoFormErrors(response)
        self.assertEqual(response.status_code, 302)
        org.refresh_from_db()

        with patch(
            "django.utils.timezone.now",
            return_value=timezone.localtime(timezone.now()).replace(hour=12, minute=0, second=0, microsecond=0),
        ):
            self.assertFalse(org.do_not_contact_enabled)
            self.assertFalse(org.do_not_contact())

        with patch(
            "django.utils.timezone.now",
            return_value=timezone.localtime(timezone.now()).replace(hour=23, minute=0, second=0, microsecond=0),
        ):
            self.assertFalse(org.do_not_contact_enabled)
            self.assertFalse(org.do_not_contact())

    def test_back_translations(self):
        org = self.org
        self.login(self.admin)
        org_translations = reverse("orgs.org_translations")
        org_translate = reverse("orgs.org_translate")

        with patch("requests.post") as post_mock:
            post_mock.return_value = MockResponse(403, '{"error": "Invalid API key."}')
            response = self.client.post(org_translations, dict(provider="google", api_key="test_key"))
            self.assertContains(response, "API Key is wrong or invalid.")
            org.refresh_from_db()
            self.assertFalse(org.has_translation_service())

        with patch("requests.post") as post_mock:
            post_mock.return_value = MockResponse(
                200, '{"data": {"translations": [{"translatedText": "Hola Mundo"}]}}'
            )
            response = self.client.post(org_translations, dict(provider="google", api_key="test_key"))
            self.assertNoFormErrors(response)

            org.refresh_from_db()
            self.assertTrue(org.has_translation_service())

            response = self.client.post(org_translate, dict(text="Hello World", target="spa"))
            self.assertContains(response, "Hola Mundo")

    def test_languages(self):
        home_url = reverse("orgs.org_home")
        langs_url = reverse("orgs.org_languages")

        self.org.set_flow_languages(self.admin, [])

        # check summary on home page
        response = self.requestView(home_url, self.admin)
        self.assertContains(response, "Your workspace is configured to use a single language.")

        self.assertUpdateFetch(
            langs_url,
            allow_viewers=False,
            allow_editors=False,
            allow_org2=True,  # is same URL across orgs
            form_fields=["primary_lang", "other_langs"],
        )

        # initial should do a match on code only
        response = self.client.get(f"{langs_url}?initial=fra", HTTP_X_REQUESTED_WITH="XMLHttpRequest")
        self.assertEqual([{"name": "French", "value": "fra"}], response.json()["results"])

        # try to submit as is (empty)
        self.assertUpdateSubmit(
            langs_url,
            {},
            object_unchanged=self.org,
            form_errors={"primary_lang": "This field is required."},
        )

        # give the org a primary language
        self.assertUpdateSubmit(langs_url, {"primary_lang": '{"name":"French", "value":"fra"}'})

        self.org.refresh_from_db()
        self.assertEqual(["fra"], self.org.flow_languages)

        # summary now includes this
        response = self.requestView(home_url, self.admin)
        self.assertContains(response, "The default flow language is <b>French</b>.")
        self.assertNotContains(response, "Translations are provided in")

        # and now give it additional languages
        self.assertUpdateSubmit(
            langs_url,
            {
                "primary_lang": '{"name":"French", "value":"fra"}',
                "other_langs": ['{"name":"Haitian", "value":"hat"}', '{"name":"Hausa", "value":"hau"}'],
            },
        )

        self.org.refresh_from_db()
        self.assertEqual(["fra", "hat", "hau"], self.org.flow_languages)

        response = self.requestView(home_url, self.admin)
        self.assertContains(response, "The default flow language is <b>French</b>.")
        self.assertContains(response, "Translations are provided in")
        self.assertContains(response, "<b>Hausa</b>")

        # searching languages should only return languages with 2-letter codes
        response = self.client.get("%s?search=Fr" % langs_url, HTTP_X_REQUESTED_WITH="XMLHttpRequest")
        self.assertEqual(
            [
                {"value": "afr", "name": "Afrikaans"},
                {"value": "fra", "name": "French"},
                {"value": "fry", "name": "Western Frisian"},
            ],
            response.json()["results"],
        )

        # unless they're explicitly included in settings
        with override_settings(NON_ISO6391_LANGUAGES={"frc"}):
            languages.reload()
            response = self.client.get("%s?search=Fr" % langs_url, HTTP_X_REQUESTED_WITH="XMLHttpRequest")
            self.assertEqual(
                [
                    {"value": "afr", "name": "Afrikaans"},
                    {"value": "frc", "name": "Cajun French"},
                    {"value": "fra", "name": "French"},
                    {"value": "fry", "name": "Western Frisian"},
                ],
                response.json()["results"],
            )

        languages.reload()


class BulkExportTest(TembaTest):
    def test_import_validation(self):
        # export must include version field
        with self.assertRaises(ValueError):
            self.org.import_app({"flows": []}, self.admin)

        # export version can't be older than Org.EARLIEST_IMPORT_VERSION
        with self.assertRaises(ValueError):
            self.org.import_app({"version": "2", "flows": []}, self.admin)

        # export version can't be newer than Org.CURRENT_EXPORT_VERSION
        with self.assertRaises(ValueError):
            self.org.import_app({"version": "21415", "flows": []}, self.admin)

    def test_trigger_dependency(self):
        # tests the case of us doing an export of only a single flow (despite dependencies) and making sure we
        # don't include the triggers of our dependent flows (which weren't exported)
        self.import_file("parent_child_trigger")

        parent = Flow.objects.filter(name="Parent Flow").first()

        self.login(self.admin)

        # export only the parent
        post_data = dict(flows=[parent.pk], campaigns=[])
        response = self.client.post(reverse("orgs.org_export"), post_data)

        exported = response.json()

        # shouldn't have any triggers
        self.assertFalse(exported["triggers"])

    def test_subflow_dependencies(self):
        self.import_file("subflow")

        parent = Flow.objects.filter(name="Parent Flow").first()
        child = Flow.objects.filter(name="Child Flow").first()
        self.assertIn(child, parent.flow_dependencies.all())

        self.login(self.admin)
        response = self.client.get(reverse("orgs.org_export"))

        soup = BeautifulSoup(response.content, "html.parser")
        group = str(soup.findAll("div", {"class": "exportables-grp"})[0])

        self.assertIn("Parent Flow", group)
        self.assertIn("Child Flow", group)

    def test_import_voice_flows_expiration_time(self):
        # all imported voice flows should have a max expiration time of 15 min
        self.get_flow("ivr")

        self.assertEqual(Flow.objects.filter(flow_type=Flow.TYPE_VOICE).count(), 1)
        voice_flow = Flow.objects.get(flow_type=Flow.TYPE_VOICE)
        self.assertEqual(voice_flow.name, "IVR Flow")
        self.assertEqual(voice_flow.expires_after_minutes, 15)

    def test_import(self):

        self.login(self.admin)

        post_data = dict(import_file=open("%s/test_flows/too_old.json" % settings.MEDIA_ROOT, "rb"))
        response = self.client.post(reverse("orgs.org_import"), post_data)
        self.assertFormError(
            response, "form", "import_file", "This file is no longer valid. Please export a new version and try again."
        )

        # try a file which can be migrated forwards
        response = self.client.post(
            reverse("orgs.org_import"),
            {"import_file": open("%s/test_flows/favorites_v4.json" % settings.MEDIA_ROOT, "rb")},
        )
        self.assertEqual(302, response.status_code)

        flow = self.org.flows.filter(name="Favorites").get()
        self.assertEqual(Flow.CURRENT_SPEC_VERSION, flow.version_number)

        # simulate an unexpected exception during import
        with patch("temba.triggers.models.Trigger.import_triggers") as validate:
            validate.side_effect = Exception("Unexpected Error")
            post_data = dict(import_file=open("%s/test_flows/new_mother.json" % settings.MEDIA_ROOT, "rb"))
            response = self.client.post(reverse("orgs.org_import"), post_data)
            self.assertFormError(response, "form", "import_file", "Sorry, your import file is invalid.")

            # trigger import failed, new flows that were added should get rolled back
            self.assertIsNone(Flow.objects.filter(org=self.org, name="New Mother").first())

        # test import using data that is not parsable
        junk_binary_data = io.BytesIO(b"\x00!\x00b\xee\x9dh^\x01\x00\x00\x04\x00\x02[Content_Types].xml \xa2\x04\x02(")
        post_data = dict(import_file=junk_binary_data)
        response = self.client.post(reverse("orgs.org_import"), post_data)
        self.assertFormError(response, "form", "import_file", "This file is not a valid flow definition file.")

        junk_json_data = io.BytesIO(b'{"key": "data')
        post_data = dict(import_file=junk_json_data)
        response = self.client.post(reverse("orgs.org_import"), post_data)
        self.assertFormError(response, "form", "import_file", "This file is not a valid flow definition file.")

    def test_import_campaign_with_translations(self):
        self.import_file("campaign_import_with_translations")

        campaign = Campaign.objects.all().first()
        event = campaign.events.all().first()

        self.assertEqual(event.message["swa"], "hello")
        self.assertEqual(event.message["eng"], "Hey")

        # base language for this flow is 'swa' despite our org languages being unset
        self.assertEqual(event.flow.base_language, "swa")

        flow_def = event.flow.get_definition()
        action = flow_def["nodes"][0]["actions"][0]

        self.assertEqual(action["text"], "hello")
        self.assertEqual(flow_def["localization"]["eng"][action["uuid"]]["text"], ["Hey"])

    def test_reimport(self):
        self.import_file("survey_campaign")

        campaign = Campaign.objects.filter(is_active=True).last()
        event = campaign.events.filter(is_active=True).last()

        # create a contact and place her into our campaign
        sally = self.create_contact("Sally", phone="+12345", fields={"survey_start": "10-05-2025 12:30:10"})
        campaign.group.contacts.add(sally)

        # importing it again shouldn't result in failures
        self.import_file("survey_campaign")

        # get our latest campaign and event
        new_campaign = Campaign.objects.filter(is_active=True).last()
        new_event = campaign.events.filter(is_active=True).last()

        # same campaign, but new event
        self.assertEqual(campaign.id, new_campaign.id)
        self.assertNotEqual(event.id, new_event.id)

    def test_import_mixed_flow_versions(self):
        self.import_file("mixed_versions")

        group = ContactGroup.user_groups.get(name="Survey Audience")

        child = Flow.objects.get(name="New Child")
        self.assertEqual(child.version_number, Flow.CURRENT_SPEC_VERSION)
        self.assertEqual(set(child.flow_dependencies.all()), set())
        self.assertEqual(set(child.group_dependencies.all()), {group})

        parent = Flow.objects.get(name="Legacy Parent")
        self.assertEqual(parent.version_number, Flow.CURRENT_SPEC_VERSION)
        self.assertEqual(set(parent.flow_dependencies.all()), {child})
        self.assertEqual(set(parent.group_dependencies.all()), set())

        dep_graph = self.org.generate_dependency_graph()
        self.assertEqual(dep_graph[child], {parent})
        self.assertEqual(dep_graph[parent], {child})

    def test_import_dependency_types(self):
        self.import_file("all_dependency_types")

        parent = Flow.objects.get(name="All Dep Types")
        child = Flow.objects.get(name="New Child")

        age = ContactField.user_fields.get(key="age", label="Age")  # created from expression reference
        gender = ContactField.user_fields.get(key="gender")  # created from action reference

        farmers = ContactGroup.user_groups.get(name="Farmers")
        self.assertNotEqual(str(farmers.uuid), "967b469b-fd34-46a5-90f9-40430d6db2a4")  # created with new UUID

        self.assertEqual(set(parent.flow_dependencies.all()), {child})
        self.assertEqual(set(parent.field_dependencies.all()), {age, gender})
        self.assertEqual(set(parent.group_dependencies.all()), {farmers})

    @patch("temba.mailroom.client.MailroomClient.flow_inspect")
    def test_import_flow_issues(self, mock_flow_inspect):
        mock_flow_inspect.side_effect = [
            {
                # first call is during import to find dependencies to map or create
                "dependencies": [{"key": "age", "name": "", "type": "field", "missing": False}],
                "issues": [],
                "results": [],
                "waiting_exits": [],
                "parent_refs": [],
            },
            {
                # second call is in save_revision and passes org to validate dependencies, but during import those
                # dependencies which didn't exist already are created in a transaction and mailroom can't see them
                "dependencies": [{"key": "age", "name": "", "type": "field", "missing": True}],
                "issues": [{"type": "missing_dependency"}],
                "results": [],
                "waiting_exits": [],
                "parent_refs": [],
            },
            {
                # final call is after new flows and dependencies have been committed so mailroom can see them
                "dependencies": [{"key": "age", "name": "", "type": "field", "missing": False}],
                "issues": [],
                "results": [],
                "waiting_exits": [],
                "parent_refs": [],
            },
        ]
        self.import_file("color")

        flow = Flow.objects.get()

        self.assertFalse(flow.has_issues)

    def test_import_missing_flow_dependency(self):
        # in production this would blow up validating the flow but we can't do that during tests
        self.import_file("parent_without_its_child")

        parent = Flow.objects.get(name="Single Parent")
        self.assertEqual(set(parent.flow_dependencies.all()), set())

        # create child with that name and re-import
        child1 = Flow.create(self.org, self.admin, "New Child", Flow.TYPE_MESSAGE)

        self.import_file("parent_without_its_child")
        self.assertEqual(set(parent.flow_dependencies.all()), {child1})

        # create child with that UUID and re-import
        child2 = Flow.create(
            self.org, self.admin, "New Child", Flow.TYPE_MESSAGE, uuid="a925453e-ad31-46bd-858a-e01136732181"
        )

        self.import_file("parent_without_its_child")
        self.assertEqual(set(parent.flow_dependencies.all()), {child2})

    def validate_flow_dependencies(self, definition):
        flow_info = mailroom.get_client().flow_inspect(self.org.id, definition)
        deps = flow_info["dependencies"]

        for dep in [d for d in deps if d["type"] == "field"]:
            self.assertTrue(
                ContactField.user_fields.filter(key=dep["key"]).exists(),
                msg=f"missing field[key={dep['key']}, name={dep['name']}]",
            )
        for dep in [d for d in deps if d["type"] == "flow"]:
            self.assertTrue(
                Flow.objects.filter(uuid=dep["uuid"]).exists(),
                msg=f"missing flow[uuid={dep['uuid']}, name={dep['name']}]",
            )
        for dep in [d for d in deps if d["type"] == "group"]:
            self.assertTrue(
                ContactGroup.user_groups.filter(uuid=dep["uuid"]).exists(),
                msg=f"missing group[uuid={dep['uuid']}, name={dep['name']}]",
            )

    def test_implicit_field_and_group_imports(self):
        """
        Tests importing flow definitions without fields and groups included in the export
        """
        data = self.get_import_json("cataclysm")

        del data["fields"]
        del data["groups"]

        with ESMockWithScroll():
            self.org.import_app(data, self.admin, site="http://rapidpro.io")

        flow = Flow.objects.get(name="Cataclysmic")
        self.validate_flow_dependencies(flow.get_definition())

        # we should have 5 groups (all static since we can only create static groups from group references)
        self.assertEqual(ContactGroup.user_groups.all().count(), 5)
        self.assertEqual(ContactGroup.user_groups.filter(query=None).count(), 5)

        # and so no fields created
        self.assertEqual(ContactField.user_fields.all().count(), 0)

    @mock_mailroom
    def test_implicit_field_and_explicit_group_imports(self, mr_mocks):
        """
        Tests importing flow definitions with groups included in the export but not fields
        """
        data = self.get_import_json("cataclysm")
        del data["fields"]

        mr_mocks.parse_query("facts_per_day = 1", fields=["facts_per_day"])
        mr_mocks.parse_query("likes_cats = true", cleaned='likes_cats = "true"', fields=["likes_cats"])

        self.org.import_app(data, self.admin, site="http://rapidpro.io")

        flow = Flow.objects.get(name="Cataclysmic")
        self.validate_flow_dependencies(flow.get_definition())

        # we should have 5 groups (2 dynamic)
        self.assertEqual(ContactGroup.user_groups.all().count(), 5)
        self.assertEqual(ContactGroup.user_groups.filter(query=None).count(), 3)

        # new fields should have been created for the dynamic groups
        likes_cats = ContactField.user_fields.get(key="likes_cats")
        facts_per_day = ContactField.user_fields.get(key="facts_per_day")

        # but without implicit fields in the export, the details aren't correct
        self.assertEqual(likes_cats.label, "Likes Cats")
        self.assertEqual(likes_cats.value_type, "T")
        self.assertEqual(facts_per_day.label, "Facts Per Day")
        self.assertEqual(facts_per_day.value_type, "T")

        cat_fanciers = ContactGroup.user_groups.get(name="Cat Fanciers")
        self.assertEqual(cat_fanciers.query, 'likes_cats = "true"')
        self.assertEqual(set(cat_fanciers.query_fields.all()), {likes_cats})

        cat_blasts = ContactGroup.user_groups.get(name="Cat Blasts")
        self.assertEqual(cat_blasts.query, "facts_per_day = 1")
        self.assertEqual(set(cat_blasts.query_fields.all()), {facts_per_day})

    @mock_mailroom
    def test_explicit_field_and_group_imports(self, mr_mocks):
        """
        Tests importing flow definitions with groups and fields included in the export
        """

        mr_mocks.parse_query("facts_per_day = 1", fields=["facts_per_day"])
        mr_mocks.parse_query("likes_cats = true", cleaned='likes_cats = "true"', fields=["likes_cats"])

        self.import_file("cataclysm")

        flow = Flow.objects.get(name="Cataclysmic")
        self.validate_flow_dependencies(flow.get_definition())

        # we should have 5 groups (2 dynamic)
        self.assertEqual(ContactGroup.user_groups.all().count(), 5)
        self.assertEqual(ContactGroup.user_groups.filter(query=None).count(), 3)

        # new fields should have been created for the dynamic groups
        likes_cats = ContactField.user_fields.get(key="likes_cats")
        facts_per_day = ContactField.user_fields.get(key="facts_per_day")

        # and with implicit fields in the export, the details should be correct
        self.assertEqual(likes_cats.label, "Really Likes Cats")
        self.assertEqual(likes_cats.value_type, "T")
        self.assertEqual(facts_per_day.label, "Facts-Per-Day")
        self.assertEqual(facts_per_day.value_type, "N")

        cat_fanciers = ContactGroup.user_groups.get(name="Cat Fanciers")
        self.assertEqual(cat_fanciers.query, 'likes_cats = "true"')
        self.assertEqual(set(cat_fanciers.query_fields.all()), {likes_cats})

        cat_blasts = ContactGroup.user_groups.get(name="Cat Blasts")
        self.assertEqual(cat_blasts.query, "facts_per_day = 1")
        self.assertEqual(set(cat_blasts.query_fields.all()), {facts_per_day})

    def test_import_flow_with_triggers(self):
        flow1 = self.create_flow()
        flow2 = self.create_flow()

        trigger1 = Trigger.create(
            self.org, self.admin, Trigger.TYPE_KEYWORD, flow1, keyword="rating", is_archived=True
        )
        trigger2 = Trigger.create(self.org, self.admin, Trigger.TYPE_KEYWORD, flow2, keyword="rating")

        data = self.get_import_json("rating_10")

        with ESMockWithScroll():
            self.org.import_app(data, self.admin, site="http://rapidpro.io")

        # trigger1.refresh_from_db()
        # self.assertFalse(trigger1.is_archived)

        flow = Flow.objects.get(name="Rate us")
        self.assertEqual(1, Trigger.objects.filter(keyword="rating", is_archived=False).count())
        self.assertEqual(1, Trigger.objects.filter(flow=flow).count())

        # shoud have archived the existing
        self.assertFalse(Trigger.objects.filter(id=trigger1.id, is_archived=False).first())
        self.assertFalse(Trigger.objects.filter(id=trigger2.id, is_archived=False).first())

        # Archive trigger
        flow_trigger = (
            Trigger.objects.filter(flow=flow, keyword="rating", is_archived=False).order_by("-created_on").first()
        )
        flow_trigger.archive(self.admin)

        # re import again will restore the trigger
        data = self.get_import_json("rating_10")
        with ESMockWithScroll():
            self.org.import_app(data, self.admin, site="http://rapidpro.io")

        flow_trigger.refresh_from_db()

        self.assertEqual(1, Trigger.objects.filter(keyword="rating", is_archived=False).count())
        self.assertEqual(1, Trigger.objects.filter(flow=flow).count())
        self.assertFalse(Trigger.objects.filter(pk=trigger1.pk, is_archived=False).first())
        self.assertFalse(Trigger.objects.filter(pk=trigger2.pk, is_archived=False).first())

        restored_trigger = (
            Trigger.objects.filter(flow=flow, keyword="rating", is_archived=False).order_by("-created_on").first()
        )
        self.assertEqual(restored_trigger.pk, flow_trigger.pk)

    def test_export_import(self):
        def assert_object_counts():
            # the regular flows
            self.assertEqual(
                8,
                Flow.objects.filter(
                    org=self.org, is_active=True, is_archived=False, flow_type="M", is_system=False
                ).count(),
            )
            # the campaign single message flows
            self.assertEqual(
                2,
                Flow.objects.filter(
                    org=self.org, is_active=True, is_archived=False, flow_type="B", is_system=True
                ).count(),
            )
            self.assertEqual(1, Campaign.objects.filter(org=self.org, is_archived=False).count())
            self.assertEqual(
                4, CampaignEvent.objects.filter(campaign__org=self.org, event_type="F", is_active=True).count()
            )
            self.assertEqual(
                2, CampaignEvent.objects.filter(campaign__org=self.org, event_type="M", is_active=True).count()
            )
            self.assertEqual(2, Trigger.objects.filter(org=self.org, trigger_type="K", is_archived=False).count())
            self.assertEqual(1, Trigger.objects.filter(org=self.org, trigger_type="C", is_archived=False).count())
            self.assertEqual(1, Trigger.objects.filter(org=self.org, trigger_type="M", is_archived=False).count())
            self.assertEqual(3, ContactGroup.user_groups.filter(org=self.org).count())
            self.assertEqual(1, Label.label_objects.filter(org=self.org).count())
            self.assertEqual(
                1, ContactField.user_fields.filter(org=self.org, value_type="D", label="Next Appointment").count()
            )

        # import all our bits
        self.import_file("the_clinic")

        confirm_appointment = Flow.objects.get(name="Confirm Appointment")
        self.assertEqual(10080, confirm_appointment.expires_after_minutes)

        # check that the right number of objects successfully imported for our app
        assert_object_counts()

        # let's update some stuff
        confirm_appointment.expires_after_minutes = 360
        confirm_appointment.save(update_fields=("expires_after_minutes",))

        trigger = Trigger.objects.filter(keyword="patient").first()
        trigger.flow = confirm_appointment
        trigger.save()

        message_flow = (
            Flow.objects.filter(flow_type="B", is_system=True, campaign_events__offset=-1).order_by("id").first()
        )
        message_flow.update_single_message_flow(self.admin, {"base": "No reminders for you!"}, base_language="base")

        # now reimport
        self.import_file("the_clinic")

        # our flow should get reset from the import
        confirm_appointment.refresh_from_db()
        self.assertEqual(10080, confirm_appointment.expires_after_minutes)

        # same with our trigger
        trigger = Trigger.objects.filter(keyword="patient").order_by("-created_on").first()
        self.assertEqual(Flow.objects.filter(name="Register Patient").first(), trigger.flow)

        # our old campaign message flow should be inactive now
        self.assertTrue(Flow.objects.filter(pk=message_flow.pk, is_active=False))

        # find our new message flow, and see that the original message is there
        message_flow = (
            Flow.objects.filter(flow_type="B", is_system=True, campaign_events__offset=-1, is_active=True)
            .order_by("id")
            .first()
        )

        self.assertEqual(
            message_flow.get_definition()["nodes"][0]["actions"][0]["text"],
            "Hi there, just a quick reminder that you have an appointment at The Clinic at @(format_date(contact.next_appointment)). If you can't make it please call 1-888-THE-CLINIC.",
        )

        # and we should have the same number of items as after the first import
        assert_object_counts()

        # see that everything shows up properly on our export page
        self.login(self.admin)
        response = self.client.get(reverse("orgs.org_export"))
        self.assertContains(response, "Register Patient")
        self.assertContains(response, "Catch All")
        self.assertContains(response, "Missed Call")
        self.assertContains(response, "Start Notifications")
        self.assertContains(response, "Stop Notifications")
        self.assertContains(response, "Confirm Appointment")
        self.assertContains(response, "Appointment Followup")

        # our campaign
        self.assertContains(response, "Appointment Schedule")
        self.assertNotContains(
            response, "&quot;Appointment Schedule&quot;"
        )  # previous bug rendered campaign names incorrectly

        confirm_appointment.expires_after_minutes = 60
        confirm_appointment.save(update_fields=("expires_after_minutes",))

        # now let's export!
        post_data = dict(
            flows=[f.pk for f in Flow.objects.filter(flow_type="M", is_system=False)],
            campaigns=[c.pk for c in Campaign.objects.all()],
        )

        response = self.client.post(reverse("orgs.org_export"), post_data)
        exported = response.json()
        self.assertEqual(exported["version"], Org.CURRENT_EXPORT_VERSION)
        self.assertEqual(exported["site"], "https://app.rapidpro.io")

        self.assertEqual(8, len(exported.get("flows", [])))
        self.assertEqual(4, len(exported.get("triggers", [])))
        self.assertEqual(1, len(exported.get("campaigns", [])))
        self.assertEqual(
            exported["fields"],
            [
                {"key": "appointment_confirmed", "name": "Appointment Confirmed", "type": "text"},
                {"key": "next_appointment", "name": "Next Appointment", "type": "datetime"},
                {"key": "rating", "name": "Rating", "type": "text"},
            ],
        )
        self.assertEqual(
            exported["groups"],
            [
                {"uuid": matchers.UUID4String(), "name": "Delay Notification", "query": None},
                {"uuid": matchers.UUID4String(), "name": "Pending Appointments", "query": None},
                {"uuid": matchers.UUID4String(), "name": "Unsatisfied Customers", "query": None},
            ],
        )

        # set our default flow language to english
        self.org.set_flow_languages(self.admin, ["eng", "fra"])

        # finally let's try importing our exported file
        self.org.import_app(exported, self.admin, site="http://app.rapidpro.io")
        assert_object_counts()

        message_flow = (
            Flow.objects.filter(flow_type="B", is_system=True, campaign_events__offset=-1, is_active=True)
            .order_by("id")
            .first()
        )

        # make sure the base language is set to 'base', not 'eng'
        self.assertEqual(message_flow.base_language, "base")

        # let's rename a flow and import our export again
        flow = Flow.objects.get(name="Confirm Appointment")
        flow.name = "A new flow"
        flow.save(update_fields=("name",))

        campaign = Campaign.objects.get()
        campaign.name = "A new campaign"
        campaign.save(update_fields=("name",))

        group = ContactGroup.user_groups.get(name="Pending Appointments")
        group.name = "A new group"
        group.save(update_fields=("name",))

        # it should fall back on UUIDs and not create new objects even though the names changed
        self.org.import_app(exported, self.admin, site="http://app.rapidpro.io")

        assert_object_counts()

        # and our objects should have the same names as before
        self.assertEqual("Confirm Appointment", Flow.objects.get(pk=flow.pk).name)
        self.assertEqual("Appointment Schedule", Campaign.objects.filter(is_active=True).first().name)
        self.assertEqual("Pending Appointments", ContactGroup.user_groups.get(pk=group.pk).name)

        # let's rename our objects again
        flow.name = "A new name"
        flow.save(update_fields=("name",))

        campaign.name = "A new campaign"
        campaign.save(update_fields=("name",))

        group.name = "A new group"
        group.save(update_fields=("name",))

        # now import the same import but pretend its from a different site
        self.org.import_app(exported, self.admin, site="http://temba.io")

        # the newly named objects won't get updated in this case and we'll create new ones instead
        self.assertEqual(
            9, Flow.objects.filter(org=self.org, is_archived=False, flow_type="M", is_system=False).count()
        )
        self.assertEqual(2, Campaign.objects.filter(org=self.org, is_archived=False).count())
        self.assertEqual(4, ContactGroup.user_groups.filter(org=self.org).count())

        # now archive a flow
        register = Flow.objects.filter(name="Register Patient").first()
        register.is_archived = True
        register.save()

        # default view shouldn't show archived flows
        response = self.client.get(reverse("orgs.org_export"))
        self.assertNotContains(response, "Register Patient")

        # with the archived flag one, it should be there
        response = self.client.get("%s?archived=1" % reverse("orgs.org_export"))
        self.assertContains(response, "Register Patient")

        # delete our flow, and reimport
        confirm_appointment.release(self.admin)
        self.org.import_app(exported, self.admin, site="https://app.rapidpro.io")

        # make sure we have the previously exported expiration
        confirm_appointment = Flow.objects.get(name="Confirm Appointment", is_active=True)
        self.assertEqual(60, confirm_appointment.expires_after_minutes)

        # should be unarchived
        register = Flow.objects.filter(name="Register Patient").first()
        self.assertFalse(register.is_archived)

        # now delete a flow
        register.is_active = False
        register.save()

        # default view shouldn't show deleted flows
        response = self.client.get(reverse("orgs.org_export"))
        self.assertNotContains(response, "Register Patient")

        # even with the archived flag one deleted flows should not show up
        response = self.client.get("%s?archived=1" % reverse("orgs.org_export"))
        self.assertNotContains(response, "Register Patient")


class CreditAlertTest(TembaTest):
    def test_creditalert_sendemail_all_org_admins(self):
        # add some administrators to the org
        self.org.administrators.add(self.user)
        self.org.administrators.add(self.surveyor)

        # create a CreditAlert
        creditalert = CreditAlert.objects.create(
            org=self.org, alert_type=CreditAlert.TYPE_EXPIRING, created_by=self.admin, modified_by=self.admin
        )
        with self.settings(HOSTNAME="rapidpro.io", SEND_EMAILS=True):
            creditalert.send_email()

            self.assertEqual(len(mail.outbox), 1)

            sent_email = mail.outbox[0]
            self.assertIn("RapidPro workspace for Temba", sent_email.body)

            # this email has been sent to multiple recipients
            self.assertListEqual(
                sent_email.recipients(), ["Administrator@nyaruka.com", "Surveyor@nyaruka.com", "User@nyaruka.com"]
            )

    def test_creditalert_sendemail_no_org_admins(self):
        # remove administrators from org
        self.org.administrators.clear()

        # create a CreditAlert
        creditalert = CreditAlert.objects.create(
            org=self.org, alert_type=CreditAlert.TYPE_EXPIRING, created_by=self.admin, modified_by=self.admin
        )
        with self.settings(HOSTNAME="rapidpro.io", SEND_EMAILS=True):
            creditalert.send_email()

            # no emails have been sent
            self.assertEqual(len(mail.outbox), 0)

    def test_check_org_credits(self):
        self.joe = self.create_contact("Joe Blow", phone="123")
        self.create_outgoing_msg(self.joe, "Hello")
        with self.settings(HOSTNAME="rapidpro.io", SEND_EMAILS=True):
            with patch("temba.orgs.models.Org.get_credits_remaining") as mock_get_credits_remaining:
                mock_get_credits_remaining.return_value = -1

                # no alert yet
                self.assertFalse(CreditAlert.objects.all())

                CreditAlert.check_org_credits()

                # one alert created and sent
                self.assertEqual(
                    1,
                    CreditAlert.objects.filter(is_active=True, org=self.org, alert_type=CreditAlert.TYPE_OVER).count(),
                )
                self.assertEqual(1, len(mail.outbox))

                # alert email is for out of credits type
                sent_email = mail.outbox[0]
                self.assertEqual(len(sent_email.to), 1)
                self.assertIn("RapidPro workspace for Temba", sent_email.body)
                self.assertIn("is out of credit.", sent_email.body)

                # no new alert if one is sent and no new email
                CreditAlert.check_org_credits()
                self.assertEqual(
                    1,
                    CreditAlert.objects.filter(is_active=True, org=self.org, alert_type=CreditAlert.TYPE_OVER).count(),
                )
                self.assertEqual(1, len(mail.outbox))

                # reset alerts
                CreditAlert.reset_for_org(self.org)
                self.assertFalse(CreditAlert.objects.filter(org=self.org, is_active=True))

                # can resend a new alert
                CreditAlert.check_org_credits()
                self.assertEqual(
                    1,
                    CreditAlert.objects.filter(is_active=True, org=self.org, alert_type=CreditAlert.TYPE_OVER).count(),
                )
                self.assertEqual(2, len(mail.outbox))

                mock_get_credits_remaining.return_value = 10

                with patch("temba.orgs.models.Org.has_low_credits") as mock_has_low_credits:
                    mock_has_low_credits.return_value = True

                    self.assertFalse(CreditAlert.objects.filter(org=self.org, alert_type=CreditAlert.TYPE_LOW))

                    CreditAlert.check_org_credits()

                    # low credit alert created and email sent
                    self.assertEqual(
                        1,
                        CreditAlert.objects.filter(
                            is_active=True, org=self.org, alert_type=CreditAlert.TYPE_LOW
                        ).count(),
                    )
                    self.assertEqual(3, len(mail.outbox))

                    # email sent
                    sent_email = mail.outbox[2]
                    self.assertEqual(len(sent_email.to), 1)
                    self.assertIn("RapidPro workspace for Temba", sent_email.body)
                    self.assertIn("is running low on credits", sent_email.body)

                    # no new alert if one is sent and no new email
                    CreditAlert.check_org_credits()
                    self.assertEqual(
                        1,
                        CreditAlert.objects.filter(
                            is_active=True, org=self.org, alert_type=CreditAlert.TYPE_LOW
                        ).count(),
                    )
                    self.assertEqual(3, len(mail.outbox))

                    # reset alerts
                    CreditAlert.reset_for_org(self.org)
                    self.assertFalse(CreditAlert.objects.filter(org=self.org, is_active=True))

                    # can resend a new alert
                    CreditAlert.check_org_credits()
                    self.assertEqual(
                        1,
                        CreditAlert.objects.filter(
                            is_active=True, org=self.org, alert_type=CreditAlert.TYPE_LOW
                        ).count(),
                    )
                    self.assertEqual(4, len(mail.outbox))

                    mock_has_low_credits.return_value = False


class StripeCreditsTest(TembaTest):
    @patch("stripe.Customer.create")
    @patch("stripe.Charge.create")
    @override_settings(SEND_EMAILS=True)
    def test_add_credits(self, charge_create, customer_create):
        customer_create.return_value = dict_to_struct("Customer", dict(id="stripe-cust-1"))
        charge_create.return_value = dict_to_struct(
            "Charge",
            dict(id="stripe-charge-1", card=dict_to_struct("Card", dict(last4="1234", type="Visa", name="Rudolph"))),
        )

        settings.BRANDING[settings.DEFAULT_BRAND]["bundles"] = (dict(cents="2000", credits=1000, feature=""),)

        self.assertTrue(1000, self.org.get_credits_total())
        self.org.add_credits("2000", "stripe-token", self.admin)
        self.assertTrue(2000, self.org.get_credits_total())

        # assert we saved our charge info
        topup = self.org.topups.last()
        self.assertEqual("stripe-charge-1", topup.stripe_charge)

        # and we saved our stripe customer info
        org = Org.objects.get(id=self.org.id)
        self.assertEqual("stripe-cust-1", org.stripe_customer)

        # assert we sent our confirmation emai
        self.assertEqual(1, len(mail.outbox))
        email = mail.outbox[0]
        self.assertEqual("RapidPro Receipt", email.subject)
        self.assertIn("Rudolph", email.body)
        self.assertIn("Visa", email.body)
        self.assertIn("$20", email.body)

        # turn off email receipts and do it again, shouldn't get a receipt
        with override_settings(SEND_RECEIPTS=False):
            self.org.add_credits("2000", "stripe-token", self.admin)

            # no new emails
            self.assertEqual(1, len(mail.outbox))

    @patch("stripe.Customer.create")
    @patch("stripe.Charge.create")
    @override_settings(SEND_EMAILS=True)
    def test_add_btc_credits(self, charge_create, customer_create):
        customer_create.return_value = dict_to_struct("Customer", dict(id="stripe-cust-1"))
        charge_create.return_value = dict_to_struct(
            "Charge",
            dict(
                id="stripe-charge-1",
                card=None,
                source=dict_to_struct("Source", dict(bitcoin=dict_to_struct("Bitcoin", dict(address="abcde")))),
            ),
        )

        settings.BRANDING[settings.DEFAULT_BRAND]["bundles"] = (dict(cents="2000", credits=1000, feature=""),)

        self.org.add_credits("2000", "stripe-token", self.admin)
        self.assertTrue(2000, self.org.get_credits_total())

        # assert we saved our charge info
        topup = self.org.topups.last()
        self.assertEqual("stripe-charge-1", topup.stripe_charge)

        # and we saved our stripe customer info
        org = Org.objects.get(id=self.org.id)
        self.assertEqual("stripe-cust-1", org.stripe_customer)

        # assert we sent our confirmation emai
        self.assertEqual(1, len(mail.outbox))
        email = mail.outbox[0]
        self.assertEqual("RapidPro Receipt", email.subject)
        self.assertIn("bitcoin", email.body)
        self.assertIn("abcde", email.body)
        self.assertIn("$20", email.body)

    @patch("stripe.Customer.create")
    def test_add_credits_fail(self, customer_create):
        customer_create.side_effect = ValueError("Invalid customer token")

        with self.assertRaises(ValidationError):
            self.org.add_credits("2000", "stripe-token", self.admin)

        # assert no email was sent
        self.assertEqual(0, len(mail.outbox))

        # and no topups created
        self.assertEqual(1, self.org.topups.all().count())
        self.assertEqual(1000, self.org.get_credits_total())

    def test_add_credits_invalid_bundle(self):

        with self.assertRaises(ValidationError):
            self.org.add_credits("-10", "stripe-token", self.admin)

        # assert no email was sent
        self.assertEqual(0, len(mail.outbox))

        # and no topups created
        self.assertEqual(1, self.org.topups.all().count())
        self.assertEqual(1000, self.org.get_credits_total())

    @patch("stripe.Customer.create")
    @patch("stripe.Customer.retrieve")
    @patch("stripe.Charge.create")
    @override_settings(SEND_EMAILS=True)
    def test_add_credits_existing_customer(self, charge_create, customer_retrieve, customer_create):
        self.admin2 = self.create_user("Administrator 2")
        self.org.administrators.add(self.admin2)

        self.org.stripe_customer = "stripe-cust-1"
        self.org.save()

        class MockCard(object):
            def __init__(self):
                self.id = "stripe-card-1"

            def delete(self):
                pass

        class MockCards(object):
            def __init__(self):
                self.throw = False

            def list(self):
                return dict_to_struct("MockCardData", dict(data=[MockCard(), MockCard()]))

            def create(self, card):
                if self.throw:
                    raise stripe.error.CardError("Card declined", None, 400)
                else:
                    return MockCard()

        class MockCustomer(object):
            def __init__(self, id, email):
                self.id = id
                self.email = email
                self.cards = MockCards()

            def save(self):
                pass

        customer_retrieve.return_value = MockCustomer(id="stripe-cust-1", email=self.admin.email)
        customer_create.return_value = MockCustomer(id="stripe-cust-2", email=self.admin2.email)

        charge_create.return_value = dict_to_struct(
            "Charge",
            dict(id="stripe-charge-1", card=dict_to_struct("Card", dict(last4="1234", type="Visa", name="Rudolph"))),
        )

        settings.BRANDING[settings.DEFAULT_BRAND]["bundles"] = (dict(cents="2000", credits=1000, feature=""),)

        self.org.add_credits("2000", "stripe-token", self.admin)
        self.assertTrue(2000, self.org.get_credits_total())

        # assert we saved our charge info
        topup = self.org.topups.last()
        self.assertEqual("stripe-charge-1", topup.stripe_charge)

        # and we saved our stripe customer info
        org = Org.objects.get(id=self.org.id)
        self.assertEqual("stripe-cust-1", org.stripe_customer)

        # assert we sent our confirmation email
        self.assertEqual(1, len(mail.outbox))
        email = mail.outbox[0]
        self.assertEqual("RapidPro Receipt", email.subject)
        self.assertIn("Rudolph", email.body)
        self.assertIn("Visa", email.body)
        self.assertIn("$20", email.body)

        # try with an invalid card
        customer_retrieve.return_value.cards.throw = True
        try:
            self.org.add_credits("2000", "stripe-token", self.admin)
            self.fail("should have thrown")
        except ValidationError as e:
            self.assertEqual(
                "Sorry, your card was declined, please contact your provider or try another card.", e.message
            )

        # do it again with a different user, should create a new stripe customer
        self.org.add_credits("2000", "stripe-token", self.admin2)
        self.assertTrue(4000, self.org.get_credits_total())

        # should have a different customer now
        org = Org.objects.get(id=self.org.id)
        self.assertEqual("stripe-cust-2", org.stripe_customer)


class OrgActivityTest(TembaTest):
    def test_get_dependencies(self):
        from temba.orgs.tasks import update_org_activity

        now = timezone.now()

        # create a few contacts
        self.create_contact("Marshawn", phone="+14255551212")
        russell = self.create_contact("Marshawn", phone="+14255551313")

        # create some messages for russel
        self.create_incoming_msg(russell, "hut")
        self.create_incoming_msg(russell, "10-2")
        self.create_outgoing_msg(russell, "first down")

        # calculate our org activity, should get nothing because we aren't tomorrow yet
        update_org_activity(now)
        self.assertEqual(0, OrgActivity.objects.all().count())

        # ok, calculate based on a now of tomorrow, will calculate today's stats
        update_org_activity(now + timedelta(days=1))

        activity = OrgActivity.objects.get()
        self.assertEqual(2, activity.contact_count)
        self.assertEqual(1, activity.active_contact_count)
        self.assertEqual(2, activity.incoming_count)
        self.assertEqual(1, activity.outgoing_count)
        self.assertIsNone(activity.plan_active_contact_count)

        # set a plan start and plan end
        OrgActivity.objects.all().delete()
        self.org.plan_start = now
        self.org.plan_end = now + timedelta(days=30)
        self.org.save()

        update_org_activity(now + timedelta(days=1))
        activity = OrgActivity.objects.get()
        self.assertEqual(2, activity.contact_count)
        self.assertEqual(1, activity.active_contact_count)
        self.assertEqual(2, activity.incoming_count)
        self.assertEqual(1, activity.outgoing_count)
        self.assertEqual(1, activity.plan_active_contact_count)


class BackupTokenTest(TembaTest):
    def test_model(self):
        admin_tokens = BackupToken.generate_for_user(self.admin)
        BackupToken.generate_for_user(self.editor)

        self.assertEqual(10, len(admin_tokens))
        self.assertEqual(10, self.admin.backup_tokens.count())
        self.assertEqual(10, self.editor.backup_tokens.count())
        self.assertEqual(str(admin_tokens[0].token), str(admin_tokens[0]))

        # regenerate tokens for admin user
        new_admin_tokens = BackupToken.generate_for_user(self.admin)
        self.assertEqual(10, len(new_admin_tokens))
        self.assertNotEqual([t.token for t in admin_tokens], [t.token for t in new_admin_tokens])
        self.assertEqual(10, self.admin.backup_tokens.count())<|MERGE_RESOLUTION|>--- conflicted
+++ resolved
@@ -649,20 +649,12 @@
         # create some archives
         self.mock_s3 = MockS3Client()
 
-<<<<<<< HEAD
-        # make some exports
-        ExportFlowResultsTask.create(
-            self.parent_org, self.admin, [parent_flow], [parent_field], True, True, (), (), {}
-        )
-        ExportFlowResultsTask.create(self.child_org, self.admin, [child_flow], [child_field], True, True, (), (), {})
-=======
         # make some exports with logs
         export = ExportFlowResultsTask.create(
-            self.parent_org, self.admin, [parent_flow], [parent_field], True, True, (), ()
+            self.parent_org, self.admin, [parent_flow], [parent_field], True, True, (), (), {}
         )
         Notification.export_finished(export)
         ExportFlowResultsTask.create(self.child_org, self.admin, [child_flow], [child_field], True, True, (), ())
->>>>>>> 4c0b0a92
 
         export = ExportContactsTask.create(self.parent_org, self.admin, group=parent_group)
         Notification.export_finished(export)
