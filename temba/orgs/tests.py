import datetime
import io
from datetime import timedelta
from decimal import Decimal
from unittest.mock import Mock, patch
from uuid import uuid4

import nexmo
import pytz
import stripe
import stripe.error
from bs4 import BeautifulSoup
from dateutil.relativedelta import relativedelta
from smartmin.tests import SmartminTest

from django.conf import settings
from django.contrib.auth.models import Group, User
from django.core import mail
from django.core.exceptions import ValidationError
from django.http import HttpRequest, HttpResponse
from django.test.utils import override_settings
from django.urls import reverse
from django.utils import timezone

from temba import mailroom
from temba.airtime.models import AirtimeTransfer
from temba.api.models import APIToken, Resthook, WebHookEvent, WebHookResult
from temba.archives.models import Archive
from temba.campaigns.models import Campaign, CampaignEvent
from temba.channels.models import Channel
from temba.contacts.models import (
    TEL_SCHEME,
    TWITTER_SCHEME,
    TWITTERID_SCHEME,
    Contact,
    ContactField,
    ContactGroup,
    ContactURN,
)
from temba.flows.models import ActionSet, AddToGroupAction, Flow, FlowRun
from temba.locations.models import AdminBoundary
from temba.middleware import BrandingMiddleware
from temba.msgs.models import INCOMING, Label, Msg
from temba.orgs.models import NEXMO_KEY, NEXMO_SECRET, Debit, UserSettings
from temba.tests import MockResponse, TembaTest
from temba.tests.s3 import MockS3Client
from temba.tests.twilio import MockRequestValidator, MockTwilioClient
from temba.triggers.models import Trigger
from temba.utils import dict_to_struct, json, languages
from temba.utils.email import link_components

from .context_processors import GroupPermWrapper
from .models import (
    DAYFIRST,
    MONTHFIRST,
    ORG_CREDIT_EXPIRING,
    ORG_CREDIT_LOW,
    ORG_CREDIT_OVER,
    RESTORED,
    SUSPENDED,
    WHITELISTED,
    CreditAlert,
    Invitation,
    Language,
    Org,
    TopUp,
    TopUpCredits,
)
from .tasks import squash_topupcredits


class OrgContextProcessorTest(TembaTest):
    def test_group_perms_wrapper(self):
        administrators = Group.objects.get(name="Administrators")
        editors = Group.objects.get(name="Editors")
        viewers = Group.objects.get(name="Viewers")

        administrators_wrapper = GroupPermWrapper(administrators)
        self.assertTrue(administrators_wrapper["msgs"]["msg_api"])
        self.assertTrue(administrators_wrapper["msgs"]["msg_inbox"])

        editors_wrapper = GroupPermWrapper(editors)
        self.assertFalse(editors_wrapper["msgs"]["org_plan"])
        self.assertTrue(editors_wrapper["msgs"]["msg_inbox"])

        viewers_wrapper = GroupPermWrapper(viewers)
        self.assertFalse(viewers_wrapper["msgs"]["msg_api"])
        self.assertTrue(viewers_wrapper["msgs"]["msg_inbox"])


class UserTest(TembaTest):
    def test_ui_permissions(self):
        # non-logged in users can't go here
        response = self.client.get(reverse("orgs.user_list"))
        self.assertRedirect(response, "/users/login/")
        response = self.client.post(reverse("orgs.user_delete", args=(self.editor.pk,)), dict(delete=True))
        self.assertRedirect(response, "/users/login/")

        # either can admins
        self.login(self.admin)
        response = self.client.get(reverse("orgs.user_list"))
        self.assertRedirect(response, "/users/login/")
        response = self.client.post(reverse("orgs.user_delete", args=(self.editor.pk,)), dict(delete=True))
        self.assertRedirect(response, "/users/login/")

        self.editor.refresh_from_db()
        self.assertTrue(self.editor.is_active)

    def test_ui_management(self):

        # only customer support gets in on this sweet action
        self.login(self.customer_support)

        # one of our users should belong to a bunch of orgs
        for i in range(5):
            org = Org.objects.create(
                name=f"Org {i}",
                timezone=pytz.timezone("Africa/Kigali"),
                country=self.country,
                brand=settings.DEFAULT_BRAND,
                created_by=self.user,
                modified_by=self.user,
            )
            org.administrators.add(self.admin)

        response = self.client.get(reverse("orgs.user_list"))
        self.assertEqual(200, response.status_code)

        # our user with lots of orgs should get ellipsized
        self.assertContains(response, ", ...")

        response = self.client.post(reverse("orgs.user_delete", args=(self.editor.pk,)), dict(delete=True))
        self.assertEqual(302, response.status_code)

        self.editor.refresh_from_db()
        self.assertFalse(self.editor.is_active)

    def test_release_cross_brand(self):
        # create a second org
        branded_org = Org.objects.create(
            name="Other Brand Org",
            timezone=pytz.timezone("Africa/Kigali"),
            country=self.country,
            brand="some-other-brand.com",
            created_by=self.admin,
            modified_by=self.admin,
        )

        branded_org.administrators.add(self.admin)

        # now release our user on our primary brand
        self.admin.release(settings.DEFAULT_BRAND)

        # our admin should still be good
        self.admin.refresh_from_db()
        self.assertTrue(self.admin.is_active)
        self.assertEqual("Administrator@nyaruka.com", self.admin.email)

        # but she should be removed from org
        self.assertFalse(self.admin.get_user_orgs(settings.DEFAULT_BRAND).exists())

        # now lets release her from the branded org
        self.admin.release("some-other-brand.com")

        # now she gets deactivated and ambiguated and belongs to no orgs
        self.assertFalse(self.admin.is_active)
        self.assertNotEqual("Administrator@nyaruka.com", self.admin.email)
        self.assertFalse(self.admin.get_user_orgs().exists())

    def test_release(self):

        # admin doesn't "own" any orgs
        self.assertEqual(0, len(self.admin.get_owned_orgs()))

        # release all but our admin
        self.surveyor.release(self.org.brand)
        self.editor.release(self.org.brand)
        self.user.release(self.org.brand)

        # still a user left, our org remains active
        self.org.refresh_from_db()
        self.assertTrue(self.org.is_active)

        # now that we are the last user, we own it now
        self.assertEqual(1, len(self.admin.get_owned_orgs()))
        self.admin.release(self.org.brand)

        # and we take our org with us
        self.org.refresh_from_db()
        self.assertFalse(self.org.is_active)


class OrgDeleteTest(TembaTest):
    def setUp(self):
        super().setUp()

        # create a second org
        self.child_org = Org.objects.create(
            name="Child Org",
            timezone=pytz.timezone("Africa/Kigali"),
            country=self.country,
            brand=settings.DEFAULT_BRAND,
            created_by=self.user,
            modified_by=self.user,
        )

        # and give it its own channel
        self.child_channel = Channel.create(
            self.child_org,
            self.user,
            "RW",
            "A",
            name="Test Channel",
            address="+250785551212",
            device="Nexus 5X",
            secret="54321",
            config={Channel.CONFIG_FCM_ID: "123"},
        )

        # our user is a member of two orgs
        self.parent_org = self.org
        self.child_org.administrators.add(self.user)
        self.child_org.initialize(topup_size=0, flow_server_enabled=False)
        self.child_org.parent = self.parent_org
        self.child_org.save()

        # now allocate some credits to our child org
        self.org.allocate_credits(self.admin, self.child_org, 300)

        # bring in some flows
        favorites = self.get_flow("favorites")
        parent_contact = self.create_contact("Parent Contact", "+2345123")
        FlowRun.create(favorites, parent_contact)

        # and our child org too
        self.org = self.child_org
        color = self.get_flow("color")
        child_contact = self.create_contact("Child Contact", "+3456123")
        FlowRun.create(color, child_contact)

        # triggers for our flows
        parent_trigger = Trigger.create(
            self.parent_org,
            flow=favorites,
            trigger_type=Trigger.TYPE_KEYWORD,
            user=self.user,
            channel=self.channel,
            keyword="favorites",
        )
        parent_trigger.groups.add(self.parent_org.all_groups.all().first())

        child_trigger = Trigger.create(
            self.child_org,
            flow=color,
            trigger_type=Trigger.TYPE_KEYWORD,
            user=self.user,
            channel=self.child_channel,
            keyword="color",
        )
        child_trigger.groups.add(self.child_org.all_groups.all().first())

        # use a credit on each
        self.create_msg(org=self.parent_org, channel=self.channel, contact=parent_contact, text="Hola hija!")
        self.create_msg(org=self.child_org, channel=self.child_channel, contact=child_contact, text="Hola mama!")

        # create some archives
        self.mock_s3 = MockS3Client()

        def create_archive(org, period, rollup=None):
            file = f"{org.id}/archive{Archive.objects.all().count()}.jsonl.gz"
            archive = Archive.objects.create(
                org=org,
                url=f"http://{settings.ARCHIVE_BUCKET}.aws.com/{file}",
                start_date=timezone.now(),
                build_time=100,
                archive_type=Archive.TYPE_MSG,
                period=period,
                rollup=rollup,
            )
            self.mock_s3.put_jsonl(settings.ARCHIVE_BUCKET, file, [])
            return archive

        # parent archives
        daily = create_archive(self.parent_org, Archive.PERIOD_DAILY)
        create_archive(self.parent_org, Archive.PERIOD_MONTHLY, daily)

        # child archives
        daily = create_archive(self.child_org, Archive.PERIOD_DAILY)
        create_archive(self.child_org, Archive.PERIOD_MONTHLY, daily)

        # extra S3 file in child archive dir
        self.mock_s3.put_jsonl(settings.ARCHIVE_BUCKET, f"{self.child_org.id}/extra_file.json", [])

    def release_org(self, org, child_org=None, immediately=False, expected_files=3):

        with patch("temba.archives.models.Archive.s3_client", return_value=self.mock_s3):
            # save off the ids of our current users
            org_user_ids = list(org.get_org_users().values_list("id", flat=True))

            # we should be starting with some mock s3 objects
            self.assertEqual(5, len(self.mock_s3.objects))

            # add in some webhook results
            WebHookEvent.objects.create(org=org, event=WebHookEvent.TYPE_RELAYER_ALARM, data=dict())
            WebHookResult.objects.create(
                org=self.org, url="http://foo.bar", request="GET http://foo.bar", status_code=200, response="zap!"
            )

            # release our primary org
            org.release(immediately=immediately)

            # all our users not in the other org should be inactive
            self.assertEqual(len(org_user_ids) - 1, User.objects.filter(id__in=org_user_ids, is_active=False).count())
            self.assertEqual(1, User.objects.filter(id__in=org_user_ids, is_active=True).count())

            # our child org lost it's parent, but maintains an active lifestyle
            if child_org:
                child_org.refresh_from_db()
                self.assertIsNone(child_org.parent)

            if immediately:
                # oh noes, we deleted our archive files!
                self.assertEqual(expected_files, len(self.mock_s3.objects))

                # our channels and org are gone too
                self.assertFalse(Channel.objects.filter(org=org).exists())
                self.assertFalse(Org.objects.filter(id=org.id).exists())

                # as are our webhook events
                self.assertFalse(WebHookEvent.objects.filter(org=org).exists())
            else:

                org.refresh_from_db()
                self.assertFalse(org.is_active)

                # our channel should have been made inactive
                self.assertFalse(Channel.objects.filter(org=org, is_active=True).exists())
                self.assertTrue(Channel.objects.filter(org=org, is_active=False).exists())

    def test_release_parent(self):
        self.release_org(self.parent_org, self.child_org)

    def test_release_child(self):
        self.release_org(self.child_org)

    def test_release_parent_immediately(self):
        self.release_org(self.parent_org, self.child_org, immediately=True)

    def test_release_child_immediately(self):

        # 300 credits were given to our child org and each used one
        self.assertEqual(699, self.parent_org.get_credits_remaining())
        self.assertEqual(299, self.child_org.get_credits_remaining())

        # release our child org
        self.release_org(self.child_org, immediately=True, expected_files=2)

        # our unused credits are returned to the parent
        self.parent_org.clear_credit_cache()
        self.assertEqual(998, self.parent_org.get_credits_remaining())


class OrgTest(TembaTest):
    def test_get_org_users(self):
        org_users = self.org.get_org_users()
        self.assertTrue(self.user in org_users)
        self.assertTrue(self.surveyor in org_users)
        self.assertTrue(self.editor in org_users)
        self.assertTrue(self.admin in org_users)

        # should be ordered by email
        self.assertEqual(self.admin, org_users[0])
        self.assertEqual(self.editor, org_users[1])
        self.assertEqual(self.surveyor, org_users[2])
        self.assertEqual(self.user, org_users[3])

    def test_get_unique_slug(self):
        self.org.slug = "allo"
        self.org.save()

        self.assertEqual(Org.get_unique_slug("foo"), "foo")
        self.assertEqual(Org.get_unique_slug("Which part?"), "which-part")
        self.assertEqual(Org.get_unique_slug("Allo"), "allo-2")

    def test_languages(self):
        self.assertEqual(self.org.get_language_codes(), set())

        self.org.set_languages(self.admin, ["eng", "fra"], "eng")
        self.org.refresh_from_db()

        self.assertEqual({l.name for l in self.org.languages.all()}, {"English", "French"})
        self.assertEqual(self.org.primary_language.name, "English")
        self.assertEqual(self.org.get_language_codes(), {"eng", "fra"})

        self.org.set_languages(self.admin, ["eng", "kin"], "kin")
        self.org.refresh_from_db()

        self.assertEqual({l.name for l in self.org.languages.all()}, {"English", "Kinyarwanda"})
        self.assertEqual(self.org.primary_language.name, "Kinyarwanda")
        self.assertEqual(self.org.get_language_codes(), {"eng", "kin"})

    def test_channel_prefixes(self):
        mtn = Channel.create(self.org, self.admin, "RW", "KN", "MTN", "5050", {"matching_prefixes": ["25078"]})
        tigo = Channel.create(self.org, self.admin, "RW", "KN", "Tigo", "5050", {"matching_prefixes": ["25072"]})

        joe = self.create_contact("Joe")
        mtn_urn = ContactURN.get_or_create(self.org, joe, "tel:+250788383383")
        tigo_urn = ContactURN.get_or_create(self.org, joe, "tel:+250722383383")

        self.assertEqual(mtn, self.org.get_channel_for_role(Channel.ROLE_SEND, "tel", mtn_urn))
        self.assertEqual(tigo, self.org.get_channel_for_role(Channel.ROLE_SEND, "tel", tigo_urn))

    def test_get_send_channel_for_tel_short_code(self):
        self.releaseChannels()
        short_code = Channel.create(self.org, self.admin, "RW", "KN", "MTN", "5050")
        Channel.create(self.org, self.admin, "RW", "WA", name="WhatsApp", address="+250788383000", tps=15)

        joe = self.create_contact("Joe")
        urn = ContactURN.get_or_create(self.org, joe, "tel:+250788383383")
        self.assertEqual(short_code, self.org.get_channel_for_role(Channel.ROLE_SEND, None, urn))

    def test_get_channel_countries(self):
        self.assertEqual(self.org.get_channel_countries(), [])

        self.org.connect_transferto("mylogin", "api_token", self.admin)

        self.assertEqual(
            self.org.get_channel_countries(),
            [dict(code="RW", name="Rwanda", currency_name="Rwanda Franc", currency_code="RWF")],
        )

        Channel.create(
            self.org, self.user, "US", "A", None, "+12001112222", secret="asdf", config={Channel.CONFIG_FCM_ID: "1234"}
        )

        self.assertEqual(
            self.org.get_channel_countries(),
            [
                dict(code="RW", name="Rwanda", currency_name="Rwanda Franc", currency_code="RWF"),
                dict(code="US", name="United States", currency_name="US Dollar", currency_code="USD"),
            ],
        )

        Channel.create(self.org, self.user, None, "TT", name="Twitter Channel", address="billy_bob", role="SR")

        self.assertEqual(
            self.org.get_channel_countries(),
            [
                dict(code="RW", name="Rwanda", currency_name="Rwanda Franc", currency_code="RWF"),
                dict(code="US", name="United States", currency_name="US Dollar", currency_code="USD"),
            ],
        )

        Channel.create(
            self.org, self.user, "US", "A", None, "+12001113333", secret="qwer", config={Channel.CONFIG_FCM_ID: "qwer"}
        )

        self.assertEqual(
            self.org.get_channel_countries(),
            [
                dict(code="RW", name="Rwanda", currency_name="Rwanda Franc", currency_code="RWF"),
                dict(code="US", name="United States", currency_name="US Dollar", currency_code="USD"),
            ],
        )

    def test_edit(self):
        # use a manager now
        self.login(self.admin)

        # can we see the edit page
        response = self.client.get(reverse("orgs.org_edit"))
        self.assertEqual(200, response.status_code)

        # update the name and slug of the organization
        data = dict(name="Temba", timezone="Africa/Kigali", date_format=DAYFIRST, slug="nice temba")
        response = self.client.post(reverse("orgs.org_edit"), data)
        self.assertIn("slug", response.context["form"].errors)

        data = dict(name="Temba", timezone="Africa/Kigali", date_format=MONTHFIRST, slug="nice-temba")
        response = self.client.post(reverse("orgs.org_edit"), data)
        self.assertEqual(302, response.status_code)

        org = Org.objects.get(pk=self.org.pk)
        self.assertEqual("Temba", org.name)
        self.assertEqual("nice-temba", org.slug)

    def test_country(self):
        country_url = reverse("orgs.org_country")

        # can't see this page if not logged in
        self.assertLoginRedirect(self.client.get(country_url))

        # login as admin instead
        self.login(self.admin)
        response = self.client.get(country_url)
        self.assertEqual(200, response.status_code)

        # save with Rwanda as a country
        response = self.client.post(country_url, dict(country=AdminBoundary.objects.get(name="Rwanda").pk))

        # assert it has changed
        org = Org.objects.get(pk=self.org.pk)
        self.assertEqual("Rwanda", str(org.country))
        self.assertEqual("RW", org.get_country_code())

        # set our admin boundary name to something invalid
        org.country.name = "Fantasia"
        org.country.save()

        # getting our country code show now back down to our channel
        self.assertEqual("RW", org.get_country_code())

        # clear it out
        self.client.post(country_url, dict(country=""))

        # assert it has been
        org = Org.objects.get(pk=self.org.pk)
        self.assertFalse(org.country)
        self.assertEqual("RW", org.get_country_code())

        # remove all our channels so we no longer have a backdown
        org.channels.all().delete()
        org = Org.objects.get(pk=self.org.pk)

        # now really don't have a clue of our country code
        self.assertIsNone(org.get_country_code())

    def test_plans(self):
        self.contact = self.create_contact("Joe", "+250788123123")

        self.create_msg(direction=INCOMING, contact=self.contact, text="Orange")

        # check start and end date for this plan
        self.assertEqual(timezone.now().date(), self.org.current_plan_start())
        self.assertEqual(timezone.now().date() + relativedelta(months=1), self.org.current_plan_end())

        # check our credits
        self.login(self.admin)
        response = self.client.get(reverse("orgs.org_home"))
        self.assertContains(response, "<span class='attn'>999</span>")

        # view our topups
        response = self.client.get(reverse("orgs.topup_list"))

        # and that we have 999 credits left on our topup
        self.assertContains(response, "999\n")

        # should say we have a 1,000 credits too
        self.assertContains(response, "1 of 1,000 Credits Used")

        # our receipt should show that the topup was free
        with patch("stripe.Charge.retrieve") as stripe:
            stripe.return_value = ""
            response = self.client.get(
                reverse("orgs.topup_read", args=[TopUp.objects.filter(org=self.org).first().pk])
            )
            self.assertContains(response, "1000 Credits")

    def test_user_update(self):
        update_url = reverse("orgs.user_edit")
        login_url = reverse("users.user_login")

        # no access if anonymous
        response = self.client.get(update_url)
        self.assertRedirect(response, login_url)

        self.login(self.admin)

        # change the user language
        post_data = dict(
            language="pt-br",
            first_name="Admin",
            last_name="User",
            email="administrator@temba.com",
            current_password="Administrator",
        )
        response = self.client.post(update_url, post_data)
        self.assertRedirect(response, reverse("orgs.org_home"))

        # check that our user settings have changed
        settings = self.admin.get_settings()
        self.assertEqual("pt-br", settings.language)

    def test_usersettings(self):
        self.login(self.admin)

        post_data = dict(tel="+250788382382")
        self.client.post(reverse("orgs.usersettings_phone"), post_data)
        self.assertEqual("+250 788 382 382", UserSettings.objects.get(user=self.admin).get_tel_formatted())

        post_data = dict(tel="bad number")
        response = self.client.post(reverse("orgs.usersettings_phone"), post_data)
        self.assertEqual(response.context["form"].errors["tel"][0], "Invalid phone number, try again.")

    def test_org_suspension(self):
        from temba.flows.models import FlowRun

        self.login(self.admin)
        self.org.set_suspended()
        self.org.refresh_from_db()

        self.assertEqual(True, self.org.is_suspended())

        self.assertEqual(0, Msg.objects.all().count())
        self.assertEqual(0, FlowRun.objects.all().count())

        # while we are suspended, we can't send broadcasts
        send_url = reverse("msgs.broadcast_send")
        mark = self.create_contact("Mark", number="+12065551212")
        post_data = dict(text="send me ur bank account login im ur friend.", omnibox="c-%s" % mark.uuid)
        response = self.client.post(send_url, post_data, follow=True)

        self.assertEqual(
            "Sorry, your account is currently suspended. To enable sending messages, please contact support.",
            response.context["form"].errors["__all__"][0],
        )

        # we also can't start flows
        flow = self.create_flow()
        post_data = dict(omnibox="c-%s" % mark.uuid, restart_participants="on")
        response = self.client.post(reverse("flows.flow_broadcast", args=[flow.pk]), post_data, follow=True)

        self.assertEqual(
            "Sorry, your account is currently suspended. To enable sending messages, please contact support.",
            response.context["form"].errors["__all__"][0],
        )

        # or use the api to do either
        def postAPI(url, data):
            response = self.client.post(
                url + ".json", json.dumps(data), content_type="application/json", HTTP_X_FORWARDED_HTTPS="https"
            )
            if response.content:
                response.json = response.json()
            return response

        url = reverse("api.v2.broadcasts")
        response = postAPI(url, dict(contacts=[mark.uuid], text="You are a distant cousin to a wealthy person."))
        self.assertContains(
            response,
            "Sorry, your account is currently suspended. To enable sending messages, please contact support.",
            status_code=400,
        )

        url = reverse("api.v2.flow_starts")
        response = postAPI(url, dict(flow=flow.uuid, urns=["tel:+250788123123"]))
        self.assertContains(
            response,
            "Sorry, your account is currently suspended. To enable sending messages, please contact support.",
            status_code=400,
        )

        # still no messages or runs
        self.assertEqual(0, Msg.objects.all().count())
        self.assertEqual(0, FlowRun.objects.all().count())

        # unsuspend our org and start a flow
        self.org.set_restored()
        post_data = dict(omnibox="c-%s" % mark.uuid, restart_participants="on")
        response = self.client.post(reverse("flows.flow_broadcast", args=[flow.pk]), post_data, follow=True)
        self.assertEqual(1, FlowRun.objects.all().count())

    def test_webhook_headers(self):
        update_url = reverse("orgs.org_webhook")
        login_url = reverse("users.user_login")

        # no access if anonymous
        response = self.client.get(update_url)
        self.assertRedirect(response, login_url)

        self.login(self.admin)

        response = self.client.get(update_url)
        self.assertEqual(302, response.status_code)

        self.assertRedirect(response, reverse("orgs.org_token"))

        # simulate an org that had the old config set
        org = Org.objects.get(pk=self.org.pk)
        org.webhook = dict(url="Set")
        org.save()

        response = self.client.get(update_url)
        self.assertEqual(200, response.status_code)

        # set a webhook with headers
        post_data = response.context["form"].initial
        post_data["webhook_url"] = "http://webhooks.uniceflabs.org"
        post_data["header_1_key"] = "Authorization"
        post_data["header_1_value"] = "Authorization: Basic QWxhZGRpbjpvcGVuIHNlc2FtZQ=="

        response = self.client.post(update_url, post_data)
        self.assertEqual(302, response.status_code)
        self.assertRedirect(response, reverse("orgs.org_home"))

        # check that our webhook settings have changed
        org = Org.objects.get(pk=self.org.pk)
        self.assertEqual("http://webhooks.uniceflabs.org", org.get_webhook_url())
        self.assertDictEqual(
            {"Authorization": "Authorization: Basic QWxhZGRpbjpvcGVuIHNlc2FtZQ=="}, org.get_webhook_headers()
        )

        response = self.client.get(reverse("orgs.org_home"))
        self.assertContains(response, update_url)

    def test_enable_flow_server(self):
        update_url = reverse("orgs.org_update", args=[self.org.pk])

        # create a flow on this org
        flow = self.create_flow()

        # now update the org to be flow server enabled
        self.login(self.superuser)
        form = dict(brand="rapidpro.io", name="Test Org", flow_server_enabled=1)
        self.client.post(update_url, data=form, follow=True)

        flow.refresh_from_db()
        self.assertTrue(flow.flow_server_enabled)

    def test_org_administration(self):
        manage_url = reverse("orgs.org_manage")
        update_url = reverse("orgs.org_update", args=[self.org.pk])
        login_url = reverse("users.user_login")

        # no access to anon
        response = self.client.get(manage_url)
        self.assertRedirect(response, login_url)

        response = self.client.get(update_url)
        self.assertRedirect(response, login_url)

        # or admins
        self.login(self.admin)

        response = self.client.get(manage_url)
        self.assertRedirect(response, login_url)

        response = self.client.get(update_url)
        self.assertRedirect(response, login_url)

        # only superuser
        self.login(self.superuser)

        response = self.client.get(manage_url)
        self.assertEqual(200, response.status_code)
        self.assertNotContains(response, "(Suspended)")

        self.org.set_suspended()
        response = self.client.get(manage_url)
        self.assertContains(response, "(Suspended)")

        # should contain our test org
        self.assertContains(response, "Temba")

        # and can go to that org
        response = self.client.get(update_url)
        self.assertEqual(200, response.status_code)

        parent = Org.objects.create(
            name="Parent",
            timezone=pytz.timezone("Africa/Kigali"),
            country=self.country,
            brand=settings.DEFAULT_BRAND,
            created_by=self.user,
            modified_by=self.user,
        )

        # change to the trial plan
        post_data = {
            "name": "Temba",
            "brand": "rapidpro.io",
            "plan": "TRIAL",
            "language": "",
            "country": "",
            "primary_language": "",
            "timezone": pytz.timezone("Africa/Kigali"),
            "config": "{}",
            "date_format": "D",
            "webhook": None,
            "webhook_events": 0,
            "parent": parent.id,
            "viewers": [self.user.id],
            "editors": [self.editor.id],
            "administrators": [self.admin.id],
            "surveyors": [self.surveyor.id],
            "surveyor_password": None,
        }

        response = self.client.post(update_url, post_data)
        self.assertEqual(302, response.status_code)

        # restore
        post_data["status"] = RESTORED
        response = self.client.post(update_url, post_data)
        self.org.refresh_from_db()
        self.assertFalse(self.org.is_suspended())
        self.assertEqual(parent, self.org.parent)

        # white list
        post_data["status"] = WHITELISTED
        response = self.client.post(update_url, post_data)
        self.org.refresh_from_db()
        self.assertTrue(self.org.is_whitelisted())

        # suspend
        post_data["status"] = SUSPENDED
        response = self.client.post(update_url, post_data)
        self.org.refresh_from_db()
        self.assertTrue(self.org.is_suspended())

        # deactivate
        post_data["status"] = "delete"
        response = self.client.post(update_url, post_data)
        self.org.refresh_from_db()
        self.assertFalse(self.org.is_active)
        response = self.client.get(update_url)

    def test_accounts(self):
        url = reverse("orgs.org_accounts")
        self.login(self.admin)
        response = self.client.get(url)
        self.assertEqual(response.status_code, 200)
        self.assertContains(response, "If you use the RapidPro Surveyor application to run flows offline")

        Org.objects.create(
            name="Another Org",
            timezone="Africa/Kigali",
            country=self.country,
            brand="rapidpro.io",
            created_by=self.user,
            modified_by=self.user,
            surveyor_password="nyaruka",
        )

        response = self.client.post(url, dict(surveyor_password="nyaruka"))
        self.org.refresh_from_db()
        self.assertContains(response, "This password is not valid. Choose a new password and try again.")
        self.assertIsNone(self.org.surveyor_password)

        # now try again, but with a unique password
        response = self.client.post(url, dict(surveyor_password="unique password"))
        self.org.refresh_from_db()
        self.assertEqual("unique password", self.org.surveyor_password)

        # add an extra editor
        editor = self.create_user("EditorTwo")
        self.org.editors.add(editor)
        self.surveyor.delete()

        # fetch it as a formax so we can inspect the summary
        response = self.client.get(url, HTTP_X_FORMAX=1, HTTP_X_PJAX=1)
        self.assertContains(response, "1 Administrator")
        self.assertContains(response, "2 Editors")
        self.assertContains(response, "1 Viewer")
        self.assertContains(response, "0 Surveyors")

    def test_refresh_tokens(self):
        self.login(self.admin)
        url = reverse("orgs.org_home")
        response = self.client.get(url)

        # admin should have a token
        token = APIToken.objects.get(user=self.admin)

        # and it should be on the page
        self.assertContains(response, token.key)

        # let's refresh it
        self.client.post(reverse("api.apitoken_refresh"))

        # visit our account page again
        response = self.client.get(url)

        # old token no longer there
        self.assertNotContains(response, token.key)

        # old token now inactive
        token.refresh_from_db()
        self.assertFalse(token.is_active)

        # there is a new token for this user
        new_token = APIToken.objects.get(user=self.admin, is_active=True)
        self.assertNotEqual(new_token.key, token.key)
        self.assertContains(response, new_token.key)

        # can't refresh if logged in as viewer
        self.login(self.user)
        response = self.client.post(reverse("api.apitoken_refresh"))
        self.assertLoginRedirect(response)

        # or just not an org user
        self.login(self.non_org_user)
        response = self.client.post(reverse("api.apitoken_refresh"))
        self.assertRedirect(response, reverse("orgs.org_choose"))

    @override_settings(SEND_EMAILS=True)
    def test_manage_accounts(self):
        url = reverse("orgs.org_manage_accounts")

        self.login(self.admin)

        response = self.client.get(url)
        self.assertEqual(response.status_code, 200)

        # give users an API token and give admin and editor an additional surveyor-role token
        APIToken.get_or_create(self.org, self.admin)
        APIToken.get_or_create(self.org, self.editor)
        APIToken.get_or_create(self.org, self.surveyor)
        APIToken.get_or_create(self.org, self.admin, role=Group.objects.get(name="Surveyors"))
        APIToken.get_or_create(self.org, self.editor, role=Group.objects.get(name="Surveyors"))

        # we have 19 fields in the form including 16 checkboxes for the four users, an email field, a user group field
        # and 'loc' field.
        expected_fields = {"invite_emails", "invite_group", "loc"}
        for user in (self.surveyor, self.user, self.editor, self.admin):
            for group in ("administrators", "editors", "viewers", "surveyors"):
                expected_fields.add(group + "_%d" % user.pk)

        self.assertEqual(set(response.context["form"].fields.keys()), expected_fields)
        self.assertEqual(
            response.context["form"].initial,
            {
                "administrators_%d" % self.admin.pk: True,
                "editors_%d" % self.editor.pk: True,
                "viewers_%d" % self.user.pk: True,
                "surveyors_%d" % self.surveyor.pk: True,
            },
        )
        self.assertEqual(response.context["form"].fields["invite_emails"].initial, None)
        self.assertEqual(response.context["form"].fields["invite_group"].initial, "V")

        # keep admin as admin, editor as editor, but make user an editor too, and remove surveyor
        post_data = {
            "administrators_%d" % self.admin.pk: "on",
            "editors_%d" % self.editor.pk: "on",
            "editors_%d" % self.user.pk: "on",
            "invite_emails": "",
            "invite_group": "V",
        }
        response = self.client.post(url, post_data)
        self.assertRedirect(response, reverse("orgs.org_manage_accounts"))

        self.org.refresh_from_db()
        self.assertEqual(set(self.org.administrators.all()), {self.admin})
        self.assertEqual(set(self.org.editors.all()), {self.user, self.editor})
        self.assertFalse(set(self.org.viewers.all()), set())
        self.assertEqual(set(self.org.surveyors.all()), set())

        # our surveyor's API token will have been deleted
        self.assertEqual(self.admin.api_tokens.filter(is_active=True).count(), 2)
        self.assertEqual(self.editor.api_tokens.filter(is_active=True).count(), 2)
        self.assertEqual(self.surveyor.api_tokens.filter(is_active=True).count(), 0)

        # next we leave existing roles unchanged, but try to invite new user to be admin with invalid email address
        post_data["invite_emails"] = "norkans7gmail.com"
        post_data["invite_group"] = "A"
        response = self.client.post(url, post_data)

        self.assertFormError(response, "form", "invite_emails", "One of the emails you entered is invalid.")

        # try again with valid email
        post_data["invite_emails"] = "norkans7@gmail.com"
        response = self.client.post(url, post_data)
        self.assertRedirect(response, reverse("orgs.org_manage_accounts"))

        # an invitation is created
        invitation = Invitation.objects.get()
        self.assertEqual(invitation.org, self.org)
        self.assertEqual(invitation.email, "norkans7@gmail.com")
        self.assertEqual(invitation.user_group, "A")

        old_secret = invitation.secret

        # and sent by email
        self.assertTrue(len(mail.outbox) == 1)

        # pretend our invite was acted on
        invitation.is_active = False
        invitation.save()

        # send another invitation, different group
        post_data["invite_emails"] = "norkans7@gmail.com"
        post_data["invite_group"] = "E"
        self.client.post(url, post_data)

        # old invite should be updated
        invitation.refresh_from_db()
        self.assertEqual(invitation.user_group, "E")
        self.assertTrue(invitation.is_active)
        # make sure that new invitation has a new secret
        self.assertNotEqual(old_secret, invitation.secret)

        # and new email sent
        self.assertEqual(len(mail.outbox), 2)

        # include multiple emails on the form
        post_data["invite_emails"] = "norbert@temba.com,code@temba.com"
        post_data["invite_group"] = "A"
        self.client.post(url, post_data)

        # now 2 new invitations are created and sent
        self.assertEqual(Invitation.objects.all().count(), 3)
        self.assertEqual(len(mail.outbox), 4)

        response = self.client.get(url)

        # user ordered by email
        self.assertEqual(list(response.context["org_users"]), [self.admin, self.editor, self.user])

        # invites ordered by email as well
        self.assertEqual(response.context["invites"][0].email, "code@temba.com")
        self.assertEqual(response.context["invites"][1].email, "norbert@temba.com")
        self.assertEqual(response.context["invites"][2].email, "norkans7@gmail.com")

        # finally downgrade the editor to a surveyor and remove ourselves entirely from this org
        response = self.client.post(
            url,
            {
                "editors_%d" % self.user.pk: "on",
                "surveyors_%d" % self.editor.pk: "on",
                "invite_emails": "",
                "invite_group": "V",
                "remove_invite_%s" % response.context["invites"][2].pk: True,
            },
        )

        self.assertEqual(Invitation.objects.all().count(), 2)
        # we should be redirected to chooser page
        self.assertRedirect(response, reverse("orgs.org_choose"))

        # and removed from this org
        self.org.refresh_from_db()
        self.assertEqual(set(self.org.administrators.all()), set())
        self.assertEqual(set(self.org.editors.all()), {self.user})
        self.assertEqual(set(self.org.viewers.all()), set())
        self.assertEqual(set(self.org.surveyors.all()), {self.editor})

        # editor will have lost their editor API token, but not their surveyor token
        self.editor.refresh_from_db()
        self.assertEqual([t.role.name for t in self.editor.api_tokens.filter(is_active=True)], ["Surveyors"])

        # and all our API tokens for the admin are deleted
        self.admin.refresh_from_db()
        self.assertEqual(self.admin.api_tokens.filter(is_active=True).count(), 0)

    @patch("temba.utils.email.send_temba_email")
    def test_join(self, mock_send_temba_email):
        def create_invite(group):
            return Invitation.objects.create(
                org=self.org,
                user_group=group,
                email="norkans7@gmail.com",
                created_by=self.admin,
                modified_by=self.admin,
            )

        editor_invitation = create_invite("E")
        editor_invitation.send_invitation()
        email_args = mock_send_temba_email.call_args[0]  # all positional args

        self.assertEqual(email_args[0], "RapidPro Invitation")
        self.assertIn("https://app.rapidpro.io/org/join/%s/" % editor_invitation.secret, email_args[1])
        self.assertNotIn("{{", email_args[1])
        self.assertIn("https://app.rapidpro.io/org/join/%s/" % editor_invitation.secret, email_args[2])
        self.assertNotIn("{{", email_args[2])

        editor_join_url = reverse("orgs.org_join", args=[editor_invitation.secret])
        self.client.logout()

        # if no user is logged we redirect to the create_login page
        response = self.client.get(editor_join_url)
        self.assertEqual(302, response.status_code)
        response = self.client.get(editor_join_url, follow=True)
        self.assertEqual(
            response.request["PATH_INFO"], reverse("orgs.org_create_login", args=[editor_invitation.secret])
        )

        # a user is already logged in
        self.invited_editor = self.create_user("InvitedEditor")
        self.login(self.invited_editor)

        response = self.client.get(editor_join_url)
        self.assertEqual(200, response.status_code)

        self.assertEqual(self.org.pk, response.context["org"].pk)
        # we have a form without field except one 'loc'
        self.assertEqual(1, len(response.context["form"].fields))

        post_data = dict()
        response = self.client.post(editor_join_url, post_data, follow=True)
        self.assertEqual(200, response.status_code)

        self.assertIn(self.invited_editor, self.org.editors.all())
        self.assertFalse(Invitation.objects.get(pk=editor_invitation.pk).is_active)

        roles = (
            ("V", self.org.viewers),
            ("S", self.org.surveyors),
            ("A", self.org.administrators),
            ("E", self.org.editors),
        )

        # test it for each role
        for role in roles:
            invite = create_invite(role[0])
            user = self.create_user("User%s" % role[0])
            self.login(user)
            response = self.client.post(reverse("orgs.org_join", args=[invite.secret]), follow=True)
            self.assertEqual(200, response.status_code)
            self.assertIsNotNone(role[1].filter(pk=user.pk).first())

        # try an expired invite
        invite = create_invite("S")
        invite.is_active = False
        invite.save()
        expired_user = self.create_user("InvitedExpired")
        self.login(expired_user)
        response = self.client.post(reverse("orgs.org_join", args=[invite.secret]), follow=True)
        self.assertEqual(200, response.status_code)
        self.assertIsNone(self.org.surveyors.filter(pk=expired_user.pk).first())

    def test_create_login(self):
        admin_invitation = Invitation.objects.create(
            org=self.org, user_group="A", email="norkans7@gmail.com", created_by=self.admin, modified_by=self.admin
        )

        admin_create_login_url = reverse("orgs.org_create_login", args=[admin_invitation.secret])
        self.client.logout()

        response = self.client.get(admin_create_login_url)
        self.assertEqual(200, response.status_code)

        self.assertEqual(self.org.pk, response.context["org"].pk)

        # we have a form with 4 fields and one hidden 'loc'
        self.assertEqual(5, len(response.context["form"].fields))
        self.assertIn("first_name", response.context["form"].fields)
        self.assertIn("last_name", response.context["form"].fields)
        self.assertIn("email", response.context["form"].fields)
        self.assertIn("password", response.context["form"].fields)

        post_data = dict()
        post_data["first_name"] = "Norbert"
        post_data["last_name"] = "Kwizera"
        post_data["email"] = "norkans7@gmail.com"
        post_data["password"] = "norbertkwizeranorbert"

        response = self.client.post(admin_create_login_url, post_data, follow=True)
        self.assertEqual(200, response.status_code)

        new_invited_user = User.objects.get(email="norkans7@gmail.com")
        self.assertTrue(new_invited_user in self.org.administrators.all())
        self.assertFalse(Invitation.objects.get(pk=admin_invitation.pk).is_active)

    def test_create_login_invalid_form(self):
        admin_invitation = Invitation.objects.create(
            org=self.org, user_group="A", email="user@example.com", created_by=self.admin, modified_by=self.admin
        )

        admin_create_login_url = reverse("orgs.org_create_login", args=[admin_invitation.secret])
        self.client.logout()

        post_data = dict(first_name="Matija", last_name="Vujica", email="", password="just-a-password")

        response = self.client.post(admin_create_login_url, post_data, follow=True)

        self.assertFormError(response, "form", "email", "This field is required.")

        post_data = dict(
            first_name="Matija", last_name="Vujica", email="this-is-not-a-valid-email", password="just-a-password"
        )

        response = self.client.post(admin_create_login_url, post_data, follow=True)

        self.assertFormError(response, "form", "email", "Enter a valid email address.")

        post_data = dict(
            first_name="Matija_first_name_longer_than_30_chars",
            last_name="Vujica_last_name_longer_than_150_chars____lorem-ipsum-dolor-sit-amet-ipsum-dolor-sit-amet-ipsum-dolor-sit-amet-ipsum-dolor-sit-amet-ipsum-dolor-sit-amet-ipsum-dolor-sit-amet",
            email="matija@vujica-this-is-a-verrrrrrrrrrrrrrrrrrrrrrrrrrrrrrrrrrrrrrrrrry-loooooooooooooooooooooooooong-domain-name-not-sure-if-this-is-even-possible-to-register.com",
            password="just-a-password",
        )
        response = self.client.post(admin_create_login_url, post_data)
        self.assertFormError(
            response, "form", "first_name", "Ensure this value has at most 30 characters (it has 38)."
        )
        self.assertFormError(
            response, "form", "last_name", "Ensure this value has at most 150 characters (it has 173)."
        )
        self.assertFormError(response, "form", "email", "Ensure this value has at most 150 characters (it has 161).")
        self.assertFormError(response, "form", "email", "Enter a valid email address.")

    def test_surveyor_invite(self):
        surveyor_invite = Invitation.objects.create(
            org=self.org, user_group="S", email="surveyor@gmail.com", created_by=self.admin, modified_by=self.admin
        )

        admin_create_login_url = reverse("orgs.org_create_login", args=[surveyor_invite.secret])
        self.client.logout()

        post_data = dict(first_name="Surveyor", last_name="User", email="surveyor@gmail.com", password="password")
        response = self.client.post(admin_create_login_url, post_data, follow=True)
        self.assertEqual(200, response.status_code)

        # as a surveyor we should have been rerouted
        self.assertEqual(reverse("orgs.org_surveyor"), response._request.path)
        self.assertFalse(Invitation.objects.get(pk=surveyor_invite.pk).is_active)

        # make sure we are a surveyor
        new_invited_user = User.objects.get(email="surveyor@gmail.com")
        self.assertTrue(new_invited_user in self.org.surveyors.all())

        # if we login, we should be rerouted too
        self.client.logout()
        response = self.client.post(
            "/users/login/", {"username": "surveyor@gmail.com", "password": "password"}, follow=True
        )
        self.assertEqual(200, response.status_code)
        self.assertEqual(reverse("orgs.org_surveyor"), response._request.path)

    def test_surveyor(self):
        self.client.logout()
        url = "%s?mobile=true" % reverse("orgs.org_surveyor")

        # try creating a surveyor account with a bogus password
        post_data = dict(surveyor_password="badpassword")
        response = self.client.post(url, post_data)
        self.assertContains(
            response, "Invalid surveyor password, please check with your project leader and try again."
        )

        # put a space in the org name to test URL encoding and set a surveyor password
        self.org.name = "Temba Org"
        self.org.surveyor_password = "nyaruka"
        self.org.save()

        # now lets try again
        post_data = dict(surveyor_password="nyaruka")
        response = self.client.post(url, post_data)
        self.assertContains(response, "Enter your details below to create your account.")

        # now try creating an account on the second step without and surveyor_password
        post_data = dict(
            first_name="Marshawn", last_name="Lynch", password="beastmode24", email="beastmode@seahawks.com"
        )
        response = self.client.post(url, post_data)
        self.assertContains(response, "Enter your details below to create your account.")

        # now do the same but with a valid surveyor_password
        post_data = dict(
            first_name="Marshawn",
            last_name="Lynch",
            password="beastmode24",
            email="beastmode@seahawks.com",
            surveyor_password="nyaruka",
        )
        response = self.client.post(url, post_data)
        self.assertIn("token", response.url)
        self.assertIn("beastmode", response.url)
        self.assertIn("Temba%20Org", response.url)

        # try with a login that already exists
        post_data = dict(
            first_name="Resused",
            last_name="Email",
            password="mypassword1",
            email="beastmode@seahawks.com",
            surveyor_password="nyaruka",
        )
        response = self.client.post(url, post_data)
        self.assertContains(response, "That email address is already used")

        # try with a login that already exists
        post_data = dict(
            first_name="Short",
            last_name="Password",
            password="short",
            email="thomasrawls@seahawks.com",
            surveyor_password="nyaruka",
        )
        response = self.client.post(url, post_data)
        self.assertContains(response, "Passwords must contain at least 8 letters")

        # finally make sure our login works
        success = self.client.login(username="beastmode@seahawks.com", password="beastmode24")
        self.assertTrue(success)

        # and that we only have the surveyor role
        self.assertIsNotNone(self.org.surveyors.filter(username="beastmode@seahawks.com").first())
        self.assertIsNone(self.org.administrators.filter(username="beastmode@seahawks.com").first())
        self.assertIsNone(self.org.editors.filter(username="beastmode@seahawks.com").first())
        self.assertIsNone(self.org.viewers.filter(username="beastmode@seahawks.com").first())

    def test_choose(self):
        self.client.logout()

        choose_url = reverse("orgs.org_choose")

        # have a second org
        self.create_secondary_org()
        self.login(self.admin)

        response = self.client.get(reverse("orgs.org_home"))
        self.assertEqual(response.context["org"], self.org)

        # add self.manager to self.org2 viewers
        self.org2.viewers.add(self.admin)

        response = self.client.get(choose_url)
        self.assertEqual(200, response.status_code)

        self.assertIn("organization", response.context["form"].fields)

        post_data = dict()
        post_data["organization"] = self.org2.pk

        response = self.client.post(choose_url, post_data, follow=True)
        self.assertEqual(200, response.status_code)
        response = self.client.get(reverse("orgs.org_home"))
        self.assertEqual(response.context_data["org"], self.org2)
        self.assertContains(response, "Nyaruka")
        self.assertContains(response, "Trileet Inc")

        # make org2 inactive
        self.org2.is_active = False
        self.org2.save(update_fields=["is_active"])

        # go back to our choose url, should only show Nyaruka
        response = self.client.get(choose_url, follow=True)
        self.assertNotContains(response, "Trileet Inc")
        self.assertContains(response, "Nyaruka")

        # a non org user get's logged out
        self.login(self.non_org_user)
        response = self.client.get(choose_url)
        self.assertRedirect(response, reverse("users.user_login"))

        # superuser gets redirected to user management page
        self.login(self.superuser)
        response = self.client.get(choose_url, follow=True)
        self.assertContains(response, "Organizations")

    def test_topup_admin(self):
        self.login(self.admin)

        topup = TopUp.objects.get()

        # admins shouldn't be able to see the create / manage / update pages
        manage_url = reverse("orgs.topup_manage") + "?org=%d" % self.org.id
        self.assertRedirect(self.client.get(manage_url), "/users/login/")

        create_url = reverse("orgs.topup_create") + "?org=%d" % self.org.id
        self.assertRedirect(self.client.get(create_url), "/users/login/")

        update_url = reverse("orgs.topup_update", args=[topup.pk])
        self.assertRedirect(self.client.get(update_url), "/users/login/")

        # log in as root
        self.login(self.superuser)

        # should list our one topup
        response = self.client.get(manage_url)
        self.assertEqual(1, len(response.context["object_list"]))

        # create a new one
        post_data = dict(price="1000", credits="500", comment="")
        response = self.client.post(create_url, post_data)
        self.assertEqual(2, TopUp.objects.filter(org=self.org).count())
        self.assertEqual(1500, self.org.get_credits_remaining())

        # update one of our topups
        post_data = dict(is_active=True, price="0", credits="5000", comment="", expires_on="2025-04-03 13:47:46")
        response = self.client.post(update_url, post_data)

        self.assertEqual(5500, self.org.get_credits_remaining())

    def test_topup_model(self):
        topup = TopUp.create(self.admin, price=None, credits=1000)

        self.assertEqual(topup.get_price_display(), "")

        topup.price = 0
        topup.save()

        self.assertEqual(topup.get_price_display(), "Free")

        topup.price = 100
        topup.save()

        self.assertEqual(topup.get_price_display(), "$1.00")

        # ttl should never be negative even if expired
        topup.expires_on = timezone.now() - timedelta(days=1)
        topup.save(update_fields=["expires_on"])
        self.assertEqual(10, self.org.get_topup_ttl(topup))

    def test_topup_expiration(self):

        contact = self.create_contact("Usain Bolt", "+250788123123")
        welcome_topup = TopUp.objects.get()

        # send some messages with a valid topup
        self.create_inbound_msgs(contact, 10)
        self.assertEqual(10, Msg.objects.filter(org=self.org, topup=welcome_topup).count())
        self.assertEqual(990, self.org.get_credits_remaining())

        # now expire our topup and try sending more messages
        welcome_topup.expires_on = timezone.now() - timedelta(hours=1)
        welcome_topup.save(update_fields=("expires_on",))
        self.org.clear_credit_cache()

        # we should have no credits remaining since we expired
        self.assertEqual(0, self.org.get_credits_remaining())
        self.create_inbound_msgs(contact, 5)

        # those messages are waiting to send
        self.assertEqual(5, Msg.objects.filter(org=self.org, topup=None).count())

        # so we should report -5 credits
        self.assertEqual(-5, self.org.get_credits_remaining())

        # our first 10 messages plus our 5 pending a topup
        self.assertEqual(15, self.org.get_credits_used())

    def test_low_credits_threshold(self):
        contact = self.create_contact("Usain Bolt", "+250788123123")

        # add some more unexpire topup credits
        TopUp.create(self.admin, price=0, credits=1000)
        TopUp.create(self.admin, price=0, credits=1000)
        TopUp.create(self.admin, price=0, credits=1000)

        # send some messages with a valid topup
        self.create_inbound_msgs(contact, 2200)

        self.assertEqual(300, self.org.get_low_credits_threshold())

    def test_topups(self):

        settings.BRANDING[settings.DEFAULT_BRAND]["tiers"] = dict(multi_user=100_000, multi_org=1_000_000)

        contact = self.create_contact("Michael Shumaucker", "+250788123123")
        welcome_topup = TopUp.objects.get()

        self.create_inbound_msgs(contact, 10)

        with self.assertNumQueries(3):
            self.assertEqual(150, self.org.get_low_credits_threshold())

        with self.assertNumQueries(0):
            self.assertEqual(150, self.org.get_low_credits_threshold())

        # we should have 1000 minus 10 credits for this org
        with self.assertNumQueries(5):
            self.assertEqual(990, self.org.get_credits_remaining())  # from db

        with self.assertNumQueries(0):
            self.assertEqual(1000, self.org.get_credits_total())  # from cache
            self.assertEqual(10, self.org.get_credits_used())
            self.assertEqual(990, self.org.get_credits_remaining())

        welcome_topup.refresh_from_db()
        self.assertEqual(10, welcome_topup.msgs.count())
        self.assertEqual(10, welcome_topup.get_used())

        # at this point we shouldn't have squashed any topup credits, so should have the same number as our used
        self.assertEqual(10, TopUpCredits.objects.all().count())

        # now squash
        squash_topupcredits()

        # should only have one remaining
        self.assertEqual(1, TopUpCredits.objects.all().count())

        # reduce our credits on our topup to 15
        TopUp.objects.filter(pk=welcome_topup.pk).update(credits=15)
        self.org.clear_credit_cache()

        self.assertEqual(15, self.org.get_credits_total())
        self.assertEqual(5, self.org.get_credits_remaining())

        # create 10 more messages, only 5 of which will get a topup
        self.create_inbound_msgs(contact, 10)

        welcome_topup.refresh_from_db()
        self.assertEqual(15, welcome_topup.msgs.count())
        self.assertEqual(15, welcome_topup.get_used())

        (topup, _) = self.org._calculate_active_topup()
        self.assertFalse(topup)

        # we generate queries for total and used when we are near a boundary
        with self.assertNumQueries(4):
            self.assertEqual(15, self.org.get_credits_total())
            self.assertEqual(20, self.org.get_credits_used())
            self.assertEqual(-5, self.org.get_credits_remaining())

        # again create 10 more messages, none of which will get a topup
        self.create_inbound_msgs(contact, 10)

        with self.assertNumQueries(0):
            self.assertEqual(15, self.org.get_credits_total())
            self.assertEqual(30, self.org.get_credits_used())
            self.assertEqual(-15, self.org.get_credits_remaining())

        self.assertEqual(15, TopUp.objects.get(pk=welcome_topup.pk).get_used())

        # raise our topup to take 20 and create another for 5
        TopUp.objects.filter(pk=welcome_topup.pk).update(credits=20)
        new_topup = TopUp.create(self.admin, price=0, credits=5)

        # apply topups which will max out both and reduce debt to 5
        self.org.apply_topups()

        self.assertEqual(20, welcome_topup.msgs.count())
        self.assertEqual(20, TopUp.objects.get(pk=welcome_topup.pk).get_used())
        self.assertEqual(5, new_topup.msgs.count())
        self.assertEqual(5, TopUp.objects.get(pk=new_topup.pk).get_used())
        self.assertEqual(25, self.org.get_credits_total())
        self.assertEqual(30, self.org.get_credits_used())
        self.assertEqual(-5, self.org.get_credits_remaining())

        # test special status
        self.assertFalse(self.org.is_multi_user_tier())
        self.assertFalse(self.org.is_multi_org_tier())

        # add new topup with lots of credits
        mega_topup = TopUp.create(self.admin, price=0, credits=100_000)

        # after applying this, no messages should be without a topup
        self.org.apply_topups()
        self.assertFalse(Msg.objects.filter(org=self.org, topup=None))
        self.assertEqual(5, TopUp.objects.get(pk=mega_topup.pk).get_used())

        # we aren't yet multi user since this topup was free
        self.assertEqual(0, self.org.get_purchased_credits())
        self.assertFalse(self.org.is_multi_user_tier())

        self.assertEqual(100_025, self.org.get_credits_total())
        self.assertEqual(99995, self.org.get_credits_remaining())
        self.assertEqual(30, self.org.get_credits_used())

        # and new messages use the mega topup
        msg = self.create_msg(contact=contact, direction="I", text="Test")
        self.assertEqual(msg.topup, mega_topup)
        self.assertEqual(6, TopUp.objects.get(pk=mega_topup.pk).get_used())

        # but now it expires
        yesterday = timezone.now() - relativedelta(days=1)
        mega_topup.expires_on = yesterday
        mega_topup.save(update_fields=["expires_on"])
        self.org.clear_credit_cache()

        # new incoming messages should not be assigned a topup
        msg = self.create_msg(contact=contact, direction="I", text="Test")
        self.assertIsNone(msg.topup)

        # check our totals
        self.org.clear_credit_cache()

        with self.assertNumQueries(6):
            self.assertEqual(0, self.org.get_purchased_credits())
            self.assertEqual(31, self.org.get_credits_total())
            self.assertEqual(32, self.org.get_credits_used())
            self.assertEqual(-1, self.org.get_credits_remaining())

        # all top up expired
        TopUp.objects.all().update(expires_on=yesterday)

        # we have expiring credits, and no more active
        gift_topup = TopUp.create(self.admin, price=0, credits=100)
        next_week = timezone.now() + relativedelta(days=7)
        gift_topup.expires_on = next_week
        gift_topup.save(update_fields=["expires_on"])
        self.org.apply_topups()

        with self.assertNumQueries(2):
            self.assertTrue(self.org.is_nearing_expiration())

        with self.assertNumQueries(5):
            self.assertEqual(15, self.org.get_low_credits_threshold())

        with self.assertNumQueries(2):
            self.assertTrue(self.org.is_nearing_expiration())
            self.assertEqual(15, self.org.get_low_credits_threshold())

        # some credits expires but more credits will remain active
        later_active_topup = TopUp.create(self.admin, price=0, credits=200)
        five_week_ahead = timezone.now() + relativedelta(days=35)
        later_active_topup.expires_on = five_week_ahead
        later_active_topup.save(update_fields=["expires_on"])
        self.org.apply_topups()

        with self.assertNumQueries(1):
            self.assertFalse(self.org.is_nearing_expiration())

        with self.assertNumQueries(6):
            self.assertEqual(45, self.org.get_low_credits_threshold())

        with self.assertNumQueries(1):
            self.assertFalse(self.org.is_nearing_expiration())
            self.assertEqual(45, self.org.get_low_credits_threshold())

        # no expiring credits
        gift_topup.expires_on = five_week_ahead
        gift_topup.save(update_fields=["expires_on"])
        self.org.clear_credit_cache()

        with self.assertNumQueries(1):
            self.assertFalse(self.org.is_nearing_expiration())

        with self.assertNumQueries(6):
            self.assertEqual(45, self.org.get_low_credits_threshold())

        with self.assertNumQueries(1):
            self.assertFalse(self.org.is_nearing_expiration())
            self.assertEqual(45, self.org.get_low_credits_threshold())

        # do not consider expired topup
        gift_topup.expires_on = yesterday
        gift_topup.save(update_fields=["expires_on"])
        self.org.clear_credit_cache()

        with self.assertNumQueries(1):
            self.assertFalse(self.org.is_nearing_expiration())

        with self.assertNumQueries(5):
            self.assertEqual(30, self.org.get_low_credits_threshold())

        with self.assertNumQueries(1):
            self.assertFalse(self.org.is_nearing_expiration())
            self.assertEqual(30, self.org.get_low_credits_threshold())

        TopUp.objects.all().update(is_active=False)
        self.org.clear_credit_cache()

        with self.assertNumQueries(2):
            self.assertEqual(0, self.org.get_low_credits_threshold())

        with self.assertNumQueries(0):
            self.assertEqual(0, self.org.get_low_credits_threshold())

        # now buy some credits to make us multi user
        TopUp.create(self.admin, price=100, credits=100_000)
        self.org.clear_credit_cache()
        self.assertTrue(self.org.is_multi_user_tier())
        self.assertFalse(self.org.is_multi_org_tier())

        # good deal!
        TopUp.create(self.admin, price=100, credits=1_000_000)
        self.org.clear_credit_cache()
        self.assertTrue(self.org.is_multi_user_tier())
        self.assertTrue(self.org.is_multi_org_tier())

    @patch("temba.orgs.views.Client", MockTwilioClient)
    @patch("twilio.request_validator.RequestValidator", MockRequestValidator)
    def test_twilio_connect(self):
        with patch("temba.tests.twilio.MockTwilioClient.MockAccounts.get") as mock_get:
            mock_get.return_value = MockTwilioClient.MockAccount("Full")

            connect_url = reverse("orgs.org_twilio_connect")

            self.login(self.admin)
            self.admin.set_org(self.org)

            response = self.client.get(connect_url)
            self.assertEqual(200, response.status_code)
            self.assertEqual(list(response.context["form"].fields.keys()), ["account_sid", "account_token", "loc"])

            # try posting without an account token
            post_data = {"account_sid": "AccountSid"}
            response = self.client.post(connect_url, post_data)
            self.assertFormError(response, "form", "account_token", "This field is required.")

            # now add the account token and try again
            post_data["account_token"] = "AccountToken"

            # but with an unexpected exception
            with patch("temba.tests.twilio.MockTwilioClient.__init__") as mock:
                mock.side_effect = Exception("Unexpected")
                response = self.client.post(connect_url, post_data)
                self.assertFormError(
                    response,
                    "form",
                    "__all__",
                    "The Twilio account SID and Token seem invalid. " "Please check them again and retry.",
                )

            self.client.post(connect_url, post_data)

            self.org.refresh_from_db()
            self.assertEqual(self.org.config["ACCOUNT_SID"], "AccountSid")
            self.assertEqual(self.org.config["ACCOUNT_TOKEN"], "AccountToken")

            # when the user submit the secondary token, we use it to get the primary one from the rest API
            with patch("temba.tests.twilio.MockTwilioClient.MockAccounts.get") as mock_get_primary:
                with patch("twilio.rest.api.v2010.account.AccountContext.fetch") as mock_account_fetch:
                    mock_get_primary.return_value = MockTwilioClient.MockAccount("Full", "PrimaryAccountToken")
                    mock_account_fetch.return_value = MockTwilioClient.MockAccount("Full", "PrimaryAccountToken")

                    response = self.client.post(connect_url, post_data)
                    self.assertEqual(response.status_code, 302)

                    response = self.client.post(connect_url, post_data, follow=True)
                    self.assertEqual(response.request["PATH_INFO"], reverse("channels.types.twilio.claim"))

                    self.org.refresh_from_db()
                    self.assertEqual(self.org.config["ACCOUNT_SID"], "AccountSid")
                    self.assertEqual(self.org.config["ACCOUNT_TOKEN"], "PrimaryAccountToken")

                    twilio_account_url = reverse("orgs.org_twilio_account")
                    response = self.client.get(twilio_account_url)
                    self.assertEqual("AccountSid", response.context["account_sid"])

                    self.org.refresh_from_db()
                    config = self.org.config
                    self.assertEqual("AccountSid", config["ACCOUNT_SID"])
                    self.assertEqual("PrimaryAccountToken", config["ACCOUNT_TOKEN"])

                    # post without a sid or token, should get a form validation error
                    response = self.client.post(twilio_account_url, dict(disconnect="false"), follow=True)
                    self.assertEqual(
                        '[{"message": "You must enter your Twilio Account SID", "code": ""}]',
                        response.context["form"].errors["__all__"].as_json(),
                    )

                    # all our twilio creds should remain the same
                    self.org.refresh_from_db()
                    config = self.org.config
                    self.assertEqual(config["ACCOUNT_SID"], "AccountSid")
                    self.assertEqual(config["ACCOUNT_TOKEN"], "PrimaryAccountToken")

                    # now try with all required fields, and a bonus field we shouldn't change
                    self.client.post(
                        twilio_account_url,
                        dict(
                            account_sid="AccountSid",
                            account_token="SecondaryToken",
                            disconnect="false",
                            name="DO NOT CHANGE ME",
                        ),
                        follow=True,
                    )
                    # name shouldn't change
                    self.org.refresh_from_db()
                    self.assertEqual(self.org.name, "Temba")

                    # now disconnect our twilio connection
                    self.assertTrue(self.org.is_connected_to_twilio())
                    self.client.post(twilio_account_url, dict(disconnect="true", follow=True))

                    self.org.refresh_from_db()
                    self.assertFalse(self.org.is_connected_to_twilio())

    def test_has_airtime_transfers(self):
        AirtimeTransfer.objects.filter(org=self.org).delete()
        self.assertFalse(self.org.has_airtime_transfers())
        contact = self.create_contact("Bob", number="+250788123123")

        AirtimeTransfer.objects.create(
            org=self.org,
            recipient="+250788123123",
            amount="100",
            contact=contact,
            created_by=self.admin,
            modified_by=self.admin,
        )

        self.assertTrue(self.org.has_airtime_transfers())

    def test_transferto_model_methods(self):
        org = self.org

        org.refresh_from_db()
        self.assertFalse(org.is_connected_to_transferto())

        org.connect_transferto("login", "token", self.admin)

        org.refresh_from_db()
        self.assertTrue(org.is_connected_to_transferto())
        self.assertEqual(org.modified_by, self.admin)

        org.remove_transferto_account(self.admin)

        org.refresh_from_db()
        self.assertFalse(org.is_connected_to_transferto())
        self.assertEqual(org.modified_by, self.admin)

    def test_transferto_account(self):
        self.login(self.admin)

        # connect transferTo
        transferto_account_url = reverse("orgs.org_transfer_to_account")

        with patch(
            "temba.airtime.models.AirtimeTransfer.post_transferto_api_response"
        ) as mock_post_transterto_request:
            mock_post_transterto_request.return_value = MockResponse(200, "Unexpected content")
            response = self.client.post(
                transferto_account_url, dict(account_login="login", airtime_api_token="token", disconnect="false")
            )

            self.assertContains(response, "Your TransferTo API key and secret seem invalid.")
            self.assertFalse(self.org.is_connected_to_transferto())

            mock_post_transterto_request.return_value = MockResponse(
                200, "authentication_key=123\r\n" "error_code=400\r\n" "error_txt=Failed Authentication\r\n"
            )

            response = self.client.post(
                transferto_account_url, dict(account_login="login", airtime_api_token="token", disconnect="false")
            )

            self.assertContains(
                response, "Connecting to your TransferTo account failed " "with error text: Failed Authentication"
            )

            self.assertFalse(self.org.is_connected_to_transferto())

            mock_post_transterto_request.return_value = MockResponse(
                200,
                "info_txt=pong\r\n"
                "authentication_key=123\r\n"
                "error_code=0\r\n"
                "error_txt=Transaction successful\r\n",
            )

            response = self.client.post(
                transferto_account_url, dict(account_login="login", airtime_api_token="token", disconnect="false")
            )
            self.assertNoFormErrors(response)
            # transferTo should be connected
            self.org = Org.objects.get(pk=self.org.pk)
            self.assertTrue(self.org.is_connected_to_transferto())
            self.assertEqual(self.org.config["TRANSFERTO_ACCOUNT_LOGIN"], "login")
            self.assertEqual(self.org.config["TRANSFERTO_AIRTIME_API_TOKEN"], "token")

            response = self.client.get(transferto_account_url)
            self.assertEqual(response.context["transferto_account_login"], "login")

            # and disconnect
            response = self.client.post(
                transferto_account_url, dict(account_login="login", airtime_api_token="token", disconnect="true")
            )

            self.assertNoFormErrors(response)
            self.org = Org.objects.get(pk=self.org.pk)
            self.assertFalse(self.org.is_connected_to_transferto())
            self.assertFalse(self.org.config["TRANSFERTO_ACCOUNT_LOGIN"])
            self.assertFalse(self.org.config["TRANSFERTO_AIRTIME_API_TOKEN"])

            mock_post_transterto_request.side_effect = Exception("foo")
            response = self.client.post(
                transferto_account_url, dict(account_login="login", airtime_api_token="token", disconnect="false")
            )
            self.assertContains(response, "Your TransferTo API key and secret seem invalid.")
            self.assertFalse(self.org.is_connected_to_transferto())

        # No account connected, do not show the button to Transfer logs
        response = self.client.get(transferto_account_url, HTTP_X_FORMAX=True)
        self.assertNotContains(response, reverse("airtime.airtimetransfer_list"))
        self.assertNotContains(response, "%s?disconnect=true" % reverse("orgs.org_transfer_to_account"))

        response = self.client.get(transferto_account_url)
        self.assertNotContains(response, reverse("airtime.airtimetransfer_list"))
        self.assertNotContains(response, "%s?disconnect=true" % reverse("orgs.org_transfer_to_account"))

        self.org.connect_transferto("login", "token", self.admin)

        # links not show if request is not from formax
        response = self.client.get(transferto_account_url)
        self.assertNotContains(response, reverse("airtime.airtimetransfer_list"))
        self.assertNotContains(response, "%s?disconnect=true" % reverse("orgs.org_transfer_to_account"))

        # link show for formax requests
        response = self.client.get(transferto_account_url, HTTP_X_FORMAX=True)
        self.assertContains(response, reverse("airtime.airtimetransfer_list"))
        self.assertContains(response, "%s?disconnect=true" % reverse("orgs.org_transfer_to_account"))

    def test_chatbase_account(self):
        self.login(self.admin)

        self.org.refresh_from_db()
        self.assertEqual((None, None), self.org.get_chatbase_credentials())

        chatbase_account_url = reverse("orgs.org_chatbase")
        response = self.client.get(chatbase_account_url)
        self.assertContains(response, "Chatbase")

        payload = dict(version="1.0", not_handled=True, feedback=False, disconnect="false")

        response = self.client.post(chatbase_account_url, payload, follow=True)
        self.assertContains(response, "Missing data: Agent Name or API Key.Please check them again and retry.")
        self.assertEqual((None, None), self.org.get_chatbase_credentials())

        payload.update(dict(api_key="api_key", agent_name="chatbase_agent", type="user"))

        self.client.post(chatbase_account_url, payload, follow=True)

        self.org.refresh_from_db()
        self.assertEqual(("api_key", "1.0"), self.org.get_chatbase_credentials())

        self.assertEqual(self.org.config["CHATBASE_API_KEY"], "api_key")
        self.assertEqual(self.org.config["CHATBASE_AGENT_NAME"], "chatbase_agent")
        self.assertEqual(self.org.config["CHATBASE_VERSION"], "1.0")

        org_home_url = reverse("orgs.org_home")

        response = self.client.get(org_home_url)
        self.assertContains(response, self.org.config["CHATBASE_AGENT_NAME"])

        payload.update(dict(disconnect="true"))

        self.client.post(chatbase_account_url, payload, follow=True)

        self.org.refresh_from_db()
        self.assertEqual((None, None), self.org.get_chatbase_credentials())

    def test_resthooks(self):
        # no hitting this page without auth
        resthook_url = reverse("orgs.org_resthooks")
        response = self.client.get(resthook_url)
        self.assertLoginRedirect(response)

        self.login(self.admin)

        # get our resthook management page
        response = self.client.get(resthook_url)

        # shouldn't have any resthooks listed yet
        self.assertFalse(response.context["current_resthooks"])

        # ok, let's create one
        self.client.post(resthook_url, dict(resthook="mother-registration "))

        # should now have a resthook
        resthook = Resthook.objects.get()
        self.assertEqual(resthook.slug, "mother-registration")
        self.assertEqual(resthook.org, self.org)
        self.assertEqual(resthook.created_by, self.admin)

        # fetch our read page, should have have our resthook
        response = self.client.get(resthook_url)
        self.assertTrue(response.context["current_resthooks"])

        # let's try to create a repeat, should fail due to duplicate slug
        response = self.client.post(resthook_url, dict(resthook="Mother-Registration"))
        self.assertTrue(response.context["form"].errors)

        # hit our list page used by select2, checking it lists our resthook
        response = self.client.get(reverse("api.resthook_list") + "?_format=select2")
        results = response.json()["results"]
        self.assertEqual(len(results), 1)
        self.assertEqual(results[0], dict(text="mother-registration", id="mother-registration"))

        # add a subscriber
        subscriber = resthook.add_subscriber("http://foo", self.admin)

        # finally, let's remove that resthook
        self.client.post(resthook_url, {"resthook_%d" % resthook.id: "checked"})

        resthook.refresh_from_db()
        self.assertFalse(resthook.is_active)

        subscriber.refresh_from_db()
        self.assertFalse(subscriber.is_active)

        # no more resthooks!
        response = self.client.get(resthook_url)
        self.assertFalse(response.context["current_resthooks"])

    def test_smtp_server(self):
        self.login(self.admin)

        smtp_server_url = reverse("orgs.org_smtp_server")

        self.org.refresh_from_db()
        self.assertFalse(self.org.has_smtp_config())

        response = self.client.post(smtp_server_url, dict(disconnect="false"), follow=True)
        self.assertEqual(
            '[{"message": "You must enter a from email", "code": ""}]',
            response.context["form"].errors["__all__"].as_json(),
        )

        response = self.client.post(
            smtp_server_url, {"smtp_from_email": "foobar.com", "disconnect": "false"}, follow=True
        )
        self.assertEqual(
            '[{"message": "Please enter a valid email address", "code": ""}]',
            response.context["form"].errors["__all__"].as_json(),
        )

        response = self.client.post(
            smtp_server_url, {"smtp_from_email": "foo@bar.com", "disconnect": "false"}, follow=True
        )
        self.assertEqual(
            '[{"message": "You must enter the SMTP host", "code": ""}]',
            response.context["form"].errors["__all__"].as_json(),
        )

        response = self.client.post(
            smtp_server_url,
            {"smtp_from_email": "foo@bar.com", "smtp_host": "smtp.example.com", "disconnect": "false"},
            follow=True,
        )
        self.assertEqual(
            '[{"message": "You must enter the SMTP username", "code": ""}]',
            response.context["form"].errors["__all__"].as_json(),
        )

        response = self.client.post(
            smtp_server_url,
            {
                "smtp_from_email": "foo@bar.com",
                "smtp_host": "smtp.example.com",
                "smtp_username": "support@example.com",
                "disconnect": "false",
            },
            follow=True,
        )
        self.assertEqual(
            '[{"message": "You must enter the SMTP password", "code": ""}]',
            response.context["form"].errors["__all__"].as_json(),
        )

        response = self.client.post(
            smtp_server_url,
            {
                "smtp_from_email": "foo@bar.com",
                "smtp_host": "smtp.example.com",
                "smtp_username": "support@example.com",
                "smtp_password": "secret",
                "disconnect": "false",
            },
            follow=True,
        )
        self.assertEqual(
            '[{"message": "You must enter the SMTP port", "code": ""}]',
            response.context["form"].errors["__all__"].as_json(),
        )

        response = self.client.post(
            smtp_server_url,
            {
                "smtp_from_email": "foo@bar.com",
                "smtp_host": "smtp.example.com",
                "smtp_username": "support@example.com",
                "smtp_password": "secret",
                "smtp_port": "465",
                "disconnect": "false",
            },
            follow=True,
        )

        self.org.refresh_from_db()
        self.assertTrue(self.org.has_smtp_config())

        self.assertEqual(
            self.org.config["smtp_server"],
            "smtp://support%40example.com:secret@smtp.example.com:465/?from=foo%40bar.com&tls=true",
        )

        response = self.client.get(smtp_server_url)
        self.assertEqual("foo@bar.com", response.context["flow_from_email"])

        self.client.post(
            smtp_server_url,
            {
                "smtp_from_email": "support@example.com",
                "smtp_host": "smtp.example.com",
                "smtp_username": "support@example.com",
                "smtp_password": "secret",
                "smtp_port": "465",
                "name": "DO NOT CHANGE ME",
                "disconnect": "false",
            },
            follow=True,
        )

        # name shouldn't change
        self.org.refresh_from_db()
        self.assertEqual(self.org.name, "Temba")
        self.assertTrue(self.org.has_smtp_config())

        self.client.post(
            smtp_server_url,
            {
                "smtp_from_email": "support@example.com",
                "smtp_host": "smtp.example.com",
                "smtp_username": "support@example.com",
                "smtp_password": "",
                "smtp_port": "465",
                "disconnect": "false",
            },
            follow=True,
        )

        # password shouldn't change
        self.org.refresh_from_db()
        self.assertTrue(self.org.has_smtp_config())
        self.assertEqual(
            self.org.config["smtp_server"],
            "smtp://support%40example.com:secret@smtp.example.com:465/?from=support%40example.com&tls=true",
        )

        response = self.client.post(
            smtp_server_url,
            {
                "smtp_from_email": "support@example.com",
                "smtp_host": "smtp.example.com",
                "smtp_username": "help@example.com",
                "smtp_password": "",
                "smtp_port": "465",
                "disconnect": "false",
            },
            follow=True,
        )

        # should have error for blank password
        self.assertEqual(
            '[{"message": "You must enter the SMTP password", "code": ""}]',
            response.context["form"].errors["__all__"].as_json(),
        )

        self.client.post(smtp_server_url, dict(disconnect="true"), follow=True)

        self.org.refresh_from_db()
        self.assertFalse(self.org.has_smtp_config())

        response = self.client.post(
            smtp_server_url,
            {
                "smtp_from_email": " support@example.com",
                "smtp_host": " smtp.example.com",
                "smtp_username": "support@example.com",
                "smtp_password": "secret ",
                "smtp_port": "465 ",
                "disconnect": "false",
            },
            follow=True,
        )

        self.org.refresh_from_db()
        self.assertTrue(self.org.has_smtp_config())

        self.assertEqual(
            self.org.config["smtp_server"],
            "smtp://support%40example.com:secret@smtp.example.com:465/?from=support%40example.com&tls=true",
        )

        response = self.client.post(
            smtp_server_url,
            {
                "smtp_from_email": "support@example.com",
                "smtp_host": "smtp.example.com",
                "smtp_username": "support@example.com",
                "smtp_password": "secre/t",
                "smtp_port": 465,
                "disconnect": "false",
            },
            follow=True,
        )

        self.org.refresh_from_db()
        self.assertTrue(self.org.has_smtp_config())

        self.assertEqual(
            self.org.config["smtp_server"],
            "smtp://support%40example.com:secre%2Ft@smtp.example.com:465/?from=support%40example.com&tls=true",
        )

        response = self.client.get(smtp_server_url)
        self.assertDictEqual(
            response.context["view"].derive_initial(),
            {
                "smtp_from_email": "support@example.com",
                "smtp_host": "smtp.example.com",
                "smtp_username": "support@example.com",
                "smtp_password": "secre/t",
                "smtp_port": 465,
                "disconnect": "false",
            },
        )

    @patch("nexmo.Client.create_application")
    def test_connect_nexmo(self, mock_create_application):
        mock_create_application.return_value = dict(id="app-id", keys=dict(private_key="private-key\n"))
        self.login(self.admin)

        # connect nexmo
        connect_url = reverse("orgs.org_nexmo_connect")

        # simulate invalid credentials
        with patch("requests.get") as nexmo:
            nexmo.return_value = MockResponse(401, '{"error-code": "401"}')
            response = self.client.post(connect_url, dict(api_key="key", api_secret="secret"))
            self.assertContains(response, "Your Nexmo API key and secret seem invalid.")
            self.assertFalse(self.org.is_connected_to_nexmo())

        # ok, now with a success
        with patch("requests.get") as nexmo_get:
            with patch("requests.post") as nexmo_post:
                # believe it or not nexmo returns 'error-code' 200
                nexmo_get.return_value = MockResponse(
                    200, '{"error-code": "200"}', headers={"content-type": "application/json"}
                )
                nexmo_post.return_value = MockResponse(
                    200, '{"error-code": "200"}', headers={"content-type": "application/json"}
                )
                response = self.client.post(connect_url, dict(api_key="key", api_secret="secret"))
                self.assertEqual(response.status_code, 302)

                # nexmo should now be connected
                self.org = Org.objects.get(pk=self.org.pk)
                self.assertTrue(self.org.is_connected_to_nexmo())
                self.assertEqual(self.org.config["NEXMO_KEY"], "key")
                self.assertEqual(self.org.config["NEXMO_SECRET"], "secret")

                nexmo_uuid = self.org.config["NEXMO_UUID"]

                self.assertEqual(
                    mock_create_application.call_args_list[0][1]["params"]["answer_url"],
                    "https://%s%s"
                    % (
                        self.org.get_brand_domain().lower(),
                        reverse("handlers.nexmo_call_handler", args=["answer", nexmo_uuid]),
                    ),
                )

                self.assertEqual(
                    mock_create_application.call_args_list[0][1]["params"]["event_url"],
                    "https://%s%s"
                    % (
                        self.org.get_brand_domain().lower(),
                        reverse("handlers.nexmo_call_handler", args=["event", nexmo_uuid]),
                    ),
                )

                self.assertEqual(mock_create_application.call_args_list[0][1]["params"]["answer_method"], "POST")
                self.assertEqual(mock_create_application.call_args_list[0][1]["params"]["event_method"], "POST")

                self.assertEqual(mock_create_application.call_args_list[0][1]["params"]["type"], "voice")
                self.assertEqual(
                    mock_create_application.call_args_list[0][1]["params"]["name"],
                    "%s/%s" % (self.org.get_brand_domain().lower(), nexmo_uuid),
                )

                nexmo_account_url = reverse("orgs.org_nexmo_account")
                response = self.client.get(nexmo_account_url)
                self.assertEqual("key", response.context["api_key"])

                self.org.refresh_from_db()
                config = self.org.config
                self.assertEqual("key", config[NEXMO_KEY])
                self.assertEqual("secret", config[NEXMO_SECRET])

                # post without api token, should get validation error
                response = self.client.post(nexmo_account_url, dict(disconnect="false"), follow=True)
                self.assertEqual(
                    '[{"message": "You must enter your Nexmo Account API Key", "code": ""}]',
                    response.context["form"].errors["__all__"].as_json(),
                )

                # nexmo config should remain the same
                self.org.refresh_from_db()
                config = self.org.config
                self.assertEqual("key", config[NEXMO_KEY])
                self.assertEqual("secret", config[NEXMO_SECRET])

                # now try with all required fields, and a bonus field we shouldn't change
                self.client.post(
                    nexmo_account_url,
                    dict(api_key="other_key", api_secret="secret-too", disconnect="false", name="DO NOT CHNAGE ME"),
                    follow=True,
                )
                # name shouldn't change
                self.org.refresh_from_db()
                self.assertEqual(self.org.name, "Temba")

                # should change nexmo config
                with patch("nexmo.Client.get_balance") as mock_get_balance:
                    mock_get_balance.return_value = 120
                    self.client.post(
                        nexmo_account_url,
                        dict(api_key="other_key", api_secret="secret-too", disconnect="false"),
                        follow=True,
                    )

                    self.org.refresh_from_db()
                    config = self.org.config
                    self.assertEqual("other_key", config[NEXMO_KEY])
                    self.assertEqual("secret-too", config[NEXMO_SECRET])

                self.assertTrue(self.org.is_connected_to_nexmo())
                self.client.post(nexmo_account_url, dict(disconnect="true"), follow=True)

                self.org.refresh_from_db()
                self.assertFalse(self.org.is_connected_to_nexmo())

        # and disconnect
        self.org.remove_nexmo_account(self.admin)
        self.assertFalse(self.org.is_connected_to_nexmo())
        self.assertFalse(self.org.config["NEXMO_KEY"])
        self.assertFalse(self.org.config["NEXMO_SECRET"])

    @patch("nexmo.Client.create_application")
    def test_nexmo_configuration(self, mock_create_application):
        mock_create_application.return_value = dict(id="app-id", keys=dict(private_key="private-key\n"))

        self.login(self.admin)

        nexmo_configuration_url = reverse("orgs.org_nexmo_configuration")

        # try nexmo not connected
        response = self.client.get(nexmo_configuration_url)

        self.assertEqual(response.status_code, 302)
        response = self.client.get(nexmo_configuration_url, follow=True)

        self.assertEqual(response.request["PATH_INFO"], reverse("orgs.org_nexmo_connect"))

        self.org.connect_nexmo("key", "secret", self.admin)

        with patch("temba.utils.nexmo.NexmoClient.update_account") as mock_update_account:
            # try automatic nexmo settings update
            mock_update_account.return_value = True

            response = self.client.get(nexmo_configuration_url)
            self.assertEqual(response.status_code, 302)

            response = self.client.get(nexmo_configuration_url, follow=True)
            self.assertEqual(response.request["PATH_INFO"], reverse("channels.types.nexmo.claim"))

        with patch("temba.utils.nexmo.NexmoClient.update_account") as mock_update_account:
            mock_update_account.side_effect = [nexmo.Error, nexmo.Error]

            response = self.client.get(nexmo_configuration_url)
            self.assertEqual(response.status_code, 200)

            response = self.client.get(nexmo_configuration_url, follow=True)
            self.assertEqual(response.request["PATH_INFO"], reverse("orgs.org_nexmo_configuration"))

    def test_connect_plivo(self):
        self.login(self.admin)

        # connect plivo
        connect_url = reverse("orgs.org_plivo_connect")

        # simulate invalid credentials
        with patch("requests.get") as plivo_mock:
            plivo_mock.return_value = MockResponse(
                401, "Could not verify your access level for that URL." "\nYou have to login with proper credentials"
            )
            response = self.client.post(connect_url, dict(auth_id="auth-id", auth_token="auth-token"))
            self.assertContains(
                response, "Your Plivo AUTH ID and AUTH TOKEN seem invalid. Please check them again and retry."
            )
            self.assertFalse(Channel.CONFIG_PLIVO_AUTH_ID in self.client.session)
            self.assertFalse(Channel.CONFIG_PLIVO_AUTH_TOKEN in self.client.session)

        # ok, now with a success
        with patch("requests.get") as plivo_mock:
            plivo_mock.return_value = MockResponse(200, json.dumps(dict()))
            response = self.client.post(connect_url, dict(auth_id="auth-id", auth_token="auth-token"))

            # plivo should be added to the session
            self.assertEqual(self.client.session[Channel.CONFIG_PLIVO_AUTH_ID], "auth-id")
            self.assertEqual(self.client.session[Channel.CONFIG_PLIVO_AUTH_TOKEN], "auth-token")

            self.assertRedirect(response, reverse("channels.types.plivo.claim"))

    def test_tiers(self):

        # default is no tiers, everything is allowed, go crazy!
        self.assertTrue(self.org.is_import_flows_tier())
        self.assertTrue(self.org.is_multi_user_tier())
        self.assertTrue(self.org.is_multi_org_tier())

        # same when tiers are missing completely
        del settings.BRANDING[settings.DEFAULT_BRAND]["tiers"]
        self.assertTrue(self.org.is_import_flows_tier())
        self.assertTrue(self.org.is_multi_user_tier())
        self.assertTrue(self.org.is_multi_org_tier())

        # not enough credits with tiers enabled
        settings.BRANDING[settings.DEFAULT_BRAND]["tiers"] = dict(
            import_flows=1, multi_user=100_000, multi_org=1_000_000
        )
        self.assertIsNone(self.org.create_sub_org("Sub Org A"))
        self.assertFalse(self.org.is_import_flows_tier())
        self.assertFalse(self.org.is_multi_user_tier())
        self.assertFalse(self.org.is_multi_org_tier())

        # not enough credits, but tiers disabled
        settings.BRANDING[settings.DEFAULT_BRAND]["tiers"] = dict(import_flows=0, multi_user=0, multi_org=0)
        self.assertIsNotNone(self.org.create_sub_org("Sub Org A"))
        self.assertTrue(self.org.is_import_flows_tier())
        self.assertTrue(self.org.is_multi_user_tier())
        self.assertTrue(self.org.is_multi_org_tier())

        # tiers enabled, but enough credits
        settings.BRANDING[settings.DEFAULT_BRAND]["tiers"] = dict(
            import_flows=1, multi_user=100_000, multi_org=1_000_000
        )
        TopUp.create(self.admin, price=100, credits=1_000_000)
        self.org.clear_credit_cache()
        self.assertIsNotNone(self.org.create_sub_org("Sub Org B"))
        self.assertTrue(self.org.is_import_flows_tier())
        self.assertTrue(self.org.is_multi_user_tier())
        self.assertTrue(self.org.is_multi_org_tier())

    def test_sub_orgs_management(self):
        settings.BRANDING[settings.DEFAULT_BRAND]["tiers"] = dict(multi_org=1_000_000)

        sub_org = self.org.create_sub_org("Sub Org")

        # we won't create sub orgs if the org isn't the proper level
        self.assertIsNone(sub_org)

        # lower the tier and try again
        settings.BRANDING[settings.DEFAULT_BRAND]["tiers"] = dict(multi_org=0)
        sub_org = self.org.create_sub_org("Sub Org")

        # suborg has been created
        self.assertIsNotNone(sub_org)

        # suborgs can't create suborgs
        self.assertIsNone(sub_org.create_sub_org("Grandchild Org"))

        # we should be linked to our parent with the same brand
        self.assertEqual(self.org, sub_org.parent)
        self.assertEqual(self.org.brand, sub_org.brand)

        # default values should be the same as parent
        self.assertEqual(self.org.timezone, sub_org.timezone)
        self.assertEqual(self.org.created_by, sub_org.created_by)

        # our sub account should have zero credits
        self.assertEqual(0, sub_org.get_credits_remaining())

        self.login(self.admin)
        response = self.client.get(reverse("orgs.org_edit"))
        self.assertEqual(200, response.status_code)
        self.assertEqual(len(response.context["sub_orgs"]), 1)

        # sub_org is deleted
        sub_org.release()

        response = self.client.get(reverse("orgs.org_edit"))
        self.assertEqual(200, response.status_code)
        self.assertEqual(len(response.context["sub_orgs"]), 0)

    def test_sub_orgs(self):
        # lets start with two topups
        oldest_topup = TopUp.objects.filter(org=self.org).first()

        expires = timezone.now() + timedelta(days=400)
        newer_topup = TopUp.create(self.admin, price=0, credits=1000, org=self.org, expires_on=expires)

        # lower the tier and try again
        settings.BRANDING[settings.DEFAULT_BRAND]["tiers"] = dict(multi_org=0)
        sub_org = self.org.create_sub_org("Sub Org")

        # send a message as sub_org
        Channel.create(
            sub_org,
            self.user,
            "RW",
            "A",
            name="Test Channel",
            address="+250785551212",
            device="Nexus 5X",
            secret="12355",
            config={Channel.CONFIG_FCM_ID: "145"},
        )
        contact = self.create_contact("Joe", "+250788383444", org=sub_org)
        msg = Msg.create_outgoing(sub_org, self.admin, contact, "How is it going?")

        # there is no topup on suborg, and this msg won't be credited
        self.assertFalse(msg.topup)

        # now allocate some credits to our sub org
        self.assertTrue(self.org.allocate_credits(self.admin, sub_org, 700))

        msg.refresh_from_db()
        # allocating credits will execute apply_topups_task and assign a topup
        self.assertTrue(msg.topup)

        self.assertEqual(699, sub_org.get_credits_remaining())
        self.assertEqual(1300, self.org.get_credits_remaining())

        # we should have a debit to track this transaction
        debits = Debit.objects.filter(topup__org=self.org)
        self.assertEqual(1, len(debits))

        debit = debits.first()
        self.assertEqual(700, debit.amount)
        self.assertEqual(Debit.TYPE_ALLOCATION, debit.debit_type)
        # newest topup has been used first
        self.assertEqual(newer_topup.expires_on, debit.beneficiary.expires_on)
        self.assertEqual(debit.amount, 700)

        # try allocating more than we have
        self.assertFalse(self.org.allocate_credits(self.admin, sub_org, 1301))

        self.assertEqual(699, sub_org.get_credits_remaining())
        self.assertEqual(1300, self.org.get_credits_remaining())
        self.assertEqual(700, self.org._calculate_credits_used()[0])

        # now allocate across our remaining topups
        self.assertTrue(self.org.allocate_credits(self.admin, sub_org, 1200))
        self.assertEqual(1899, sub_org.get_credits_remaining())
        self.assertEqual(1900, self.org.get_credits_used())
        self.assertEqual(100, self.org.get_credits_remaining())

        # now clear our cache, we ought to have proper amount still
        self.org.clear_credit_cache()
        sub_org.clear_credit_cache()

        self.assertEqual(1899, sub_org.get_credits_remaining())
        self.assertEqual(100, self.org.get_credits_remaining())

        # this creates two more debits, for a total of three
        debits = Debit.objects.filter(topup__org=self.org).order_by("id")
        self.assertEqual(3, len(debits))

        # verify that we used most recent topup first
        self.assertEqual(newer_topup.expires_on, debits[1].topup.expires_on)
        self.assertEqual(debits[1].amount, 300)
        # and debited missing amount from the next topup
        self.assertEqual(oldest_topup.expires_on, debits[2].topup.expires_on)
        self.assertEqual(debits[2].amount, 900)

        # allocate the exact number of credits remaining
        self.org.allocate_credits(self.admin, sub_org, 100)

        self.assertEqual(1999, sub_org.get_credits_remaining())
        self.assertEqual(0, self.org.get_credits_remaining())

    def test_sub_org_ui(self):

        self.login(self.admin)

        settings.BRANDING[settings.DEFAULT_BRAND]["tiers"] = dict(multi_org=1_000_000)

        # set our org on the session
        session = self.client.session
        session["org_id"] = self.org.id
        session.save()

        response = self.client.get(reverse("orgs.org_home"))
        self.assertNotContains(response, "Manage Organizations")

        # attempting to manage orgs should redirect
        response = self.client.get(reverse("orgs.org_sub_orgs"))
        self.assertRedirect(response, reverse("orgs.org_home"))

        # creating a new sub org should also redirect
        response = self.client.get(reverse("orgs.org_create_sub_org"))
        self.assertRedirect(response, reverse("orgs.org_home"))

        # make sure posting is gated too
        new_org = dict(name="Sub Org", timezone=self.org.timezone, date_format=self.org.date_format)
        response = self.client.post(reverse("orgs.org_create_sub_org"), new_org)
        self.assertRedirect(response, reverse("orgs.org_home"))

        # same thing with trying to transfer credits
        response = self.client.get(reverse("orgs.org_transfer_credits"))
        self.assertRedirect(response, reverse("orgs.org_home"))

        # cant manage users either
        response = self.client.get(reverse("orgs.org_manage_accounts_sub_org"))
        self.assertRedirect(response, reverse("orgs.org_home"))

        # zero out our tier
        settings.BRANDING[settings.DEFAULT_BRAND]["tiers"] = dict(multi_org=0)
        self.assertTrue(self.org.is_multi_org_tier())
        response = self.client.get(reverse("orgs.org_home"))
        self.assertContains(response, "Manage Organizations")

        # now we can manage our orgs
        response = self.client.get(reverse("orgs.org_sub_orgs"))
        self.assertEqual(200, response.status_code)
        self.assertContains(response, "Organizations")

        # add a sub org
        response = self.client.post(reverse("orgs.org_create_sub_org"), new_org)
        self.assertRedirect(response, reverse("orgs.org_sub_orgs"))
        sub_org = Org.objects.filter(name="Sub Org").first()
        self.assertIsNotNone(sub_org)
        self.assertIn(self.admin, sub_org.administrators.all())

        # create a second org to test sorting
        new_org = dict(name="A Second Org", timezone=self.org.timezone, date_format=self.org.date_format)
        response = self.client.post(reverse("orgs.org_create_sub_org"), new_org)
        self.assertEqual(302, response.status_code)

        # load the transfer credit page
        response = self.client.get(reverse("orgs.org_transfer_credits"))

        # check that things are ordered correctly
        orgs = list(response.context["form"]["from_org"].field._queryset)
        self.assertEqual("A Second Org", orgs[1].name)
        self.assertEqual("Sub Org", orgs[2].name)
        self.assertEqual(200, response.status_code)

        # try to transfer more than we have
        post_data = dict(from_org=self.org.id, to_org=sub_org.id, amount=1500)
        response = self.client.post(reverse("orgs.org_transfer_credits"), post_data)
        self.assertContains(response, "Pick a different organization to transfer from")

        # now transfer some creditos
        post_data = dict(from_org=self.org.id, to_org=sub_org.id, amount=600)
        response = self.client.post(reverse("orgs.org_transfer_credits"), post_data)

        self.assertEqual(400, self.org.get_credits_remaining())
        self.assertEqual(600, sub_org.get_credits_remaining())

        # we can reach the manage accounts page too now
        response = self.client.get("%s?org=%d" % (reverse("orgs.org_manage_accounts_sub_org"), sub_org.id))
        self.assertEqual(200, response.status_code)

        # edit our sub org's name
        new_org["name"] = "New Sub Org Name"
        new_org["slug"] = "new-sub-org-name"
        response = self.client.post("%s?org=%s" % (reverse("orgs.org_edit_sub_org"), sub_org.pk), new_org)
        self.assertIsNotNone(Org.objects.filter(name="New Sub Org Name").first())

        # now we should see new topups on our sub org
        session["org_id"] = sub_org.id
        session.save()

        response = self.client.get(reverse("orgs.topup_list"))
        self.assertContains(response, "600 Credits")

    def test_account_value(self):

        # base value
        self.assertEqual(self.org.account_value(), 0.0)

        # add a topup
        TopUp.objects.create(
            org=self.org,
            price=123,
            credits=1001,
            expires_on=timezone.now() + timedelta(days=30),
            created_by=self.admin,
            modified_by=self.admin,
        )
        self.assertAlmostEqual(self.org.account_value(), 1.23)


class AnonOrgTest(TembaTest):
    """
    Tests the case where our organization is marked as anonymous, that is the phone numbers are masked
    for users.
    """

    def setUp(self):
        super().setUp()

        self.org.is_anon = True
        self.org.save()

    def test_contacts(self):
        # are there real phone numbers on the contact list page?
        contact = self.create_contact(None, "+250788123123")
        self.login(self.admin)

        masked = "%010d" % contact.pk

        response = self.client.get(reverse("contacts.contact_list"))

        # phone not in the list
        self.assertNotContains(response, "788 123 123")

        # but the id is
        self.assertContains(response, masked)
        self.assertContains(response, ContactURN.ANON_MASK_HTML)

        # can't search for it
        with patch("temba.utils.es.ES") as mock_ES:
            mock_ES.search.return_value = {"_hits": []}
            mock_ES.count.return_value = {"count": 0}
            response = self.client.get(reverse("contacts.contact_list") + "?search=788")

            # can't look for 788 as that is in the search box..
            self.assertNotContains(response, "123123")
            self.assertContains(response, "No matching contacts.")

        # create a flow
        flow = self.get_flow("color")

        # start the contact down it
        flow.start([], [contact])

        # should have one SMS
        self.assertEqual(1, Msg.objects.all().count())

        # shouldn't show the number on the outgoing page
        response = self.client.get(reverse("msgs.msg_outbox"))

        self.assertNotContains(response, "788 123 123")

        # create an incoming SMS, check our flow page
        Msg.create_incoming(self.channel, str(contact.get_urn()), "Blue")
        response = self.client.get(reverse("msgs.msg_flow"))
        self.assertNotContains(response, "788 123 123")
        self.assertContains(response, masked)

        # send another, this will be in our inbox this time
        Msg.create_incoming(self.channel, str(contact.get_urn()), "Where's the beef?")
        response = self.client.get(reverse("msgs.msg_flow"))
        self.assertNotContains(response, "788 123 123")
        self.assertContains(response, masked)

        # contact detail page
        response = self.client.get(reverse("contacts.contact_read", args=[contact.uuid]))
        self.assertNotContains(response, "788 123 123")
        self.assertContains(response, masked)


class OrgCRUDLTest(TembaTest):
    def test_org_grant(self):
        grant_url = reverse("orgs.org_grant")
        response = self.client.get(grant_url)
        self.assertRedirect(response, "/users/login/")

        self.user = self.create_user(username="tito")

        self.login(self.user)
        response = self.client.get(grant_url)
        self.assertRedirect(response, "/users/login/")

        granters = Group.objects.get(name="Granters")
        self.user.groups.add(granters)

        response = self.client.get(grant_url)
        self.assertEqual(200, response.status_code)

        # fill out the form
        post_data = dict(
            email="john@carmack.com",
            first_name="John",
            last_name="Carmack",
            name="Oculus",
            timezone="Africa/Kigali",
            credits="100000",
            password="dukenukem",
        )
        response = self.client.post(grant_url, post_data, follow=True)

        self.assertContains(response, "created")

        org = Org.objects.get(name="Oculus")
        self.assertEqual(100_000, org.get_credits_remaining())
        self.assertEqual(org.date_format, DAYFIRST)

        # check user exists and is admin
        User.objects.get(username="john@carmack.com")
        self.assertTrue(org.administrators.filter(username="john@carmack.com"))
        self.assertTrue(org.administrators.filter(username="tito"))

        # try a new org with a user that already exists instead
        del post_data["password"]
        post_data["name"] = "id Software"

        response = self.client.post(grant_url, post_data, follow=True)

        self.assertContains(response, "created")

        org = Org.objects.get(name="id Software")
        self.assertEqual(100_000, org.get_credits_remaining())
        self.assertEqual(org.date_format, DAYFIRST)

        self.assertTrue(org.administrators.filter(username="john@carmack.com"))
        self.assertTrue(org.administrators.filter(username="tito"))

        # try a new org with US timezone
        post_data["name"] = "Bulls"
        post_data["timezone"] = "America/Chicago"
        response = self.client.post(grant_url, post_data, follow=True)

        self.assertContains(response, "created")

        org = Org.objects.get(name="Bulls")
        self.assertEqual(100_000, org.get_credits_remaining())
        self.assertEqual(org.date_format, MONTHFIRST)

    def test_org_grant_invalid_form(self):
        grant_url = reverse("orgs.org_grant")

        granters = Group.objects.get(name="Granters")
        self.admin.groups.add(granters)

        self.login(self.admin)

        post_data = dict(
            email="",
            first_name="John",
            last_name="Carmack",
            name="Oculus",
            timezone="Africa/Kigali",
            credits="100000",
            password="dukenukem",
        )
        response = self.client.post(grant_url, post_data)
        self.assertFormError(response, "form", "email", "This field is required.")

        post_data = dict(
            email="this-is-not-a-valid-email",
            first_name="John",
            last_name="Carmack",
            name="Oculus",
            timezone="Africa/Kigali",
            credits="100000",
            password="dukenukem",
        )
        response = self.client.post(grant_url, post_data)
        self.assertFormError(response, "form", "email", "Enter a valid email address.")

        post_data = dict(
            email="john@carmack-this-is-a-verrrrrrrrrrrrrrrrrrrrrrrrrrrrrrrrrrrrrrrrrry-loooooooooooooooooooooooooong-domain-name-not-sure-if-this-is-even-possible-to-register.com",
            first_name="John_first_name_longer_than_30_chars",
            last_name="Carmack_last_name_longer_than_150_chars____lorem-ipsum-dolor-sit-amet-ipsum-dolor-sit-amet-ipsum-dolor-sit-amet-ipsum-dolor-sit-amet-ipsum-dolor-sit-amet-ipsum-dolor-sit-amet",
            name="Oculus_company_name_longer_than_128_chars____lorem-ipsum-dolor-sit-amet-ipsum-dolor-sit-amet-ipsum-dolor-sit-amet-ipsum-dolor-sit-amet",
            timezone="Africa/Kigali",
            credits="100000",
            password="dukenukem",
        )
        response = self.client.post(grant_url, post_data)
        self.assertFormError(
            response, "form", "first_name", "Ensure this value has at most 30 characters (it has 36)."
        )
        self.assertFormError(
            response, "form", "last_name", "Ensure this value has at most 150 characters (it has 174)."
        )
        self.assertFormError(response, "form", "name", "Ensure this value has at most 128 characters (it has 134).")
        self.assertFormError(response, "form", "email", "Ensure this value has at most 150 characters (it has 160).")
        self.assertFormError(response, "form", "email", "Enter a valid email address.")

    def test_org_grant_form_clean(self):
        grant_url = reverse("orgs.org_grant")

        granters = Group.objects.get(name="Granters")
        self.admin.groups.add(granters)
        self.admin.username = "Administrator@nyaruka.com"
        self.admin.set_password("Administrator@nyaruka.com")
        self.admin.save()

        self.login(self.admin)

        # user with email Administrator@nyaruka.com already exists and we set a password
        post_data = dict(
            email="Administrator@nyaruka.com",
            first_name="John",
            last_name="Carmack",
            name="Oculus",
            timezone="Africa/Kigali",
            credits="100000",
            password="dukenukem",
        )
        response = self.client.post(grant_url, post_data)
        self.assertFormError(response, "form", None, "User already exists, please do not include password.")

        # try to create a new user with invalid password
        post_data = dict(
            email="a_new_user@nyaruka.com",
            first_name="John",
            last_name="Carmack",
            name="Oculus",
            timezone="Africa/Kigali",
            credits="100000",
            password="no_pass",
        )
        response = self.client.post(grant_url, post_data)
        self.assertFormError(response, "form", None, "Password must be at least 8 characters long")

    @patch("temba.orgs.views.OrgCRUDL.Signup.pre_process")
    def test_new_signup_with_user_logged_in(self, mock_pre_process):
        mock_pre_process.return_value = None
        signup_url = reverse("orgs.org_signup")
        self.user = self.create_user(username="tito")

        self.login(self.user)

        response = self.client.get(signup_url)
        self.assertEqual(response.status_code, 200)

        post_data = dict(
            first_name="Kellan",
            last_name="Alexander",
            email="kellan@example.com",
            password="HeyThere",
            name="AlexCom",
            timezone="Africa/Kigali",
        )

        response = self.client.post(signup_url, post_data)
        self.assertEqual(response.status_code, 302)

        # should have a new user
        user = User.objects.get(username="kellan@example.com")
        self.assertEqual(user.first_name, "Kellan")
        self.assertEqual(user.last_name, "Alexander")
        self.assertEqual(user.email, "kellan@example.com")
        self.assertTrue(user.check_password("HeyThere"))
        self.assertTrue(user.api_token)  # should be able to generate an API token

        # should have a new org
        org = Org.objects.get(name="AlexCom")
        self.assertEqual(org.timezone, pytz.timezone("Africa/Kigali"))

        # of which our user is an administrator
        self.assertTrue(org.get_org_admins().filter(pk=user.pk))

        # not the logged in user at the signup time
        self.assertFalse(org.get_org_admins().filter(pk=self.user.pk))

    def test_org_signup(self):
        signup_url = reverse("orgs.org_signup")
        response = self.client.get(signup_url)
        self.assertEqual(response.status_code, 200)
        self.assertIn("name", response.context["form"].fields)

        # make sure that we don't embed refresh script if View.refresh is not set
        self.assertNotContains(response, "function refresh")

        # submit with missing fields
        response = self.client.post(signup_url, {})
        self.assertFormError(response, "form", "name", "This field is required.")
        self.assertFormError(response, "form", "first_name", "This field is required.")
        self.assertFormError(response, "form", "last_name", "This field is required.")
        self.assertFormError(response, "form", "email", "This field is required.")
        self.assertFormError(response, "form", "password", "This field is required.")
        self.assertFormError(response, "form", "timezone", "This field is required.")

        # submit with invalid password and email
        post_data = dict(
            first_name="Eugene",
            last_name="Rwagasore",
            email="bad_email",
            password="badpass",
            name="Your Face",
            timezone="Africa/Kigali",
        )
        response = self.client.post(signup_url, post_data)
        self.assertFormError(response, "form", "email", "Enter a valid email address.")
        self.assertFormError(response, "form", "password", "Passwords must contain at least 8 letters.")

        # submit with valid data (long email)
        post_data = dict(
            first_name="Eugene",
            last_name="Rwagasore",
            email="myal12345678901234567890@relieves.org",
            password="HelloWorld1",
            name="Relieves World",
            timezone="Africa/Kigali",
        )
        response = self.client.post(signup_url, post_data)
        self.assertEqual(response.status_code, 302)

        # should have a new user
        user = User.objects.get(username="myal12345678901234567890@relieves.org")
        self.assertEqual(user.first_name, "Eugene")
        self.assertEqual(user.last_name, "Rwagasore")
        self.assertEqual(user.email, "myal12345678901234567890@relieves.org")
        self.assertTrue(user.check_password("HelloWorld1"))
        self.assertTrue(user.api_token)  # should be able to generate an API token

        # should have a new org
        org = Org.objects.get(name="Relieves World")
        self.assertEqual(org.timezone, pytz.timezone("Africa/Kigali"))
        self.assertEqual(str(org), "Relieves World")
        self.assertEqual(org.slug, "relieves-world")
        self.assertTrue(org.flow_server_enabled)

        # of which our user is an administrator
        self.assertTrue(org.get_org_admins().filter(pk=user.pk))

        # org should have 1000 credits
        self.assertEqual(org.get_credits_remaining(), 1000)

        # from a single welcome topup
        topup = TopUp.objects.get(org=org)
        self.assertEqual(topup.credits, 1000)
        self.assertEqual(topup.price, 0)

        # fake session set_org to make the test work
        user.set_org(org)

        # should now be able to go to channels page
        response = self.client.get(reverse("channels.channel_claim"))
        self.assertEqual(200, response.status_code)

        # check that we have all the tabs
        self.assertContains(response, reverse("msgs.msg_inbox"))
        self.assertContains(response, reverse("flows.flow_list"))
        self.assertContains(response, reverse("contacts.contact_list"))
        self.assertContains(response, reverse("channels.channel_list"))
        self.assertContains(response, reverse("orgs.org_home"))

        post_data["name"] = "Relieves World Rwanda"
        response = self.client.post(signup_url, post_data)
        self.assertIn("email", response.context["form"].errors)

        # if we hit /login we'll be taken back to the channel page
        response = self.client.get(reverse("users.user_check_login"))
        self.assertRedirect(response, reverse("orgs.org_choose"))

        # but if we log out, same thing takes us to the login page
        self.client.logout()

        response = self.client.get(reverse("users.user_check_login"))
        self.assertRedirect(response, reverse("users.user_login"))

        # try going to the org home page, no dice
        response = self.client.get(reverse("orgs.org_home"))
        self.assertRedirect(response, reverse("users.user_login"))

        # log in as the user
        self.client.login(username="myal12345678901234567890@relieves.org", password="HelloWorld1")
        response = self.client.get(reverse("orgs.org_home"))

        self.assertEqual(200, response.status_code)

        # simulate old webhook config was set
        org = Org.objects.get(name="Relieves World")
        org.webhook = dict(url="SET")
        org.save()

        # try setting our webhook and subscribe to one of the events
        response = self.client.post(
            reverse("orgs.org_webhook"), dict(webhook_url="http://fake.com/webhook.php", mt_sms=1)
        )
        self.assertRedirect(response, reverse("orgs.org_home"))

        org = Org.objects.get(name="Relieves World")
        self.assertEqual("http://fake.com/webhook.php", org.get_webhook_url())
        self.assertTrue(org.is_notified_of_mt_sms())
        self.assertFalse(org.is_notified_of_mo_sms())
        self.assertFalse(org.is_notified_of_mt_call())
        self.assertFalse(org.is_notified_of_mo_call())
        self.assertFalse(org.is_notified_of_alarms())

        # try changing our username, wrong password
        post_data = dict(email="myal@wr.org", current_password="HelloWorld")
        response = self.client.post(reverse("orgs.user_edit"), post_data)
        self.assertEqual(200, response.status_code)
        self.assertIn("current_password", response.context["form"].errors)

        # bad new password
        post_data = dict(email="myal@wr.org", current_password="HelloWorld1", new_password="passwor")
        response = self.client.post(reverse("orgs.user_edit"), post_data)
        self.assertEqual(200, response.status_code)
        self.assertIn("new_password", response.context["form"].errors)

        User.objects.create(username="bill@msn.com", email="bill@msn.com")

        # dupe user
        post_data = dict(email="bill@msn.com", current_password="HelloWorld1")
        response = self.client.post(reverse("orgs.user_edit"), post_data)
        self.assertEqual(200, response.status_code)
        self.assertFormError(response, "form", "email", "Sorry, that email address is already taken.")

        post_data = dict(
            email="myal@wr.org",
            first_name="Myal",
            last_name="Greene",
            language="en-us",
            current_password="HelloWorld1",
        )
        response = self.client.post(reverse("orgs.user_edit"), post_data)
        self.assertRedirect(response, reverse("orgs.org_home"))

        self.assertTrue(User.objects.get(username="myal@wr.org"))
        self.assertTrue(User.objects.get(email="myal@wr.org"))
        self.assertFalse(User.objects.filter(username="myal@relieves.org"))
        self.assertFalse(User.objects.filter(email="myal@relieves.org"))

        post_data["current_password"] = "HelloWorld1"
        post_data["new_password"] = "Password123"
        response = self.client.post(reverse("orgs.user_edit"), post_data)
        self.assertRedirect(response, reverse("orgs.org_home"))

        user = User.objects.get(username="myal@wr.org")
        self.assertTrue(user.check_password("Password123"))

    def test_org_timezone(self):
        self.assertEqual(self.org.timezone, pytz.timezone("Africa/Kigali"))

        Msg.create_incoming(self.channel, "tel:250788382382", "My name is Frank")

        self.login(self.admin)
        response = self.client.get(reverse("msgs.msg_inbox"), follow=True)

        # Check the message datetime
        created_on = response.context["object_list"][0].created_on.astimezone(self.org.timezone)
        self.assertContains(response, created_on.strftime("%H:%M").lower())

        # change the org timezone to "Africa/Nairobi"
        self.org.timezone = pytz.timezone("Africa/Nairobi")
        self.org.save()

        response = self.client.get(reverse("msgs.msg_inbox"), follow=True)

        # checkout the message should have the datetime changed by timezone
        created_on = response.context["object_list"][0].created_on.astimezone(self.org.timezone)
        self.assertContains(response, created_on.strftime("%H:%M").lower())

        self.org.date_format = "M"
        self.org.save()
        response = self.client.get(reverse("msgs.msg_inbox"), follow=True)

        created_on = response.context["object_list"][0].created_on.astimezone(self.org.timezone)
        self.assertContains(response, created_on.strftime("%I:%M %p").lower().lstrip("0"))

    def test_urn_schemes(self):
        # remove existing channels
        Channel.objects.all().update(is_active=False, org=None)

        self.assertEqual(set(), self.org.get_schemes(Channel.ROLE_SEND))
        self.assertEqual(set(), self.org.get_schemes(Channel.ROLE_RECEIVE))

        # add a receive only tel channel
        Channel.create(
            self.org,
            self.user,
            "RW",
            "T",
            "Nexmo",
            "0785551212",
            role="R",
            secret="45678",
            config={Channel.CONFIG_FCM_ID: "123"},
        )

        self.org = Org.objects.get(pk=self.org.pk)
        self.assertEqual(set(), self.org.get_schemes(Channel.ROLE_SEND))
        self.assertEqual({TEL_SCHEME}, self.org.get_schemes(Channel.ROLE_RECEIVE))

        # add a send/receive tel channel
        Channel.create(
            self.org,
            self.user,
            "RW",
            "T",
            "Twilio",
            "0785553434",
            role="SR",
            secret="56789",
            config={Channel.CONFIG_FCM_ID: "456"},
        )
        self.org = Org.objects.get(pk=self.org.id)
        self.assertEqual({TEL_SCHEME}, self.org.get_schemes(Channel.ROLE_SEND))
        self.assertEqual({TEL_SCHEME}, self.org.get_schemes(Channel.ROLE_RECEIVE))

        # add a twitter channel
        Channel.create(self.org, self.user, None, "TT", "Twitter")
        self.org = Org.objects.get(pk=self.org.id)
        self.assertEqual({TEL_SCHEME, TWITTER_SCHEME, TWITTERID_SCHEME}, self.org.get_schemes(Channel.ROLE_SEND))
        self.assertEqual({TEL_SCHEME, TWITTER_SCHEME, TWITTERID_SCHEME}, self.org.get_schemes(Channel.ROLE_RECEIVE))

    def test_login_case_not_sensitive(self):
        login_url = reverse("users.user_login")

        User.objects.create_superuser("superuser", "superuser@group.com", "superuser")

        response = self.client.post(login_url, dict(username="superuser", password="superuser"))
        self.assertEqual(response.status_code, 302)

        response = self.client.post(login_url, dict(username="superuser", password="superuser"), follow=True)
        self.assertEqual(response.request["PATH_INFO"], reverse("orgs.org_manage"))

        response = self.client.post(login_url, dict(username="SUPeruser", password="superuser"))
        self.assertEqual(response.status_code, 302)

        response = self.client.post(login_url, dict(username="SUPeruser", password="superuser"), follow=True)
        self.assertEqual(response.request["PATH_INFO"], reverse("orgs.org_manage"))

        User.objects.create_superuser("withCAPS", "with_caps@group.com", "thePASSWORD")

        response = self.client.post(login_url, dict(username="withcaps", password="thePASSWORD"))
        self.assertEqual(response.status_code, 302)

        response = self.client.post(login_url, dict(username="withcaps", password="thePASSWORD"), follow=True)
        self.assertEqual(response.request["PATH_INFO"], reverse("orgs.org_manage"))

        # passwords stay case sensitive
        response = self.client.post(login_url, dict(username="withcaps", password="thepassword"), follow=True)
        self.assertIn("form", response.context)
        self.assertTrue(response.context["form"].errors)

    def test_org_service(self):
        # create a customer service user
        self.csrep = self.create_user("csrep")
        self.csrep.groups.add(Group.objects.get(name="Customer Support"))
        self.csrep.is_staff = True
        self.csrep.save()

        service_url = reverse("orgs.org_service")

        # without logging in, try to service our main org
        response = self.client.post(service_url, dict(organization=self.org.id))
        self.assertRedirect(response, "/users/login/")

        # try logging in with a normal user
        self.login(self.admin)

        # same thing, no permission
        response = self.client.post(service_url, dict(organization=self.org.id))
        self.assertRedirect(response, "/users/login/")

        # ok, log in as our cs rep
        self.login(self.csrep)

        # then service our org
        response = self.client.post(service_url, dict(organization=self.org.id))
        self.assertRedirect(response, "/msg/inbox/")

        # specify redirect_url
        response = self.client.post(service_url, dict(organization=self.org.id, redirect_url="/flow/"))
        self.assertRedirect(response, "/flow/")

        # create a new contact
        response = self.client.post(
            reverse("contacts.contact_create"), data=dict(name="Ben Haggerty", urn__tel__0="0788123123")
        )
        self.assertNoFormErrors(response)

        # make sure that contact's created on is our cs rep
        contact = Contact.objects.get(urns__path="+250788123123", org=self.org)
        self.assertEqual(self.csrep, contact.created_by)

        # make sure we can manage topups as well
        TopUp.objects.create(
            org=self.org,
            price=100,
            credits=1000,
            expires_on=timezone.now() + timedelta(days=30),
            created_by=self.admin,
            modified_by=self.admin,
        )

        response = self.client.get(reverse("orgs.topup_manage") + "?org=%d" % self.org.id)

        # i'd buy that for a dollar!
        self.assertContains(response, "$1.00")
        self.assertNotRedirect(response, "/users/login/")

        # ok, now end our session
        response = self.client.post(service_url, dict())
        self.assertRedirect(response, "/org/manage/")

        # can no longer go to inbox, asked to log in
        response = self.client.get(reverse("msgs.msg_inbox"))
        self.assertRedirect(response, "/users/login/")


class LanguageTest(TembaTest):
    def test_languages(self):
        url = reverse("orgs.org_languages")

        self.login(self.admin)

        # update our org with some language settings
        response = self.client.post(url, dict(primary_lang="fra", languages="hat,arc"))
        self.assertEqual(response.status_code, 302)
        self.org.refresh_from_db()

        self.assertEqual(self.org.primary_language.name, "French")
        self.assertIsNotNone(self.org.languages.filter(name="French"))

        # everything after the paren should be stripped for aramaic
        self.assertIsNotNone(self.org.languages.filter(name="Official Aramaic"))

        # everything after the semi should be stripped for haitian
        self.assertIsNotNone(self.org.languages.filter(name="Haitian"))

        # check that the last load shows our new languages
        response = self.client.get(url)
        self.assertEqual(response.context["languages"], "Haitian and Official Aramaic (700-300 BCE)")
        self.assertContains(response, "fra")
        self.assertContains(response, "hat,arc")

        # three translation languages
        self.client.post(url, dict(primary_lang="fra", languages="hat,arc,spa"))
        response = self.client.get(reverse("orgs.org_languages"))
        self.assertEqual(response.context["languages"], "Haitian, Official Aramaic (700-300 BCE) and Spanish")

        # one translation language
        self.client.post(url, dict(primary_lang="fra", languages="hat"))
        response = self.client.get(reverse("orgs.org_languages"))
        self.assertEqual(response.context["languages"], "Haitian")

        # remove all languages
        self.client.post(url, dict())
        self.org.refresh_from_db()
        self.assertIsNone(self.org.primary_language)
        self.assertFalse(self.org.languages.all())

        # search languages
        response = self.client.get("%s?search=fra" % url)
        results = response.json()["results"]
        self.assertEqual(len(results), 7)

        # initial should do a match on code only
        response = self.client.get("%s?initial=fra" % url)
        results = response.json()["results"]
        self.assertEqual(len(results), 1)

    def test_language_codes(self):
        self.assertEqual("French", languages.get_language_name("fra"))
        self.assertEqual("Chinese Pidgin English", languages.get_language_name("cpi"))

        # should strip off anything after an open paren or semicolon
        self.assertEqual("Haitian", languages.get_language_name("hat"))

        # check that search returns results and in the proper order
        matches = languages.search_language_names("Fre")
        self.assertEqual(13, len(matches))
        self.assertEqual("Saint Lucian Creole French", matches[0]["text"])
        self.assertEqual("Seselwa Creole French", matches[1]["text"])
        self.assertEqual("French", matches[2]["text"])
        self.assertEqual("Cajun French", matches[3]["text"])

        # try a language that doesn't exist
        self.assertEqual(None, languages.get_language_name("xyz"))

    def test_get_localized_text(self):
        text_translations = dict(eng="Hello", spa="Hola")

        # null case
        self.assertEqual(Language.get_localized_text(None, None), "")

        # simple dictionary case
        self.assertEqual(Language.get_localized_text(text_translations, ["eng"]), "Hello")

        # missing language case
        self.assertEqual(Language.get_localized_text(text_translations, ["fra"]), "")

        # secondary option
        self.assertEqual(Language.get_localized_text(text_translations, ["fra", "spa"]), "Hola")

    def test_language_migrations(self):
        self.assertEqual("pcm", languages.iso6392_to_iso6393("cpe", country_code="NG"))

        org_languages = [
            "dum",
            "ger",
            "alb",
            "ita",
            "tir",
            "nwc",
            "tsn",
            "tso",
            "lua",
            "jav",
            "nso",
            "aus",
            "nor",
            "ada",
            "fij",
            "hat",
            "hau",
            "fil",
            "amh",
            "som",
            "ssw",
            "mon",
            "him",
            "hin",
            "tig",
            "guj",
            "ibo",
            "afr",
            "div",
            "bam",
            "kac",
            "tel",
            "tpi",
            "snd",
            "ara",
            "lao",
            "nbl",
            "arm",
            "abk",
            "kur",
            "per",
            "wol",
            "smi",
            "lug",
            "tmh",
            "nep",
            "luo",
            "run",
            "rum",
            "tur",
            "orm",
            "que",
            "ori",
            "rus",
            "asm",
            "pus",
            "kik",
            "ace",
            "syr",
            "ach",
            "nde",
            "srp",
            "zul",
            "vie",
            "por",
            "chm",
            "mai",
            "pol",
            "sot",
            "art",
            "tgl",
            "che",
            "fre",
            "kon",
            "swa",
            "chi",
            "twi",
            "swe",
            "ukr",
            "mkh",
            "heb",
            "kor",
            "dut",
            "tog",
            "bur",
            "ven",
            "hmn",
            "enm",
            "gaa",
            "ben",
            "bem",
            "xho",
            "aze",
            "ain",
            "ful",
            "ang",
            "dan",
            "bho",
            "jpn",
            "raj",
            "khm",
            "AAR",
            "ind",
            "spa",
            "eng",
            "lin",
            "afa",
            "ewe",
            "nyn",
            "nyo",
            "mis",
            "nya",
            "yor",
            "pan",
            "tam",
            "phi",
            "mar",
            "sna",
            "may",
            "kan",
            "kal",
            "kas",
            "kar",
            "kin",
            "lat",
            "mal",
            "urd",
            "gsw",
            "cpe",
            "cpf",
            "cpp",
            "tha",
        ]

        for lang in org_languages:
            self.assertIsNotNone(languages.iso6392_to_iso6393(lang))

        # test if language is already iso-639-3
        self.assertEqual("cro", languages.iso6392_to_iso6393("cro"))
        # test code path when language is in cache
        self.assertEqual("cro", languages.iso6392_to_iso6393("cro"))

        # test behavior with unknown values
        self.assertIsNone(languages.iso6392_to_iso6393(iso_code=None))
        self.assertRaises(ValueError, languages.iso6392_to_iso6393, iso_code="")
        self.assertRaises(ValueError, languages.iso6392_to_iso6393, iso_code="123")


class BulkExportTest(TembaTest):
    def test_import_validation(self):
        # export must include version field
        with self.assertRaises(ValueError):
            self.org.import_app({"flows": []}, self.admin)

        # export version can't be older than Org.EARLIEST_IMPORT_VERSION
        with self.assertRaises(ValueError):
            self.org.import_app({"version": "2", "flows": []}, self.admin)

        # export version can't be newer than Org.CURRENT_EXPORT_VERSION
        with self.assertRaises(ValueError):
            self.org.import_app({"version": "21415", "flows": []}, self.admin)

    def test_get_dependencies(self):

        # import a flow that triggers another flow
        contact1 = self.create_contact("Marshawn", "+14255551212")
        substitutions = dict(contact_id=contact1.id)
        flow = self.get_flow("triggered", substitutions)

        # read in the old version 8 raw json
        old_json = json.loads(self.get_import_json("triggered", substitutions))
        old_actions = old_json["flows"][1]["action_sets"][0]["actions"]

        # splice our actionset with old bits
        actionset = flow.action_sets.all()[0]
        actionset.actions = old_actions
        actionset.save()

        # fake our version number back to 8
        flow.version_number = 8
        flow.save()

        # now make sure a call to get dependencies succeeds and shows our flow
        triggeree = Flow.objects.filter(name="Triggeree").first()
        self.assertIn(triggeree, flow.get_dependencies())

    def test_trigger_flow(self):
        self.import_file("triggered_flow")

        flow = Flow.objects.filter(name="Trigger a Flow", org=self.org).first()
        definition = flow.as_json()
        actions = definition[Flow.ACTION_SETS][0]["actions"]
        self.assertEqual(1, len(actions))
        self.assertEqual("Triggered Flow", actions[0]["flow"]["name"])

    def test_trigger_dependency(self):
        # tests the case of us doing an export of only a single flow (despite dependencies) and making sure we
        # don't include the triggers of our dependent flows (which weren't exported)
        self.import_file("parent_child_trigger")

        parent = Flow.objects.filter(name="Parent Flow").first()

        self.login(self.admin)

        # export only the parent
        post_data = dict(flows=[parent.pk], campaigns=[])
        response = self.client.post(reverse("orgs.org_export"), post_data)

        exported = response.json()

        # shouldn't have any triggers
        self.assertFalse(exported["triggers"])

    def test_subflow_dependencies(self):
        self.import_file("subflow")

        parent = Flow.objects.filter(name="Parent Flow").first()
        child = Flow.objects.filter(name="Child Flow").first()
        self.assertIn(child, parent.get_dependencies())

        self.login(self.admin)
        response = self.client.get(reverse("orgs.org_export"))

        soup = BeautifulSoup(response.content, "html.parser")
        group = str(soup.findAll("div", {"class": "exportables bucket"})[0])

        self.assertIn("Parent Flow", group)
        self.assertIn("Child Flow", group)

    def test_flow_export_dynamic_group(self):
        flow = self.get_flow("favorites")

        # get one of our flow actionsets, change it to an AddToGroupAction
        actionset = ActionSet.objects.filter(flow=flow).order_by("y").first()

        # replace the actions
        actionset.actions = [
            AddToGroupAction(str(uuid4()), [dict(uuid="123", name="Other Group"), "@contact.name"]).as_json()
        ]
        actionset.save()

        # now let's export!
        self.login(self.admin)
        post_data = dict(flows=[flow.pk], campaigns=[])
        response = self.client.post(reverse("orgs.org_export"), post_data)
        exported = response.json()

        # try to import the flow
        flow.release()
        response.json()

        dep_mapping = {}
        Flow.import_flows(self.org, self.admin, exported, dep_mapping)

        # make sure the created flow has the same action set
        flow = Flow.objects.filter(name="%s" % flow.name).first()
        actionset = ActionSet.objects.filter(flow=flow).order_by("y").first()
        self.assertIn("@contact.name", actionset.get_actions()[0].groups)

    def test_import_voice_flows_expiration_time(self):
        # all imported voice flows should have a max expiration time of 15 min
        self.get_flow("ivr_child_flow")

        self.assertEqual(Flow.objects.filter(flow_type=Flow.TYPE_VOICE).count(), 1)
        voice_flow = Flow.objects.get(flow_type=Flow.TYPE_VOICE)
        self.assertEqual(voice_flow.name, "Voice Flow")
        self.assertEqual(voice_flow.expires_after_minutes, 15)

    def test_missing_flows_on_import(self):
        # import a flow that starts a missing flow
        self.import_file("start_missing_flow")

        # the flow that kicks off our missing flow
        flow = Flow.objects.get(name="Start Missing Flow")

        # make sure our missing flow is indeed not there
        self.assertIsNone(Flow.objects.filter(name="Missing Flow").first())

        # these two actionsets only have a single action that starts the missing flow
        # therefore they should not be created on import
        self.assertIsNone(ActionSet.objects.filter(flow=flow, y=160, x=90).first())
        self.assertIsNone(ActionSet.objects.filter(flow=flow, y=233, x=395).first())

        # should have this actionset, but only one action now since one was removed
        other_actionset = ActionSet.objects.filter(flow=flow, y=145, x=731).first()
        self.assertEqual(1, len(other_actionset.get_actions()))

        # now make sure it does the same thing from an actionset
        self.import_file("start_missing_flow_from_actionset")
        self.assertIsNotNone(Flow.objects.filter(name="Start Missing Flow").first())
        self.assertIsNone(Flow.objects.filter(name="Missing Flow").first())

    def test_import(self):

        self.login(self.admin)

        # try importing without having purchased credits
        settings.BRANDING[settings.DEFAULT_BRAND]["tiers"] = dict(
            import_flows=1, multi_user=100_000, multi_org=1_000_000
        )
        post_data = dict(import_file=open("%s/test_flows/new_mother.json" % settings.MEDIA_ROOT, "rb"))
        response = self.client.post(reverse("orgs.org_import"), post_data)
        self.assertFormError(response, "form", "import_file", "Sorry, import is a premium feature")

        # now purchase some credits and try again
        TopUp.objects.create(
            org=self.org,
            price=1,
            credits=10000,
            expires_on=timezone.now() + timedelta(days=30),
            created_by=self.admin,
            modified_by=self.admin,
        )

        # force our cache to reload
        self.org.get_credits_total(force_dirty=True)
        self.org.clear_credit_cache()
        self.assertTrue(self.org.get_purchased_credits() > 0)

        # now try again with purchased credits, but our file is too old
        post_data = dict(import_file=open("%s/test_flows/too_old.json" % settings.MEDIA_ROOT, "rb"))
        response = self.client.post(reverse("orgs.org_import"), post_data)
        self.assertFormError(
            response, "form", "import_file", "This file is no longer valid. Please export a new version and try again."
        )

        # simulate an unexpected exception during import
        with patch("temba.triggers.models.Trigger.import_triggers") as validate:
            validate.side_effect = Exception("Unexpected Error")
            post_data = dict(import_file=open("%s/test_flows/new_mother.json" % settings.MEDIA_ROOT, "rb"))
            response = self.client.post(reverse("orgs.org_import"), post_data)
            self.assertFormError(response, "form", "import_file", "Sorry, your import file is invalid.")

            # trigger import failed, new flows that were added should get rolled back
            self.assertIsNone(Flow.objects.filter(org=self.org, name="New Mother").first())

        # test import using data that is not parsable
        junk_binary_data = io.BytesIO(b"\x00!\x00b\xee\x9dh^\x01\x00\x00\x04\x00\x02[Content_Types].xml \xa2\x04\x02(")
        post_data = dict(import_file=junk_binary_data)
        response = self.client.post(reverse("orgs.org_import"), post_data)
        self.assertFormError(response, "form", "import_file", "This file is not a valid flow definition file.")

        junk_json_data = io.BytesIO(b'{"key": "data')
        post_data = dict(import_file=junk_json_data)
        response = self.client.post(reverse("orgs.org_import"), post_data)
        self.assertFormError(response, "form", "import_file", "This file is not a valid flow definition file.")

    def test_import_campaign_with_translations(self):
        self.import_file("campaign_import_with_translations")

        campaign = Campaign.objects.all().first()
        event = campaign.events.all().first()

        action_set = event.flow.action_sets.order_by("-y").first()
        actions = action_set.actions
        action_msg = actions[0]["msg"]

        self.assertEqual(event.message["swa"], "hello")
        self.assertEqual(event.message["eng"], "Hey")

        # base language for this flow is 'swa' despite our org languages being unset
        self.assertEqual(event.flow.base_language, "swa")

        self.assertEqual(action_msg["swa"], "hello")
        self.assertEqual(action_msg["eng"], "Hey")

    def test_reimport(self):
        self.import_file("survey_campaign")

        campaign = Campaign.objects.filter(is_active=True).last()
        event = campaign.events.filter(is_active=True).last()

        # create a contact and place her into our campaign
        sally = self.create_contact("Sally", "+12345")
        campaign.group.contacts.add(sally)
        sally.set_field(self.user, "survey_start", "10-05-2020 12:30:10")

        # shoud have one event fire
        self.assertEqual(1, event.event_fires.all().count())
        original_fire = event.event_fires.all().first()

        # importing it again shouldn't result in failures
        self.import_file("survey_campaign")

        # get our latest campaign and event
        new_campaign = Campaign.objects.filter(is_active=True).last()
        new_event = campaign.events.filter(is_active=True).last()

        # same campaign, but new event
        self.assertEqual(campaign.id, new_campaign.id)
        self.assertNotEqual(event.id, new_event.id)

        # should still have one fire, but it's been recreated
        self.assertEqual(1, new_event.event_fires.all().count())
        self.assertNotEqual(original_fire.id, new_event.event_fires.all().first().id)

    def test_import_mixed_flow_versions(self):
        self.import_file("mixed_versions")

        group = ContactGroup.user_groups.get(name="Survey Audience")

        child = Flow.objects.get(name="New Child")
        self.assertEqual(child.version_number, "13.0.0")
        self.assertEqual(set(child.flow_dependencies.all()), set())
        self.assertEqual(set(child.group_dependencies.all()), {group})

        parent = Flow.objects.get(name="Legacy Parent")
        self.assertEqual(parent.version_number, Flow.FINAL_LEGACY_VERSION)
        self.assertEqual(set(parent.flow_dependencies.all()), {child})
        self.assertEqual(set(parent.group_dependencies.all()), set())

        dep_graph = self.org.generate_dependency_graph()
        self.assertEqual(dep_graph[child], {parent})
        self.assertEqual(dep_graph[parent], {child})

    def test_import_dependency_types(self):
        self.import_file("all_dependency_types")

        parent = Flow.objects.get(name="All Dep Types")
        child = Flow.objects.get(name="New Child")

        age = ContactField.user_fields.get(key="age", label="Age")  # created from expression reference
        gender = ContactField.user_fields.get(key="gender")  # created from action reference

        farmers = ContactGroup.user_groups.get(name="Farmers")
        self.assertNotEqual(str(farmers.uuid), "967b469b-fd34-46a5-90f9-40430d6db2a4")  # created with new UUID

        self.assertEqual(set(parent.flow_dependencies.all()), {child})
        self.assertEqual(set(parent.field_dependencies.all()), {age, gender})
        self.assertEqual(set(parent.group_dependencies.all()), {farmers})

    def test_import_missing_flow_dependency(self):
        # in production this would blow up validating the flow but we can't do that during tests
        self.import_file("parent_without_its_child")

        parent = Flow.objects.get(name="Single Parent")
        self.assertEqual(set(parent.flow_dependencies.all()), set())

        # create child with that name and re-import
        child1 = Flow.create(self.org, self.admin, "New Child", Flow.TYPE_MESSAGE)

        self.import_file("parent_without_its_child")
        self.assertEqual(set(parent.flow_dependencies.all()), {child1})

        # create child with that UUID and re-import
        child2 = Flow.create(
            self.org, self.admin, "New Child", Flow.TYPE_MESSAGE, uuid="a925453e-ad31-46bd-858a-e01136732181"
        )

        self.import_file("parent_without_its_child")
        self.assertEqual(set(parent.flow_dependencies.all()), {child2})

    def test_import_group_remapping_legacy(self):
        self.import_file("cataclysm_legacy")
        flow = Flow.objects.get(name="Cataclysmic")

        from temba.flows.tests import get_legacy_groups

<<<<<<< HEAD
        definition_groups = get_legacy_groups(flow.as_json())
=======
        definition_groups = get_groups(flow.as_json())
>>>>>>> 54140f40

        # we should have 5 groups
        self.assertEqual(5, len(definition_groups))
        self.assertEqual(5, ContactGroup.user_groups.all().count())

        for uuid, name in definition_groups.items():
            self.assertTrue(
                ContactGroup.user_groups.filter(uuid=uuid, name=name).exists(),
                msg="Group UUID mismatch for imported flow: %s [%s]" % (name, uuid),
            )

    def test_import_group_remapping(self):
        self.import_file("cataclysm")
        flow = Flow.objects.get(name="Cataclysmic")

        # we should have 5 groups
        self.assertEqual(5, ContactGroup.user_groups.all().count())

        flow_info = mailroom.get_client().flow_inspect(flow.as_json())

<<<<<<< HEAD
        # breakpoint()

=======
>>>>>>> 54140f40
        for ref in flow_info["dependencies"]["groups"]:
            self.assertTrue(
                ContactGroup.user_groups.filter(uuid=ref["uuid"], name=ref["name"]).exists(),
                msg=f"imported group[uuid={ref['uuid']}, name={ref['name']}] not created",
            )

    def test_export_import(self):
        def assert_object_counts():
            # the regular flows
            self.assertEqual(
                8,
                Flow.objects.filter(
                    org=self.org, is_active=True, is_archived=False, flow_type="M", is_system=False
                ).count(),
            )
            # the campaign single message flows
            self.assertEqual(
                2,
                Flow.objects.filter(
                    org=self.org, is_active=True, is_archived=False, flow_type="M", is_system=True
                ).count(),
            )
            self.assertEqual(1, Campaign.objects.filter(org=self.org, is_archived=False).count())
            self.assertEqual(
                4, CampaignEvent.objects.filter(campaign__org=self.org, event_type="F", is_active=True).count()
            )
            self.assertEqual(
                2, CampaignEvent.objects.filter(campaign__org=self.org, event_type="M", is_active=True).count()
            )
            self.assertEqual(2, Trigger.objects.filter(org=self.org, trigger_type="K", is_archived=False).count())
            self.assertEqual(1, Trigger.objects.filter(org=self.org, trigger_type="C", is_archived=False).count())
            self.assertEqual(1, Trigger.objects.filter(org=self.org, trigger_type="M", is_archived=False).count())
            self.assertEqual(3, ContactGroup.user_groups.filter(org=self.org).count())
            self.assertEqual(1, Label.label_objects.filter(org=self.org).count())
            self.assertEqual(
                1, ContactField.user_fields.filter(org=self.org, value_type="D", label="Next Appointment").count()
            )

        # import all our bits
        self.import_file("the_clinic")

        # check that the right number of objects successfully imported for our app
        assert_object_counts()

        # let's update some stuff
        confirm_appointment = Flow.objects.get(name="Confirm Appointment")
        confirm_appointment.expires_after_minutes = 60
        confirm_appointment.save()

        action_set = confirm_appointment.action_sets.order_by("-y").first()
        actions = action_set.actions
        actions[0]["msg"]["base"] = "Thanks for nothing"
        action_set.actions = actions
        action_set.save()

        trigger = Trigger.objects.filter(keyword="patient").first()
        trigger.flow = confirm_appointment
        trigger.save()

        message_flow = Flow.objects.filter(flow_type="M", is_system=True, events__offset=-1).order_by("pk").first()
        action_set = message_flow.action_sets.order_by("-y").first()
        actions = action_set.actions
        self.assertEqual(
            "Hi there, just a quick reminder that you have an appointment at The Clinic at @(format_date(contact.next_appointment)). If you can't make it please call 1-888-THE-CLINIC.",
            actions[0]["msg"]["base"],
        )
        actions[0]["msg"] = "No reminders for you!"
        action_set.actions = actions
        action_set.save()

        # now reimport
        self.import_file("the_clinic")

        # our flow should get reset from the import
        confirm_appointment = Flow.objects.get(pk=confirm_appointment.pk)
        action_set = confirm_appointment.action_sets.order_by("-y").first()
        actions = action_set.actions
        self.assertEqual(
            "Thanks, your appointment at The Clinic has been confirmed for @(format_date(contact.next_appointment)). See you then!",
            actions[0]["msg"]["base"],
        )

        # same with our trigger
        trigger = Trigger.objects.filter(keyword="patient").first()
        self.assertEqual(Flow.objects.filter(name="Register Patient").first(), trigger.flow)

        # our old campaign message flow should be inactive now
        self.assertTrue(Flow.objects.filter(pk=message_flow.pk, is_active=False))

        # find our new message flow, and see that the original message is there
        message_flow = (
            Flow.objects.filter(flow_type="M", is_system=True, events__offset=-1, is_active=True)
            .order_by("pk")
            .first()
        )
        action_set = Flow.objects.get(pk=message_flow.pk).action_sets.order_by("-y").first()
        actions = action_set.actions
        self.assertEqual(
            "Hi there, just a quick reminder that you have an appointment at The Clinic at @(format_date(contact.next_appointment)). If you can't make it please call 1-888-THE-CLINIC.",
            actions[0]["msg"]["base"],
        )

        # and we should have the same number of items as after the first import
        assert_object_counts()

        # see that everything shows up properly on our export page
        self.login(self.admin)
        response = self.client.get(reverse("orgs.org_export"))
        self.assertContains(response, "Register Patient")
        self.assertContains(response, "Catch All")
        self.assertContains(response, "Missed Call")
        self.assertContains(response, "Start Notifications")
        self.assertContains(response, "Stop Notifications")
        self.assertContains(response, "Confirm Appointment")
        self.assertContains(response, "Appointment Followup")

        # our campaign
        self.assertContains(response, "Appointment Schedule")

        # now let's export!
        post_data = dict(
            flows=[f.pk for f in Flow.objects.filter(flow_type="M", is_system=False)],
            campaigns=[c.pk for c in Campaign.objects.all()],
        )

        response = self.client.post(reverse("orgs.org_export"), post_data)
        exported = response.json()
        self.assertEqual(exported["version"], Org.CURRENT_EXPORT_VERSION)
        self.assertEqual(exported["site"], "https://app.rapidpro.io")

        self.assertEqual(8, len(exported.get("flows", [])))
        self.assertEqual(4, len(exported.get("triggers", [])))
        self.assertEqual(1, len(exported.get("campaigns", [])))
        self.assertEqual(3, len(exported.get("groups", [])))

        # set our org language to english
        self.org.set_languages(self.admin, ["eng", "fre"], "eng")

        # finally let's try importing our exported file
        self.org.import_app(exported, self.admin, site="http://app.rapidpro.io")
        assert_object_counts()

        message_flow = (
            Flow.objects.filter(flow_type="M", is_system=True, events__offset=-1, is_active=True)
            .order_by("pk")
            .first()
        )

        # make sure the base language is set to 'base', not 'eng'
        self.assertEqual(message_flow.base_language, "base")

        # let's rename a flow and import our export again
        flow = Flow.objects.get(name="Confirm Appointment")
        flow.name = "A new flow"
        flow.save(update_fields=("name",))

        campaign = Campaign.objects.get()
        campaign.name = "A new campaign"
        campaign.save(update_fields=("name",))

        group = ContactGroup.user_groups.get(name="Pending Appointments")
        group.name = "A new group"
        group.save(update_fields=("name",))

        # it should fall back on UUIDs and not create new objects even though the names changed
        self.org.import_app(exported, self.admin, site="http://app.rapidpro.io")

        assert_object_counts()

        # and our objects should have the same names as before
        self.assertEqual("Confirm Appointment", Flow.objects.get(pk=flow.pk).name)
        self.assertEqual("Appointment Schedule", Campaign.objects.filter(is_active=True).first().name)
        self.assertEqual("Pending Appointments", ContactGroup.user_groups.get(pk=group.pk).name)

        # let's rename our objects again
        flow.name = "A new name"
        flow.save(update_fields=("name",))

        campaign.name = "A new campaign"
        campaign.save(update_fields=("name",))

        group.name = "A new group"
        group.save(update_fields=("name",))

        # now import the same import but pretend its from a different site
        self.org.import_app(exported, self.admin, site="http://temba.io")

        # the newly named objects won't get updated in this case and we'll create new ones instead
        self.assertEqual(
            9, Flow.objects.filter(org=self.org, is_archived=False, flow_type="M", is_system=False).count()
        )
        self.assertEqual(2, Campaign.objects.filter(org=self.org, is_archived=False).count())
        self.assertEqual(4, ContactGroup.user_groups.filter(org=self.org).count())

        # now archive a flow
        register = Flow.objects.filter(name="Register Patient").first()
        register.is_archived = True
        register.save()

        # default view shouldn't show archived flows
        response = self.client.get(reverse("orgs.org_export"))
        self.assertNotContains(response, "Register Patient")

        # with the archived flag one, it should be there
        response = self.client.get("%s?archived=1" % reverse("orgs.org_export"))
        self.assertContains(response, "Register Patient")

        # delete our flow, and reimport
        confirm_appointment.release()
        self.org.import_app(exported, self.admin, site="https://app.rapidpro.io")

        # make sure we have the previously exported expiration
        confirm_appointment = Flow.objects.get(name="Confirm Appointment", is_active=True)
        self.assertEqual(60, confirm_appointment.expires_after_minutes)

        # now delete a flow
        register = Flow.objects.filter(name="Register Patient").first()
        register.is_active = False
        register.save()

        # default view shouldn't show deleted flows
        response = self.client.get(reverse("orgs.org_export"))
        self.assertNotContains(response, "Register Patient")

        # even with the archived flag one deleted flows should not show up
        response = self.client.get("%s?archived=1" % reverse("orgs.org_export"))
        self.assertNotContains(response, "Register Patient")


class CreditAlertTest(TembaTest):
    def test_check_org_credits(self):
        self.joe = self.create_contact("Joe Blow", "123")
        self.create_msg(contact=self.joe)
        with self.settings(HOSTNAME="rapidpro.io", SEND_EMAILS=True):
            with patch("temba.orgs.models.Org.get_credits_remaining") as mock_get_credits_remaining:
                mock_get_credits_remaining.return_value = -1

                # no alert yet
                self.assertFalse(CreditAlert.objects.all())

                CreditAlert.check_org_credits()

                # one alert created and sent
                self.assertEqual(
                    1, CreditAlert.objects.filter(is_active=True, org=self.org, alert_type=ORG_CREDIT_OVER).count()
                )
                self.assertEqual(1, len(mail.outbox))

                # alert email is for out of credits type
                sent_email = mail.outbox[0]
                self.assertEqual(len(sent_email.to), 1)
                self.assertIn("RapidPro account for Temba", sent_email.body)
                self.assertIn("is out of credit.", sent_email.body)

                # no new alert if one is sent and no new email
                CreditAlert.check_org_credits()
                self.assertEqual(
                    1, CreditAlert.objects.filter(is_active=True, org=self.org, alert_type=ORG_CREDIT_OVER).count()
                )
                self.assertEqual(1, len(mail.outbox))

                # reset alerts
                CreditAlert.reset_for_org(self.org)
                self.assertFalse(CreditAlert.objects.filter(org=self.org, is_active=True))

                # can resend a new alert
                CreditAlert.check_org_credits()
                self.assertEqual(
                    1, CreditAlert.objects.filter(is_active=True, org=self.org, alert_type=ORG_CREDIT_OVER).count()
                )
                self.assertEqual(2, len(mail.outbox))

                mock_get_credits_remaining.return_value = 10

                with patch("temba.orgs.models.Org.has_low_credits") as mock_has_low_credits:
                    mock_has_low_credits.return_value = True

                    self.assertFalse(CreditAlert.objects.filter(org=self.org, alert_type=ORG_CREDIT_LOW))

                    CreditAlert.check_org_credits()

                    # low credit alert created and email sent
                    self.assertEqual(
                        1, CreditAlert.objects.filter(is_active=True, org=self.org, alert_type=ORG_CREDIT_LOW).count()
                    )
                    self.assertEqual(3, len(mail.outbox))

                    # email sent
                    sent_email = mail.outbox[2]
                    self.assertEqual(len(sent_email.to), 1)
                    self.assertIn("RapidPro account for Temba", sent_email.body)
                    self.assertIn("is running low on credits", sent_email.body)

                    # no new alert if one is sent and no new email
                    CreditAlert.check_org_credits()
                    self.assertEqual(
                        1, CreditAlert.objects.filter(is_active=True, org=self.org, alert_type=ORG_CREDIT_LOW).count()
                    )
                    self.assertEqual(3, len(mail.outbox))

                    # reset alerts
                    CreditAlert.reset_for_org(self.org)
                    self.assertFalse(CreditAlert.objects.filter(org=self.org, is_active=True))

                    # can resend a new alert
                    CreditAlert.check_org_credits()
                    self.assertEqual(
                        1, CreditAlert.objects.filter(is_active=True, org=self.org, alert_type=ORG_CREDIT_LOW).count()
                    )
                    self.assertEqual(4, len(mail.outbox))

                    mock_has_low_credits.return_value = False

                    with patch("temba.orgs.models.Org.is_nearing_expiration") as is_nearing_expiration:
                        is_nearing_expiration.return_value = False

                        self.assertFalse(CreditAlert.objects.filter(org=self.org, alert_type=ORG_CREDIT_EXPIRING))

                        CreditAlert.check_org_credits()

                        # no alert since no expiring credits
                        self.assertFalse(CreditAlert.objects.filter(org=self.org, alert_type=ORG_CREDIT_EXPIRING))

                        is_nearing_expiration.return_value = True

                        CreditAlert.check_org_credits()

                        # expiring credit alert created and email sent
                        self.assertEqual(
                            1,
                            CreditAlert.objects.filter(
                                is_active=True, org=self.org, alert_type=ORG_CREDIT_EXPIRING
                            ).count(),
                        )
                        self.assertEqual(5, len(mail.outbox))

                        # email sent
                        sent_email = mail.outbox[4]
                        self.assertEqual(len(sent_email.to), 1)
                        self.assertIn("RapidPro account for Temba", sent_email.body)
                        self.assertIn("expiring credits in less than one month.", sent_email.body)

                        # no new alert if one is sent and no new email
                        CreditAlert.check_org_credits()
                        self.assertEqual(
                            1,
                            CreditAlert.objects.filter(
                                is_active=True, org=self.org, alert_type=ORG_CREDIT_EXPIRING
                            ).count(),
                        )
                        self.assertEqual(5, len(mail.outbox))

                        # reset alerts
                        CreditAlert.reset_for_org(self.org)
                        self.assertFalse(CreditAlert.objects.filter(org=self.org, is_active=True))

                        # can resend a new alert
                        CreditAlert.check_org_credits()
                        self.assertEqual(
                            1,
                            CreditAlert.objects.filter(
                                is_active=True, org=self.org, alert_type=ORG_CREDIT_EXPIRING
                            ).count(),
                        )
                        self.assertEqual(6, len(mail.outbox))


class EmailContextProcessorsTest(SmartminTest):
    def setUp(self):
        super().setUp()
        self.admin = self.create_user("Administrator")
        self.middleware = BrandingMiddleware(get_response=HttpResponse)

    def test_link_components(self):
        self.request = Mock(spec=HttpRequest)
        self.request.get_host.return_value = "rapidpro.io"

        self.middleware(self.request)

        self.assertEqual(link_components(self.request, self.admin), dict(protocol="https", hostname="app.rapidpro.io"))

        with self.settings(HOSTNAME="rapidpro.io"):
            forget_url = reverse("users.user_forget")

            post_data = dict()
            post_data["email"] = "nouser@nouser.com"

            self.client.post(forget_url, post_data, follow=True)
            self.assertEqual(1, len(mail.outbox))
            sent_email = mail.outbox[0]
            self.assertEqual(len(sent_email.to), 1)
            self.assertEqual(sent_email.to[0], "nouser@nouser.com")

            # we have the domain of rapipro.io brand
            self.assertIn("app.rapidpro.io", sent_email.body)


class StripeCreditsTest(TembaTest):
    @patch("stripe.Customer.create")
    @patch("stripe.Charge.create")
    @override_settings(SEND_EMAILS=True)
    def test_add_credits(self, charge_create, customer_create):
        customer_create.return_value = dict_to_struct("Customer", dict(id="stripe-cust-1"))
        charge_create.return_value = dict_to_struct(
            "Charge",
            dict(id="stripe-charge-1", card=dict_to_struct("Card", dict(last4="1234", type="Visa", name="Rudolph"))),
        )

        settings.BRANDING[settings.DEFAULT_BRAND]["bundles"] = (dict(cents="2000", credits=1000, feature=""),)

        self.assertTrue(1000, self.org.get_credits_total())
        self.org.add_credits("2000", "stripe-token", self.admin)
        self.assertTrue(2000, self.org.get_credits_total())

        # assert we saved our charge info
        topup = self.org.topups.last()
        self.assertEqual("stripe-charge-1", topup.stripe_charge)

        # and we saved our stripe customer info
        org = Org.objects.get(id=self.org.id)
        self.assertEqual("stripe-cust-1", org.stripe_customer)

        # assert we sent our confirmation emai
        self.assertEqual(1, len(mail.outbox))
        email = mail.outbox[0]
        self.assertEqual("RapidPro Receipt", email.subject)
        self.assertIn("Rudolph", email.body)
        self.assertIn("Visa", email.body)
        self.assertIn("$20", email.body)

    @patch("stripe.Customer.create")
    @patch("stripe.Charge.create")
    @override_settings(SEND_EMAILS=True)
    def test_add_btc_credits(self, charge_create, customer_create):
        customer_create.return_value = dict_to_struct("Customer", dict(id="stripe-cust-1"))
        charge_create.return_value = dict_to_struct(
            "Charge",
            dict(
                id="stripe-charge-1",
                card=None,
                source=dict_to_struct("Source", dict(bitcoin=dict_to_struct("Bitcoin", dict(address="abcde")))),
            ),
        )

        settings.BRANDING[settings.DEFAULT_BRAND]["bundles"] = (dict(cents="2000", credits=1000, feature=""),)

        self.org.add_credits("2000", "stripe-token", self.admin)
        self.assertTrue(2000, self.org.get_credits_total())

        # assert we saved our charge info
        topup = self.org.topups.last()
        self.assertEqual("stripe-charge-1", topup.stripe_charge)

        # and we saved our stripe customer info
        org = Org.objects.get(id=self.org.id)
        self.assertEqual("stripe-cust-1", org.stripe_customer)

        # assert we sent our confirmation emai
        self.assertEqual(1, len(mail.outbox))
        email = mail.outbox[0]
        self.assertEqual("RapidPro Receipt", email.subject)
        self.assertIn("bitcoin", email.body)
        self.assertIn("abcde", email.body)
        self.assertIn("$20", email.body)

    @patch("stripe.Customer.create")
    def test_add_credits_fail(self, customer_create):
        customer_create.side_effect = ValueError("Invalid customer token")

        with self.assertRaises(ValidationError):
            self.org.add_credits("2000", "stripe-token", self.admin)

        # assert no email was sent
        self.assertEqual(0, len(mail.outbox))

        # and no topups created
        self.assertEqual(1, self.org.topups.all().count())
        self.assertEqual(1000, self.org.get_credits_total())

    def test_add_credits_invalid_bundle(self):

        with self.assertRaises(ValidationError):
            self.org.add_credits("-10", "stripe-token", self.admin)

        # assert no email was sent
        self.assertEqual(0, len(mail.outbox))

        # and no topups created
        self.assertEqual(1, self.org.topups.all().count())
        self.assertEqual(1000, self.org.get_credits_total())

    @patch("stripe.Customer.create")
    @patch("stripe.Customer.retrieve")
    @patch("stripe.Charge.create")
    @override_settings(SEND_EMAILS=True)
    def test_add_credits_existing_customer(self, charge_create, customer_retrieve, customer_create):
        self.admin2 = self.create_user("Administrator 2")
        self.org.administrators.add(self.admin2)

        self.org.stripe_customer = "stripe-cust-1"
        self.org.save()

        class MockCard(object):
            def __init__(self):
                self.id = "stripe-card-1"

            def delete(self):
                pass

        class MockCards(object):
            def __init__(self):
                self.throw = False

            def list(self):
                return dict_to_struct("MockCardData", dict(data=[MockCard(), MockCard()]))

            def create(self, card):
                if self.throw:
                    raise stripe.error.CardError("Card declined", None, 400)
                else:
                    return MockCard()

        class MockCustomer(object):
            def __init__(self, id, email):
                self.id = id
                self.email = email
                self.cards = MockCards()

            def save(self):
                pass

        customer_retrieve.return_value = MockCustomer(id="stripe-cust-1", email=self.admin.email)
        customer_create.return_value = MockCustomer(id="stripe-cust-2", email=self.admin2.email)

        charge_create.return_value = dict_to_struct(
            "Charge",
            dict(id="stripe-charge-1", card=dict_to_struct("Card", dict(last4="1234", type="Visa", name="Rudolph"))),
        )

        settings.BRANDING[settings.DEFAULT_BRAND]["bundles"] = (dict(cents="2000", credits=1000, feature=""),)

        self.org.add_credits("2000", "stripe-token", self.admin)
        self.assertTrue(2000, self.org.get_credits_total())

        # assert we saved our charge info
        topup = self.org.topups.last()
        self.assertEqual("stripe-charge-1", topup.stripe_charge)

        # and we saved our stripe customer info
        org = Org.objects.get(id=self.org.id)
        self.assertEqual("stripe-cust-1", org.stripe_customer)

        # assert we sent our confirmation email
        self.assertEqual(1, len(mail.outbox))
        email = mail.outbox[0]
        self.assertEqual("RapidPro Receipt", email.subject)
        self.assertIn("Rudolph", email.body)
        self.assertIn("Visa", email.body)
        self.assertIn("$20", email.body)

        # try with an invalid card
        customer_retrieve.return_value.cards.throw = True
        try:
            self.org.add_credits("2000", "stripe-token", self.admin)
            self.fail("should have thrown")
        except ValidationError as e:
            self.assertEqual(
                "Sorry, your card was declined, please contact your provider or try another card.", e.message
            )

        # do it again with a different user, should create a new stripe customer
        self.org.add_credits("2000", "stripe-token", self.admin2)
        self.assertTrue(4000, self.org.get_credits_total())

        # should have a different customer now
        org = Org.objects.get(id=self.org.id)
        self.assertEqual("stripe-cust-2", org.stripe_customer)


class ParsingTest(TembaTest):
    def test_parse_location_path(self):

        self.country = AdminBoundary.create(osm_id="192787", name="Nigeria", level=0)
        lagos = AdminBoundary.create(osm_id="3718182", name="Lagos", level=1, parent=self.country)
        self.org.country = self.country

        self.assertEqual(self.org.parse_location_path("Nigeria > Lagos"), lagos)
        self.assertEqual(self.org.parse_location_path("Nigeria > Lagos "), lagos)
        self.assertEqual(self.org.parse_location_path(" Nigeria > Lagos "), lagos)

    def test_parse_number(self):
        self.assertEqual(self.org.parse_number("Not num"), None)
        self.assertEqual(self.org.parse_number("00.123"), Decimal("0.123"))
        self.assertEqual(self.org.parse_number("6e33"), None)
        self.assertEqual(self.org.parse_number("6e5"), Decimal("600000"))
        self.assertEqual(self.org.parse_number("9999999999999999999999999"), None)
        self.assertEqual(self.org.parse_number(""), None)
        self.assertEqual(self.org.parse_number("NaN"), None)
        self.assertEqual(self.org.parse_number("Infinity"), None)

        self.assertRaises(ValueError, self.org.parse_number, 0.001)

    def test_parse_datetime(self):
        self.assertEqual(self.org.parse_datetime("Not num"), None)
        self.assertEqual(
            self.org.parse_datetime("0001-01-09T03:25:12.000Z"),
            datetime.datetime(1, 1, 9, 3, 25, 12, tzinfo=datetime.timezone.utc),
        )

        self.assertRaises(ValueError, self.org.parse_datetime, timezone.now())<|MERGE_RESOLUTION|>--- conflicted
+++ resolved
@@ -3805,11 +3805,7 @@
 
         from temba.flows.tests import get_legacy_groups
 
-<<<<<<< HEAD
         definition_groups = get_legacy_groups(flow.as_json())
-=======
-        definition_groups = get_groups(flow.as_json())
->>>>>>> 54140f40
 
         # we should have 5 groups
         self.assertEqual(5, len(definition_groups))
@@ -3830,11 +3826,6 @@
 
         flow_info = mailroom.get_client().flow_inspect(flow.as_json())
 
-<<<<<<< HEAD
-        # breakpoint()
-
-=======
->>>>>>> 54140f40
         for ref in flow_info["dependencies"]["groups"]:
             self.assertTrue(
                 ContactGroup.user_groups.filter(uuid=ref["uuid"], name=ref["name"]).exists(),
