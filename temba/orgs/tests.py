--- conflicted
+++ resolved
@@ -3091,23 +3091,6 @@
         self.assertEqual(1999, sub_org.get_credits_remaining())
         self.assertEqual(0, self.org.get_credits_remaining())
 
-<<<<<<< HEAD
-    def test_account_value(self):
-
-        # base value
-        self.assertEqual(self.org.account_value(), 0.0)
-
-        # add a topup
-        TopUp.objects.create(
-            org=self.org,
-            price=123,
-            credits=1001,
-            expires_on=timezone.now() + timedelta(days=30),
-            created_by=self.admin,
-            modified_by=self.admin,
-        )
-        self.assertAlmostEqual(self.org.account_value(), 1.23)
-=======
     def test_edit_sub_org(self):
         self.login(self.admin)
 
@@ -3206,7 +3189,6 @@
         # same if it's not a child of the request org
         response = self.client.get(f"{reverse('orgs.org_edit_sub_org')}?org={sub_org.id}")
         self.assertEqual(404, response.status_code)
->>>>>>> 7126a5d0
 
     @patch("temba.msgs.tasks.export_messages_task.delay")
     @patch("temba.flows.tasks.export_flow_results_task.delay")
