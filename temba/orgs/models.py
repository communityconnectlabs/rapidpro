--- conflicted
+++ resolved
@@ -412,8 +412,6 @@
 
             # Removing empty columns name from CSV files imported
             headers = [slugify(str(item).lower()).replace("-", "_") for item in headers if "Unnamed" not in item]
-<<<<<<< HEAD
-=======
         except UnicodeDecodeError:
             if extension == "csv":
                 spamreader = read_csv(tmp_file, delimiter=",", encoding="ISO-8859-1", index_col=False)
@@ -423,7 +421,6 @@
 
             # Removing empty columns name from CSV files imported
             headers = [slugify(str(item).lower()).replace("-", "_") for item in headers if "Unnamed" not in item]
->>>>>>> 2b581a32
         finally:
             os.remove(tmp_file)
 
