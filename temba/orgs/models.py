import functools
import itertools
import logging
import operator
import os
import re
import time

from abc import ABCMeta
from collections import defaultdict
from datetime import timedelta
from decimal import Decimal
from enum import Enum
from urllib.parse import quote, urlencode, urlparse

import pycountry
import pyotp
import pytz
import stripe
import stripe.error
from django_redis import get_redis_connection
from packaging.version import Version
from pandas import read_csv, read_excel
from requests import Session
from smartmin.models import SmartModel
from timezone_field import TimeZoneField
from twilio.base.exceptions import TwilioException
from twilio.rest import Client as TwilioClient

from django.conf import settings
from django.contrib.auth.models import Group, Permission, User
from django.contrib.postgres.fields import ArrayField
from django.core.exceptions import ValidationError
from django.core.files import File
from django.core.files.temp import NamedTemporaryFile
from django.db import models, transaction
from django.db.models import Count, F, Prefetch, Q, Sum
from django.utils import timezone
from django.utils.functional import cached_property
from django.utils.text import slugify
from django.utils.translation import ugettext_lazy as _

from temba import mailroom
from temba.archives.models import Archive
from temba.bundles import get_brand_bundles, get_bundle_map
from temba.locations.models import AdminBoundary
from temba.utils import chunk_list, json, languages
from temba.utils.cache import get_cacheable_result, redis_cached_property
from temba.utils.dates import datetime_to_str
from temba.utils.email import send_template_email
from temba.utils.legacy.dates import str_to_datetime
from temba.utils.models import JSONAsTextField, JSONField, SquashableModel
from temba.utils.s3 import private_file_storage
from temba.utils.text import generate_token, random_string
from temba.utils.timezones import timezone_to_country_code
from temba.utils.uuid import uuid4

logger = logging.getLogger(__name__)


GIFTCARDS = "GIFTCARDS"
LOOKUPS = "LOOKUPS"

DEFAULT_FIELDS_PAYLOAD_GIFTCARDS = {
    "active": {"type": "Boolean"},
    "egiftnumber": {"type": "String"},
    "url": {"type": "String"},
    "challengecode": {"type": "String"},
    "identifier": {"type": "String"},
}

DEFAULT_FIELDS_PAYLOAD_LOOKUPS = {}

DEFAULT_INDEXES_FIELDS_PAYLOAD_GIFTCARDS = {"IndexIdentifier": {"identifier": 1}}

DEFAULT_INDEXES_FIELDS_PAYLOAD_LOOKUPS = {}

# cache keys and TTLs
ORG_LOCK_KEY = "org:%d:lock:%s"
ORG_CREDITS_TOTAL_CACHE_KEY = "org:%d:cache:credits_total"
ORG_CREDITS_PURCHASED_CACHE_KEY = "org:%d:cache:credits_purchased"
ORG_CREDITS_USED_CACHE_KEY = "org:%d:cache:credits_used"
ORG_ACTIVE_TOPUP_KEY = "org:%d:cache:active_topup"
ORG_ACTIVE_TOPUP_REMAINING = "org:%d:cache:credits_remaining:%d"
ORG_CREDIT_EXPIRING_CACHE_KEY = "org:%d:cache:credits_expiring_soon"
ORG_LOW_CREDIT_THRESHOLD_CACHE_KEY = "org:%d:cache:low_credits_threshold"

ORG_LOCK_TTL = 60  # 1 minute
ORG_CREDITS_CACHE_TTL = 7 * 24 * 60 * 60  # 1 week


class DependencyMixin:
    """
    Utility mixin for models which can be flow dependencies
    """

    soft_dependent_types = {"flow"}

    def get_dependents(self):
        return {"flow": self.dependent_flows.filter(is_active=True)}

    def release(self, user):
        """
        Mark this dependency's flows as having issues, and then remove the dependencies
        """

        for dep_type, deps in self.get_dependents().items():
            if dep_type not in self.soft_dependent_types and deps.exists():
                raise AssertionError(f"can't delete {self} that still has {dep_type} dependents")

        self.dependent_flows.update(has_issues=True)
        self.dependent_flows.clear()


class IntegrationType(metaclass=ABCMeta):
    """
    IntegrationType is our abstract base type for third party integrations.
    """

    class Category(Enum):
        CHANNELS = 1
        EMAIL = 2
        AIRTIME = 3
        MONITORING = 4

    # the verbose name for this type
    name = None

    # the short code for this type (< 16 chars, lowercase)
    slug = None

    # the icon to show for this type
    icon = "icon-plug"

    # the category of features this integration provides
    category = None

    def is_available_to(self, user) -> bool:
        """
        Determines whether this integration type is available to the given user
        """
        return True

    def is_connected(self, org) -> bool:
        """
        Returns whether the given org is connected to this integration
        """

    def disconnect(self, org, user):
        """
        Disconnects this integration on the given org
        """

    def management_ui(self, org, formax):
        """
        Adds formax sections to provide a UI to manage this integration
        """

    def get_urls(self) -> list:
        """
        Returns the urls and views for this integration
        """

    @classmethod
    def get_all(cls, category: Category = None) -> list:
        """
        Returns all possible types with the given category
        """
        from .integrations import TYPES

        return [t for t in TYPES.values() if not category or t.category == category]


class OrgRole(Enum):
    ADMINISTRATOR = ("A", _("Administrator"), _("Administrators"), "Administrators", "administrators", "org_admins")
    EDITOR = ("E", _("Editor"), _("Editors"), "Editors", "editors", "org_editors")
    VIEWER = ("V", _("Viewer"), _("Viewers"), "Viewers", "viewers", "org_viewers")
    AGENT = ("T", _("Agent"), _("Agents"), "Agents", "agents", "org_agents")
    SURVEYOR = ("S", _("Surveyor"), _("Surveyors"), "Surveyors", "surveyors", "org_surveyors")

    def __init__(self, code: str, display: str, display_plural: str, group_name: str, m2m_name: str, rel_name: str):
        self.code = code
        self.display = display
        self.display_plural = display_plural
        self.group_name = group_name
        self.m2m_name = m2m_name
        self.rel_name = rel_name

    @classmethod
    def from_code(cls, code: str):
        for role in cls:
            if role.code == code:
                return role
        return None

    @classmethod
    def from_group(cls, group: Group):
        for role in cls:
            if role.group == group:
                return role
        return None

    @cached_property
    def group(self):
        """
        Gets the auth group which defines the permissions for this role
        """
        return Group.objects.get(name=self.group_name)

    def get_users(self, org):
        """
        The users with this role in the given org
        """
        return getattr(org, self.m2m_name).all()

    def get_orgs(self, user):
        """
        The orgs which the given user belongs to with this role
        """
        return getattr(user, self.rel_name).all()


class OrgLock(Enum):
    """
    Org-level lock types
    """

    contacts = 1
    channels = 2
    credits = 3
    field = 4


class OrgCache(Enum):
    """
    Org-level cache types
    """

    display = 1
    credits = 2


class Org(SmartModel):
    """
    An Org can have several users and is the main component that holds all Flows, Messages, Contacts, etc. Orgs
    know their country so they can deal with locally formatted numbers (numbers provided without a country code).
    As such, each org can only add phone channels from one country.

    Users will create new Org for Flows that should be kept separate (say for distinct projects), or for
    each country where they are deploying messaging applications.
    """

    DATE_FORMAT_DAY_FIRST = "D"
    DATE_FORMAT_MONTH_FIRST = "M"
    DATE_FORMAT_YEAR_FIRST = "Y"
    DATE_FORMAT_CHOICES = (
        (DATE_FORMAT_DAY_FIRST, "DD-MM-YYYY"),
        (DATE_FORMAT_MONTH_FIRST, "MM-DD-YYYY"),
        (DATE_FORMAT_YEAR_FIRST, "YYYY-MM-DD"),
    )

    DATE_FORMATS_PYTHON = {
        DATE_FORMAT_DAY_FIRST: "%d-%m-%Y",
        DATE_FORMAT_MONTH_FIRST: "%m-%d-%Y",
        DATE_FORMAT_YEAR_FIRST: "%Y-%m-%d",
    }

    DATE_FORMATS_ENGINE = {
        DATE_FORMAT_DAY_FIRST: "DD-MM-YYYY",
        DATE_FORMAT_MONTH_FIRST: "MM-DD-YYYY",
        DATE_FORMAT_YEAR_FIRST: "YYYY-MM-DD",
    }

    PLAN_FREE = "FREE"
    PLAN_TRIAL = "TRIAL"
    PLAN_TIER1 = "TIER1"
    PLAN_TIER2 = "TIER2"
    PLAN_TIER3 = "TIER3"
    PLAN_TIER_39 = "TIER_39"
    PLAN_TIER_249 = "TIER_249"
    PLAN_TIER_449 = "TIER_449"
    PLANS = (
        (PLAN_FREE, _("Free Plan")),
        (PLAN_TRIAL, _("Trial")),
        (PLAN_TIER_39, _("Bronze")),
        (PLAN_TIER1, _("Silver")),
        (PLAN_TIER2, _("Gold (Legacy)")),
        (PLAN_TIER3, _("Platinum (Legacy)")),
        (PLAN_TIER_249, _("Gold")),
        (PLAN_TIER_449, _("Platinum")),
    )

    STATUS_SUSPENDED = "suspended"
    STATUS_RESTORED = "restored"
    STATUS_WHITELISTED = "whitelisted"

    OPTIN_FLOW = "OPTIN_FLOW"

    CONFIG_STATUS = "STATUS"
    CONFIG_VERIFIED = "verified"
    CONFIG_SMTP_SERVER = "smtp_server"
    CONFIG_TWILIO_SID = "ACCOUNT_SID"
    CONFIG_TWILIO_TOKEN = "ACCOUNT_TOKEN"
    CONFIG_VONAGE_KEY = "NEXMO_KEY"
    CONFIG_VONAGE_SECRET = "NEXMO_SECRET"
    CONFIG_IVR_MACHINE_DETECTION = "IVR_MACHINE_DETECTION"

    EARLIEST_IMPORT_VERSION = "3"
    CURRENT_EXPORT_VERSION = "13"

    LIMIT_FIELDS = "fields"
    LIMIT_GLOBALS = "globals"
    LIMIT_GROUPS = "groups"
    LIMIT_LABELS = "labels"
    LIMIT_TOPICS = "topics"

    DELETE_DELAY_DAYS = 7  # how many days after releasing that an org is deleted

    BLOCKER_SUSPENDED = _(
        "Sorry, your workspace is currently suspended. To re-enable starting flows and sending messages, please "
        "contact support."
    )
    BLOCKER_FLAGGED = _(
        "Sorry, your workspace is currently flagged. To re-enable starting flows and sending messages, please "
        "contact support."
    )

    uuid = models.UUIDField(unique=True, default=uuid4)

    name = models.CharField(verbose_name=_("Name"), max_length=128)
    plan = models.CharField(
        verbose_name=_("Plan"),
        max_length=16,
        default=settings.DEFAULT_PLAN,
        help_text=_("What plan your organization is on"),
    )
    plan_start = models.DateTimeField(null=True)
    plan_end = models.DateTimeField(null=True)

    stripe_customer = models.CharField(
        verbose_name=_("Stripe Customer"),
        max_length=32,
        null=True,
        blank=True,
        help_text=_("Our Stripe customer id for your organization"),
    )

    # user role m2ms
    administrators = models.ManyToManyField(User, related_name=OrgRole.ADMINISTRATOR.rel_name)
    editors = models.ManyToManyField(User, related_name=OrgRole.EDITOR.rel_name)
    viewers = models.ManyToManyField(User, related_name=OrgRole.VIEWER.rel_name)
    agents = models.ManyToManyField(User, related_name=OrgRole.AGENT.rel_name)
    surveyors = models.ManyToManyField(User, related_name=OrgRole.SURVEYOR.rel_name)

    language = models.CharField(
        verbose_name=_("Default Language"),
        max_length=64,
        null=True,
        choices=settings.LANGUAGES,
        default=settings.DEFAULT_LANGUAGE,
        help_text=_("The default website language for new users."),
    )

    timezone = TimeZoneField(verbose_name=_("Timezone"))

    date_format = models.CharField(
        verbose_name=_("Date Format"),
        max_length=1,
        choices=DATE_FORMAT_CHOICES,
        default=DATE_FORMAT_DAY_FIRST,
        help_text=_("Whether day comes first or month comes first in dates"),
    )

    country = models.ForeignKey(
        "locations.AdminBoundary",
        null=True,
        blank=True,
        on_delete=models.PROTECT,
        help_text="The country this organization should map results for.",
    )

    config = JSONAsTextField(
        null=True,
        default=dict,
        verbose_name=_("Configuration"),
        help_text=_("More Organization specific configuration"),
    )

    slug = models.SlugField(
        verbose_name=_("Slug"),
        max_length=255,
        null=True,
        blank=True,
        unique=True,
        error_messages=dict(unique=_("This slug is not available")),
    )

    limits = JSONField(default=dict)

    is_anon = models.BooleanField(
        default=False, help_text=_("Whether this organization anonymizes the phone numbers of contacts within it")
    )

    is_flagged = models.BooleanField(default=False, help_text=_("Whether this organization is currently flagged."))

    is_suspended = models.BooleanField(default=False, help_text=_("Whether this organization is currently suspended."))

    uses_topups = models.BooleanField(default=True, help_text=_("Whether this organization uses topups."))

    is_multi_org = models.BooleanField(
        default=False, help_text=_("Whether this organization can have child workspaces")
    )

    is_multi_user = models.BooleanField(
        default=False, help_text=_("Whether this organization can have multiple logins")
    )

    flow_languages = ArrayField(models.CharField(max_length=3), default=list)

    brand = models.CharField(
        max_length=128,
        default=settings.DEFAULT_BRAND,
        verbose_name=_("Brand"),
        help_text=_("The brand used in emails"),
    )

    surveyor_password = models.CharField(
        null=True, max_length=128, default=None, help_text=_("A password that allows users to register as surveyors")
    )

    parent = models.ForeignKey(
        "orgs.Org",
        on_delete=models.PROTECT,
        null=True,
        blank=True,
        help_text=_("The parent org that manages this org"),
    )

    # when this org was released and when it was actually deleted
    released_on = models.DateTimeField(null=True)
    deleted_on = models.DateTimeField(null=True)

    @classmethod
    def get_unique_slug(cls, name):
        slug = slugify(name)

        unique_slug = slug
        if unique_slug:
            existing = Org.objects.filter(slug=unique_slug).exists()
            count = 2
            while existing:
                unique_slug = "%s-%d" % (slug, count)
                existing = Org.objects.filter(slug=unique_slug).exists()
                count += 1

            return unique_slug

    def create_sub_org(self, name, timezone=None, created_by=None):
        if self.is_multi_org:
            if not timezone:
                timezone = self.timezone

            if not created_by:
                created_by = self.created_by

            # generate a unique slug
            slug = Org.get_unique_slug(name)

            brand = settings.BRANDING[self.brand]
            plan = brand.get("default_plan", settings.DEFAULT_PLAN)

            # if parent are on topups keep using those
            if self.plan == settings.TOPUP_PLAN:
                plan = settings.TOPUP_PLAN

            org = Org.objects.create(
                name=name,
                timezone=timezone,
                language=self.language,
                flow_languages=self.flow_languages,
                brand=self.brand,
                parent=self,
                slug=slug,
                created_by=created_by,
                modified_by=created_by,
                plan=plan,
                is_multi_user=self.is_multi_user,
                is_multi_org=self.is_multi_org,
            )

            org.add_user(created_by, OrgRole.ADMINISTRATOR)

            # initialize our org, but without any credits
            org.initialize(branding=org.get_branding(), topup_size=0)

            return org

    def get_branding(self):
        from temba.middleware import BrandingMiddleware

        return BrandingMiddleware.get_branding_for_host(self.brand)

    def get_brand_domain(self):
        return self.get_branding()["domain"]

    def get_collections(self, collection_type=GIFTCARDS):
        """
        Returns the collections (gift card or lookup) set up on this Org
        """
        if self.config:
            return self.config.get(collection_type, [])
        return []

    def remove_collection_from_org(self, user, index, collection_type=GIFTCARDS):
        """
        Remove collections (gift card or lookup) added on this Org
        """
        collections = self.get_collections(collection_type=collection_type)

        if collections:
            collections.pop(index)

        config = self.config
        config[collection_type] = collections
        self.config = config
        self.modified_by = user
        self.save(update_fields=["config"])

    def add_collection_to_org(self, user, name, collection_type=GIFTCARDS):
        """
        Add a collection (gift card or lookup) to this Org
        """
        collections = self.get_collections(collection_type=collection_type)
        config = self.config

        if collections:
            collections.insert(0, name)
        else:
            collections = [name]

        config[collection_type] = collections
        self.config = config
        self.modified_by = user
        self.save(update_fields=["config"])

    @classmethod
    def get_parse_import_file_headers(cls, csv_file, needed_check=True, extension=None):
        csv_file.open()

        # this file isn't good enough, lets write it to local disk
        from django.conf import settings
        from uuid import uuid4

        # make sure our tmp directory is present (throws if already present)
        try:
            os.makedirs(os.path.join(settings.MEDIA_ROOT, "tmp"))
        except Exception:
            pass

        # write our file out
        tmp_file = os.path.join(settings.MEDIA_ROOT, "tmp/%s" % str(uuid4()))

        out_file = open(tmp_file, "wb")
        out_file.write(csv_file.read())
        out_file.close()

        try:
            if extension == "csv":
                spamreader = read_csv(tmp_file, delimiter=",", index_col=False)
            else:
                spamreader = read_excel(tmp_file, index_col=False)
            headers = spamreader.columns.tolist()

            # Removing empty columns name from CSV files imported
            headers = [slugify(str(item).lower()).replace("-", "_") for item in headers if "Unnamed" not in item]
        except UnicodeDecodeError:
            if extension == "csv":
                spamreader = read_csv(tmp_file, delimiter=",", encoding="ISO-8859-1", index_col=False)
            else:
                spamreader = read_excel(tmp_file, encoding="ISO-8859-1", index_col=False)
            headers = spamreader.columns.tolist()

            # Removing empty columns name from CSV files imported
            headers = [slugify(str(item).lower()).replace("-", "_") for item in headers if "Unnamed" not in item]
        finally:
            os.remove(tmp_file)

        if needed_check:
            Org.validate_parse_import_header(headers)
        else:
            valid_field_regex = r"^[a-zA-Z][a-zA-Z0-9_ -]*$"
            invalid_fields = [item for item in headers if not re.match(valid_field_regex, item)]
            reserved_keywords = ["class", "for", "return", "global", "pass", "or", "raise", "def", "id", "objectid"]

            if not invalid_fields:
                invalid_fields = [
                    item for item in headers if item.replace("numeric_", "").replace("date_", "") in reserved_keywords
                ]

            if invalid_fields:
                raise Exception(
                    _(
                        "Upload error: The file you are trying to upload has a missing or invalid column "
                        "header name. The column names should only contain spaces, underscores, and "
                        "alphanumeric characters. They must begin with a letter and be unique. The following words are "
                        "not allowed on the column names: words such 'class', 'for', 'return', 'global', 'pass', 'or', "
                        "'raise', 'def', 'id' and 'objectid'."
                    )
                )

        return [header.strip() for header in headers]

    @classmethod
    def validate_parse_import_header(cls, headers):
        PARSE_GIFTCARDS_IMPORT_HEADERS = ["egiftnumber", "url", "challengecode"]

        not_found_headers = [h for h in PARSE_GIFTCARDS_IMPORT_HEADERS if h not in headers]
        string_possible_headers = '", "'.join([h for h in PARSE_GIFTCARDS_IMPORT_HEADERS])
        blank_headers = [h for h in headers if h is None or h == "" or "Unnamed" in h]
        valid_field_regex = r"^[a-zA-Z][a-zA-Z0-9_ -]*$"
        invalid_fields = [h for h in headers if not re.match(valid_field_regex, h)]

        if ("Identifier" in headers or "identifier" in headers) or ("Active" in headers or "active" in headers):
            raise Exception(_('Please remove the "identifier" and/or "active" column from your file.'))

        if blank_headers or invalid_fields:
            raise Exception(
                _(
                    "Upload error: The file you are trying to upload has a missing or invalid column "
                    "header name. The column names should only contain spaces, underscores, and "
                    "alphanumeric characters. They must begin with a letter and be unique."
                )
            )

        if not_found_headers:
            raise Exception(
                _(
                    f"The file you provided is missing a required header. All these fields: "
                    f'"{string_possible_headers}" should be included.'
                )
            )

    def lock_on(self, lock, qualifier=None):
        """
        Creates the requested type of org-level lock
        """
        r = get_redis_connection()
        lock_key = ORG_LOCK_KEY % (self.pk, lock.name)
        if qualifier:
            lock_key += ":%s" % qualifier

        return r.lock(lock_key, ORG_LOCK_TTL)

    def has_contacts(self):
        """
        Gets whether this org has any contacts
        """
        from temba.contacts.models import ContactGroup

        counts = ContactGroup.get_system_group_counts(self, (ContactGroup.TYPE_ACTIVE, ContactGroup.TYPE_BLOCKED))
        return (counts[ContactGroup.TYPE_ACTIVE] + counts[ContactGroup.TYPE_BLOCKED]) > 0

    def get_integrations(self, category: IntegrationType.Category) -> list:
        """
        Returns the connected integrations on this org of the given category
        """

        return [t for t in IntegrationType.get_all(category) if t.is_connected(self)]

    def clear_credit_cache(self):
        """
        Clears the given cache types (currently just credits) for this org. Returns number of keys actually deleted
        """
        r = get_redis_connection()
        active_topup_keys = [ORG_ACTIVE_TOPUP_REMAINING % (self.pk, topup.pk) for topup in self.topups.all()]
        return r.delete(
            ORG_CREDITS_TOTAL_CACHE_KEY % self.pk,
            ORG_CREDIT_EXPIRING_CACHE_KEY % self.pk,
            ORG_CREDITS_USED_CACHE_KEY % self.pk,
            ORG_CREDITS_PURCHASED_CACHE_KEY % self.pk,
            ORG_LOW_CREDIT_THRESHOLD_CACHE_KEY % self.pk,
            ORG_ACTIVE_TOPUP_KEY % self.pk,
            *active_topup_keys,
        )

    def get_limit(self, limit_type):
        return int(self.limits.get(limit_type, settings.ORG_LIMIT_DEFAULTS.get(limit_type)))

    def flag(self):
        self.is_flagged = True
        self.save(update_fields=("is_flagged", "modified_on"))

    def unflag(self):
        self.is_flagged = False
        self.save(update_fields=("is_flagged", "modified_on"))

    def verify(self):
        """
        Unflags org and marks as verified so it won't be flagged automatically in future
        """
        self.is_flagged = False
        self.config[Org.CONFIG_VERIFIED] = True
        self.save(update_fields=("is_flagged", "config", "modified_on"))

    def is_verified(self):
        """
        A verified org is not subject to automatic flagging for suspicious activity
        """
        return self.config.get(Org.CONFIG_VERIFIED, False)

    def set_ivr_machine_detection(self, value=True):
        """
        Set a value ("true" or "false") IVR machine detection
        We use boolean string here because mailroom is currently supporting only string on ConfigValue func
        """
        self.config[Org.CONFIG_IVR_MACHINE_DETECTION] = value
        self.save(update_fields=("config", "modified_on"))

    def is_ivr_machine_detection_enabled(self):
        """
        Whether the IVR machine detection is enabled
        """
        return self.config.get(Org.CONFIG_IVR_MACHINE_DETECTION, "false") == "true"

    def import_app(self, export_json, user, site=None):
        """
        Imports previously exported JSON
        """

        from temba.campaigns.models import Campaign
        from temba.contacts.models import ContactField, ContactGroup
        from temba.flows.models import Flow
        from temba.triggers.models import Trigger
        from temba.links.models import Link

        # only required field is version
        if "version" not in export_json:
            raise ValueError("Export missing version field")

        export_version = Version(str(export_json["version"]))
        export_site = export_json.get("site")

        # determine if this app is being imported from the same site
        same_site = False
        if export_site and site:
            same_site = urlparse(export_site).netloc == urlparse(site).netloc

        # do we have a supported export version?
        if not (Version(Org.EARLIEST_IMPORT_VERSION) <= export_version <= Version(Org.CURRENT_EXPORT_VERSION)):
            raise ValueError(f"Unsupported export version {export_version}")

        # do we need to migrate the export forward?
        if export_version < Version(Flow.CURRENT_SPEC_VERSION):
            export_json = Flow.migrate_export(self, export_json, same_site, export_version)

        self.validate_import(export_json)

        export_fields = export_json.get("fields", [])
        export_groups = export_json.get("groups", [])
        export_campaigns = export_json.get("campaigns", [])
        export_triggers = export_json.get("triggers", [])
        export_links = export_json.get("links", [])

        dependency_mapping = {}  # dependency UUIDs in import => new UUIDs

        with transaction.atomic():
            ContactField.import_fields(self, user, export_fields)
            ContactGroup.import_groups(self, user, export_groups, dependency_mapping)

            new_flows = Flow.import_flows(self, user, export_json, dependency_mapping, same_site)

            # these depend on flows so are imported last
            new_campaigns = Campaign.import_campaigns(self, user, export_campaigns, same_site)
            Trigger.import_triggers(self, user, export_triggers, same_site)
            Link.import_links(self, user, export_links)

        # queue mailroom tasks to schedule campaign events
        for campaign in new_campaigns:
            campaign.schedule_events_async()

        # with all the flows and dependencies committed, we can now have mailroom do full validation
        for flow in new_flows:
            flow_info = mailroom.get_client().flow_inspect(self.id, flow.get_definition())
            flow.has_issues = len(flow_info[Flow.INSPECT_ISSUES]) > 0
            flow.save(update_fields=("has_issues",))

    def validate_import(self, import_def):
        from temba.triggers.models import Trigger

        for trigger_def in import_def.get("triggers", []):
            Trigger.validate_import_def(trigger_def)

    @classmethod
    def export_definitions(cls, site_link, components, include_fields=True, include_groups=True):
        from temba.contacts.models import ContactField
        from temba.campaigns.models import Campaign
        from temba.flows.models import Flow
        from temba.triggers.models import Trigger
        from temba.links.models import Link

        exported_flows = []
        exported_campaigns = []
        exported_triggers = []
        exported_links = []

        # users can't choose which fields/groups to export - we just include all the dependencies
        fields = set()
        groups = set()

        for component in components:
            if isinstance(component, Flow):
                component.ensure_current_version()  # only export current versions
                exported_flows.append(component.get_definition())

                if include_groups:
                    groups.update(component.group_dependencies.all())
                if include_fields:
                    fields.update(component.field_dependencies.all())

            elif isinstance(component, Campaign):
                exported_campaigns.append(component.as_export_def())

                if include_groups:
                    groups.add(component.group)
                if include_fields:
                    for event in component.events.all():
                        if event.relative_to.field_type == ContactField.FIELD_TYPE_USER:
                            fields.add(event.relative_to)

            elif isinstance(component, Trigger):
                if component.type.exportable:
                    exported_triggers.append(component.as_export_def())
                    if include_groups:
                        groups.update(component.groups.all())

            elif isinstance(component, Link):
                exported_links.append(component.as_json())

        return {
            "version": Org.CURRENT_EXPORT_VERSION,
            "site": site_link,
            "flows": exported_flows,
            "campaigns": exported_campaigns,
            "triggers": exported_triggers,
            "links": exported_links,
            "fields": [f.as_export_def() for f in sorted(fields, key=lambda f: f.key)],
            "groups": [g.as_export_def() for g in sorted(groups, key=lambda g: g.name)],
        }

    def can_add_sender(self):  # pragma: needs cover
        """
        If an org's telephone send channel is an Android device, let them add a bulk sender
        """
        from temba.contacts.models import URN

        send_channel = self.get_send_channel(URN.TEL_SCHEME)
        return send_channel and send_channel.is_android()

    def can_add_caller(self):  # pragma: needs cover
        return not self.supports_ivr() and self.is_connected_to_twilio()

    def supports_ivr(self):
        return self.get_call_channel() or self.get_answer_channel()

    def get_channel(self, role: str, scheme: str):
        """
        Gets a channel for this org which supports the given role and scheme
        """
        from temba.channels.models import Channel

        channels = self.channels.filter(is_active=True, role__contains=role).order_by("-id")

        if scheme is not None:
            channels = channels.filter(schemes__contains=[scheme])

        channel = channels.first()

        if channel and (role == Channel.ROLE_SEND or role == Channel.ROLE_CALL):
            return channel.get_delegate(role)
        else:
            return channel

    def get_send_channel(self, scheme=None):
        from temba.channels.models import Channel

        return self.get_channel(Channel.ROLE_SEND, scheme=scheme)

    def get_receive_channel(self, scheme=None):
        from temba.channels.models import Channel

        return self.get_channel(Channel.ROLE_RECEIVE, scheme=scheme)

    def get_call_channel(self):
        from temba.contacts.models import URN
        from temba.channels.models import Channel

        return self.get_channel(Channel.ROLE_CALL, scheme=URN.TEL_SCHEME)

    def get_answer_channel(self):
        from temba.contacts.models import URN
        from temba.channels.models import Channel

        return self.get_channel(Channel.ROLE_ANSWER, scheme=URN.TEL_SCHEME)

    def get_schemes(self, role):
        """
        Gets all URN schemes which this org has org has channels configured for
        """
        cache_attr = "__schemes__%s" % role
        if hasattr(self, cache_attr):
            return getattr(self, cache_attr)

        schemes = set()
        for channel in self.channels.filter(is_active=True, role__contains=role):
            for scheme in channel.schemes:
                schemes.add(scheme)

        setattr(self, cache_attr, schemes)
        return schemes

    def normalize_contact_tels(self):
        """
        Attempts to normalize any contacts which don't have full e164 phone numbers
        """
        from .tasks import normalize_contact_tels_task

        normalize_contact_tels_task.delay(self.pk)

    @cached_property
    def active_contacts_group(self):
        from temba.contacts.models import ContactGroup

        return self.all_groups(manager="system_groups").get(group_type=ContactGroup.TYPE_ACTIVE)

    @cached_property
    def default_ticket_topic(self):
        return self.topics.get(is_default=True)

    def get_resthooks(self):
        """
        Returns the resthooks configured on this Org
        """
        return self.resthooks.filter(is_active=True).order_by("slug")

    @classmethod
    def get_possible_countries(cls):
        return AdminBoundary.objects.filter(level=0).order_by("name")

    def trigger_send(self):
        """
        Triggers either our Android channels to sync, or for all our pending messages to be queued
        to send.
        """

        from temba.channels.models import Channel
        from temba.channels.types.android import AndroidType
        from temba.msgs.models import Msg

        # sync all pending channels
        for channel in self.channels.filter(is_active=True, channel_type=AndroidType.code):  # pragma: needs cover
            channel.trigger_sync()

        # otherwise, send any pending messages on our channels
        r = get_redis_connection()

        key = "trigger_send_%d" % self.pk

        # only try to send all pending messages if nobody is doing so already
        if not r.get(key):
            with r.lock(key, timeout=900):
                pending = Channel.get_pending_messages(self)
                Msg.send_messages(pending)

    def add_smtp_config(self, from_email, host, username, password, port, user):
        username = quote(username)
        password = quote(password, safe="")
        query = urlencode({"from": f"{from_email.strip()}", "tls": "true"})

        self.config.update({Org.CONFIG_SMTP_SERVER: f"smtp://{username}:{password}@{host}:{port}/?{query}"})
        self.modified_by = user
        self.save(update_fields=("config", "modified_by", "modified_on"))

    def remove_smtp_config(self, user):
        if self.config:
            self.config.pop(Org.CONFIG_SMTP_SERVER, None)
            self.modified_by = user
            self.save(update_fields=("config", "modified_by", "modified_on"))

    def has_smtp_config(self):
        if self.config:
            return bool(self.config.get(Org.CONFIG_SMTP_SERVER))
        return False

    def has_airtime_transfers(self):
        from temba.airtime.models import AirtimeTransfer

        return AirtimeTransfer.objects.filter(org=self).exists()

    def connect_vonage(self, api_key, api_secret, user):
        self.config.update({Org.CONFIG_VONAGE_KEY: api_key.strip(), Org.CONFIG_VONAGE_SECRET: api_secret.strip()})
        self.modified_by = user
        self.save(update_fields=("config", "modified_by", "modified_on"))

    def connect_twilio(self, account_sid, account_token, user):
        self.config.update({Org.CONFIG_TWILIO_SID: account_sid, Org.CONFIG_TWILIO_TOKEN: account_token})
        self.modified_by = user
        self.save(update_fields=("config", "modified_by", "modified_on"))

    def is_connected_to_vonage(self):
        if self.config:
            return self.config.get(Org.CONFIG_VONAGE_KEY) and self.config.get(Org.CONFIG_VONAGE_SECRET)
        return False

    def is_connected_to_twilio(self):
        if self.config:
            return self.config.get(Org.CONFIG_TWILIO_SID) and self.config.get(Org.CONFIG_TWILIO_TOKEN)
        return False

    def remove_vonage_account(self, user):
        if self.config:
            # release any vonage channels
            for channel in self.channels.filter(is_active=True, channel_type="NX"):  # pragma: needs cover
                channel.release(user)

            self.config.pop(Org.CONFIG_VONAGE_KEY, None)
            self.config.pop(Org.CONFIG_VONAGE_SECRET, None)
            self.modified_by = user
            self.save(update_fields=("config", "modified_by", "modified_on"))

    def remove_twilio_account(self, user):
        if self.config:
            # release any Twilio and Twilio Messaging Service channels
            for channel in self.channels.filter(is_active=True, channel_type__in=["T", "TMS"]):
                channel.release(user)

            self.config.pop(Org.CONFIG_TWILIO_SID, None)
            self.config.pop(Org.CONFIG_TWILIO_TOKEN, None)
            self.modified_by = user
            self.save(update_fields=("config", "modified_by", "modified_on"))

    def get_twilio_client(self):
        account_sid = self.config.get(Org.CONFIG_TWILIO_SID)
        auth_token = self.config.get(Org.CONFIG_TWILIO_TOKEN)
        if account_sid and auth_token:
            return TwilioClient(account_sid, auth_token)
        return None

    def get_vonage_client(self):
        from temba.channels.types.vonage.client import VonageClient

        api_key = self.config.get(Org.CONFIG_VONAGE_KEY)
        api_secret = self.config.get(Org.CONFIG_VONAGE_SECRET)
        if api_key and api_secret:
            return VonageClient(api_key, api_secret)
        return None

    @property
    def default_country_code(self) -> str:
        """
        Gets the default country as a 2-digit country code, e.g. RW, US
        """

        return self.default_country.alpha_2 if self.default_country else ""

    @cached_property
    def default_country(self):
        """
        Gets the default country as a pycountry country for this org
        """

        # first try the country boundary field
        if self.country:
            country = pycountry.countries.get(name=self.country.name)
            if country:
                return country

        # next up try timezone
        code = timezone_to_country_code(self.timezone)
        if code:
            country = pycountry.countries.get(alpha_2=code)
            if country:
                return country

        # if that didn't work (not all timezones have a country) look for channels with countries
        codes = (
            self.channels.filter(is_active=True)
            .exclude(country=None)
            .order_by("country")
            .distinct("country")
            .values_list("country", flat=True)
        )
        if len(codes) == 1:
            country = pycountry.countries.get(alpha_2=codes[0])
            if country:
                return country

        return None

    def set_flow_languages(self, user, codes):
        """
        Sets languages used in flows for this org, creating and deleting language objects as necessary
        """

        assert all([languages.get_name(c) for c in codes]), "not a valid or allowed language"
        assert len(set(codes)) == len(codes), "language code list contains duplicates"

        self.flow_languages = codes
        self.modified_by = user
        self.save(update_fields=("flow_languages", "modified_by", "modified_on"))

<<<<<<< HEAD
    def get_dayfirst(self):
        return self.date_format == Org.DATE_FORMAT_DAY_FIRST

    def get_datetime_formats(self):
        format_date = Org.DATE_FORMATS_PYTHON.get(self.date_format)
        format_datetime = format_date + " %H:%M"
        return format_date, format_datetime
=======
    def get_datetime_formats(self, *, seconds=False):
        date_format = Org.DATE_FORMATS_PYTHON.get(self.date_format)
        time_format = "%H:%M:%S" if seconds else "%H:%M"
        datetime_format = f"{date_format} {time_format}"
        return date_format, datetime_format
>>>>>>> 4c0b0a92

    def format_datetime(self, d, *, show_time=True, seconds=False):
        """
        Formats a datetime with or without time using this org's date format
        """
        formats = self.get_datetime_formats(seconds=seconds)
        format = formats[1] if show_time else formats[0]
        return datetime_to_str(d, format, self.timezone)

    def parse_datetime(self, s):
        return str_to_datetime(s, self.timezone, self.get_dayfirst())

    def get_users_with_role(self, role: OrgRole):
        """
        Gets the users who have the given role in this org
        """
        return role.get_users(self)

    def get_admins(self):
        """
        Convenience method for getting all org administrators
        """
        return self.get_users_with_role(OrgRole.ADMINISTRATOR)

    def get_users(self, *, roles=None):
        """
        Gets all of the users across all roles for this org
        """
        user_sets = [role.get_users(self) for role in roles or OrgRole]
        all_users = functools.reduce(operator.or_, user_sets)
        return all_users.distinct()

    def get_users_with_perm(self, perm: str):
        """
        Gets all of the users with the given permission for this org
        """

        app_label, codename = perm.split(".")
        permission = Permission.objects.get(content_type__app_label=app_label, codename=codename)
        groups = Group.objects.filter(permissions=permission)

        return self.get_users(roles=[OrgRole.from_group(g) for g in groups])

    def has_user(self, user: User) -> bool:
        """
        Returns whether the given user has a role in this org (only explicit roles, so doesn't include customer support)
        """
        return self.get_users().filter(id=user.id).exists()

    def add_user(self, user: User, role: OrgRole):
        """
        Adds the given user to this org with the given role
        """

        # remove user from any existing roles
        if self.has_user(user):
            self.remove_user(user)

        getattr(self, role.m2m_name).add(user)

    def remove_user(self, user: User):
        """
        Removes the given user from this org by removing them from any roles
        """
        for role in OrgRole:
            getattr(self, role.m2m_name).remove(user)

    def get_owner(self) -> User:
        # look thru roles in order for the first added user
        for role in OrgRole:
            user = self.get_users_with_role(role).order_by("id").first()
            if user:
                return user

        # default to user that created this org
        return self.created_by

    def get_user_role(self, user: User):
        if user.is_staff:
            return OrgRole.ADMINISTRATOR

        for role in OrgRole:
            if self.get_users_with_role(role).filter(id=user.id).exists():
                return role

        return None

    def get_user_org_group(self, user: User):
        role = self.get_user_role(user)

        user._org_group = role.group if role else None

        return user._org_group

    def has_twilio_number(self):  # pragma: needs cover
        return self.channels.filter(channel_type="T")

    def has_vonage_number(self):  # pragma: needs cover
        return self.channels.filter(channel_type="NX")

    def init_topups(self, topup_size=None):
        if topup_size:
            return TopUp.create(self.created_by, price=0, credits=topup_size, org=self)

        # set whether we use topups based on our plan
        self.uses_topups = self.plan == settings.TOPUP_PLAN
        self.save(update_fields=["uses_topups"])

        return None

    def create_sample_flows(self, api_url):
        # get our sample dir
        filenames = (
            os.path.join(settings.STATICFILES_DIRS[0], "examples", "sample_flows.json"),
            os.path.join(settings.STATICFILES_DIRS[0], "examples", "opt_in_flows.json"),
        )

        user = self.get_admins().first()
        if user:
            for filename in filenames:
                # for each of our samples
                with open(filename, "r") as example_file:
                    samples = example_file.read()

                # some some substitutions
                samples = samples.replace("{{EMAIL}}", user.username).replace("{{API_URL}}", api_url)

                try:
                    self.import_app(json.loads(samples), user)
                except Exception as e:  # pragma: needs cover
                    logger.error(
                        f"Failed creating sample flows: {str(e)}",
                        exc_info=True,
                        extra=dict(definition=json.loads(samples)),
                    )

    def has_low_credits(self):
        """
        Whether the organization has less than 15% of the total of credits available
        :return: bool
        """
        return float(self.get_credits_remaining()) <= (0.15 * float(self.get_credits_total()))

    def get_low_credits_threshold(self):
        """
        Get the credits number to consider as low threshold to this org
        """
        return get_cacheable_result(
            ORG_LOW_CREDIT_THRESHOLD_CACHE_KEY % self.pk, self._calculate_low_credits_threshold
        )

    def _calculate_low_credits_threshold(self):
        now = timezone.now()

        filter_ = dict(is_active=True)
        if settings.CREDITS_EXPIRATION:
            filter_.update(dict(expires_on__gte=now))

        last_topup_credits = self.topups.filter(**filter_).aggregate(Sum("credits")).get("credits__sum") or 0
        return int(last_topup_credits * 0.15), self.get_credit_ttl()

    def get_credits_total(self, force_dirty=False):
        """
        Gets the total number of credits purchased or assigned to this org
        """
        return get_cacheable_result(
            ORG_CREDITS_TOTAL_CACHE_KEY % self.pk, self._calculate_credits_total, force_dirty=force_dirty
        )

    def get_purchased_credits(self):
        """
        Returns the total number of credits purchased
        :return:
        """
        return get_cacheable_result(ORG_CREDITS_PURCHASED_CACHE_KEY % self.pk, self._calculate_purchased_credits)

    def _calculate_purchased_credits(self):
        purchased_credits = (
            self.topups.filter(is_active=True, price__gt=0).aggregate(Sum("credits")).get("credits__sum")
        )
        return purchased_credits if purchased_credits else 0, self.get_credit_ttl()

    def _calculate_credits_total(self):
        filter_ = dict(is_active=True)
        if settings.CREDITS_EXPIRATION:
            filter_.update(dict(expires_on__gte=timezone.now()))

            # these are the credits that have been used in expired topups
            expired_credits = (
                TopUpCredits.objects.filter(
                    topup__org=self, topup__is_active=True, topup__expires_on__lte=timezone.now()
                )
                .aggregate(Sum("used"))
                .get("used__sum")
            )
        else:
            expired_credits = False

        active_credits = self.topups.filter(**filter_).aggregate(Sum("credits")).get("credits__sum")
        active_credits = active_credits if active_credits else 0
        expired_credits = expired_credits if expired_credits else 0

        return active_credits + expired_credits, self.get_credit_ttl()

    def get_credits_used(self):
        """
        Gets the number of credits used by this org
        """
        return get_cacheable_result(ORG_CREDITS_USED_CACHE_KEY % self.pk, self._calculate_credits_used)

    def _calculate_credits_used(self):
        used_credits_sum = TopUpCredits.objects.filter(topup__org=self, topup__is_active=True)
        used_credits_sum = used_credits_sum.aggregate(Sum("used")).get("used__sum")
        used_credits_sum = used_credits_sum if used_credits_sum else 0

        # if we don't have an active topup, add up pending messages too
        if not self.get_active_topup_id():
            used_credits_sum += self.msgs.filter(topup=None).count()

            # we don't cache in this case
            return used_credits_sum, 0

        return used_credits_sum, self.get_credit_ttl()

    def get_credits_remaining(self):
        """
        Gets the number of credits remaining for this org
        """
        return self.get_credits_total() - self.get_credits_used()

    def select_most_recent_topup(self, amount):
        """
        Determines the active topup with latest expiry date and returns that
        along with how many credits we will be able to decrement from it. Amount
        decremented is not guaranteed to be the full amount requested.
        """
        # if we have an active topup cache, we need to decrement the amount remaining
        non_expired_topups = self.topups.filter(is_active=True, expires_on__gte=timezone.now()).order_by(
            "-expires_on", "id"
        )
        active_topups = (
            non_expired_topups.annotate(used_credits=Sum("topupcredits__used"))
            .filter(credits__gt=0)
            .filter(Q(used_credits__lt=F("credits")) | Q(used_credits=None))
        )
        active_topup = active_topups.first()

        if active_topup:
            available_credits = active_topup.get_remaining()

            if amount > available_credits:
                # use only what is available
                return active_topup.id, available_credits
            else:
                # use the full amount
                return active_topup.id, amount
        else:  # pragma: no cover
            return None, 0

    def allocate_credits(self, user, org, amount):
        """
        Allocates credits to a sub org of the current org, but only if it
        belongs to us and we have enough credits to do so.
        """
        if org.parent == self or self.parent == org.parent or self.parent == org:
            if self.get_credits_remaining() >= amount:

                with self.lock_on(OrgLock.credits):

                    # now debit our account
                    debited = None
                    while amount or debited == 0:

                        # remove the credits from ourselves
                        (topup_id, debited) = self.select_most_recent_topup(amount)

                        if topup_id:
                            topup = TopUp.objects.get(id=topup_id)

                            # create the topup for our child, expiring on the same date
                            new_topup = TopUp.create(
                                user, credits=debited, org=org, expires_on=topup.expires_on, price=None
                            )

                            # create a debit for transaction history
                            Debit.objects.create(
                                topup_id=topup_id,
                                amount=debited,
                                beneficiary=new_topup,
                                debit_type=Debit.TYPE_ALLOCATION,
                                created_by=user,
                            )

                            # decrease the amount of credits we need
                            amount -= debited

                        else:  # pragma: needs cover
                            break

                    # apply topups to messages missing them
                    from .tasks import apply_topups_task

                    apply_topups_task.delay(org.id)

                    # the credit cache for our org should be invalidated too
                    self.clear_credit_cache()

                return True

        # couldn't allocate credits
        return False

    def get_active_topup(self, force_dirty=False):
        topup_id = self.get_active_topup_id(force_dirty=force_dirty)
        if topup_id:
            return TopUp.objects.get(id=topup_id)
        return None

    def get_active_topup_id(self, force_dirty=False):
        return get_cacheable_result(
            ORG_ACTIVE_TOPUP_KEY % self.pk, self._calculate_active_topup, force_dirty=force_dirty
        )

    def get_credit_ttl(self):
        """
        Credit TTL should be smallest of active topup expiration and ORG_CREDITS_CACHE_TTL
        :return:
        """
        return self.get_topup_ttl(self.get_active_topup())

    def get_topup_ttl(self, topup):
        """
        Gets how long metrics based on the given topup should live. Returns the shorter ttl of
        either ORG_CREDITS_CACHE_TTL or time remaining on the expiration
        """
        if not topup:
            return 10

        return max(10, min((ORG_CREDITS_CACHE_TTL, int((topup.expires_on - timezone.now()).total_seconds()))))

    def _calculate_active_topup(self):
        """
        Calculates the oldest non-expired topup that still has credits
        """
        filter_ = dict(is_active=True)
        if settings.CREDITS_EXPIRATION:
            filter_.update(dict(expires_on__gte=timezone.now()))
        non_expired_topups = self.topups.filter(**filter_).order_by("expires_on", "id")
        active_topups = (
            non_expired_topups.annotate(used_credits=Sum("topupcredits__used"))
            .filter(credits__gt=0)
            .filter(Q(used_credits__lt=F("credits")) | Q(used_credits=None))
        )

        topup = active_topups.first()
        if topup:
            # initialize our active topup metrics
            r = get_redis_connection()
            ttl = self.get_topup_ttl(topup)
            r.set(ORG_ACTIVE_TOPUP_REMAINING % (self.id, topup.id), topup.get_remaining(), ttl)
            return topup.id, ttl

        return 0, 0

    def apply_topups(self):
        """
        We allow users to receive messages even if they're out of credit. Once they re-add credit, this function
        retro-actively applies topups to any messages or IVR actions that don't have a topup
        """
        from temba.msgs.models import Msg

        with self.lock_on(OrgLock.credits):
            # get all items that haven't been credited
            msg_uncredited = self.msgs.filter(topup=None).order_by("created_on")
            all_uncredited = list(msg_uncredited)

            # get all topups that haven't expired
            filter_ = dict(is_active=True)
            if settings.CREDITS_EXPIRATION:
                filter_.update(dict(expires_on__gte=timezone.now()))
            unexpired_topups = list(self.topups.filter(**filter_).order_by("-expires_on"))

            # dict of topups to lists of their newly assigned items
            new_topup_items = {topup: [] for topup in unexpired_topups}

            # assign topup with credits to items...
            current_topup = None
            current_topup_remaining = 0

            for item in all_uncredited:
                # find a topup with remaining credit
                while current_topup_remaining <= 0:
                    if not unexpired_topups:
                        break

                    current_topup = unexpired_topups.pop()
                    current_topup_remaining = current_topup.credits - current_topup.get_used()

                if current_topup_remaining:
                    # if we found some credit, assign the item to the current topup
                    new_topup_items[current_topup].append(item)
                    current_topup_remaining -= 1
                else:
                    # if not, then stop processing items
                    break

            # update items in the database with their new topups
            for topup, items in new_topup_items.items():
                msg_ids = [item.id for item in items if isinstance(item, Msg)]
                Msg.objects.filter(id__in=msg_ids).update(topup=topup)

        # deactive all our credit alerts
        CreditAlert.reset_for_org(self)

        # any time we've reapplied topups, lets invalidate our credit cache too
        self.clear_credit_cache()

        # if we our suspended and have credits now, unsuspend ourselves
        if self.is_suspended and self.get_credits_remaining() > 0:
            self.is_suspended = False
            self.save(update_fields=["is_suspended"])

        # update our capabilities based on topups
        self.update_capabilities()

    def reset_capabilities(self):
        """
        Resets our capabilities based on the current tiers, mostly used in unit tests
        """
        self.is_multi_user = False
        self.is_multi_org = False
        self.update_capabilities()

    def update_capabilities(self):
        """
        Using our topups and brand settings, figures out whether this org should be multi-user and multi-org. We never
        disable one of these capabilities, but will turn it on for those that qualify via credits
        """
        if self.get_purchased_credits() >= self.get_branding().get("tiers", {}).get("multi_org", 0):
            self.is_multi_org = True

        if self.get_purchased_credits() >= self.get_branding().get("tiers", {}).get("multi_user", 0):
            self.is_multi_user = True

        self.save(update_fields=("is_multi_user", "is_multi_org"))

    def get_stripe_customer(self):  # pragma: no cover
        # We can't test stripe in unit tests since it requires javascript tokens to be generated
        if not self.stripe_customer:
            return None

        try:
            stripe.api_key = get_stripe_credentials()[1]
            customer = stripe.Customer.retrieve(self.stripe_customer)
            return customer
        except Exception as e:
            logger.error(f"Could not get Stripe customer: {str(e)}", exc_info=True)
            return None

    def get_bundles(self):
        return get_brand_bundles(self.get_branding())

    def add_credits(self, bundle, token, user):
        # look up our bundle
        bundle_map = get_bundle_map(self.get_bundles())
        if bundle not in bundle_map:
            raise ValidationError(_("Invalid bundle: %s, cannot upgrade.") % bundle)
        bundle = bundle_map[bundle]

        # adds credits to this org
        stripe.api_key = get_stripe_credentials()[1]

        # our actual customer object
        customer = self.get_stripe_customer()

        # 3 possible cases
        # 1. we already have a stripe customer and the token matches it
        # 2. we already have a stripe customer, but they have just added a new card, we need to use that one
        # 3. we don't have a customer, so we need to create a new customer and use that card

        validation_error = None

        # for our purposes, #1 and #2 are treated the same, we just always update the default card
        try:

            if not customer or customer.email != user.email:
                # then go create a customer object for this user
                customer = stripe.Customer.create(card=token, email=user.email, description="{ org: %d }" % self.pk)

                stripe_customer = customer.id
                self.stripe_customer = stripe_customer
                self.save()

            # update the stripe card to the one they just entered
            else:
                # remove existing cards
                # TODO: this is all a bit wonky because we are using the Stripe JS widget..
                # if we instead used on our mechanism to display / edit cards we could be a bit smarter
                existing_cards = [c for c in customer.cards.list().data]
                for card in existing_cards:
                    card.delete()

                card = customer.cards.create(card=token)

                customer.default_card = card.id
                customer.save()

                stripe_customer = customer.id

            charge = stripe.Charge.create(
                amount=bundle["cents"], currency="usd", customer=stripe_customer, description=bundle["description"]
            )

            remaining = self.get_credits_remaining()

            # create our top up
            topup = TopUp.create(
                user, price=bundle["cents"], credits=bundle["credits"], stripe_charge=charge.id, org=self
            )

            context = dict(
                description=bundle["description"],
                charge_id=charge.id,
                charge_date=timezone.now().strftime("%b %e, %Y"),
                amount=bundle["dollars"],
                credits=bundle["credits"],
                remaining=remaining,
                org=self.name,
            )

            # card
            if getattr(charge, "card", None):
                context["cc_last4"] = charge.card.last4
                context["cc_type"] = charge.card.type
                context["cc_name"] = charge.card.name

            # bitcoin
            else:
                context["cc_type"] = "bitcoin"
                context["cc_name"] = charge.source.bitcoin.address

            branding = self.get_branding()

            subject = _("%(name)s Receipt") % branding
            template = "orgs/email/receipt_email"
            to_email = user.email

            context["customer"] = user
            context["branding"] = branding
            context["subject"] = subject

            if settings.SEND_RECEIPTS:
                send_template_email(to_email, subject, template, context, branding)

            # apply our new topups
            from .tasks import apply_topups_task

            apply_topups_task.delay(self.id)

            return topup

        except stripe.error.CardError as e:
            logger.warning(f"Error adding credits to org: {str(e)}", exc_info=True)
            validation_error = _("Sorry, your card was declined, please contact your provider or try another card.")

        except Exception as e:
            logger.error(f"Error adding credits to org: {str(e)}", exc_info=True)

            validation_error = _(
                "Sorry, we were unable to process your payment, please try again later or contact us."
            )

        if validation_error is not None:
            raise ValidationError(validation_error)

    def account_value(self):
        """
        How much has this org paid to date in dollars?
        """
        paid = TopUp.objects.filter(org=self).aggregate(paid=Sum("price"))["paid"]
        if not paid:
            paid = 0
        return paid / 100

    def generate_dependency_graph(self, include_campaigns=True, include_triggers=False, include_archived=False):
        """
        Generates a dict of all exportable flows and campaigns for this org with each object's immediate dependencies
        """
        from temba.campaigns.models import Campaign, CampaignEvent
        from temba.contacts.models import ContactGroup, ContactField
        from temba.flows.models import Flow

        campaign_prefetches = (
            Prefetch(
                "events",
                queryset=CampaignEvent.objects.filter(is_active=True).exclude(flow__is_system=True),
                to_attr="flow_events",
            ),
            "flow_events__flow",
        )

        all_flows = self.flows.filter(is_active=True).exclude(is_system=True)

        if include_campaigns:
            all_campaigns = (
                self.campaigns.filter(is_active=True).select_related("group").prefetch_related(*campaign_prefetches)
            )
        else:
            all_campaigns = Campaign.objects.none()

        if not include_archived:
            all_flows = all_flows.filter(is_archived=False)
            all_campaigns = all_campaigns.filter(is_archived=False)

        # build dependency graph for all flows and campaigns
        dependencies = defaultdict(set)
        for flow in all_flows:
            dependencies[flow] = flow.get_export_dependencies()
        for campaign in all_campaigns:
            dependencies[campaign] = set([e.flow for e in campaign.flow_events])

        # replace any dependency on a group with that group's associated campaigns - we're not actually interested
        # in flow-group-flow relationships - only relationships that go through a campaign
        campaigns_by_group = defaultdict(list)
        if include_campaigns:
            for campaign in self.campaigns.filter(is_active=True).select_related("group"):
                campaigns_by_group[campaign.group].append(campaign)

        for c, deps in dependencies.items():
            if isinstance(c, Flow):
                for d in list(deps):
                    # not interested in groups or fields for now
                    if isinstance(d, ContactField):
                        deps.remove(d)
                    if isinstance(d, ContactGroup):
                        deps.remove(d)
                        deps.update(campaigns_by_group[d])

        if include_triggers:
            all_triggers = self.triggers.filter(is_archived=False, is_active=True).select_related("flow")
            for trigger in all_triggers:
                dependencies[trigger] = {trigger.flow}

        # make dependencies symmetric, i.e. if A depends on B, B depends on A
        for c, deps in dependencies.copy().items():
            for d in deps:
                dependencies[d].add(c)

        return dependencies

    def resolve_dependencies(
        self, flows, campaigns, include_campaigns=True, include_triggers=False, include_archived=False
    ):
        """
        Given a set of flows and and a set of campaigns, returns a new set including all dependencies
        """
        dependencies = self.generate_dependency_graph(
            include_campaigns=include_campaigns, include_triggers=include_triggers, include_archived=include_archived
        )

        primary_components = set(itertools.chain(flows, campaigns))
        all_components = set()

        def add_component(c):
            if c in all_components:
                return

            all_components.add(c)
            if c in primary_components:
                primary_components.remove(c)

            for d in dependencies[c]:
                add_component(d)

        while primary_components:
            component = next(iter(primary_components))
            add_component(component)

        return all_components

    def initialize(self, branding=None, topup_size=None, sample_flows=True):
        """
        Initializes an organization, creating all the dependent objects we need for it to work properly.
        """
        from temba.middleware import BrandingMiddleware
        from temba.contacts.models import ContactField, ContactGroup
        from temba.tickets.models import Ticketer, Topic

        with transaction.atomic():
            if not branding:
                branding = BrandingMiddleware.get_branding_for_host("")

            ContactGroup.create_system_groups(self)
            ContactField.create_system_fields(self)
            Ticketer.create_internal_ticketer(self, branding)
            Topic.create_default_topic(self)

            self.init_topups(topup_size)
            self.update_capabilities()

        # outside of the transaction as it's going to call out to mailroom for flow validation
        if sample_flows:
            self.create_sample_flows(branding.get("api_link", ""))

    def download_and_save_media(self, request, extension=None):  # pragma: needs cover
        """
        Given an HTTP Request object, downloads the file then saves it as media for the current org. If no extension
        is passed it we attempt to extract it from the filename
        """
        s = Session()
        prepped = s.prepare_request(request)
        response = s.send(prepped)

        if response.status_code == 200:
            # download the content to a temp file
            temp = NamedTemporaryFile(delete=True)
            temp.write(response.content)
            temp.flush()

            # try to derive our extension from the filename if it wasn't passed in
            if not extension:
                url_parts = urlparse(request.url)
                if url_parts.path:
                    path_pieces = url_parts.path.rsplit(".")
                    if len(path_pieces) > 1:
                        extension = path_pieces[-1]

        else:
            raise Exception(
                "Received non-200 response (%s) for request: %s" % (response.status_code, response.content)
            )

        return self.save_media(File(temp), extension)

    @classmethod
    def get_temporary_file_from_url(cls, media_url):
        response = None
        attempts = 0
        s = Session()

        while attempts < 4:
            response = s.request("GET", media_url, stream=True)

            # in some cases Facebook isn't ready for us to fetch the media URL yet, if we get a 404
            # sleep for a bit then try again up to 4 times
            if response.status_code == 200:
                break
            else:
                attempts += 1
                time.sleep(0.250)

        if not response:
            return response

        temp = NamedTemporaryFile(delete=True)
        temp.write(response.content)
        temp.flush()
        return File(temp)

    def get_delete_date(self, *, archive_type=Archive.TYPE_MSG):
        """
        Gets the most recent date for which data hasn't been deleted yet or None if no deletion has been done
        :return:
        """
        archive = self.archives.filter(needs_deletion=False, archive_type=archive_type).order_by("-start_date").first()
        if archive:
            return archive.get_end_date()

    def save_media(self, file, extension):
        """
        Saves the given file data with the extension and returns an absolute url to the result
        """
        random_file = str(uuid4())
        random_dir = random_file[0:4]

        filename = "%s/%s" % (random_dir, random_file)
        if extension:
            filename = "%s.%s" % (filename, extension)

        path = "%s/%d/media/%s" % (settings.STORAGE_ROOT_DIR, self.pk, filename)
        public_url = private_file_storage.save_with_public_url(path, file)
        return public_url

    def release(self, user, *, release_users=True):
        """
        Releases this org, marking it as inactive. Actual deletion of org data won't happen until after 7 days unless
        delete is True.
        """

        # free our children
        Org.objects.filter(parent=self).update(parent=None)

        # deactivate ourselves
        self.is_active = False
        self.modified_by = user
        self.released_on = timezone.now()
        self.save(update_fields=("is_active", "released_on", "modified_by", "modified_on"))

        # and immediately release our channels to halt messaging
        for channel in self.channels.filter(is_active=True):
            channel.release(user)

        # release any user that belongs only to us
        if release_users:
            for org_user in self.get_users():
                # check if this user is a member of any org on any brand
                other_orgs = org_user.get_user_orgs().exclude(id=self.id)
                if not other_orgs:
                    org_user.release(user, brand=self.brand)

        # remove all the org users
        for org_user in self.get_users():
            self.remove_user(org_user)

    def delete(self):
        """
        Does an actual delete of this org
        """

        assert not self.is_active and self.released_on, "can't delete an org which hasn't been released"
        assert not self.deleted_on, "can't delete an org twice"

        user = self.modified_by

        # delete notifications and exports
        self.notifications.all().delete()
        self.exportcontactstasks.all().delete()
        self.exportmessagestasks.all().delete()
        self.exportflowresultstasks.all().delete()

        for label in self.msgs_labels(manager="all_objects").all():
            label.release(user)
            label.delete()

        msg_ids = self.msgs.all().values_list("id", flat=True)

        # might be a lot of messages, batch this
        for id_batch in chunk_list(msg_ids, 1000):
            for msg in self.msgs.filter(id__in=id_batch):
                msg.release()

        # our system label counts
        self.system_labels.all().delete()

        # delete all our campaigns and associated events
        for c in self.campaigns.all():
            c.delete()

        # delete everything associated with our flows
        for flow in self.flows.all():
            # we want to manually release runs so we don't fire a mailroom task to do it
            flow.release(user, interrupt_sessions=False)
            flow.delete()

        # delete our flow labels (deleting a label deletes its children)
        for flow_label in self.flow_labels.filter(parent=None):
            flow_label.delete()

        # delete contact-related data
        self.http_logs.all().delete()
        self.sessions.all().delete()
        self.ticket_events.all().delete()
        self.tickets.all().delete()
        self.topics.all().delete()
        self.airtime_transfers.all().delete()

        # delete our contacts
        for contact in self.contacts.all():
            contact.release(user, full=True, immediately=True)
            contact.delete()

        # delete all our URNs
        self.urns.all().delete()

        # delete our fields
        for contactfield in self.contactfields(manager="all_fields").all():
            contactfield.release(user)
            contactfield.delete()

        # delete our groups
        for group in self.all_groups.all():
            group.release(user)
            group.delete()

        # delete our channels
        for channel in self.channels.all():
            channel.counts.all().delete()
            channel.logs.all().delete()
            channel.template_translations.all().delete()

            channel.delete()

        for g in self.globals.all():
            g.release(user)

        # delete our classifiers
        for classifier in self.classifiers.all():
            classifier.release(user)
            classifier.delete()

        # delete our ticketers
        for ticketer in self.ticketers.all():
            ticketer.release(user)
            ticketer.delete()

        # release all archives objects and files for this org
        Archive.release_org_archives(self)

        # return any unused credits to our parent
        if self.parent:
            self.allocate_credits(user, self.parent, self.get_credits_remaining())

        for topup in self.topups.all():
            topup.release()

        self.webhookevent_set.all().delete()

        for resthook in self.resthooks.all():
            resthook.release(user)
            for sub in resthook.subscribers.all():
                sub.delete()
            resthook.delete()

        # release our broadcasts
        for bcast in self.broadcast_set.filter(parent=None):
            bcast.release()

        # delete other related objects
        self.api_tokens.all().delete()
        self.invitations.all().delete()
        self.credit_alerts.all().delete()
        self.schedules.all().delete()
        self.boundaryalias_set.all().delete()
        self.templates.all().delete()

        # needs to come after deletion of msgs and broadcasts as those insert new counts
        self.system_labels.all().delete()

        # save when we were actually deleted
        self.modified_on = timezone.now()
        self.deleted_on = timezone.now()
        self.config = {}
        self.surveyor_password = None
        self.save()

    @classmethod
    def create_user(cls, email: str, password: str, language: str = None) -> User:
        user = User.objects.create_user(username=email, email=email, password=password)
        if language:
            user_settings = user.get_settings()
            user_settings.language = language
            user_settings.save(update_fields=("language",))
        return user

    @classmethod
    def get_org(cls, user):
        if not user:  # pragma: needs cover
            return None

        if not hasattr(user, "_org"):
            org = Org.objects.filter(administrators=user, is_active=True).first()
            if org:
                user._org = org

        return getattr(user, "_org", None)

    def as_environment_def(self):
        """
        Returns this org as an environment definition as used by the flow engine
        """

        return {
            "date_format": Org.DATE_FORMATS_ENGINE.get(self.date_format),
            "time_format": "tt:mm",
            "timezone": str(self.timezone),
            "default_language": self.flow_languages[0] if self.flow_languages else None,
            "allowed_languages": self.flow_languages,
            "default_country": self.default_country_code,
            "redaction_policy": "urns" if self.is_anon else "none",
            "links": [
                f"{item.uuid}:{item.destination}"
                for item in self.links.filter(is_archived=False).only("uuid", "destination")
            ],
            "has_ivr_machine_detection": self.is_ivr_machine_detection_enabled(),
        }

    def __str__(self):
        return self.name

    def set_optin_flow(self, user, flow_uuid):
        self.modified_by = user
        self.config.update({Org.OPTIN_FLOW: flow_uuid})
        self.save(update_fields=("config", "modified_on"))

    def get_optin_flow(self):
        return self.config.get(Org.OPTIN_FLOW)

    def has_translation_service(self):
        return bool(self.config.get("translator_service", {}).get("provider"))

    def get_translation(self, text, target_lang, source_lang=None, provider=None, api_key=None, use_config=True):
        import requests

        def convert_language(lang):
            languages_map = {"fra": "fr", "deu": "de", "zho": "zh"}
            if lang == "base":
                nonlocal self
                lang = self.flow_languages[0] if self.flow_languages else "eng"
            return languages_map.get(lang, lang)

        target_lang, source_lang = tuple(map(convert_language, (target_lang, source_lang)))
        if target_lang == source_lang:
            return text, 200

        def google_translate(_text, _target_lang, _source_lang, _api_key):
            body = {"q": _text, "target": _target_lang}
            body.update({"source": _source_lang} if _source_lang else {})
            response = requests.post(f"https://translation.googleapis.com/language/translate/v2?key={_api_key}", body)
            if response.ok:
                try:
                    return response.json()["data"]["translations"][0]["translatedText"], 200
                except KeyError:
                    pass
            return None, 404

        def deepl_translate(_text, _target_lang, _source_lang, _api_key):
            body = {"text": _text, "target_lang": _target_lang}
            body.update({"source_lang": _source_lang} if _source_lang else {})
            response = requests.post(f"https://api.deepl.com/v2/translate?auth_key={_api_key}", body)
            if response.ok:
                try:
                    return response.json()["translations"][0]["text"], 200
                except KeyError:
                    pass
            return None, 404

        translator_service = self.config.get("translator_service", {})
        providers = {
            "google": google_translate,
            "deepl": deepl_translate,
        }
        saved_provider = translator_service.get("provider", provider) if use_config else provider
        saved_api_key = translator_service.get("api_key", api_key) if use_config else api_key
        if all((saved_provider, saved_api_key)) and saved_provider in providers.keys():
            return providers.get(saved_provider, lambda _: (None, 404))(text, target_lang, source_lang, saved_api_key)
        return None, 404

    def do_not_contact(self):
        do_not_contact = (self.config or {}).get("non_contact_hours", False)
        if not do_not_contact:
            return False

        timezone.activate(pytz.timezone(str(self.timezone)))
        start = timezone.localtime(timezone.now()).replace(hour=8, minute=0, second=0, microsecond=0)
        end = timezone.localtime(timezone.now()).replace(hour=21, minute=0, second=0, microsecond=0)
        now = timezone.localtime(timezone.now())
        in_do_not_contact_times = now < start or now > end
        timezone.deactivate()
        return in_do_not_contact_times

    @property
    def do_not_contact_enabled(self):
        do_not_contact = (self.config or {}).get("non_contact_hours", False)
        if not do_not_contact:
            return False
        return True

    @redis_cached_property
    def twilio_stats(self):
        tw = self.get_twilio_client()
        if not tw:
            return {}

        curr_year, curr_month = timezone.now().timetuple()[:2]
        start_year, start_month = (curr_year - 1, curr_month + 1) if curr_month < 12 else (curr_year, 1)
        start_date = timezone.datetime(start_year, start_month, 1)
        try:
            records = tw.api.usage.records.monthly.stream(start_date=start_date)
        except TwilioException:
            records = []

        allowed_categories = [
            "sms-inbound",
            "sms-outbound",
            "mms-inbound",
            "mms-outbound",
            "calls-inbound",
            "calls-outbound",
        ]
        result_stats = dict(**{category: list() for category in allowed_categories})
        for record in records:
            if record.category in allowed_categories:
                start_datetime = timezone.datetime(record.start_date.year, record.start_date.month, 1)
                result_stats[record.category].append((start_datetime, record.usage))
        return result_stats


# ===================== monkey patch User class with a few extra functions ========================


def release(user, releasing_user, *, brand):
    """
    Releases this user, and any orgs of which they are the sole owner
    """

    # if our user exists across brands don't muck with the user
    if user.get_user_orgs().order_by("brand").distinct("brand").count() < 2:
        user_uuid = str(uuid4())
        user.first_name = ""
        user.last_name = ""
        user.email = f"{user_uuid}@rapidpro.io"
        user.username = f"{user_uuid}@rapidpro.io"
        user.password = ""
        user.is_active = False
        user.save()

    # release any orgs we own on this brand
    for org in user.get_owned_orgs([brand]):
        org.release(releasing_user, release_users=False)

    # remove user from all roles on any org for our brand
    for org in user.get_user_orgs([brand]):
        org.remove_user(user)


def get_user_orgs(user, brands=None, exclude_suspended=True):
    if user.is_superuser:
        return Org.objects.all()

    org_sets = [role.get_orgs(user) for role in OrgRole]
    user_orgs = functools.reduce(operator.or_, org_sets)

    if brands:
        user_orgs = user_orgs.filter(brand__in=brands)

    if exclude_suspended:
        not_suspended_orgs_ids = [org.id for org in user_orgs if not org.is_suspended]
        user_orgs = user_orgs.filter(id__in=not_suspended_orgs_ids)

    return user_orgs.filter(is_active=True).distinct().order_by("name")


def get_owned_orgs(user, brands=None):
    """
    Gets all the orgs where this is the only user for the current brand
    """
    owned_orgs = []
    for org in user.get_user_orgs(brands=brands):
        if not org.get_users().exclude(id=user.id).exists():
            owned_orgs.append(org)
    return owned_orgs


def get_org(obj):
    return getattr(obj, "_org", None)


def is_alpha_user(user):  # pragma: needs cover
    return user.groups.filter(name="Alpha").exists()


def is_beta_user(user):  # pragma: needs cover
    return user.groups.filter(name="Beta").exists()


def is_support_user(user):
    return user.groups.filter(name="Customer Support").exists()


def set_org(obj, org):
    obj._org = org


def get_org_group(obj):
    org_group = None
    org = obj.get_org()
    if org:
        org_group = org.get_user_org_group(obj)
    return org_group


def _user_has_org_perm(user, org, permission):
    """
    Determines if a user has the given permission in this org
    """
    if user.is_superuser:  # pragma: needs cover
        return True

    if user.is_anonymous:  # pragma: needs cover
        return False

    # has it innately? (customer support)
    if user.has_perm(permission):  # pragma: needs cover
        return True

    org_group = org.get_user_org_group(user)

    if not org_group:  # pragma: needs cover
        return False

    (app_label, codename) = permission.split(".")

    return org_group.permissions.filter(content_type__app_label=app_label, codename=codename).exists()


def _user_get_settings(user):
    """
    Gets or creates user settings for this user
    """
    assert user and user.is_authenticated, "can't fetch user settings for anonymous users"

    return UserSettings.get_or_create(user)


def _user_record_auth(user):
    user_settings = user.get_settings()
    user_settings.last_auth_on = timezone.now()
    user_settings.save(update_fields=("last_auth_on",))


def _user_enable_2fa(user):
    """
    Enables 2FA for this user
    """
    user_settings = user.get_settings()
    user_settings.two_factor_enabled = True
    user_settings.save(update_fields=("two_factor_enabled",))

    BackupToken.generate_for_user(user)


def _user_disable_2fa(user):
    """
    Disables 2FA for this user
    """
    user_settings = user.get_settings()
    user_settings.two_factor_enabled = False
    user_settings.save(update_fields=("two_factor_enabled",))

    user.backup_tokens.all().delete()


def _user_verify_2fa(user, *, otp: str = None, backup_token: str = None) -> bool:
    """
    Verifies a user using a 2FA mechanism (OTP or backup token)
    """
    if otp:
        secret = user.get_settings().otp_secret
        return pyotp.TOTP(secret).verify(otp, valid_window=2)
    elif backup_token:
        token = user.backup_tokens.filter(token=backup_token, is_used=False).first()
        if token:
            token.is_used = True
            token.save(update_fields=("is_used",))
            return True

    return False


def _user_name(user: User) -> str:
    return user.get_full_name()


def _user_as_engine_ref(user: User) -> dict:
    return {"email": user.email, "name": user.name}


def _user_str(user):
    as_str = _user_name(user)
    if not as_str:
        as_str = user.username
    return as_str


User.release = release
User.get_org = get_org
User.set_org = set_org
User.is_alpha = is_alpha_user
User.is_beta = is_beta_user
User.is_support = is_support_user
User.get_user_orgs = get_user_orgs
User.get_org_group = get_org_group
User.get_owned_orgs = get_owned_orgs
User.has_org_perm = _user_has_org_perm
User.get_settings = _user_get_settings
User.record_auth = _user_record_auth
User.enable_2fa = _user_enable_2fa
User.disable_2fa = _user_disable_2fa
User.verify_2fa = _user_verify_2fa
User.name = property(_user_name)
User.as_engine_ref = _user_as_engine_ref
User.__str__ = _user_str


def get_stripe_credentials():
    public_key = os.environ.get(
        "STRIPE_PUBLIC_KEY", getattr(settings, "STRIPE_PUBLIC_KEY", "MISSING_STRIPE_PUBLIC_KEY")
    )
    private_key = os.environ.get(
        "STRIPE_PRIVATE_KEY", getattr(settings, "STRIPE_PRIVATE_KEY", "MISSING_STRIPE_PRIVATE_KEY")
    )
    return (public_key, private_key)


class Invitation(SmartModel):
    """
    An Invitation to an e-mail address to join an Org with specific roles.
    """

    ROLE_CHOICES = [(r.code, r.display) for r in OrgRole]

    org = models.ForeignKey(Org, on_delete=models.PROTECT, related_name="invitations")

    email = models.EmailField()

    secret = models.CharField(max_length=64, unique=True)

    user_group = models.CharField(max_length=1, choices=ROLE_CHOICES, default=OrgRole.VIEWER.code)

    @classmethod
    def create(cls, org, user, email, role: OrgRole):
        return cls.objects.create(org=org, email=email, user_group=role.code, created_by=user, modified_by=user)

    @classmethod
    def bulk_create_or_update(cls, org, user, emails: list, role: OrgRole):
        for email in emails:
            invitation = cls.create(org, user, email, role)
            invitation.send()

    def save(self, *args, **kwargs):
        if not self.secret:
            secret = random_string(64)

            while Invitation.objects.filter(secret=secret):  # pragma: needs cover
                secret = random_string(64)

            self.secret = secret

        return super().save(*args, **kwargs)

    @property
    def role(self):
        return OrgRole.from_code(self.user_group)

    def send(self):
        """
        Sends this invitation as an email to the user
        """
        from .tasks import send_invitation_email_task

        send_invitation_email_task(self.id)

    def send_email(self):
        # no=op if we do not know the email
        if not self.email:  # pragma: needs cover
            return

        branding = self.org.get_branding()
        subject = _("%(name)s Invitation") % branding
        template = "orgs/email/invitation_email"
        to_email = self.email

        context = dict(org=self.org, now=timezone.now(), branding=branding, invitation=self)
        context["subject"] = subject

        send_template_email(to_email, subject, template, context, branding)


class UserSettings(models.Model):
    """
    User specific configuration
    """

    user = models.ForeignKey(User, on_delete=models.PROTECT, related_name="settings")
    language = models.CharField(max_length=8, choices=settings.LANGUAGES, default=settings.DEFAULT_LANGUAGE)
    otp_secret = models.CharField(max_length=16, default=pyotp.random_base32)
    two_factor_enabled = models.BooleanField(default=False)
    last_auth_on = models.DateTimeField(null=True)
    authy_id = models.CharField(verbose_name=_("Authy ID"), max_length=255, null=True, blank=True)
    tel = models.CharField(
        verbose_name=_("Phone Number"),
        max_length=16,
        null=True,
        blank=True,
        help_text=_("Phone number for testing and recording voice flows"),
    )

    @classmethod
    def get_or_create(cls, user):
        existing = UserSettings.objects.filter(user=user).first()
        if existing:
            return existing

        return cls.objects.create(user=user)


class TopUp(SmartModel):
    """
    TopUps are used to track usage across the platform. Each TopUp represents a certain number of
    credits that can be consumed by messages.
    """

    org = models.ForeignKey(
        Org, on_delete=models.PROTECT, related_name="topups", help_text="The organization that was toppped up"
    )
    price = models.IntegerField(
        null=True,
        blank=True,
        verbose_name=_("Price Paid"),
        help_text=_("The price paid for the messages in this top up (in cents)"),
    )
    credits = models.IntegerField(
        verbose_name=_("Number of Credits"), help_text=_("The number of credits bought in this top up")
    )
    expires_on = models.DateTimeField(
        verbose_name=_("Expiration Date"), help_text=_("The date that this top up will expire")
    )
    stripe_charge = models.CharField(
        verbose_name=_("Stripe Charge Id"),
        max_length=32,
        null=True,
        blank=True,
        help_text=_("The Stripe charge id for this charge"),
    )
    comment = models.CharField(
        max_length=255,
        null=True,
        blank=True,
        help_text="Any comment associated with this topup, used when we credit accounts",
    )

    @classmethod
    def create(cls, user, price, credits, stripe_charge=None, org=None, expires_on=None, comment=None):
        """
        Creates a new topup
        """
        if not org:
            org = user.get_org()

        if not expires_on:
            delta_days = 365 if settings.CREDITS_EXPIRATION else 365 * 50  # credits last 1 or 50 years depend on conf
            expires_on = timezone.now() + timedelta(days=delta_days)

        topup = TopUp.objects.create(
            org=org,
            price=price,
            credits=credits,
            expires_on=expires_on,
            stripe_charge=stripe_charge,
            comment=comment,
            created_by=user,
            modified_by=user,
        )

        org.clear_credit_cache()
        return topup

    def release(self):

        # clear us off any debits we are connected to
        Debit.objects.filter(topup=self).update(topup=None)

        # any debits benefitting us are deleted
        Debit.objects.filter(beneficiary=self).delete()

        # remove any credits associated with us
        TopUpCredits.objects.filter(topup=self)

        for used in TopUpCredits.objects.filter(topup=self):
            used.release()

        self.delete()

    def get_ledger(self):  # pragma: needs cover
        debits = self.debits.filter(debit_type=Debit.TYPE_ALLOCATION).order_by("-created_by")
        balance = self.credits
        ledger = []

        active = self.get_remaining() < balance

        if active:
            transfer = self.allocations.all().first()

            if transfer:
                comment = _("Transfer from %s" % transfer.topup.org.name)
            else:
                price = -1 if self.price is None else self.price

                if price > 0:
                    comment = _("Purchased Credits")
                elif price == 0:
                    comment = _("Complimentary Credits")
                else:
                    comment = _("Credits")

            ledger.append(dict(date=self.created_on, comment=comment, amount=self.credits, balance=self.credits))

        for debit in debits:  # pragma: needs cover
            balance -= debit.amount
            ledger.append(
                dict(
                    date=debit.created_on,
                    comment=_("Transfer to %(org)s") % dict(org=debit.beneficiary.org.name),
                    amount=-debit.amount,
                    balance=balance,
                )
            )

        now = timezone.now()
        expired = self.expires_on < now if settings.CREDITS_EXPIRATION else False

        # add a line for used message credits
        if active:
            ledger.append(
                dict(
                    date=self.expires_on if expired else now,
                    comment=_("Messaging credits used"),
                    amount=self.get_remaining() - balance,
                    balance=self.get_remaining(),
                )
            )

        # add a line for expired credits
        if expired and self.get_remaining() > 0:
            ledger.append(
                dict(date=self.expires_on, comment=_("Expired credits"), amount=-self.get_remaining(), balance=0)
            )
        return ledger

    def get_price_display(self):
        if self.price is None:
            return ""
        elif self.price == 0:
            return _("Free")

        return "$%.2f" % self.dollars()

    def dollars(self):
        if self.price == 0:  # pragma: needs cover
            return 0
        else:
            return Decimal(self.price) / Decimal(100)

    def revert_topup(self):  # pragma: needs cover
        # unwind any items that were assigned to this topup
        self.msgs.update(topup=None)

        # mark this topup as inactive
        self.is_active = False
        self.save()

    def get_stripe_charge(self):  # pragma: needs cover
        try:
            stripe.api_key = get_stripe_credentials()[1]
            return stripe.Charge.retrieve(self.stripe_charge)
        except Exception as e:
            logger.error(f"Could not get Stripe charge: {str(e)}", exc_info=True)
            return None

    def get_used(self):
        """
        Calculates how many topups have actually been used
        """
        used = TopUpCredits.objects.filter(topup=self).aggregate(used=Sum("used"))
        return 0 if not used["used"] else used["used"]

    def get_remaining(self):
        """
        Returns how many credits remain on this topup
        """
        return self.credits - self.get_used()

    def __str__(self):  # pragma: needs cover
        return f"{self.credits} Credits"


class Debit(models.Model):
    """
    Transactional history of credits allocated to other topups or chunks of archived messages
    """

    TYPE_ALLOCATION = "A"

    DEBIT_TYPES = ((TYPE_ALLOCATION, "Allocation"),)

    id = models.BigAutoField(auto_created=True, primary_key=True, verbose_name="ID")

    topup = models.ForeignKey(
        TopUp,
        on_delete=models.PROTECT,
        null=True,
        related_name="debits",
        help_text=_("The topup these credits are applied against"),
    )

    amount = models.IntegerField(help_text=_("How many credits were debited"))

    beneficiary = models.ForeignKey(
        TopUp,
        on_delete=models.PROTECT,
        null=True,
        related_name="allocations",
        help_text=_("Optional topup that was allocated with these credits"),
    )

    debit_type = models.CharField(max_length=1, choices=DEBIT_TYPES, null=False, help_text=_("What caused this debit"))

    created_by = models.ForeignKey(
        settings.AUTH_USER_MODEL,
        on_delete=models.PROTECT,
        null=True,
        related_name="debits_created",
        help_text="The user which originally created this item",
    )
    created_on = models.DateTimeField(default=timezone.now, help_text="When this item was originally created")


class TopUpCredits(SquashableModel):
    """
    Used to track number of credits used on a topup, mostly maintained by triggers on Msg insertion.
    """

    squash_over = ("topup_id",)

    topup = models.ForeignKey(TopUp, on_delete=models.PROTECT)
    used = models.IntegerField()  # how many credits were used, can be negative

    def release(self):
        self.delete()

    def __str__(self):  # pragma: no cover
        return f"{self.topup} (Used: {self.used})"

    @classmethod
    def get_squash_query(cls, distinct_set):
        sql = """
        WITH deleted as (
            DELETE FROM %(table)s WHERE "topup_id" = %%s RETURNING "used"
        )
        INSERT INTO %(table)s("topup_id", "used", "is_squashed")
        VALUES (%%s, GREATEST(0, (SELECT SUM("used") FROM deleted)), TRUE);
        """ % {
            "table": cls._meta.db_table
        }

        return sql, (distinct_set.topup_id,) * 2


class CreditAlert(SmartModel):
    """
    Tracks when we have sent alerts to organization admins about low credits.
    """

    TYPE_OVER = "O"
    TYPE_LOW = "L"
    TYPE_EXPIRING = "E"
    TYPES = ((TYPE_OVER, _("Credits Over")), (TYPE_LOW, _("Low Credits")), (TYPE_EXPIRING, _("Credits expiring soon")))

    org = models.ForeignKey(Org, on_delete=models.PROTECT, related_name="credit_alerts")

    alert_type = models.CharField(max_length=1, choices=TYPES)
    admin_emails = ArrayField(
        models.EmailField(), help_text=_("Emails of administrators who will be alerted"), default=list
    )

    @classmethod
    def trigger_credit_alert(cls, org, alert_type):
        # don't create a new alert if there is already an alert of this type for the org
        if org.credit_alerts.filter(is_active=True, alert_type=alert_type).exists():
            return

        logging.info(f"triggering {alert_type} credits alert type for {org.name}")

        admins = org.get_admins().exclude(email__isnull=True).exclude(email__exact="")
        admin = admins.first()

        if admins:
            # Otherwise, create our alert objects and trigger our event
            admin_emails = list(admins.values_list("email", flat=True))
            alert = CreditAlert.objects.create(
                org=org, alert_type=alert_type, admin_emails=admin_emails, created_by=admin, modified_by=admin
            )

            alert.send_alert()

    def send_alert(self):
        from .tasks import send_alert_email_task

        send_alert_email_task(self.id)

    def send_email(self):
        admin_emails = [admin.email for admin in self.org.get_admins().order_by("email")]

        if len(admin_emails) == 0:
            return

        branding = self.org.get_branding()
        subject = _("%(name)s Credits Alert") % branding
        template = "orgs/email/alert_email"
        to_email = admin_emails

        context = dict(org=self.org, now=timezone.now(), branding=branding, alert=self)
        context["subject"] = subject

        send_template_email(to_email, subject, template, context, branding)

    @classmethod
    def reset_for_org(cls, org):
        org.credit_alerts.filter(is_active=True).update(is_active=False)

    @classmethod
    def check_org_credits(cls):
        from temba.msgs.models import Msg

        # all active orgs in the last hour
        active_orgs = Msg.objects.filter(created_on__gte=timezone.now() - timedelta(hours=1), org__uses_topups=True)
        active_orgs = active_orgs.order_by("org").distinct("org")

        for msg in active_orgs:
            org = msg.org

            # does this org have less than 0 messages?
            org_remaining_credits = org.get_credits_remaining()
            org_low_credits = org.has_low_credits()

            if org_remaining_credits <= 0:
                CreditAlert.trigger_credit_alert(org, CreditAlert.TYPE_OVER)
            elif org_low_credits:  # pragma: needs cover
                CreditAlert.trigger_credit_alert(org, CreditAlert.TYPE_LOW)

    @classmethod
    def check_topup_expiration(cls):
        """
        Triggers an expiring credit alert for any org that has its last
        active topup expiring in the next 30 days and still has available credits
        """
        if not settings.CREDITS_EXPIRATION:
            return

        # get the ids of the last to expire topup, with credits, for each org
        final_topups = (
            TopUp.objects.filter(is_active=True, org__is_active=True, org__uses_topups=True, credits__gt=0)
            .order_by("org_id", "-expires_on")
            .distinct("org_id")
            .values_list("id", flat=True)
        )

        # figure out which of those have credits remaining, and will expire in next 30 days
        expiring_final_topups = (
            TopUp.objects.filter(id__in=final_topups)
            .annotate(used_credits=Sum("topupcredits__used"))
            .filter(expires_on__gt=timezone.now(), expires_on__lte=(timezone.now() + timedelta(days=30)))
            .filter(Q(used_credits__lt=F("credits")) | Q(used_credits=None))
            .select_related("org")
        )

        for topup in expiring_final_topups:
            CreditAlert.trigger_credit_alert(topup.org, CreditAlert.TYPE_EXPIRING)


class BackupToken(models.Model):
    """
    A 2FA backup token for a user
    """

    user = models.ForeignKey(User, related_name="backup_tokens", on_delete=models.PROTECT)
    token = models.CharField(max_length=18, unique=True, default=generate_token)
    is_used = models.BooleanField(default=False)
    created_on = models.DateTimeField(default=timezone.now)

    @classmethod
    def generate_for_user(cls, user, count: int = 10):
        # delete any existing tokens for this user
        user.backup_tokens.all().delete()

        return [cls.objects.create(user=user) for i in range(count)]

    def __str__(self):
        return self.token


class OrgActivity(models.Model):
    """
    Tracks various metrics for an organization on a daily basis:
       * total # of contacts
       * total # of active contacts (that sent or received a message)
       * total # of messages sent
       * total # of message received
       * total # of active contacts in plan period up to that date (if there is one)
    """

    # the org this contact activity is being tracked for
    org = models.ForeignKey("orgs.Org", related_name="contact_activity", on_delete=models.CASCADE)

    # the day this activity was tracked for
    day = models.DateField()

    # the total number of contacts on this day
    contact_count = models.IntegerField(default=0)

    # the number of active contacts on this day
    active_contact_count = models.IntegerField(default=0)

    # the number of messages sent on this day
    outgoing_count = models.IntegerField(default=0)

    # the number of messages received on this day
    incoming_count = models.IntegerField(default=0)

    # the number of active contacts in the plan period (if they are on a plan)
    plan_active_contact_count = models.IntegerField(null=True)

    @classmethod
    def update_day(cls, now):
        """
        Updates our org activity for the passed in day.
        """
        from temba.msgs.models import Msg

        # truncate to midnight the same day in UTC
        end = pytz.utc.normalize(now.astimezone(pytz.utc)).replace(hour=0, minute=0, second=0, microsecond=0)
        start = end - timedelta(days=1)

        # first get all our contact counts
        contact_counts = Org.objects.filter(
            is_active=True, contacts__is_active=True, contacts__created_on__lt=end
        ).annotate(contact_count=Count("contacts"))

        # then get active contacts
        active_counts = Org.objects.filter(
            is_active=True, msgs__created_on__gte=start, msgs__created_on__lt=end
        ).annotate(contact_count=Count("msgs__contact_id", distinct=True))
        active_counts = {o.id: o.contact_count for o in active_counts}

        # number of received msgs
        incoming_count = Org.objects.filter(
            is_active=True, msgs__created_on__gte=start, msgs__created_on__lt=end, msgs__direction="I"
        ).annotate(msg_count=Count("id"))
        incoming_count = {o.id: o.msg_count for o in incoming_count}

        # number of sent messages
        outgoing_count = Org.objects.filter(
            is_active=True, msgs__created_on__gte=start, msgs__created_on__lt=end, msgs__direction="O"
        ).annotate(msg_count=Count("id"))
        outgoing_count = {o.id: o.msg_count for o in outgoing_count}

        # calculate active count in plan period for orgs with an active plan
        plan_active_contact_counts = dict()
        for org in (
            Org.objects.exclude(plan_end=None)
            .exclude(plan_start=None)
            .exclude(plan_end__lt=start)
            .only("plan_start", "plan_end")
        ):
            plan_end = org.plan_end if org.plan_end < end else end
            count = (
                Msg.objects.filter(org=org, created_on__gt=org.plan_start, created_on__lt=plan_end)
                .only("contact")
                .distinct("contact")
                .count()
            )
            plan_active_contact_counts[org.id] = count

        for org in contact_counts:
            OrgActivity.objects.update_or_create(
                org=org,
                day=start,
                contact_count=org.contact_count,
                active_contact_count=active_counts.get(org.id, 0),
                incoming_count=incoming_count.get(org.id, 0),
                outgoing_count=outgoing_count.get(org.id, 0),
                plan_active_contact_count=plan_active_contact_counts.get(org.id),
            )

    class Meta:
        unique_together = ("org", "day")<|MERGE_RESOLUTION|>--- conflicted
+++ resolved
@@ -1108,21 +1108,14 @@
         self.modified_by = user
         self.save(update_fields=("flow_languages", "modified_by", "modified_on"))
 
-<<<<<<< HEAD
     def get_dayfirst(self):
         return self.date_format == Org.DATE_FORMAT_DAY_FIRST
 
-    def get_datetime_formats(self):
-        format_date = Org.DATE_FORMATS_PYTHON.get(self.date_format)
-        format_datetime = format_date + " %H:%M"
-        return format_date, format_datetime
-=======
     def get_datetime_formats(self, *, seconds=False):
         date_format = Org.DATE_FORMATS_PYTHON.get(self.date_format)
         time_format = "%H:%M:%S" if seconds else "%H:%M"
         datetime_format = f"{date_format} {time_format}"
         return date_format, datetime_format
->>>>>>> 4c0b0a92
 
     def format_datetime(self, d, *, show_time=True, seconds=False):
         """
