import functools
import itertools
import logging
import operator
import os
import re
import time

from collections import defaultdict
from datetime import timedelta
from decimal import Decimal
from enum import Enum
from urllib.parse import quote, urlencode, urlparse

import pycountry
import pyotp
import pytz
import stripe
import stripe.error
from django_redis import get_redis_connection
from packaging.version import Version
from pandas import read_csv, read_excel
from requests import Session
from smartmin.models import SmartModel
from timezone_field import TimeZoneField
from twilio.rest import Client as TwilioClient

from django.conf import settings
from django.contrib.auth.models import Group, User
from django.contrib.postgres.fields import ArrayField
from django.core.exceptions import ValidationError
from django.core.files import File
from django.core.files.temp import NamedTemporaryFile
from django.db import models, transaction
from django.db.models import Count, F, Prefetch, Q, Sum
from django.utils import timezone
from django.utils.functional import cached_property
from django.utils.text import slugify
from django.utils.translation import ugettext_lazy as _

from temba import mailroom
from temba.archives.models import Archive
from temba.bundles import get_brand_bundles, get_bundle_map
from temba.locations.models import AdminBoundary
from temba.utils import chunk_list, json, languages
from temba.utils.cache import get_cacheable_attr, get_cacheable_result, incrby_existing
from temba.utils.dates import datetime_to_str
from temba.utils.email import send_template_email
from temba.utils.legacy.dates import str_to_datetime
from temba.utils.models import JSONAsTextField, JSONField, SquashableModel
from temba.utils.s3 import public_file_storage
from temba.utils.text import generate_token, random_string
from temba.utils.timezones import timezone_to_country_code
from temba.utils.uuid import uuid4

logger = logging.getLogger(__name__)


GIFTCARDS = "GIFTCARDS"
LOOKUPS = "LOOKUPS"

DEFAULT_FIELDS_PAYLOAD_GIFTCARDS = {
    "active": {"type": "Boolean"},
    "egiftnumber": {"type": "String"},
    "url": {"type": "String"},
    "challengecode": {"type": "String"},
    "identifier": {"type": "String"},
}

DEFAULT_FIELDS_PAYLOAD_LOOKUPS = {}

DEFAULT_INDEXES_FIELDS_PAYLOAD_GIFTCARDS = {"IndexIdentifier": {"identifier": 1}}

DEFAULT_INDEXES_FIELDS_PAYLOAD_LOOKUPS = {}

# cache keys and TTLs
ORG_LOCK_KEY = "org:%d:lock:%s"
ORG_CREDITS_TOTAL_CACHE_KEY = "org:%d:cache:credits_total"
ORG_CREDITS_PURCHASED_CACHE_KEY = "org:%d:cache:credits_purchased"
ORG_CREDITS_USED_CACHE_KEY = "org:%d:cache:credits_used"
ORG_ACTIVE_TOPUP_KEY = "org:%d:cache:active_topup"
ORG_ACTIVE_TOPUP_REMAINING = "org:%d:cache:credits_remaining:%d"
ORG_CREDIT_EXPIRING_CACHE_KEY = "org:%d:cache:credits_expiring_soon"
ORG_LOW_CREDIT_THRESHOLD_CACHE_KEY = "org:%d:cache:low_credits_threshold"

ORG_LOCK_TTL = 60  # 1 minute
ORG_CREDITS_CACHE_TTL = 7 * 24 * 60 * 60  # 1 week


class OrgRole(Enum):
    ADMINISTRATOR = ("A", _("Administrator"), _("Administrators"), "Administrators", "administrators", "org_admins")
    EDITOR = ("E", _("Editor"), _("Editors"), "Editors", "editors", "org_editors")
    VIEWER = ("V", _("Viewer"), _("Viewers"), "Viewers", "viewers", "org_viewers")
    AGENT = ("T", _("Agent"), _("Agents"), "Agents", "agents", "org_agents")
    SURVEYOR = ("S", _("Surveyor"), _("Surveyors"), "Surveyors", "surveyors", "org_surveyors")

    def __init__(self, code: str, display: str, display_plural: str, group_name: str, m2m_name: str, rel_name: str):
        self.code = code
        self.display = display
        self.display_plural = display_plural
        self.group_name = group_name
        self.m2m_name = m2m_name
        self.rel_name = rel_name

    @classmethod
    def from_code(cls, code: str):
        for role in cls:
            if role.code == code:
                return role
        return None

    @cached_property
    def group(self):
        """
        Gets the auth group which defines the permissions for this role
        """
        return Group.objects.get(name=self.group_name)

    def get_users(self, org):
        """
        The users with this role in the given org
        """
        return getattr(org, self.m2m_name).all()

    def get_orgs(self, user):
        """
        The orgs which the given user belongs to with this role
        """
        return getattr(user, self.rel_name).all()


class OrgLock(Enum):
    """
    Org-level lock types
    """

    contacts = 1
    channels = 2
    credits = 3
    field = 4


class OrgCache(Enum):
    """
    Org-level cache types
    """

    display = 1
    credits = 2


class Org(SmartModel):
    """
    An Org can have several users and is the main component that holds all Flows, Messages, Contacts, etc. Orgs
    know their country so they can deal with locally formatted numbers (numbers provided without a country code).
    As such, each org can only add phone channels from one country.

    Users will create new Org for Flows that should be kept separate (say for distinct projects), or for
    each country where they are deploying messaging applications.
    """

    DATE_FORMAT_DAY_FIRST = "D"
    DATE_FORMAT_MONTH_FIRST = "M"
    DATE_FORMAT_YEAR_FIRST = "Y"
    DATE_FORMAT_CHOICES = (
        (DATE_FORMAT_DAY_FIRST, "DD-MM-YYYY"),
        (DATE_FORMAT_MONTH_FIRST, "MM-DD-YYYY"),
        (DATE_FORMAT_YEAR_FIRST, "YYYY-MM-DD"),
    )

    DATE_FORMATS_PYTHON = {
        DATE_FORMAT_DAY_FIRST: "%d-%m-%Y",
        DATE_FORMAT_MONTH_FIRST: "%m-%d-%Y",
        DATE_FORMAT_YEAR_FIRST: "%Y-%m-%d",
    }

    DATE_FORMATS_ENGINE = {
        DATE_FORMAT_DAY_FIRST: "DD-MM-YYYY",
        DATE_FORMAT_MONTH_FIRST: "MM-DD-YYYY",
        DATE_FORMAT_YEAR_FIRST: "YYYY-MM-DD",
    }

    PLAN_FREE = "FREE"
    PLAN_TRIAL = "TRIAL"
    PLAN_TIER1 = "TIER1"
    PLAN_TIER2 = "TIER2"
    PLAN_TIER3 = "TIER3"
    PLAN_TIER_39 = "TIER_39"
    PLAN_TIER_249 = "TIER_249"
    PLAN_TIER_449 = "TIER_449"
    PLANS = (
        (PLAN_FREE, _("Free Plan")),
        (PLAN_TRIAL, _("Trial")),
        (PLAN_TIER_39, _("Bronze")),
        (PLAN_TIER1, _("Silver")),
        (PLAN_TIER2, _("Gold (Legacy)")),
        (PLAN_TIER3, _("Platinum (Legacy)")),
        (PLAN_TIER_249, _("Gold")),
        (PLAN_TIER_449, _("Platinum")),
    )

    STATUS_SUSPENDED = "suspended"
    STATUS_RESTORED = "restored"
    STATUS_WHITELISTED = "whitelisted"

    OPTIN_FLOW = "OPTIN_FLOW"

    CONFIG_STATUS = "STATUS"
    CONFIG_VERIFIED = "verified"
    CONFIG_SMTP_SERVER = "smtp_server"
    CONFIG_TWILIO_SID = "ACCOUNT_SID"
    CONFIG_TWILIO_TOKEN = "ACCOUNT_TOKEN"
    CONFIG_VONAGE_KEY = "NEXMO_KEY"
    CONFIG_VONAGE_SECRET = "NEXMO_SECRET"
    CONFIG_DTONE_KEY = "dtone_key"
    CONFIG_DTONE_SECRET = "dtone_secret"
    CONFIG_CHATBASE_AGENT_NAME = "CHATBASE_AGENT_NAME"
    CONFIG_CHATBASE_API_KEY = "CHATBASE_API_KEY"
    CONFIG_CHATBASE_VERSION = "CHATBASE_VERSION"
    CONFIG_IVR_MACHINE_DETECTION = "IVR_MACHINE_DETECTION"

    # items in export JSON
    EXPORT_VERSION = "version"
    EXPORT_SITE = "site"
    EXPORT_FLOWS = "flows"
    EXPORT_CAMPAIGNS = "campaigns"
    EXPORT_TRIGGERS = "triggers"
    EXPORT_FIELDS = "fields"
    EXPORT_GROUPS = "groups"
    EXPORT_LINKS = "links"

    EARLIEST_IMPORT_VERSION = "3"
    CURRENT_EXPORT_VERSION = "13"

    LIMIT_FIELDS = "fields"
    LIMIT_GLOBALS = "globals"
    LIMIT_GROUPS = "groups"

    LIMIT_DEFAULTS = {
        LIMIT_FIELDS: settings.MAX_ACTIVE_CONTACTFIELDS_PER_ORG,
        LIMIT_GLOBALS: settings.MAX_ACTIVE_GLOBALS_PER_ORG,
        LIMIT_GROUPS: settings.MAX_ACTIVE_CONTACTGROUPS_PER_ORG,
    }

    uuid = models.UUIDField(unique=True, default=uuid4)

    name = models.CharField(verbose_name=_("Name"), max_length=128)
    plan = models.CharField(
        verbose_name=_("Plan"),
        max_length=16,
        default=settings.DEFAULT_PLAN,
        help_text=_("What plan your organization is on"),
    )
    plan_start = models.DateTimeField(null=True)
    plan_end = models.DateTimeField(null=True)

    stripe_customer = models.CharField(
        verbose_name=_("Stripe Customer"),
        max_length=32,
        null=True,
        blank=True,
        help_text=_("Our Stripe customer id for your organization"),
    )

    # user role m2ms
    administrators = models.ManyToManyField(User, related_name=OrgRole.ADMINISTRATOR.rel_name)
    editors = models.ManyToManyField(User, related_name=OrgRole.EDITOR.rel_name)
    viewers = models.ManyToManyField(User, related_name=OrgRole.VIEWER.rel_name)
    agents = models.ManyToManyField(User, related_name=OrgRole.AGENT.rel_name)
    surveyors = models.ManyToManyField(User, related_name=OrgRole.SURVEYOR.rel_name)

    language = models.CharField(
        verbose_name=_("Language"),
        max_length=64,
        null=True,
        blank=True,
        choices=settings.LANGUAGES,
        help_text=_("The main language used by this organization"),
    )

    timezone = TimeZoneField(verbose_name=_("Timezone"))

    date_format = models.CharField(
        verbose_name=_("Date Format"),
        max_length=1,
        choices=DATE_FORMAT_CHOICES,
        default=DATE_FORMAT_DAY_FIRST,
        help_text=_("Whether day comes first or month comes first in dates"),
    )

    country = models.ForeignKey(
        "locations.AdminBoundary",
        null=True,
        blank=True,
        on_delete=models.PROTECT,
        help_text="The country this organization should map results for.",
    )

    config = JSONAsTextField(
        null=True,
        default=dict,
        verbose_name=_("Configuration"),
        help_text=_("More Organization specific configuration"),
    )

    slug = models.SlugField(
        verbose_name=_("Slug"),
        max_length=255,
        null=True,
        blank=True,
        unique=True,
        error_messages=dict(unique=_("This slug is not available")),
    )

    limits = JSONField(default=dict)

    is_anon = models.BooleanField(
        default=False, help_text=_("Whether this organization anonymizes the phone numbers of contacts within it")
    )

    is_flagged = models.BooleanField(default=False, help_text=_("Whether this organization is currently flagged."))

    is_suspended = models.BooleanField(default=False, help_text=_("Whether this organization is currently suspended."))

    uses_topups = models.BooleanField(default=True, help_text=_("Whether this organization uses topups."))

    is_multi_org = models.BooleanField(
        default=False, help_text=_("Whether this organization can have child workspaces")
    )

    is_multi_user = models.BooleanField(
        default=False, help_text=_("Whether this organization can have multiple logins")
    )

    primary_language = models.ForeignKey(
        "orgs.Language",
        null=True,
        blank=True,
        related_name="orgs",
        help_text=_("The primary language will be used for contacts with no language preference."),
        on_delete=models.PROTECT,
    )

    brand = models.CharField(
        max_length=128,
        default=settings.DEFAULT_BRAND,
        verbose_name=_("Brand"),
        help_text=_("The brand used in emails"),
    )

    surveyor_password = models.CharField(
        null=True, max_length=128, default=None, help_text=_("A password that allows users to register as surveyors")
    )

    parent = models.ForeignKey(
        "orgs.Org",
        on_delete=models.PROTECT,
        null=True,
        blank=True,
        help_text=_("The parent org that manages this org"),
    )

    @classmethod
    def get_unique_slug(cls, name):
        slug = slugify(name)

        unique_slug = slug
        if unique_slug:
            existing = Org.objects.filter(slug=unique_slug).exists()
            count = 2
            while existing:
                unique_slug = "%s-%d" % (slug, count)
                existing = Org.objects.filter(slug=unique_slug).exists()
                count += 1

            return unique_slug

    def create_sub_org(self, name, timezone=None, created_by=None):
        if self.is_multi_org:
            if not timezone:
                timezone = self.timezone

            if not created_by:
                created_by = self.created_by

            # generate a unique slug
            slug = Org.get_unique_slug(name)

            brand = settings.BRANDING[self.brand]
            plan = brand.get("default_plan", settings.DEFAULT_PLAN)

            # if parent are on topups keep using those
            if self.plan == settings.TOPUP_PLAN:
                plan = settings.TOPUP_PLAN

            org = Org.objects.create(
                name=name,
                timezone=timezone,
                brand=self.brand,
                parent=self,
                slug=slug,
                created_by=created_by,
                modified_by=created_by,
                plan=plan,
                is_multi_user=self.is_multi_user,
                is_multi_org=self.is_multi_org,
            )

            org.add_user(created_by, OrgRole.ADMINISTRATOR)

            # initialize our org, but without any credits
            org.initialize(branding=org.get_branding(), topup_size=0)

            return org

    def get_branding(self):
        from temba.middleware import BrandingMiddleware

        return BrandingMiddleware.get_branding_for_host(self.brand)

    def get_brand_domain(self):
        return self.get_branding()["domain"]

    def get_collections(self, collection_type=GIFTCARDS):
        """
        Returns the collections (gift card or lookup) set up on this Org
        """
        if self.config:
            return self.config.get(collection_type, [])
        return []

    def remove_collection_from_org(self, user, index, collection_type=GIFTCARDS):
        """
        Remove collections (gift card or lookup) added on this Org
        """
        collections = self.get_collections(collection_type=collection_type)

        if collections:
            collections.pop(index)

        config = self.config
        config[collection_type] = collections
        self.config = config
        self.modified_by = user
        self.save(update_fields=["config"])

    def add_collection_to_org(self, user, name, collection_type=GIFTCARDS):
        """
        Add a collection (gift card or lookup) to this Org
        """
        collections = self.get_collections(collection_type=collection_type)
        config = self.config

        if collections:
            collections.insert(0, name)
        else:
            collections = [name]

        config[collection_type] = collections
        self.config = config
        self.modified_by = user
        self.save(update_fields=["config"])

    @classmethod
    def get_parse_import_file_headers(cls, csv_file, needed_check=True, extension=None):
        csv_file.open()

        # this file isn't good enough, lets write it to local disk
        from django.conf import settings
        from uuid import uuid4

        # make sure our tmp directory is present (throws if already present)
        try:
            os.makedirs(os.path.join(settings.MEDIA_ROOT, "tmp"))
        except Exception:
            pass

        # write our file out
        tmp_file = os.path.join(settings.MEDIA_ROOT, "tmp/%s" % str(uuid4()))

        out_file = open(tmp_file, "wb")
        out_file.write(csv_file.read())
        out_file.close()

        try:
            if extension == "csv":
                spamreader = read_csv(tmp_file, delimiter=",", index_col=False)
            else:
                spamreader = read_excel(tmp_file, index_col=False)
            headers = spamreader.columns.tolist()

            # Removing empty columns name from CSV files imported
            headers = [slugify(str(item).lower()).replace("-", "_") for item in headers if "Unnamed" not in item]
        except UnicodeDecodeError:
            if extension == "csv":
                spamreader = read_csv(tmp_file, delimiter=",", encoding="ISO-8859-1", index_col=False)
            else:
                spamreader = read_excel(tmp_file, encoding="ISO-8859-1", index_col=False)
            headers = spamreader.columns.tolist()

            # Removing empty columns name from CSV files imported
            headers = [slugify(str(item).lower()).replace("-", "_") for item in headers if "Unnamed" not in item]
        finally:
            os.remove(tmp_file)

        if needed_check:
            Org.validate_parse_import_header(headers)
        else:
            valid_field_regex = r"^[a-zA-Z][a-zA-Z0-9_ -]*$"
            invalid_fields = [item for item in headers if not re.match(valid_field_regex, item)]
            reserved_keywords = ["class", "for", "return", "global", "pass", "or", "raise", "def", "id", "objectid"]

            if not invalid_fields:
                invalid_fields = [
                    item for item in headers if item.replace("numeric_", "").replace("date_", "") in reserved_keywords
                ]

            if invalid_fields:
                raise Exception(
                    _(
                        "Upload error: The file you are trying to upload has a missing or invalid column "
                        "header name. The column names should only contain spaces, underscores, and "
                        "alphanumeric characters. They must begin with a letter and be unique. The following words are "
                        "not allowed on the column names: words such 'class', 'for', 'return', 'global', 'pass', 'or', "
                        "'raise', 'def', 'id' and 'objectid'."
                    )
                )

        return [header.strip() for header in headers]

    @classmethod
    def validate_parse_import_header(cls, headers):
        PARSE_GIFTCARDS_IMPORT_HEADERS = ["egiftnumber", "url", "challengecode"]

        not_found_headers = [h for h in PARSE_GIFTCARDS_IMPORT_HEADERS if h not in headers]
        string_possible_headers = '", "'.join([h for h in PARSE_GIFTCARDS_IMPORT_HEADERS])
        blank_headers = [h for h in headers if h is None or h == "" or "Unnamed" in h]
        valid_field_regex = r"^[a-zA-Z][a-zA-Z0-9_ -]*$"
        invalid_fields = [h for h in headers if not re.match(valid_field_regex, h)]

        if ("Identifier" in headers or "identifier" in headers) or ("Active" in headers or "active" in headers):
            raise Exception(_('Please remove the "identifier" and/or "active" column from your file.'))

        if blank_headers or invalid_fields:
            raise Exception(
                _(
                    "Upload error: The file you are trying to upload has a missing or invalid column "
                    "header name. The column names should only contain spaces, underscores, and "
                    "alphanumeric characters. They must begin with a letter and be unique."
                )
            )

        if not_found_headers:
            raise Exception(
                _(
                    f"The file you provided is missing a required header. All these fields: "
                    f'"{string_possible_headers}" should be included.'
                )
            )

    def lock_on(self, lock, qualifier=None):
        """
        Creates the requested type of org-level lock
        """
        r = get_redis_connection()
        lock_key = ORG_LOCK_KEY % (self.pk, lock.name)
        if qualifier:
            lock_key += ":%s" % qualifier

        return r.lock(lock_key, ORG_LOCK_TTL)

    def has_contacts(self):
        """
        Gets whether this org has any contacts
        """
        from temba.contacts.models import ContactGroup

        counts = ContactGroup.get_system_group_counts(self, (ContactGroup.TYPE_ACTIVE, ContactGroup.TYPE_BLOCKED))
        return (counts[ContactGroup.TYPE_ACTIVE] + counts[ContactGroup.TYPE_BLOCKED]) > 0

    @cached_property
    def has_ticketer(self):
        """
        Gets whether this org has an active ticketer configured
        """
        return self.ticketers.filter(is_active=True)

    def clear_credit_cache(self):
        """
        Clears the given cache types (currently just credits) for this org. Returns number of keys actually deleted
        """
        r = get_redis_connection()
        active_topup_keys = [ORG_ACTIVE_TOPUP_REMAINING % (self.pk, topup.pk) for topup in self.topups.all()]
        return r.delete(
            ORG_CREDITS_TOTAL_CACHE_KEY % self.pk,
            ORG_CREDIT_EXPIRING_CACHE_KEY % self.pk,
            ORG_CREDITS_USED_CACHE_KEY % self.pk,
            ORG_CREDITS_PURCHASED_CACHE_KEY % self.pk,
            ORG_LOW_CREDIT_THRESHOLD_CACHE_KEY % self.pk,
            ORG_ACTIVE_TOPUP_KEY % self.pk,
            *active_topup_keys,
        )

    def get_limit(self, limit_type):
        return int(self.limits.get(limit_type, self.LIMIT_DEFAULTS.get(limit_type)))

    def flag(self):
        self.is_flagged = True
        self.save(update_fields=("is_flagged", "modified_on"))

    def unflag(self):
        self.is_flagged = False
        self.save(update_fields=("is_flagged", "modified_on"))

    def verify(self):
        """
        Unflags org and marks as verified so it won't be flagged automatically in future
        """
        self.is_flagged = False
        self.config[Org.CONFIG_VERIFIED] = True
        self.save(update_fields=("is_flagged", "config", "modified_on"))

    def is_verified(self):
        """
        A verified org is not subject to automatic flagging for suspicious activity
        """
        return self.config.get(Org.CONFIG_VERIFIED, False)

    def set_ivr_machine_detection(self, value=True):
        """
        Set a value ("true" or "false") IVR machine detection
        We use boolean string here because mailroom is currently supporting only string on ConfigValue func
        """
        self.config[Org.CONFIG_IVR_MACHINE_DETECTION] = value
        self.save(update_fields=("config", "modified_on"))

    def is_ivr_machine_detection_enabled(self):
        """
        Whether the IVR machine detection is enabled
        """
        return self.config.get(Org.CONFIG_IVR_MACHINE_DETECTION, "false") == "true"

    def import_app(self, export_json, user, site=None):
        """
        Imports previously exported JSON
        """

        from temba.campaigns.models import Campaign
        from temba.contacts.models import ContactField, ContactGroup
        from temba.flows.models import Flow
        from temba.triggers.models import Trigger
        from temba.links.models import Link

        # only required field is version
        if Org.EXPORT_VERSION not in export_json:
            raise ValueError("Export missing version field")

        export_version = Version(str(export_json[Org.EXPORT_VERSION]))
        export_site = export_json.get(Org.EXPORT_SITE)

        # determine if this app is being imported from the same site
        same_site = False
        if export_site and site:
            same_site = urlparse(export_site).netloc == urlparse(site).netloc

        # do we have a supported export version?
        if not (Version(Org.EARLIEST_IMPORT_VERSION) <= export_version <= Version(Org.CURRENT_EXPORT_VERSION)):
            raise ValueError(f"Unsupported export version {export_version}")

        # do we need to migrate the export forward?
        if export_version < Version(Flow.CURRENT_SPEC_VERSION):
            export_json = Flow.migrate_export(self, export_json, same_site, export_version)

        export_fields = export_json.get(Org.EXPORT_FIELDS, [])
        export_groups = export_json.get(Org.EXPORT_GROUPS, [])
        export_campaigns = export_json.get(Org.EXPORT_CAMPAIGNS, [])
        export_triggers = export_json.get(Org.EXPORT_TRIGGERS, [])
        export_links = export_json.get(Org.EXPORT_LINKS, [])

        dependency_mapping = {}  # dependency UUIDs in import => new UUIDs

        with transaction.atomic():
            ContactField.import_fields(self, user, export_fields)
            ContactGroup.import_groups(self, user, export_groups, dependency_mapping)

            new_flows = Flow.import_flows(self, user, export_json, dependency_mapping, same_site)

            # these depend on flows so are imported last
            new_campaigns = Campaign.import_campaigns(self, user, export_campaigns, same_site)
            Trigger.import_triggers(self, user, export_triggers, same_site)
            Link.import_links(self, user, export_links)

        # queue mailroom tasks to schedule campaign events
        for campaign in new_campaigns:
            campaign.schedule_events_async()

        # with all the flows and dependencies committed, we can now have mailroom do full validation
        for flow in new_flows:
            mailroom.get_client().flow_inspect(self.id, flow.get_definition())

    @classmethod
    def export_definitions(cls, site_link, components, include_fields=True, include_groups=True):
        from temba.contacts.models import ContactField
        from temba.campaigns.models import Campaign
        from temba.flows.models import Flow
        from temba.triggers.models import Trigger
        from temba.links.models import Link

        exported_flows = []
        exported_campaigns = []
        exported_triggers = []
        exported_links = []

        # users can't choose which fields/groups to export - we just include all the dependencies
        fields = set()
        groups = set()

        for component in components:
            if isinstance(component, Flow):
                component.ensure_current_version()  # only export current versions
                exported_flows.append(component.get_definition())

                if include_groups:
                    groups.update(component.group_dependencies.all())
                if include_fields:
                    fields.update(component.field_dependencies.all())

            elif isinstance(component, Campaign):
                exported_campaigns.append(component.as_export_def())

                if include_groups:
                    groups.add(component.group)
                if include_fields:
                    for event in component.events.all():
                        if event.relative_to.field_type == ContactField.FIELD_TYPE_USER:
                            fields.add(event.relative_to)

            elif isinstance(component, Trigger):
                exported_triggers.append(component.as_export_def())

                if include_groups:
                    groups.update(component.groups.all())

            elif isinstance(component, Link):
                exported_links.append(component.as_json())

        return {
            Org.EXPORT_VERSION: Org.CURRENT_EXPORT_VERSION,
            Org.EXPORT_SITE: site_link,
            Org.EXPORT_FLOWS: exported_flows,
            Org.EXPORT_CAMPAIGNS: exported_campaigns,
            Org.EXPORT_TRIGGERS: exported_triggers,
            Org.EXPORT_LINKS: exported_links,
            Org.EXPORT_FIELDS: [f.as_export_def() for f in sorted(fields, key=lambda f: f.key)],
            Org.EXPORT_GROUPS: [g.as_export_def() for g in sorted(groups, key=lambda g: g.name)],
        }

    def can_add_sender(self):  # pragma: needs cover
        """
        If an org's telephone send channel is an Android device, let them add a bulk sender
        """
        from temba.contacts.models import URN

        send_channel = self.get_send_channel(URN.TEL_SCHEME)
        return send_channel and send_channel.is_android()

    def can_add_caller(self):  # pragma: needs cover
        return not self.supports_ivr() and self.is_connected_to_twilio()

    def supports_ivr(self):
        return self.get_call_channel() or self.get_answer_channel()

    def get_channel(self, scheme, country_code, role):
        """
        Gets a channel for this org which supports the given scheme and role
        """
        from temba.channels.models import Channel

        channels = self.channels.filter(is_active=True, role__contains=role).order_by("-pk")

        if scheme is not None:
            channels = channels.filter(schemes__contains=[scheme])

        channel = None
        if country_code:
            channel = channels.filter(country=country_code).first()

        # no channel? try without country
        if not channel:
            channel = channels.first()

        if channel and (role == Channel.ROLE_SEND or role == Channel.ROLE_CALL):
            return channel.get_delegate(role)
        else:
            return channel

    @cached_property
    def cached_active_contacts_group(self):
        from temba.contacts.models import ContactGroup

        return ContactGroup.all_groups.get(org=self, group_type=ContactGroup.TYPE_ACTIVE)

    def get_channel_for_role(self, role, scheme=None, contact_urn=None, country_code=None):
        from temba.channels.models import Channel
        from temba.contacts.models import URN, ContactURN

        if contact_urn:
            scheme = contact_urn.scheme

            # if URN has a previously used channel that is still active, use that
            if contact_urn.channel and contact_urn.channel.is_active:  # pragma: no cover
                previous_sender = contact_urn.channel.get_delegate(role)
                if previous_sender:
                    return previous_sender

            if scheme == URN.TEL_SCHEME:
                path = contact_urn.path

                # we don't have a channel for this contact yet, let's try to pick one from the same carrier
                # we need at least one digit to overlap to infer a channel
                contact_number = path.strip("+")
                prefix = 1
                channel = None

                # try to use only a channel in the same country
                if not country_code:
                    country_code = ContactURN.derive_country_from_tel(path)

                channels = []
                if country_code:
                    for c in self.channels.filter(is_active=True):
                        if c.country == country_code and URN.TEL_SCHEME in c.schemes:
                            channels.append(c)

                # no country specific channel, try to find any channel at all
                if not channels:
                    channels = [c for c in self.channels.filter(is_active=True) if URN.TEL_SCHEME in c.schemes]

                # filter based on role and activity (we do this in python as channels can be prefetched so it is quicker in those cases)
                senders = []
                for c in channels:
                    if c.is_active and c.address and role in c.role and not c.parent_id:
                        senders.append(c)
                senders.sort(key=lambda chan: chan.id)

                # if we have more than one match, find the one with the highest overlap
                if len(senders) > 1:
                    for sender in senders:
                        config = sender.config
                        channel_prefixes = config.get(Channel.CONFIG_SHORTCODE_MATCHING_PREFIXES, [])
                        if not channel_prefixes or not isinstance(channel_prefixes, list):
                            channel_prefixes = [sender.address.strip("+")]

                        for chan_prefix in channel_prefixes:
                            for idx in range(prefix, len(chan_prefix) + 1):
                                if idx >= prefix and chan_prefix[0:idx] == contact_number[0:idx]:
                                    prefix = idx
                                    channel = sender
                                else:
                                    break
                elif senders:
                    channel = senders[0]

                if channel:
                    if role == Channel.ROLE_SEND:
                        return channel.get_delegate(Channel.ROLE_SEND)
                    else:  # pragma: no cover
                        return channel

        # get any send channel without any country or URN hints
        return self.get_channel(scheme, country_code, role)

    def get_send_channel(self, scheme=None, contact_urn=None):
        from temba.channels.models import Channel

        return self.get_channel_for_role(Channel.ROLE_SEND, scheme=scheme, contact_urn=contact_urn)

    def get_receive_channel(self, scheme=None):
        from temba.channels.models import Channel

        return self.get_channel_for_role(Channel.ROLE_RECEIVE, scheme=scheme)

    def get_call_channel(self):
        from temba.contacts.models import URN
        from temba.channels.models import Channel

        return self.get_channel_for_role(Channel.ROLE_CALL, scheme=URN.TEL_SCHEME)

    def get_answer_channel(self):
        from temba.contacts.models import URN
        from temba.channels.models import Channel

        return self.get_channel_for_role(Channel.ROLE_ANSWER, scheme=URN.TEL_SCHEME)

    def get_schemes(self, role):
        """
        Gets all URN schemes which this org has org has channels configured for
        """
        cache_attr = "__schemes__%s" % role
        if hasattr(self, cache_attr):
            return getattr(self, cache_attr)

        schemes = set()
        for channel in self.channels.filter(is_active=True, role__contains=role):
            for scheme in channel.schemes:
                schemes.add(scheme)

        setattr(self, cache_attr, schemes)
        return schemes

    def normalize_contact_tels(self):
        """
        Attempts to normalize any contacts which don't have full e164 phone numbers
        """
        from .tasks import normalize_contact_tels_task

        normalize_contact_tels_task.delay(self.pk)

    @cached_property
    def active_contacts_group(self):
        from temba.contacts.models import ContactGroup

        return self.all_groups(manager="system_groups").get(group_type=ContactGroup.TYPE_ACTIVE)

    def get_resthooks(self):
        """
        Returns the resthooks configured on this Org
        """
        return self.resthooks.filter(is_active=True).order_by("slug")

    @classmethod
    def get_possible_countries(cls):
        return AdminBoundary.objects.filter(level=0).order_by("name")

    def trigger_send(self, msgs=None):
        """
        Triggers either our Android channels to sync, or for all our pending messages to be queued
        to send.
        """

        from temba.channels.models import Channel
        from temba.channels.types.android import AndroidType
        from temba.msgs.models import Msg

        # if we have msgs, then send just those
        if msgs is not None:
            ids = [m.id for m in msgs]

            # trigger syncs for our android channels
            for channel in self.channels.filter(is_active=True, channel_type=AndroidType.code, msgs__id__in=ids):
                channel.trigger_sync()

            # and send those messages
            Msg.send_messages(msgs)

        # otherwise, sync all pending messages and channels
        else:
            for channel in self.channels.filter(is_active=True, channel_type=AndroidType.code):  # pragma: needs cover
                channel.trigger_sync()

            # otherwise, send any pending messages on our channels
            r = get_redis_connection()

            key = "trigger_send_%d" % self.pk

            # only try to send all pending messages if nobody is doing so already
            if not r.get(key):
                with r.lock(key, timeout=900):
                    pending = Channel.get_pending_messages(self)
                    Msg.send_messages(pending)

    def add_smtp_config(self, from_email, host, username, password, port, user):
        username = quote(username)
        password = quote(password, safe="")
        query = urlencode({"from": f"{from_email.strip()}", "tls": "true"})

        self.config.update({Org.CONFIG_SMTP_SERVER: f"smtp://{username}:{password}@{host}:{port}/?{query}"})
        self.modified_by = user
        self.save(update_fields=("config", "modified_by", "modified_on"))

    def remove_smtp_config(self, user):
        if self.config:
            self.config.pop(Org.CONFIG_SMTP_SERVER, None)
            self.modified_by = user
            self.save(update_fields=("config", "modified_by", "modified_on"))

    def has_smtp_config(self):
        if self.config:
            return bool(self.config.get(Org.CONFIG_SMTP_SERVER))
        return False

    def has_airtime_transfers(self):
        from temba.airtime.models import AirtimeTransfer

        return AirtimeTransfer.objects.filter(org=self).exists()

    def connect_vonage(self, api_key, api_secret, user):
        self.config.update({Org.CONFIG_VONAGE_KEY: api_key.strip(), Org.CONFIG_VONAGE_SECRET: api_secret.strip()})
        self.modified_by = user
        self.save(update_fields=("config", "modified_by", "modified_on"))

    def connect_twilio(self, account_sid, account_token, user):
        self.config.update({Org.CONFIG_TWILIO_SID: account_sid, Org.CONFIG_TWILIO_TOKEN: account_token})
        self.modified_by = user
        self.save(update_fields=("config", "modified_by", "modified_on"))

    def connect_dtone(self, api_key: str, api_secret: str, user):
        self.config.update({Org.CONFIG_DTONE_KEY: api_key, Org.CONFIG_DTONE_SECRET: api_secret})
        self.modified_by = user
        self.save(update_fields=("config", "modified_by", "modified_on"))

    def connect_chatbase(self, agent_name, api_key, version, user):
        self.config.update(
            {
                Org.CONFIG_CHATBASE_AGENT_NAME: agent_name,
                Org.CONFIG_CHATBASE_API_KEY: api_key,
                Org.CONFIG_CHATBASE_VERSION: version,
            }
        )
        self.modified_by = user
        self.save(update_fields=("config", "modified_by", "modified_on"))

    def is_connected_to_vonage(self):
        if self.config:
            return self.config.get(Org.CONFIG_VONAGE_KEY) and self.config.get(Org.CONFIG_VONAGE_SECRET)
        return False

    def is_connected_to_twilio(self):
        if self.config:
            return self.config.get(Org.CONFIG_TWILIO_SID) and self.config.get(Org.CONFIG_TWILIO_TOKEN)
        return False

    def is_connected_to_dtone(self) -> bool:
        if not self.config:
            return False

        return bool(self.config.get(Org.CONFIG_DTONE_KEY) and self.config.get(Org.CONFIG_DTONE_SECRET))

    def remove_vonage_account(self, user):
        if self.config:
            # release any vonage channels
            for channel in self.channels.filter(is_active=True, channel_type="NX"):  # pragma: needs cover
                channel.release()

            self.config.pop(Org.CONFIG_VONAGE_KEY, None)
            self.config.pop(Org.CONFIG_VONAGE_SECRET, None)
            self.modified_by = user
            self.save(update_fields=("config", "modified_by", "modified_on"))

    def remove_twilio_account(self, user):
        if self.config:
            # release any Twilio and Twilio Messaging Service channels
            for channel in self.channels.filter(is_active=True, channel_type__in=["T", "TMS"]):
                channel.release()

            self.config.pop(Org.CONFIG_TWILIO_SID, None)
            self.config.pop(Org.CONFIG_TWILIO_TOKEN, None)
            self.modified_by = user
            self.save(update_fields=("config", "modified_by", "modified_on"))

    def remove_dtone_account(self, user):
        if self.config:
            self.config.pop(Org.CONFIG_DTONE_KEY, None)
            self.config.pop(Org.CONFIG_DTONE_SECRET, None)
            self.modified_by = user
            self.save(update_fields=("config", "modified_by", "modified_on"))

    def remove_chatbase_account(self, user):
        if self.config:
            self.config.pop(Org.CONFIG_CHATBASE_AGENT_NAME, None)
            self.config.pop(Org.CONFIG_CHATBASE_API_KEY, None)
            self.config.pop(Org.CONFIG_CHATBASE_VERSION, None)
            self.modified_by = user
            self.save(update_fields=("config", "modified_by", "modified_on"))

    def get_twilio_client(self):
        account_sid = self.config.get(Org.CONFIG_TWILIO_SID)
        auth_token = self.config.get(Org.CONFIG_TWILIO_TOKEN)
        if account_sid and auth_token:
            return TwilioClient(account_sid, auth_token)
        return None

    def get_vonage_client(self):
        from temba.channels.types.vonage.client import VonageClient

        api_key = self.config.get(Org.CONFIG_VONAGE_KEY)
        api_secret = self.config.get(Org.CONFIG_VONAGE_SECRET)
        if api_key and api_secret:
            return VonageClient(api_key, api_secret)
        return None

    def get_chatbase_credentials(self):
        if self.config:
            return self.config.get(Org.CONFIG_CHATBASE_API_KEY), self.config.get(Org.CONFIG_CHATBASE_VERSION)
        return None, None

    @property
    def default_country_code(self) -> str:
        """
        Gets the default country as a 2-digit country code, e.g. RW, US
        """

        return self.default_country.alpha_2 if self.default_country else ""

    @cached_property
    def default_country(self):
        """
        Gets the default country as a pycountry country for this org
        """

        # first try the country boundary field
        if self.country:
            country = pycountry.countries.get(name=self.country.name)
            if country:
                return country

        # next up try timezone
        code = timezone_to_country_code(self.timezone)
        if code:
            country = pycountry.countries.get(alpha_2=code)
            if country:
                return country

        # if that didn't work (not all timezones have a country) look for channels with countries
        codes = (
            self.channels.filter(is_active=True)
            .exclude(country=None)
            .order_by("country")
            .distinct("country")
            .values_list("country", flat=True)
        )
        if len(codes) == 1:
            country = pycountry.countries.get(alpha_2=codes[0])
            if country:
                return country

        return None

    def get_language_codes(self):
        return get_cacheable_attr(self, "_language_codes", lambda: {l.iso_code for l in self.languages.all()})

    def set_languages(self, user, iso_codes, primary):
        """
        Sets languages for this org, creating and deleting language objects as necessary
        """
        for iso_code in iso_codes:
            name = languages.get_language_name(iso_code)
            language = self.languages.filter(iso_code=iso_code).first()

            # if it's valid and doesn't exist yet, create it
            if name and not language:
                language = self.languages.create(iso_code=iso_code, name=name, created_by=user, modified_by=user)

            if iso_code == primary:
                self.primary_language = language
                self.save(update_fields=("primary_language",))

        # unset the primary language if not in the new list of codes
        if self.primary_language and self.primary_language.iso_code not in iso_codes:
            self.primary_language = None
            self.save(update_fields=("primary_language",))

        # remove any languages that are not in the new list
        self.languages.exclude(iso_code__in=iso_codes).delete()

        if hasattr(self, "_language_codes"):  # invalidate language cache if set
            delattr(self, "_language_codes")

    def get_dayfirst(self):
        return self.date_format == Org.DATE_FORMAT_DAY_FIRST

    def get_datetime_formats(self):
        format_date = Org.DATE_FORMATS_PYTHON.get(self.date_format)
        format_datetime = format_date + " %H:%M"
        return format_date, format_datetime

    def format_datetime(self, d, show_time=True):
        """
        Formats a datetime with or without time using this org's date format
        """
        formats = self.get_datetime_formats()
        format = formats[1] if show_time else formats[0]
        return datetime_to_str(d, format, self.timezone)

    def parse_datetime(self, s):
        return str_to_datetime(s, self.timezone, self.get_dayfirst())

    def get_users_with_role(self, role: OrgRole):
        """
        Gets the users who have the given role in this org
        """
        return role.get_users(self)

    def get_admins(self):
        """
        Convenience method for getting all org administrators
        """
        return self.get_users_with_role(OrgRole.ADMINISTRATOR)

    def get_users(self):
        """
        Gets all of the users across all roles for this org
        """
        user_sets = [role.get_users(self) for role in OrgRole]
        all_users = functools.reduce(operator.or_, user_sets)
        return all_users.distinct().order_by("email")

    def has_user(self, user: User) -> bool:
        """
        Returns whether the given user has a role in this org (only explicit roles, so doesn't include customer support)
        """
        return self.get_users().filter(id=user.id).exists()

    def add_user(self, user: User, role: OrgRole):
        """
        Adds the given user to this org with the given role
        """

        # remove user from any existing roles
        if self.has_user(user):
            self.remove_user(user)

        getattr(self, role.m2m_name).add(user)

    def remove_user(self, user: User):
        """
        Removes the given user from this org by removing them from any roles
        """
        for role in OrgRole:
            getattr(self, role.m2m_name).remove(user)

    def get_owner(self) -> User:
        # look thru roles in order for the first added user
        for role in OrgRole:
            user = self.get_users_with_role(role).order_by("id").first()
            if user:
                return user

        # default to user that created this org
        return self.created_by

    def get_user_role(self, user: User):
        if user.is_staff:
            return OrgRole.ADMINISTRATOR

        for role in OrgRole:
            if self.get_users_with_role(role).filter(id=user.id).exists():
                return role

        return None

    def get_user_org_group(self, user: User):
        role = self.get_user_role(user)

        user._org_group = role.group if role else None

        return user._org_group

    def has_internal_ticketing(self):
        from temba.tickets.types.internal import InternalType

        return self.ticketers.filter(ticketer_type=InternalType.slug).exists()

    def has_twilio_number(self):  # pragma: needs cover
        return self.channels.filter(channel_type="T")

    def has_vonage_number(self):  # pragma: needs cover
        return self.channels.filter(channel_type="NX")

    def init_topups(self, topup_size=None):
        if topup_size:
            return TopUp.create(self.created_by, price=0, credits=topup_size, org=self)

        # set whether we use topups based on our plan
        self.uses_topups = self.plan == settings.TOPUP_PLAN
        self.save(update_fields=["uses_topups"])

        return None

    def create_sample_flows(self, api_url):
        # get our sample dir
        filenames = (
            os.path.join(settings.STATICFILES_DIRS[0], "examples", "sample_flows.json"),
            os.path.join(settings.STATICFILES_DIRS[0], "examples", "opt_in_flows.json"),
        )

        user = self.get_admins().first()
        if user:
            for filename in filenames:
                # for each of our samples
                with open(filename, "r") as example_file:
                    samples = example_file.read()

                # some some substitutions
                samples = samples.replace("{{EMAIL}}", user.username).replace("{{API_URL}}", api_url)

                try:
                    self.import_app(json.loads(samples), user)
                except Exception as e:  # pragma: needs cover
                    logger.error(
                        f"Failed creating sample flows: {str(e)}",
                        exc_info=True,
                        extra=dict(definition=json.loads(samples)),
                    )

    def has_low_credits(self):
        """
        Whether the organization has less than 15% of the total of credits available
        :return: bool
        """
        return float(self.get_credits_remaining()) <= (0.15 * float(self.get_credits_total()))

    def get_low_credits_threshold(self):
        """
        Get the credits number to consider as low threshold to this org
        """
        return get_cacheable_result(
            ORG_LOW_CREDIT_THRESHOLD_CACHE_KEY % self.pk, self._calculate_low_credits_threshold
        )

    def _calculate_low_credits_threshold(self):
        now = timezone.now()

        filter_ = dict(is_active=True)
        if settings.CREDITS_EXPIRATION:
            filter_.update(dict(expires_on__gte=now))

        last_topup_credits = self.topups.filter(**filter_).aggregate(Sum("credits")).get("credits__sum") or 0
        return int(last_topup_credits * 0.15), self.get_credit_ttl()

    def get_credits_total(self, force_dirty=False):
        """
        Gets the total number of credits purchased or assigned to this org
        """
        return get_cacheable_result(
            ORG_CREDITS_TOTAL_CACHE_KEY % self.pk, self._calculate_credits_total, force_dirty=force_dirty
        )

    def get_purchased_credits(self):
        """
        Returns the total number of credits purchased
        :return:
        """
        return get_cacheable_result(ORG_CREDITS_PURCHASED_CACHE_KEY % self.pk, self._calculate_purchased_credits)

    def _calculate_purchased_credits(self):
        purchased_credits = (
            self.topups.filter(is_active=True, price__gt=0).aggregate(Sum("credits")).get("credits__sum")
        )
        return purchased_credits if purchased_credits else 0, self.get_credit_ttl()

    def _calculate_credits_total(self):
        filter_ = dict(is_active=True)
        if settings.CREDITS_EXPIRATION:
            filter_.update(dict(expires_on__gte=timezone.now()))

            # these are the credits that have been used in expired topups
            expired_credits = (
                TopUpCredits.objects.filter(
                    topup__org=self, topup__is_active=True, topup__expires_on__lte=timezone.now()
                )
                .aggregate(Sum("used"))
                .get("used__sum")
            )
        else:
            expired_credits = False

        active_credits = self.topups.filter(**filter_).aggregate(Sum("credits")).get("credits__sum")
        active_credits = active_credits if active_credits else 0
        expired_credits = expired_credits if expired_credits else 0

        return active_credits + expired_credits, self.get_credit_ttl()

    def get_credits_used(self):
        """
        Gets the number of credits used by this org
        """
        return get_cacheable_result(ORG_CREDITS_USED_CACHE_KEY % self.pk, self._calculate_credits_used)

    def _calculate_credits_used(self):
        used_credits_sum = TopUpCredits.objects.filter(topup__org=self, topup__is_active=True)
        used_credits_sum = used_credits_sum.aggregate(Sum("used")).get("used__sum")
        used_credits_sum = used_credits_sum if used_credits_sum else 0

        # if we don't have an active topup, add up pending messages too
        if not self.get_active_topup_id():
            used_credits_sum += self.msgs.filter(topup=None).count()

            # we don't cache in this case
            return used_credits_sum, 0

        return used_credits_sum, self.get_credit_ttl()

    def get_credits_remaining(self):
        """
        Gets the number of credits remaining for this org
        """
        return self.get_credits_total() - self.get_credits_used()

    def select_most_recent_topup(self, amount):
        """
        Determines the active topup with latest expiry date and returns that
        along with how many credits we will be able to decrement from it. Amount
        decremented is not guaranteed to be the full amount requested.
        """
        # if we have an active topup cache, we need to decrement the amount remaining
        non_expired_topups = self.topups.filter(is_active=True, expires_on__gte=timezone.now()).order_by(
            "-expires_on", "id"
        )
        active_topups = (
            non_expired_topups.annotate(used_credits=Sum("topupcredits__used"))
            .filter(credits__gt=0)
            .filter(Q(used_credits__lt=F("credits")) | Q(used_credits=None))
        )
        active_topup = active_topups.first()

        if active_topup:
            available_credits = active_topup.get_remaining()

            if amount > available_credits:
                # use only what is available
                return active_topup.id, available_credits
            else:
                # use the full amount
                return active_topup.id, amount
        else:  # pragma: no cover
            return None, 0

    def allocate_credits(self, user, org, amount):
        """
        Allocates credits to a sub org of the current org, but only if it
        belongs to us and we have enough credits to do so.
        """
        if org.parent == self or self.parent == org.parent or self.parent == org:
            if self.get_credits_remaining() >= amount:

                with self.lock_on(OrgLock.credits):

                    # now debit our account
                    debited = None
                    while amount or debited == 0:

                        # remove the credits from ourselves
                        (topup_id, debited) = self.select_most_recent_topup(amount)

                        if topup_id:
                            topup = TopUp.objects.get(id=topup_id)

                            # create the topup for our child, expiring on the same date
                            new_topup = TopUp.create(
                                user, credits=debited, org=org, expires_on=topup.expires_on, price=None
                            )

                            # create a debit for transaction history
                            Debit.objects.create(
                                topup_id=topup_id,
                                amount=debited,
                                beneficiary=new_topup,
                                debit_type=Debit.TYPE_ALLOCATION,
                                created_by=user,
                            )

                            # decrease the amount of credits we need
                            amount -= debited

                        else:  # pragma: needs cover
                            break

                    # apply topups to messages missing them
                    from .tasks import apply_topups_task

                    apply_topups_task.delay(org.id)

                    # the credit cache for our org should be invalidated too
                    self.clear_credit_cache()

                return True

        # couldn't allocate credits
        return False

    def decrement_credit(self):
        """
        Decrements this orgs credit by amount.

        Determines the active topup and returns that along with how many credits we were able
        to decrement it by. Amount decremented is not guaranteed to be the full amount requested.
        """
        # amount is hardcoded to `1` in database triggers that handle TopUpCredits relation when sending messages
        AMOUNT = 1

        r = get_redis_connection()

        # we always consider this a credit 'used' since un-applied msgs are pending
        # credit expenses for the next purchased topup
        incrby_existing(ORG_CREDITS_USED_CACHE_KEY % self.id, AMOUNT)

        # if we have an active topup cache, we need to decrement the amount remaining
        active_topup_id = self.get_active_topup_id()
        if active_topup_id:
            remaining = r.decr(ORG_ACTIVE_TOPUP_REMAINING % (self.id, active_topup_id), AMOUNT)

            # near the edge, clear out our cache and calculate from the db
            if not remaining or int(remaining) < 100:
                active_topup_id = None
                self.clear_credit_cache()

        # calculate our active topup if we need to
        if not active_topup_id:
            active_topup = self.get_active_topup(force_dirty=True)
            if active_topup:
                active_topup_id = active_topup.id
                r.decr(ORG_ACTIVE_TOPUP_REMAINING % (self.id, active_topup.id), AMOUNT)

        if active_topup_id:
            return (active_topup_id, AMOUNT)

        return None, 0

    def get_active_topup(self, force_dirty=False):
        topup_id = self.get_active_topup_id(force_dirty=force_dirty)
        if topup_id:
            return TopUp.objects.get(id=topup_id)
        return None

    def get_active_topup_id(self, force_dirty=False):
        return get_cacheable_result(
            ORG_ACTIVE_TOPUP_KEY % self.pk, self._calculate_active_topup, force_dirty=force_dirty
        )

    def get_credit_ttl(self):
        """
        Credit TTL should be smallest of active topup expiration and ORG_CREDITS_CACHE_TTL
        :return:
        """
        return self.get_topup_ttl(self.get_active_topup())

    def get_topup_ttl(self, topup):
        """
        Gets how long metrics based on the given topup should live. Returns the shorter ttl of
        either ORG_CREDITS_CACHE_TTL or time remaining on the expiration
        """
        if not topup:
            return 10

        return max(10, min((ORG_CREDITS_CACHE_TTL, int((topup.expires_on - timezone.now()).total_seconds()))))

    def _calculate_active_topup(self):
        """
        Calculates the oldest non-expired topup that still has credits
        """
        filter_ = dict(is_active=True)
        if settings.CREDITS_EXPIRATION:
            filter_.update(dict(expires_on__gte=timezone.now()))
        non_expired_topups = self.topups.filter(**filter_).order_by("expires_on", "id")
        active_topups = (
            non_expired_topups.annotate(used_credits=Sum("topupcredits__used"))
            .filter(credits__gt=0)
            .filter(Q(used_credits__lt=F("credits")) | Q(used_credits=None))
        )

        topup = active_topups.first()
        if topup:
            # initialize our active topup metrics
            r = get_redis_connection()
            ttl = self.get_topup_ttl(topup)
            r.set(ORG_ACTIVE_TOPUP_REMAINING % (self.id, topup.id), topup.get_remaining(), ttl)
            return topup.id, ttl

        return 0, 0

    def apply_topups(self):
        """
        We allow users to receive messages even if they're out of credit. Once they re-add credit, this function
        retro-actively applies topups to any messages or IVR actions that don't have a topup
        """
        from temba.msgs.models import Msg

        with self.lock_on(OrgLock.credits):
            # get all items that haven't been credited
            msg_uncredited = self.msgs.filter(topup=None).order_by("created_on")
            all_uncredited = list(msg_uncredited)

            # get all topups that haven't expired
            filter_ = dict(is_active=True)
            if settings.CREDITS_EXPIRATION:
                filter_.update(dict(expires_on__gte=timezone.now()))
            unexpired_topups = list(self.topups.filter(**filter_).order_by("-expires_on"))

            # dict of topups to lists of their newly assigned items
            new_topup_items = {topup: [] for topup in unexpired_topups}

            # assign topup with credits to items...
            current_topup = None
            current_topup_remaining = 0

            for item in all_uncredited:
                # find a topup with remaining credit
                while current_topup_remaining <= 0:
                    if not unexpired_topups:
                        break

                    current_topup = unexpired_topups.pop()
                    current_topup_remaining = current_topup.credits - current_topup.get_used()

                if current_topup_remaining:
                    # if we found some credit, assign the item to the current topup
                    new_topup_items[current_topup].append(item)
                    current_topup_remaining -= 1
                else:
                    # if not, then stop processing items
                    break

            # update items in the database with their new topups
            for topup, items in new_topup_items.items():
                msg_ids = [item.id for item in items if isinstance(item, Msg)]
                Msg.objects.filter(id__in=msg_ids).update(topup=topup)

        # deactive all our credit alerts
        CreditAlert.reset_for_org(self)

        # any time we've reapplied topups, lets invalidate our credit cache too
        self.clear_credit_cache()

        # if we our suspended and have credits now, unsuspend ourselves
        if self.is_suspended and self.get_credits_remaining() > 0:
            self.is_suspended = False
            self.save(update_fields=["is_suspended"])

        # update our capabilities based on topups
        self.update_capabilities()

    def reset_capabilities(self):
        """
        Resets our capabilities based on the current tiers, mostly used in unit tests
        """
        self.is_multi_user = False
        self.is_multi_org = False
        self.update_capabilities()

    def update_capabilities(self):
        """
        Using our topups and brand settings, figures out whether this org should be multi-user and multi-org. We never
        disable one of these capabilities, but will turn it on for those that qualify via credits
        """
        if self.get_purchased_credits() >= self.get_branding().get("tiers", {}).get("multi_org", 0):
            self.is_multi_org = True

        if self.get_purchased_credits() >= self.get_branding().get("tiers", {}).get("multi_user", 0):
            self.is_multi_user = True

        self.save(update_fields=("is_multi_user", "is_multi_org"))

    def get_stripe_customer(self):  # pragma: no cover
        # We can't test stripe in unit tests since it requires javascript tokens to be generated
        if not self.stripe_customer:
            return None

        try:
            stripe.api_key = get_stripe_credentials()[1]
            customer = stripe.Customer.retrieve(self.stripe_customer)
            return customer
        except Exception as e:
            logger.error(f"Could not get Stripe customer: {str(e)}", exc_info=True)
            return None

    def get_bundles(self):
        return get_brand_bundles(self.get_branding())

    def add_credits(self, bundle, token, user):
        # look up our bundle
        bundle_map = get_bundle_map(self.get_bundles())
        if bundle not in bundle_map:
            raise ValidationError(_("Invalid bundle: %s, cannot upgrade.") % bundle)
        bundle = bundle_map[bundle]

        # adds credits to this org
        stripe.api_key = get_stripe_credentials()[1]

        # our actual customer object
        customer = self.get_stripe_customer()

        # 3 possible cases
        # 1. we already have a stripe customer and the token matches it
        # 2. we already have a stripe customer, but they have just added a new card, we need to use that one
        # 3. we don't have a customer, so we need to create a new customer and use that card

        validation_error = None

        # for our purposes, #1 and #2 are treated the same, we just always update the default card
        try:

            if not customer or customer.email != user.email:
                # then go create a customer object for this user
                customer = stripe.Customer.create(card=token, email=user.email, description="{ org: %d }" % self.pk)

                stripe_customer = customer.id
                self.stripe_customer = stripe_customer
                self.save()

            # update the stripe card to the one they just entered
            else:
                # remove existing cards
                # TODO: this is all a bit wonky because we are using the Stripe JS widget..
                # if we instead used on our mechanism to display / edit cards we could be a bit smarter
                existing_cards = [c for c in customer.cards.list().data]
                for card in existing_cards:
                    card.delete()

                card = customer.cards.create(card=token)

                customer.default_card = card.id
                customer.save()

                stripe_customer = customer.id

            charge = stripe.Charge.create(
                amount=bundle["cents"], currency="usd", customer=stripe_customer, description=bundle["description"]
            )

            remaining = self.get_credits_remaining()

            # create our top up
            topup = TopUp.create(
                user, price=bundle["cents"], credits=bundle["credits"], stripe_charge=charge.id, org=self
            )

            context = dict(
                description=bundle["description"],
                charge_id=charge.id,
                charge_date=timezone.now().strftime("%b %e, %Y"),
                amount=bundle["dollars"],
                credits=bundle["credits"],
                remaining=remaining,
                org=self.name,
            )

            # card
            if getattr(charge, "card", None):
                context["cc_last4"] = charge.card.last4
                context["cc_type"] = charge.card.type
                context["cc_name"] = charge.card.name

            # bitcoin
            else:
                context["cc_type"] = "bitcoin"
                context["cc_name"] = charge.source.bitcoin.address

            branding = self.get_branding()

            subject = _("%(name)s Receipt") % branding
            template = "orgs/email/receipt_email"
            to_email = user.email

            context["customer"] = user
            context["branding"] = branding
            context["subject"] = subject

            if settings.SEND_RECEIPTS:
                send_template_email(to_email, subject, template, context, branding)

            # apply our new topups
            from .tasks import apply_topups_task

            apply_topups_task.delay(self.id)

            return topup

        except stripe.error.CardError as e:
            logger.warning(f"Error adding credits to org: {str(e)}", exc_info=True)
            validation_error = _("Sorry, your card was declined, please contact your provider or try another card.")

        except Exception as e:
            logger.error(f"Error adding credits to org: {str(e)}", exc_info=True)

            validation_error = _(
                "Sorry, we were unable to process your payment, please try again later or contact us."
            )

        if validation_error is not None:
            raise ValidationError(validation_error)

    def account_value(self):
        """
        How much has this org paid to date in dollars?
        """
        paid = TopUp.objects.filter(org=self).aggregate(paid=Sum("price"))["paid"]
        if not paid:
            paid = 0
        return paid / 100

    def generate_dependency_graph(self, include_campaigns=True, include_triggers=False, include_archived=False):
        """
        Generates a dict of all exportable flows and campaigns for this org with each object's immediate dependencies
        """
        from temba.campaigns.models import Campaign, CampaignEvent
        from temba.contacts.models import ContactGroup, ContactField
        from temba.flows.models import Flow

        campaign_prefetches = (
            Prefetch(
                "events",
                queryset=CampaignEvent.objects.filter(is_active=True).exclude(flow__is_system=True),
                to_attr="flow_events",
            ),
            "flow_events__flow",
        )

        all_flows = self.flows.filter(is_active=True).exclude(is_system=True)

        if include_campaigns:
            all_campaigns = (
                self.campaigns.filter(is_active=True).select_related("group").prefetch_related(*campaign_prefetches)
            )
        else:
            all_campaigns = Campaign.objects.none()

        if not include_archived:
            all_flows = all_flows.filter(is_archived=False)
            all_campaigns = all_campaigns.filter(is_archived=False)

        # build dependency graph for all flows and campaigns
        dependencies = defaultdict(set)
        for flow in all_flows:
            dependencies[flow] = flow.get_export_dependencies()
        for campaign in all_campaigns:
            dependencies[campaign] = set([e.flow for e in campaign.flow_events])

        # replace any dependency on a group with that group's associated campaigns - we're not actually interested
        # in flow-group-flow relationships - only relationships that go through a campaign
        campaigns_by_group = defaultdict(list)
        if include_campaigns:
            for campaign in self.campaigns.filter(is_active=True).select_related("group"):
                campaigns_by_group[campaign.group].append(campaign)

        for c, deps in dependencies.items():
            if isinstance(c, Flow):
                for d in list(deps):
                    # not interested in groups or fields for now
                    if isinstance(d, ContactField):
                        deps.remove(d)
                    if isinstance(d, ContactGroup):
                        deps.remove(d)
                        deps.update(campaigns_by_group[d])

        if include_triggers:
            all_triggers = self.trigger_set.filter(is_archived=False, is_active=True).select_related("flow")
            for trigger in all_triggers:
                dependencies[trigger] = {trigger.flow}

        # make dependencies symmetric, i.e. if A depends on B, B depends on A
        for c, deps in dependencies.copy().items():
            for d in deps:
                dependencies[d].add(c)

        return dependencies

    def resolve_dependencies(
        self, flows, campaigns, include_campaigns=True, include_triggers=False, include_archived=False
    ):
        """
        Given a set of flows and and a set of campaigns, returns a new set including all dependencies
        """
        dependencies = self.generate_dependency_graph(
            include_campaigns=include_campaigns, include_triggers=include_triggers, include_archived=include_archived
        )

        primary_components = set(itertools.chain(flows, campaigns))
        all_components = set()

        def add_component(c):
            if c in all_components:
                return

            all_components.add(c)
            if c in primary_components:
                primary_components.remove(c)

            for d in dependencies[c]:
                add_component(d)

        while primary_components:
            component = next(iter(primary_components))
            add_component(component)

        return all_components

    def initialize(self, branding=None, topup_size=None):
        """
        Initializes an organization, creating all the dependent objects we need for it to work properly.
        """
        from temba.middleware import BrandingMiddleware
        from temba.contacts.models import ContactField, ContactGroup

        with transaction.atomic():
            if not branding:
                branding = BrandingMiddleware.get_branding_for_host("")

            ContactGroup.create_system_groups(self)
            ContactField.create_system_fields(self)

            self.init_topups(topup_size)
            self.update_capabilities()

        # outside of the transaction as it's going to call out to mailroom for flow validation
        self.create_sample_flows(branding.get("api_link", ""))

    def download_and_save_media(self, request, extension=None):  # pragma: needs cover
        """
        Given an HTTP Request object, downloads the file then saves it as media for the current org. If no extension
        is passed it we attempt to extract it from the filename
        """
        s = Session()
        prepped = s.prepare_request(request)
        response = s.send(prepped)

        if response.status_code == 200:
            # download the content to a temp file
            temp = NamedTemporaryFile(delete=True)
            temp.write(response.content)
            temp.flush()

            # try to derive our extension from the filename if it wasn't passed in
            if not extension:
                url_parts = urlparse(request.url)
                if url_parts.path:
                    path_pieces = url_parts.path.rsplit(".")
                    if len(path_pieces) > 1:
                        extension = path_pieces[-1]

        else:
            raise Exception(
                "Received non-200 response (%s) for request: %s" % (response.status_code, response.content)
            )

        return self.save_media(File(temp), extension)

    @classmethod
    def get_temporary_file_from_url(cls, media_url):
        response = None
        attempts = 0
        s = Session()

        while attempts < 4:
            response = s.request("GET", media_url, stream=True)

            # in some cases Facebook isn't ready for us to fetch the media URL yet, if we get a 404
            # sleep for a bit then try again up to 4 times
            if response.status_code == 200:
                break
            else:
                attempts += 1
                time.sleep(0.250)

        if not response:
            return response

        temp = NamedTemporaryFile(delete=True)
        temp.write(response.content)
        temp.flush()
        return File(temp)

    def get_delete_date(self, *, archive_type=Archive.TYPE_MSG):
        """
        Gets the most recent date for which data hasn't been deleted yet or None if no deletion has been done
        :return:
        """
        archive = self.archives.filter(needs_deletion=False, archive_type=archive_type).order_by("-start_date").first()
        if archive:
            return archive.get_end_date()

    def save_media(self, file, extension):
        """
        Saves the given file data with the extension and returns an absolute url to the result
        """
        random_file = str(uuid4())
        random_dir = random_file[0:4]

        filename = "%s/%s" % (random_dir, random_file)
        if extension:
            filename = "%s.%s" % (filename, extension)

        path = "%s/%d/media/%s" % (settings.STORAGE_ROOT_DIR, self.pk, filename)
        location = public_file_storage.save(path, file)

        return f"{settings.STORAGE_URL}/{location}"

    def release(self, *, release_users=True, immediately=False):

        # free our children
        Org.objects.filter(parent=self).update(parent=None)

        # deactivate ourselves
        self.is_active = False
        self.save(update_fields=("is_active", "modified_on"))

        # clear all our channel dependencies on our flows
        for flow in self.flows.all():
            flow.channel_dependencies.clear()

        # and immediately release our channels
        from temba.channels.models import Channel

        for channel in Channel.objects.filter(org=self, is_active=True):
            channel.release()

        # release any user that belongs only to us
        if release_users:
            for user in self.get_users():
                # check if this user is a member of any org on any brand
                other_orgs = user.get_user_orgs().exclude(id=self.id)
                if not other_orgs:
                    user.release(self.brand)

        # remove all the org users
        for user in self.get_users():
            self.remove_user(user)

        if immediately:
            self._full_release()

    def _full_release(self):
        """
        Do the dirty work of deleting this org
        """

        # delete exports
        self.exportcontactstasks.all().delete()
        self.exportmessagestasks.all().delete()
        self.exportflowresultstasks.all().delete()

        for label in self.msgs_labels(manager="all_objects").all():
            label.release(self.modified_by)
            label.delete()

        msg_ids = self.msgs.all().values_list("id", flat=True)

        # might be a lot of messages, batch this
        for id_batch in chunk_list(msg_ids, 1000):
            for msg in self.msgs.filter(id__in=id_batch):
                msg.release()

        # our system label counts
        self.system_labels.all().delete()

        # delete our flow labels
        self.flow_labels.all().delete()

        # delete all our campaigns and associated events
        for c in self.campaigns.all():
            c._full_release()

        # delete everything associated with our flows
        for flow in self.flows.all():
            # we want to manually release runs so we don't fire a task to do it
            flow.release()
            flow.release_runs()

            for rev in flow.revisions.all():
                rev.release()

            flow.category_counts.all().delete()
            flow.path_counts.all().delete()
            flow.node_counts.all().delete()
            flow.exit_counts.all().delete()

            flow.delete()

        # delete contact-related data
        self.sessions.all().delete()
        self.tickets.all().delete()
        self.airtime_transfers.all().delete()

        # delete our contacts
        for contact in self.contacts.all():
            contact.release(contact.modified_by, full=True, immediately=True)
            contact.delete()

        # delete all our URNs
        self.urns.all().delete()

        # delete our fields
        for contactfield in self.contactfields(manager="all_fields").all():
            contactfield.release(contactfield.modified_by)
            contactfield.delete()

        # delete our groups
        for group in self.all_groups.all():
            group.release()
            group.delete()

        # delete our channels
        for channel in self.channels.all():
            channel.release()

            channel.counts.all().delete()
            channel.logs.all().delete()

            channel.delete()

        for log in self.http_logs.all():
            log.release()

        for g in self.globals.all():
            g.release()

        # delete our classifiers
        for classifier in self.classifiers.all():
            classifier.release()
            classifier.delete()

        # delete our ticketers
        for ticketer in self.ticketers.all():
            ticketer.release()
            ticketer.delete()

        # release all archives objects and files for this org
        Archive.release_org_archives(self)

        # return any unused credits to our parent
        if self.parent:
            self.allocate_credits(self.modified_by, self.parent, self.get_credits_remaining())

        for topup in self.topups.all():
            topup.release()

        for result in self.webhook_results.all():
            result.release()

        for event in self.webhookevent_set.all():
            event.release()

        for resthook in self.resthooks.all():
            resthook.release(self.modified_by)
            for sub in resthook.subscribers.all():
                sub.delete()
            resthook.delete()

        # delete org languages
        Org.objects.filter(id=self.id).update(primary_language=None)
        self.languages.all().delete()

        # release our broadcasts
        for bcast in self.broadcast_set.all():
            bcast.release()

        # delete other related objects
        self.api_tokens.all().delete()
        self.invitations.all().delete()
        self.credit_alerts.all().delete()
        self.schedules.all().delete()
        self.boundaryalias_set.all().delete()

        # needs to come after deletion of msgs and broadcasts as those insert new counts
        self.system_labels.all().delete()

        # now what we've all been waiting for
        self.delete()

    @classmethod
    def create_user(cls, email, password):
        return User.objects.create_user(username=email, email=email, password=password)

    @classmethod
    def get_org(cls, user):
        if not user:  # pragma: needs cover
            return None

        if not hasattr(user, "_org"):
            org = Org.objects.filter(administrators=user, is_active=True).first()
            if org:
                user._org = org

        return getattr(user, "_org", None)

    def as_environment_def(self):
        """
        Returns this org as an environment definition as used by the flow engine
        """

        return {
            "date_format": Org.DATE_FORMATS_ENGINE.get(self.date_format),
            "time_format": "tt:mm",
            "timezone": str(self.timezone),
            "default_language": self.primary_language.iso_code if self.primary_language else None,
            "allowed_languages": list(self.get_language_codes()),
            "default_country": self.default_country_code,
            "redaction_policy": "urns" if self.is_anon else "none",
            "links": [
                f"{item.uuid}:{item.destination}"
                for item in self.links.filter(is_archived=False).only("uuid", "destination")
            ],
            "has_ivr_machine_detection": self.is_ivr_machine_detection_enabled(),
        }

    def __str__(self):
        return self.name

    def set_optin_flow(self, user, flow_uuid):
        self.modified_by = user
        self.config.update({Org.OPTIN_FLOW: flow_uuid})
        self.save(update_fields=("config", "modified_on"))

    def get_optin_flow(self):
        return self.config.get(Org.OPTIN_FLOW)

<<<<<<< HEAD
    def do_not_contact(self):
        do_not_contact = (self.config or {}).get("non_contact_hours", False)
        if not do_not_contact:
            return False

        timezone.activate(pytz.timezone(str(self.timezone)))
        start = timezone.localtime(timezone.now()).replace(hour=8, minute=0, second=0, microsecond=0)
        end = timezone.localtime(timezone.now()).replace(hour=21, minute=0, second=0, microsecond=0)
        now = timezone.localtime(timezone.now())
        in_do_not_contact_times = now < start or now > end
        timezone.deactivate()
        return in_do_not_contact_times

    def do_not_contact_property(self):
        do_not_contact = (self.config or {}).get("non_contact_hours", False)
        if not do_not_contact:
            return False
        return True
=======
    def has_translation_service(self):
        return bool(self.config.get("translator_service", {}).get("provider"))

    def get_translation(self, text, target_lang, source_lang=None, provider=None, api_key=None, use_config=True):
        import requests

        def google_translate(_text, _target_lang, _source_lang, _api_key):
            body = {"q": _text, "target": _target_lang}
            body.update({"source": _source_lang} if _source_lang else {})
            response = requests.post(f"https://translation.googleapis.com/language/translate/v2?key={_api_key}", body)
            if response.ok:
                try:
                    return response.json()["data"]["translations"][0]["translatedText"], 200
                except KeyError:
                    pass
            return None, 404

        def deepl_translate(_text, _target_lang, _source_lang, _api_key):
            body = {"text": _text, "target_lang": _target_lang}
            body.update({"source_lang": _source_lang} if _source_lang else {})
            response = requests.post(f"https://api.deepl.com/v2/translate?auth_key={_api_key}", body)
            if response.ok:
                try:
                    return response.json()["translations"][0]["text"], 200
                except KeyError:
                    pass
            return None, 404

        translator_service = self.config.get("translator_service", {})
        providers = {
            "google": google_translate,
            "deepl": deepl_translate,
        }
        saved_provider = translator_service.get("provider", provider) if use_config else provider
        saved_api_key = translator_service.get("api_key", api_key) if use_config else api_key
        if all((saved_provider, saved_api_key)) and saved_provider in providers.keys():
            return providers.get(saved_provider, lambda _: (None, 404))(text, target_lang, source_lang, saved_api_key)
        return None, 404
>>>>>>> 4b34e97b


# ===================== monkey patch User class with a few extra functions ========================


def release(user, brand):

    # if our user exists across brands don't muck with the user
    if user.get_user_orgs().order_by("brand").distinct("brand").count() < 2:
        user_uuid = str(uuid4())
        user.first_name = ""
        user.last_name = ""
        user.email = f"{user_uuid}@rapidpro.io"
        user.username = f"{user_uuid}@rapidpro.io"
        user.password = ""
        user.is_active = False
        user.save()

    # release any orgs we own on this brand
    for org in user.get_owned_orgs([brand]):
        org.release(release_users=False)

    # remove user from all roles on any org for our brand
    for org in user.get_user_orgs([brand]):
        org.remove_user(user)


def get_user_orgs(user, brands=None, exclude_suspended=True):
    if user.is_superuser:
        return Org.objects.all()

    org_sets = [role.get_orgs(user) for role in OrgRole]
    user_orgs = functools.reduce(operator.or_, org_sets)

    if brands:
        user_orgs = user_orgs.filter(brand__in=brands)

    if exclude_suspended:
        not_suspended_orgs_ids = [org.id for org in user_orgs if not org.is_suspended]
        user_orgs = user_orgs.filter(id__in=not_suspended_orgs_ids)

    return user_orgs.filter(is_active=True).distinct().order_by("name")


def get_owned_orgs(user, brands=None):
    """
    Gets all the orgs where this is the only user for the current brand
    """
    owned_orgs = []
    for org in user.get_user_orgs(brands=brands):
        if not org.get_users().exclude(id=user.id).exists():
            owned_orgs.append(org)
    return owned_orgs


def get_org(obj):
    return getattr(obj, "_org", None)


def is_alpha_user(user):  # pragma: needs cover
    return user.groups.filter(name="Alpha").exists()


def is_beta_user(user):  # pragma: needs cover
    return user.groups.filter(name="Beta").exists()


def is_support_user(user):
    return user.groups.filter(name="Customer Support").exists()


def set_org(obj, org):
    obj._org = org


def get_org_group(obj):
    org_group = None
    org = obj.get_org()
    if org:
        org_group = org.get_user_org_group(obj)
    return org_group


def _user_has_org_perm(user, org, permission):
    """
    Determines if a user has the given permission in this org
    """
    if user.is_superuser:  # pragma: needs cover
        return True

    if user.is_anonymous:  # pragma: needs cover
        return False

    # has it innately? (customer support)
    if user.has_perm(permission):  # pragma: needs cover
        return True

    org_group = org.get_user_org_group(user)

    if not org_group:  # pragma: needs cover
        return False

    (app_label, codename) = permission.split(".")

    return org_group.permissions.filter(content_type__app_label=app_label, codename=codename).exists()


def _user_get_settings(user):
    """
    Gets or creates user settings for this user
    """
    assert user and user.is_authenticated, "can't fetch user settings for anonymous users"

    return UserSettings.get_or_create(user)


def _user_record_auth(user):
    user_settings = user.get_settings()
    user_settings.last_auth_on = timezone.now()
    user_settings.save(update_fields=("last_auth_on",))


def _user_enable_2fa(user):
    """
    Enables 2FA for this user
    """
    user_settings = user.get_settings()
    user_settings.two_factor_enabled = True
    user_settings.save(update_fields=("two_factor_enabled",))

    BackupToken.generate_for_user(user)


def _user_disable_2fa(user):
    """
    Disables 2FA for this user
    """
    user_settings = user.get_settings()
    user_settings.two_factor_enabled = False
    user_settings.save(update_fields=("two_factor_enabled",))

    user.backup_tokens.all().delete()


def _user_verify_2fa(user, *, otp: str = None, backup_token: str = None) -> bool:
    """
    Verifies a user using a 2FA mechanism (OTP or backup token)
    """
    if otp:
        secret = user.get_settings().otp_secret
        return pyotp.TOTP(secret).verify(otp, valid_window=2)
    elif backup_token:
        token = user.backup_tokens.filter(token=backup_token, is_used=False).first()
        if token:
            token.is_used = True
            token.save(update_fields=("is_used",))
            return True

    return False


User.release = release
User.get_org = get_org
User.set_org = set_org
User.is_alpha = is_alpha_user
User.is_beta = is_beta_user
User.is_support = is_support_user
User.get_user_orgs = get_user_orgs
User.get_org_group = get_org_group
User.get_owned_orgs = get_owned_orgs
User.has_org_perm = _user_has_org_perm
User.get_settings = _user_get_settings
User.record_auth = _user_record_auth
User.enable_2fa = _user_enable_2fa
User.disable_2fa = _user_disable_2fa
User.verify_2fa = _user_verify_2fa


def get_stripe_credentials():
    public_key = os.environ.get(
        "STRIPE_PUBLIC_KEY", getattr(settings, "STRIPE_PUBLIC_KEY", "MISSING_STRIPE_PUBLIC_KEY")
    )
    private_key = os.environ.get(
        "STRIPE_PRIVATE_KEY", getattr(settings, "STRIPE_PRIVATE_KEY", "MISSING_STRIPE_PRIVATE_KEY")
    )
    return (public_key, private_key)


class Language(SmartModel):
    """
    A Language that has been added to the org. In the end and language is just an iso_code and name
    and it is not really restricted to real-world languages at this level. Instead we restrict the
    language selection options to real-world languages.
    """

    name = models.CharField(max_length=128)

    iso_code = models.CharField(max_length=4)

    org = models.ForeignKey(Org, on_delete=models.PROTECT, verbose_name=_("Org"), related_name="languages")

    @classmethod
    def create(cls, org, user, name, iso_code):
        return cls.objects.create(org=org, name=name, iso_code=iso_code, created_by=user, modified_by=user)

    def as_json(self):  # pragma: needs cover
        return dict(name=self.name, iso_code=self.iso_code)

    @classmethod
    def get_localized_text(cls, text_translations, preferred_languages, default_text=""):
        """
        Returns the appropriate translation to use.
        :param text_translations: A dictionary (or plain text) which contains our message indexed by language iso code
        :param preferred_languages: The prioritized list of language preferences (list of iso codes)
        :param default_text: default text to use if no match is found
        """
        # No translations, return our default text
        if not text_translations:
            return default_text

        # If we are handed raw text without translations, just return that
        if not isinstance(text_translations, dict):  # pragma: no cover
            return text_translations

        # otherwise, find the first preferred language
        for lang in preferred_languages:
            localized = text_translations.get(lang)
            if localized is not None:
                return localized

        return default_text

    def __str__(self):  # pragma: needs cover
        return "%s" % self.name


class Invitation(SmartModel):
    """
    An Invitation to an e-mail address to join an Org with specific roles.
    """

    ROLE_CHOICES = [(r.code, r.display) for r in OrgRole]

    org = models.ForeignKey(Org, on_delete=models.PROTECT, related_name="invitations")

    email = models.EmailField()

    secret = models.CharField(max_length=64, unique=True)

    user_group = models.CharField(max_length=1, choices=ROLE_CHOICES, default=OrgRole.VIEWER.code)

    @classmethod
    def create(cls, org, user, email, role: OrgRole):
        return cls.objects.create(org=org, email=email, user_group=role.code, created_by=user, modified_by=user)

    @classmethod
    def bulk_create_or_update(cls, org, user, emails: list, role: OrgRole):
        for email in emails:
            invitation = cls.create(org, user, email, role)
            invitation.send()

    def save(self, *args, **kwargs):
        if not self.secret:
            secret = random_string(64)

            while Invitation.objects.filter(secret=secret):  # pragma: needs cover
                secret = random_string(64)

            self.secret = secret

        return super().save(*args, **kwargs)

    @property
    def role(self):
        return OrgRole.from_code(self.user_group)

    def send(self):
        """
        Sends this invitation as an email to the user
        """
        from .tasks import send_invitation_email_task

        send_invitation_email_task(self.id)

    def send_email(self):
        # no=op if we do not know the email
        if not self.email:  # pragma: needs cover
            return

        branding = self.org.get_branding()
        subject = _("%(name)s Invitation") % branding
        template = "orgs/email/invitation_email"
        to_email = self.email

        context = dict(org=self.org, now=timezone.now(), branding=branding, invitation=self)
        context["subject"] = subject

        send_template_email(to_email, subject, template, context, branding)


class UserSettings(models.Model):
    """
    User specific configuration
    """

    user = models.ForeignKey(User, on_delete=models.PROTECT, related_name="settings")
    language = models.CharField(max_length=8, choices=settings.LANGUAGES, default="en-us")
    otp_secret = models.CharField(max_length=16, default=pyotp.random_base32)
    two_factor_enabled = models.BooleanField(default=False)
    last_auth_on = models.DateTimeField(null=True)
    authy_id = models.CharField(verbose_name=_("Authy ID"), max_length=255, null=True, blank=True)
    tel = models.CharField(
        verbose_name=_("Phone Number"),
        max_length=16,
        null=True,
        blank=True,
        help_text=_("Phone number for testing and recording voice flows"),
    )

    @classmethod
    def get_or_create(cls, user):
        existing = UserSettings.objects.filter(user=user).first()
        if existing:
            return existing

        return cls.objects.create(user=user)


class TopUp(SmartModel):
    """
    TopUps are used to track usage across the platform. Each TopUp represents a certain number of
    credits that can be consumed by messages.
    """

    org = models.ForeignKey(
        Org, on_delete=models.PROTECT, related_name="topups", help_text="The organization that was toppped up"
    )
    price = models.IntegerField(
        null=True,
        blank=True,
        verbose_name=_("Price Paid"),
        help_text=_("The price paid for the messages in this top up (in cents)"),
    )
    credits = models.IntegerField(
        verbose_name=_("Number of Credits"), help_text=_("The number of credits bought in this top up")
    )
    expires_on = models.DateTimeField(
        verbose_name=_("Expiration Date"), help_text=_("The date that this top up will expire")
    )
    stripe_charge = models.CharField(
        verbose_name=_("Stripe Charge Id"),
        max_length=32,
        null=True,
        blank=True,
        help_text=_("The Stripe charge id for this charge"),
    )
    comment = models.CharField(
        max_length=255,
        null=True,
        blank=True,
        help_text="Any comment associated with this topup, used when we credit accounts",
    )

    @classmethod
    def create(cls, user, price, credits, stripe_charge=None, org=None, expires_on=None, comment=None):
        """
        Creates a new topup
        """
        if not org:
            org = user.get_org()

        if not expires_on:
            delta_days = 365 if settings.CREDITS_EXPIRATION else 365 * 50  # credits last 1 or 50 years depend on conf
            expires_on = timezone.now() + timedelta(days=delta_days)

        topup = TopUp.objects.create(
            org=org,
            price=price,
            credits=credits,
            expires_on=expires_on,
            stripe_charge=stripe_charge,
            comment=comment,
            created_by=user,
            modified_by=user,
        )

        org.clear_credit_cache()
        return topup

    def release(self):

        # clear us off any debits we are connected to
        Debit.objects.filter(topup=self).update(topup=None)

        # any debits benefitting us are deleted
        Debit.objects.filter(beneficiary=self).delete()

        # remove any credits associated with us
        TopUpCredits.objects.filter(topup=self)

        for used in TopUpCredits.objects.filter(topup=self):
            used.release()

        self.delete()

    def get_ledger(self):  # pragma: needs cover
        debits = self.debits.filter(debit_type=Debit.TYPE_ALLOCATION).order_by("-created_by")
        balance = self.credits
        ledger = []

        active = self.get_remaining() < balance

        if active:
            transfer = self.allocations.all().first()

            if transfer:
                comment = _("Transfer from %s" % transfer.topup.org.name)
            else:
                price = -1 if self.price is None else self.price

                if price > 0:
                    comment = _("Purchased Credits")
                elif price == 0:
                    comment = _("Complimentary Credits")
                else:
                    comment = _("Credits")

            ledger.append(dict(date=self.created_on, comment=comment, amount=self.credits, balance=self.credits))

        for debit in debits:  # pragma: needs cover
            balance -= debit.amount
            ledger.append(
                dict(
                    date=debit.created_on,
                    comment=_("Transfer to %(org)s") % dict(org=debit.beneficiary.org.name),
                    amount=-debit.amount,
                    balance=balance,
                )
            )

        now = timezone.now()
        expired = self.expires_on < now if settings.CREDITS_EXPIRATION else False

        # add a line for used message credits
        if active:
            ledger.append(
                dict(
                    date=self.expires_on if expired else now,
                    comment=_("Messaging credits used"),
                    amount=self.get_remaining() - balance,
                    balance=self.get_remaining(),
                )
            )

        # add a line for expired credits
        if expired and self.get_remaining() > 0:
            ledger.append(
                dict(date=self.expires_on, comment=_("Expired credits"), amount=-self.get_remaining(), balance=0)
            )
        return ledger

    def get_price_display(self):
        if self.price is None:
            return ""
        elif self.price == 0:
            return _("Free")

        return "$%.2f" % self.dollars()

    def dollars(self):
        if self.price == 0:  # pragma: needs cover
            return 0
        else:
            return Decimal(self.price) / Decimal(100)

    def revert_topup(self):  # pragma: needs cover
        # unwind any items that were assigned to this topup
        self.msgs.update(topup=None)

        # mark this topup as inactive
        self.is_active = False
        self.save()

    def get_stripe_charge(self):  # pragma: needs cover
        try:
            stripe.api_key = get_stripe_credentials()[1]
            return stripe.Charge.retrieve(self.stripe_charge)
        except Exception as e:
            logger.error(f"Could not get Stripe charge: {str(e)}", exc_info=True)
            return None

    def get_used(self):
        """
        Calculates how many topups have actually been used
        """
        used = TopUpCredits.objects.filter(topup=self).aggregate(used=Sum("used"))
        return 0 if not used["used"] else used["used"]

    def get_remaining(self):
        """
        Returns how many credits remain on this topup
        """
        return self.credits - self.get_used()

    def __str__(self):  # pragma: needs cover
        return f"{self.credits} Credits"


class Debit(models.Model):
    """
    Transactional history of credits allocated to other topups or chunks of archived messages
    """

    TYPE_ALLOCATION = "A"

    DEBIT_TYPES = ((TYPE_ALLOCATION, "Allocation"),)

    id = models.BigAutoField(auto_created=True, primary_key=True, verbose_name="ID")

    topup = models.ForeignKey(
        TopUp,
        on_delete=models.PROTECT,
        null=True,
        related_name="debits",
        help_text=_("The topup these credits are applied against"),
    )

    amount = models.IntegerField(help_text=_("How many credits were debited"))

    beneficiary = models.ForeignKey(
        TopUp,
        on_delete=models.PROTECT,
        null=True,
        related_name="allocations",
        help_text=_("Optional topup that was allocated with these credits"),
    )

    debit_type = models.CharField(max_length=1, choices=DEBIT_TYPES, null=False, help_text=_("What caused this debit"))

    created_by = models.ForeignKey(
        settings.AUTH_USER_MODEL,
        on_delete=models.PROTECT,
        null=True,
        related_name="debits_created",
        help_text="The user which originally created this item",
    )
    created_on = models.DateTimeField(default=timezone.now, help_text="When this item was originally created")


class TopUpCredits(SquashableModel):
    """
    Used to track number of credits used on a topup, mostly maintained by triggers on Msg insertion.
    """

    SQUASH_OVER = ("topup_id",)

    topup = models.ForeignKey(
        TopUp, on_delete=models.PROTECT, help_text=_("The topup these credits are being used against")
    )
    used = models.IntegerField(help_text=_("How many credits were used, can be negative"))

    def release(self):
        self.delete()

    def __str__(self):  # pragma: no cover
        return f"{self.topup} (Used: {self.used})"

    @classmethod
    def get_squash_query(cls, distinct_set):
        sql = """
        WITH deleted as (
            DELETE FROM %(table)s WHERE "topup_id" = %%s RETURNING "used"
        )
        INSERT INTO %(table)s("topup_id", "used", "is_squashed")
        VALUES (%%s, GREATEST(0, (SELECT SUM("used") FROM deleted)), TRUE);
        """ % {
            "table": cls._meta.db_table
        }

        return sql, (distinct_set.topup_id,) * 2


class CreditAlert(SmartModel):
    """
    Tracks when we have sent alerts to organization admins about low credits.
    """

    TYPE_OVER = "O"
    TYPE_LOW = "L"
    TYPE_EXPIRING = "E"
    TYPES = ((TYPE_OVER, _("Credits Over")), (TYPE_LOW, _("Low Credits")), (TYPE_EXPIRING, _("Credits expiring soon")))

    org = models.ForeignKey(Org, on_delete=models.PROTECT, related_name="credit_alerts")

    alert_type = models.CharField(max_length=1, choices=TYPES)
    admin_emails = ArrayField(
        models.EmailField(), help_text=_("Emails of administrators who will be alerted"), default=list
    )

    @classmethod
    def trigger_credit_alert(cls, org, alert_type):
        # don't create a new alert if there is already an alert of this type for the org
        if org.credit_alerts.filter(is_active=True, alert_type=alert_type).exists():
            return

        logging.info(f"triggering {alert_type} credits alert type for {org.name}")

        admins = org.get_admins().exclude(email__isnull=True).exclude(email__exact="")
        admin = admins.first()

        if admins:
            # Otherwise, create our alert objects and trigger our event
            admin_emails = list(admins.values_list("email", flat=True))
            alert = CreditAlert.objects.create(
                org=org, alert_type=alert_type, admin_emails=admin_emails, created_by=admin, modified_by=admin
            )

            alert.send_alert()

    def send_alert(self):
        from .tasks import send_alert_email_task

        send_alert_email_task(self.id)

    def send_email(self):
        admin_emails = [admin.email for admin in self.org.get_admins().order_by("email")]

        if len(admin_emails) == 0:
            return

        branding = self.org.get_branding()
        subject = _("%(name)s Credits Alert") % branding
        template = "orgs/email/alert_email"
        to_email = admin_emails

        context = dict(org=self.org, now=timezone.now(), branding=branding, alert=self)
        context["subject"] = subject

        send_template_email(to_email, subject, template, context, branding)

    @classmethod
    def reset_for_org(cls, org):
        org.credit_alerts.filter(is_active=True).update(is_active=False)

    @classmethod
    def check_org_credits(cls):
        from temba.msgs.models import Msg

        # all active orgs in the last hour
        active_orgs = Msg.objects.filter(created_on__gte=timezone.now() - timedelta(hours=1), org__uses_topups=True)
        active_orgs = active_orgs.order_by("org").distinct("org")

        for msg in active_orgs:
            org = msg.org

            # does this org have less than 0 messages?
            org_remaining_credits = org.get_credits_remaining()
            org_low_credits = org.has_low_credits()

            if org_remaining_credits <= 0:
                CreditAlert.trigger_credit_alert(org, CreditAlert.TYPE_OVER)
            elif org_low_credits:  # pragma: needs cover
                CreditAlert.trigger_credit_alert(org, CreditAlert.TYPE_LOW)

    @classmethod
    def check_topup_expiration(cls):
        """
        Triggers an expiring credit alert for any org that has its last
        active topup expiring in the next 30 days and still has available credits
        """
        if not settings.CREDITS_EXPIRATION:
            return

        # get the ids of the last to expire topup, with credits, for each org
        final_topups = (
            TopUp.objects.filter(is_active=True, org__is_active=True, org__uses_topups=True, credits__gt=0)
            .order_by("org_id", "-expires_on")
            .distinct("org_id")
            .values_list("id", flat=True)
        )

        # figure out which of those have credits remaining, and will expire in next 30 days
        expiring_final_topups = (
            TopUp.objects.filter(id__in=final_topups)
            .annotate(used_credits=Sum("topupcredits__used"))
            .filter(expires_on__gt=timezone.now(), expires_on__lte=(timezone.now() + timedelta(days=30)))
            .filter(Q(used_credits__lt=F("credits")) | Q(used_credits=None))
            .select_related("org")
        )

        for topup in expiring_final_topups:
            CreditAlert.trigger_credit_alert(topup.org, CreditAlert.TYPE_EXPIRING)


class BackupToken(models.Model):
    """
    A 2FA backup token for a user
    """

    user = models.ForeignKey(User, related_name="backup_tokens", on_delete=models.PROTECT)
    token = models.CharField(max_length=18, unique=True, default=generate_token)
    is_used = models.BooleanField(default=False)
    created_on = models.DateTimeField(default=timezone.now)

    @classmethod
    def generate_for_user(cls, user, count: int = 10):
        # delete any existing tokens for this user
        user.backup_tokens.all().delete()

        return [cls.objects.create(user=user) for i in range(count)]

    def __str__(self):
        return self.token


class OrgActivity(models.Model):
    """
    Tracks various metrics for an organization on a daily basis:
       * total # of contacts
       * total # of active contacts (that sent or received a message)
       * total # of messages sent
       * total # of message received
       * total # of active contacts in plan period up to that date (if there is one)
    """

    # the org this contact activity is being tracked for
    org = models.ForeignKey("orgs.Org", related_name="contact_activity", on_delete=models.CASCADE)

    # the day this activity was tracked for
    day = models.DateField()

    # the total number of contacts on this day
    contact_count = models.IntegerField(default=0)

    # the number of active contacts on this day
    active_contact_count = models.IntegerField(default=0)

    # the number of messages sent on this day
    outgoing_count = models.IntegerField(default=0)

    # the number of messages received on this day
    incoming_count = models.IntegerField(default=0)

    # the number of active contacts in the plan period (if they are on a plan)
    plan_active_contact_count = models.IntegerField(null=True)

    @classmethod
    def update_day(cls, now):
        """
        Updates our org activity for the passed in day.
        """
        from temba.msgs.models import Msg

        # truncate to midnight the same day in UTC
        end = pytz.utc.normalize(now.astimezone(pytz.utc)).replace(hour=0, minute=0, second=0, microsecond=0)
        start = end - timedelta(days=1)

        # first get all our contact counts
        contact_counts = Org.objects.filter(
            is_active=True, contacts__is_active=True, contacts__created_on__lt=end
        ).annotate(contact_count=Count("contacts"))

        # then get active contacts
        active_counts = Org.objects.filter(
            is_active=True, msgs__created_on__gte=start, msgs__created_on__lt=end
        ).annotate(contact_count=Count("msgs__contact_id", distinct=True))
        active_counts = {o.id: o.contact_count for o in active_counts}

        # number of received msgs
        incoming_count = Org.objects.filter(
            is_active=True, msgs__created_on__gte=start, msgs__created_on__lt=end, msgs__direction="I"
        ).annotate(msg_count=Count("id"))
        incoming_count = {o.id: o.msg_count for o in incoming_count}

        # number of sent messages
        outgoing_count = Org.objects.filter(
            is_active=True, msgs__created_on__gte=start, msgs__created_on__lt=end, msgs__direction="O"
        ).annotate(msg_count=Count("id"))
        outgoing_count = {o.id: o.msg_count for o in outgoing_count}

        # calculate active count in plan period for orgs with an active plan
        plan_active_contact_counts = dict()
        for org in (
            Org.objects.exclude(plan_end=None)
            .exclude(plan_start=None)
            .exclude(plan_end__lt=start)
            .only("plan_start", "plan_end")
        ):
            plan_end = org.plan_end if org.plan_end < end else end
            count = (
                Msg.objects.filter(org=org, created_on__gt=org.plan_start, created_on__lt=plan_end)
                .only("contact")
                .distinct("contact")
                .count()
            )
            plan_active_contact_counts[org.id] = count

        for org in contact_counts:
            OrgActivity.objects.update_or_create(
                org=org,
                day=start,
                contact_count=org.contact_count,
                active_contact_count=active_counts.get(org.id, 0),
                incoming_count=incoming_count.get(org.id, 0),
                outgoing_count=outgoing_count.get(org.id, 0),
                plan_active_contact_count=plan_active_contact_counts.get(org.id),
            )

    class Meta:
        unique_together = ("org", "day")<|MERGE_RESOLUTION|>--- conflicted
+++ resolved
@@ -2204,26 +2204,6 @@
     def get_optin_flow(self):
         return self.config.get(Org.OPTIN_FLOW)
 
-<<<<<<< HEAD
-    def do_not_contact(self):
-        do_not_contact = (self.config or {}).get("non_contact_hours", False)
-        if not do_not_contact:
-            return False
-
-        timezone.activate(pytz.timezone(str(self.timezone)))
-        start = timezone.localtime(timezone.now()).replace(hour=8, minute=0, second=0, microsecond=0)
-        end = timezone.localtime(timezone.now()).replace(hour=21, minute=0, second=0, microsecond=0)
-        now = timezone.localtime(timezone.now())
-        in_do_not_contact_times = now < start or now > end
-        timezone.deactivate()
-        return in_do_not_contact_times
-
-    def do_not_contact_property(self):
-        do_not_contact = (self.config or {}).get("non_contact_hours", False)
-        if not do_not_contact:
-            return False
-        return True
-=======
     def has_translation_service(self):
         return bool(self.config.get("translator_service", {}).get("provider"))
 
@@ -2262,7 +2242,25 @@
         if all((saved_provider, saved_api_key)) and saved_provider in providers.keys():
             return providers.get(saved_provider, lambda _: (None, 404))(text, target_lang, source_lang, saved_api_key)
         return None, 404
->>>>>>> 4b34e97b
+
+    def do_not_contact(self):
+        do_not_contact = (self.config or {}).get("non_contact_hours", False)
+        if not do_not_contact:
+            return False
+
+        timezone.activate(pytz.timezone(str(self.timezone)))
+        start = timezone.localtime(timezone.now()).replace(hour=8, minute=0, second=0, microsecond=0)
+        end = timezone.localtime(timezone.now()).replace(hour=21, minute=0, second=0, microsecond=0)
+        now = timezone.localtime(timezone.now())
+        in_do_not_contact_times = now < start or now > end
+        timezone.deactivate()
+        return in_do_not_contact_times
+
+    def do_not_contact_property(self):
+        do_not_contact = (self.config or {}).get("non_contact_hours", False)
+        if not do_not_contact:
+            return False
+        return True
 
 
 # ===================== monkey patch User class with a few extra functions ========================
