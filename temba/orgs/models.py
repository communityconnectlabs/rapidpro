--- conflicted
+++ resolved
@@ -1339,18 +1339,9 @@
                         else:  # pragma: needs cover
                             break
 
-<<<<<<< HEAD
-                    # recalculate our caches
-                    self._calculate_credit_caches()
-                    org._calculate_credit_caches()
-
                     # apply topups to messages missing them
                     from .tasks import apply_topups_task
                     apply_topups_task.delay(org.id)
-=======
-                    # apply topups for our new org if there's unassigned messages
-                    org.apply_topups()
->>>>>>> 00acd3b2
 
                     # the credit cache for our org should be invalidated too
                     self.clear_credit_cache()
