import functools
import itertools
import logging
import operator
import os
<<<<<<< HEAD
import re
import time

=======
from abc import ABCMeta
>>>>>>> 1c0bd9d5
from collections import defaultdict
from datetime import timedelta
from decimal import Decimal
from enum import Enum
from urllib.parse import quote, urlencode, urlparse

import pycountry
import pyotp
import pytz
import stripe
import stripe.error
from django_redis import get_redis_connection
from packaging.version import Version
from pandas import read_csv, read_excel
from requests import Session
from smartmin.models import SmartModel
from timezone_field import TimeZoneField
from twilio.rest import Client as TwilioClient

from django.conf import settings
<<<<<<< HEAD
from django.contrib.auth.models import Group, User
=======
from django.contrib.auth.models import Group, Permission, User
>>>>>>> 1c0bd9d5
from django.contrib.postgres.fields import ArrayField
from django.core.exceptions import ValidationError
from django.core.files import File
from django.core.files.temp import NamedTemporaryFile
from django.db import models, transaction
from django.db.models import Count, F, Prefetch, Q, Sum
from django.utils import timezone
from django.utils.functional import cached_property
from django.utils.text import slugify
from django.utils.translation import ugettext_lazy as _

from temba import mailroom
from temba.archives.models import Archive
from temba.bundles import get_brand_bundles, get_bundle_map
from temba.locations.models import AdminBoundary
from temba.utils import chunk_list, json, languages
from temba.utils.cache import get_cacheable_result
from temba.utils.dates import datetime_to_str
from temba.utils.email import send_template_email
from temba.utils.legacy.dates import str_to_datetime
from temba.utils.models import JSONAsTextField, JSONField, SquashableModel
from temba.utils.s3 import public_file_storage
from temba.utils.text import generate_token, random_string
from temba.utils.timezones import timezone_to_country_code
from temba.utils.uuid import uuid4

logger = logging.getLogger(__name__)


GIFTCARDS = "GIFTCARDS"
LOOKUPS = "LOOKUPS"

DEFAULT_FIELDS_PAYLOAD_GIFTCARDS = {
    "active": {"type": "Boolean"},
    "egiftnumber": {"type": "String"},
    "url": {"type": "String"},
    "challengecode": {"type": "String"},
    "identifier": {"type": "String"},
}

DEFAULT_FIELDS_PAYLOAD_LOOKUPS = {}

DEFAULT_INDEXES_FIELDS_PAYLOAD_GIFTCARDS = {"IndexIdentifier": {"identifier": 1}}

DEFAULT_INDEXES_FIELDS_PAYLOAD_LOOKUPS = {}

# cache keys and TTLs
ORG_LOCK_KEY = "org:%d:lock:%s"
ORG_CREDITS_TOTAL_CACHE_KEY = "org:%d:cache:credits_total"
ORG_CREDITS_PURCHASED_CACHE_KEY = "org:%d:cache:credits_purchased"
ORG_CREDITS_USED_CACHE_KEY = "org:%d:cache:credits_used"
ORG_ACTIVE_TOPUP_KEY = "org:%d:cache:active_topup"
ORG_ACTIVE_TOPUP_REMAINING = "org:%d:cache:credits_remaining:%d"
ORG_CREDIT_EXPIRING_CACHE_KEY = "org:%d:cache:credits_expiring_soon"
ORG_LOW_CREDIT_THRESHOLD_CACHE_KEY = "org:%d:cache:low_credits_threshold"

ORG_LOCK_TTL = 60  # 1 minute
ORG_CREDITS_CACHE_TTL = 7 * 24 * 60 * 60  # 1 week


class DependencyMixin:
    """
    Utility mixin for models which can be flow dependencies
    """

    def get_dependents(self):
        return {"flow": self.dependent_flows.filter(is_active=True)}

    def release(self, user):
        """
        Mark this dependency's flows as having issues, and then remove the dependencies
        """

        for dep_type, deps in self.get_dependents().items():
            if dep_type != "flow" and deps.exists():
                raise AssertionError(f"can't delete {self} that still has {dep_type} dependents")

        self.dependent_flows.update(has_issues=True)
        self.dependent_flows.clear()


class IntegrationType(metaclass=ABCMeta):
    """
    IntegrationType is our abstract base type for third party integrations.
    """

    class Category(Enum):
        CHANNELS = 1
        EMAIL = 2
        AIRTIME = 3
        MONITORING = 4

    # the verbose name for this type
    name = None

    # the short code for this type (< 16 chars, lowercase)
    slug = None

    # the icon to show for this type
    icon = "icon-plug"

    # the category of features this integration provides
    category = None

    def is_available_to(self, user) -> bool:
        """
        Determines whether this integration type is available to the given user
        """
        return True

    def is_connected(self, org) -> bool:
        """
        Returns whether the given org is connected to this integration
        """

    def disconnect(self, org, user):
        """
        Disconnects this integration on the given org
        """

    def management_ui(self, org, formax):
        """
        Adds formax sections to provide a UI to manage this integration
        """

    def get_urls(self) -> list:
        """
        Returns the urls and views for this integration
        """

    @classmethod
    def get_all(cls, category: Category = None) -> list:
        """
        Returns all possible types with the given category
        """
        from .integrations import TYPES

        return [t for t in TYPES.values() if not category or t.category == category]


class OrgRole(Enum):
    ADMINISTRATOR = ("A", _("Administrator"), _("Administrators"), "Administrators", "administrators", "org_admins")
    EDITOR = ("E", _("Editor"), _("Editors"), "Editors", "editors", "org_editors")
    VIEWER = ("V", _("Viewer"), _("Viewers"), "Viewers", "viewers", "org_viewers")
    AGENT = ("T", _("Agent"), _("Agents"), "Agents", "agents", "org_agents")
    SURVEYOR = ("S", _("Surveyor"), _("Surveyors"), "Surveyors", "surveyors", "org_surveyors")

    def __init__(self, code: str, display: str, display_plural: str, group_name: str, m2m_name: str, rel_name: str):
        self.code = code
        self.display = display
        self.display_plural = display_plural
        self.group_name = group_name
        self.m2m_name = m2m_name
        self.rel_name = rel_name

    @classmethod
    def from_code(cls, code: str):
        for role in cls:
            if role.code == code:
                return role
        return None

    @classmethod
    def from_group(cls, group: Group):
        for role in cls:
            if role.group == group:
                return role
        return None

    @cached_property
    def group(self):
        """
        Gets the auth group which defines the permissions for this role
        """
        return Group.objects.get(name=self.group_name)

    def get_users(self, org):
        """
        The users with this role in the given org
        """
        return getattr(org, self.m2m_name).all()

    def get_orgs(self, user):
        """
        The orgs which the given user belongs to with this role
        """
        return getattr(user, self.rel_name).all()


class OrgLock(Enum):
    """
    Org-level lock types
    """

    contacts = 1
    channels = 2
    credits = 3
    field = 4


class OrgCache(Enum):
    """
    Org-level cache types
    """

    display = 1
    credits = 2


class Org(SmartModel):
    """
    An Org can have several users and is the main component that holds all Flows, Messages, Contacts, etc. Orgs
    know their country so they can deal with locally formatted numbers (numbers provided without a country code).
    As such, each org can only add phone channels from one country.

    Users will create new Org for Flows that should be kept separate (say for distinct projects), or for
    each country where they are deploying messaging applications.
    """

    DATE_FORMAT_DAY_FIRST = "D"
    DATE_FORMAT_MONTH_FIRST = "M"
    DATE_FORMAT_YEAR_FIRST = "Y"
    DATE_FORMAT_CHOICES = (
        (DATE_FORMAT_DAY_FIRST, "DD-MM-YYYY"),
        (DATE_FORMAT_MONTH_FIRST, "MM-DD-YYYY"),
        (DATE_FORMAT_YEAR_FIRST, "YYYY-MM-DD"),
    )

    DATE_FORMATS_PYTHON = {
        DATE_FORMAT_DAY_FIRST: "%d-%m-%Y",
        DATE_FORMAT_MONTH_FIRST: "%m-%d-%Y",
        DATE_FORMAT_YEAR_FIRST: "%Y-%m-%d",
    }

    DATE_FORMATS_ENGINE = {
        DATE_FORMAT_DAY_FIRST: "DD-MM-YYYY",
        DATE_FORMAT_MONTH_FIRST: "MM-DD-YYYY",
        DATE_FORMAT_YEAR_FIRST: "YYYY-MM-DD",
    }

    PLAN_FREE = "FREE"
    PLAN_TRIAL = "TRIAL"
    PLAN_TIER1 = "TIER1"
    PLAN_TIER2 = "TIER2"
    PLAN_TIER3 = "TIER3"
    PLAN_TIER_39 = "TIER_39"
    PLAN_TIER_249 = "TIER_249"
    PLAN_TIER_449 = "TIER_449"
    PLANS = (
        (PLAN_FREE, _("Free Plan")),
        (PLAN_TRIAL, _("Trial")),
        (PLAN_TIER_39, _("Bronze")),
        (PLAN_TIER1, _("Silver")),
        (PLAN_TIER2, _("Gold (Legacy)")),
        (PLAN_TIER3, _("Platinum (Legacy)")),
        (PLAN_TIER_249, _("Gold")),
        (PLAN_TIER_449, _("Platinum")),
    )

    STATUS_SUSPENDED = "suspended"
    STATUS_RESTORED = "restored"
    STATUS_WHITELISTED = "whitelisted"

    OPTIN_FLOW = "OPTIN_FLOW"

    CONFIG_STATUS = "STATUS"
    CONFIG_VERIFIED = "verified"
    CONFIG_SMTP_SERVER = "smtp_server"
    CONFIG_TWILIO_SID = "ACCOUNT_SID"
    CONFIG_TWILIO_TOKEN = "ACCOUNT_TOKEN"
    CONFIG_VONAGE_KEY = "NEXMO_KEY"
    CONFIG_VONAGE_SECRET = "NEXMO_SECRET"
<<<<<<< HEAD
    CONFIG_DTONE_KEY = "dtone_key"
    CONFIG_DTONE_SECRET = "dtone_secret"
    CONFIG_CHATBASE_AGENT_NAME = "CHATBASE_AGENT_NAME"
    CONFIG_CHATBASE_API_KEY = "CHATBASE_API_KEY"
    CONFIG_CHATBASE_VERSION = "CHATBASE_VERSION"
    CONFIG_IVR_MACHINE_DETECTION = "IVR_MACHINE_DETECTION"

    # items in export JSON
    EXPORT_VERSION = "version"
    EXPORT_SITE = "site"
    EXPORT_FLOWS = "flows"
    EXPORT_CAMPAIGNS = "campaigns"
    EXPORT_TRIGGERS = "triggers"
    EXPORT_FIELDS = "fields"
    EXPORT_GROUPS = "groups"
    EXPORT_LINKS = "links"
=======
>>>>>>> 1c0bd9d5

    EARLIEST_IMPORT_VERSION = "3"
    CURRENT_EXPORT_VERSION = "13"

    LIMIT_FIELDS = "fields"
    LIMIT_GLOBALS = "globals"
    LIMIT_GROUPS = "groups"

    LIMIT_DEFAULTS = {
        LIMIT_FIELDS: settings.MAX_ACTIVE_CONTACTFIELDS_PER_ORG,
        LIMIT_GLOBALS: settings.MAX_ACTIVE_GLOBALS_PER_ORG,
        LIMIT_GROUPS: settings.MAX_ACTIVE_CONTACTGROUPS_PER_ORG,
    }

    DELETE_DELAY_DAYS = 7  # how many days after releasing that an org is deleted

    uuid = models.UUIDField(unique=True, default=uuid4)

    name = models.CharField(verbose_name=_("Name"), max_length=128)
    plan = models.CharField(
        verbose_name=_("Plan"),
        max_length=16,
        default=settings.DEFAULT_PLAN,
        help_text=_("What plan your organization is on"),
    )
    plan_start = models.DateTimeField(null=True)
    plan_end = models.DateTimeField(null=True)

    stripe_customer = models.CharField(
        verbose_name=_("Stripe Customer"),
        max_length=32,
        null=True,
        blank=True,
        help_text=_("Our Stripe customer id for your organization"),
    )

    # user role m2ms
    administrators = models.ManyToManyField(User, related_name=OrgRole.ADMINISTRATOR.rel_name)
    editors = models.ManyToManyField(User, related_name=OrgRole.EDITOR.rel_name)
    viewers = models.ManyToManyField(User, related_name=OrgRole.VIEWER.rel_name)
    agents = models.ManyToManyField(User, related_name=OrgRole.AGENT.rel_name)
    surveyors = models.ManyToManyField(User, related_name=OrgRole.SURVEYOR.rel_name)

    language = models.CharField(
        verbose_name=_("Default Language"),
        max_length=64,
        null=True,
        choices=settings.LANGUAGES,
        default=settings.DEFAULT_LANGUAGE,
        help_text=_("The default website language for new users."),
    )

    timezone = TimeZoneField(verbose_name=_("Timezone"))

    date_format = models.CharField(
        verbose_name=_("Date Format"),
        max_length=1,
        choices=DATE_FORMAT_CHOICES,
        default=DATE_FORMAT_DAY_FIRST,
        help_text=_("Whether day comes first or month comes first in dates"),
    )

    country = models.ForeignKey(
        "locations.AdminBoundary",
        null=True,
        blank=True,
        on_delete=models.PROTECT,
        help_text="The country this organization should map results for.",
    )

    config = JSONAsTextField(
        null=True,
        default=dict,
        verbose_name=_("Configuration"),
        help_text=_("More Organization specific configuration"),
    )

    slug = models.SlugField(
        verbose_name=_("Slug"),
        max_length=255,
        null=True,
        blank=True,
        unique=True,
        error_messages=dict(unique=_("This slug is not available")),
    )

    limits = JSONField(default=dict)

    is_anon = models.BooleanField(
        default=False, help_text=_("Whether this organization anonymizes the phone numbers of contacts within it")
    )

    is_flagged = models.BooleanField(default=False, help_text=_("Whether this organization is currently flagged."))

    is_suspended = models.BooleanField(default=False, help_text=_("Whether this organization is currently suspended."))

    uses_topups = models.BooleanField(default=True, help_text=_("Whether this organization uses topups."))

    is_multi_org = models.BooleanField(
        default=False, help_text=_("Whether this organization can have child workspaces")
    )

    is_multi_user = models.BooleanField(
        default=False, help_text=_("Whether this organization can have multiple logins")
    )

    flow_languages = ArrayField(models.CharField(max_length=3), default=list)

    brand = models.CharField(
        max_length=128,
        default=settings.DEFAULT_BRAND,
        verbose_name=_("Brand"),
        help_text=_("The brand used in emails"),
    )

    surveyor_password = models.CharField(
        null=True, max_length=128, default=None, help_text=_("A password that allows users to register as surveyors")
    )

    parent = models.ForeignKey(
        "orgs.Org",
        on_delete=models.PROTECT,
        null=True,
        blank=True,
        help_text=_("The parent org that manages this org"),
    )

    # when this org was released and when it was actually deleted
    released_on = models.DateTimeField(null=True)
    deleted_on = models.DateTimeField(null=True)

    @classmethod
    def get_unique_slug(cls, name):
        slug = slugify(name)

        unique_slug = slug
        if unique_slug:
            existing = Org.objects.filter(slug=unique_slug).exists()
            count = 2
            while existing:
                unique_slug = "%s-%d" % (slug, count)
                existing = Org.objects.filter(slug=unique_slug).exists()
                count += 1

            return unique_slug

    def create_sub_org(self, name, timezone=None, created_by=None):
        if self.is_multi_org:
            if not timezone:
                timezone = self.timezone

            if not created_by:
                created_by = self.created_by

            # generate a unique slug
            slug = Org.get_unique_slug(name)

            brand = settings.BRANDING[self.brand]
            plan = brand.get("default_plan", settings.DEFAULT_PLAN)

            # if parent are on topups keep using those
            if self.plan == settings.TOPUP_PLAN:
                plan = settings.TOPUP_PLAN

            org = Org.objects.create(
                name=name,
                timezone=timezone,
                language=self.language,
                flow_languages=self.flow_languages,
                brand=self.brand,
                parent=self,
                slug=slug,
                created_by=created_by,
                modified_by=created_by,
                plan=plan,
                is_multi_user=self.is_multi_user,
                is_multi_org=self.is_multi_org,
            )

            org.add_user(created_by, OrgRole.ADMINISTRATOR)

            # initialize our org, but without any credits
            org.initialize(branding=org.get_branding(), topup_size=0)

            return org

    def get_branding(self):
        from temba.middleware import BrandingMiddleware

        return BrandingMiddleware.get_branding_for_host(self.brand)

    def get_brand_domain(self):
        return self.get_branding()["domain"]

    def get_collections(self, collection_type=GIFTCARDS):
        """
        Returns the collections (gift card or lookup) set up on this Org
        """
        if self.config:
            return self.config.get(collection_type, [])
        return []

    def remove_collection_from_org(self, user, index, collection_type=GIFTCARDS):
        """
        Remove collections (gift card or lookup) added on this Org
        """
        collections = self.get_collections(collection_type=collection_type)

        if collections:
            collections.pop(index)

        config = self.config
        config[collection_type] = collections
        self.config = config
        self.modified_by = user
        self.save(update_fields=["config"])

    def add_collection_to_org(self, user, name, collection_type=GIFTCARDS):
        """
        Add a collection (gift card or lookup) to this Org
        """
        collections = self.get_collections(collection_type=collection_type)
        config = self.config

        if collections:
            collections.insert(0, name)
        else:
            collections = [name]

        config[collection_type] = collections
        self.config = config
        self.modified_by = user
        self.save(update_fields=["config"])

    @classmethod
    def get_parse_import_file_headers(cls, csv_file, needed_check=True, extension=None):
        csv_file.open()

        # this file isn't good enough, lets write it to local disk
        from django.conf import settings
        from uuid import uuid4

        # make sure our tmp directory is present (throws if already present)
        try:
            os.makedirs(os.path.join(settings.MEDIA_ROOT, "tmp"))
        except Exception:
            pass

        # write our file out
        tmp_file = os.path.join(settings.MEDIA_ROOT, "tmp/%s" % str(uuid4()))

        out_file = open(tmp_file, "wb")
        out_file.write(csv_file.read())
        out_file.close()

        try:
            if extension == "csv":
                spamreader = read_csv(tmp_file, delimiter=",", index_col=False)
            else:
                spamreader = read_excel(tmp_file, index_col=False)
            headers = spamreader.columns.tolist()

            # Removing empty columns name from CSV files imported
            headers = [slugify(str(item).lower()).replace("-", "_") for item in headers if "Unnamed" not in item]
        except UnicodeDecodeError:
            if extension == "csv":
                spamreader = read_csv(tmp_file, delimiter=",", encoding="ISO-8859-1", index_col=False)
            else:
                spamreader = read_excel(tmp_file, encoding="ISO-8859-1", index_col=False)
            headers = spamreader.columns.tolist()

            # Removing empty columns name from CSV files imported
            headers = [slugify(str(item).lower()).replace("-", "_") for item in headers if "Unnamed" not in item]
        finally:
            os.remove(tmp_file)

        if needed_check:
            Org.validate_parse_import_header(headers)
        else:
            valid_field_regex = r"^[a-zA-Z][a-zA-Z0-9_ -]*$"
            invalid_fields = [item for item in headers if not re.match(valid_field_regex, item)]
            reserved_keywords = ["class", "for", "return", "global", "pass", "or", "raise", "def", "id", "objectid"]

            if not invalid_fields:
                invalid_fields = [
                    item for item in headers if item.replace("numeric_", "").replace("date_", "") in reserved_keywords
                ]

            if invalid_fields:
                raise Exception(
                    _(
                        "Upload error: The file you are trying to upload has a missing or invalid column "
                        "header name. The column names should only contain spaces, underscores, and "
                        "alphanumeric characters. They must begin with a letter and be unique. The following words are "
                        "not allowed on the column names: words such 'class', 'for', 'return', 'global', 'pass', 'or', "
                        "'raise', 'def', 'id' and 'objectid'."
                    )
                )

        return [header.strip() for header in headers]

    @classmethod
    def validate_parse_import_header(cls, headers):
        PARSE_GIFTCARDS_IMPORT_HEADERS = ["egiftnumber", "url", "challengecode"]

        not_found_headers = [h for h in PARSE_GIFTCARDS_IMPORT_HEADERS if h not in headers]
        string_possible_headers = '", "'.join([h for h in PARSE_GIFTCARDS_IMPORT_HEADERS])
        blank_headers = [h for h in headers if h is None or h == "" or "Unnamed" in h]
        valid_field_regex = r"^[a-zA-Z][a-zA-Z0-9_ -]*$"
        invalid_fields = [h for h in headers if not re.match(valid_field_regex, h)]

        if ("Identifier" in headers or "identifier" in headers) or ("Active" in headers or "active" in headers):
            raise Exception(_('Please remove the "identifier" and/or "active" column from your file.'))

        if blank_headers or invalid_fields:
            raise Exception(
                _(
                    "Upload error: The file you are trying to upload has a missing or invalid column "
                    "header name. The column names should only contain spaces, underscores, and "
                    "alphanumeric characters. They must begin with a letter and be unique."
                )
            )

        if not_found_headers:
            raise Exception(
                _(
                    f"The file you provided is missing a required header. All these fields: "
                    f'"{string_possible_headers}" should be included.'
                )
            )

    def lock_on(self, lock, qualifier=None):
        """
        Creates the requested type of org-level lock
        """
        r = get_redis_connection()
        lock_key = ORG_LOCK_KEY % (self.pk, lock.name)
        if qualifier:
            lock_key += ":%s" % qualifier

        return r.lock(lock_key, ORG_LOCK_TTL)

    def has_contacts(self):
        """
        Gets whether this org has any contacts
        """
        from temba.contacts.models import ContactGroup

        counts = ContactGroup.get_system_group_counts(self, (ContactGroup.TYPE_ACTIVE, ContactGroup.TYPE_BLOCKED))
        return (counts[ContactGroup.TYPE_ACTIVE] + counts[ContactGroup.TYPE_BLOCKED]) > 0

    def get_integrations(self, category: IntegrationType.Category) -> list:
        """
        Returns the connected integrations on this org of the given category
        """

        return [t for t in IntegrationType.get_all(category) if t.is_connected(self)]

    def clear_credit_cache(self):
        """
        Clears the given cache types (currently just credits) for this org. Returns number of keys actually deleted
        """
        r = get_redis_connection()
        active_topup_keys = [ORG_ACTIVE_TOPUP_REMAINING % (self.pk, topup.pk) for topup in self.topups.all()]
        return r.delete(
            ORG_CREDITS_TOTAL_CACHE_KEY % self.pk,
            ORG_CREDIT_EXPIRING_CACHE_KEY % self.pk,
            ORG_CREDITS_USED_CACHE_KEY % self.pk,
            ORG_CREDITS_PURCHASED_CACHE_KEY % self.pk,
            ORG_LOW_CREDIT_THRESHOLD_CACHE_KEY % self.pk,
            ORG_ACTIVE_TOPUP_KEY % self.pk,
            *active_topup_keys,
        )

    def get_limit(self, limit_type):
        return int(self.limits.get(limit_type, self.LIMIT_DEFAULTS.get(limit_type)))

    def flag(self):
        self.is_flagged = True
        self.save(update_fields=("is_flagged", "modified_on"))

    def unflag(self):
        self.is_flagged = False
        self.save(update_fields=("is_flagged", "modified_on"))

    def verify(self):
        """
        Unflags org and marks as verified so it won't be flagged automatically in future
        """
        self.is_flagged = False
        self.config[Org.CONFIG_VERIFIED] = True
        self.save(update_fields=("is_flagged", "config", "modified_on"))

    def is_verified(self):
        """
        A verified org is not subject to automatic flagging for suspicious activity
        """
        return self.config.get(Org.CONFIG_VERIFIED, False)

    def set_ivr_machine_detection(self, value=True):
        """
        Set a value ("true" or "false") IVR machine detection
        We use boolean string here because mailroom is currently supporting only string on ConfigValue func
        """
        self.config[Org.CONFIG_IVR_MACHINE_DETECTION] = value
        self.save(update_fields=("config", "modified_on"))

    def is_ivr_machine_detection_enabled(self):
        """
        Whether the IVR machine detection is enabled
        """
        return self.config.get(Org.CONFIG_IVR_MACHINE_DETECTION, "false") == "true"

    def import_app(self, export_json, user, site=None):
        """
        Imports previously exported JSON
        """

        from temba.campaigns.models import Campaign
        from temba.contacts.models import ContactField, ContactGroup
        from temba.flows.models import Flow
        from temba.triggers.models import Trigger
        from temba.links.models import Link

        # only required field is version
        if "version" not in export_json:
            raise ValueError("Export missing version field")

        export_version = Version(str(export_json["version"]))
        export_site = export_json.get("site")

        # determine if this app is being imported from the same site
        same_site = False
        if export_site and site:
            same_site = urlparse(export_site).netloc == urlparse(site).netloc

        # do we have a supported export version?
        if not (Version(Org.EARLIEST_IMPORT_VERSION) <= export_version <= Version(Org.CURRENT_EXPORT_VERSION)):
            raise ValueError(f"Unsupported export version {export_version}")

        # do we need to migrate the export forward?
        if export_version < Version(Flow.CURRENT_SPEC_VERSION):
            export_json = Flow.migrate_export(self, export_json, same_site, export_version)

<<<<<<< HEAD
        export_fields = export_json.get(Org.EXPORT_FIELDS, [])
        export_groups = export_json.get(Org.EXPORT_GROUPS, [])
        export_campaigns = export_json.get(Org.EXPORT_CAMPAIGNS, [])
        export_triggers = export_json.get(Org.EXPORT_TRIGGERS, [])
        export_links = export_json.get(Org.EXPORT_LINKS, [])
=======
        self.validate_import(export_json)

        export_fields = export_json.get("fields", [])
        export_groups = export_json.get("groups", [])
        export_campaigns = export_json.get("campaigns", [])
        export_triggers = export_json.get("triggers", [])
>>>>>>> 1c0bd9d5

        dependency_mapping = {}  # dependency UUIDs in import => new UUIDs

        with transaction.atomic():
            ContactField.import_fields(self, user, export_fields)
            ContactGroup.import_groups(self, user, export_groups, dependency_mapping)

            new_flows = Flow.import_flows(self, user, export_json, dependency_mapping, same_site)

            # these depend on flows so are imported last
            new_campaigns = Campaign.import_campaigns(self, user, export_campaigns, same_site)
            Trigger.import_triggers(self, user, export_triggers, same_site)
            Link.import_links(self, user, export_links)

        # queue mailroom tasks to schedule campaign events
        for campaign in new_campaigns:
            campaign.schedule_events_async()

        # with all the flows and dependencies committed, we can now have mailroom do full validation
        for flow in new_flows:
            mailroom.get_client().flow_inspect(self.id, flow.get_definition())

    def validate_import(self, import_def):
        from temba.triggers.models import Trigger

        for trigger_def in import_def.get("triggers", []):
            Trigger.validate_import_def(trigger_def)

    @classmethod
    def export_definitions(cls, site_link, components, include_fields=True, include_groups=True):
        from temba.contacts.models import ContactField
        from temba.campaigns.models import Campaign
        from temba.flows.models import Flow
        from temba.triggers.models import Trigger
        from temba.links.models import Link

        exported_flows = []
        exported_campaigns = []
        exported_triggers = []
        exported_links = []

        # users can't choose which fields/groups to export - we just include all the dependencies
        fields = set()
        groups = set()

        for component in components:
            if isinstance(component, Flow):
                component.ensure_current_version()  # only export current versions
                exported_flows.append(component.get_definition())

                if include_groups:
                    groups.update(component.group_dependencies.all())
                if include_fields:
                    fields.update(component.field_dependencies.all())

            elif isinstance(component, Campaign):
                exported_campaigns.append(component.as_export_def())

                if include_groups:
                    groups.add(component.group)
                if include_fields:
                    for event in component.events.all():
                        if event.relative_to.field_type == ContactField.FIELD_TYPE_USER:
                            fields.add(event.relative_to)

            elif isinstance(component, Trigger):
                if component.type.exportable:
                    exported_triggers.append(component.as_export_def())
                    if include_groups:
                        groups.update(component.groups.all())

            elif isinstance(component, Link):
                exported_links.append(component.as_json())

        return {
<<<<<<< HEAD
            Org.EXPORT_VERSION: Org.CURRENT_EXPORT_VERSION,
            Org.EXPORT_SITE: site_link,
            Org.EXPORT_FLOWS: exported_flows,
            Org.EXPORT_CAMPAIGNS: exported_campaigns,
            Org.EXPORT_TRIGGERS: exported_triggers,
            Org.EXPORT_LINKS: exported_links,
            Org.EXPORT_FIELDS: [f.as_export_def() for f in sorted(fields, key=lambda f: f.key)],
            Org.EXPORT_GROUPS: [g.as_export_def() for g in sorted(groups, key=lambda g: g.name)],
=======
            "version": Org.CURRENT_EXPORT_VERSION,
            "site": site_link,
            "flows": exported_flows,
            "campaigns": exported_campaigns,
            "triggers": exported_triggers,
            "fields": [f.as_export_def() for f in sorted(fields, key=lambda f: f.key)],
            "groups": [g.as_export_def() for g in sorted(groups, key=lambda g: g.name)],
>>>>>>> 1c0bd9d5
        }

    def can_add_sender(self):  # pragma: needs cover
        """
        If an org's telephone send channel is an Android device, let them add a bulk sender
        """
        from temba.contacts.models import URN

        send_channel = self.get_send_channel(URN.TEL_SCHEME)
        return send_channel and send_channel.is_android()

    def can_add_caller(self):  # pragma: needs cover
        return not self.supports_ivr() and self.is_connected_to_twilio()

    def supports_ivr(self):
        return self.get_call_channel() or self.get_answer_channel()

    def get_channel(self, role: str, scheme: str):
        """
        Gets a channel for this org which supports the given role and scheme
        """
        from temba.channels.models import Channel

        channels = self.channels.filter(is_active=True, role__contains=role).order_by("-id")

        if scheme is not None:
            channels = channels.filter(schemes__contains=[scheme])

        channel = channels.first()

        if channel and (role == Channel.ROLE_SEND or role == Channel.ROLE_CALL):
            return channel.get_delegate(role)
        else:
            return channel

    def get_send_channel(self, scheme=None):
        from temba.channels.models import Channel

        return self.get_channel(Channel.ROLE_SEND, scheme=scheme)

    def get_receive_channel(self, scheme=None):
        from temba.channels.models import Channel

        return self.get_channel(Channel.ROLE_RECEIVE, scheme=scheme)

    def get_call_channel(self):
        from temba.contacts.models import URN
        from temba.channels.models import Channel

        return self.get_channel(Channel.ROLE_CALL, scheme=URN.TEL_SCHEME)

    def get_answer_channel(self):
        from temba.contacts.models import URN
        from temba.channels.models import Channel

        return self.get_channel(Channel.ROLE_ANSWER, scheme=URN.TEL_SCHEME)

    def get_schemes(self, role):
        """
        Gets all URN schemes which this org has org has channels configured for
        """
        cache_attr = "__schemes__%s" % role
        if hasattr(self, cache_attr):
            return getattr(self, cache_attr)

        schemes = set()
        for channel in self.channels.filter(is_active=True, role__contains=role):
            for scheme in channel.schemes:
                schemes.add(scheme)

        setattr(self, cache_attr, schemes)
        return schemes

    def normalize_contact_tels(self):
        """
        Attempts to normalize any contacts which don't have full e164 phone numbers
        """
        from .tasks import normalize_contact_tels_task

        normalize_contact_tels_task.delay(self.pk)

    @cached_property
<<<<<<< HEAD
    def active_contacts_group(self):
        from temba.contacts.models import ContactGroup

        return self.all_groups(manager="system_groups").get(group_type=ContactGroup.TYPE_ACTIVE)
=======
    def cached_active_contacts_group(self):
        from temba.contacts.models import ContactGroup

        return ContactGroup.all_groups.get(org=self, group_type=ContactGroup.TYPE_ACTIVE)
>>>>>>> 1c0bd9d5

    def get_resthooks(self):
        """
        Returns the resthooks configured on this Org
        """
        return self.resthooks.filter(is_active=True).order_by("slug")

    @classmethod
    def get_possible_countries(cls):
        return AdminBoundary.objects.filter(level=0).order_by("name")

    def trigger_send(self):
        """
        Triggers either our Android channels to sync, or for all our pending messages to be queued
        to send.
        """

        from temba.channels.models import Channel
        from temba.channels.types.android import AndroidType
        from temba.msgs.models import Msg

        # sync all pending channels
        for channel in self.channels.filter(is_active=True, channel_type=AndroidType.code):  # pragma: needs cover
            channel.trigger_sync()

        # otherwise, send any pending messages on our channels
        r = get_redis_connection()

        key = "trigger_send_%d" % self.pk

        # only try to send all pending messages if nobody is doing so already
        if not r.get(key):
            with r.lock(key, timeout=900):
                pending = Channel.get_pending_messages(self)
                Msg.send_messages(pending)

    def add_smtp_config(self, from_email, host, username, password, port, user):
        username = quote(username)
        password = quote(password, safe="")
        query = urlencode({"from": f"{from_email.strip()}", "tls": "true"})

        self.config.update({Org.CONFIG_SMTP_SERVER: f"smtp://{username}:{password}@{host}:{port}/?{query}"})
        self.modified_by = user
        self.save(update_fields=("config", "modified_by", "modified_on"))

    def remove_smtp_config(self, user):
        if self.config:
            self.config.pop(Org.CONFIG_SMTP_SERVER, None)
            self.modified_by = user
            self.save(update_fields=("config", "modified_by", "modified_on"))

    def has_smtp_config(self):
        if self.config:
            return bool(self.config.get(Org.CONFIG_SMTP_SERVER))
        return False

    def has_airtime_transfers(self):
        from temba.airtime.models import AirtimeTransfer

        return AirtimeTransfer.objects.filter(org=self).exists()

    def connect_vonage(self, api_key, api_secret, user):
        self.config.update({Org.CONFIG_VONAGE_KEY: api_key.strip(), Org.CONFIG_VONAGE_SECRET: api_secret.strip()})
        self.modified_by = user
        self.save(update_fields=("config", "modified_by", "modified_on"))

    def connect_twilio(self, account_sid, account_token, user):
        self.config.update({Org.CONFIG_TWILIO_SID: account_sid, Org.CONFIG_TWILIO_TOKEN: account_token})
        self.modified_by = user
        self.save(update_fields=("config", "modified_by", "modified_on"))

    def is_connected_to_vonage(self):
        if self.config:
            return self.config.get(Org.CONFIG_VONAGE_KEY) and self.config.get(Org.CONFIG_VONAGE_SECRET)
        return False

    def is_connected_to_twilio(self):
        if self.config:
            return self.config.get(Org.CONFIG_TWILIO_SID) and self.config.get(Org.CONFIG_TWILIO_TOKEN)
        return False

    def remove_vonage_account(self, user):
        if self.config:
            # release any vonage channels
            for channel in self.channels.filter(is_active=True, channel_type="NX"):  # pragma: needs cover
                channel.release(user)

            self.config.pop(Org.CONFIG_VONAGE_KEY, None)
            self.config.pop(Org.CONFIG_VONAGE_SECRET, None)
            self.modified_by = user
            self.save(update_fields=("config", "modified_by", "modified_on"))

    def remove_twilio_account(self, user):
        if self.config:
            # release any Twilio and Twilio Messaging Service channels
            for channel in self.channels.filter(is_active=True, channel_type__in=["T", "TMS"]):
                channel.release(user)

            self.config.pop(Org.CONFIG_TWILIO_SID, None)
            self.config.pop(Org.CONFIG_TWILIO_TOKEN, None)
            self.modified_by = user
            self.save(update_fields=("config", "modified_by", "modified_on"))

    def get_twilio_client(self):
        account_sid = self.config.get(Org.CONFIG_TWILIO_SID)
        auth_token = self.config.get(Org.CONFIG_TWILIO_TOKEN)
        if account_sid and auth_token:
            return TwilioClient(account_sid, auth_token)
        return None

    def get_vonage_client(self):
        from temba.channels.types.vonage.client import VonageClient

        api_key = self.config.get(Org.CONFIG_VONAGE_KEY)
        api_secret = self.config.get(Org.CONFIG_VONAGE_SECRET)
        if api_key and api_secret:
            return VonageClient(api_key, api_secret)
        return None

    @property
    def default_country_code(self) -> str:
        """
        Gets the default country as a 2-digit country code, e.g. RW, US
        """

        return self.default_country.alpha_2 if self.default_country else ""

    @cached_property
    def default_country(self):
        """
        Gets the default country as a pycountry country for this org
        """

        # first try the country boundary field
        if self.country:
            country = pycountry.countries.get(name=self.country.name)
            if country:
                return country

        # next up try timezone
        code = timezone_to_country_code(self.timezone)
        if code:
            country = pycountry.countries.get(alpha_2=code)
            if country:
                return country

        # if that didn't work (not all timezones have a country) look for channels with countries
        codes = (
            self.channels.filter(is_active=True)
            .exclude(country=None)
            .order_by("country")
            .distinct("country")
            .values_list("country", flat=True)
        )
        if len(codes) == 1:
            country = pycountry.countries.get(alpha_2=codes[0])
            if country:
                return country

        return None

    def set_flow_languages(self, user, codes):
        """
        Sets languages used in flows for this org, creating and deleting language objects as necessary
        """

        assert all([languages.get_name(c) for c in codes]), "not a valid or allowed language"
        assert len(set(codes)) == len(codes), "language code list contains duplicates"

        self.flow_languages = codes
        self.modified_by = user
        self.save(update_fields=("flow_languages", "modified_by", "modified_on"))

    def get_dayfirst(self):
        return self.date_format == Org.DATE_FORMAT_DAY_FIRST

    def get_datetime_formats(self):
        format_date = Org.DATE_FORMATS_PYTHON.get(self.date_format)
        format_datetime = format_date + " %H:%M"
        return format_date, format_datetime

    def format_datetime(self, d, show_time=True):
        """
        Formats a datetime with or without time using this org's date format
        """
        formats = self.get_datetime_formats()
        format = formats[1] if show_time else formats[0]
        return datetime_to_str(d, format, self.timezone)

    def parse_datetime(self, s):
        return str_to_datetime(s, self.timezone, self.get_dayfirst())

    def get_users_with_role(self, role: OrgRole):
        """
        Gets the users who have the given role in this org
        """
        return role.get_users(self)

    def get_admins(self):
        """
        Convenience method for getting all org administrators
        """
        return self.get_users_with_role(OrgRole.ADMINISTRATOR)

    def get_users(self, *, roles=None):
        """
        Gets all of the users across all roles for this org
        """
        user_sets = [role.get_users(self) for role in roles or OrgRole]
        all_users = functools.reduce(operator.or_, user_sets)
        return all_users.distinct()

    def get_users_with_perm(self, perm: str):
        """
        Gets all of the users with the given permission for this org
        """

        app_label, codename = perm.split(".")
        permission = Permission.objects.get(content_type__app_label=app_label, codename=codename)
        groups = Group.objects.filter(permissions=permission)

        return self.get_users(roles=[OrgRole.from_group(g) for g in groups])

    def has_user(self, user: User) -> bool:
        """
        Returns whether the given user has a role in this org (only explicit roles, so doesn't include customer support)
        """
        return self.get_users().filter(id=user.id).exists()

    def add_user(self, user: User, role: OrgRole):
        """
        Adds the given user to this org with the given role
        """

        # remove user from any existing roles
        if self.has_user(user):
            self.remove_user(user)

        getattr(self, role.m2m_name).add(user)

    def remove_user(self, user: User):
        """
        Removes the given user from this org by removing them from any roles
        """
        for role in OrgRole:
            getattr(self, role.m2m_name).remove(user)

    def get_owner(self) -> User:
        # look thru roles in order for the first added user
        for role in OrgRole:
            user = self.get_users_with_role(role).order_by("id").first()
            if user:
                return user

        # default to user that created this org
        return self.created_by

    def get_user_role(self, user: User):
        if user.is_staff:
            return OrgRole.ADMINISTRATOR

        for role in OrgRole:
            if self.get_users_with_role(role).filter(id=user.id).exists():
                return role

        return None

    def get_user_org_group(self, user: User):
        role = self.get_user_role(user)

        user._org_group = role.group if role else None

        return user._org_group

    def has_twilio_number(self):  # pragma: needs cover
        return self.channels.filter(channel_type="T")

    def has_vonage_number(self):  # pragma: needs cover
        return self.channels.filter(channel_type="NX")

    def init_topups(self, topup_size=None):
        if topup_size:
            return TopUp.create(self.created_by, price=0, credits=topup_size, org=self)

        # set whether we use topups based on our plan
        self.uses_topups = self.plan == settings.TOPUP_PLAN
        self.save(update_fields=["uses_topups"])

        return None

    def create_sample_flows(self, api_url):
        # get our sample dir
        filenames = (
            os.path.join(settings.STATICFILES_DIRS[0], "examples", "sample_flows.json"),
            os.path.join(settings.STATICFILES_DIRS[0], "examples", "opt_in_flows.json"),
        )

        user = self.get_admins().first()
        if user:
            for filename in filenames:
                # for each of our samples
                with open(filename, "r") as example_file:
                    samples = example_file.read()

                # some some substitutions
                samples = samples.replace("{{EMAIL}}", user.username).replace("{{API_URL}}", api_url)

                try:
                    self.import_app(json.loads(samples), user)
                except Exception as e:  # pragma: needs cover
                    logger.error(
                        f"Failed creating sample flows: {str(e)}",
                        exc_info=True,
                        extra=dict(definition=json.loads(samples)),
                    )

    def has_low_credits(self):
        """
        Whether the organization has less than 15% of the total of credits available
        :return: bool
        """
        return float(self.get_credits_remaining()) <= (0.15 * float(self.get_credits_total()))

    def get_low_credits_threshold(self):
        """
        Get the credits number to consider as low threshold to this org
        """
        return get_cacheable_result(
            ORG_LOW_CREDIT_THRESHOLD_CACHE_KEY % self.pk, self._calculate_low_credits_threshold
        )

    def _calculate_low_credits_threshold(self):
        now = timezone.now()

        filter_ = dict(is_active=True)
        if settings.CREDITS_EXPIRATION:
            filter_.update(dict(expires_on__gte=now))

        last_topup_credits = self.topups.filter(**filter_).aggregate(Sum("credits")).get("credits__sum") or 0
        return int(last_topup_credits * 0.15), self.get_credit_ttl()

    def get_credits_total(self, force_dirty=False):
        """
        Gets the total number of credits purchased or assigned to this org
        """
        return get_cacheable_result(
            ORG_CREDITS_TOTAL_CACHE_KEY % self.pk, self._calculate_credits_total, force_dirty=force_dirty
        )

    def get_purchased_credits(self):
        """
        Returns the total number of credits purchased
        :return:
        """
        return get_cacheable_result(ORG_CREDITS_PURCHASED_CACHE_KEY % self.pk, self._calculate_purchased_credits)

    def _calculate_purchased_credits(self):
        purchased_credits = (
            self.topups.filter(is_active=True, price__gt=0).aggregate(Sum("credits")).get("credits__sum")
        )
        return purchased_credits if purchased_credits else 0, self.get_credit_ttl()

    def _calculate_credits_total(self):
        filter_ = dict(is_active=True)
        if settings.CREDITS_EXPIRATION:
            filter_.update(dict(expires_on__gte=timezone.now()))

            # these are the credits that have been used in expired topups
            expired_credits = (
                TopUpCredits.objects.filter(
                    topup__org=self, topup__is_active=True, topup__expires_on__lte=timezone.now()
                )
                .aggregate(Sum("used"))
                .get("used__sum")
            )
        else:
            expired_credits = False

        active_credits = self.topups.filter(**filter_).aggregate(Sum("credits")).get("credits__sum")
        active_credits = active_credits if active_credits else 0
        expired_credits = expired_credits if expired_credits else 0

        return active_credits + expired_credits, self.get_credit_ttl()

    def get_credits_used(self):
        """
        Gets the number of credits used by this org
        """
        return get_cacheable_result(ORG_CREDITS_USED_CACHE_KEY % self.pk, self._calculate_credits_used)

    def _calculate_credits_used(self):
        used_credits_sum = TopUpCredits.objects.filter(topup__org=self, topup__is_active=True)
        used_credits_sum = used_credits_sum.aggregate(Sum("used")).get("used__sum")
        used_credits_sum = used_credits_sum if used_credits_sum else 0

        # if we don't have an active topup, add up pending messages too
        if not self.get_active_topup_id():
            used_credits_sum += self.msgs.filter(topup=None).count()

            # we don't cache in this case
            return used_credits_sum, 0

        return used_credits_sum, self.get_credit_ttl()

    def get_credits_remaining(self):
        """
        Gets the number of credits remaining for this org
        """
        return self.get_credits_total() - self.get_credits_used()

    def select_most_recent_topup(self, amount):
        """
        Determines the active topup with latest expiry date and returns that
        along with how many credits we will be able to decrement from it. Amount
        decremented is not guaranteed to be the full amount requested.
        """
        # if we have an active topup cache, we need to decrement the amount remaining
        non_expired_topups = self.topups.filter(is_active=True, expires_on__gte=timezone.now()).order_by(
            "-expires_on", "id"
        )
        active_topups = (
            non_expired_topups.annotate(used_credits=Sum("topupcredits__used"))
            .filter(credits__gt=0)
            .filter(Q(used_credits__lt=F("credits")) | Q(used_credits=None))
        )
        active_topup = active_topups.first()

        if active_topup:
            available_credits = active_topup.get_remaining()

            if amount > available_credits:
                # use only what is available
                return active_topup.id, available_credits
            else:
                # use the full amount
                return active_topup.id, amount
        else:  # pragma: no cover
            return None, 0

    def allocate_credits(self, user, org, amount):
        """
        Allocates credits to a sub org of the current org, but only if it
        belongs to us and we have enough credits to do so.
        """
        if org.parent == self or self.parent == org.parent or self.parent == org:
            if self.get_credits_remaining() >= amount:

                with self.lock_on(OrgLock.credits):

                    # now debit our account
                    debited = None
                    while amount or debited == 0:

                        # remove the credits from ourselves
                        (topup_id, debited) = self.select_most_recent_topup(amount)

                        if topup_id:
                            topup = TopUp.objects.get(id=topup_id)

                            # create the topup for our child, expiring on the same date
                            new_topup = TopUp.create(
                                user, credits=debited, org=org, expires_on=topup.expires_on, price=None
                            )

                            # create a debit for transaction history
                            Debit.objects.create(
                                topup_id=topup_id,
                                amount=debited,
                                beneficiary=new_topup,
                                debit_type=Debit.TYPE_ALLOCATION,
                                created_by=user,
                            )

                            # decrease the amount of credits we need
                            amount -= debited

                        else:  # pragma: needs cover
                            break

                    # apply topups to messages missing them
                    from .tasks import apply_topups_task

                    apply_topups_task.delay(org.id)

                    # the credit cache for our org should be invalidated too
                    self.clear_credit_cache()

                return True

        # couldn't allocate credits
        return False

    def get_active_topup(self, force_dirty=False):
        topup_id = self.get_active_topup_id(force_dirty=force_dirty)
        if topup_id:
            return TopUp.objects.get(id=topup_id)
        return None

    def get_active_topup_id(self, force_dirty=False):
        return get_cacheable_result(
            ORG_ACTIVE_TOPUP_KEY % self.pk, self._calculate_active_topup, force_dirty=force_dirty
        )

    def get_credit_ttl(self):
        """
        Credit TTL should be smallest of active topup expiration and ORG_CREDITS_CACHE_TTL
        :return:
        """
        return self.get_topup_ttl(self.get_active_topup())

    def get_topup_ttl(self, topup):
        """
        Gets how long metrics based on the given topup should live. Returns the shorter ttl of
        either ORG_CREDITS_CACHE_TTL or time remaining on the expiration
        """
        if not topup:
            return 10

        return max(10, min((ORG_CREDITS_CACHE_TTL, int((topup.expires_on - timezone.now()).total_seconds()))))

    def _calculate_active_topup(self):
        """
        Calculates the oldest non-expired topup that still has credits
        """
        filter_ = dict(is_active=True)
        if settings.CREDITS_EXPIRATION:
            filter_.update(dict(expires_on__gte=timezone.now()))
        non_expired_topups = self.topups.filter(**filter_).order_by("expires_on", "id")
        active_topups = (
            non_expired_topups.annotate(used_credits=Sum("topupcredits__used"))
            .filter(credits__gt=0)
            .filter(Q(used_credits__lt=F("credits")) | Q(used_credits=None))
        )

        topup = active_topups.first()
        if topup:
            # initialize our active topup metrics
            r = get_redis_connection()
            ttl = self.get_topup_ttl(topup)
            r.set(ORG_ACTIVE_TOPUP_REMAINING % (self.id, topup.id), topup.get_remaining(), ttl)
            return topup.id, ttl

        return 0, 0

    def apply_topups(self):
        """
        We allow users to receive messages even if they're out of credit. Once they re-add credit, this function
        retro-actively applies topups to any messages or IVR actions that don't have a topup
        """
        from temba.msgs.models import Msg

        with self.lock_on(OrgLock.credits):
            # get all items that haven't been credited
            msg_uncredited = self.msgs.filter(topup=None).order_by("created_on")
            all_uncredited = list(msg_uncredited)

            # get all topups that haven't expired
            filter_ = dict(is_active=True)
            if settings.CREDITS_EXPIRATION:
                filter_.update(dict(expires_on__gte=timezone.now()))
            unexpired_topups = list(self.topups.filter(**filter_).order_by("-expires_on"))

            # dict of topups to lists of their newly assigned items
            new_topup_items = {topup: [] for topup in unexpired_topups}

            # assign topup with credits to items...
            current_topup = None
            current_topup_remaining = 0

            for item in all_uncredited:
                # find a topup with remaining credit
                while current_topup_remaining <= 0:
                    if not unexpired_topups:
                        break

                    current_topup = unexpired_topups.pop()
                    current_topup_remaining = current_topup.credits - current_topup.get_used()

                if current_topup_remaining:
                    # if we found some credit, assign the item to the current topup
                    new_topup_items[current_topup].append(item)
                    current_topup_remaining -= 1
                else:
                    # if not, then stop processing items
                    break

            # update items in the database with their new topups
            for topup, items in new_topup_items.items():
                msg_ids = [item.id for item in items if isinstance(item, Msg)]
                Msg.objects.filter(id__in=msg_ids).update(topup=topup)

        # deactive all our credit alerts
        CreditAlert.reset_for_org(self)

        # any time we've reapplied topups, lets invalidate our credit cache too
        self.clear_credit_cache()

        # if we our suspended and have credits now, unsuspend ourselves
        if self.is_suspended and self.get_credits_remaining() > 0:
            self.is_suspended = False
            self.save(update_fields=["is_suspended"])

        # update our capabilities based on topups
        self.update_capabilities()

    def reset_capabilities(self):
        """
        Resets our capabilities based on the current tiers, mostly used in unit tests
        """
        self.is_multi_user = False
        self.is_multi_org = False
        self.update_capabilities()

    def update_capabilities(self):
        """
        Using our topups and brand settings, figures out whether this org should be multi-user and multi-org. We never
        disable one of these capabilities, but will turn it on for those that qualify via credits
        """
        if self.get_purchased_credits() >= self.get_branding().get("tiers", {}).get("multi_org", 0):
            self.is_multi_org = True

        if self.get_purchased_credits() >= self.get_branding().get("tiers", {}).get("multi_user", 0):
            self.is_multi_user = True

        self.save(update_fields=("is_multi_user", "is_multi_org"))

    def get_stripe_customer(self):  # pragma: no cover
        # We can't test stripe in unit tests since it requires javascript tokens to be generated
        if not self.stripe_customer:
            return None

        try:
            stripe.api_key = get_stripe_credentials()[1]
            customer = stripe.Customer.retrieve(self.stripe_customer)
            return customer
        except Exception as e:
            logger.error(f"Could not get Stripe customer: {str(e)}", exc_info=True)
            return None

    def get_bundles(self):
        return get_brand_bundles(self.get_branding())

    def add_credits(self, bundle, token, user):
        # look up our bundle
        bundle_map = get_bundle_map(self.get_bundles())
        if bundle not in bundle_map:
            raise ValidationError(_("Invalid bundle: %s, cannot upgrade.") % bundle)
        bundle = bundle_map[bundle]

        # adds credits to this org
        stripe.api_key = get_stripe_credentials()[1]

        # our actual customer object
        customer = self.get_stripe_customer()

        # 3 possible cases
        # 1. we already have a stripe customer and the token matches it
        # 2. we already have a stripe customer, but they have just added a new card, we need to use that one
        # 3. we don't have a customer, so we need to create a new customer and use that card

        validation_error = None

        # for our purposes, #1 and #2 are treated the same, we just always update the default card
        try:

            if not customer or customer.email != user.email:
                # then go create a customer object for this user
                customer = stripe.Customer.create(card=token, email=user.email, description="{ org: %d }" % self.pk)

                stripe_customer = customer.id
                self.stripe_customer = stripe_customer
                self.save()

            # update the stripe card to the one they just entered
            else:
                # remove existing cards
                # TODO: this is all a bit wonky because we are using the Stripe JS widget..
                # if we instead used on our mechanism to display / edit cards we could be a bit smarter
                existing_cards = [c for c in customer.cards.list().data]
                for card in existing_cards:
                    card.delete()

                card = customer.cards.create(card=token)

                customer.default_card = card.id
                customer.save()

                stripe_customer = customer.id

            charge = stripe.Charge.create(
                amount=bundle["cents"], currency="usd", customer=stripe_customer, description=bundle["description"]
            )

            remaining = self.get_credits_remaining()

            # create our top up
            topup = TopUp.create(
                user, price=bundle["cents"], credits=bundle["credits"], stripe_charge=charge.id, org=self
            )

            context = dict(
                description=bundle["description"],
                charge_id=charge.id,
                charge_date=timezone.now().strftime("%b %e, %Y"),
                amount=bundle["dollars"],
                credits=bundle["credits"],
                remaining=remaining,
                org=self.name,
            )

            # card
            if getattr(charge, "card", None):
                context["cc_last4"] = charge.card.last4
                context["cc_type"] = charge.card.type
                context["cc_name"] = charge.card.name

            # bitcoin
            else:
                context["cc_type"] = "bitcoin"
                context["cc_name"] = charge.source.bitcoin.address

            branding = self.get_branding()

            subject = _("%(name)s Receipt") % branding
            template = "orgs/email/receipt_email"
            to_email = user.email

            context["customer"] = user
            context["branding"] = branding
            context["subject"] = subject

            if settings.SEND_RECEIPTS:
                send_template_email(to_email, subject, template, context, branding)

            # apply our new topups
            from .tasks import apply_topups_task

            apply_topups_task.delay(self.id)

            return topup

        except stripe.error.CardError as e:
            logger.warning(f"Error adding credits to org: {str(e)}", exc_info=True)
            validation_error = _("Sorry, your card was declined, please contact your provider or try another card.")

        except Exception as e:
            logger.error(f"Error adding credits to org: {str(e)}", exc_info=True)

            validation_error = _(
                "Sorry, we were unable to process your payment, please try again later or contact us."
            )

        if validation_error is not None:
            raise ValidationError(validation_error)

    def account_value(self):
        """
        How much has this org paid to date in dollars?
        """
        paid = TopUp.objects.filter(org=self).aggregate(paid=Sum("price"))["paid"]
        if not paid:
            paid = 0
        return paid / 100

    def generate_dependency_graph(self, include_campaigns=True, include_triggers=False, include_archived=False):
        """
        Generates a dict of all exportable flows and campaigns for this org with each object's immediate dependencies
        """
        from temba.campaigns.models import Campaign, CampaignEvent
        from temba.contacts.models import ContactGroup, ContactField
        from temba.flows.models import Flow

        campaign_prefetches = (
            Prefetch(
                "events",
                queryset=CampaignEvent.objects.filter(is_active=True).exclude(flow__is_system=True),
                to_attr="flow_events",
            ),
            "flow_events__flow",
        )

        all_flows = self.flows.filter(is_active=True).exclude(is_system=True)

        if include_campaigns:
            all_campaigns = (
                self.campaigns.filter(is_active=True).select_related("group").prefetch_related(*campaign_prefetches)
            )
        else:
            all_campaigns = Campaign.objects.none()

        if not include_archived:
            all_flows = all_flows.filter(is_archived=False)
            all_campaigns = all_campaigns.filter(is_archived=False)

        # build dependency graph for all flows and campaigns
        dependencies = defaultdict(set)
        for flow in all_flows:
            dependencies[flow] = flow.get_export_dependencies()
        for campaign in all_campaigns:
            dependencies[campaign] = set([e.flow for e in campaign.flow_events])

        # replace any dependency on a group with that group's associated campaigns - we're not actually interested
        # in flow-group-flow relationships - only relationships that go through a campaign
        campaigns_by_group = defaultdict(list)
        if include_campaigns:
            for campaign in self.campaigns.filter(is_active=True).select_related("group"):
                campaigns_by_group[campaign.group].append(campaign)

        for c, deps in dependencies.items():
            if isinstance(c, Flow):
                for d in list(deps):
                    # not interested in groups or fields for now
                    if isinstance(d, ContactField):
                        deps.remove(d)
                    if isinstance(d, ContactGroup):
                        deps.remove(d)
                        deps.update(campaigns_by_group[d])

        if include_triggers:
            all_triggers = self.triggers.filter(is_archived=False, is_active=True).select_related("flow")
            for trigger in all_triggers:
                dependencies[trigger] = {trigger.flow}

        # make dependencies symmetric, i.e. if A depends on B, B depends on A
        for c, deps in dependencies.copy().items():
            for d in deps:
                dependencies[d].add(c)

        return dependencies

    def resolve_dependencies(
        self, flows, campaigns, include_campaigns=True, include_triggers=False, include_archived=False
    ):
        """
        Given a set of flows and and a set of campaigns, returns a new set including all dependencies
        """
        dependencies = self.generate_dependency_graph(
            include_campaigns=include_campaigns, include_triggers=include_triggers, include_archived=include_archived
        )

        primary_components = set(itertools.chain(flows, campaigns))
        all_components = set()

        def add_component(c):
            if c in all_components:
                return

            all_components.add(c)
            if c in primary_components:
                primary_components.remove(c)

            for d in dependencies[c]:
                add_component(d)

        while primary_components:
            component = next(iter(primary_components))
            add_component(component)

        return all_components

    def initialize(self, branding=None, topup_size=None):
        """
        Initializes an organization, creating all the dependent objects we need for it to work properly.
        """
        from temba.middleware import BrandingMiddleware
        from temba.contacts.models import ContactField, ContactGroup
        from temba.tickets.models import Ticketer

        with transaction.atomic():
            if not branding:
                branding = BrandingMiddleware.get_branding_for_host("")

            ContactGroup.create_system_groups(self)
            ContactField.create_system_fields(self)
            Ticketer.create_internal_ticketer(self, branding)

            self.init_topups(topup_size)
            self.update_capabilities()

        # outside of the transaction as it's going to call out to mailroom for flow validation
        self.create_sample_flows(branding.get("api_link", ""))

    def download_and_save_media(self, request, extension=None):  # pragma: needs cover
        """
        Given an HTTP Request object, downloads the file then saves it as media for the current org. If no extension
        is passed it we attempt to extract it from the filename
        """
        s = Session()
        prepped = s.prepare_request(request)
        response = s.send(prepped)

        if response.status_code == 200:
            # download the content to a temp file
            temp = NamedTemporaryFile(delete=True)
            temp.write(response.content)
            temp.flush()

            # try to derive our extension from the filename if it wasn't passed in
            if not extension:
                url_parts = urlparse(request.url)
                if url_parts.path:
                    path_pieces = url_parts.path.rsplit(".")
                    if len(path_pieces) > 1:
                        extension = path_pieces[-1]

        else:
            raise Exception(
                "Received non-200 response (%s) for request: %s" % (response.status_code, response.content)
            )

        return self.save_media(File(temp), extension)

    @classmethod
    def get_temporary_file_from_url(cls, media_url):
        response = None
        attempts = 0
        s = Session()

        while attempts < 4:
            response = s.request("GET", media_url, stream=True)

            # in some cases Facebook isn't ready for us to fetch the media URL yet, if we get a 404
            # sleep for a bit then try again up to 4 times
            if response.status_code == 200:
                break
            else:
                attempts += 1
                time.sleep(0.250)

        if not response:
            return response

        temp = NamedTemporaryFile(delete=True)
        temp.write(response.content)
        temp.flush()
        return File(temp)

    def get_delete_date(self, *, archive_type=Archive.TYPE_MSG):
        """
        Gets the most recent date for which data hasn't been deleted yet or None if no deletion has been done
        :return:
        """
        archive = self.archives.filter(needs_deletion=False, archive_type=archive_type).order_by("-start_date").first()
        if archive:
            return archive.get_end_date()

    def save_media(self, file, extension):
        """
        Saves the given file data with the extension and returns an absolute url to the result
        """
        random_file = str(uuid4())
        random_dir = random_file[0:4]

        filename = "%s/%s" % (random_dir, random_file)
        if extension:
            filename = "%s.%s" % (filename, extension)

        path = "%s/%d/media/%s" % (settings.STORAGE_ROOT_DIR, self.pk, filename)
        location = public_file_storage.save(path, file)

        return f"{settings.STORAGE_URL}/{location}"

    def release(self, user, *, release_users=True):
        """
        Releases this org, marking it as inactive. Actual deletion of org data won't happen until after 7 days unless
        delete is True.
        """

        # free our children
        Org.objects.filter(parent=self).update(parent=None)

        # deactivate ourselves
        self.is_active = False
        self.modified_by = user
        self.released_on = timezone.now()
        self.save(update_fields=("is_active", "released_on", "modified_by", "modified_on"))

        # and immediately release our channels to halt messaging
        for channel in self.channels.filter(is_active=True):
            channel.release(user)

        # release any user that belongs only to us
        if release_users:
            for org_user in self.get_users():
                # check if this user is a member of any org on any brand
                other_orgs = org_user.get_user_orgs().exclude(id=self.id)
                if not other_orgs:
                    org_user.release(user, brand=self.brand)

        # remove all the org users
        for org_user in self.get_users():
            self.remove_user(org_user)

    def delete(self):
        """
        Does an actual delete of this org
        """

        assert not self.is_active and self.released_on, "can't delete an org which hasn't been released"
        assert not self.deleted_on, "can't delete an org twice"

        user = self.modified_by

        # delete exports
        self.exportcontactstasks.all().delete()
        self.exportmessagestasks.all().delete()
        self.exportflowresultstasks.all().delete()

        for label in self.msgs_labels(manager="all_objects").all():
            label.release(user)
            label.delete()

        msg_ids = self.msgs.all().values_list("id", flat=True)

        # might be a lot of messages, batch this
        for id_batch in chunk_list(msg_ids, 1000):
            for msg in self.msgs.filter(id__in=id_batch):
                msg.release()

        # our system label counts
        self.system_labels.all().delete()

        # delete all our campaigns and associated events
        for c in self.campaigns.all():
            c.delete()

        # delete everything associated with our flows
        for flow in self.flows.all():
            # we want to manually release runs so we don't fire a mailroom task to do it
            flow.release(user, interrupt_sessions=False)
            flow.delete()

        # delete our flow labels (deleting a label deletes its children)
        for flow_label in self.flow_labels.filter(parent=None):
            flow_label.delete()

        # delete contact-related data
        self.sessions.all().delete()
        self.ticket_events.all().delete()
        self.tickets.all().delete()
        self.airtime_transfers.all().delete()

        for result in self.webhook_results.all():
            result.release()

        # delete our contacts
        for contact in self.contacts.all():
            contact.release(user, full=True, immediately=True)
            contact.delete()

        # delete all our URNs
        self.urns.all().delete()

        # delete our fields
        for contactfield in self.contactfields(manager="all_fields").all():
            contactfield.release(user)
            contactfield.delete()

        # delete our groups
        for group in self.all_groups.all():
            group.release()
            group.delete()

        # delete our channels
        for channel in self.channels.all():
            channel.counts.all().delete()
            channel.logs.all().delete()
            channel.template_translations.all().delete()

            channel.delete()

        for log in self.http_logs.all():
            log.release()

        for g in self.globals.all():
            g.release(user)

        # delete our classifiers
        for classifier in self.classifiers.all():
            classifier.release(user)
            classifier.delete()

        # delete our ticketers
        for ticketer in self.ticketers.all():
            ticketer.release(user)
            ticketer.delete()

        # release all archives objects and files for this org
        Archive.release_org_archives(self)

        # return any unused credits to our parent
        if self.parent:
            self.allocate_credits(user, self.parent, self.get_credits_remaining())

        for topup in self.topups.all():
            topup.release()

        for event in self.webhookevent_set.all():
            event.release()

        for resthook in self.resthooks.all():
            resthook.release(user)
            for sub in resthook.subscribers.all():
                sub.delete()
            resthook.delete()

        # release our broadcasts
        for bcast in self.broadcast_set.filter(parent=None):
            bcast.release()

        # delete other related objects
        self.api_tokens.all().delete()
        self.invitations.all().delete()
        self.credit_alerts.all().delete()
        self.schedules.all().delete()
        self.boundaryalias_set.all().delete()
        self.templates.all().delete()

        # needs to come after deletion of msgs and broadcasts as those insert new counts
        self.system_labels.all().delete()

        # save when we were actually deleted
        self.modified_on = timezone.now()
        self.deleted_on = timezone.now()
        self.config = {}
        self.surveyor_password = None
        self.save()

    @classmethod
    def create_user(cls, email: str, password: str, language: str = None) -> User:
        user = User.objects.create_user(username=email, email=email, password=password)
        if language:
            user_settings = user.get_settings()
            user_settings.language = language
            user_settings.save(update_fields=("language",))
        return user

    @classmethod
    def get_org(cls, user):
        if not user:  # pragma: needs cover
            return None

        if not hasattr(user, "_org"):
            org = Org.objects.filter(administrators=user, is_active=True).first()
            if org:
                user._org = org

        return getattr(user, "_org", None)

    def as_environment_def(self):
        """
        Returns this org as an environment definition as used by the flow engine
        """

        return {
            "date_format": Org.DATE_FORMATS_ENGINE.get(self.date_format),
            "time_format": "tt:mm",
            "timezone": str(self.timezone),
            "default_language": self.flow_languages[0] if self.flow_languages else None,
            "allowed_languages": self.flow_languages,
            "default_country": self.default_country_code,
            "redaction_policy": "urns" if self.is_anon else "none",
            "links": [
                f"{item.uuid}:{item.destination}"
                for item in self.links.filter(is_archived=False).only("uuid", "destination")
            ],
            "has_ivr_machine_detection": self.is_ivr_machine_detection_enabled(),
        }

    def __str__(self):
        return self.name

    def set_optin_flow(self, user, flow_uuid):
        self.modified_by = user
        self.config.update({Org.OPTIN_FLOW: flow_uuid})
        self.save(update_fields=("config", "modified_on"))

    def get_optin_flow(self):
        return self.config.get(Org.OPTIN_FLOW)

    def has_translation_service(self):
        return bool(self.config.get("translator_service", {}).get("provider"))

    def get_translation(self, text, target_lang, source_lang=None, provider=None, api_key=None, use_config=True):
        import requests

        def google_translate(_text, _target_lang, _source_lang, _api_key):
            body = {"q": _text, "target": _target_lang}
            body.update({"source": _source_lang} if _source_lang else {})
            response = requests.post(f"https://translation.googleapis.com/language/translate/v2?key={_api_key}", body)
            if response.ok:
                try:
                    return response.json()["data"]["translations"][0]["translatedText"], 200
                except KeyError:
                    pass
            return None, 404

        def deepl_translate(_text, _target_lang, _source_lang, _api_key):
            body = {"text": _text, "target_lang": _target_lang}
            body.update({"source_lang": _source_lang} if _source_lang else {})
            response = requests.post(f"https://api.deepl.com/v2/translate?auth_key={_api_key}", body)
            if response.ok:
                try:
                    return response.json()["translations"][0]["text"], 200
                except KeyError:
                    pass
            return None, 404

        translator_service = self.config.get("translator_service", {})
        providers = {
            "google": google_translate,
            "deepl": deepl_translate,
        }
        saved_provider = translator_service.get("provider", provider) if use_config else provider
        saved_api_key = translator_service.get("api_key", api_key) if use_config else api_key
        if all((saved_provider, saved_api_key)) and saved_provider in providers.keys():
            return providers.get(saved_provider, lambda _: (None, 404))(text, target_lang, source_lang, saved_api_key)
        return None, 404


# ===================== monkey patch User class with a few extra functions ========================


def release(user, releasing_user, *, brand):
    """
    Releases this user, and any orgs of which they are the sole owner
    """

    # if our user exists across brands don't muck with the user
    if user.get_user_orgs().order_by("brand").distinct("brand").count() < 2:
        user_uuid = str(uuid4())
        user.first_name = ""
        user.last_name = ""
        user.email = f"{user_uuid}@rapidpro.io"
        user.username = f"{user_uuid}@rapidpro.io"
        user.password = ""
        user.is_active = False
        user.save()

    # release any orgs we own on this brand
    for org in user.get_owned_orgs([brand]):
        org.release(releasing_user, release_users=False)

    # remove user from all roles on any org for our brand
    for org in user.get_user_orgs([brand]):
        org.remove_user(user)


def get_user_orgs(user, brands=None, exclude_suspended=True):
    if user.is_superuser:
        return Org.objects.all()

    org_sets = [role.get_orgs(user) for role in OrgRole]
    user_orgs = functools.reduce(operator.or_, org_sets)

    if brands:
        user_orgs = user_orgs.filter(brand__in=brands)

    if exclude_suspended:
        not_suspended_orgs_ids = [org.id for org in user_orgs if not org.is_suspended]
        user_orgs = user_orgs.filter(id__in=not_suspended_orgs_ids)

    return user_orgs.filter(is_active=True).distinct().order_by("name")


def get_owned_orgs(user, brands=None):
    """
    Gets all the orgs where this is the only user for the current brand
    """
    owned_orgs = []
    for org in user.get_user_orgs(brands=brands):
        if not org.get_users().exclude(id=user.id).exists():
            owned_orgs.append(org)
    return owned_orgs


def get_org(obj):
    return getattr(obj, "_org", None)


def is_alpha_user(user):  # pragma: needs cover
    return user.groups.filter(name="Alpha").exists()


def is_beta_user(user):  # pragma: needs cover
    return user.groups.filter(name="Beta").exists()


def is_support_user(user):
    return user.groups.filter(name="Customer Support").exists()


def set_org(obj, org):
    obj._org = org


def get_org_group(obj):
    org_group = None
    org = obj.get_org()
    if org:
        org_group = org.get_user_org_group(obj)
    return org_group


def _user_has_org_perm(user, org, permission):
    """
    Determines if a user has the given permission in this org
    """
    if user.is_superuser:  # pragma: needs cover
        return True

    if user.is_anonymous:  # pragma: needs cover
        return False

    # has it innately? (customer support)
    if user.has_perm(permission):  # pragma: needs cover
        return True

    org_group = org.get_user_org_group(user)

    if not org_group:  # pragma: needs cover
        return False

    (app_label, codename) = permission.split(".")

    return org_group.permissions.filter(content_type__app_label=app_label, codename=codename).exists()


def _user_get_settings(user):
    """
    Gets or creates user settings for this user
    """
    assert user and user.is_authenticated, "can't fetch user settings for anonymous users"

    return UserSettings.get_or_create(user)


def _user_record_auth(user):
    user_settings = user.get_settings()
    user_settings.last_auth_on = timezone.now()
    user_settings.save(update_fields=("last_auth_on",))


def _user_enable_2fa(user):
    """
    Enables 2FA for this user
    """
    user_settings = user.get_settings()
    user_settings.two_factor_enabled = True
    user_settings.save(update_fields=("two_factor_enabled",))

    BackupToken.generate_for_user(user)


def _user_disable_2fa(user):
    """
    Disables 2FA for this user
    """
    user_settings = user.get_settings()
    user_settings.two_factor_enabled = False
    user_settings.save(update_fields=("two_factor_enabled",))

    user.backup_tokens.all().delete()


def _user_verify_2fa(user, *, otp: str = None, backup_token: str = None) -> bool:
    """
    Verifies a user using a 2FA mechanism (OTP or backup token)
    """
    if otp:
        secret = user.get_settings().otp_secret
        return pyotp.TOTP(secret).verify(otp, valid_window=2)
    elif backup_token:
        token = user.backup_tokens.filter(token=backup_token, is_used=False).first()
        if token:
            token.is_used = True
            token.save(update_fields=("is_used",))
            return True

    return False


def _user_name(user: User) -> str:
    return " ".join([n for n in (user.first_name, user.last_name) if n])


def _user_as_engine_ref(user: User) -> dict:
    return {"email": user.email, "name": user.name}


def _user_str(user):
    as_str = _user_name(user)
    if not as_str:
        as_str = user.username
    return as_str


User.release = release
User.get_org = get_org
User.set_org = set_org
User.is_alpha = is_alpha_user
User.is_beta = is_beta_user
User.is_support = is_support_user
User.get_user_orgs = get_user_orgs
User.get_org_group = get_org_group
User.get_owned_orgs = get_owned_orgs
User.has_org_perm = _user_has_org_perm
User.get_settings = _user_get_settings
User.record_auth = _user_record_auth
User.enable_2fa = _user_enable_2fa
User.disable_2fa = _user_disable_2fa
User.verify_2fa = _user_verify_2fa
User.name = property(_user_name)
User.as_engine_ref = _user_as_engine_ref
User.__str__ = _user_str


def get_stripe_credentials():
    public_key = os.environ.get(
        "STRIPE_PUBLIC_KEY", getattr(settings, "STRIPE_PUBLIC_KEY", "MISSING_STRIPE_PUBLIC_KEY")
    )
    private_key = os.environ.get(
        "STRIPE_PRIVATE_KEY", getattr(settings, "STRIPE_PRIVATE_KEY", "MISSING_STRIPE_PRIVATE_KEY")
    )
    return (public_key, private_key)


class Invitation(SmartModel):
    """
    An Invitation to an e-mail address to join an Org with specific roles.
    """

    ROLE_CHOICES = [(r.code, r.display) for r in OrgRole]

    org = models.ForeignKey(Org, on_delete=models.PROTECT, related_name="invitations")

    email = models.EmailField()

    secret = models.CharField(max_length=64, unique=True)

    user_group = models.CharField(max_length=1, choices=ROLE_CHOICES, default=OrgRole.VIEWER.code)

    @classmethod
    def create(cls, org, user, email, role: OrgRole):
        return cls.objects.create(org=org, email=email, user_group=role.code, created_by=user, modified_by=user)

    @classmethod
    def bulk_create_or_update(cls, org, user, emails: list, role: OrgRole):
        for email in emails:
            invitation = cls.create(org, user, email, role)
            invitation.send()

    def save(self, *args, **kwargs):
        if not self.secret:
            secret = random_string(64)

            while Invitation.objects.filter(secret=secret):  # pragma: needs cover
                secret = random_string(64)

            self.secret = secret

        return super().save(*args, **kwargs)

    @property
    def role(self):
        return OrgRole.from_code(self.user_group)

    def send(self):
        """
        Sends this invitation as an email to the user
        """
        from .tasks import send_invitation_email_task

        send_invitation_email_task(self.id)

    def send_email(self):
        # no=op if we do not know the email
        if not self.email:  # pragma: needs cover
            return

        branding = self.org.get_branding()
        subject = _("%(name)s Invitation") % branding
        template = "orgs/email/invitation_email"
        to_email = self.email

        context = dict(org=self.org, now=timezone.now(), branding=branding, invitation=self)
        context["subject"] = subject

        send_template_email(to_email, subject, template, context, branding)


class UserSettings(models.Model):
    """
    User specific configuration
    """

    user = models.ForeignKey(User, on_delete=models.PROTECT, related_name="settings")
    language = models.CharField(max_length=8, choices=settings.LANGUAGES, default=settings.DEFAULT_LANGUAGE)
    otp_secret = models.CharField(max_length=16, default=pyotp.random_base32)
    two_factor_enabled = models.BooleanField(default=False)
    last_auth_on = models.DateTimeField(null=True)
    authy_id = models.CharField(verbose_name=_("Authy ID"), max_length=255, null=True, blank=True)
    tel = models.CharField(
        verbose_name=_("Phone Number"),
        max_length=16,
        null=True,
        blank=True,
        help_text=_("Phone number for testing and recording voice flows"),
    )

    @classmethod
    def get_or_create(cls, user):
        existing = UserSettings.objects.filter(user=user).first()
        if existing:
            return existing

        return cls.objects.create(user=user)


class TopUp(SmartModel):
    """
    TopUps are used to track usage across the platform. Each TopUp represents a certain number of
    credits that can be consumed by messages.
    """

    org = models.ForeignKey(
        Org, on_delete=models.PROTECT, related_name="topups", help_text="The organization that was toppped up"
    )
    price = models.IntegerField(
        null=True,
        blank=True,
        verbose_name=_("Price Paid"),
        help_text=_("The price paid for the messages in this top up (in cents)"),
    )
    credits = models.IntegerField(
        verbose_name=_("Number of Credits"), help_text=_("The number of credits bought in this top up")
    )
    expires_on = models.DateTimeField(
        verbose_name=_("Expiration Date"), help_text=_("The date that this top up will expire")
    )
    stripe_charge = models.CharField(
        verbose_name=_("Stripe Charge Id"),
        max_length=32,
        null=True,
        blank=True,
        help_text=_("The Stripe charge id for this charge"),
    )
    comment = models.CharField(
        max_length=255,
        null=True,
        blank=True,
        help_text="Any comment associated with this topup, used when we credit accounts",
    )

    @classmethod
    def create(cls, user, price, credits, stripe_charge=None, org=None, expires_on=None, comment=None):
        """
        Creates a new topup
        """
        if not org:
            org = user.get_org()

        if not expires_on:
            delta_days = 365 if settings.CREDITS_EXPIRATION else 365 * 50  # credits last 1 or 50 years depend on conf
            expires_on = timezone.now() + timedelta(days=delta_days)

        topup = TopUp.objects.create(
            org=org,
            price=price,
            credits=credits,
            expires_on=expires_on,
            stripe_charge=stripe_charge,
            comment=comment,
            created_by=user,
            modified_by=user,
        )

        org.clear_credit_cache()
        return topup

    def release(self):

        # clear us off any debits we are connected to
        Debit.objects.filter(topup=self).update(topup=None)

        # any debits benefitting us are deleted
        Debit.objects.filter(beneficiary=self).delete()

        # remove any credits associated with us
        TopUpCredits.objects.filter(topup=self)

        for used in TopUpCredits.objects.filter(topup=self):
            used.release()

        self.delete()

    def get_ledger(self):  # pragma: needs cover
        debits = self.debits.filter(debit_type=Debit.TYPE_ALLOCATION).order_by("-created_by")
        balance = self.credits
        ledger = []

        active = self.get_remaining() < balance

        if active:
            transfer = self.allocations.all().first()

            if transfer:
                comment = _("Transfer from %s" % transfer.topup.org.name)
            else:
                price = -1 if self.price is None else self.price

                if price > 0:
                    comment = _("Purchased Credits")
                elif price == 0:
                    comment = _("Complimentary Credits")
                else:
                    comment = _("Credits")

            ledger.append(dict(date=self.created_on, comment=comment, amount=self.credits, balance=self.credits))

        for debit in debits:  # pragma: needs cover
            balance -= debit.amount
            ledger.append(
                dict(
                    date=debit.created_on,
                    comment=_("Transfer to %(org)s") % dict(org=debit.beneficiary.org.name),
                    amount=-debit.amount,
                    balance=balance,
                )
            )

        now = timezone.now()
        expired = self.expires_on < now if settings.CREDITS_EXPIRATION else False

        # add a line for used message credits
        if active:
            ledger.append(
                dict(
                    date=self.expires_on if expired else now,
                    comment=_("Messaging credits used"),
                    amount=self.get_remaining() - balance,
                    balance=self.get_remaining(),
                )
            )

        # add a line for expired credits
        if expired and self.get_remaining() > 0:
            ledger.append(
                dict(date=self.expires_on, comment=_("Expired credits"), amount=-self.get_remaining(), balance=0)
            )
        return ledger

    def get_price_display(self):
        if self.price is None:
            return ""
        elif self.price == 0:
            return _("Free")

        return "$%.2f" % self.dollars()

    def dollars(self):
        if self.price == 0:  # pragma: needs cover
            return 0
        else:
            return Decimal(self.price) / Decimal(100)

    def revert_topup(self):  # pragma: needs cover
        # unwind any items that were assigned to this topup
        self.msgs.update(topup=None)

        # mark this topup as inactive
        self.is_active = False
        self.save()

    def get_stripe_charge(self):  # pragma: needs cover
        try:
            stripe.api_key = get_stripe_credentials()[1]
            return stripe.Charge.retrieve(self.stripe_charge)
        except Exception as e:
            logger.error(f"Could not get Stripe charge: {str(e)}", exc_info=True)
            return None

    def get_used(self):
        """
        Calculates how many topups have actually been used
        """
        used = TopUpCredits.objects.filter(topup=self).aggregate(used=Sum("used"))
        return 0 if not used["used"] else used["used"]

    def get_remaining(self):
        """
        Returns how many credits remain on this topup
        """
        return self.credits - self.get_used()

    def __str__(self):  # pragma: needs cover
        return f"{self.credits} Credits"


class Debit(models.Model):
    """
    Transactional history of credits allocated to other topups or chunks of archived messages
    """

    TYPE_ALLOCATION = "A"

    DEBIT_TYPES = ((TYPE_ALLOCATION, "Allocation"),)

    id = models.BigAutoField(auto_created=True, primary_key=True, verbose_name="ID")

    topup = models.ForeignKey(
        TopUp,
        on_delete=models.PROTECT,
        null=True,
        related_name="debits",
        help_text=_("The topup these credits are applied against"),
    )

    amount = models.IntegerField(help_text=_("How many credits were debited"))

    beneficiary = models.ForeignKey(
        TopUp,
        on_delete=models.PROTECT,
        null=True,
        related_name="allocations",
        help_text=_("Optional topup that was allocated with these credits"),
    )

    debit_type = models.CharField(max_length=1, choices=DEBIT_TYPES, null=False, help_text=_("What caused this debit"))

    created_by = models.ForeignKey(
        settings.AUTH_USER_MODEL,
        on_delete=models.PROTECT,
        null=True,
        related_name="debits_created",
        help_text="The user which originally created this item",
    )
    created_on = models.DateTimeField(default=timezone.now, help_text="When this item was originally created")


class TopUpCredits(SquashableModel):
    """
    Used to track number of credits used on a topup, mostly maintained by triggers on Msg insertion.
    """

    squash_over = ("topup_id",)

    topup = models.ForeignKey(TopUp, on_delete=models.PROTECT)
    used = models.IntegerField()  # how many credits were used, can be negative

    def release(self):
        self.delete()

    def __str__(self):  # pragma: no cover
        return f"{self.topup} (Used: {self.used})"

    @classmethod
    def get_squash_query(cls, distinct_set):
        sql = """
        WITH deleted as (
            DELETE FROM %(table)s WHERE "topup_id" = %%s RETURNING "used"
        )
        INSERT INTO %(table)s("topup_id", "used", "is_squashed")
        VALUES (%%s, GREATEST(0, (SELECT SUM("used") FROM deleted)), TRUE);
        """ % {
            "table": cls._meta.db_table
        }

        return sql, (distinct_set.topup_id,) * 2


class CreditAlert(SmartModel):
    """
    Tracks when we have sent alerts to organization admins about low credits.
    """

    TYPE_OVER = "O"
    TYPE_LOW = "L"
    TYPE_EXPIRING = "E"
    TYPES = ((TYPE_OVER, _("Credits Over")), (TYPE_LOW, _("Low Credits")), (TYPE_EXPIRING, _("Credits expiring soon")))

    org = models.ForeignKey(Org, on_delete=models.PROTECT, related_name="credit_alerts")

    alert_type = models.CharField(max_length=1, choices=TYPES)
    admin_emails = ArrayField(
        models.EmailField(), help_text=_("Emails of administrators who will be alerted"), default=list
    )

    @classmethod
    def trigger_credit_alert(cls, org, alert_type):
        # don't create a new alert if there is already an alert of this type for the org
        if org.credit_alerts.filter(is_active=True, alert_type=alert_type).exists():
            return

        logging.info(f"triggering {alert_type} credits alert type for {org.name}")

        admins = org.get_admins().exclude(email__isnull=True).exclude(email__exact="")
        admin = admins.first()

        if admins:
            # Otherwise, create our alert objects and trigger our event
            admin_emails = list(admins.values_list("email", flat=True))
            alert = CreditAlert.objects.create(
                org=org, alert_type=alert_type, admin_emails=admin_emails, created_by=admin, modified_by=admin
            )

            alert.send_alert()

    def send_alert(self):
        from .tasks import send_alert_email_task

        send_alert_email_task(self.id)

    def send_email(self):
        admin_emails = [admin.email for admin in self.org.get_admins().order_by("email")]

        if len(admin_emails) == 0:
            return

        branding = self.org.get_branding()
        subject = _("%(name)s Credits Alert") % branding
        template = "orgs/email/alert_email"
        to_email = admin_emails

        context = dict(org=self.org, now=timezone.now(), branding=branding, alert=self)
        context["subject"] = subject

        send_template_email(to_email, subject, template, context, branding)

    @classmethod
    def reset_for_org(cls, org):
        org.credit_alerts.filter(is_active=True).update(is_active=False)

    @classmethod
    def check_org_credits(cls):
        from temba.msgs.models import Msg

        # all active orgs in the last hour
        active_orgs = Msg.objects.filter(created_on__gte=timezone.now() - timedelta(hours=1), org__uses_topups=True)
        active_orgs = active_orgs.order_by("org").distinct("org")

        for msg in active_orgs:
            org = msg.org

            # does this org have less than 0 messages?
            org_remaining_credits = org.get_credits_remaining()
            org_low_credits = org.has_low_credits()

            if org_remaining_credits <= 0:
                CreditAlert.trigger_credit_alert(org, CreditAlert.TYPE_OVER)
            elif org_low_credits:  # pragma: needs cover
                CreditAlert.trigger_credit_alert(org, CreditAlert.TYPE_LOW)

    @classmethod
    def check_topup_expiration(cls):
        """
        Triggers an expiring credit alert for any org that has its last
        active topup expiring in the next 30 days and still has available credits
        """
        if not settings.CREDITS_EXPIRATION:
            return

        # get the ids of the last to expire topup, with credits, for each org
        final_topups = (
            TopUp.objects.filter(is_active=True, org__is_active=True, org__uses_topups=True, credits__gt=0)
            .order_by("org_id", "-expires_on")
            .distinct("org_id")
            .values_list("id", flat=True)
        )

        # figure out which of those have credits remaining, and will expire in next 30 days
        expiring_final_topups = (
            TopUp.objects.filter(id__in=final_topups)
            .annotate(used_credits=Sum("topupcredits__used"))
            .filter(expires_on__gt=timezone.now(), expires_on__lte=(timezone.now() + timedelta(days=30)))
            .filter(Q(used_credits__lt=F("credits")) | Q(used_credits=None))
            .select_related("org")
        )

        for topup in expiring_final_topups:
            CreditAlert.trigger_credit_alert(topup.org, CreditAlert.TYPE_EXPIRING)


class BackupToken(models.Model):
    """
    A 2FA backup token for a user
    """

    user = models.ForeignKey(User, related_name="backup_tokens", on_delete=models.PROTECT)
    token = models.CharField(max_length=18, unique=True, default=generate_token)
    is_used = models.BooleanField(default=False)
    created_on = models.DateTimeField(default=timezone.now)

    @classmethod
    def generate_for_user(cls, user, count: int = 10):
        # delete any existing tokens for this user
        user.backup_tokens.all().delete()

        return [cls.objects.create(user=user) for i in range(count)]

    def __str__(self):
        return self.token


class OrgActivity(models.Model):
    """
    Tracks various metrics for an organization on a daily basis:
       * total # of contacts
       * total # of active contacts (that sent or received a message)
       * total # of messages sent
       * total # of message received
       * total # of active contacts in plan period up to that date (if there is one)
    """

    # the org this contact activity is being tracked for
    org = models.ForeignKey("orgs.Org", related_name="contact_activity", on_delete=models.CASCADE)

    # the day this activity was tracked for
    day = models.DateField()

    # the total number of contacts on this day
    contact_count = models.IntegerField(default=0)

    # the number of active contacts on this day
    active_contact_count = models.IntegerField(default=0)

    # the number of messages sent on this day
    outgoing_count = models.IntegerField(default=0)

    # the number of messages received on this day
    incoming_count = models.IntegerField(default=0)

    # the number of active contacts in the plan period (if they are on a plan)
    plan_active_contact_count = models.IntegerField(null=True)

    @classmethod
    def update_day(cls, now):
        """
        Updates our org activity for the passed in day.
        """
        from temba.msgs.models import Msg

        # truncate to midnight the same day in UTC
        end = pytz.utc.normalize(now.astimezone(pytz.utc)).replace(hour=0, minute=0, second=0, microsecond=0)
        start = end - timedelta(days=1)

        # first get all our contact counts
        contact_counts = Org.objects.filter(
            is_active=True, contacts__is_active=True, contacts__created_on__lt=end
        ).annotate(contact_count=Count("contacts"))

        # then get active contacts
        active_counts = Org.objects.filter(
            is_active=True, msgs__created_on__gte=start, msgs__created_on__lt=end
        ).annotate(contact_count=Count("msgs__contact_id", distinct=True))
        active_counts = {o.id: o.contact_count for o in active_counts}

        # number of received msgs
        incoming_count = Org.objects.filter(
            is_active=True, msgs__created_on__gte=start, msgs__created_on__lt=end, msgs__direction="I"
        ).annotate(msg_count=Count("id"))
        incoming_count = {o.id: o.msg_count for o in incoming_count}

        # number of sent messages
        outgoing_count = Org.objects.filter(
            is_active=True, msgs__created_on__gte=start, msgs__created_on__lt=end, msgs__direction="O"
        ).annotate(msg_count=Count("id"))
        outgoing_count = {o.id: o.msg_count for o in outgoing_count}

        # calculate active count in plan period for orgs with an active plan
        plan_active_contact_counts = dict()
        for org in (
            Org.objects.exclude(plan_end=None)
            .exclude(plan_start=None)
            .exclude(plan_end__lt=start)
            .only("plan_start", "plan_end")
        ):
            plan_end = org.plan_end if org.plan_end < end else end
            count = (
                Msg.objects.filter(org=org, created_on__gt=org.plan_start, created_on__lt=plan_end)
                .only("contact")
                .distinct("contact")
                .count()
            )
            plan_active_contact_counts[org.id] = count

        for org in contact_counts:
            OrgActivity.objects.update_or_create(
                org=org,
                day=start,
                contact_count=org.contact_count,
                active_contact_count=active_counts.get(org.id, 0),
                incoming_count=incoming_count.get(org.id, 0),
                outgoing_count=outgoing_count.get(org.id, 0),
                plan_active_contact_count=plan_active_contact_counts.get(org.id),
            )

    class Meta:
        unique_together = ("org", "day")<|MERGE_RESOLUTION|>--- conflicted
+++ resolved
@@ -3,13 +3,10 @@
 import logging
 import operator
 import os
-<<<<<<< HEAD
 import re
 import time
 
-=======
 from abc import ABCMeta
->>>>>>> 1c0bd9d5
 from collections import defaultdict
 from datetime import timedelta
 from decimal import Decimal
@@ -30,11 +27,7 @@
 from twilio.rest import Client as TwilioClient
 
 from django.conf import settings
-<<<<<<< HEAD
-from django.contrib.auth.models import Group, User
-=======
 from django.contrib.auth.models import Group, Permission, User
->>>>>>> 1c0bd9d5
 from django.contrib.postgres.fields import ArrayField
 from django.core.exceptions import ValidationError
 from django.core.files import File
@@ -307,25 +300,7 @@
     CONFIG_TWILIO_TOKEN = "ACCOUNT_TOKEN"
     CONFIG_VONAGE_KEY = "NEXMO_KEY"
     CONFIG_VONAGE_SECRET = "NEXMO_SECRET"
-<<<<<<< HEAD
-    CONFIG_DTONE_KEY = "dtone_key"
-    CONFIG_DTONE_SECRET = "dtone_secret"
-    CONFIG_CHATBASE_AGENT_NAME = "CHATBASE_AGENT_NAME"
-    CONFIG_CHATBASE_API_KEY = "CHATBASE_API_KEY"
-    CONFIG_CHATBASE_VERSION = "CHATBASE_VERSION"
     CONFIG_IVR_MACHINE_DETECTION = "IVR_MACHINE_DETECTION"
-
-    # items in export JSON
-    EXPORT_VERSION = "version"
-    EXPORT_SITE = "site"
-    EXPORT_FLOWS = "flows"
-    EXPORT_CAMPAIGNS = "campaigns"
-    EXPORT_TRIGGERS = "triggers"
-    EXPORT_FIELDS = "fields"
-    EXPORT_GROUPS = "groups"
-    EXPORT_LINKS = "links"
-=======
->>>>>>> 1c0bd9d5
 
     EARLIEST_IMPORT_VERSION = "3"
     CURRENT_EXPORT_VERSION = "13"
@@ -770,20 +745,13 @@
         if export_version < Version(Flow.CURRENT_SPEC_VERSION):
             export_json = Flow.migrate_export(self, export_json, same_site, export_version)
 
-<<<<<<< HEAD
-        export_fields = export_json.get(Org.EXPORT_FIELDS, [])
-        export_groups = export_json.get(Org.EXPORT_GROUPS, [])
-        export_campaigns = export_json.get(Org.EXPORT_CAMPAIGNS, [])
-        export_triggers = export_json.get(Org.EXPORT_TRIGGERS, [])
-        export_links = export_json.get(Org.EXPORT_LINKS, [])
-=======
         self.validate_import(export_json)
 
         export_fields = export_json.get("fields", [])
         export_groups = export_json.get("groups", [])
         export_campaigns = export_json.get("campaigns", [])
         export_triggers = export_json.get("triggers", [])
->>>>>>> 1c0bd9d5
+        export_links = export_json.get("links", [])
 
         dependency_mapping = {}  # dependency UUIDs in import => new UUIDs
 
@@ -859,24 +827,14 @@
                 exported_links.append(component.as_json())
 
         return {
-<<<<<<< HEAD
-            Org.EXPORT_VERSION: Org.CURRENT_EXPORT_VERSION,
-            Org.EXPORT_SITE: site_link,
-            Org.EXPORT_FLOWS: exported_flows,
-            Org.EXPORT_CAMPAIGNS: exported_campaigns,
-            Org.EXPORT_TRIGGERS: exported_triggers,
-            Org.EXPORT_LINKS: exported_links,
-            Org.EXPORT_FIELDS: [f.as_export_def() for f in sorted(fields, key=lambda f: f.key)],
-            Org.EXPORT_GROUPS: [g.as_export_def() for g in sorted(groups, key=lambda g: g.name)],
-=======
             "version": Org.CURRENT_EXPORT_VERSION,
             "site": site_link,
             "flows": exported_flows,
             "campaigns": exported_campaigns,
             "triggers": exported_triggers,
+            "links": exported_links,
             "fields": [f.as_export_def() for f in sorted(fields, key=lambda f: f.key)],
             "groups": [g.as_export_def() for g in sorted(groups, key=lambda g: g.name)],
->>>>>>> 1c0bd9d5
         }
 
     def can_add_sender(self):  # pragma: needs cover
@@ -959,17 +917,10 @@
         normalize_contact_tels_task.delay(self.pk)
 
     @cached_property
-<<<<<<< HEAD
-    def active_contacts_group(self):
-        from temba.contacts.models import ContactGroup
-
-        return self.all_groups(manager="system_groups").get(group_type=ContactGroup.TYPE_ACTIVE)
-=======
     def cached_active_contacts_group(self):
         from temba.contacts.models import ContactGroup
 
         return ContactGroup.all_groups.get(org=self, group_type=ContactGroup.TYPE_ACTIVE)
->>>>>>> 1c0bd9d5
 
     def get_resthooks(self):
         """
