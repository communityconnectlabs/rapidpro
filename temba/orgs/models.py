--- conflicted
+++ resolved
@@ -2003,16 +2003,12 @@
         from temba.contacts.models import ContactGroupCount
 
         for group in self.all_groups.all():
-<<<<<<< HEAD
             ContactGroupCount.objects.filter(group=group).delete()
 
             ContactImportBatch.objects.filter(contact_import__group=group).delete()
             ContactImport.objects.filter(group=group).delete()
 
             group.release(user)
-=======
-            group.release(user, immediate=True)
->>>>>>> 9145c8b3
             group.delete()
 
         # delete our channels
@@ -2509,7 +2505,8 @@
     otp_secret = models.CharField(max_length=16, default=pyotp.random_base32)
     two_factor_enabled = models.BooleanField(default=False)
     last_auth_on = models.DateTimeField(null=True)
-<<<<<<< HEAD
+    external_id = models.CharField(max_length=128, null=True)
+    verification_token = models.CharField(max_length=64, null=True)
     authy_id = models.CharField(verbose_name=_("Authy ID"), max_length=255, null=True, blank=True)
     tel = models.CharField(
         verbose_name=_("Phone Number"),
@@ -2518,10 +2515,6 @@
         blank=True,
         help_text=_("Phone number for testing and recording voice flows"),
     )
-=======
-    external_id = models.CharField(max_length=128, null=True)
-    verification_token = models.CharField(max_length=64, null=True)
->>>>>>> 9145c8b3
 
     @classmethod
     def get_or_create(cls, user):
