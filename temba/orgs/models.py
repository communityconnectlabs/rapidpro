--- conflicted
+++ resolved
@@ -1985,27 +1985,6 @@
         self.config = {}
         self.surveyor_password = None
         self.save()
-
-    @classmethod
-<<<<<<< HEAD
-    def get_org(cls, user):
-        if not user:  # pragma: needs cover
-            return None
-
-        if not hasattr(user, "_org"):
-            org = Org.objects.filter(administrators=user, is_active=True).first()
-            if org:
-                user._org = org
-
-        return getattr(user, "_org", None)
-=======
-    def create_user(cls, email: str, password: str, language: str = None) -> User:
-        user = User.objects.create_user(username=email, email=email, password=password)
-        if language:
-            user.settings.language = language
-            user.settings.save(update_fields=("language",))
-        return user
->>>>>>> 8b9715eb
 
     def as_environment_def(self):
         """
