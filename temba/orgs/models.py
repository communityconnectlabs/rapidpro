from __future__ import print_function, unicode_literals

import calendar
import itertools
import json
import logging
import mimetypes
import os
import pycountry
import random
import subprocess

import re
import regex
import six
import stripe
import traceback
import time

from collections import defaultdict
from datetime import datetime, timedelta
from dateutil.relativedelta import relativedelta
from decimal import Decimal
from django.conf import settings
from django.contrib.auth.models import User, Group
from django.core.exceptions import ValidationError
from django.core.files.storage import default_storage
from django.core.urlresolvers import reverse
from django.core.files import File
from django.core.files.temp import NamedTemporaryFile
from django.db import models, transaction
from django.db.models import Sum, F, Q, Prefetch
from django.utils import timezone
from django.utils.translation import ugettext, ugettext_lazy as _
from django.utils.text import slugify
from django_redis import get_redis_connection
from enum import Enum
from requests import Session, get as request_get
from smartmin.models import SmartModel
from temba.bundles import get_brand_bundles, get_bundle_map
from temba.locations.models import AdminBoundary, BoundaryAlias
from temba.utils import analytics, str_to_datetime, get_datetime_format, datetime_to_str, languages
from temba.utils.cache import get_cacheable_result, get_cacheable_attr, incrby_existing
from temba.utils.currencies import currency_for_country
from temba.utils.email import send_template_email, send_simple_email, send_custom_smtp_email
from temba.utils.models import SquashableModel
from temba.utils.text import random_string
from timezone_field import TimeZoneField
from urlparse import urlparse
from uuid import uuid4


UNREAD_INBOX_MSGS = 'unread_inbox_msgs'
UNREAD_FLOW_MSGS = 'unread_flow_msgs'

EARLIEST_IMPORT_VERSION = "3"


# making this a function allows it to be used as a default for Django fields
def get_current_export_version():
    from temba.flows.models import Flow
    return Flow.VERSIONS[-1]


MT_SMS_EVENTS = 1 << 0
MO_SMS_EVENTS = 1 << 1
MT_CALL_EVENTS = 1 << 2
MO_CALL_EVENTS = 1 << 3
ALARM_EVENTS = 1 << 4

ALL_EVENTS = MT_SMS_EVENTS | MO_SMS_EVENTS | MT_CALL_EVENTS | MO_CALL_EVENTS | ALARM_EVENTS

FREE_PLAN = 'FREE'
TRIAL_PLAN = 'TRIAL'
TIER1_PLAN = 'TIER1'
TIER2_PLAN = 'TIER2'
TIER3_PLAN = 'TIER3'

TIER_39_PLAN = 'TIER_39'
TIER_249_PLAN = 'TIER_249'
TIER_449_PLAN = 'TIER_449'

DAYFIRST = 'D'
MONTHFIRST = 'M'

PLANS = ((FREE_PLAN, _("Free Plan")),
         (TRIAL_PLAN, _("Trial")),
         (TIER_39_PLAN, _("Bronze")),
         (TIER1_PLAN, _("Silver")),
         (TIER2_PLAN, _("Gold (Legacy)")),
         (TIER3_PLAN, _("Platinum (Legacy)")),
         (TIER_249_PLAN, _("Gold")),
         (TIER_449_PLAN, _("Platinum")))

DATE_PARSING = ((DAYFIRST, "DD-MM-YYYY"),
                (MONTHFIRST, "MM-DD-YYYY"))

APPLICATION_SID = 'APPLICATION_SID'
ACCOUNT_SID = 'ACCOUNT_SID'
ACCOUNT_TOKEN = 'ACCOUNT_TOKEN'

NEXMO_KEY = 'NEXMO_KEY'
NEXMO_SECRET = 'NEXMO_SECRET'
NEXMO_UUID = 'NEXMO_UUID'
NEXMO_APP_ID = 'NEXMO_APP_ID'
NEXMO_APP_PRIVATE_KEY = 'NEXMO_APP_PRIVATE_KEY'

TRANSFERTO_ACCOUNT_LOGIN = 'TRANSFERTO_ACCOUNT_LOGIN'
TRANSFERTO_AIRTIME_API_TOKEN = 'TRANSFERTO_AIRTIME_API_TOKEN'
TRANSFERTO_ACCOUNT_CURRENCY = 'TRANSFERTO_ACCOUNT_CURRENCY'

SMTP_FROM_EMAIL = 'SMTP_FROM_EMAIL'
SMTP_HOST = 'SMTP_HOST'
SMTP_USERNAME = 'SMTP_USERNAME'
SMTP_PASSWORD = 'SMTP_PASSWORD'
SMTP_PORT = 'SMTP_PORT'
SMTP_ENCRYPTION = 'SMTP_ENCRYPTION'

CHATBASE_AGENT_NAME = 'CHATBASE_AGENT_NAME'
CHATBASE_API_KEY = 'CHATBASE_API_KEY'
CHATBASE_TYPE_AGENT = 'agent'
CHATBASE_TYPE_USER = 'user'
CHATBASE_FEEDBACK = 'CHATBASE_FEEDBACK'
CHATBASE_VERSION = 'CHATBASE_VERSION'

SF_INSTANCE_URL = 'SF_INSTANCE_URL'
SF_ACCESS_TOKEN = 'SF_ACCESS_TOKEN'
SF_REFRESH_TOKEN = 'SF_REFRESH_TOKEN'

FLOW_OPT_IN = 'FLOW_OPT_IN'

GIFTCARDS = 'GIFTCARDS'
LOOKUPS = 'LOOKUPS'

DEFAULT_FIELDS_PAYLOAD_GIFTCARDS = {
    "active": {
        "type": "Boolean"
    },
    "egiftnumber": {
        "type": "String"
    },
    "url": {
        "type": "String"
    },
    "challengecode": {
        "type": "String"
    },
    "identifier": {
        "type": "String"
    }
}

DEFAULT_FIELDS_PAYLOAD_LOOKUPS = {}

DEFAULT_INDEXES_FIELDS_PAYLOAD_GIFTCARDS = {
    "IndexIdentifier": {
        "identifier": 1
    }
}

DEFAULT_INDEXES_FIELDS_PAYLOAD_LOOKUPS = {}

ORG_STATUS = 'STATUS'
SUSPENDED = 'suspended'
RESTORED = 'restored'
WHITELISTED = 'whitelisted'

ORG_LOW_CREDIT_THRESHOLD = 500

ORG_CREDIT_OVER = 'O'
ORG_CREDIT_LOW = 'L'
ORG_CREDIT_EXPIRING = 'E'

# cache keys and TTLs
ORG_LOCK_KEY = 'org:%d:lock:%s'
ORG_CREDITS_TOTAL_CACHE_KEY = 'org:%d:cache:credits_total'
ORG_CREDITS_PURCHASED_CACHE_KEY = 'org:%d:cache:credits_purchased'
ORG_CREDITS_USED_CACHE_KEY = 'org:%d:cache:credits_used'
ORG_ACTIVE_TOPUP_KEY = 'org:%d:cache:active_topup'
ORG_ACTIVE_TOPUP_REMAINING = 'org:%d:cache:credits_remaining:%d'
ORG_CREDIT_EXPIRING_CACHE_KEY = 'org:%d:cache:credits_expiring_soon'
ORG_LOW_CREDIT_THRESHOLD_CACHE_KEY = 'org:%d:cache:low_credits_threshold'

ORG_LOCK_TTL = 60  # 1 minute
ORG_CREDITS_CACHE_TTL = 7 * 24 * 60 * 60  # 1 week


class OrgEvent(Enum):
    """
    Represents an internal org event
    """
    topup_new = 16
    topup_updated = 17


class OrgLock(Enum):
    """
    Org-level lock types
    """
    contacts = 1
    channels = 2
    credits = 3
    field = 4


class OrgCache(Enum):
    """
    Org-level cache types
    """
    display = 1
    credits = 2


@six.python_2_unicode_compatible
class Org(SmartModel):
    """
    An Org can have several users and is the main component that holds all Flows, Messages, Contacts, etc. Orgs
    know their country so they can deal with locally formatted numbers (numbers provided without a country code). As such,
    each org can only add phone channels from one country.

    Users will create new Org for Flows that should be kept separate (say for distinct projects), or for
    each country where they are deploying messaging applications.
    """
    name = models.CharField(verbose_name=_("Name"), max_length=128)
    plan = models.CharField(verbose_name=_("Plan"), max_length=16, choices=PLANS, default=FREE_PLAN,
                            help_text=_("What plan your organization is on"))
    plan_start = models.DateTimeField(verbose_name=_("Plan Start"), auto_now_add=True,
                                      help_text=_("When the user switched to this plan"))

    stripe_customer = models.CharField(verbose_name=_("Stripe Customer"), max_length=32, null=True, blank=True,
                                       help_text=_("Our Stripe customer id for your organization"))

    administrators = models.ManyToManyField(User, verbose_name=_("Administrators"), related_name="org_admins",
                                            help_text=_("The administrators in your organization"))

    viewers = models.ManyToManyField(User, verbose_name=_("Viewers"), related_name="org_viewers",
                                     help_text=_("The viewers in your organization"))

    editors = models.ManyToManyField(User, verbose_name=_("Editors"), related_name="org_editors",
                                     help_text=_("The editors in your organization"))

    surveyors = models.ManyToManyField(User, verbose_name=_("Surveyors"), related_name="org_surveyors",
                                       help_text=_("The users can login via Android for your organization"))

    language = models.CharField(verbose_name=_("Language"), max_length=64, null=True, blank=True,
                                choices=settings.LANGUAGES, help_text=_("The main language used by this organization"))

    timezone = TimeZoneField(verbose_name=_("Timezone"))

    date_format = models.CharField(verbose_name=_("Date Format"), max_length=1, choices=DATE_PARSING, default=DAYFIRST,
                                   help_text=_("Whether day comes first or month comes first in dates"))

    webhook = models.TextField(null=True, verbose_name=_("Webhook"),
                               help_text=_("Webhook endpoint and configuration"))

    webhook_events = models.IntegerField(default=0, verbose_name=_("Webhook Events"),
                                         help_text=_("Which type of actions will trigger webhook events."))

    country = models.ForeignKey('locations.AdminBoundary', null=True, blank=True, on_delete=models.SET_NULL,
                                help_text="The country this organization should map results for.")

    msg_last_viewed = models.DateTimeField(verbose_name=_("Message Last Viewed"), auto_now_add=True)

    flows_last_viewed = models.DateTimeField(verbose_name=_("Flows Last Viewed"), auto_now_add=True)

    config = models.TextField(null=True, verbose_name=_("Configuration"),
                              help_text=_("More Organization specific configuration"))

    slug = models.SlugField(verbose_name=_("Slug"), max_length=255, null=True, blank=True, unique=True,
                            error_messages=dict(unique=_("This slug is not available")))

    is_anon = models.BooleanField(default=False,
                                  help_text=_("Whether this organization anonymizes the phone numbers of contacts within it"))

    is_purgeable = models.BooleanField(default=False,
                                       help_text=_("Whether this org's outgoing messages should be purged"))

    primary_language = models.ForeignKey('orgs.Language', null=True, blank=True, related_name='orgs',
                                         help_text=_('The primary language will be used for contacts with no language preference.'),
                                         on_delete=models.SET_NULL)

    brand = models.CharField(max_length=128, default=settings.DEFAULT_BRAND, verbose_name=_("Brand"),
                             help_text=_("The brand used in emails"))

    surveyor_password = models.CharField(null=True, max_length=128, default=None,
                                         help_text=_('A password that allows users to register as surveyors'))

    parent = models.ForeignKey('orgs.Org', null=True, blank=True, help_text=_('The parent org that manages this org'))

    @classmethod
    def get_unique_slug(cls, name):
        slug = slugify(name)

        unique_slug = slug
        if unique_slug:
            existing = Org.objects.filter(slug=unique_slug).exists()
            count = 2
            while existing:
                unique_slug = "%s-%d" % (slug, count)
                existing = Org.objects.filter(slug=unique_slug).exists()
                count += 1

            return unique_slug

    def create_sub_org(self, name, timezone=None, created_by=None):

        if self.is_multi_org_tier() and not self.parent:

            if not timezone:
                timezone = self.timezone

            if not created_by:
                created_by = self.created_by

            # generate a unique slug
            slug = Org.get_unique_slug(name)

            org = Org.objects.create(name=name, timezone=timezone, brand=self.brand, parent=self, slug=slug,
                                     created_by=created_by, modified_by=created_by)

            org.administrators.add(created_by)

            # initialize our org, but without any credits
            org.initialize(branding=org.get_branding(), topup_size=0)

            return org

    def get_branding(self):
        from temba.middleware import BrandingMiddleware
        return BrandingMiddleware.get_branding_for_host(self.brand)

    def get_brand_domain(self):
        return self.get_branding()['domain']

    def lock_on(self, lock, qualifier=None):
        """
        Creates the requested type of org-level lock
        """
        r = get_redis_connection()
        lock_key = ORG_LOCK_KEY % (self.pk, lock.name)
        if qualifier:
            lock_key += (":%s" % qualifier)

        return r.lock(lock_key, ORG_LOCK_TTL)

    def has_contacts(self):
        """
        Gets whether this org has any contacts
        """
        from temba.contacts.models import ContactGroup

        counts = ContactGroup.get_system_group_counts(self, (ContactGroup.TYPE_ALL, ContactGroup.TYPE_BLOCKED))
        return (counts[ContactGroup.TYPE_ALL] + counts[ContactGroup.TYPE_BLOCKED]) > 0

    def update_caches(self, event, entity):
        """
        Update org-level caches in response to an event
        """
        r = get_redis_connection()

        if event in [OrgEvent.topup_new, OrgEvent.topup_updated]:
            r.delete(ORG_CREDITS_TOTAL_CACHE_KEY % self.pk)
            r.delete(ORG_CREDITS_PURCHASED_CACHE_KEY % self.pk)
            r.delete(ORG_ACTIVE_TOPUP_KEY % self.pk)
            r.delete(ORG_CREDIT_EXPIRING_CACHE_KEY % self.pk)
            r.delete(ORG_LOW_CREDIT_THRESHOLD_CACHE_KEY % self.pk)

            for topup in self.topups.all():
                r.delete(ORG_ACTIVE_TOPUP_REMAINING % (self.pk, topup.pk))

    def clear_caches(self, caches):
        """
        Clears the given cache types (currently just credits) for this org. Returns number of keys actually deleted
        """
        if OrgCache.credits in caches:  # pragma: needs cover
            r = get_redis_connection()

            active_topup_keys = [ORG_ACTIVE_TOPUP_REMAINING % (self.pk, topup.pk) for topup in self.topups.all()]

            key_counter = 0
            for key in active_topup_keys:
                r.delete(key)
                key_counter += 1

            return r.delete(ORG_CREDITS_TOTAL_CACHE_KEY % self.pk,
                            ORG_CREDITS_USED_CACHE_KEY % self.pk,
                            ORG_CREDITS_PURCHASED_CACHE_KEY % self.pk,
                            ORG_ACTIVE_TOPUP_KEY % self.pk) + key_counter
        else:
            return 0  # pragma: needs cover

    def set_status(self, status):
        config = self.config_json()
        config[ORG_STATUS] = status
        self.config = json.dumps(config)
        self.save(update_fields=['config'])

    def set_suspended(self):
        self.set_status(SUSPENDED)

    def set_whitelisted(self):
        self.set_status(WHITELISTED)

    def set_restored(self):
        self.set_status(RESTORED)

    def is_suspended(self):
        return self.config_json().get(ORG_STATUS, None) == SUSPENDED

    def is_whitelisted(self):
        return self.config_json().get(ORG_STATUS, None) == WHITELISTED

    @transaction.atomic
    def import_app(self, data, user, site=None):
        from temba.flows.models import Flow
        from temba.campaigns.models import Campaign
        from temba.triggers.models import Trigger

        # determine if this app is being imported from the same site
        data_site = data.get('site', None)
        same_site = False

        # compare the hosts of the sites to see if they are the same
        if data_site and site:
            same_site = urlparse(data_site).netloc == urlparse(site).netloc

        # see if our export needs to be updated
        export_version = data.get('version', 0)
        if Flow.is_before_version(export_version, EARLIEST_IMPORT_VERSION):  # pragma: needs cover
            raise ValueError(_("Unknown version (%s)" % data.get('version', 0)))

        if Flow.is_before_version(export_version, get_current_export_version()):
            from temba.flows.models import FlowRevision
            data = FlowRevision.migrate_export(self, data, same_site, export_version)

        # we need to import flows first, they will resolve to
        # the appropriate ids and update our definition accordingly
        Flow.import_flows(data, self, user, same_site)
        Campaign.import_campaigns(data, self, user, same_site)
        Trigger.import_triggers(data, self, user, same_site)

    @classmethod
    def export_definitions(cls, site_link, components, revision=None):
        from temba.campaigns.models import Campaign
        from temba.flows.models import Flow
        from temba.triggers.models import Trigger
        from temba.links.models import Link

        exported_flows = []
        exported_campaigns = []
        exported_triggers = []
        exported_links = []

        keep_on_current_version = True if not revision else False

        for component in components:
            if isinstance(component, Flow):
                component.ensure_current_version()  # only export current versions
                if keep_on_current_version:
                    exported_flows.append(component.as_json(expand_contacts=True))
                else:
                    flow_revision = component.revisions.filter(revision=revision).first()
                    if flow_revision:
                        exported_flows.append(flow_revision.get_definition_json())
                    else:
                        exported_flows.append(component.as_json(expand_contacts=True))
            elif isinstance(component, Campaign):
                exported_campaigns.append(component.as_json())
            elif isinstance(component, Trigger):
                exported_triggers.append(component.as_json())
            elif isinstance(component, Link):
                exported_links.append(component.as_json())

        return dict(version=get_current_export_version(),
                    site=site_link,
                    flows=exported_flows,
                    campaigns=exported_campaigns,
                    triggers=exported_triggers,
                    links=exported_links)

    @classmethod
    def get_parse_import_file_headers(cls, csv_file, org, needed_check=True):
        csv_file.open()

        # this file isn't good enough, lets write it to local disk
        from django.conf import settings
        from uuid import uuid4

        # make sure our tmp directory is present (throws if already present)
        try:
            os.makedirs(os.path.join(settings.MEDIA_ROOT, 'tmp'))
        except Exception:
            pass

        # write our file out
        tmp_file = os.path.join(settings.MEDIA_ROOT, 'tmp/%s' % str(uuid4()))

        out_file = open(tmp_file, 'w')
        out_file.write(csv_file.read())
        out_file.close()

        try:
            headers = SmartModel.get_import_file_headers(open(tmp_file))
        finally:
            os.remove(tmp_file)

        if needed_check:
            Org.validate_parse_import_header(headers, org)
        else:
            valid_field_regex = r"^[a-zA-Z][a-zA-Z0-9_ -]*$"
            invalid_fields = [item for item in headers if not re.match(valid_field_regex, item)]
            if invalid_fields:
                raise Exception(
                    ugettext('Upload error: The file you are trying to upload has a missing or invalid column header '
                             'name. The column names should only contain spaces, underscores, and alphanumeric '
                             'characters. They must begin with a letter and be unique.'))

        return [header.strip() for header in headers]

    @classmethod
    def validate_parse_import_header(cls, headers, org):
        PARSE_GIFTCARDS_IMPORT_HEADERS = ['egiftnumber', 'url', 'challengecode']

        not_found_headers = [h for h in PARSE_GIFTCARDS_IMPORT_HEADERS if h not in headers]
        string_possible_headers = '", "'.join([h for h in PARSE_GIFTCARDS_IMPORT_HEADERS])
        blank_headers = [h for h in headers if h is None or h == '']

        if ('Identifier' in headers or 'identifier' in headers) or ('Active' in headers or 'active' in headers):
            raise Exception(ugettext('Please remove the "identifier" and/or "active" column from your file.'))

        if not_found_headers:
            raise Exception(ugettext('The file you provided is missing a required header. All these fields: "%s" '
                                     'should be included.' % string_possible_headers))

        if blank_headers:
            raise Exception(ugettext('Upload error: The file you are trying to upload has a missing or invalid column '
                                     'header name. The column names should only contain spaces, underscores, and '
                                     'alphanumeric characters. They must begin with a letter and be unique.'))

    def config_json(self):
        if self.config:
            try:
                return json.loads(self.config)
            except Exception:
                return dict()
        else:
            return dict()

    def can_add_sender(self):  # pragma: needs cover
        """
        If an org's telephone send channel is an Android device, let them add a bulk sender
        """
        from temba.contacts.models import TEL_SCHEME
        from temba.channels.models import Channel

        send_channel = self.get_send_channel(TEL_SCHEME)
        return send_channel and send_channel.channel_type == Channel.TYPE_ANDROID

    def can_add_caller(self):  # pragma: needs cover
        return not self.supports_ivr() and self.is_connected_to_twilio()

    def supports_ivr(self):
        return self.get_call_channel() or self.get_answer_channel()

    def get_channel(self, scheme, country_code, role):
        """
        Gets a channel for this org which supports the given scheme and role
        """
        from temba.channels.models import Channel

        channels = self.channels.filter(is_active=True, role__contains=role).order_by('-pk')

        if scheme is not None:
            channels = channels.filter(schemes__contains=[scheme])

        channel = None
        if country_code:
            channel = channels.filter(country=country_code).first()

        # no channel? try without country
        if not channel:
            channel = channels.first()

        if channel and (role == Channel.ROLE_SEND or role == Channel.ROLE_CALL):
            return channel.get_delegate(role)
        else:
            return channel

    def get_channel_for_role(self, role, scheme=None, contact_urn=None, country_code=None):
        from temba.contacts.models import TEL_SCHEME
        from temba.channels.models import Channel
        from temba.contacts.models import ContactURN

        if contact_urn:
            if contact_urn:
                scheme = contact_urn.scheme

                # if URN has a previously used channel that is still active, use that
                if contact_urn.channel and contact_urn.channel.is_active:
                    previous_sender = self.get_channel_delegate(contact_urn.channel, role)
                    if previous_sender:
                        return previous_sender

            if scheme == TEL_SCHEME:
                path = contact_urn.path

                # we don't have a channel for this contact yet, let's try to pick one from the same carrier
                # we need at least one digit to overlap to infer a channel
                contact_number = path.strip('+')
                prefix = 1
                channel = None

                # try to use only a channel in the same country
                if not country_code:
                    country_code = ContactURN.derive_country_from_tel(path)

                channels = []
                if country_code:
                    for c in self.channels.all():
                        if c.country == country_code:
                            channels.append(c)

                # no country specific channel, try to find any channel at all
                if not channels:
                    channels = [c for c in self.channels.filter(schemes__contains=[TEL_SCHEME])]

                # filter based on role and activity (we do this in python as channels can be prefetched so it is quicker in those cases)
                senders = []
                for c in channels:
                    if c.is_active and c.address and role in c.role and not c.parent_id:
                        senders.append(c)
                senders.sort(key=lambda chan: chan.id)

                # if we have more than one match, find the one with the highest overlap
                if len(senders) > 1:
                    for sender in senders:
                        config = sender.config_json()
                        channel_prefixes = config.get(Channel.CONFIG_SHORTCODE_MATCHING_PREFIXES, [])
                        if not channel_prefixes or not isinstance(channel_prefixes, list):
                            channel_prefixes = [sender.address.strip('+')]

                        for chan_prefix in channel_prefixes:
                            for idx in range(prefix, len(chan_prefix)):
                                if idx >= prefix and chan_prefix[0:idx] == contact_number[0:idx]:
                                    prefix = idx
                                    channel = sender
                                else:
                                    break
                elif senders:
                    channel = senders[0]

                if channel:
                    if role == Channel.ROLE_SEND:
                        return self.get_channel_delegate(channel, Channel.ROLE_SEND)
                    else:
                        return channel

        # get any send channel without any country or URN hints
        return self.get_channel(scheme, country_code, role)

    def get_send_channel(self, scheme=None, contact_urn=None, country_code=None):
        from temba.channels.models import Channel
        return self.get_channel_for_role(Channel.ROLE_SEND, scheme=scheme, contact_urn=contact_urn, country_code=country_code)

    def get_ussd_channel(self, contact_urn=None, country_code=None):
        from temba.contacts.models import TEL_SCHEME
        from temba.channels.models import Channel
        return self.get_channel_for_role(Channel.ROLE_USSD, scheme=TEL_SCHEME, contact_urn=contact_urn, country_code=country_code)

    def get_receive_channel(self, scheme, contact_urn=None, country_code=None):
        from temba.channels.models import Channel
        return self.get_channel_for_role(Channel.ROLE_RECEIVE, scheme=scheme, contact_urn=contact_urn, country_code=country_code)

    def get_call_channel(self, contact_urn=None, country_code=None):
        from temba.contacts.models import TEL_SCHEME
        from temba.channels.models import Channel
        return self.get_channel_for_role(Channel.ROLE_CALL, scheme=TEL_SCHEME, contact_urn=contact_urn, country_code=country_code)

    def get_answer_channel(self, contact_urn=None, country_code=None):
        from temba.contacts.models import TEL_SCHEME
        from temba.channels.models import Channel
        return self.get_channel_for_role(Channel.ROLE_ANSWER, scheme=TEL_SCHEME, contact_urn=contact_urn, country_code=country_code)

    def get_ussd_channels(self):
        from temba.channels.models import ChannelType, Channel
        return Channel.get_by_category(self, ChannelType.Category.USSD)

    def get_channel_delegate(self, channel, role):
        """
        Gets a channel's delegate for the given role with caching on the org object
        """
        cache_attr = '__%d__delegate_%s' % (channel.id, role)
        if hasattr(self, cache_attr):
            return getattr(self, cache_attr)

        delegate = channel.get_delegate(role)
        setattr(self, cache_attr, delegate)
        return delegate

    def get_schemes(self, role):
        """
        Gets all URN schemes which this org has org has channels configured for
        """
        cache_attr = '__schemes__%s' % role
        if hasattr(self, cache_attr):
            return getattr(self, cache_attr)

        schemes = set()
        for channel in self.channels.filter(is_active=True, role__contains=role):
            for scheme in channel.schemes:
                schemes.add(scheme)

        setattr(self, cache_attr, schemes)
        return schemes

    def normalize_contact_tels(self):
        """
        Attempts to normalize any contacts which don't have full e164 phone numbers
        """
        from temba.contacts.models import ContactURN, TEL_SCHEME

        # do we have an org-level country code? if so, try to normalize any numbers not starting with +
        country_code = self.get_country_code()
        if country_code:
            urns = ContactURN.objects.filter(org=self, scheme=TEL_SCHEME).exclude(path__startswith="+")
            for urn in urns:
                urn.ensure_number_normalization(country_code)

    def get_collections(self, collection_type=GIFTCARDS):
        """
        Returns the collections (gift cards or lookup) configured on this Org
        """
        config = self.config_json()
        return config.get(collection_type, [])

    def remove_collection_from_org(self, user, index, collection_type=GIFTCARDS):
        """
        Remove collections (gift cards or lookup) configured on this Org
        """
        collections = self.get_collections(collection_type=collection_type)
        config = self.config_json()

        if collections:
            collections.pop(index)

        config.update({collection_type: collections})
        self.config = json.dumps(config)
        self.modified_by = user
        self.save()

    def add_collection_to_org(self, user, name, collection_type=GIFTCARDS):
        """
        Add a collection (gift cards or lookup) to this Org
        """
        collections = self.get_collections(collection_type=collection_type)
        config = self.config_json()

        if collections:
            collections.append(name)
        else:
            collections = [name]

        config.update({collection_type: collections})
        self.config = json.dumps(config)
        self.modified_by = user
        self.save()

    def get_resthooks(self):
        """
        Returns the resthooks configured on this Org
        """
        return self.resthooks.filter(is_active=True).order_by('slug')

    def get_webhook_url(self):
        """
        Returns a string with webhook url.
        """
        try:
            return json.loads(self.webhook).get('url') if self.webhook else None
        except Exception:
            return None

    def get_webhook_headers(self):
        """
        Returns a dictionary of any webhook headers, e.g.:
        {'Authorization': 'Authorization: Basic QWxhZGRpbjpvcGVuIHNlc2FtZQ==',
         'X-My-Special-Header': 'woo'}
        """
        try:
            return json.loads(self.webhook).get('headers', dict()) if self.webhook else dict()
        except Exception:
            return dict()

    def get_channel_countries(self):
        channel_countries = []

        if not self.is_connected_to_transferto():
            return channel_countries

        channel_country_codes = self.channels.filter(is_active=True).exclude(country=None)
        channel_country_codes = set(channel_country_codes.values_list('country', flat=True))

        for country_code in channel_country_codes:
            country_obj = pycountry.countries.get(alpha_2=country_code)
            country_name = country_obj.name
            currency = currency_for_country(country_code)
            channel_countries.append(dict(code=country_code, name=country_name, currency_code=currency.alpha_3,
                                          currency_name=currency.name))

        return sorted(channel_countries, key=lambda k: k['name'])

    @classmethod
    def get_possible_countries(cls):
        return AdminBoundary.objects.filter(level=0).order_by('name')

    def trigger_send(self, msgs=None):
        """
        Triggers either our Android channels to sync, or for all our pending messages to be queued
        to send.
        """
        from temba.msgs.models import Msg
        from temba.channels.models import Channel

        # if we have msgs, then send just those
        if msgs is not None:
            ids = [m.id for m in msgs]

            # trigger syncs for our android channels
            for channel in self.channels.filter(is_active=True, channel_type=Channel.TYPE_ANDROID, msgs__id__in=ids):
                channel.trigger_sync()

            # and send those messages
            Msg.send_messages(msgs)

        # otherwise, sync all pending messages and channels
        else:
            for channel in self.channels.filter(is_active=True, channel_type=Channel.TYPE_ANDROID):  # pragma: needs cover
                channel.trigger_sync()

            # otherwise, send any pending messages on our channels
            r = get_redis_connection()

            key = 'trigger_send_%d' % self.pk

            # only try to send all pending messages if nobody is doing so already
            if not r.get(key):
                with r.lock(key, timeout=900):
                    pending = Channel.get_pending_messages(self)
                    Msg.send_messages(pending)

    def add_smtp_config(self, from_email, host, username, password, port, encryption, user):
        smtp_config = {SMTP_FROM_EMAIL: from_email.strip(),
                       SMTP_HOST: host, SMTP_USERNAME: username, SMTP_PASSWORD: password,
                       SMTP_PORT: port, SMTP_ENCRYPTION: encryption}

        config = self.config_json()
        config.update(smtp_config)
        self.config = json.dumps(config)
        self.modified_by = user
        self.save()

    def remove_smtp_config(self, user):
        if self.config:
            config = self.config_json()
            if SMTP_FROM_EMAIL in config:
                config.pop(SMTP_FROM_EMAIL)
                config.pop(SMTP_HOST)
                config.pop(SMTP_USERNAME)
                config.pop(SMTP_PASSWORD)
                config.pop(SMTP_PORT)
                config.pop(SMTP_ENCRYPTION)
            self.config = json.dumps(config)
            self.modified_by = user
            self.save()

    def has_smtp_config(self):
        if self.config:
            config = self.config_json()
            smtp_from_email = config.get(SMTP_FROM_EMAIL, None)
            smtp_host = config.get(SMTP_HOST, None)
            smtp_username = config.get(SMTP_USERNAME, None)
            smtp_password = config.get(SMTP_PASSWORD, None)
            smtp_port = config.get(SMTP_PORT, None)

            return smtp_from_email and smtp_host and smtp_username and smtp_password and smtp_port
        else:
            return False

    def email_action_send(self, recipients, subject, body, attachments=None, delete_file=False):
        if self.has_smtp_config():
            config = self.config_json()
            smtp_from_email = config.get(SMTP_FROM_EMAIL, None)
            smtp_host = config.get(SMTP_HOST, None)
            smtp_port = config.get(SMTP_PORT, None)
            smtp_username = config.get(SMTP_USERNAME, None)
            smtp_password = config.get(SMTP_PASSWORD, None)
            use_tls = config.get(SMTP_ENCRYPTION, None) == 'T' or None

            send_custom_smtp_email(recipients, subject, body, smtp_from_email,
                                   smtp_host, smtp_port, smtp_username, smtp_password,
                                   use_tls, attachments, delete_file)
        else:
            send_simple_email(recipients, subject, body, from_email=settings.FLOW_FROM_EMAIL, attachments=attachments,
                              delete_file=delete_file)

    def has_airtime_transfers(self):
        from temba.airtime.models import AirtimeTransfer
        return AirtimeTransfer.objects.filter(org=self).exists()

    def connect_transferto(self, account_login, airtime_api_token, user):
        transferto_config = {TRANSFERTO_ACCOUNT_LOGIN: account_login.strip(),
                             TRANSFERTO_AIRTIME_API_TOKEN: airtime_api_token.strip()}

        config = self.config_json()
        config.update(transferto_config)
        self.config = json.dumps(config)
        self.modified_by = user
        self.save()

    def refresh_transferto_account_currency(self):
        config = self.config_json()
        account_login = config.get(TRANSFERTO_ACCOUNT_LOGIN, None)
        airtime_api_token = config.get(TRANSFERTO_AIRTIME_API_TOKEN, None)

        from temba.airtime.models import AirtimeTransfer
        response = AirtimeTransfer.post_transferto_api_response(account_login, airtime_api_token,
                                                                action='check_wallet')
        parsed_response = AirtimeTransfer.parse_transferto_response(response.content)
        account_currency = parsed_response.get('currency', '')
        config.update({TRANSFERTO_ACCOUNT_CURRENCY: account_currency})
        self.config = json.dumps(config)
        self.save()

    def is_connected_to_transferto(self):
        if self.config:
            config = self.config_json()
            transferto_account_login = config.get(TRANSFERTO_ACCOUNT_LOGIN, None)
            transferto_airtime_api_token = config.get(TRANSFERTO_AIRTIME_API_TOKEN, None)

            return transferto_account_login and transferto_airtime_api_token
        else:
            return False

    def remove_transferto_account(self, user):
        if self.config:
            config = self.config_json()
            config[TRANSFERTO_ACCOUNT_LOGIN] = ''
            config[TRANSFERTO_AIRTIME_API_TOKEN] = ''
            config[TRANSFERTO_ACCOUNT_CURRENCY] = ''
            self.config = json.dumps(config)
            self.modified_by = user
            self.save()

    def connect_nexmo(self, api_key, api_secret, user):
        from nexmo import Client as NexmoClient

        nexmo_uuid = str(uuid4())
        nexmo_config = {NEXMO_KEY: api_key.strip(), NEXMO_SECRET: api_secret.strip(), NEXMO_UUID: nexmo_uuid}
        client = NexmoClient(key=nexmo_config[NEXMO_KEY], secret=nexmo_config[NEXMO_SECRET])
        domain = self.get_brand_domain()

        app_name = "%s/%s" % (domain, nexmo_uuid)

        answer_url = "https://%s%s" % (domain, reverse('handlers.nexmo_call_handler', args=['answer', nexmo_uuid]))

        event_url = "https://%s%s" % (domain, reverse('handlers.nexmo_call_handler', args=['event', nexmo_uuid]))

        params = dict(name=app_name, type='voice', answer_url=answer_url, answer_method='POST',
                      event_url=event_url, event_method='POST')

        response = client.create_application(params=params)
        app_id = response.get('id', None)
        private_key = response.get("keys", dict()).get("private_key", None)

        nexmo_config[NEXMO_APP_ID] = app_id
        nexmo_config[NEXMO_APP_PRIVATE_KEY] = private_key

        config = self.config_json()
        config.update(nexmo_config)
        self.config = json.dumps(config)
        self.modified_by = user
        self.save()

        # clear all our channel configurations
        self.clear_channel_caches()

    def nexmo_uuid(self):
        config = self.config_json()
        return config.get(NEXMO_UUID, None)

    def connect_twilio(self, account_sid, account_token, user):
        twilio_config = {ACCOUNT_SID: account_sid, ACCOUNT_TOKEN: account_token}

        config = self.config_json()
        config.update(twilio_config)
        self.config = json.dumps(config)
        self.modified_by = user
        self.save()

        # clear all our channel configurations
        self.clear_channel_caches()

    def is_connected_to_nexmo(self):
        if self.config:
            config = self.config_json()
            nexmo_key = config.get(NEXMO_KEY, None)
            nexmo_secret = config.get(NEXMO_SECRET, None)
            nexmo_uuid = config.get(NEXMO_UUID, None)

            return nexmo_key and nexmo_secret and nexmo_uuid
        else:
            return False

    def is_connected_to_twilio(self):
        if self.config:
            config = self.config_json()
            account_sid = config.get(ACCOUNT_SID, None)
            account_token = config.get(ACCOUNT_TOKEN, None)
            if account_sid and account_token:
                return True
        return False

    def remove_nexmo_account(self, user):
        if self.config:
            # release any nexmo channels
            for channel in self.channels.filter(is_active=True, channel_type='NX'):  # pragma: needs cover
                channel.release()

            config = self.config_json()
            config[NEXMO_KEY] = ''
            config[NEXMO_SECRET] = ''
            self.config = json.dumps(config)
            self.modified_by = user
            self.save()

            # clear all our channel configurations
            self.clear_channel_caches()

    def remove_twilio_account(self, user):
        if self.config:
            # release any twilio and twilio messaging sevice channels
            for channel in self.channels.filter(is_active=True, channel_type__in=['T', 'TMS']):
                channel.release()

            config = self.config_json()
            config[ACCOUNT_SID] = ''
            config[ACCOUNT_TOKEN] = ''
            config[APPLICATION_SID] = ''
            self.config = json.dumps(config)
            self.modified_by = user
            self.save()

            # clear all our channel configurations
            self.clear_channel_caches()

    def get_salesforce_credentials(self):
        if self.config:
            config = self.config_json()
            sf_instance_url = config.get(SF_INSTANCE_URL, None)
            sf_access_token = config.get(SF_ACCESS_TOKEN, None)
            sf_refresh_token = config.get(SF_REFRESH_TOKEN, None)
            return sf_instance_url, sf_access_token, sf_refresh_token
        else:
            return None, None, None

    def connect_salesforce_account(self, instance_url, access_token, refresh_token, user):
        sf_config = {
            SF_INSTANCE_URL: instance_url,
            SF_ACCESS_TOKEN: access_token,
            SF_REFRESH_TOKEN: refresh_token
        }

        config = self.config_json()
        config.update(sf_config)
        self.config = json.dumps(config)
        self.modified_by = user
        self.save()

    def remove_salesforce_account(self, user):
        config = self.config_json()

        if SF_INSTANCE_URL in config:
            del config[SF_INSTANCE_URL]

        if SF_ACCESS_TOKEN in config:
            del config[SF_ACCESS_TOKEN]

        if SF_REFRESH_TOKEN in config:
            del config[SF_REFRESH_TOKEN]

        self.config = json.dumps(config)
        self.modified_by = user
        self.save()

    def connect_chatbase(self, agent_name, api_key, version, user):
        chatbase_config = {
            CHATBASE_AGENT_NAME: agent_name,
            CHATBASE_API_KEY: api_key,
            CHATBASE_VERSION: version
        }

        config = self.config_json()
        config.update(chatbase_config)
        self.config = json.dumps(config)
        self.modified_by = user
        self.save()

    def remove_chatbase_account(self, user):
        config = self.config_json()

        if CHATBASE_AGENT_NAME in config:
            del config[CHATBASE_AGENT_NAME]

        if CHATBASE_API_KEY in config:
            del config[CHATBASE_API_KEY]

        if CHATBASE_VERSION in config:
            del config[CHATBASE_VERSION]

        self.config = json.dumps(config)
        self.modified_by = user
        self.save()

    def get_chatbase_credentials(self):
        if self.config:
            config = self.config_json()
            chatbase_api_key = config.get(CHATBASE_API_KEY, None)
            chatbase_version = config.get(CHATBASE_VERSION, None)
            return chatbase_api_key, chatbase_version
        else:
            return None, None

    def get_verboice_client(self):  # pragma: needs cover
        from temba.ivr.clients import VerboiceClient
        channel = self.get_call_channel()
        from temba.channels.models import Channel
        if channel.channel_type == Channel.TYPE_VERBOICE:
            return VerboiceClient(channel)
        return None

    def get_twilio_client(self):
        config = self.config_json()
        from temba.ivr.clients import TwilioClient

        if config:
            account_sid = config.get(ACCOUNT_SID, None)
            auth_token = config.get(ACCOUNT_TOKEN, None)
            if account_sid and auth_token:
                return TwilioClient(account_sid, auth_token, org=self)
        return None

    def get_nexmo_client(self):
        config = self.config_json()
        from temba.ivr.clients import NexmoClient

        if config:
            api_key = config.get(NEXMO_KEY, None)
            api_secret = config.get(NEXMO_SECRET, None)
            app_id = config.get(NEXMO_APP_ID, None)
            app_private_key = config.get(NEXMO_APP_PRIVATE_KEY, None)
            if api_key and api_secret:
                return NexmoClient(api_key, api_secret, app_id, app_private_key, org=self)

        return None

    def set_optin_flow(self, user, flow_uuid):
        config = self.config_json()
        flow_optin_config = {FLOW_OPT_IN: flow_uuid}
        config.update(flow_optin_config)
        self.config = json.dumps(config)
        self.modified_by = user
        self.save()

    def get_optin_flow(self):
        if self.config:
            config = self.config_json()
            flow_uuid = config.get(FLOW_OPT_IN, None)
            return flow_uuid
        else:
            return None

    def clear_channel_caches(self):
        """
        Clears any cached configurations we have for any of our channels.
        """
        from temba.channels.models import Channel
        for channel in self.channels.exclude(channel_type='A'):
            Channel.clear_cached_channel(channel.pk)

    def get_country_code(self):
        """
        Gets the 2-digit country code, e.g. RW, US
        """
        return get_cacheable_attr(self, '_country_code', lambda: self.calculate_country_code())

    def calculate_country_code(self):
        # first try the actual country field
        if self.country:
            try:
                country = pycountry.countries.get(name=self.country.name)
                if country:
                    return country.alpha_2
            except KeyError:  # pragma: no cover
                # pycountry blows up if we pass it a country name it doesn't know
                pass

        # if that isn't set and we only have have one country set for our channels, use that
        countries = self.channels.filter(is_active=True).exclude(country=None).order_by('country')
        countries = countries.distinct('country').values_list('country', flat=True)
        if len(countries) == 1:
            return countries[0]

        return None

    def get_language_codes(self):
        return get_cacheable_attr(self, '_language_codes', lambda: {l.iso_code for l in self.languages.all()})

    def set_languages(self, user, iso_codes, primary):
        """
        Sets languages for this org, creating and deleting language objects as necessary
        """
        for iso_code in iso_codes:
            name = languages.get_language_name(iso_code)
            language = self.languages.filter(iso_code=iso_code).first()

            # if it's valid and doesn't exist yet, create it
            if name and not language:
                language = self.languages.create(iso_code=iso_code, name=name, created_by=user, modified_by=user)

            if iso_code == primary:
                self.primary_language = language
                self.save(update_fields=('primary_language',))

        # unset the primary language if not in the new list of codes
        if self.primary_language and self.primary_language.iso_code not in iso_codes:
            self.primary_language = None
            self.save(update_fields=('primary_language',))

        # remove any languages that are not in the new list
        self.languages.exclude(iso_code__in=iso_codes).delete()

        if hasattr(self, '_language_codes'):  # invalidate language cache if set
            delattr(self, '_language_codes')

    def get_dayfirst(self):
        return self.date_format == DAYFIRST

    def format_date(self, datetime, show_time=True):
        """
        Formats a datetime with or without time using this org's date format
        """
        formats = get_datetime_format(self.get_dayfirst())
        format = formats[1] if show_time else formats[0]
        return datetime_to_str(datetime, format, False, self.timezone)

    def parse_date(self, date_string):
        if isinstance(date_string, datetime):
            return date_string

        return str_to_datetime(date_string, self.timezone, self.get_dayfirst())

    def parse_decimal(self, decimal_string):
        parsed = None

        try:
            parsed = Decimal(decimal_string)
            if not parsed.is_finite() or parsed > Decimal('999999999999999999999999'):
                parsed = None
        except Exception:
            pass

        return parsed

    def generate_location_query(self, name, level, is_alias=False):
        if is_alias:
            query = dict(name__iexact=name, boundary__level=level)
            query['__'.join(['boundary'] + ['parent'] * level)] = self.country
        else:
            query = dict(name__iexact=name, level=level)
            query['__'.join(['parent'] * level)] = self.country

        return query

    def find_boundary_by_name(self, name, level, parent):
        """
        Finds the boundary with the passed in name or alias on this organization at the stated level.

        @returns Iterable of matching boundaries
        """
        # first check if we have a direct name match
        if parent:
            boundary = parent.children.filter(name__iexact=name, level=level)
        else:
            query = self.generate_location_query(name, level)
            boundary = AdminBoundary.objects.filter(**query)

        # not found by name, try looking up by alias
        if not boundary:
            if parent:
                alias = BoundaryAlias.objects.filter(name__iexact=name, boundary__level=level,
                                                     boundary__parent=parent).first()
            else:
                query = self.generate_location_query(name, level, True)
                alias = BoundaryAlias.objects.filter(**query).first()

            if alias:
                boundary = [alias.boundary]

        return boundary

    def parse_location(self, location_string, level, parent=None):
        """
        Attempts to parse the passed in location string at the passed in level. This does various tokenizing
        of the string to try to find the best possible match.

        @returns Iterable of matching boundaries
        """
        # no country? bail
        if not self.country or not isinstance(location_string, six.string_types):
            return []

        # now look up the boundary by full name
        boundary = self.find_boundary_by_name(location_string, level, parent)

        if not boundary:
            # try removing punctuation and try that
            bare_name = regex.sub(r"\W+", " ", location_string, flags=regex.UNICODE | regex.V0).strip()
            boundary = self.find_boundary_by_name(bare_name, level, parent)

        # if we didn't find it, tokenize it
        if not boundary:
            words = regex.split(r"\W+", location_string.lower(), flags=regex.UNICODE | regex.V0)
            if len(words) > 1:
                for word in words:
                    boundary = self.find_boundary_by_name(word, level, parent)
                    if boundary:
                        break

                if not boundary:
                    # still no boundary? try n-gram of 2
                    for i in range(0, len(words) - 1):
                        bigram = " ".join(words[i:i + 2])
                        boundary = self.find_boundary_by_name(bigram, level, parent)
                        if boundary:  # pragma: needs cover
                            break

        return boundary

    def get_org_admins(self):
        return self.administrators.all()

    def get_org_editors(self):
        return self.editors.all()

    def get_org_viewers(self):
        return self.viewers.all()

    def get_org_surveyors(self):
        return self.surveyors.all()

    def get_org_users(self):
        org_users = self.get_org_admins() | self.get_org_editors() | self.get_org_viewers() | self.get_org_surveyors()
        return org_users.distinct().order_by('email')

    def latest_admin(self):
        admin = self.get_org_admins().last()

        # no admins? try editors
        if not admin:  # pragma: needs cover
            admin = self.get_org_editors().last()

        # no editors? try viewers
        if not admin:  # pragma: needs cover
            admin = self.get_org_viewers().last()

        return admin

    def is_free_plan(self):  # pragma: needs cover
        return self.plan == FREE_PLAN or self.plan == TRIAL_PLAN

    def is_import_flows_tier(self):
        return self.get_purchased_credits() >= self.get_branding().get('tiers', {}).get('import_flows', 0)

    def is_multi_user_tier(self):
        return self.get_purchased_credits() >= self.get_branding().get('tiers', {}).get('multi_user', 0)

    def is_multi_org_tier(self):
        return not self.parent and self.get_purchased_credits() >= self.get_branding().get('tiers', {}).get('multi_org', 0)

    def get_user_org_group(self, user):
        if user in self.get_org_admins():
            user._org_group = Group.objects.get(name="Administrators")
        elif user in self.get_org_editors():
            user._org_group = Group.objects.get(name="Editors")
        elif user in self.get_org_viewers():
            user._org_group = Group.objects.get(name="Viewers")
        elif user in self.get_org_surveyors():
            user._org_group = Group.objects.get(name="Surveyors")
        elif user.is_staff:
            user._org_group = Group.objects.get(name="Administrators")
        else:
            user._org_group = None

        return getattr(user, '_org_group', None)

    def has_twilio_number(self):  # pragma: needs cover
        return self.channels.filter(channel_type='T')

    def has_nexmo_number(self):  # pragma: needs cover
        return self.channels.filter(channel_type='NX')

    def create_welcome_topup(self, topup_size=None):
        if topup_size:
            return TopUp.create(self.created_by, price=0, credits=topup_size, org=self)
        return None

    def create_system_groups(self):
        """
        Creates our system groups for this organization so that we can keep track of counts etc..
        """
        from temba.contacts.models import ContactGroup

        self.all_groups.create(name='All Contacts', group_type=ContactGroup.TYPE_ALL,
                               created_by=self.created_by, modified_by=self.modified_by)
        self.all_groups.create(name='Blocked Contacts', group_type=ContactGroup.TYPE_BLOCKED,
                               created_by=self.created_by, modified_by=self.modified_by)
        self.all_groups.create(name='Stopped Contacts', group_type=ContactGroup.TYPE_STOPPED,
                               created_by=self.created_by, modified_by=self.modified_by)

    def create_sample_flows(self, api_url):
        import json

        # get our sample dir
        filename = os.path.join(settings.STATICFILES_DIRS[0], 'examples', 'sample_flows.json')

        # for each of our samples
        with open(filename, 'r') as example_file:
            example = example_file.read()

        user = self.get_user()
        if user:
            # some some substitutions
            org_example = example.replace("{{EMAIL}}", user.username)
            org_example = org_example.replace("{{API_URL}}", api_url)

            try:
                self.import_app(json.loads(org_example), user)
            except Exception:  # pragma: needs cover
                import traceback
                logger = logging.getLogger(__name__)
                msg = 'Failed creating sample flows'
                logger.error(msg, exc_info=True, extra=dict(definition=json.loads(org_example)))
                traceback.print_exc()

    def is_notified_of_mt_sms(self):
        return self.webhook_events & MT_SMS_EVENTS > 0

    def is_notified_of_mo_sms(self):
        return self.webhook_events & MO_SMS_EVENTS > 0

    def is_notified_of_mt_call(self):
        return self.webhook_events & MT_CALL_EVENTS > 0

    def is_notified_of_mo_call(self):
        return self.webhook_events & MO_CALL_EVENTS > 0

    def is_notified_of_alarms(self):
        return self.webhook_events & ALARM_EVENTS > 0

    def get_user(self):
        return self.administrators.filter(is_active=True).first()

    def get_credits_expiring_soon(self):
        """
        Get the number of credits expiring in less than a month.
        """
        return get_cacheable_result(ORG_CREDIT_EXPIRING_CACHE_KEY % self.pk, ORG_CREDITS_CACHE_TTL,
                                    self._calculate_credits_expiring_soon)

    def _calculate_credits_expiring_soon(self):
        if not settings.CREDITS_EXPIRATION:
            return 0

        now = timezone.now()
        one_month_period = now + timedelta(days=30)
        expiring_topups_qs = self.topups.filter(is_active=True,
                                                expires_on__lte=one_month_period).exclude(expires_on__lte=now)

        used_credits = TopUpCredits.objects.filter(topup__in=expiring_topups_qs).aggregate(Sum('used')).get('used__sum')

        expiring_topups_credits = expiring_topups_qs.aggregate(Sum('credits')).get('credits__sum')

        more_valid_credits_qs = self.topups.filter(is_active=True, expires_on__gt=one_month_period)
        more_valid_credits = more_valid_credits_qs.aggregate(Sum('credits')).get('credits__sum')

        if more_valid_credits or not expiring_topups_credits:
            return 0

        return expiring_topups_credits - used_credits

    def has_low_credits(self):
        return self.get_credits_remaining() <= self.get_low_credits_threshold()

    def get_low_credits_threshold(self):
        """
        Get the credits number to consider as low threshold to this org
        """
        return get_cacheable_result(ORG_LOW_CREDIT_THRESHOLD_CACHE_KEY % self.pk, ORG_CREDITS_CACHE_TTL,
                                    self._calculate_low_credits_threshold)

    def _calculate_low_credits_threshold(self):
        now = timezone.now()

        filter_ = dict(is_active=True)
        if settings.CREDITS_EXPIRATION:
            filter_.update(dict(expires_on__gte=now))

        last_topup_credits = self.topups.filter(**filter_).aggregate(Sum('credits')).get('credits__sum')
        return int(last_topup_credits * 0.15) if last_topup_credits else 0

    def get_credits_total(self, force_dirty=False):
        """
        Gets the total number of credits purchased or assigned to this org
        """
        return get_cacheable_result(ORG_CREDITS_TOTAL_CACHE_KEY % self.pk, ORG_CREDITS_CACHE_TTL,
                                    self._calculate_credits_total, force_dirty=force_dirty)

    def get_purchased_credits(self):
        """
        Returns the total number of credits purchased
        :return:
        """
        return get_cacheable_result(ORG_CREDITS_PURCHASED_CACHE_KEY % self.pk, ORG_CREDITS_CACHE_TTL,
                                    self._calculate_purchased_credits)

    def _calculate_purchased_credits(self):
        purchased_credits = self.topups.filter(is_active=True, price__gt=0).aggregate(Sum('credits')).get('credits__sum')
        return purchased_credits if purchased_credits else 0

    def _calculate_credits_total(self):
        filter_ = dict(is_active=True)
        if settings.CREDITS_EXPIRATION:
            filter_.update(dict(expires_on__gte=timezone.now()))

            # these are the credits that have been used in expired topups
            expired_credits = TopUpCredits.objects.filter(
                topup__org=self, topup__is_active=True, topup__expires_on__lte=timezone.now()
            ).aggregate(Sum('used')).get('used__sum')
        else:
            expired_credits = False

        active_credits = self.topups.filter(**filter_).aggregate(Sum('credits')).get('credits__sum')
        active_credits = active_credits if active_credits else 0

        expired_credits = expired_credits if expired_credits else 0

        return active_credits + expired_credits

    def get_credits_used(self):
        """
        Gets the number of credits used by this org
        """
        return get_cacheable_result(ORG_CREDITS_USED_CACHE_KEY % self.pk, ORG_CREDITS_CACHE_TTL,
                                    self._calculate_credits_used)

    def _calculate_credits_used(self):
        used_credits_sum = TopUpCredits.objects.filter(topup__org=self, topup__is_active=True)
        used_credits_sum = used_credits_sum.aggregate(Sum('used')).get('used__sum')
        used_credits_sum = used_credits_sum if used_credits_sum else 0

        unassigned_sum = self.msgs.filter(contact__is_test=False, topup=None).count()

        return used_credits_sum + unassigned_sum

    def _calculate_credit_caches(self):
        """
        Calculates both our total as well as our active topup
        """
        get_cacheable_result(ORG_CREDITS_TOTAL_CACHE_KEY % self.pk, ORG_CREDITS_CACHE_TTL,
                             self._calculate_credits_total, force_dirty=True)
        get_cacheable_result(ORG_CREDITS_USED_CACHE_KEY % self.pk, ORG_CREDITS_CACHE_TTL,
                             self._calculate_credits_used, force_dirty=True)

    def get_credits_remaining(self):
        """
        Gets the number of credits remaining for this org
        """
        return self.get_credits_total() - self.get_credits_used()

    def allocate_credits(self, user, org, amount):
        """
        Allocates credits to a sub org of the current org, but only if it
        belongs to us and we have enough credits to do so.
        """
        if org.parent == self or self.parent == org.parent or self.parent == org:
            if self.get_credits_remaining() >= amount:

                with self.lock_on(OrgLock.credits):

                    # now debit our account
                    debited = None
                    while amount or debited == 0:

                        # remove the credits from ourselves
                        (topup_id, debited) = self.decrement_credit(amount)

                        if topup_id:
                            topup = TopUp.objects.get(id=topup_id)

                            # create the topup for our child, expiring on the same date
                            new_topup = TopUp.create(user, credits=debited, org=org, expires_on=topup.expires_on, price=None)

                            # create a debit for transaction history
                            Debit.objects.create(topup_id=topup_id, amount=debited, beneficiary=new_topup,
                                                 debit_type=Debit.TYPE_ALLOCATION, created_by=user)

                            # decrease the amount of credits we need
                            amount -= debited

                        else:  # pragma: needs cover
                            break

                    # recalculate our caches
                    self._calculate_credit_caches()
                    org._calculate_credit_caches()

                    # apply topups to messages missing them
                    org.apply_topups()

                return True

        # couldn't allocate credits
        return False

    def decrement_credit(self, amount=1):
        """
        Decrements this orgs credit by amount.

        Determines the active topup and returns that along with how many credits we were able
        to decrement it by. Amount decremented is not guaranteed to be the full amount requested.
        """
        total_used_key = ORG_CREDITS_USED_CACHE_KEY % self.pk
        incrby_existing(total_used_key, amount)

        r = get_redis_connection()
        active_topup_key = ORG_ACTIVE_TOPUP_KEY % self.pk
        active_topup_pk = r.get(active_topup_key)
        if active_topup_pk:
            remaining_key = ORG_ACTIVE_TOPUP_REMAINING % (self.pk, int(active_topup_pk))

            # decrement our active # of credits
            remaining = r.decr(remaining_key, amount)

            # near the edge? calculate our active topup from scratch
            if not remaining or int(remaining) < 5000:
                active_topup_pk = None

        # calculate our active topup if we need to
        if active_topup_pk is None:
            active_topup = self._calculate_active_topup()
            if active_topup:
                active_topup_pk = active_topup.pk
                r.set(active_topup_key, active_topup_pk, ORG_CREDITS_CACHE_TTL)

                # can only reduce as much as we have available
                if active_topup.get_remaining() < amount:
                    amount = active_topup.get_remaining()

                remaining_key = ORG_ACTIVE_TOPUP_REMAINING % (self.pk, active_topup_pk)
                r.set(remaining_key, active_topup.get_remaining() - amount, ORG_CREDITS_CACHE_TTL)

        return (active_topup_pk, amount)

    def _calculate_active_topup(self):
        """
        Calculates the oldest non-expired topup that still has credits
        """
        filter_ = dict(is_active=True)
        if settings.CREDITS_EXPIRATION:
            filter_.update(dict(expires_on__gte=timezone.now()))
        non_expired_topups = self.topups.filter(**filter_).order_by('expires_on', 'id')
        active_topups = non_expired_topups.annotate(used_credits=Sum('topupcredits__used'))\
                                          .filter(credits__gt=0)\
                                          .filter(Q(used_credits__lt=F('credits')) | Q(used_credits=None))

        return active_topups.first()

    def apply_topups(self):
        """
        We allow users to receive messages even if they're out of credit. Once they re-add credit, this function
        retro-actively applies topups to any messages or IVR actions that don't have a topup
        """
        from temba.msgs.models import Msg

        with self.lock_on(OrgLock.credits):
            # get all items that haven't been credited
            msg_uncredited = self.msgs.filter(topup=None, contact__is_test=False).order_by('created_on')
            all_uncredited = list(msg_uncredited)

            # get all topups that haven't expired
            filter_ = dict(is_active=True)
            if settings.CREDITS_EXPIRATION:
                filter_.update(dict(expires_on__gte=timezone.now()))
            unexpired_topups = list(self.topups.filter(**filter_).order_by('-expires_on'))

            # dict of topups to lists of their newly assigned items
            new_topup_items = {topup: [] for topup in unexpired_topups}

            # assign topup with credits to items...
            current_topup = None
            current_topup_remaining = 0

            for item in all_uncredited:
                # find a topup with remaining credit
                while current_topup_remaining <= 0:
                    if not unexpired_topups:
                        break

                    current_topup = unexpired_topups.pop()
                    current_topup_remaining = current_topup.credits - current_topup.get_used()

                if current_topup_remaining:
                    # if we found some credit, assign the item to the current topup
                    new_topup_items[current_topup].append(item)
                    current_topup_remaining -= 1
                else:
                    # if not, then stop processing items
                    break

            # update items in the database with their new topups
            for topup, items in six.iteritems(new_topup_items):
                Msg.objects.filter(id__in=[item.pk for item in items if isinstance(item, Msg)]).update(topup=topup)

        # deactive all our credit alerts
        CreditAlert.reset_for_org(self)

    def current_plan_start(self):
        today = timezone.now().date()

        # move it to the same day our plan started (taking into account short months)
        plan_start = today.replace(day=min(self.plan_start.day, calendar.monthrange(today.year, today.month)[1]))

        if plan_start > today:  # pragma: needs cover
            plan_start -= relativedelta(months=1)

        return plan_start

    def current_plan_end(self):
        plan_start = self.current_plan_start()
        plan_end = plan_start + relativedelta(months=1)
        return plan_end

    def get_stripe_customer(self):  # pragma: no cover
        # We can't test stripe in unit tests since it requires javascript tokens to be generated
        if not self.stripe_customer:
            return None

        try:
            stripe.api_key = get_stripe_credentials()[1]
            customer = stripe.Customer.retrieve(self.stripe_customer)
            return customer
        except Exception:
            traceback.print_exc()
            return None

    def get_bundles(self):
        return get_brand_bundles(self.get_branding())

    def add_credits(self, bundle, token, user):
        # look up our bundle
        bundle_map = get_bundle_map(self.get_bundles())
        if bundle not in bundle_map:
            raise ValidationError(_("Invalid bundle: %s, cannot upgrade.") % bundle)
        bundle = bundle_map[bundle]

        # adds credits to this org
        stripe.api_key = get_stripe_credentials()[1]

        # our actual customer object
        customer = self.get_stripe_customer()

        # 3 possible cases
        # 1. we already have a stripe customer and the token matches it
        # 2. we already have a stripe customer, but they have just added a new card, we need to use that one
        # 3. we don't have a customer, so we need to create a new customer and use that card

        # for our purposes, #1 and #2 are treated the same, we just always update the default card

        try:
            if not customer or customer.email != user.email:
                # then go create a customer object for this user
                customer = stripe.Customer.create(card=token, email=user.email,
                                                  description="{ org: %d }" % self.pk)

                stripe_customer = customer.id
                self.stripe_customer = stripe_customer
                self.save()

            # update the stripe card to the one they just entered
            else:
                # remove existing cards
                # TODO: this is all a bit wonky because we are using the Stripe JS widget..
                # if we instead used on our mechanism to display / edit cards we could be a bit smarter
                existing_cards = [c for c in customer.cards.all().data]
                for card in existing_cards:
                    card.delete()

                try:
                    card = customer.cards.create(card=token)
                except stripe.CardError:
                    raise ValidationError(_("Sorry, your card was declined, please contact your provider or try another card."))

                customer.default_card = card.id
                customer.save()

                stripe_customer = customer.id

            charge = stripe.Charge.create(amount=bundle['cents'],
                                          currency='usd',
                                          customer=stripe_customer,
                                          description=bundle['description'])

            remaining = self.get_credits_remaining()

            # create our top up
            topup = TopUp.create(user, price=bundle['cents'], credits=bundle['credits'],
                                 stripe_charge=charge.id, org=self)

            context = dict(description=bundle['description'],
                           charge_id=charge.id,
                           charge_date=timezone.now().strftime("%b %e, %Y"),
                           amount=bundle['dollars'],
                           credits=bundle['credits'],
                           remaining=remaining,
                           org=self.name)

            # card
            if getattr(charge, 'card', None):
                context['cc_last4'] = charge.card.last4
                context['cc_type'] = charge.card.type
                context['cc_name'] = charge.card.name

            # bitcoin
            else:
                context['cc_type'] = 'bitcoin'
                context['cc_name'] = charge.source.bitcoin.address

            branding = self.get_branding()

            subject = _("%(name)s Receipt") % branding
            template = "orgs/email/receipt_email"
            to_email = user.email

            context['customer'] = user
            context['branding'] = branding
            context['subject'] = subject

            send_template_email(to_email, subject, template, context, branding)

            # apply our new topups
            self.apply_topups()

            return topup

        except ValidationError as e:
            raise e

        except Exception as e:
            logger = logging.getLogger(__name__)
            logger.error("Error adding credits to org", exc_info=True)
            raise ValidationError(_("Sorry, we were unable to process your payment, please try again later or contact us."))

    def account_value(self):
        """
        How much has this org paid to date in dollars?
        """
        paid = TopUp.objects.filter(org=self).aggregate(paid=Sum('price'))['paid']
        if not paid:
            paid = 0
        return paid / 100

    def update_plan(self, new_plan, token, user):  # pragma: no cover
        # We can't test stripe in unit tests since it requires javascript tokens to be generated
        stripe.api_key = get_stripe_credentials()[1]

        # no plan change?  do nothing
        if new_plan == self.plan:
            return None

        # this is our stripe customer id
        stripe_customer = None

        # our actual customer object
        customer = self.get_stripe_customer()
        if customer:
            stripe_customer = customer.id

        # cancel our plan on our stripe customer
        if new_plan == FREE_PLAN:
            if customer:
                analytics.track(user.username, 'temba.plan_cancelled', dict(cancelledPlan=self.plan))

                try:
                    subscription = customer.cancel_subscription(at_period_end=True)
                except Exception as e:
                    traceback.print_exc(e)
                    raise ValidationError(_("Sorry, we are unable to cancel your plan at this time.  Please contact us."))
            else:
                raise ValidationError(_("Sorry, we are unable to cancel your plan at this time.  Please contact us."))

        else:
            # we have a customer, try to upgrade them
            if customer:
                try:
                    subscription = customer.update_subscription(plan=new_plan)

                    analytics.track(user.username, 'temba.plan_upgraded', dict(previousPlan=self.plan, plan=new_plan))

                except Exception as e:
                    # can't load it, oh well, we'll try to create one dynamically below
                    traceback.print_exc(e)
                    customer = None

            # if we don't have a customer, go create one
            if not customer:
                try:
                    # then go create a customer object for this user
                    customer = stripe.Customer.create(card=token, plan=new_plan, email=user,
                                                      description="{ org: %d }" % self.pk)

                    stripe_customer = customer.id
                    subscription = customer['subscription']

                    analytics.track(user.username, 'temba.plan_upgraded', dict(previousPlan=self.plan, plan=new_plan))

                except Exception as e:
                    traceback.print_exc(e)
                    raise ValidationError(_("Sorry, we were unable to charge your card, please try again later or contact us."))

        # update our org
        self.stripe_customer = stripe_customer

        if subscription['status'] != 'active':
            self.plan = FREE_PLAN
        else:
            self.plan = new_plan

        self.plan_start = datetime.fromtimestamp(subscription['start'])
        self.save()

        return subscription

    def generate_dependency_graph(self, include_campaigns=True, include_triggers=False, include_archived=False):
        """
        Generates a dict of all exportable flows and campaigns for this org with each object's immediate dependencies
        """
        from temba.campaigns.models import Campaign, CampaignEvent
        from temba.contacts.models import ContactGroup
        from temba.flows.models import Flow

        flow_prefetches = ('action_sets', 'rule_sets')
        campaign_prefetches = (
            Prefetch('events', queryset=CampaignEvent.objects.filter(is_active=True).exclude(flow__flow_type=Flow.MESSAGE), to_attr='flow_events'),
            'flow_events__flow'
        )

        all_flows = self.flows.filter(is_active=True).exclude(flow_type=Flow.MESSAGE).prefetch_related(*flow_prefetches)
        all_flow_map = {f.uuid: f for f in all_flows}

        if include_campaigns:
            all_campaigns = self.campaign_set.filter(is_active=True).select_related('group').prefetch_related(*campaign_prefetches)
        else:
            all_campaigns = Campaign.objects.none()

        if not include_archived:
            all_flows = all_flows.filter(is_archived=False)
            all_campaigns = all_campaigns.filter(is_archived=False)

        # build dependency graph for all flows and campaigns
        dependencies = defaultdict(set)
        for flow in all_flows:
            dependencies[flow] = flow.get_dependencies(all_flow_map)
        for campaign in all_campaigns:
            dependencies[campaign] = set([e.flow for e in campaign.flow_events])

        # replace any dependency on a group with that group's associated campaigns - we're not actually interested
        # in flow-group-flow relationships - only relationships that go through a campaign
        campaigns_by_group = defaultdict(list)
        if include_campaigns:
            for campaign in self.campaign_set.filter(is_active=True).select_related('group'):
                campaigns_by_group[campaign.group].append(campaign)

        for c, deps in six.iteritems(dependencies):
            if isinstance(c, Flow):
                for d in list(deps):
                    if isinstance(d, ContactGroup):
                        deps.remove(d)
                        deps.update(campaigns_by_group[d])

        if include_triggers:
            all_triggers = self.trigger_set.filter(is_archived=False, is_active=True).select_related('flow')
            for trigger in all_triggers:
                dependencies[trigger] = {trigger.flow}

        # make dependencies symmetric, i.e. if A depends on B, B depends on A
        for c, deps in six.iteritems(dependencies.copy()):
            for d in deps:
                dependencies[d].add(c)

        return dependencies

    def resolve_dependencies(self, flows, campaigns, include_campaigns=True, include_triggers=False, include_archived=False):
        """
        Given a set of flows and and a set of campaigns, returns a new set including all dependencies
        """
        dependencies = self.generate_dependency_graph(include_campaigns=include_campaigns,
                                                      include_triggers=include_triggers,
                                                      include_archived=include_archived)

        primary_components = set(itertools.chain(flows, campaigns))
        all_components = list()

        def add_component(c):
            if c in all_components:
                return

            all_components.append(c)
            if c in primary_components:
                primary_components.remove(c)

            for d in dependencies[c]:
                add_component(d)

        while primary_components:
            component = next(iter(primary_components))
            add_component(component)

        return all_components

    def increment_unread_msg_count(self, type):
        """
        Increments our redis cache of how many unread messages exist for this org and type.
        @param type: either UNREAD_INBOX_MSGS or UNREAD_FLOW_MSGS
        """
        r = get_redis_connection()
        r.hincrby(type, self.id, 1)

    def get_unread_msg_count(self, msg_type):
        """
        Gets the value of our redis cache of how many unread messages exist for this org and type.
        @param msg_type: either UNREAD_INBOX_MSGS or UNREAD_FLOW_MSGS
        """
        r = get_redis_connection()
        count = r.hget(msg_type, self.id)
        return 0 if count is None else int(count)

    def clear_unread_msg_count(self, msg_type):
        """
        Clears our redis cache of how many unread messages exist for this org and type.
        @param msg_type: either UNREAD_INBOX_MSGS or UNREAD_FLOW_MSGS
        """
        r = get_redis_connection()
        r.hdel(msg_type, self.id)

    def initialize(self, branding=None, topup_size=None):
        """
        Initializes an organization, creating all the dependent objects we need for it to work properly.
        """
        from temba.middleware import BrandingMiddleware

        if not branding:
            branding = BrandingMiddleware.get_branding_for_host('')

        self.create_system_groups()
        self.create_sample_flows(branding.get('api_link', ""))
        self.create_welcome_topup(topup_size)

    def download_and_save_media(self, request, extension=None):  # pragma: needs cover
        """
        Given an HTTP Request object, downloads the file then saves it as media for the current org. If no extension
        is passed it we attempt to extract it from the filename
        """
        s = Session()
        prepped = s.prepare_request(request)
        response = s.send(prepped)

        if response.status_code == 200:
            # download the content to a temp file
            temp = NamedTemporaryFile(delete=True)
            temp.write(response.content)
            temp.flush()

            # try to derive our extension from the filename if it wasn't passed in
            if not extension:
                url_parts = urlparse(request.url)
                if url_parts.path:
                    path_pieces = url_parts.path.rsplit('.')
                    if len(path_pieces) > 1:
                        extension = path_pieces[-1]

        else:
            raise Exception("Received non-200 response (%s) for request: %s" % (response.status_code, response.content))

        return self.save_media(File(temp), extension)

    def download_media(self, media_url, extension=None):
        """
        Fetches the media and stores it
        :param media_url: the url where the media lives
        :param extension: the extension of the file, could be None
        :return: the url for our downloaded media with full content type prefix
        """
        response = None
        attempts = 0
        while attempts < 4:
            response = request_get(media_url, stream=True)

            # in some cases Facebook isn't ready for us to fetch the media URL yet, if we get a 404
            # sleep for a bit then try again up to 4 times
            if response.status_code == 200:
                break
            else:
                attempts += 1
                time.sleep(.250)

        if not extension:
            try:
                split_media = media_url.split('?')[0]
                extension = split_media.split('.')[-1]
            except Exception:
                extension = None

        content_type, downloaded = self.save_response_media(response, extension_from_url=extension)

        if content_type:
            return '%s:%s' % (content_type, downloaded)

        return None  # pragma: needs cover

    def save_response_media(self, response, extension_from_url=None):
        disposition = response.headers.get('Content-Disposition', None)
        content_type = response.headers.get('Content-Type', None)

        downloaded = None

        if content_type:
            extension = None
            if not extension_from_url:
                if disposition == 'inline':
                    extension = mimetypes.guess_extension(content_type)
                    extension = extension.strip('.')
                elif disposition:
                    filename = re.findall('filename="?(.+)"?', disposition)[0]
                    filename = filename.strip().replace('"', '').replace("'", "")
                    extension = filename.rpartition('.')[-1]
                elif content_type == 'audio/x-wav':
                    extension = 'wav'

            temp = NamedTemporaryFile(delete=True)
            temp.write(response.content)
            temp.flush()

            file = File(temp)
<<<<<<< HEAD

=======
>>>>>>> e84825e5
            try:
                command_line = "magick {source} -quality 90 -auto-orient -resize 1920x1920> " \
                               "-define deskew:auto-crop=true {destination}".format(source=file.file.name,
                                                                                    destination=file.file.name)
                subprocess.call(command_line.split(' '))
            except Exception:
                pass

            # save our file off
            downloaded = self.save_media(file, extension or extension_from_url)

        return content_type, downloaded

    def save_media(self, file, extension):
        """
        Saves the given file data with the extension and returns an absolute url to the result
        """
        random_file = str(uuid4())
        random_dir = random_file[0:4]

        if extension in ['png', 'jpeg', 'gif']:
            extension = 'jpg'

        filename = '%s/%s' % (random_dir, random_file)
        if extension:
            filename = '%s.%s' % (filename, extension)

        path = '%s/%d/media/%s' % (settings.STORAGE_ROOT_DIR, self.pk, filename)
        location = default_storage.save(path, file)

        # force http for localhost
        scheme = 'https'
        if 'localhost' in settings.AWS_BUCKET_DOMAIN:  # pragma: no cover
            scheme = 'http'

        return "%s://%s/%s" % (scheme, settings.AWS_BUCKET_DOMAIN, location)

    @classmethod
    def get_temporary_file_from_url(cls, media_url):
        response = None
        attempts = 0
        while attempts < 4:
            response = request_get(media_url, stream=True)

            # in some cases Facebook isn't ready for us to fetch the media URL yet, if we get a 404
            # sleep for a bit then try again up to 4 times
            if response.status_code == 200:
                break
            else:
                attempts += 1
                time.sleep(.250)

        if not response:
            return response

        temp = NamedTemporaryFile(delete=True)
        temp.write(response.content)
        temp.flush()
        return File(temp)

    @classmethod
    def create_user(cls, email, password):
        user = User.objects.create_user(username=email, email=email, password=password)
        return user

    @classmethod
    def get_org(cls, user):
        if not user:  # pragma: needs cover
            return None

        if not hasattr(user, '_org'):
            org = Org.objects.filter(Q(administrators=user) | Q(editors=user) | Q(viewers=user) | Q(surveyors=user),
                                     is_active=True).first()
            if org:
                user._org = org

        return getattr(user, '_org', None)

    def __str__(self):
        return self.name


# ===================== monkey patch User class with a few extra functions ========================

def get_user_orgs(user, brand=None):
    if not brand:
        org = Org.get_org(user)
        brand = org.brand if org else settings.DEFAULT_BRAND

    if user.is_superuser:
        return Org.objects.all()

    user_orgs = user.org_admins.all() | user.org_editors.all() | user.org_viewers.all() | user.org_surveyors.all()
    all_orgs_ids = [item.id for item in user_orgs.filter(brand=brand, is_active=True).distinct().order_by('name')
                    if not item.is_suspended()]
    return Org.objects.filter(id__in=all_orgs_ids)


def get_org(obj):
    return getattr(obj, '_org', None)


def is_alpha_user(user):  # pragma: needs cover
    return user.groups.filter(name='Alpha')


def is_beta_user(user):  # pragma: needs cover
    return user.groups.filter(name='Beta')


def get_settings(user):
    if not user:  # pragma: needs cover
        return None

    settings = UserSettings.objects.filter(user=user).first()

    if not settings:
        settings = UserSettings.objects.create(user=user)

    return settings


def set_org(obj, org):
    obj._org = org


def get_org_group(obj):
    org_group = None
    org = obj.get_org()
    if org:
        org_group = org.get_user_org_group(obj)
    return org_group


def _user_has_org_perm(user, org, permission):
    """
    Determines if a user has the given permission in this org
    """
    if user.is_superuser:  # pragma: needs cover
        return True

    if user.is_anonymous():  # pragma: needs cover
        return False

    # has it innately? (customer support)
    if user.has_perm(permission):  # pragma: needs cover
        return True

    org_group = org.get_user_org_group(user)

    if not org_group:  # pragma: needs cover
        return False

    (app_label, codename) = permission.split(".")

    return org_group.permissions.filter(content_type__app_label=app_label, codename=codename).exists()


User.get_org = get_org
User.set_org = set_org
User.is_alpha = is_alpha_user
User.is_beta = is_beta_user
User.get_settings = get_settings
User.get_user_orgs = get_user_orgs
User.get_org_group = get_org_group
User.has_org_perm = _user_has_org_perm


USER_GROUPS = (('A', _("Administrator")),
               ('E', _("Editor")),
               ('V', _("Viewer")),
               ('S', _("Surveyor")))


def get_stripe_credentials():
    public_key = os.environ.get('STRIPE_PUBLIC_KEY', getattr(settings, 'STRIPE_PUBLIC_KEY', 'MISSING_STRIPE_PUBLIC_KEY'))
    private_key = os.environ.get('STRIPE_PRIVATE_KEY', getattr(settings, 'STRIPE_PRIVATE_KEY', 'MISSING_STRIPE_PRIVATE_KEY'))
    return (public_key, private_key)


@six.python_2_unicode_compatible
class Language(SmartModel):
    """
    A Language that has been added to the org. In the end and language is just an iso_code and name
    and it is not really restricted to real-world languages at this level. Instead we restrict the
    language selection options to real-world languages.
    """
    name = models.CharField(max_length=128)

    iso_code = models.CharField(max_length=4)

    org = models.ForeignKey(Org, verbose_name=_("Org"), related_name="languages")

    @classmethod
    def create(cls, org, user, name, iso_code):
        return cls.objects.create(org=org, name=name, iso_code=iso_code, created_by=user, modified_by=user)

    def as_json(self):  # pragma: needs cover
        return dict(name=self.name, iso_code=self.iso_code)

    @classmethod
    def get_localized_text(cls, text_translations, preferred_languages, default_text=None):
        """
        Returns the appropriate translation to use.
        :param text_translations: A dictionary (or plain text) which contains our message indexed by language iso code
        :param preferred_languages: The prioritized list of language preferences (list of iso codes)
        :param default_text: default text to use if no match is found
        """
        # No translations, return our default text
        if not text_translations:
            return default_text

        # If we are handed raw text without translations, just return that
        if not isinstance(text_translations, dict):
            return text_translations

        # otherwise, find the first preferred language
        for lang in preferred_languages:
            localized = text_translations.get(lang)
            if localized is not None:
                return localized

        return default_text

    def __str__(self):  # pragma: needs cover
        return '%s' % self.name


class Invitation(SmartModel):
    """
    An Invitation to an e-mail address to join an Org with specific roles.
    """
    org = models.ForeignKey(Org, verbose_name=_("Org"), related_name="invitations",
                            help_text=_("The organization to which the account is invited to view"))

    email = models.EmailField(verbose_name=_("Email"), help_text=_("The email to which we send the invitation of the viewer"))

    secret = models.CharField(verbose_name=_("Secret"), max_length=64, unique=True,
                              help_text=_("a unique code associated with this invitation"))

    user_group = models.CharField(max_length=1, choices=USER_GROUPS, default='V', verbose_name=_("User Role"))

    @classmethod
    def create(cls, org, user, email, user_group):
        return cls.objects.create(org=org, email=email, user_group=user_group,
                                  created_by=user, modified_by=user)

    def save(self, *args, **kwargs):
        if not self.secret:
            secret = random_string(64)

            while Invitation.objects.filter(secret=secret):  # pragma: needs cover
                secret = random_string(64)

            self.secret = secret

        return super(Invitation, self).save(*args, **kwargs)

    @classmethod
    def generate_random_string(cls, length):  # pragma: needs cover
        """
        Generates a [length] characters alpha numeric secret
        """
        letters = "23456789ABCDEFGHJKLMNPQRSTUVWXYZ"  # avoid things that could be mistaken ex: 'I' and '1'
        return ''.join([random.choice(letters) for _ in range(length)])

    def send_invitation(self):
        from .tasks import send_invitation_email_task
        send_invitation_email_task(self.id)

    def send_email(self):
        # no=op if we do not know the email
        if not self.email:  # pragma: needs cover
            return

        branding = self.org.get_branding()
        subject = _("%(name)s Invitation") % branding
        template = "orgs/email/invitation_email"
        to_email = self.email

        context = dict(org=self.org, now=timezone.now(), branding=branding, invitation=self)
        context['subject'] = subject

        send_template_email(to_email, subject, template, context, branding)


class UserSettings(models.Model):
    """
    User specific configuration
    """
    user = models.ForeignKey(User, related_name='settings')
    language = models.CharField(max_length=8, choices=settings.LANGUAGES, default="en-us",
                                help_text=_('Your preferred language'))
    tel = models.CharField(verbose_name=_("Phone Number"), max_length=16, null=True, blank=True,
                           help_text=_("Phone number for testing and recording voice flows"))

    def get_tel_formatted(self):
        if self.tel:
            import phonenumbers
            normalized = phonenumbers.parse(self.tel, None)
            return phonenumbers.format_number(normalized, phonenumbers.PhoneNumberFormat.INTERNATIONAL)


@six.python_2_unicode_compatible
class TopUp(SmartModel):
    """
    TopUps are used to track usage across the platform. Each TopUp represents a certain number of
    credits that can be consumed by messages.
    """
    org = models.ForeignKey(Org, related_name='topups',
                            help_text="The organization that was toppped up")
    price = models.IntegerField(null=True, blank=True, verbose_name=_("Price Paid"),
                                help_text=_("The price paid for the messages in this top up (in cents)"))
    credits = models.IntegerField(verbose_name=_("Number of Credits"),
                                  help_text=_("The number of credits bought in this top up"))
    expires_on = models.DateTimeField(verbose_name=_("Expiration Date"),
                                      help_text=_("The date that this top up will expire"))
    stripe_charge = models.CharField(verbose_name=_("Stripe Charge Id"), max_length=32, null=True, blank=True,
                                     help_text=_("The Stripe charge id for this charge"))
    comment = models.CharField(max_length=255, null=True, blank=True,
                               help_text="Any comment associated with this topup, used when we credit accounts")

    @classmethod
    def create(cls, user, price, credits, stripe_charge=None, org=None, expires_on=None):
        """
        Creates a new topup
        """
        if not org:
            org = user.get_org()

        if not expires_on:
            expires_on = timezone.now() + timedelta(days=365)  # credits last 1 year

        topup = TopUp.objects.create(org=org, price=price, credits=credits, expires_on=expires_on,
                                     stripe_charge=stripe_charge, created_by=user, modified_by=user)

        org.update_caches(OrgEvent.topup_new, topup)
        return topup

    def get_ledger(self):  # pragma: needs cover
        debits = self.debits.filter(debit_type=Debit.TYPE_ALLOCATION).order_by('-created_by')
        balance = self.credits
        ledger = []

        active = self.get_remaining() < balance

        if active:
            transfer = self.allocations.all().first()

            if transfer:
                comment = _('Transfer from %s' % transfer.topup.org.name)
            else:
                if self.price > 0:
                    comment = _('Purchased Credits')
                elif self.price == 0:
                    comment = _('Complimentary Credits')
                else:
                    comment = _('Credits')

            ledger.append(dict(date=self.created_on,
                               comment=comment,
                               amount=self.credits,
                               balance=self.credits))

        for debit in debits:  # pragma: needs cover
            balance -= debit.amount
            ledger.append(dict(date=debit.created_on,
                          comment=_('Transfer to %(org)s') % dict(org=debit.beneficiary.org.name),
                          amount=-debit.amount,
                          balance=balance))

        now = timezone.now()
        expired = self.expires_on < now if settings.CREDITS_EXPIRATION else False

        # add a line for used message credits
        if active:
            ledger.append(dict(date=self.expires_on if expired else now,
                               comment=_('Messaging credits used'),
                               amount=self.get_remaining() - balance,
                               balance=self.get_remaining()))

        # add a line for expired credits
        if expired and self.get_remaining() > 0:
            ledger.append(dict(date=self.expires_on,
                               comment=_('Expired credits'),
                               amount=-self.get_remaining(),
                               balance=0))
        return ledger

    def get_price_display(self):
        if self.price is None:
            return ""
        elif self.price == 0:
            return _("Free")

        return "$%.2f" % self.dollars()

    def dollars(self):
        if self.price == 0:  # pragma: needs cover
            return 0
        else:
            return Decimal(self.price) / Decimal(100)

    def revert_topup(self):  # pragma: needs cover
        # unwind any items that were assigned to this topup
        self.msgs.update(topup=None)

        # mark this topup as inactive
        self.is_active = False
        self.save()

    def get_stripe_charge(self):  # pragma: needs cover
        try:
            stripe.api_key = get_stripe_credentials()[1]
            return stripe.Charge.retrieve(self.stripe_charge)
        except Exception:
            traceback.print_exc()
            return None

    def get_used(self):
        """
        Calculates how many topups have actually been used
        """
        used = TopUpCredits.objects.filter(topup=self).aggregate(used=Sum('used'))
        return 0 if not used['used'] else used['used']

    def get_remaining(self):
        """
        Returns how many credits remain on this topup
        """
        return self.credits - self.get_used()

    def __str__(self):  # pragma: needs cover
        return "%s Credits" % self.credits


class Debit(SquashableModel):
    """
    Transactional history of credits allocated to other topups or chunks of archived messages
    """
    SQUASH_OVER = ('topup_id',)

    TYPE_ALLOCATION = 'A'
    TYPE_PURGE = 'P'

    DEBIT_TYPES = ((TYPE_ALLOCATION, 'Allocation'),
                   (TYPE_PURGE, 'Purge'))

    topup = models.ForeignKey(TopUp, related_name="debits", help_text=_("The topup these credits are applied against"))

    amount = models.IntegerField(help_text=_('How many credits were debited'))

    beneficiary = models.ForeignKey(TopUp, null=True,
                                    related_name="allocations",
                                    help_text=_('Optional topup that was allocated with these credits'))

    debit_type = models.CharField(max_length=1, choices=DEBIT_TYPES, null=False, help_text=_('What caused this debit'))

    created_by = models.ForeignKey(settings.AUTH_USER_MODEL, null=True,
                                   related_name="debits_created",
                                   help_text="The user which originally created this item")
    created_on = models.DateTimeField(default=timezone.now,
                                      help_text="When this item was originally created")

    @classmethod
    def get_unsquashed(cls):
        return super(Debit, cls).get_unsquashed().filter(debit_type=cls.TYPE_PURGE)

    @classmethod
    def get_squash_query(cls, distinct_set):
        sql = """
            WITH removed as (
                DELETE FROM %(table)s WHERE "topup_id" = %%s AND debit_type = 'P' RETURNING "amount"
            )
            INSERT INTO %(table)s("topup_id", "amount", "debit_type", "created_on", "is_squashed")
            VALUES (%%s, GREATEST(0, (SELECT SUM("amount") FROM removed)), 'P', %%s, TRUE);
        """ % {'table': cls._meta.db_table}

        return sql, (distinct_set.topup_id, distinct_set.topup_id, timezone.now())


class TopUpCredits(SquashableModel):
    """
    Used to track number of credits used on a topup, mostly maintained by triggers on Msg insertion.
    """
    SQUASH_OVER = ('topup_id',)

    topup = models.ForeignKey(TopUp,
                              help_text=_("The topup these credits are being used against"))
    used = models.IntegerField(help_text=_("How many credits were used, can be negative"))

    @classmethod
    def get_squash_query(cls, distinct_set):
        sql = """
        WITH deleted as (
            DELETE FROM %(table)s WHERE "topup_id" = %%s RETURNING "used"
        )
        INSERT INTO %(table)s("topup_id", "used", "is_squashed")
        VALUES (%%s, GREATEST(0, (SELECT SUM("used") FROM deleted)), TRUE);
        """ % {'table': cls._meta.db_table}

        return sql, (distinct_set.topup_id,) * 2


class CreditAlert(SmartModel):
    """
    Tracks when we have sent alerts to organization admins about low credits.
    """

    ALERT_TYPES_CHOICES = ((ORG_CREDIT_OVER, _("Credits Over")),
                           (ORG_CREDIT_LOW, _("Low Credits")),
                           (ORG_CREDIT_EXPIRING, _("Credits expiring soon")))

    org = models.ForeignKey(Org, help_text="The organization this alert was triggered for")
    alert_type = models.CharField(max_length=1, choices=ALERT_TYPES_CHOICES,
                                  help_text="The type of this alert")
    admins = models.ManyToManyField(settings.AUTH_USER_MODEL, help_text=_('Administrators who will be alerted'),
                                    related_name='admins')

    @classmethod
    def trigger_credit_alert(cls, org, alert_type):
        # is there already an active alert at this threshold? if so, exit
        if CreditAlert.objects.filter(is_active=True, org=org, alert_type=alert_type):  # pragma: needs cover
            return None

        print("triggering %s credits alert type for %s" % (alert_type, org.name))

        admins = org.get_org_admins()

        if admins:
            # Otherwise, create our alert objects and trigger our event
            alert = CreditAlert.objects.create(org=org, alert_type=alert_type,
                                               created_by=admins.first(), modified_by=admins.first())
            for admin in admins:
                alert.admins.add(admin)

            alert.send_alert()

    def send_alert(self):
        from .tasks import send_alert_email_task
        send_alert_email_task(self.id)

    def send_email(self):
        admins = self.admins.all()

        emails = [admin.email for admin in admins if admin.email]
        if not emails:
            return

        branding = self.org.get_branding()
        subject = _("%(name)s Credits Alert") % branding
        template = "orgs/email/alert_email"
        to_email = emails

        context = dict(org=self.org, now=timezone.now(), branding=branding, alert=self)
        context['subject'] = subject

        send_template_email(to_email, subject, template, context, branding)

    @classmethod
    def reset_for_org(cls, org):
        CreditAlert.objects.filter(org=org).update(is_active=False)

    @classmethod
    def check_org_credits(cls):
        from temba.msgs.models import Msg

        # all active orgs in the last hour
        active_orgs = Msg.objects.filter(created_on__gte=timezone.now() - timedelta(hours=1))
        active_orgs = active_orgs.order_by('org').distinct('org')

        for msg in active_orgs:
            org = msg.org

            # does this org have less than 0 messages?
            org_remaining_credits = org.get_credits_remaining()
            org_low_credits = org.has_low_credits()
            org_credits_expiring = org.get_credits_expiring_soon()

            if org_remaining_credits <= 0:
                CreditAlert.trigger_credit_alert(org, ORG_CREDIT_OVER)
            elif org_low_credits:  # pragma: needs cover
                CreditAlert.trigger_credit_alert(org, ORG_CREDIT_LOW)
            elif org_credits_expiring > 0:  # pragma: needs cover
                CreditAlert.trigger_credit_alert(org, ORG_CREDIT_EXPIRING)<|MERGE_RESOLUTION|>--- conflicted
+++ resolved
@@ -2161,10 +2161,6 @@
             temp.flush()
 
             file = File(temp)
-<<<<<<< HEAD
-
-=======
->>>>>>> e84825e5
             try:
                 command_line = "magick {source} -quality 90 -auto-orient -resize 1920x1920> " \
                                "-define deskew:auto-crop=true {destination}".format(source=file.file.name,
