from __future__ import print_function, unicode_literals

import calendar
import itertools
import json
import logging
import mimetypes
import os
import pycountry
import random

import re
import regex
import six
import stripe
import traceback

from collections import defaultdict
from datetime import datetime, timedelta
from dateutil.relativedelta import relativedelta
from decimal import Decimal
from django.conf import settings
from django.contrib.auth.models import User, Group
from django.core.exceptions import ValidationError
from django.core.files.storage import default_storage
from django.core.urlresolvers import reverse
from django.core.files import File
from django.core.files.temp import NamedTemporaryFile
from django.db import models, transaction
from django.db.models import Sum, F, Q, Prefetch
from django.utils import timezone
from django.utils.translation import ugettext, ugettext_lazy as _
from django.utils.text import slugify
from django_redis import get_redis_connection
from enum import Enum
from requests import Session
from smartmin.models import SmartModel
from temba.bundles import get_brand_bundles, get_bundle_map
from temba.locations.models import AdminBoundary, BoundaryAlias
from temba.utils import analytics, str_to_datetime, get_datetime_format, datetime_to_str, languages
from temba.utils.cache import get_cacheable_result, get_cacheable_attr, incrby_existing
from temba.utils.currencies import currency_for_country
from temba.utils.email import send_template_email, send_simple_email, send_custom_smtp_email
from temba.utils.models import SquashableModel
from temba.utils.text import random_string
from timezone_field import TimeZoneField
from urlparse import urlparse
from uuid import uuid4


UNREAD_INBOX_MSGS = 'unread_inbox_msgs'
UNREAD_FLOW_MSGS = 'unread_flow_msgs'

EARLIEST_IMPORT_VERSION = "3"


# making this a function allows it to be used as a default for Django fields
def get_current_export_version():
    from temba.flows.models import Flow
    return Flow.VERSIONS[-1]


MT_SMS_EVENTS = 1 << 0
MO_SMS_EVENTS = 1 << 1
MT_CALL_EVENTS = 1 << 2
MO_CALL_EVENTS = 1 << 3
ALARM_EVENTS = 1 << 4

ALL_EVENTS = MT_SMS_EVENTS | MO_SMS_EVENTS | MT_CALL_EVENTS | MO_CALL_EVENTS | ALARM_EVENTS

FREE_PLAN = 'FREE'
TRIAL_PLAN = 'TRIAL'
TIER1_PLAN = 'TIER1'
TIER2_PLAN = 'TIER2'
TIER3_PLAN = 'TIER3'

TIER_39_PLAN = 'TIER_39'
TIER_249_PLAN = 'TIER_249'
TIER_449_PLAN = 'TIER_449'

DAYFIRST = 'D'
MONTHFIRST = 'M'

PLANS = ((FREE_PLAN, _("Free Plan")),
         (TRIAL_PLAN, _("Trial")),
         (TIER_39_PLAN, _("Bronze")),
         (TIER1_PLAN, _("Silver")),
         (TIER2_PLAN, _("Gold (Legacy)")),
         (TIER3_PLAN, _("Platinum (Legacy)")),
         (TIER_249_PLAN, _("Gold")),
         (TIER_449_PLAN, _("Platinum")))

DATE_PARSING = ((DAYFIRST, "DD-MM-YYYY"),
                (MONTHFIRST, "MM-DD-YYYY"))

APPLICATION_SID = 'APPLICATION_SID'
ACCOUNT_SID = 'ACCOUNT_SID'
ACCOUNT_TOKEN = 'ACCOUNT_TOKEN'

NEXMO_KEY = 'NEXMO_KEY'
NEXMO_SECRET = 'NEXMO_SECRET'
NEXMO_UUID = 'NEXMO_UUID'
NEXMO_APP_ID = 'NEXMO_APP_ID'
NEXMO_APP_PRIVATE_KEY = 'NEXMO_APP_PRIVATE_KEY'

TRANSFERTO_ACCOUNT_LOGIN = 'TRANSFERTO_ACCOUNT_LOGIN'
TRANSFERTO_AIRTIME_API_TOKEN = 'TRANSFERTO_AIRTIME_API_TOKEN'
TRANSFERTO_ACCOUNT_CURRENCY = 'TRANSFERTO_ACCOUNT_CURRENCY'

SMTP_FROM_EMAIL = 'SMTP_FROM_EMAIL'
SMTP_HOST = 'SMTP_HOST'
SMTP_USERNAME = 'SMTP_USERNAME'
SMTP_PASSWORD = 'SMTP_PASSWORD'
SMTP_PORT = 'SMTP_PORT'
SMTP_ENCRYPTION = 'SMTP_ENCRYPTION'

CHATBASE_AGENT_NAME = 'CHATBASE_AGENT_NAME'
CHATBASE_API_KEY = 'CHATBASE_API_KEY'
CHATBASE_TYPE_AGENT = 'agent'
CHATBASE_TYPE_USER = 'user'
CHATBASE_FEEDBACK = 'CHATBASE_FEEDBACK'
CHATBASE_VERSION = 'CHATBASE_VERSION'

<<<<<<< HEAD
GIFTCARDS = 'GIFTCARDS'
LOOKUPS = 'LOOKUPS'

DEFAULT_FIELDS_PAYLOAD_GIFTCARDS = {
    "active": {
        "type": "Boolean"
    },
    "egiftnumber": {
        "type": "String"
    },
    "url": {
        "type": "String"
    },
    "challengecode": {
        "type": "String"
    },
    "identifier": {
        "type": "String"
    }
}

DEFAULT_FIELDS_PAYLOAD_LOOKUPS = {}

DEFAULT_INDEXES_FIELDS_PAYLOAD_GIFTCARDS = {
    "IndexIdentifier": {
        "identifier": 1
    }
}

DEFAULT_INDEXES_FIELDS_PAYLOAD_LOOKUPS = {}
=======
FLOW_OPT_IN = 'FLOW_OPT_IN'
>>>>>>> f9a26492

ORG_STATUS = 'STATUS'
SUSPENDED = 'suspended'
RESTORED = 'restored'
WHITELISTED = 'whitelisted'

ORG_LOW_CREDIT_THRESHOLD = 500

ORG_CREDIT_OVER = 'O'
ORG_CREDIT_LOW = 'L'
ORG_CREDIT_EXPIRING = 'E'

# cache keys and TTLs
ORG_LOCK_KEY = 'org:%d:lock:%s'
ORG_CREDITS_TOTAL_CACHE_KEY = 'org:%d:cache:credits_total'
ORG_CREDITS_PURCHASED_CACHE_KEY = 'org:%d:cache:credits_purchased'
ORG_CREDITS_USED_CACHE_KEY = 'org:%d:cache:credits_used'
ORG_ACTIVE_TOPUP_KEY = 'org:%d:cache:active_topup'
ORG_ACTIVE_TOPUP_REMAINING = 'org:%d:cache:credits_remaining:%d'
ORG_CREDIT_EXPIRING_CACHE_KEY = 'org:%d:cache:credits_expiring_soon'
ORG_LOW_CREDIT_THRESHOLD_CACHE_KEY = 'org:%d:cache:low_credits_threshold'

ORG_LOCK_TTL = 60  # 1 minute
ORG_CREDITS_CACHE_TTL = 7 * 24 * 60 * 60  # 1 week


class OrgEvent(Enum):
    """
    Represents an internal org event
    """
    topup_new = 16
    topup_updated = 17


class OrgLock(Enum):
    """
    Org-level lock types
    """
    contacts = 1
    channels = 2
    credits = 3
    field = 4


class OrgCache(Enum):
    """
    Org-level cache types
    """
    display = 1
    credits = 2


@six.python_2_unicode_compatible
class Org(SmartModel):
    """
    An Org can have several users and is the main component that holds all Flows, Messages, Contacts, etc. Orgs
    know their country so they can deal with locally formatted numbers (numbers provided without a country code). As such,
    each org can only add phone channels from one country.

    Users will create new Org for Flows that should be kept separate (say for distinct projects), or for
    each country where they are deploying messaging applications.
    """
    name = models.CharField(verbose_name=_("Name"), max_length=128)
    plan = models.CharField(verbose_name=_("Plan"), max_length=16, choices=PLANS, default=FREE_PLAN,
                            help_text=_("What plan your organization is on"))
    plan_start = models.DateTimeField(verbose_name=_("Plan Start"), auto_now_add=True,
                                      help_text=_("When the user switched to this plan"))

    stripe_customer = models.CharField(verbose_name=_("Stripe Customer"), max_length=32, null=True, blank=True,
                                       help_text=_("Our Stripe customer id for your organization"))

    administrators = models.ManyToManyField(User, verbose_name=_("Administrators"), related_name="org_admins",
                                            help_text=_("The administrators in your organization"))

    viewers = models.ManyToManyField(User, verbose_name=_("Viewers"), related_name="org_viewers",
                                     help_text=_("The viewers in your organization"))

    editors = models.ManyToManyField(User, verbose_name=_("Editors"), related_name="org_editors",
                                     help_text=_("The editors in your organization"))

    surveyors = models.ManyToManyField(User, verbose_name=_("Surveyors"), related_name="org_surveyors",
                                       help_text=_("The users can login via Android for your organization"))

    language = models.CharField(verbose_name=_("Language"), max_length=64, null=True, blank=True,
                                choices=settings.LANGUAGES, help_text=_("The main language used by this organization"))

    timezone = TimeZoneField(verbose_name=_("Timezone"))

    date_format = models.CharField(verbose_name=_("Date Format"), max_length=1, choices=DATE_PARSING, default=DAYFIRST,
                                   help_text=_("Whether day comes first or month comes first in dates"))

    webhook = models.TextField(null=True, verbose_name=_("Webhook"),
                               help_text=_("Webhook endpoint and configuration"))

    webhook_events = models.IntegerField(default=0, verbose_name=_("Webhook Events"),
                                         help_text=_("Which type of actions will trigger webhook events."))

    country = models.ForeignKey('locations.AdminBoundary', null=True, blank=True, on_delete=models.SET_NULL,
                                help_text="The country this organization should map results for.")

    msg_last_viewed = models.DateTimeField(verbose_name=_("Message Last Viewed"), auto_now_add=True)

    flows_last_viewed = models.DateTimeField(verbose_name=_("Flows Last Viewed"), auto_now_add=True)

    config = models.TextField(null=True, verbose_name=_("Configuration"),
                              help_text=_("More Organization specific configuration"))

    slug = models.SlugField(verbose_name=_("Slug"), max_length=255, null=True, blank=True, unique=True,
                            error_messages=dict(unique=_("This slug is not available")))

    is_anon = models.BooleanField(default=False,
                                  help_text=_("Whether this organization anonymizes the phone numbers of contacts within it"))

    is_purgeable = models.BooleanField(default=False,
                                       help_text=_("Whether this org's outgoing messages should be purged"))

    primary_language = models.ForeignKey('orgs.Language', null=True, blank=True, related_name='orgs',
                                         help_text=_('The primary language will be used for contacts with no language preference.'),
                                         on_delete=models.SET_NULL)

    brand = models.CharField(max_length=128, default=settings.DEFAULT_BRAND, verbose_name=_("Brand"),
                             help_text=_("The brand used in emails"))

    surveyor_password = models.CharField(null=True, max_length=128, default=None,
                                         help_text=_('A password that allows users to register as surveyors'))

    parent = models.ForeignKey('orgs.Org', null=True, blank=True, help_text=_('The parent org that manages this org'))

    @classmethod
    def get_unique_slug(cls, name):
        slug = slugify(name)

        unique_slug = slug
        if unique_slug:
            existing = Org.objects.filter(slug=unique_slug).exists()
            count = 2
            while existing:
                unique_slug = "%s-%d" % (slug, count)
                existing = Org.objects.filter(slug=unique_slug).exists()
                count += 1

            return unique_slug

    def create_sub_org(self, name, timezone=None, created_by=None):

        if self.is_multi_org_tier() and not self.parent:

            if not timezone:
                timezone = self.timezone

            if not created_by:
                created_by = self.created_by

            # generate a unique slug
            slug = Org.get_unique_slug(name)

            org = Org.objects.create(name=name, timezone=timezone, brand=self.brand, parent=self, slug=slug,
                                     created_by=created_by, modified_by=created_by)

            org.administrators.add(created_by)

            # initialize our org, but without any credits
            org.initialize(branding=org.get_branding(), topup_size=0)

            return org

    def get_branding(self):
        from temba.middleware import BrandingMiddleware
        return BrandingMiddleware.get_branding_for_host(self.brand)

    def get_brand_domain(self):
        return self.get_branding()['domain']

    def lock_on(self, lock, qualifier=None):
        """
        Creates the requested type of org-level lock
        """
        r = get_redis_connection()
        lock_key = ORG_LOCK_KEY % (self.pk, lock.name)
        if qualifier:
            lock_key += (":%s" % qualifier)

        return r.lock(lock_key, ORG_LOCK_TTL)

    def has_contacts(self):
        """
        Gets whether this org has any contacts
        """
        from temba.contacts.models import ContactGroup

        counts = ContactGroup.get_system_group_counts(self, (ContactGroup.TYPE_ALL, ContactGroup.TYPE_BLOCKED))
        return (counts[ContactGroup.TYPE_ALL] + counts[ContactGroup.TYPE_BLOCKED]) > 0

    def update_caches(self, event, entity):
        """
        Update org-level caches in response to an event
        """
        r = get_redis_connection()

        if event in [OrgEvent.topup_new, OrgEvent.topup_updated]:
            r.delete(ORG_CREDITS_TOTAL_CACHE_KEY % self.pk)
            r.delete(ORG_CREDITS_PURCHASED_CACHE_KEY % self.pk)
            r.delete(ORG_ACTIVE_TOPUP_KEY % self.pk)
            r.delete(ORG_CREDIT_EXPIRING_CACHE_KEY % self.pk)
            r.delete(ORG_LOW_CREDIT_THRESHOLD_CACHE_KEY % self.pk)

            for topup in self.topups.all():
                r.delete(ORG_ACTIVE_TOPUP_REMAINING % (self.pk, topup.pk))

    def clear_caches(self, caches):
        """
        Clears the given cache types (currently just credits) for this org. Returns number of keys actually deleted
        """
        if OrgCache.credits in caches:  # pragma: needs cover
            r = get_redis_connection()

            active_topup_keys = [ORG_ACTIVE_TOPUP_REMAINING % (self.pk, topup.pk) for topup in self.topups.all()]

            key_counter = 0
            for key in active_topup_keys:
                r.delete(key)
                key_counter += 1

            return r.delete(ORG_CREDITS_TOTAL_CACHE_KEY % self.pk,
                            ORG_CREDITS_USED_CACHE_KEY % self.pk,
                            ORG_CREDITS_PURCHASED_CACHE_KEY % self.pk,
                            ORG_ACTIVE_TOPUP_KEY % self.pk) + key_counter
        else:
            return 0  # pragma: needs cover

    def set_status(self, status):
        config = self.config_json()
        config[ORG_STATUS] = status
        self.config = json.dumps(config)
        self.save(update_fields=['config'])

    def set_suspended(self):
        self.set_status(SUSPENDED)

    def set_whitelisted(self):
        self.set_status(WHITELISTED)

    def set_restored(self):
        self.set_status(RESTORED)

    def is_suspended(self):
        return self.config_json().get(ORG_STATUS, None) == SUSPENDED

    def is_whitelisted(self):
        return self.config_json().get(ORG_STATUS, None) == WHITELISTED

    @transaction.atomic
    def import_app(self, data, user, site=None):
        from temba.flows.models import Flow
        from temba.campaigns.models import Campaign
        from temba.triggers.models import Trigger

        # determine if this app is being imported from the same site
        data_site = data.get('site', None)
        same_site = False

        # compare the hosts of the sites to see if they are the same
        if data_site and site:
            same_site = urlparse(data_site).netloc == urlparse(site).netloc

        # see if our export needs to be updated
        export_version = data.get('version', 0)
        if Flow.is_before_version(export_version, EARLIEST_IMPORT_VERSION):  # pragma: needs cover
            raise ValueError(_("Unknown version (%s)" % data.get('version', 0)))

        if Flow.is_before_version(export_version, get_current_export_version()):
            from temba.flows.models import FlowRevision
            data = FlowRevision.migrate_export(self, data, same_site, export_version)

        # we need to import flows first, they will resolve to
        # the appropriate ids and update our definition accordingly
        Flow.import_flows(data, self, user, same_site)
        Campaign.import_campaigns(data, self, user, same_site)
        Trigger.import_triggers(data, self, user, same_site)

    @classmethod
    def export_definitions(cls, site_link, components):
        from temba.campaigns.models import Campaign
        from temba.flows.models import Flow
        from temba.triggers.models import Trigger
        from temba.links.models import Link

        exported_flows = []
        exported_campaigns = []
        exported_triggers = []
        exported_links = []

        for component in components:
            if isinstance(component, Flow):
                component.ensure_current_version()  # only export current versions
                exported_flows.append(component.as_json(expand_contacts=True))
            elif isinstance(component, Campaign):
                exported_campaigns.append(component.as_json())
            elif isinstance(component, Trigger):
                exported_triggers.append(component.as_json())
            elif isinstance(component, Link):
                exported_links.append(component.as_json())

        return dict(version=get_current_export_version(),
                    site=site_link,
                    flows=exported_flows,
                    campaigns=exported_campaigns,
                    triggers=exported_triggers,
                    links=exported_links)

    @classmethod
    def get_parse_import_file_headers(cls, csv_file, org, needed_check=True):
        csv_file.open()

        # this file isn't good enough, lets write it to local disk
        from django.conf import settings
        from uuid import uuid4

        # make sure our tmp directory is present (throws if already present)
        try:
            os.makedirs(os.path.join(settings.MEDIA_ROOT, 'tmp'))
        except Exception:
            pass

        # write our file out
        tmp_file = os.path.join(settings.MEDIA_ROOT, 'tmp/%s' % str(uuid4()))

        out_file = open(tmp_file, 'w')
        out_file.write(csv_file.read())
        out_file.close()

        try:
            headers = SmartModel.get_import_file_headers(open(tmp_file))
        finally:
            os.remove(tmp_file)

        if needed_check:
            Org.validate_parse_import_header(headers, org)

        return [header.strip() for header in headers]

    @classmethod
    def validate_parse_import_header(cls, headers, org):
        PARSE_GIFTCARDS_IMPORT_HEADERS = ['egiftnumber', 'url', 'challengecode']

        not_found_headers = [h for h in PARSE_GIFTCARDS_IMPORT_HEADERS if h not in headers]
        string_possible_headers = '", "'.join([h for h in PARSE_GIFTCARDS_IMPORT_HEADERS])

        if ('Identifier' in headers or 'identifier' in headers) or ('Active' in headers or 'active' in headers):
            raise Exception(ugettext('Please remove the "identifier" and/or "active" column from your file.'))

        if not_found_headers:
            raise Exception(ugettext('The file you provided is missing a required header. All these fields: "%s" '
                                     'should be included.' % string_possible_headers))

    def config_json(self):
        if self.config:
            try:
                return json.loads(self.config)
            except Exception:
                return dict()
        else:
            return dict()

    def can_add_sender(self):  # pragma: needs cover
        """
        If an org's telephone send channel is an Android device, let them add a bulk sender
        """
        from temba.contacts.models import TEL_SCHEME
        from temba.channels.models import Channel

        send_channel = self.get_send_channel(TEL_SCHEME)
        return send_channel and send_channel.channel_type == Channel.TYPE_ANDROID

    def can_add_caller(self):  # pragma: needs cover
        return not self.supports_ivr() and self.is_connected_to_twilio()

    def supports_ivr(self):
        return self.get_call_channel() or self.get_answer_channel()

    def get_channel(self, scheme, country_code, role):
        """
        Gets a channel for this org which supports the given scheme and role
        """
        from temba.channels.models import Channel

        channels = self.channels.filter(is_active=True, role__contains=role).order_by('-pk')

        if scheme is not None:
            channels = channels.filter(schemes__contains=[scheme])

        channel = None
        if country_code:
            channel = channels.filter(country=country_code).first()

        # no channel? try without country
        if not channel:
            channel = channels.first()

        if channel and (role == Channel.ROLE_SEND or role == Channel.ROLE_CALL):
            return channel.get_delegate(role)
        else:
            return channel

    def get_channel_for_role(self, role, scheme=None, contact_urn=None, country_code=None):
        from temba.contacts.models import TEL_SCHEME
        from temba.channels.models import Channel
        from temba.contacts.models import ContactURN

        if contact_urn:
            if contact_urn:
                scheme = contact_urn.scheme

                # if URN has a previously used channel that is still active, use that
                if contact_urn.channel and contact_urn.channel.is_active:
                    previous_sender = self.get_channel_delegate(contact_urn.channel, role)
                    if previous_sender:
                        return previous_sender

            if scheme == TEL_SCHEME:
                path = contact_urn.path

                # we don't have a channel for this contact yet, let's try to pick one from the same carrier
                # we need at least one digit to overlap to infer a channel
                contact_number = path.strip('+')
                prefix = 1
                channel = None

                # try to use only a channel in the same country
                if not country_code:
                    country_code = ContactURN.derive_country_from_tel(path)

                channels = []
                if country_code:
                    for c in self.channels.all():
                        if c.country == country_code:
                            channels.append(c)

                # no country specific channel, try to find any channel at all
                if not channels:
                    channels = [c for c in self.channels.filter(schemes__contains=[TEL_SCHEME])]

                # filter based on role and activity (we do this in python as channels can be prefetched so it is quicker in those cases)
                senders = []
                for c in channels:
                    if c.is_active and c.address and role in c.role and not c.parent_id:
                        senders.append(c)
                senders.sort(key=lambda chan: chan.id)

                # if we have more than one match, find the one with the highest overlap
                if len(senders) > 1:
                    for sender in senders:
                        config = sender.config_json()
                        channel_prefixes = config.get(Channel.CONFIG_SHORTCODE_MATCHING_PREFIXES, [])
                        if not channel_prefixes or not isinstance(channel_prefixes, list):
                            channel_prefixes = [sender.address.strip('+')]

                        for chan_prefix in channel_prefixes:
                            for idx in range(prefix, len(chan_prefix)):
                                if idx >= prefix and chan_prefix[0:idx] == contact_number[0:idx]:
                                    prefix = idx
                                    channel = sender
                                else:
                                    break
                elif senders:
                    channel = senders[0]

                if channel:
                    if role == Channel.ROLE_SEND:
                        return self.get_channel_delegate(channel, Channel.ROLE_SEND)
                    else:
                        return channel

        # get any send channel without any country or URN hints
        return self.get_channel(scheme, country_code, role)

    def get_send_channel(self, scheme=None, contact_urn=None, country_code=None):
        from temba.channels.models import Channel
        return self.get_channel_for_role(Channel.ROLE_SEND, scheme=scheme, contact_urn=contact_urn, country_code=country_code)

    def get_ussd_channel(self, contact_urn=None, country_code=None):
        from temba.contacts.models import TEL_SCHEME
        from temba.channels.models import Channel
        return self.get_channel_for_role(Channel.ROLE_USSD, scheme=TEL_SCHEME, contact_urn=contact_urn, country_code=country_code)

    def get_receive_channel(self, scheme, contact_urn=None, country_code=None):
        from temba.channels.models import Channel
        return self.get_channel_for_role(Channel.ROLE_RECEIVE, scheme=scheme, contact_urn=contact_urn, country_code=country_code)

    def get_call_channel(self, contact_urn=None, country_code=None):
        from temba.contacts.models import TEL_SCHEME
        from temba.channels.models import Channel
        return self.get_channel_for_role(Channel.ROLE_CALL, scheme=TEL_SCHEME, contact_urn=contact_urn, country_code=country_code)

    def get_answer_channel(self, contact_urn=None, country_code=None):
        from temba.contacts.models import TEL_SCHEME
        from temba.channels.models import Channel
        return self.get_channel_for_role(Channel.ROLE_ANSWER, scheme=TEL_SCHEME, contact_urn=contact_urn, country_code=country_code)

    def get_ussd_channels(self):
        from temba.channels.models import ChannelType, Channel
        return Channel.get_by_category(self, ChannelType.Category.USSD)

    def get_channel_delegate(self, channel, role):
        """
        Gets a channel's delegate for the given role with caching on the org object
        """
        cache_attr = '__%d__delegate_%s' % (channel.id, role)
        if hasattr(self, cache_attr):
            return getattr(self, cache_attr)

        delegate = channel.get_delegate(role)
        setattr(self, cache_attr, delegate)
        return delegate

    def get_schemes(self, role):
        """
        Gets all URN schemes which this org has org has channels configured for
        """
        cache_attr = '__schemes__%s' % role
        if hasattr(self, cache_attr):
            return getattr(self, cache_attr)

        schemes = set()
        for channel in self.channels.filter(is_active=True, role__contains=role):
            for scheme in channel.schemes:
                schemes.add(scheme)

        setattr(self, cache_attr, schemes)
        return schemes

    def normalize_contact_tels(self):
        """
        Attempts to normalize any contacts which don't have full e164 phone numbers
        """
        from temba.contacts.models import ContactURN, TEL_SCHEME

        # do we have an org-level country code? if so, try to normalize any numbers not starting with +
        country_code = self.get_country_code()
        if country_code:
            urns = ContactURN.objects.filter(org=self, scheme=TEL_SCHEME).exclude(path__startswith="+")
            for urn in urns:
                urn.ensure_number_normalization(country_code)

    def get_collections(self, collection_type=GIFTCARDS):
        """
        Returns the collections (gift cards or lookup) configured on this Org
        """
        config = self.config_json()
        return config.get(collection_type, [])

    def remove_collection_from_org(self, user, index, collection_type=GIFTCARDS):
        """
        Remove collections (gift cards or lookup) configured on this Org
        """
        collections = self.get_collections(collection_type=collection_type)
        config = self.config_json()

        if collections:
            collections.pop(index)

        config.update({collection_type: collections})
        self.config = json.dumps(config)
        self.modified_by = user
        self.save()

    def add_collection_to_org(self, user, name, collection_type=GIFTCARDS):
        """
        Add a collection (gift cards or lookup) to this Org
        """
        collections = self.get_collections(collection_type=collection_type)
        config = self.config_json()

        if collections:
            collections.append(name)
        else:
            collections = [name]

        config.update({collection_type: collections})
        self.config = json.dumps(config)
        self.modified_by = user
        self.save()

    def get_resthooks(self):
        """
        Returns the resthooks configured on this Org
        """
        return self.resthooks.filter(is_active=True).order_by('slug')

    def get_webhook_url(self):
        """
        Returns a string with webhook url.
        """
        try:
            return json.loads(self.webhook).get('url') if self.webhook else None
        except Exception:
            return None

    def get_webhook_headers(self):
        """
        Returns a dictionary of any webhook headers, e.g.:
        {'Authorization': 'Authorization: Basic QWxhZGRpbjpvcGVuIHNlc2FtZQ==',
         'X-My-Special-Header': 'woo'}
        """
        try:
            return json.loads(self.webhook).get('headers', dict()) if self.webhook else dict()
        except Exception:
            return dict()

    def get_channel_countries(self):
        channel_countries = []

        if not self.is_connected_to_transferto():
            return channel_countries

        channel_country_codes = self.channels.filter(is_active=True).exclude(country=None)
        channel_country_codes = set(channel_country_codes.values_list('country', flat=True))

        for country_code in channel_country_codes:
            country_obj = pycountry.countries.get(alpha_2=country_code)
            country_name = country_obj.name
            currency = currency_for_country(country_code)
            channel_countries.append(dict(code=country_code, name=country_name, currency_code=currency.alpha_3,
                                          currency_name=currency.name))

        return sorted(channel_countries, key=lambda k: k['name'])

    @classmethod
    def get_possible_countries(cls):
        return AdminBoundary.objects.filter(level=0).order_by('name')

    def trigger_send(self, msgs=None):
        """
        Triggers either our Android channels to sync, or for all our pending messages to be queued
        to send.
        """
        from temba.msgs.models import Msg
        from temba.channels.models import Channel

        # if we have msgs, then send just those
        if msgs is not None:
            ids = [m.id for m in msgs]

            # trigger syncs for our android channels
            for channel in self.channels.filter(is_active=True, channel_type=Channel.TYPE_ANDROID, msgs__id__in=ids):
                channel.trigger_sync()

            # and send those messages
            Msg.send_messages(msgs)

        # otherwise, sync all pending messages and channels
        else:
            for channel in self.channels.filter(is_active=True, channel_type=Channel.TYPE_ANDROID):  # pragma: needs cover
                channel.trigger_sync()

            # otherwise, send any pending messages on our channels
            r = get_redis_connection()

            key = 'trigger_send_%d' % self.pk

            # only try to send all pending messages if nobody is doing so already
            if not r.get(key):
                with r.lock(key, timeout=900):
                    pending = Channel.get_pending_messages(self)
                    Msg.send_messages(pending)

    def add_smtp_config(self, from_email, host, username, password, port, encryption, user):
        smtp_config = {SMTP_FROM_EMAIL: from_email.strip(),
                       SMTP_HOST: host, SMTP_USERNAME: username, SMTP_PASSWORD: password,
                       SMTP_PORT: port, SMTP_ENCRYPTION: encryption}

        config = self.config_json()
        config.update(smtp_config)
        self.config = json.dumps(config)
        self.modified_by = user
        self.save()

    def remove_smtp_config(self, user):
        if self.config:
            config = self.config_json()
            config.pop(SMTP_FROM_EMAIL)
            config.pop(SMTP_HOST)
            config.pop(SMTP_USERNAME)
            config.pop(SMTP_PASSWORD)
            config.pop(SMTP_PORT)
            config.pop(SMTP_ENCRYPTION)
            self.config = json.dumps(config)
            self.modified_by = user
            self.save()

    def has_smtp_config(self):
        if self.config:
            config = self.config_json()
            smtp_from_email = config.get(SMTP_FROM_EMAIL, None)
            smtp_host = config.get(SMTP_HOST, None)
            smtp_username = config.get(SMTP_USERNAME, None)
            smtp_password = config.get(SMTP_PASSWORD, None)
            smtp_port = config.get(SMTP_PORT, None)

            return smtp_from_email and smtp_host and smtp_username and smtp_password and smtp_port
        else:
            return False

    def email_action_send(self, recipients, subject, body):
        if self.has_smtp_config():
            config = self.config_json()
            smtp_from_email = config.get(SMTP_FROM_EMAIL, None)
            smtp_host = config.get(SMTP_HOST, None)
            smtp_port = config.get(SMTP_PORT, None)
            smtp_username = config.get(SMTP_USERNAME, None)
            smtp_password = config.get(SMTP_PASSWORD, None)
            use_tls = config.get(SMTP_ENCRYPTION, None) == 'T' or None

            send_custom_smtp_email(recipients, subject, body, smtp_from_email,
                                   smtp_host, smtp_port, smtp_username, smtp_password,
                                   use_tls)
        else:
            send_simple_email(recipients, subject, body, from_email=settings.FLOW_FROM_EMAIL)

    def has_airtime_transfers(self):
        from temba.airtime.models import AirtimeTransfer
        return AirtimeTransfer.objects.filter(org=self).exists()

    def connect_transferto(self, account_login, airtime_api_token, user):
        transferto_config = {TRANSFERTO_ACCOUNT_LOGIN: account_login.strip(),
                             TRANSFERTO_AIRTIME_API_TOKEN: airtime_api_token.strip()}

        config = self.config_json()
        config.update(transferto_config)
        self.config = json.dumps(config)
        self.modified_by = user
        self.save()

    def refresh_transferto_account_currency(self):
        config = self.config_json()
        account_login = config.get(TRANSFERTO_ACCOUNT_LOGIN, None)
        airtime_api_token = config.get(TRANSFERTO_AIRTIME_API_TOKEN, None)

        from temba.airtime.models import AirtimeTransfer
        response = AirtimeTransfer.post_transferto_api_response(account_login, airtime_api_token,
                                                                action='check_wallet')
        parsed_response = AirtimeTransfer.parse_transferto_response(response.content)
        account_currency = parsed_response.get('currency', '')
        config.update({TRANSFERTO_ACCOUNT_CURRENCY: account_currency})
        self.config = json.dumps(config)
        self.save()

    def is_connected_to_transferto(self):
        if self.config:
            config = self.config_json()
            transferto_account_login = config.get(TRANSFERTO_ACCOUNT_LOGIN, None)
            transferto_airtime_api_token = config.get(TRANSFERTO_AIRTIME_API_TOKEN, None)

            return transferto_account_login and transferto_airtime_api_token
        else:
            return False

    def remove_transferto_account(self, user):
        if self.config:
            config = self.config_json()
            config[TRANSFERTO_ACCOUNT_LOGIN] = ''
            config[TRANSFERTO_AIRTIME_API_TOKEN] = ''
            config[TRANSFERTO_ACCOUNT_CURRENCY] = ''
            self.config = json.dumps(config)
            self.modified_by = user
            self.save()

    def connect_nexmo(self, api_key, api_secret, user):
        from nexmo import Client as NexmoClient

        nexmo_uuid = str(uuid4())
        nexmo_config = {NEXMO_KEY: api_key.strip(), NEXMO_SECRET: api_secret.strip(), NEXMO_UUID: nexmo_uuid}
        client = NexmoClient(key=nexmo_config[NEXMO_KEY], secret=nexmo_config[NEXMO_SECRET])
        domain = self.get_brand_domain()

        app_name = "%s/%s" % (domain, nexmo_uuid)

        answer_url = "https://%s%s" % (domain, reverse('handlers.nexmo_call_handler', args=['answer', nexmo_uuid]))

        event_url = "https://%s%s" % (domain, reverse('handlers.nexmo_call_handler', args=['event', nexmo_uuid]))

        params = dict(name=app_name, type='voice', answer_url=answer_url, answer_method='POST',
                      event_url=event_url, event_method='POST')

        response = client.create_application(params=params)
        app_id = response.get('id', None)
        private_key = response.get("keys", dict()).get("private_key", None)

        nexmo_config[NEXMO_APP_ID] = app_id
        nexmo_config[NEXMO_APP_PRIVATE_KEY] = private_key

        config = self.config_json()
        config.update(nexmo_config)
        self.config = json.dumps(config)
        self.modified_by = user
        self.save()

        # clear all our channel configurations
        self.clear_channel_caches()

    def nexmo_uuid(self):
        config = self.config_json()
        return config.get(NEXMO_UUID, None)

    def connect_twilio(self, account_sid, account_token, user):
        twilio_config = {ACCOUNT_SID: account_sid, ACCOUNT_TOKEN: account_token}

        config = self.config_json()
        config.update(twilio_config)
        self.config = json.dumps(config)
        self.modified_by = user
        self.save()

        # clear all our channel configurations
        self.clear_channel_caches()

    def is_connected_to_nexmo(self):
        if self.config:
            config = self.config_json()
            nexmo_key = config.get(NEXMO_KEY, None)
            nexmo_secret = config.get(NEXMO_SECRET, None)
            nexmo_uuid = config.get(NEXMO_UUID, None)

            return nexmo_key and nexmo_secret and nexmo_uuid
        else:
            return False

    def is_connected_to_twilio(self):
        if self.config:
            config = self.config_json()
            account_sid = config.get(ACCOUNT_SID, None)
            account_token = config.get(ACCOUNT_TOKEN, None)
            if account_sid and account_token:
                return True
        return False

    def remove_nexmo_account(self, user):
        if self.config:
            # release any nexmo channels
            for channel in self.channels.filter(is_active=True, channel_type='NX'):  # pragma: needs cover
                channel.release()

            config = self.config_json()
            config[NEXMO_KEY] = ''
            config[NEXMO_SECRET] = ''
            self.config = json.dumps(config)
            self.modified_by = user
            self.save()

            # clear all our channel configurations
            self.clear_channel_caches()

    def remove_twilio_account(self, user):
        if self.config:
            # release any twilio and twilio messaging sevice channels
            for channel in self.channels.filter(is_active=True, channel_type__in=['T', 'TMS']):
                channel.release()

            config = self.config_json()
            config[ACCOUNT_SID] = ''
            config[ACCOUNT_TOKEN] = ''
            config[APPLICATION_SID] = ''
            self.config = json.dumps(config)
            self.modified_by = user
            self.save()

            # clear all our channel configurations
            self.clear_channel_caches()

    def connect_chatbase(self, agent_name, api_key, version, user):
        chatbase_config = {
            CHATBASE_AGENT_NAME: agent_name,
            CHATBASE_API_KEY: api_key,
            CHATBASE_VERSION: version
        }

        config = self.config_json()
        config.update(chatbase_config)
        self.config = json.dumps(config)
        self.modified_by = user
        self.save()

    def remove_chatbase_account(self, user):
        config = self.config_json()

        if CHATBASE_AGENT_NAME in config:
            del config[CHATBASE_AGENT_NAME]

        if CHATBASE_API_KEY in config:
            del config[CHATBASE_API_KEY]

        if CHATBASE_VERSION in config:
            del config[CHATBASE_VERSION]

        self.config = json.dumps(config)
        self.modified_by = user
        self.save()

    def get_chatbase_credentials(self):
        if self.config:
            config = self.config_json()
            chatbase_api_key = config.get(CHATBASE_API_KEY, None)
            chatbase_version = config.get(CHATBASE_VERSION, None)
            return chatbase_api_key, chatbase_version
        else:
            return None, None

    def get_verboice_client(self):  # pragma: needs cover
        from temba.ivr.clients import VerboiceClient
        channel = self.get_call_channel()
        from temba.channels.models import Channel
        if channel.channel_type == Channel.TYPE_VERBOICE:
            return VerboiceClient(channel)
        return None

    def get_twilio_client(self):
        config = self.config_json()
        from temba.ivr.clients import TwilioClient

        if config:
            account_sid = config.get(ACCOUNT_SID, None)
            auth_token = config.get(ACCOUNT_TOKEN, None)
            if account_sid and auth_token:
                return TwilioClient(account_sid, auth_token, org=self)
        return None

    def get_nexmo_client(self):
        config = self.config_json()
        from temba.ivr.clients import NexmoClient

        if config:
            api_key = config.get(NEXMO_KEY, None)
            api_secret = config.get(NEXMO_SECRET, None)
            app_id = config.get(NEXMO_APP_ID, None)
            app_private_key = config.get(NEXMO_APP_PRIVATE_KEY, None)
            if api_key and api_secret:
                return NexmoClient(api_key, api_secret, app_id, app_private_key, org=self)

        return None

    def set_optin_flow(self, user, flow_uuid):
        config = self.config_json()
        flow_optin_config = {FLOW_OPT_IN: flow_uuid}
        config.update(flow_optin_config)
        self.config = json.dumps(config)
        self.modified_by = user
        self.save()

    def get_optin_flow(self):
        if self.config:
            config = self.config_json()
            flow_uuid = config.get(FLOW_OPT_IN, None)
            return flow_uuid
        else:
            return None

    def clear_channel_caches(self):
        """
        Clears any cached configurations we have for any of our channels.
        """
        from temba.channels.models import Channel
        for channel in self.channels.exclude(channel_type='A'):
            Channel.clear_cached_channel(channel.pk)

    def get_country_code(self):
        """
        Gets the 2-digit country code, e.g. RW, US
        """
        return get_cacheable_attr(self, '_country_code', lambda: self.calculate_country_code())

    def calculate_country_code(self):
        # first try the actual country field
        if self.country:
            try:
                country = pycountry.countries.get(name=self.country.name)
                if country:
                    return country.alpha_2
            except KeyError:  # pragma: no cover
                # pycountry blows up if we pass it a country name it doesn't know
                pass

        # if that isn't set and we only have have one country set for our channels, use that
        countries = self.channels.filter(is_active=True).exclude(country=None).order_by('country')
        countries = countries.distinct('country').values_list('country', flat=True)
        if len(countries) == 1:
            return countries[0]

        return None

    def get_language_codes(self):
        return get_cacheable_attr(self, '_language_codes', lambda: {l.iso_code for l in self.languages.all()})

    def set_languages(self, user, iso_codes, primary):
        """
        Sets languages for this org, creating and deleting language objects as necessary
        """
        for iso_code in iso_codes:
            name = languages.get_language_name(iso_code)
            language = self.languages.filter(iso_code=iso_code).first()

            # if it's valid and doesn't exist yet, create it
            if name and not language:
                language = self.languages.create(iso_code=iso_code, name=name, created_by=user, modified_by=user)

            if iso_code == primary:
                self.primary_language = language
                self.save(update_fields=('primary_language',))

        # unset the primary language if not in the new list of codes
        if self.primary_language and self.primary_language.iso_code not in iso_codes:
            self.primary_language = None
            self.save(update_fields=('primary_language',))

        # remove any languages that are not in the new list
        self.languages.exclude(iso_code__in=iso_codes).delete()

        if hasattr(self, '_language_codes'):  # invalidate language cache if set
            delattr(self, '_language_codes')

    def get_dayfirst(self):
        return self.date_format == DAYFIRST

    def format_date(self, datetime, show_time=True):
        """
        Formats a datetime with or without time using this org's date format
        """
        formats = get_datetime_format(self.get_dayfirst())
        format = formats[1] if show_time else formats[0]
        return datetime_to_str(datetime, format, False, self.timezone)

    def parse_date(self, date_string):
        if isinstance(date_string, datetime):
            return date_string

        return str_to_datetime(date_string, self.timezone, self.get_dayfirst())

    def parse_decimal(self, decimal_string):
        parsed = None

        try:
            parsed = Decimal(decimal_string)
            if not parsed.is_finite() or parsed > Decimal('999999999999999999999999'):
                parsed = None
        except Exception:
            pass

        return parsed

    def generate_location_query(self, name, level, is_alias=False):
        if is_alias:
            query = dict(name__iexact=name, boundary__level=level)
            query['__'.join(['boundary'] + ['parent'] * level)] = self.country
        else:
            query = dict(name__iexact=name, level=level)
            query['__'.join(['parent'] * level)] = self.country

        return query

    def find_boundary_by_name(self, name, level, parent):
        """
        Finds the boundary with the passed in name or alias on this organization at the stated level.

        @returns Iterable of matching boundaries
        """
        # first check if we have a direct name match
        if parent:
            boundary = parent.children.filter(name__iexact=name, level=level)
        else:
            query = self.generate_location_query(name, level)
            boundary = AdminBoundary.objects.filter(**query)

        # not found by name, try looking up by alias
        if not boundary:
            if parent:
                alias = BoundaryAlias.objects.filter(name__iexact=name, boundary__level=level,
                                                     boundary__parent=parent).first()
            else:
                query = self.generate_location_query(name, level, True)
                alias = BoundaryAlias.objects.filter(**query).first()

            if alias:
                boundary = [alias.boundary]

        return boundary

    def parse_location(self, location_string, level, parent=None):
        """
        Attempts to parse the passed in location string at the passed in level. This does various tokenizing
        of the string to try to find the best possible match.

        @returns Iterable of matching boundaries
        """
        # no country? bail
        if not self.country or not isinstance(location_string, six.string_types):
            return []

        # now look up the boundary by full name
        boundary = self.find_boundary_by_name(location_string, level, parent)

        if not boundary:
            # try removing punctuation and try that
            bare_name = regex.sub(r"\W+", " ", location_string, flags=regex.UNICODE | regex.V0).strip()
            boundary = self.find_boundary_by_name(bare_name, level, parent)

        # if we didn't find it, tokenize it
        if not boundary:
            words = regex.split(r"\W+", location_string.lower(), flags=regex.UNICODE | regex.V0)
            if len(words) > 1:
                for word in words:
                    boundary = self.find_boundary_by_name(word, level, parent)
                    if boundary:
                        break

                if not boundary:
                    # still no boundary? try n-gram of 2
                    for i in range(0, len(words) - 1):
                        bigram = " ".join(words[i:i + 2])
                        boundary = self.find_boundary_by_name(bigram, level, parent)
                        if boundary:  # pragma: needs cover
                            break

        return boundary

    def get_org_admins(self):
        return self.administrators.all()

    def get_org_editors(self):
        return self.editors.all()

    def get_org_viewers(self):
        return self.viewers.all()

    def get_org_surveyors(self):
        return self.surveyors.all()

    def get_org_users(self):
        org_users = self.get_org_admins() | self.get_org_editors() | self.get_org_viewers() | self.get_org_surveyors()
        return org_users.distinct().order_by('email')

    def latest_admin(self):
        admin = self.get_org_admins().last()

        # no admins? try editors
        if not admin:  # pragma: needs cover
            admin = self.get_org_editors().last()

        # no editors? try viewers
        if not admin:  # pragma: needs cover
            admin = self.get_org_viewers().last()

        return admin

    def is_free_plan(self):  # pragma: needs cover
        return self.plan == FREE_PLAN or self.plan == TRIAL_PLAN

    def is_import_flows_tier(self):
        return self.get_purchased_credits() >= self.get_branding().get('tiers', {}).get('import_flows', 0)

    def is_multi_user_tier(self):
        return self.get_purchased_credits() >= self.get_branding().get('tiers', {}).get('multi_user', 0)

    def is_multi_org_tier(self):
        return not self.parent and self.get_purchased_credits() >= self.get_branding().get('tiers', {}).get('multi_org', 0)

    def get_user_org_group(self, user):
        if user in self.get_org_admins():
            user._org_group = Group.objects.get(name="Administrators")
        elif user in self.get_org_editors():
            user._org_group = Group.objects.get(name="Editors")
        elif user in self.get_org_viewers():
            user._org_group = Group.objects.get(name="Viewers")
        elif user in self.get_org_surveyors():
            user._org_group = Group.objects.get(name="Surveyors")
        elif user.is_staff:
            user._org_group = Group.objects.get(name="Administrators")
        else:
            user._org_group = None

        return getattr(user, '_org_group', None)

    def has_twilio_number(self):  # pragma: needs cover
        return self.channels.filter(channel_type='T')

    def has_nexmo_number(self):  # pragma: needs cover
        return self.channels.filter(channel_type='NX')

    def create_welcome_topup(self, topup_size=None):
        if topup_size:
            return TopUp.create(self.created_by, price=0, credits=topup_size, org=self)
        return None

    def create_system_groups(self):
        """
        Creates our system groups for this organization so that we can keep track of counts etc..
        """
        from temba.contacts.models import ContactGroup

        self.all_groups.create(name='All Contacts', group_type=ContactGroup.TYPE_ALL,
                               created_by=self.created_by, modified_by=self.modified_by)
        self.all_groups.create(name='Blocked Contacts', group_type=ContactGroup.TYPE_BLOCKED,
                               created_by=self.created_by, modified_by=self.modified_by)
        self.all_groups.create(name='Stopped Contacts', group_type=ContactGroup.TYPE_STOPPED,
                               created_by=self.created_by, modified_by=self.modified_by)

    def create_sample_flows(self, api_url):
        import json

        # get our sample dir
        filename = os.path.join(settings.STATICFILES_DIRS[0], 'examples', 'sample_flows.json')

        # for each of our samples
        with open(filename, 'r') as example_file:
            example = example_file.read()

        user = self.get_user()
        if user:
            # some some substitutions
            org_example = example.replace("{{EMAIL}}", user.username)
            org_example = org_example.replace("{{API_URL}}", api_url)

            try:
                self.import_app(json.loads(org_example), user)
            except Exception:  # pragma: needs cover
                import traceback
                logger = logging.getLogger(__name__)
                msg = 'Failed creating sample flows'
                logger.error(msg, exc_info=True, extra=dict(definition=json.loads(org_example)))
                traceback.print_exc()

    def is_notified_of_mt_sms(self):
        return self.webhook_events & MT_SMS_EVENTS > 0

    def is_notified_of_mo_sms(self):
        return self.webhook_events & MO_SMS_EVENTS > 0

    def is_notified_of_mt_call(self):
        return self.webhook_events & MT_CALL_EVENTS > 0

    def is_notified_of_mo_call(self):
        return self.webhook_events & MO_CALL_EVENTS > 0

    def is_notified_of_alarms(self):
        return self.webhook_events & ALARM_EVENTS > 0

    def get_user(self):
        return self.administrators.filter(is_active=True).first()

    def get_credits_expiring_soon(self):
        """
        Get the number of credits expiring in less than a month.
        """
        return get_cacheable_result(ORG_CREDIT_EXPIRING_CACHE_KEY % self.pk, ORG_CREDITS_CACHE_TTL,
                                    self._calculate_credits_expiring_soon)

    def _calculate_credits_expiring_soon(self):
        now = timezone.now()
        one_month_period = now + timedelta(days=30)
        expiring_topups_qs = self.topups.filter(is_active=True,
                                                expires_on__lte=one_month_period).exclude(expires_on__lte=now)

        used_credits = TopUpCredits.objects.filter(topup__in=expiring_topups_qs).aggregate(Sum('used')).get('used__sum')

        expiring_topups_credits = expiring_topups_qs.aggregate(Sum('credits')).get('credits__sum')

        more_valid_credits_qs = self.topups.filter(is_active=True, expires_on__gt=one_month_period)
        more_valid_credits = more_valid_credits_qs.aggregate(Sum('credits')).get('credits__sum')

        if more_valid_credits or not expiring_topups_credits:
            return 0

        return expiring_topups_credits - used_credits

    def has_low_credits(self):
        return self.get_credits_remaining() <= self.get_low_credits_threshold()

    def get_low_credits_threshold(self):
        """
        Get the credits number to consider as low threshold to this org
        """
        return get_cacheable_result(ORG_LOW_CREDIT_THRESHOLD_CACHE_KEY % self.pk, ORG_CREDITS_CACHE_TTL,
                                    self._calculate_low_credits_threshold)

    def _calculate_low_credits_threshold(self):
        now = timezone.now()
        last_topup_credits = self.topups.filter(is_active=True, expires_on__gte=now).aggregate(Sum('credits')).get('credits__sum')
        return int(last_topup_credits * 0.15) if last_topup_credits else 0

    def get_credits_total(self, force_dirty=False):
        """
        Gets the total number of credits purchased or assigned to this org
        """
        return get_cacheable_result(ORG_CREDITS_TOTAL_CACHE_KEY % self.pk, ORG_CREDITS_CACHE_TTL,
                                    self._calculate_credits_total, force_dirty=force_dirty)

    def get_purchased_credits(self):
        """
        Returns the total number of credits purchased
        :return:
        """
        return get_cacheable_result(ORG_CREDITS_PURCHASED_CACHE_KEY % self.pk, ORG_CREDITS_CACHE_TTL,
                                    self._calculate_purchased_credits)

    def _calculate_purchased_credits(self):
        purchased_credits = self.topups.filter(is_active=True, price__gt=0).aggregate(Sum('credits')).get('credits__sum')
        return purchased_credits if purchased_credits else 0

    def _calculate_credits_total(self):
        active_credits = self.topups.filter(is_active=True, expires_on__gte=timezone.now()).aggregate(Sum('credits')).get('credits__sum')
        active_credits = active_credits if active_credits else 0

        # these are the credits that have been used in expired topups
        expired_credits = TopUpCredits.objects.filter(
            topup__org=self, topup__is_active=True, topup__expires_on__lte=timezone.now()
        ).aggregate(Sum('used')).get('used__sum')

        expired_credits = expired_credits if expired_credits else 0

        return active_credits + expired_credits

    def get_credits_used(self):
        """
        Gets the number of credits used by this org
        """
        return get_cacheable_result(ORG_CREDITS_USED_CACHE_KEY % self.pk, ORG_CREDITS_CACHE_TTL,
                                    self._calculate_credits_used)

    def _calculate_credits_used(self):
        used_credits_sum = TopUpCredits.objects.filter(topup__org=self, topup__is_active=True)
        used_credits_sum = used_credits_sum.aggregate(Sum('used')).get('used__sum')
        used_credits_sum = used_credits_sum if used_credits_sum else 0

        unassigned_sum = self.msgs.filter(contact__is_test=False, topup=None).count()

        return used_credits_sum + unassigned_sum

    def _calculate_credit_caches(self):
        """
        Calculates both our total as well as our active topup
        """
        get_cacheable_result(ORG_CREDITS_TOTAL_CACHE_KEY % self.pk, ORG_CREDITS_CACHE_TTL,
                             self._calculate_credits_total, force_dirty=True)
        get_cacheable_result(ORG_CREDITS_USED_CACHE_KEY % self.pk, ORG_CREDITS_CACHE_TTL,
                             self._calculate_credits_used, force_dirty=True)

    def get_credits_remaining(self):
        """
        Gets the number of credits remaining for this org
        """
        return self.get_credits_total() - self.get_credits_used()

    def allocate_credits(self, user, org, amount):
        """
        Allocates credits to a sub org of the current org, but only if it
        belongs to us and we have enough credits to do so.
        """
        if org.parent == self or self.parent == org.parent or self.parent == org:
            if self.get_credits_remaining() >= amount:

                with self.lock_on(OrgLock.credits):

                    # now debit our account
                    debited = None
                    while amount or debited == 0:

                        # remove the credits from ourselves
                        (topup_id, debited) = self.decrement_credit(amount)

                        if topup_id:
                            topup = TopUp.objects.get(id=topup_id)

                            # create the topup for our child, expiring on the same date
                            new_topup = TopUp.create(user, credits=debited, org=org, expires_on=topup.expires_on, price=None)

                            # create a debit for transaction history
                            Debit.objects.create(topup_id=topup_id, amount=debited, beneficiary=new_topup,
                                                 debit_type=Debit.TYPE_ALLOCATION, created_by=user)

                            # decrease the amount of credits we need
                            amount -= debited

                        else:  # pragma: needs cover
                            break

                    # recalculate our caches
                    self._calculate_credit_caches()
                    org._calculate_credit_caches()

                    # apply topups to messages missing them
                    org.apply_topups()

                return True

        # couldn't allocate credits
        return False

    def decrement_credit(self, amount=1):
        """
        Decrements this orgs credit by amount.

        Determines the active topup and returns that along with how many credits we were able
        to decrement it by. Amount decremented is not guaranteed to be the full amount requested.
        """
        total_used_key = ORG_CREDITS_USED_CACHE_KEY % self.pk
        incrby_existing(total_used_key, amount)

        r = get_redis_connection()
        active_topup_key = ORG_ACTIVE_TOPUP_KEY % self.pk
        active_topup_pk = r.get(active_topup_key)
        if active_topup_pk:
            remaining_key = ORG_ACTIVE_TOPUP_REMAINING % (self.pk, int(active_topup_pk))

            # decrement our active # of credits
            remaining = r.decr(remaining_key, amount)

            # near the edge? calculate our active topup from scratch
            if not remaining or int(remaining) < 5000:
                active_topup_pk = None

        # calculate our active topup if we need to
        if active_topup_pk is None:
            active_topup = self._calculate_active_topup()
            if active_topup:
                active_topup_pk = active_topup.pk
                r.set(active_topup_key, active_topup_pk, ORG_CREDITS_CACHE_TTL)

                # can only reduce as much as we have available
                if active_topup.get_remaining() < amount:
                    amount = active_topup.get_remaining()

                remaining_key = ORG_ACTIVE_TOPUP_REMAINING % (self.pk, active_topup_pk)
                r.set(remaining_key, active_topup.get_remaining() - amount, ORG_CREDITS_CACHE_TTL)

        return (active_topup_pk, amount)

    def _calculate_active_topup(self):
        """
        Calculates the oldest non-expired topup that still has credits
        """
        non_expired_topups = self.topups.filter(is_active=True, expires_on__gte=timezone.now()).order_by('expires_on', 'id')
        active_topups = non_expired_topups.annotate(used_credits=Sum('topupcredits__used'))\
                                          .filter(credits__gt=0)\
                                          .filter(Q(used_credits__lt=F('credits')) | Q(used_credits=None))

        return active_topups.first()

    def apply_topups(self):
        """
        We allow users to receive messages even if they're out of credit. Once they re-add credit, this function
        retro-actively applies topups to any messages or IVR actions that don't have a topup
        """
        from temba.msgs.models import Msg

        with self.lock_on(OrgLock.credits):
            # get all items that haven't been credited
            msg_uncredited = self.msgs.filter(topup=None, contact__is_test=False).order_by('created_on')
            all_uncredited = list(msg_uncredited)

            # get all topups that haven't expired
            unexpired_topups = list(self.topups.filter(is_active=True, expires_on__gte=timezone.now()).order_by('-expires_on'))

            # dict of topups to lists of their newly assigned items
            new_topup_items = {topup: [] for topup in unexpired_topups}

            # assign topup with credits to items...
            current_topup = None
            current_topup_remaining = 0

            for item in all_uncredited:
                # find a topup with remaining credit
                while current_topup_remaining <= 0:
                    if not unexpired_topups:
                        break

                    current_topup = unexpired_topups.pop()
                    current_topup_remaining = current_topup.credits - current_topup.get_used()

                if current_topup_remaining:
                    # if we found some credit, assign the item to the current topup
                    new_topup_items[current_topup].append(item)
                    current_topup_remaining -= 1
                else:
                    # if not, then stop processing items
                    break

            # update items in the database with their new topups
            for topup, items in six.iteritems(new_topup_items):
                Msg.objects.filter(id__in=[item.pk for item in items if isinstance(item, Msg)]).update(topup=topup)

        # deactive all our credit alerts
        CreditAlert.reset_for_org(self)

    def current_plan_start(self):
        today = timezone.now().date()

        # move it to the same day our plan started (taking into account short months)
        plan_start = today.replace(day=min(self.plan_start.day, calendar.monthrange(today.year, today.month)[1]))

        if plan_start > today:  # pragma: needs cover
            plan_start -= relativedelta(months=1)

        return plan_start

    def current_plan_end(self):
        plan_start = self.current_plan_start()
        plan_end = plan_start + relativedelta(months=1)
        return plan_end

    def get_stripe_customer(self):  # pragma: no cover
        # We can't test stripe in unit tests since it requires javascript tokens to be generated
        if not self.stripe_customer:
            return None

        try:
            stripe.api_key = get_stripe_credentials()[1]
            customer = stripe.Customer.retrieve(self.stripe_customer)
            return customer
        except Exception:
            traceback.print_exc()
            return None

    def get_bundles(self):
        return get_brand_bundles(self.get_branding())

    def add_credits(self, bundle, token, user):
        # look up our bundle
        bundle_map = get_bundle_map(self.get_bundles())
        if bundle not in bundle_map:
            raise ValidationError(_("Invalid bundle: %s, cannot upgrade.") % bundle)
        bundle = bundle_map[bundle]

        # adds credits to this org
        stripe.api_key = get_stripe_credentials()[1]

        # our actual customer object
        customer = self.get_stripe_customer()

        # 3 possible cases
        # 1. we already have a stripe customer and the token matches it
        # 2. we already have a stripe customer, but they have just added a new card, we need to use that one
        # 3. we don't have a customer, so we need to create a new customer and use that card

        # for our purposes, #1 and #2 are treated the same, we just always update the default card

        try:
            if not customer or customer.email != user.email:
                # then go create a customer object for this user
                customer = stripe.Customer.create(card=token, email=user.email,
                                                  description="{ org: %d }" % self.pk)

                stripe_customer = customer.id
                self.stripe_customer = stripe_customer
                self.save()

            # update the stripe card to the one they just entered
            else:
                # remove existing cards
                # TODO: this is all a bit wonky because we are using the Stripe JS widget..
                # if we instead used on our mechanism to display / edit cards we could be a bit smarter
                existing_cards = [c for c in customer.cards.all().data]
                for card in existing_cards:
                    card.delete()

                try:
                    card = customer.cards.create(card=token)
                except stripe.CardError:
                    raise ValidationError(_("Sorry, your card was declined, please contact your provider or try another card."))

                customer.default_card = card.id
                customer.save()

                stripe_customer = customer.id

            charge = stripe.Charge.create(amount=bundle['cents'],
                                          currency='usd',
                                          customer=stripe_customer,
                                          description=bundle['description'])

            remaining = self.get_credits_remaining()

            # create our top up
            topup = TopUp.create(user, price=bundle['cents'], credits=bundle['credits'],
                                 stripe_charge=charge.id, org=self)

            context = dict(description=bundle['description'],
                           charge_id=charge.id,
                           charge_date=timezone.now().strftime("%b %e, %Y"),
                           amount=bundle['dollars'],
                           credits=bundle['credits'],
                           remaining=remaining,
                           org=self.name)

            # card
            if getattr(charge, 'card', None):
                context['cc_last4'] = charge.card.last4
                context['cc_type'] = charge.card.type
                context['cc_name'] = charge.card.name

            # bitcoin
            else:
                context['cc_type'] = 'bitcoin'
                context['cc_name'] = charge.source.bitcoin.address

            branding = self.get_branding()

            subject = _("%(name)s Receipt") % branding
            template = "orgs/email/receipt_email"
            to_email = user.email

            context['customer'] = user
            context['branding'] = branding
            context['subject'] = subject

            send_template_email(to_email, subject, template, context, branding)

            # apply our new topups
            self.apply_topups()

            return topup

        except ValidationError as e:
            raise e

        except Exception as e:
            logger = logging.getLogger(__name__)
            logger.error("Error adding credits to org", exc_info=True)
            raise ValidationError(_("Sorry, we were unable to process your payment, please try again later or contact us."))

    def account_value(self):
        """
        How much has this org paid to date in dollars?
        """
        paid = TopUp.objects.filter(org=self).aggregate(paid=Sum('price'))['paid']
        if not paid:
            paid = 0
        return paid / 100

    def update_plan(self, new_plan, token, user):  # pragma: no cover
        # We can't test stripe in unit tests since it requires javascript tokens to be generated
        stripe.api_key = get_stripe_credentials()[1]

        # no plan change?  do nothing
        if new_plan == self.plan:
            return None

        # this is our stripe customer id
        stripe_customer = None

        # our actual customer object
        customer = self.get_stripe_customer()
        if customer:
            stripe_customer = customer.id

        # cancel our plan on our stripe customer
        if new_plan == FREE_PLAN:
            if customer:
                analytics.track(user.username, 'temba.plan_cancelled', dict(cancelledPlan=self.plan))

                try:
                    subscription = customer.cancel_subscription(at_period_end=True)
                except Exception as e:
                    traceback.print_exc(e)
                    raise ValidationError(_("Sorry, we are unable to cancel your plan at this time.  Please contact us."))
            else:
                raise ValidationError(_("Sorry, we are unable to cancel your plan at this time.  Please contact us."))

        else:
            # we have a customer, try to upgrade them
            if customer:
                try:
                    subscription = customer.update_subscription(plan=new_plan)

                    analytics.track(user.username, 'temba.plan_upgraded', dict(previousPlan=self.plan, plan=new_plan))

                except Exception as e:
                    # can't load it, oh well, we'll try to create one dynamically below
                    traceback.print_exc(e)
                    customer = None

            # if we don't have a customer, go create one
            if not customer:
                try:
                    # then go create a customer object for this user
                    customer = stripe.Customer.create(card=token, plan=new_plan, email=user,
                                                      description="{ org: %d }" % self.pk)

                    stripe_customer = customer.id
                    subscription = customer['subscription']

                    analytics.track(user.username, 'temba.plan_upgraded', dict(previousPlan=self.plan, plan=new_plan))

                except Exception as e:
                    traceback.print_exc(e)
                    raise ValidationError(_("Sorry, we were unable to charge your card, please try again later or contact us."))

        # update our org
        self.stripe_customer = stripe_customer

        if subscription['status'] != 'active':
            self.plan = FREE_PLAN
        else:
            self.plan = new_plan

        self.plan_start = datetime.fromtimestamp(subscription['start'])
        self.save()

        return subscription

    def generate_dependency_graph(self, include_campaigns=True, include_triggers=False, include_archived=False):
        """
        Generates a dict of all exportable flows and campaigns for this org with each object's immediate dependencies
        """
        from temba.campaigns.models import Campaign, CampaignEvent
        from temba.contacts.models import ContactGroup
        from temba.flows.models import Flow

        flow_prefetches = ('action_sets', 'rule_sets')
        campaign_prefetches = (
            Prefetch('events', queryset=CampaignEvent.objects.filter(is_active=True).exclude(flow__flow_type=Flow.MESSAGE), to_attr='flow_events'),
            'flow_events__flow'
        )

        all_flows = self.flows.filter(is_active=True).exclude(flow_type=Flow.MESSAGE).prefetch_related(*flow_prefetches)
        all_flow_map = {f.uuid: f for f in all_flows}

        if include_campaigns:
            all_campaigns = self.campaign_set.filter(is_active=True).select_related('group').prefetch_related(*campaign_prefetches)
        else:
            all_campaigns = Campaign.objects.none()

        if not include_archived:
            all_flows = all_flows.filter(is_archived=False)
            all_campaigns = all_campaigns.filter(is_archived=False)

        # build dependency graph for all flows and campaigns
        dependencies = defaultdict(set)
        for flow in all_flows:
            dependencies[flow] = flow.get_dependencies(all_flow_map)
        for campaign in all_campaigns:
            dependencies[campaign] = set([e.flow for e in campaign.flow_events])

        # replace any dependency on a group with that group's associated campaigns - we're not actually interested
        # in flow-group-flow relationships - only relationships that go through a campaign
        campaigns_by_group = defaultdict(list)
        if include_campaigns:
            for campaign in self.campaign_set.filter(is_active=True).select_related('group'):
                campaigns_by_group[campaign.group].append(campaign)

        for c, deps in six.iteritems(dependencies):
            if isinstance(c, Flow):
                for d in list(deps):
                    if isinstance(d, ContactGroup):
                        deps.remove(d)
                        deps.update(campaigns_by_group[d])

        if include_triggers:
            all_triggers = self.trigger_set.filter(is_archived=False, is_active=True).select_related('flow')
            for trigger in all_triggers:
                dependencies[trigger] = {trigger.flow}

        # make dependencies symmetric, i.e. if A depends on B, B depends on A
        for c, deps in six.iteritems(dependencies.copy()):
            for d in deps:
                dependencies[d].add(c)

        return dependencies

    def resolve_dependencies(self, flows, campaigns, include_campaigns=True, include_triggers=False, include_archived=False):
        """
        Given a set of flows and and a set of campaigns, returns a new set including all dependencies
        """
        dependencies = self.generate_dependency_graph(include_campaigns=include_campaigns,
                                                      include_triggers=include_triggers,
                                                      include_archived=include_archived)

        primary_components = set(itertools.chain(flows, campaigns))
        all_components = set()

        def add_component(c):
            if c in all_components:
                return

            all_components.add(c)
            if c in primary_components:
                primary_components.remove(c)

            for d in dependencies[c]:
                add_component(d)

        while primary_components:
            component = next(iter(primary_components))
            add_component(component)

        return all_components

    def increment_unread_msg_count(self, type):
        """
        Increments our redis cache of how many unread messages exist for this org and type.
        @param type: either UNREAD_INBOX_MSGS or UNREAD_FLOW_MSGS
        """
        r = get_redis_connection()
        r.hincrby(type, self.id, 1)

    def get_unread_msg_count(self, msg_type):
        """
        Gets the value of our redis cache of how many unread messages exist for this org and type.
        @param msg_type: either UNREAD_INBOX_MSGS or UNREAD_FLOW_MSGS
        """
        r = get_redis_connection()
        count = r.hget(msg_type, self.id)
        return 0 if count is None else int(count)

    def clear_unread_msg_count(self, msg_type):
        """
        Clears our redis cache of how many unread messages exist for this org and type.
        @param msg_type: either UNREAD_INBOX_MSGS or UNREAD_FLOW_MSGS
        """
        r = get_redis_connection()
        r.hdel(msg_type, self.id)

    def initialize(self, branding=None, topup_size=None):
        """
        Initializes an organization, creating all the dependent objects we need for it to work properly.
        """
        from temba.middleware import BrandingMiddleware

        if not branding:
            branding = BrandingMiddleware.get_branding_for_host('')

        self.create_system_groups()
        self.create_sample_flows(branding.get('api_link', ""))
        self.create_welcome_topup(topup_size)

    def download_and_save_media(self, request, extension=None):  # pragma: needs cover
        """
        Given an HTTP Request object, downloads the file then saves it as media for the current org. If no extension
        is passed it we attempt to extract it from the filename
        """
        s = Session()
        prepped = s.prepare_request(request)
        response = s.send(prepped)

        if response.status_code == 200:
            # download the content to a temp file
            temp = NamedTemporaryFile(delete=True)
            temp.write(response.content)
            temp.flush()

            # try to derive our extension from the filename if it wasn't passed in
            if not extension:
                url_parts = urlparse(request.url)
                if url_parts.path:
                    path_pieces = url_parts.path.rsplit('.')
                    if len(path_pieces) > 1:
                        extension = path_pieces[-1]

        else:
            raise Exception("Received non-200 response (%s) for request: %s" % (response.status_code, response.content))

        return self.save_media(File(temp), extension)

    def save_response_media(self, response):
        disposition = response.headers.get('Content-Disposition', None)
        content_type = response.headers.get('Content-Type', None)

        downloaded = None

        if content_type:
            extension = None
            if disposition == 'inline':
                extension = mimetypes.guess_extension(content_type)
                extension = extension.strip('.')
            elif disposition:
                filename = re.findall("filename=\"(.+)\"", disposition)[0]
                extension = filename.rpartition('.')[2]
            elif content_type == 'audio/x-wav':
                extension = 'wav'

            temp = NamedTemporaryFile(delete=True)
            temp.write(response.content)
            temp.flush()

            # save our file off
            downloaded = self.save_media(File(temp), extension)

        return content_type, downloaded

    def save_media(self, file, extension):
        """
        Saves the given file data with the extension and returns an absolute url to the result
        """
        random_file = str(uuid4())
        random_dir = random_file[0:4]

        filename = '%s/%s' % (random_dir, random_file)
        if extension:
            filename = '%s.%s' % (filename, extension)

        path = '%s/%d/media/%s' % (settings.STORAGE_ROOT_DIR, self.pk, filename)
        location = default_storage.save(path, file)

        # force http for localhost
        scheme = 'https'
        if 'localhost' in settings.AWS_BUCKET_DOMAIN:  # pragma: no cover
            scheme = 'http'

        return "%s://%s/%s" % (scheme, settings.AWS_BUCKET_DOMAIN, location)

    @classmethod
    def create_user(cls, email, password):
        user = User.objects.create_user(username=email, email=email, password=password)
        return user

    @classmethod
    def get_org(cls, user):
        if not user:  # pragma: needs cover
            return None

        if not hasattr(user, '_org'):
            org = Org.objects.filter(administrators=user, is_active=True).first()
            if org:
                user._org = org

        return getattr(user, '_org', None)

    def __str__(self):
        return self.name


# ===================== monkey patch User class with a few extra functions ========================

def get_user_orgs(user, brand=None):
    if not brand:
        org = Org.get_org(user)
        brand = org.brand if org else settings.DEFAULT_BRAND

    if user.is_superuser:
        return Org.objects.all()

    user_orgs = user.org_admins.all() | user.org_editors.all() | user.org_viewers.all() | user.org_surveyors.all()
    all_orgs_ids = [item.id for item in user_orgs.filter(brand=brand, is_active=True).distinct().order_by('name')
                    if not item.is_suspended()]
    return Org.objects.filter(id__in=all_orgs_ids)


def get_org(obj):
    return getattr(obj, '_org', None)


def is_alpha_user(user):  # pragma: needs cover
    return user.groups.filter(name='Alpha')


def is_beta_user(user):  # pragma: needs cover
    return user.groups.filter(name='Beta')


def get_settings(user):
    if not user:  # pragma: needs cover
        return None

    settings = UserSettings.objects.filter(user=user).first()

    if not settings:
        settings = UserSettings.objects.create(user=user)

    return settings


def set_org(obj, org):
    obj._org = org


def get_org_group(obj):
    org_group = None
    org = obj.get_org()
    if org:
        org_group = org.get_user_org_group(obj)
    return org_group


def _user_has_org_perm(user, org, permission):
    """
    Determines if a user has the given permission in this org
    """
    if user.is_superuser:  # pragma: needs cover
        return True

    if user.is_anonymous():  # pragma: needs cover
        return False

    # has it innately? (customer support)
    if user.has_perm(permission):  # pragma: needs cover
        return True

    org_group = org.get_user_org_group(user)

    if not org_group:  # pragma: needs cover
        return False

    (app_label, codename) = permission.split(".")

    return org_group.permissions.filter(content_type__app_label=app_label, codename=codename).exists()


User.get_org = get_org
User.set_org = set_org
User.is_alpha = is_alpha_user
User.is_beta = is_beta_user
User.get_settings = get_settings
User.get_user_orgs = get_user_orgs
User.get_org_group = get_org_group
User.has_org_perm = _user_has_org_perm


USER_GROUPS = (('A', _("Administrator")),
               ('E', _("Editor")),
               ('V', _("Viewer")),
               ('S', _("Surveyor")))


def get_stripe_credentials():
    public_key = os.environ.get('STRIPE_PUBLIC_KEY', getattr(settings, 'STRIPE_PUBLIC_KEY', 'MISSING_STRIPE_PUBLIC_KEY'))
    private_key = os.environ.get('STRIPE_PRIVATE_KEY', getattr(settings, 'STRIPE_PRIVATE_KEY', 'MISSING_STRIPE_PRIVATE_KEY'))
    return (public_key, private_key)


@six.python_2_unicode_compatible
class Language(SmartModel):
    """
    A Language that has been added to the org. In the end and language is just an iso_code and name
    and it is not really restricted to real-world languages at this level. Instead we restrict the
    language selection options to real-world languages.
    """
    name = models.CharField(max_length=128)

    iso_code = models.CharField(max_length=4)

    org = models.ForeignKey(Org, verbose_name=_("Org"), related_name="languages")

    @classmethod
    def create(cls, org, user, name, iso_code):
        return cls.objects.create(org=org, name=name, iso_code=iso_code, created_by=user, modified_by=user)

    def as_json(self):  # pragma: needs cover
        return dict(name=self.name, iso_code=self.iso_code)

    @classmethod
    def get_localized_text(cls, text_translations, preferred_languages, default_text=None):
        """
        Returns the appropriate translation to use.
        :param text_translations: A dictionary (or plain text) which contains our message indexed by language iso code
        :param preferred_languages: The prioritized list of language preferences (list of iso codes)
        :param default_text: default text to use if no match is found
        """
        # No translations, return our default text
        if not text_translations:
            return default_text

        # If we are handed raw text without translations, just return that
        if not isinstance(text_translations, dict):
            return text_translations

        # otherwise, find the first preferred language
        for lang in preferred_languages:
            localized = text_translations.get(lang)
            if localized is not None:
                return localized

        return default_text

    def __str__(self):  # pragma: needs cover
        return '%s' % self.name


class Invitation(SmartModel):
    """
    An Invitation to an e-mail address to join an Org with specific roles.
    """
    org = models.ForeignKey(Org, verbose_name=_("Org"), related_name="invitations",
                            help_text=_("The organization to which the account is invited to view"))

    email = models.EmailField(verbose_name=_("Email"), help_text=_("The email to which we send the invitation of the viewer"))

    secret = models.CharField(verbose_name=_("Secret"), max_length=64, unique=True,
                              help_text=_("a unique code associated with this invitation"))

    user_group = models.CharField(max_length=1, choices=USER_GROUPS, default='V', verbose_name=_("User Role"))

    @classmethod
    def create(cls, org, user, email, user_group):
        return cls.objects.create(org=org, email=email, user_group=user_group,
                                  created_by=user, modified_by=user)

    def save(self, *args, **kwargs):
        if not self.secret:
            secret = random_string(64)

            while Invitation.objects.filter(secret=secret):  # pragma: needs cover
                secret = random_string(64)

            self.secret = secret

        return super(Invitation, self).save(*args, **kwargs)

    @classmethod
    def generate_random_string(cls, length):  # pragma: needs cover
        """
        Generates a [length] characters alpha numeric secret
        """
        letters = "23456789ABCDEFGHJKLMNPQRSTUVWXYZ"  # avoid things that could be mistaken ex: 'I' and '1'
        return ''.join([random.choice(letters) for _ in range(length)])

    def send_invitation(self):
        from .tasks import send_invitation_email_task
        send_invitation_email_task(self.id)

    def send_email(self):
        # no=op if we do not know the email
        if not self.email:  # pragma: needs cover
            return

        branding = self.org.get_branding()
        subject = _("%(name)s Invitation") % branding
        template = "orgs/email/invitation_email"
        to_email = self.email

        context = dict(org=self.org, now=timezone.now(), branding=branding, invitation=self)
        context['subject'] = subject

        send_template_email(to_email, subject, template, context, branding)


class UserSettings(models.Model):
    """
    User specific configuration
    """
    user = models.ForeignKey(User, related_name='settings')
    language = models.CharField(max_length=8, choices=settings.LANGUAGES, default="en-us",
                                help_text=_('Your preferred language'))
    tel = models.CharField(verbose_name=_("Phone Number"), max_length=16, null=True, blank=True,
                           help_text=_("Phone number for testing and recording voice flows"))

    def get_tel_formatted(self):
        if self.tel:
            import phonenumbers
            normalized = phonenumbers.parse(self.tel, None)
            return phonenumbers.format_number(normalized, phonenumbers.PhoneNumberFormat.INTERNATIONAL)


@six.python_2_unicode_compatible
class TopUp(SmartModel):
    """
    TopUps are used to track usage across the platform. Each TopUp represents a certain number of
    credits that can be consumed by messages.
    """
    org = models.ForeignKey(Org, related_name='topups',
                            help_text="The organization that was toppped up")
    price = models.IntegerField(null=True, blank=True, verbose_name=_("Price Paid"),
                                help_text=_("The price paid for the messages in this top up (in cents)"))
    credits = models.IntegerField(verbose_name=_("Number of Credits"),
                                  help_text=_("The number of credits bought in this top up"))
    expires_on = models.DateTimeField(verbose_name=_("Expiration Date"),
                                      help_text=_("The date that this top up will expire"))
    stripe_charge = models.CharField(verbose_name=_("Stripe Charge Id"), max_length=32, null=True, blank=True,
                                     help_text=_("The Stripe charge id for this charge"))
    comment = models.CharField(max_length=255, null=True, blank=True,
                               help_text="Any comment associated with this topup, used when we credit accounts")

    @classmethod
    def create(cls, user, price, credits, stripe_charge=None, org=None, expires_on=None):
        """
        Creates a new topup
        """
        if not org:
            org = user.get_org()

        if not expires_on:
            expires_on = timezone.now() + timedelta(days=365)  # credits last 1 year

        topup = TopUp.objects.create(org=org, price=price, credits=credits, expires_on=expires_on,
                                     stripe_charge=stripe_charge, created_by=user, modified_by=user)

        org.update_caches(OrgEvent.topup_new, topup)
        return topup

    def get_ledger(self):  # pragma: needs cover
        debits = self.debits.filter(debit_type=Debit.TYPE_ALLOCATION).order_by('-created_by')
        balance = self.credits
        ledger = []

        active = self.get_remaining() < balance

        if active:
            transfer = self.allocations.all().first()

            if transfer:
                comment = _('Transfer from %s' % transfer.topup.org.name)
            else:
                if self.price > 0:
                    comment = _('Purchased Credits')
                elif self.price == 0:
                    comment = _('Complimentary Credits')
                else:
                    comment = _('Credits')

            ledger.append(dict(date=self.created_on,
                               comment=comment,
                               amount=self.credits,
                               balance=self.credits))

        for debit in debits:  # pragma: needs cover
            balance -= debit.amount
            ledger.append(dict(date=debit.created_on,
                          comment=_('Transfer to %(org)s') % dict(org=debit.beneficiary.org.name),
                          amount=-debit.amount,
                          balance=balance))

        now = timezone.now()
        expired = self.expires_on < now

        # add a line for used message credits
        if active:
            ledger.append(dict(date=self.expires_on if expired else now,
                               comment=_('Messaging credits used'),
                               amount=self.get_remaining() - balance,
                               balance=self.get_remaining()))

        # add a line for expired credits
        if expired and self.get_remaining() > 0:
            ledger.append(dict(date=self.expires_on,
                               comment=_('Expired credits'),
                               amount=-self.get_remaining(),
                               balance=0))
        return ledger

    def get_price_display(self):
        if self.price is None:
            return ""
        elif self.price == 0:
            return _("Free")

        return "$%.2f" % self.dollars()

    def dollars(self):
        if self.price == 0:  # pragma: needs cover
            return 0
        else:
            return Decimal(self.price) / Decimal(100)

    def revert_topup(self):  # pragma: needs cover
        # unwind any items that were assigned to this topup
        self.msgs.update(topup=None)

        # mark this topup as inactive
        self.is_active = False
        self.save()

    def get_stripe_charge(self):  # pragma: needs cover
        try:
            stripe.api_key = get_stripe_credentials()[1]
            return stripe.Charge.retrieve(self.stripe_charge)
        except Exception:
            traceback.print_exc()
            return None

    def get_used(self):
        """
        Calculates how many topups have actually been used
        """
        used = TopUpCredits.objects.filter(topup=self).aggregate(used=Sum('used'))
        return 0 if not used['used'] else used['used']

    def get_remaining(self):
        """
        Returns how many credits remain on this topup
        """
        return self.credits - self.get_used()

    def __str__(self):  # pragma: needs cover
        return "%s Credits" % self.credits


class Debit(SquashableModel):
    """
    Transactional history of credits allocated to other topups or chunks of archived messages
    """
    SQUASH_OVER = ('topup_id',)

    TYPE_ALLOCATION = 'A'
    TYPE_PURGE = 'P'

    DEBIT_TYPES = ((TYPE_ALLOCATION, 'Allocation'),
                   (TYPE_PURGE, 'Purge'))

    topup = models.ForeignKey(TopUp, related_name="debits", help_text=_("The topup these credits are applied against"))

    amount = models.IntegerField(help_text=_('How many credits were debited'))

    beneficiary = models.ForeignKey(TopUp, null=True,
                                    related_name="allocations",
                                    help_text=_('Optional topup that was allocated with these credits'))

    debit_type = models.CharField(max_length=1, choices=DEBIT_TYPES, null=False, help_text=_('What caused this debit'))

    created_by = models.ForeignKey(settings.AUTH_USER_MODEL, null=True,
                                   related_name="debits_created",
                                   help_text="The user which originally created this item")
    created_on = models.DateTimeField(default=timezone.now,
                                      help_text="When this item was originally created")

    @classmethod
    def get_unsquashed(cls):
        return super(Debit, cls).get_unsquashed().filter(debit_type=cls.TYPE_PURGE)

    @classmethod
    def get_squash_query(cls, distinct_set):
        sql = """
            WITH removed as (
                DELETE FROM %(table)s WHERE "topup_id" = %%s AND debit_type = 'P' RETURNING "amount"
            )
            INSERT INTO %(table)s("topup_id", "amount", "debit_type", "created_on", "is_squashed")
            VALUES (%%s, GREATEST(0, (SELECT SUM("amount") FROM removed)), 'P', %%s, TRUE);
        """ % {'table': cls._meta.db_table}

        return sql, (distinct_set.topup_id, distinct_set.topup_id, timezone.now())


class TopUpCredits(SquashableModel):
    """
    Used to track number of credits used on a topup, mostly maintained by triggers on Msg insertion.
    """
    SQUASH_OVER = ('topup_id',)

    topup = models.ForeignKey(TopUp,
                              help_text=_("The topup these credits are being used against"))
    used = models.IntegerField(help_text=_("How many credits were used, can be negative"))

    @classmethod
    def get_squash_query(cls, distinct_set):
        sql = """
        WITH deleted as (
            DELETE FROM %(table)s WHERE "topup_id" = %%s RETURNING "used"
        )
        INSERT INTO %(table)s("topup_id", "used", "is_squashed")
        VALUES (%%s, GREATEST(0, (SELECT SUM("used") FROM deleted)), TRUE);
        """ % {'table': cls._meta.db_table}

        return sql, (distinct_set.topup_id,) * 2


class CreditAlert(SmartModel):
    """
    Tracks when we have sent alerts to organization admins about low credits.
    """

    ALERT_TYPES_CHOICES = ((ORG_CREDIT_OVER, _("Credits Over")),
                           (ORG_CREDIT_LOW, _("Low Credits")),
                           (ORG_CREDIT_EXPIRING, _("Credits expiring soon")))

    org = models.ForeignKey(Org, help_text="The organization this alert was triggered for")
    alert_type = models.CharField(max_length=1, choices=ALERT_TYPES_CHOICES,
                                  help_text="The type of this alert")

    @classmethod
    def trigger_credit_alert(cls, org, alert_type):
        # is there already an active alert at this threshold? if so, exit
        if CreditAlert.objects.filter(is_active=True, org=org, alert_type=alert_type):  # pragma: needs cover
            return None

        print("triggering %s credits alert type for %s" % (alert_type, org.name))

        admin = org.get_org_admins().first()

        if admin:
            # Otherwise, create our alert objects and trigger our event
            alert = CreditAlert.objects.create(org=org, alert_type=alert_type,
                                               created_by=admin, modified_by=admin)

            alert.send_alert()

    def send_alert(self):
        from .tasks import send_alert_email_task
        send_alert_email_task(self.id)

    def send_email(self):
        email = self.created_by.email
        if not email:  # pragma: needs cover
            return

        branding = self.org.get_branding()
        subject = _("%(name)s Credits Alert") % branding
        template = "orgs/email/alert_email"
        to_email = email

        context = dict(org=self.org, now=timezone.now(), branding=branding, alert=self, customer=self.created_by)
        context['subject'] = subject

        send_template_email(to_email, subject, template, context, branding)

    @classmethod
    def reset_for_org(cls, org):
        CreditAlert.objects.filter(org=org).update(is_active=False)

    @classmethod
    def check_org_credits(cls):
        from temba.msgs.models import Msg

        # all active orgs in the last hour
        active_orgs = Msg.objects.filter(created_on__gte=timezone.now() - timedelta(hours=1))
        active_orgs = active_orgs.order_by('org').distinct('org')

        for msg in active_orgs:
            org = msg.org

            # does this org have less than 0 messages?
            org_remaining_credits = org.get_credits_remaining()
            org_low_credits = org.has_low_credits()
            org_credits_expiring = org.get_credits_expiring_soon()

            if org_remaining_credits <= 0:
                CreditAlert.trigger_credit_alert(org, ORG_CREDIT_OVER)
            elif org_low_credits:  # pragma: needs cover
                CreditAlert.trigger_credit_alert(org, ORG_CREDIT_LOW)
            elif org_credits_expiring > 0:  # pragma: needs cover
                CreditAlert.trigger_credit_alert(org, ORG_CREDIT_EXPIRING)<|MERGE_RESOLUTION|>--- conflicted
+++ resolved
@@ -121,7 +121,8 @@
 CHATBASE_FEEDBACK = 'CHATBASE_FEEDBACK'
 CHATBASE_VERSION = 'CHATBASE_VERSION'
 
-<<<<<<< HEAD
+FLOW_OPT_IN = 'FLOW_OPT_IN'
+
 GIFTCARDS = 'GIFTCARDS'
 LOOKUPS = 'LOOKUPS'
 
@@ -152,9 +153,6 @@
 }
 
 DEFAULT_INDEXES_FIELDS_PAYLOAD_LOOKUPS = {}
-=======
-FLOW_OPT_IN = 'FLOW_OPT_IN'
->>>>>>> f9a26492
 
 ORG_STATUS = 'STATUS'
 SUSPENDED = 'suspended'
