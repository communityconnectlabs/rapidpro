import itertools
import logging
import os
import re
import time

from collections import defaultdict
from datetime import timedelta
from decimal import Decimal
from enum import Enum
from urllib.parse import quote, urlencode, urlparse

import pycountry
import pytz
import regex
import stripe
import stripe.error
from django_redis import get_redis_connection
from packaging.version import Version
from pandas import read_csv, read_excel
from requests import Session
from smartmin.models import SmartModel
from timezone_field import TimeZoneField
from twilio.rest import Client as TwilioClient

from django.conf import settings
from django.contrib.auth.models import Group, User
from django.contrib.postgres.fields import ArrayField
from django.core.exceptions import ValidationError
from django.core.files import File
from django.core.files.temp import NamedTemporaryFile
from django.db import models, transaction
from django.db.models import Count, F, Prefetch, Q, Sum
from django.utils import timezone
from django.utils.functional import cached_property
from django.utils.text import slugify
from django.utils.translation import ugettext_lazy as _

from temba import mailroom
from temba.archives.models import Archive
from temba.bundles import get_brand_bundles, get_bundle_map
from temba.locations.models import AdminBoundary, BoundaryAlias
from temba.utils import chunk_list, json, languages
from temba.utils.cache import get_cacheable_attr, get_cacheable_result, incrby_existing
from temba.utils.currencies import currency_for_country
from temba.utils.dates import datetime_to_str, str_to_datetime
from temba.utils.email import send_template_email
from temba.utils.models import JSONAsTextField, SquashableModel
from temba.utils.s3 import public_file_storage
from temba.utils.text import generate_token, random_string
from temba.utils.timezones import timezone_to_country_code
from temba.utils.uuid import uuid4

logger = logging.getLogger(__name__)


GIFTCARDS = "GIFTCARDS"
LOOKUPS = "LOOKUPS"

DEFAULT_FIELDS_PAYLOAD_GIFTCARDS = {
    "active": {"type": "Boolean"},
    "egiftnumber": {"type": "String"},
    "url": {"type": "String"},
    "challengecode": {"type": "String"},
    "identifier": {"type": "String"},
}

DEFAULT_FIELDS_PAYLOAD_LOOKUPS = {}

DEFAULT_INDEXES_FIELDS_PAYLOAD_GIFTCARDS = {"IndexIdentifier": {"identifier": 1}}

DEFAULT_INDEXES_FIELDS_PAYLOAD_LOOKUPS = {}

# cache keys and TTLs
ORG_LOCK_KEY = "org:%d:lock:%s"
ORG_CREDITS_TOTAL_CACHE_KEY = "org:%d:cache:credits_total"
ORG_CREDITS_PURCHASED_CACHE_KEY = "org:%d:cache:credits_purchased"
ORG_CREDITS_USED_CACHE_KEY = "org:%d:cache:credits_used"
ORG_ACTIVE_TOPUP_KEY = "org:%d:cache:active_topup"
ORG_ACTIVE_TOPUP_REMAINING = "org:%d:cache:credits_remaining:%d"
ORG_CREDIT_EXPIRING_CACHE_KEY = "org:%d:cache:credits_expiring_soon"
ORG_LOW_CREDIT_THRESHOLD_CACHE_KEY = "org:%d:cache:low_credits_threshold"

ORG_LOCK_TTL = 60  # 1 minute
ORG_CREDITS_CACHE_TTL = 7 * 24 * 60 * 60  # 1 week


class OrgLock(Enum):
    """
    Org-level lock types
    """

    contacts = 1
    channels = 2
    credits = 3
    field = 4


class OrgCache(Enum):
    """
    Org-level cache types
    """

    display = 1
    credits = 2


class Org(SmartModel):
    """
    An Org can have several users and is the main component that holds all Flows, Messages, Contacts, etc. Orgs
    know their country so they can deal with locally formatted numbers (numbers provided without a country code).
    As such, each org can only add phone channels from one country.

    Users will create new Org for Flows that should be kept separate (say for distinct projects), or for
    each country where they are deploying messaging applications.
    """

    DATE_FORMAT_DAY_FIRST = "D"
    DATE_FORMAT_MONTH_FIRST = "M"
    DATE_FORMATS = ((DATE_FORMAT_DAY_FIRST, "DD-MM-YYYY"), (DATE_FORMAT_MONTH_FIRST, "MM-DD-YYYY"))

<<<<<<< HEAD
    PLAN_FREE = "FREE"
    PLAN_TRIAL = "TRIAL"
    PLAN_TIER1 = "TIER1"
    PLAN_TIER2 = "TIER2"
    PLAN_TIER3 = "TIER3"
    PLAN_TIER_39 = "TIER_39"
    PLAN_TIER_249 = "TIER_249"
    PLAN_TIER_449 = "TIER_449"
    PLANS = (
        (PLAN_FREE, _("Free Plan")),
        (PLAN_TRIAL, _("Trial")),
        (PLAN_TIER_39, _("Bronze")),
        (PLAN_TIER1, _("Silver")),
        (PLAN_TIER2, _("Gold (Legacy)")),
        (PLAN_TIER3, _("Platinum (Legacy)")),
        (PLAN_TIER_249, _("Gold")),
        (PLAN_TIER_449, _("Platinum")),
    )

    STATUS_SUSPENDED = "suspended"
    STATUS_RESTORED = "restored"
    STATUS_WHITELISTED = "whitelisted"

    OPTIN_FLOW = "OPTIN_FLOW"

    CONFIG_STATUS = "STATUS"
=======
    CONFIG_VERIFIED = "verified"
>>>>>>> e341e9e1
    CONFIG_SMTP_SERVER = "smtp_server"
    CONFIG_TWILIO_SID = "ACCOUNT_SID"
    CONFIG_TWILIO_TOKEN = "ACCOUNT_TOKEN"
    CONFIG_NEXMO_KEY = "NEXMO_KEY"
    CONFIG_NEXMO_SECRET = "NEXMO_SECRET"
    CONFIG_DTONE_LOGIN = "TRANSFERTO_ACCOUNT_LOGIN"
    CONFIG_DTONE_API_TOKEN = "TRANSFERTO_AIRTIME_API_TOKEN"
    CONFIG_DTONE_CURRENCY = "TRANSFERTO_ACCOUNT_CURRENCY"
    CONFIG_CHATBASE_AGENT_NAME = "CHATBASE_AGENT_NAME"
    CONFIG_CHATBASE_API_KEY = "CHATBASE_API_KEY"
    CONFIG_CHATBASE_VERSION = "CHATBASE_VERSION"

    # items in export JSON
    EXPORT_VERSION = "version"
    EXPORT_SITE = "site"
    EXPORT_FLOWS = "flows"
    EXPORT_CAMPAIGNS = "campaigns"
    EXPORT_TRIGGERS = "triggers"
    EXPORT_FIELDS = "fields"
    EXPORT_GROUPS = "groups"
    EXPORT_LINKS = "links"

    EARLIEST_IMPORT_VERSION = "3"
    CURRENT_EXPORT_VERSION = "13"

    LIMIT_FIELDS = "limit_fields"
    LIMIT_GLOBALS = "limit_globals"
    LIMIT_GROUPS = "limit_groups"

    uuid = models.UUIDField(unique=True, default=uuid4)

    name = models.CharField(verbose_name=_("Name"), max_length=128)
    plan = models.CharField(
        verbose_name=_("Plan"),
        max_length=16,
        default=settings.DEFAULT_PLAN,
        help_text=_("What plan your organization is on"),
    )
    plan_start = models.DateTimeField(null=True)
    plan_end = models.DateTimeField(null=True)

    stripe_customer = models.CharField(
        verbose_name=_("Stripe Customer"),
        max_length=32,
        null=True,
        blank=True,
        help_text=_("Our Stripe customer id for your organization"),
    )

    administrators = models.ManyToManyField(
        User,
        verbose_name=_("Administrators"),
        related_name="org_admins",
        help_text=_("The administrators in your organization"),
    )

    viewers = models.ManyToManyField(
        User, verbose_name=_("Viewers"), related_name="org_viewers", help_text=_("The viewers in your organization")
    )

    editors = models.ManyToManyField(
        User, verbose_name=_("Editors"), related_name="org_editors", help_text=_("The editors in your organization")
    )

    surveyors = models.ManyToManyField(
        User,
        verbose_name=_("Surveyors"),
        related_name="org_surveyors",
        help_text=_("The users can login via Android for your organization"),
    )

    language = models.CharField(
        verbose_name=_("Language"),
        max_length=64,
        null=True,
        blank=True,
        choices=settings.LANGUAGES,
        help_text=_("The main language used by this organization"),
    )

    timezone = TimeZoneField(verbose_name=_("Timezone"))

    date_format = models.CharField(
        verbose_name=_("Date Format"),
        max_length=1,
        choices=DATE_FORMATS,
        default=DATE_FORMAT_DAY_FIRST,
        help_text=_("Whether day comes first or month comes first in dates"),
    )

    country = models.ForeignKey(
        "locations.AdminBoundary",
        null=True,
        blank=True,
        on_delete=models.PROTECT,
        help_text="The country this organization should map results for.",
    )

    config = JSONAsTextField(
        null=True,
        default=dict,
        verbose_name=_("Configuration"),
        help_text=_("More Organization specific configuration"),
    )

    slug = models.SlugField(
        verbose_name=_("Slug"),
        max_length=255,
        null=True,
        blank=True,
        unique=True,
        error_messages=dict(unique=_("This slug is not available")),
    )

    is_anon = models.BooleanField(
        default=False, help_text=_("Whether this organization anonymizes the phone numbers of contacts within it")
    )

    is_flagged = models.BooleanField(default=False, help_text=_("Whether this organization is currently flagged."))

    is_suspended = models.BooleanField(default=False, help_text=_("Whether this organization is currently suspended."))

    uses_topups = models.BooleanField(default=True, help_text=_("Whether this organization uses topups."))

    is_multi_org = models.BooleanField(
        default=False, help_text=_("Whether this organization can have child workspaces")
    )

    is_multi_user = models.BooleanField(
        default=False, help_text=_("Whether this organization can have multiple logins")
    )

    primary_language = models.ForeignKey(
        "orgs.Language",
        null=True,
        blank=True,
        related_name="orgs",
        help_text=_("The primary language will be used for contacts with no language preference."),
        on_delete=models.PROTECT,
    )

    brand = models.CharField(
        max_length=128,
        default=settings.DEFAULT_BRAND,
        verbose_name=_("Brand"),
        help_text=_("The brand used in emails"),
    )

    surveyor_password = models.CharField(
        null=True, max_length=128, default=None, help_text=_("A password that allows users to register as surveyors")
    )

    parent = models.ForeignKey(
        "orgs.Org",
        on_delete=models.PROTECT,
        null=True,
        blank=True,
        help_text=_("The parent org that manages this org"),
    )

    @classmethod
    def get_unique_slug(cls, name):
        slug = slugify(name)

        unique_slug = slug
        if unique_slug:
            existing = Org.objects.filter(slug=unique_slug).exists()
            count = 2
            while existing:
                unique_slug = "%s-%d" % (slug, count)
                existing = Org.objects.filter(slug=unique_slug).exists()
                count += 1

            return unique_slug

    def create_sub_org(self, name, timezone=None, created_by=None):
        if self.is_multi_org:
            if not timezone:
                timezone = self.timezone

            if not created_by:
                created_by = self.created_by

            # generate a unique slug
            slug = Org.get_unique_slug(name)

            brand = settings.BRANDING[self.brand]
            plan = brand.get("default_plan", settings.DEFAULT_PLAN)

            org = Org.objects.create(
                name=name,
                timezone=timezone,
                brand=self.brand,
                parent=self,
                slug=slug,
                created_by=created_by,
                modified_by=created_by,
                plan=plan,
                is_multi_user=self.is_multi_user,
                is_multi_org=self.is_multi_org,
            )

            org.administrators.add(created_by, *self.administrators.all())

            # initialize our org, but without any credits
            org.initialize(branding=org.get_branding(), topup_size=0)

            return org

    def get_branding(self):
        from temba.middleware import BrandingMiddleware

        return BrandingMiddleware.get_branding_for_host(self.brand)

    def get_brand_domain(self):
        return self.get_branding()["domain"]

    def get_collections(self, collection_type=GIFTCARDS):
        """
        Returns the collections (gift card or lookup) set up on this Org
        """
        if self.config:
            return self.config.get(collection_type, [])
        return []

    def remove_collection_from_org(self, user, index, collection_type=GIFTCARDS):
        """
        Remove collections (gift card or lookup) added on this Org
        """
        collections = self.get_collections(collection_type=collection_type)

        if collections:
            collections.pop(index)

        config = self.config
        config[collection_type] = collections
        self.config = config
        self.modified_by = user
        self.save(update_fields=["config"])

    def add_collection_to_org(self, user, name, collection_type=GIFTCARDS):
        """
        Add a collection (gift card or lookup) to this Org
        """
        collections = self.get_collections(collection_type=collection_type)
        config = self.config

        if collections:
            collections.insert(0, name)
        else:
            collections = [name]

        config[collection_type] = collections
        self.config = config
        self.modified_by = user
        self.save(update_fields=["config"])

    @classmethod
    def get_parse_import_file_headers(cls, csv_file, needed_check=True, extension=None):
        csv_file.open()

        # this file isn't good enough, lets write it to local disk
        from django.conf import settings
        from uuid import uuid4

        # make sure our tmp directory is present (throws if already present)
        try:
            os.makedirs(os.path.join(settings.MEDIA_ROOT, "tmp"))
        except Exception:
            pass

        # write our file out
        tmp_file = os.path.join(settings.MEDIA_ROOT, "tmp/%s" % str(uuid4()))

        out_file = open(tmp_file, "wb")
        out_file.write(csv_file.read())
        out_file.close()

        try:
            if extension == "csv":
                spamreader = read_csv(tmp_file, delimiter=",", index_col=False)
            else:
                spamreader = read_excel(tmp_file, index_col=False)
            headers = spamreader.columns.tolist()

            # Removing empty columns name from CSV files imported
            headers = [slugify(str(item).lower()).replace("-", "_") for item in headers if "Unnamed" not in item]
        except UnicodeDecodeError:
            if extension == "csv":
                spamreader = read_csv(tmp_file, delimiter=",", encoding="ISO-8859-1", index_col=False)
            else:
                spamreader = read_excel(tmp_file, encoding="ISO-8859-1", index_col=False)
            headers = spamreader.columns.tolist()

            # Removing empty columns name from CSV files imported
            headers = [slugify(str(item).lower()).replace("-", "_") for item in headers if "Unnamed" not in item]
        finally:
            os.remove(tmp_file)

        if needed_check:
            Org.validate_parse_import_header(headers)
        else:
            valid_field_regex = r"^[a-zA-Z][a-zA-Z0-9_ -]*$"
            invalid_fields = [item for item in headers if not re.match(valid_field_regex, item)]
            reserved_keywords = ["class", "for", "return", "global", "pass", "or", "raise", "def", "id", "objectid"]

            if not invalid_fields:
                invalid_fields = [
                    item for item in headers if item.replace("numeric_", "").replace("date_", "") in reserved_keywords
                ]

            if invalid_fields:
                raise Exception(
                    _(
                        "Upload error: The file you are trying to upload has a missing or invalid column "
                        "header name. The column names should only contain spaces, underscores, and "
                        "alphanumeric characters. They must begin with a letter and be unique. The following words are "
                        "not allowed on the column names: words such 'class', 'for', 'return', 'global', 'pass', 'or', "
                        "'raise', 'def', 'id' and 'objectid'."
                    )
                )

        return [header.strip() for header in headers]

    @classmethod
    def validate_parse_import_header(cls, headers):
        PARSE_GIFTCARDS_IMPORT_HEADERS = ["egiftnumber", "url", "challengecode"]

        not_found_headers = [h for h in PARSE_GIFTCARDS_IMPORT_HEADERS if h not in headers]
        string_possible_headers = '", "'.join([h for h in PARSE_GIFTCARDS_IMPORT_HEADERS])
        blank_headers = [h for h in headers if h is None or h == "" or "Unnamed" in h]
        valid_field_regex = r"^[a-zA-Z][a-zA-Z0-9_ -]*$"
        invalid_fields = [h for h in headers if not re.match(valid_field_regex, h)]

        if ("Identifier" in headers or "identifier" in headers) or ("Active" in headers or "active" in headers):
            raise Exception(_('Please remove the "identifier" and/or "active" column from your file.'))

        if blank_headers or invalid_fields:
            raise Exception(
                _(
                    "Upload error: The file you are trying to upload has a missing or invalid column "
                    "header name. The column names should only contain spaces, underscores, and "
                    "alphanumeric characters. They must begin with a letter and be unique."
                )
            )

        if not_found_headers:
            raise Exception(
                _(
                    f"The file you provided is missing a required header. All these fields: "
                    f'"{string_possible_headers}" should be included.'
                )
            )

    def lock_on(self, lock, qualifier=None):
        """
        Creates the requested type of org-level lock
        """
        r = get_redis_connection()
        lock_key = ORG_LOCK_KEY % (self.pk, lock.name)
        if qualifier:
            lock_key += ":%s" % qualifier

        return r.lock(lock_key, ORG_LOCK_TTL)

    def has_contacts(self):
        """
        Gets whether this org has any contacts
        """
        from temba.contacts.models import ContactGroup

        counts = ContactGroup.get_system_group_counts(self, (ContactGroup.TYPE_ACTIVE, ContactGroup.TYPE_BLOCKED))
        return (counts[ContactGroup.TYPE_ACTIVE] + counts[ContactGroup.TYPE_BLOCKED]) > 0

    @cached_property
    def has_ticketer(self):
        """
        Gets whether this org has an active ticketer configured
        """
        return self.ticketers.filter(is_active=True)

    def clear_credit_cache(self):
        """
        Clears the given cache types (currently just credits) for this org. Returns number of keys actually deleted
        """
        r = get_redis_connection()
        active_topup_keys = [ORG_ACTIVE_TOPUP_REMAINING % (self.pk, topup.pk) for topup in self.topups.all()]
        return r.delete(
            ORG_CREDITS_TOTAL_CACHE_KEY % self.pk,
            ORG_CREDIT_EXPIRING_CACHE_KEY % self.pk,
            ORG_CREDITS_USED_CACHE_KEY % self.pk,
            ORG_CREDITS_PURCHASED_CACHE_KEY % self.pk,
            ORG_LOW_CREDIT_THRESHOLD_CACHE_KEY % self.pk,
            ORG_ACTIVE_TOPUP_KEY % self.pk,
            *active_topup_keys,
        )

    def get_limit(self, limit_type):

        if limit_type == Org.LIMIT_FIELDS:
            return settings.MAX_ACTIVE_CONTACTFIELDS_PER_ORG
        if limit_type == Org.LIMIT_GROUPS:
            return settings.MAX_ACTIVE_CONTACTGROUPS_PER_ORG
        if limit_type == Org.LIMIT_GLOBALS:
            return settings.MAX_ACTIVE_GLOBALS_PER_ORG

        raise ValueError("Invalid org limit type")

    def flag(self):
        self.is_flagged = True
        self.save(update_fields=("is_flagged", "modified_on"))

    def unflag(self):
        self.is_flagged = False
        self.save(update_fields=("is_flagged", "modified_on"))

    def verify(self):
        """
        Unflags org and marks as verified so it won't be flagged automatically in future
        """
        self.is_flagged = False
        self.config[Org.CONFIG_VERIFIED] = True
        self.save(update_fields=("is_flagged", "config", "modified_on"))

    def is_verified(self):
        """
        A verified org is not subject to automatic flagging for suspicious activity
        """
        return self.config.get(Org.CONFIG_VERIFIED, False)

    def import_app(self, export_json, user, site=None):
        """
        Imports previously exported JSON
        """

        from temba.campaigns.models import Campaign
        from temba.contacts.models import ContactField, ContactGroup
        from temba.flows.models import Flow
        from temba.triggers.models import Trigger
        from temba.links.models import Link

        # only required field is version
        if Org.EXPORT_VERSION not in export_json:
            raise ValueError("Export missing version field")

        export_version = Version(str(export_json[Org.EXPORT_VERSION]))
        export_site = export_json.get(Org.EXPORT_SITE)

        # determine if this app is being imported from the same site
        same_site = False
        if export_site and site:
            same_site = urlparse(export_site).netloc == urlparse(site).netloc

        # do we have a supported export version?
        if not (Version(Org.EARLIEST_IMPORT_VERSION) <= export_version <= Version(Org.CURRENT_EXPORT_VERSION)):
            raise ValueError(f"Unsupported export version {export_version}")

        # do we need to migrate the export forward?
        if export_version < Version(Flow.CURRENT_SPEC_VERSION):
            export_json = Flow.migrate_export(self, export_json, same_site, export_version)

        export_fields = export_json.get(Org.EXPORT_FIELDS, [])
        export_groups = export_json.get(Org.EXPORT_GROUPS, [])
        export_campaigns = export_json.get(Org.EXPORT_CAMPAIGNS, [])
        export_triggers = export_json.get(Org.EXPORT_TRIGGERS, [])
        export_links = export_json.get(Org.EXPORT_LINKS, [])

        dependency_mapping = {}  # dependency UUIDs in import => new UUIDs

        with transaction.atomic():
            ContactField.import_fields(self, user, export_fields)
            ContactGroup.import_groups(self, user, export_groups, dependency_mapping)

            new_flows = Flow.import_flows(self, user, export_json, dependency_mapping, same_site)

            # these depend on flows so are imported last
            new_campaigns = Campaign.import_campaigns(self, user, export_campaigns, same_site)
            Trigger.import_triggers(self, user, export_triggers, same_site)
            Link.import_links(self, user, export_links)

        # queue mailroom tasks to schedule campaign events
        for campaign in new_campaigns:
            campaign.schedule_events_async()

        # with all the flows and dependencies committed, we can now have mailroom do full validation
        for flow in new_flows:
            mailroom.get_client().flow_inspect(self.id, flow.get_definition())

    @classmethod
    def export_definitions(cls, site_link, components, include_fields=True, include_groups=True):
        from temba.contacts.models import ContactField
        from temba.campaigns.models import Campaign
        from temba.flows.models import Flow
        from temba.triggers.models import Trigger
        from temba.links.models import Link

        exported_flows = []
        exported_campaigns = []
        exported_triggers = []
        exported_links = []

        # users can't choose which fields/groups to export - we just include all the dependencies
        fields = set()
        groups = set()

        for component in components:
            if isinstance(component, Flow):
                component.ensure_current_version()  # only export current versions
                exported_flows.append(component.get_definition())

                if include_groups:
                    groups.update(component.group_dependencies.all())
                if include_fields:
                    fields.update(component.field_dependencies.all())

            elif isinstance(component, Campaign):
                exported_campaigns.append(component.as_export_def())

                if include_groups:
                    groups.add(component.group)
                if include_fields:
                    for event in component.events.all():
                        if event.relative_to.field_type == ContactField.FIELD_TYPE_USER:
                            fields.add(event.relative_to)

            elif isinstance(component, Trigger):
                exported_triggers.append(component.as_export_def())

                if include_groups:
                    groups.update(component.groups.all())

            elif isinstance(component, Link):
                exported_links.append(component.as_json())

        return {
            Org.EXPORT_VERSION: Org.CURRENT_EXPORT_VERSION,
            Org.EXPORT_SITE: site_link,
            Org.EXPORT_FLOWS: exported_flows,
            Org.EXPORT_CAMPAIGNS: exported_campaigns,
            Org.EXPORT_TRIGGERS: exported_triggers,
            Org.EXPORT_LINKS: exported_links,
            Org.EXPORT_FIELDS: [f.as_export_def() for f in sorted(fields, key=lambda f: f.key)],
            Org.EXPORT_GROUPS: [g.as_export_def() for g in sorted(groups, key=lambda g: g.name)],
        }

    def can_add_sender(self):  # pragma: needs cover
        """
        If an org's telephone send channel is an Android device, let them add a bulk sender
        """
        from temba.contacts.models import URN

        send_channel = self.get_send_channel(URN.TEL_SCHEME)
        return send_channel and send_channel.is_android()

    def can_add_caller(self):  # pragma: needs cover
        return not self.supports_ivr() and self.is_connected_to_twilio()

    def supports_ivr(self):
        return self.get_call_channel() or self.get_answer_channel()

    def get_channel(self, scheme, country_code, role):
        """
        Gets a channel for this org which supports the given scheme and role
        """
        from temba.channels.models import Channel

        channels = self.channels.filter(is_active=True, role__contains=role).order_by("-pk")

        if scheme is not None:
            channels = channels.filter(schemes__contains=[scheme])

        channel = None
        if country_code:
            channel = channels.filter(country=country_code).first()

        # no channel? try without country
        if not channel:
            channel = channels.first()

        if channel and (role == Channel.ROLE_SEND or role == Channel.ROLE_CALL):
            return channel.get_delegate(role)
        else:
            return channel

    @cached_property
    def cached_active_contacts_group(self):
        from temba.contacts.models import ContactGroup

        return ContactGroup.all_groups.get(org=self, group_type=ContactGroup.TYPE_ACTIVE)

    def get_channel_for_role(self, role, scheme=None, contact_urn=None, country_code=None):
        from temba.channels.models import Channel
        from temba.contacts.models import URN, ContactURN

        if contact_urn:
            scheme = contact_urn.scheme

            # if URN has a previously used channel that is still active, use that
            if contact_urn.channel and contact_urn.channel.is_active:  # pragma: no cover
                previous_sender = contact_urn.channel.get_delegate(role)
                if previous_sender:
                    return previous_sender

            if scheme == URN.TEL_SCHEME:
                path = contact_urn.path

                # we don't have a channel for this contact yet, let's try to pick one from the same carrier
                # we need at least one digit to overlap to infer a channel
                contact_number = path.strip("+")
                prefix = 1
                channel = None

                # try to use only a channel in the same country
                if not country_code:
                    country_code = ContactURN.derive_country_from_tel(path)

                channels = []
                if country_code:
                    for c in self.channels.filter(is_active=True):
                        if c.country == country_code and URN.TEL_SCHEME in c.schemes:
                            channels.append(c)

                # no country specific channel, try to find any channel at all
                if not channels:
                    channels = [c for c in self.channels.filter(is_active=True) if URN.TEL_SCHEME in c.schemes]

                # filter based on role and activity (we do this in python as channels can be prefetched so it is quicker in those cases)
                senders = []
                for c in channels:
                    if c.is_active and c.address and role in c.role and not c.parent_id:
                        senders.append(c)
                senders.sort(key=lambda chan: chan.id)

                # if we have more than one match, find the one with the highest overlap
                if len(senders) > 1:
                    for sender in senders:
                        config = sender.config
                        channel_prefixes = config.get(Channel.CONFIG_SHORTCODE_MATCHING_PREFIXES, [])
                        if not channel_prefixes or not isinstance(channel_prefixes, list):
                            channel_prefixes = [sender.address.strip("+")]

                        for chan_prefix in channel_prefixes:
                            for idx in range(prefix, len(chan_prefix) + 1):
                                if idx >= prefix and chan_prefix[0:idx] == contact_number[0:idx]:
                                    prefix = idx
                                    channel = sender
                                else:
                                    break
                elif senders:
                    channel = senders[0]

                if channel:
                    if role == Channel.ROLE_SEND:
                        return channel.get_delegate(Channel.ROLE_SEND)
                    else:  # pragma: no cover
                        return channel

        # get any send channel without any country or URN hints
        return self.get_channel(scheme, country_code, role)

    def get_send_channel(self, scheme=None, contact_urn=None):
        from temba.channels.models import Channel

        return self.get_channel_for_role(Channel.ROLE_SEND, scheme=scheme, contact_urn=contact_urn)

    def get_receive_channel(self, scheme=None):
        from temba.channels.models import Channel

        return self.get_channel_for_role(Channel.ROLE_RECEIVE, scheme=scheme)

    def get_call_channel(self):
        from temba.contacts.models import URN
        from temba.channels.models import Channel

        return self.get_channel_for_role(Channel.ROLE_CALL, scheme=URN.TEL_SCHEME)

    def get_answer_channel(self):
        from temba.contacts.models import URN
        from temba.channels.models import Channel

        return self.get_channel_for_role(Channel.ROLE_ANSWER, scheme=URN.TEL_SCHEME)

    def get_schemes(self, role):
        """
        Gets all URN schemes which this org has org has channels configured for
        """
        cache_attr = "__schemes__%s" % role
        if hasattr(self, cache_attr):
            return getattr(self, cache_attr)

        schemes = set()
        for channel in self.channels.filter(is_active=True, role__contains=role):
            for scheme in channel.schemes:
                schemes.add(scheme)

        setattr(self, cache_attr, schemes)
        return schemes

    def normalize_contact_tels(self):
        """
        Attempts to normalize any contacts which don't have full e164 phone numbers
        """
        from .tasks import normalize_contact_tels_task

        normalize_contact_tels_task.delay(self.pk)

    def get_resthooks(self):
        """
        Returns the resthooks configured on this Org
        """
        return self.resthooks.filter(is_active=True).order_by("slug")

    def get_channel_countries(self):
        channel_countries = []

        if not self.is_connected_to_dtone():
            return channel_countries

        channel_country_codes = self.channels.filter(is_active=True).exclude(country=None)
        channel_country_codes = set(channel_country_codes.values_list("country", flat=True))

        for country_code in channel_country_codes:
            country_obj = pycountry.countries.get(alpha_2=country_code)
            country_name = country_obj.name
            currency = currency_for_country(country_code)
            channel_countries.append(
                dict(code=country_code, name=country_name, currency_code=currency.alpha_3, currency_name=currency.name)
            )

        return sorted(channel_countries, key=lambda k: k["name"])

    @classmethod
    def get_possible_countries(cls):
        return AdminBoundary.objects.filter(level=0).order_by("name")

    def trigger_send(self, msgs=None):
        """
        Triggers either our Android channels to sync, or for all our pending messages to be queued
        to send.
        """

        from temba.channels.models import Channel
        from temba.channels.types.android import AndroidType
        from temba.msgs.models import Msg

        # if we have msgs, then send just those
        if msgs is not None:
            ids = [m.id for m in msgs]

            # trigger syncs for our android channels
            for channel in self.channels.filter(is_active=True, channel_type=AndroidType.code, msgs__id__in=ids):
                channel.trigger_sync()

            # and send those messages
            Msg.send_messages(msgs)

        # otherwise, sync all pending messages and channels
        else:
            for channel in self.channels.filter(is_active=True, channel_type=AndroidType.code):  # pragma: needs cover
                channel.trigger_sync()

            # otherwise, send any pending messages on our channels
            r = get_redis_connection()

            key = "trigger_send_%d" % self.pk

            # only try to send all pending messages if nobody is doing so already
            if not r.get(key):
                with r.lock(key, timeout=900):
                    pending = Channel.get_pending_messages(self)
                    Msg.send_messages(pending)

    def add_smtp_config(self, from_email, host, username, password, port, user):
        username = quote(username)
        password = quote(password, safe="")
        query = urlencode({"from": f"{from_email.strip()}", "tls": "true"})

        self.config.update({Org.CONFIG_SMTP_SERVER: f"smtp://{username}:{password}@{host}:{port}/?{query}"})
        self.modified_by = user
        self.save(update_fields=("config", "modified_by", "modified_on"))

    def remove_smtp_config(self, user):
        if self.config:
            self.config.pop(Org.CONFIG_SMTP_SERVER, None)
            self.modified_by = user
            self.save(update_fields=("config", "modified_by", "modified_on"))

    def has_smtp_config(self):
        if self.config:
            return bool(self.config.get(Org.CONFIG_SMTP_SERVER))
        return False

    def has_airtime_transfers(self):
        from temba.airtime.models import AirtimeTransfer

        return AirtimeTransfer.objects.filter(org=self).exists()

    def connect_nexmo(self, api_key, api_secret, user):
        self.config.update({Org.CONFIG_NEXMO_KEY: api_key.strip(), Org.CONFIG_NEXMO_SECRET: api_secret.strip()})
        self.modified_by = user
        self.save(update_fields=("config", "modified_by", "modified_on"))

    def connect_twilio(self, account_sid, account_token, user):
        self.config.update({Org.CONFIG_TWILIO_SID: account_sid, Org.CONFIG_TWILIO_TOKEN: account_token})
        self.modified_by = user
        self.save(update_fields=("config", "modified_by", "modified_on"))

    def connect_dtone(self, account_login, airtime_api_token, user):
        self.config.update(
            {Org.CONFIG_DTONE_LOGIN: account_login.strip(), Org.CONFIG_DTONE_API_TOKEN: airtime_api_token.strip()}
        )
        self.modified_by = user
        self.save(update_fields=("config", "modified_by", "modified_on"))

    def connect_chatbase(self, agent_name, api_key, version, user):
        self.config.update(
            {
                Org.CONFIG_CHATBASE_AGENT_NAME: agent_name,
                Org.CONFIG_CHATBASE_API_KEY: api_key,
                Org.CONFIG_CHATBASE_VERSION: version,
            }
        )
        self.modified_by = user
        self.save(update_fields=("config", "modified_by", "modified_on"))

    def is_connected_to_nexmo(self):
        if self.config:
            return self.config.get(Org.CONFIG_NEXMO_KEY) and self.config.get(Org.CONFIG_NEXMO_SECRET)
        return False

    def is_connected_to_twilio(self):
        if self.config:
            return self.config.get(Org.CONFIG_TWILIO_SID) and self.config.get(Org.CONFIG_TWILIO_TOKEN)
        return False

    def is_connected_to_dtone(self):
        if self.config:
            return self.config.get(Org.CONFIG_DTONE_LOGIN) and self.config.get(Org.CONFIG_DTONE_API_TOKEN)
        return False

    def remove_nexmo_account(self, user):
        if self.config:
            # release any nexmo channels
            for channel in self.channels.filter(is_active=True, channel_type="NX"):  # pragma: needs cover
                channel.release()

            self.config.pop(Org.CONFIG_NEXMO_KEY, None)
            self.config.pop(Org.CONFIG_NEXMO_SECRET, None)
            self.modified_by = user
            self.save(update_fields=("config", "modified_by", "modified_on"))

    def remove_twilio_account(self, user):
        if self.config:
            # release any Twilio and Twilio Messaging Service channels
            for channel in self.channels.filter(is_active=True, channel_type__in=["T", "TMS"]):
                channel.release()

            self.config.pop(Org.CONFIG_TWILIO_SID, None)
            self.config.pop(Org.CONFIG_TWILIO_TOKEN, None)
            self.modified_by = user
            self.save(update_fields=("config", "modified_by", "modified_on"))

    def remove_dtone_account(self, user):
        if self.config:
            self.config.pop(Org.CONFIG_DTONE_LOGIN, None)
            self.config.pop(Org.CONFIG_DTONE_API_TOKEN, None)
            self.config.pop(Org.CONFIG_DTONE_CURRENCY, None)
            self.modified_by = user
            self.save(update_fields=("config", "modified_by", "modified_on"))

    def remove_chatbase_account(self, user):
        if self.config:
            self.config.pop(Org.CONFIG_CHATBASE_AGENT_NAME, None)
            self.config.pop(Org.CONFIG_CHATBASE_API_KEY, None)
            self.config.pop(Org.CONFIG_CHATBASE_VERSION, None)
            self.modified_by = user
            self.save(update_fields=("config", "modified_by", "modified_on"))

    def refresh_dtone_account_currency(self):
        client = self.get_dtone_client()
        response = client.check_wallet()
        account_currency = response.get("currency", "")

        self.config.update({Org.CONFIG_DTONE_CURRENCY: account_currency})
        self.save(update_fields=("config", "modified_on"))

    def get_twilio_client(self):
        account_sid = self.config.get(Org.CONFIG_TWILIO_SID)
        auth_token = self.config.get(Org.CONFIG_TWILIO_TOKEN)
        if account_sid and auth_token:
            return TwilioClient(account_sid, auth_token)
        return None

    def get_nexmo_client(self):
        from temba.channels.types.nexmo.client import NexmoClient

        api_key = self.config.get(Org.CONFIG_NEXMO_KEY)
        api_secret = self.config.get(Org.CONFIG_NEXMO_SECRET)
        if api_key and api_secret:
            return NexmoClient(api_key, api_secret)
        return None

    def get_dtone_client(self):
        from temba.airtime.dtone import DTOneClient

        login = self.config.get(Org.CONFIG_DTONE_LOGIN)
        api_token = self.config.get(Org.CONFIG_DTONE_API_TOKEN)

        if login and api_token:
            return DTOneClient(login, api_token)
        return None

    def get_chatbase_credentials(self):
        if self.config:
            return self.config.get(Org.CONFIG_CHATBASE_API_KEY), self.config.get(Org.CONFIG_CHATBASE_VERSION)
        return None, None

    @property
    def default_country_code(self) -> str:
        """
        Gets the default country as a 2-digit country code, e.g. RW, US
        """

        return self.default_country.alpha_2 if self.default_country else ""

    @cached_property
    def default_country(self):
        """
        Gets the default country as a pycountry country for this org
        """

        # first try the country boundary field
        if self.country:
            country = pycountry.countries.get(name=self.country.name)
            if country:
                return country

        # next up try timezone
        code = timezone_to_country_code(self.timezone)
        if code:
            country = pycountry.countries.get(alpha_2=code)
            if country:
                return country

        # if that didn't work (not all timezones have a country) look for channels with countries
        codes = (
            self.channels.filter(is_active=True)
            .exclude(country=None)
            .order_by("country")
            .distinct("country")
            .values_list("country", flat=True)
        )
        if len(codes) == 1:
            country = pycountry.countries.get(alpha_2=codes[0])
            if country:
                return country

        return None

    def get_language_codes(self):
        return get_cacheable_attr(self, "_language_codes", lambda: {l.iso_code for l in self.languages.all()})

    def set_languages(self, user, iso_codes, primary):
        """
        Sets languages for this org, creating and deleting language objects as necessary
        """
        for iso_code in iso_codes:
            name = languages.get_language_name(iso_code)
            language = self.languages.filter(iso_code=iso_code).first()

            # if it's valid and doesn't exist yet, create it
            if name and not language:
                language = self.languages.create(iso_code=iso_code, name=name, created_by=user, modified_by=user)

            if iso_code == primary:
                self.primary_language = language
                self.save(update_fields=("primary_language",))

        # unset the primary language if not in the new list of codes
        if self.primary_language and self.primary_language.iso_code not in iso_codes:
            self.primary_language = None
            self.save(update_fields=("primary_language",))

        # remove any languages that are not in the new list
        self.languages.exclude(iso_code__in=iso_codes).delete()

        if hasattr(self, "_language_codes"):  # invalidate language cache if set
            delattr(self, "_language_codes")

    def get_dayfirst(self):
        return self.date_format == Org.DATE_FORMAT_DAY_FIRST

    def get_datetime_formats(self):
        if self.date_format == Org.DATE_FORMAT_DAY_FIRST:
            format_date = "%d-%m-%Y"
        else:
            format_date = "%m-%d-%Y"

        format_datetime = format_date + " %H:%M"

        return format_date, format_datetime

    def format_datetime(self, d, show_time=True):
        """
        Formats a datetime with or without time using this org's date format
        """
        formats = self.get_datetime_formats()
        format = formats[1] if show_time else formats[0]
        return datetime_to_str(d, format, self.timezone)

    def parse_datetime(self, s):
        assert isinstance(s, str)

        return str_to_datetime(s, self.timezone, self.get_dayfirst())

    def parse_number(self, s):
        assert isinstance(s, str)

        parsed = None
        try:
            parsed = Decimal(s)

            if not parsed.is_finite() or parsed > Decimal("999999999999999999999999"):
                parsed = None
        except Exception:
            pass

        return parsed

    def generate_location_query(self, name, level, is_alias=False):
        if is_alias:
            query = dict(name__iexact=name, boundary__level=level)
            query["__".join(["boundary"] + ["parent"] * level)] = self.country
        else:
            query = dict(name__iexact=name, level=level)
            query["__".join(["parent"] * level)] = self.country

        return query

    def find_boundary_by_name(self, name, level, parent):
        """
        Finds the boundary with the passed in name or alias on this organization at the stated level.

        @returns Iterable of matching boundaries
        """
        # first check if we have a direct name match
        if parent:
            boundary = parent.children.filter(name__iexact=name, level=level)
        else:
            query = self.generate_location_query(name, level)
            boundary = AdminBoundary.objects.filter(**query)

        # not found by name, try looking up by alias
        if not boundary:
            if parent:
                alias = BoundaryAlias.objects.filter(
                    name__iexact=name, boundary__level=level, boundary__parent=parent
                ).first()
            else:
                query = self.generate_location_query(name, level, True)
                alias = BoundaryAlias.objects.filter(**query).first()

            if alias:
                boundary = [alias.boundary]

        return boundary

    def parse_location_path(self, location_string):
        """
        Parses a location path into a single location, returning None if not found
        """
        # while technically we could resolve a full boundary path without a country, our policy is that
        # if you don't have a country set then you don't have locations
        return (
            AdminBoundary.objects.filter(path__iexact=location_string.strip()).first()
            if self.country_id and isinstance(location_string, str)
            else None
        )

    def parse_location(self, location_string, level, parent=None):
        """
        Attempts to parse the passed in location string at the passed in level. This does various tokenizing
        of the string to try to find the best possible match.

        @returns Iterable of matching boundaries
        """
        # no country? bail
        if not self.country_id or not isinstance(location_string, str):
            return []

        boundary = None

        # try it as a path first if it looks possible
        if level == AdminBoundary.LEVEL_COUNTRY or AdminBoundary.PATH_SEPARATOR in location_string:
            boundary = self.parse_location_path(location_string)
            if boundary:
                boundary = [boundary]

        # try to look up it by full name
        if not boundary:
            boundary = self.find_boundary_by_name(location_string, level, parent)

        # try removing punctuation and try that
        if not boundary:
            bare_name = regex.sub(r"\W+", " ", location_string, flags=regex.UNICODE | regex.V0).strip()
            boundary = self.find_boundary_by_name(bare_name, level, parent)

        # if we didn't find it, tokenize it
        if not boundary:
            words = regex.split(r"\W+", location_string.lower(), flags=regex.UNICODE | regex.V0)
            if len(words) > 1:
                for word in words:
                    boundary = self.find_boundary_by_name(word, level, parent)
                    if boundary:
                        break

                if not boundary:
                    # still no boundary? try n-gram of 2
                    for i in range(0, len(words) - 1):
                        bigram = " ".join(words[i : i + 2])
                        boundary = self.find_boundary_by_name(bigram, level, parent)
                        if boundary:  # pragma: needs cover
                            break

        return boundary

    def get_org_admins(self):
        return self.administrators.all()

    def get_org_editors(self):
        return self.editors.all()

    def get_org_viewers(self):
        return self.viewers.all()

    def get_org_surveyors(self):
        return self.surveyors.all()

    def get_org_users(self):
        org_users = self.get_org_admins() | self.get_org_editors() | self.get_org_viewers() | self.get_org_surveyors()
        return org_users.distinct().order_by("email")

    def latest_admin(self):
        admin = self.get_org_admins().last()

        # no admins? try editors
        if not admin:  # pragma: needs cover
            admin = self.get_org_editors().last()

        # no editors? try viewers
        if not admin:  # pragma: needs cover
            admin = self.get_org_viewers().last()

        return admin

    def get_user_org_group(self, user):
        if user in self.get_org_admins():
            user._org_group = Group.objects.get(name="Administrators")
        elif user in self.get_org_editors():
            user._org_group = Group.objects.get(name="Editors")
        elif user in self.get_org_viewers():
            user._org_group = Group.objects.get(name="Viewers")
        elif user in self.get_org_surveyors():
            user._org_group = Group.objects.get(name="Surveyors")
        elif user.is_staff:
            user._org_group = Group.objects.get(name="Administrators")
        else:
            user._org_group = None

        return getattr(user, "_org_group", None)

    def has_twilio_number(self):  # pragma: needs cover
        return self.channels.filter(channel_type="T")

    def has_nexmo_number(self):  # pragma: needs cover
        return self.channels.filter(channel_type="NX")

    def init_topups(self, topup_size=None):
        if topup_size:
            return TopUp.create(self.created_by, price=0, credits=topup_size, org=self)

        # set whether we use topups based on our plan
        self.uses_topups = self.plan == settings.TOPUP_PLAN
        self.save(update_fields=["uses_topups"])

        return None

    def create_sample_flows(self, api_url):
        # get our sample dir
        filenames = (
            os.path.join(settings.STATICFILES_DIRS[0], "examples", "sample_flows.json"),
            os.path.join(settings.STATICFILES_DIRS[0], "examples", "opt_in_flows.json"),
        )

        user = self.get_user()
        if user:
            for filename in filenames:
                # for each of our samples
                with open(filename, "r") as example_file:
                    samples = example_file.read()

                # some some substitutions
                samples = samples.replace("{{EMAIL}}", user.username).replace("{{API_URL}}", api_url)

                try:
                    self.import_app(json.loads(samples), user)
                except Exception as e:  # pragma: needs cover
                    logger.error(
                        f"Failed creating sample flows: {str(e)}",
                        exc_info=True,
                        extra=dict(definition=json.loads(samples)),
                    )

    def get_user(self):
        return self.administrators.filter(is_active=True).first()

    def has_low_credits(self):
        """
        Whether the organization has less than 15% of the total of credits available
        :return: bool
        """
        return float(self.get_credits_remaining()) <= (0.15 * float(self.get_credits_total()))

    def get_low_credits_threshold(self):
        """
        Get the credits number to consider as low threshold to this org
        """
        return get_cacheable_result(
            ORG_LOW_CREDIT_THRESHOLD_CACHE_KEY % self.pk, self._calculate_low_credits_threshold
        )

    def _calculate_low_credits_threshold(self):
        now = timezone.now()

        filter_ = dict(is_active=True)
        if settings.CREDITS_EXPIRATION:
            filter_.update(dict(expires_on__gte=now))

        last_topup_credits = self.topups.filter(**filter_).aggregate(Sum("credits")).get("credits__sum")
        return int(last_topup_credits * 0.15), self.get_credit_ttl()

    def get_credits_total(self, force_dirty=False):
        """
        Gets the total number of credits purchased or assigned to this org
        """
        return get_cacheable_result(
            ORG_CREDITS_TOTAL_CACHE_KEY % self.pk, self._calculate_credits_total, force_dirty=force_dirty
        )

    def get_purchased_credits(self):
        """
        Returns the total number of credits purchased
        :return:
        """
        return get_cacheable_result(ORG_CREDITS_PURCHASED_CACHE_KEY % self.pk, self._calculate_purchased_credits)

    def _calculate_purchased_credits(self):
        purchased_credits = (
            self.topups.filter(is_active=True, price__gt=0).aggregate(Sum("credits")).get("credits__sum")
        )
        return purchased_credits if purchased_credits else 0, self.get_credit_ttl()

    def _calculate_credits_total(self):
        filter_ = dict(is_active=True)
        if settings.CREDITS_EXPIRATION:
            filter_.update(dict(expires_on__gte=timezone.now()))

            # these are the credits that have been used in expired topups
            expired_credits = (
                TopUpCredits.objects.filter(
                    topup__org=self, topup__is_active=True, topup__expires_on__lte=timezone.now()
                )
                .aggregate(Sum("used"))
                .get("used__sum")
            )
        else:
            expired_credits = False

        active_credits = self.topups.filter(**filter_).aggregate(Sum("credits")).get("credits__sum")
        active_credits = active_credits if active_credits else 0
        expired_credits = expired_credits if expired_credits else 0

        return active_credits + expired_credits, self.get_credit_ttl()

    def get_credits_used(self):
        """
        Gets the number of credits used by this org
        """
        return get_cacheable_result(ORG_CREDITS_USED_CACHE_KEY % self.pk, self._calculate_credits_used)

    def _calculate_credits_used(self):
        used_credits_sum = TopUpCredits.objects.filter(topup__org=self, topup__is_active=True)
        used_credits_sum = used_credits_sum.aggregate(Sum("used")).get("used__sum")
        used_credits_sum = used_credits_sum if used_credits_sum else 0

        # if we don't have an active topup, add up pending messages too
        if not self.get_active_topup_id():
            used_credits_sum += self.msgs.filter(topup=None).count()

            # we don't cache in this case
            return used_credits_sum, 0

        return used_credits_sum, self.get_credit_ttl()

    def get_credits_remaining(self):
        """
        Gets the number of credits remaining for this org
        """
        return self.get_credits_total() - self.get_credits_used()

    def select_most_recent_topup(self, amount):
        """
        Determines the active topup with latest expiry date and returns that
        along with how many credits we will be able to decrement from it. Amount
        decremented is not guaranteed to be the full amount requested.
        """
        # if we have an active topup cache, we need to decrement the amount remaining
        non_expired_topups = self.topups.filter(is_active=True, expires_on__gte=timezone.now()).order_by(
            "-expires_on", "id"
        )
        active_topups = (
            non_expired_topups.annotate(used_credits=Sum("topupcredits__used"))
            .filter(credits__gt=0)
            .filter(Q(used_credits__lt=F("credits")) | Q(used_credits=None))
        )
        active_topup = active_topups.first()

        if active_topup:
            available_credits = active_topup.get_remaining()

            if amount > available_credits:
                # use only what is available
                return active_topup.id, available_credits
            else:
                # use the full amount
                return active_topup.id, amount
        else:  # pragma: no cover
            return None, 0

    def allocate_credits(self, user, org, amount):
        """
        Allocates credits to a sub org of the current org, but only if it
        belongs to us and we have enough credits to do so.
        """
        if org.parent == self or self.parent == org.parent or self.parent == org:
            if self.get_credits_remaining() >= amount:

                with self.lock_on(OrgLock.credits):

                    # now debit our account
                    debited = None
                    while amount or debited == 0:

                        # remove the credits from ourselves
                        (topup_id, debited) = self.select_most_recent_topup(amount)

                        if topup_id:
                            topup = TopUp.objects.get(id=topup_id)

                            # create the topup for our child, expiring on the same date
                            new_topup = TopUp.create(
                                user, credits=debited, org=org, expires_on=topup.expires_on, price=None
                            )

                            # create a debit for transaction history
                            Debit.objects.create(
                                topup_id=topup_id,
                                amount=debited,
                                beneficiary=new_topup,
                                debit_type=Debit.TYPE_ALLOCATION,
                                created_by=user,
                            )

                            # decrease the amount of credits we need
                            amount -= debited

                        else:  # pragma: needs cover
                            break

                    # apply topups to messages missing them
                    from .tasks import apply_topups_task

                    apply_topups_task.delay(org.id)

                    # the credit cache for our org should be invalidated too
                    self.clear_credit_cache()

                return True

        # couldn't allocate credits
        return False

    def decrement_credit(self):
        """
        Decrements this orgs credit by amount.

        Determines the active topup and returns that along with how many credits we were able
        to decrement it by. Amount decremented is not guaranteed to be the full amount requested.
        """
        # amount is hardcoded to `1` in database triggers that handle TopUpCredits relation when sending messages
        AMOUNT = 1

        r = get_redis_connection()

        # we always consider this a credit 'used' since un-applied msgs are pending
        # credit expenses for the next purchased topup
        incrby_existing(ORG_CREDITS_USED_CACHE_KEY % self.id, AMOUNT)

        # if we have an active topup cache, we need to decrement the amount remaining
        active_topup_id = self.get_active_topup_id()
        if active_topup_id:
            remaining = r.decr(ORG_ACTIVE_TOPUP_REMAINING % (self.id, active_topup_id), AMOUNT)

            # near the edge, clear out our cache and calculate from the db
            if not remaining or int(remaining) < 100:
                active_topup_id = None
                self.clear_credit_cache()

        # calculate our active topup if we need to
        if not active_topup_id:
            active_topup = self.get_active_topup(force_dirty=True)
            if active_topup:
                active_topup_id = active_topup.id
                r.decr(ORG_ACTIVE_TOPUP_REMAINING % (self.id, active_topup.id), AMOUNT)

        if active_topup_id:
            return (active_topup_id, AMOUNT)

        return None, 0

    def get_active_topup(self, force_dirty=False):
        topup_id = self.get_active_topup_id(force_dirty=force_dirty)
        if topup_id:
            return TopUp.objects.get(id=topup_id)
        return None

    def get_active_topup_id(self, force_dirty=False):
        return get_cacheable_result(
            ORG_ACTIVE_TOPUP_KEY % self.pk, self._calculate_active_topup, force_dirty=force_dirty
        )

    def get_credit_ttl(self):
        """
        Credit TTL should be smallest of active topup expiration and ORG_CREDITS_CACHE_TTL
        :return:
        """
        return self.get_topup_ttl(self.get_active_topup())

    def get_topup_ttl(self, topup):
        """
        Gets how long metrics based on the given topup should live. Returns the shorter ttl of
        either ORG_CREDITS_CACHE_TTL or time remaining on the expiration
        """
        if not topup:
            return 10

        return max(10, min((ORG_CREDITS_CACHE_TTL, int((topup.expires_on - timezone.now()).total_seconds()))))

    def _calculate_active_topup(self):
        """
        Calculates the oldest non-expired topup that still has credits
        """
        filter_ = dict(is_active=True)
        if settings.CREDITS_EXPIRATION:
            filter_.update(dict(expires_on__gte=timezone.now()))
        non_expired_topups = self.topups.filter(**filter_).order_by("expires_on", "id")
        active_topups = (
            non_expired_topups.annotate(used_credits=Sum("topupcredits__used"))
            .filter(credits__gt=0)
            .filter(Q(used_credits__lt=F("credits")) | Q(used_credits=None))
        )

        topup = active_topups.first()
        if topup:
            # initialize our active topup metrics
            r = get_redis_connection()
            ttl = self.get_topup_ttl(topup)
            r.set(ORG_ACTIVE_TOPUP_REMAINING % (self.id, topup.id), topup.get_remaining(), ttl)
            return topup.id, ttl

        return 0, 0

    def apply_topups(self):
        """
        We allow users to receive messages even if they're out of credit. Once they re-add credit, this function
        retro-actively applies topups to any messages or IVR actions that don't have a topup
        """
        from temba.msgs.models import Msg

        with self.lock_on(OrgLock.credits):
            # get all items that haven't been credited
            msg_uncredited = self.msgs.filter(topup=None).order_by("created_on")
            all_uncredited = list(msg_uncredited)

            # get all topups that haven't expired
            filter_ = dict(is_active=True)
            if settings.CREDITS_EXPIRATION:
                filter_.update(dict(expires_on__gte=timezone.now()))
            unexpired_topups = list(self.topups.filter(**filter_).order_by("-expires_on"))

            # dict of topups to lists of their newly assigned items
            new_topup_items = {topup: [] for topup in unexpired_topups}

            # assign topup with credits to items...
            current_topup = None
            current_topup_remaining = 0

            for item in all_uncredited:
                # find a topup with remaining credit
                while current_topup_remaining <= 0:
                    if not unexpired_topups:
                        break

                    current_topup = unexpired_topups.pop()
                    current_topup_remaining = current_topup.credits - current_topup.get_used()

                if current_topup_remaining:
                    # if we found some credit, assign the item to the current topup
                    new_topup_items[current_topup].append(item)
                    current_topup_remaining -= 1
                else:
                    # if not, then stop processing items
                    break

            # update items in the database with their new topups
            for topup, items in new_topup_items.items():
                msg_ids = [item.id for item in items if isinstance(item, Msg)]
                Msg.objects.filter(id__in=msg_ids).update(topup=topup)

        # deactive all our credit alerts
        CreditAlert.reset_for_org(self)

        # any time we've reapplied topups, lets invalidate our credit cache too
        self.clear_credit_cache()

        # if we our suspended and have credits now, unsuspend ourselves
        if self.is_suspended and self.get_credits_remaining() > 0:
            self.is_suspended = False
            self.save(update_fields=["is_suspended"])

        # update our capabilities based on topups
        self.update_capabilities()

    def reset_capabilities(self):
        """
        Resets our capabilities based on the current tiers, mostly used in unit tests
        """
        self.is_multi_user = False
        self.is_multi_org = False
        self.update_capabilities()

    def update_capabilities(self):
        """
        Using our topups and brand settings, figures out whether this org should be multi-user and multi-org. We never
        disable one of these capabilities, but will turn it on for those that qualify via credits
        """
        if self.get_purchased_credits() >= self.get_branding().get("tiers", {}).get("multi_org", 0):
            self.is_multi_org = True

        if self.get_purchased_credits() >= self.get_branding().get("tiers", {}).get("multi_user", 0):
            self.is_multi_user = True

        self.save(update_fields=("is_multi_user", "is_multi_org"))

    def get_stripe_customer(self):  # pragma: no cover
        # We can't test stripe in unit tests since it requires javascript tokens to be generated
        if not self.stripe_customer:
            return None

        try:
            stripe.api_key = get_stripe_credentials()[1]
            customer = stripe.Customer.retrieve(self.stripe_customer)
            return customer
        except Exception as e:
            logger.error(f"Could not get Stripe customer: {str(e)}", exc_info=True)
            return None

    def get_bundles(self):
        return get_brand_bundles(self.get_branding())

    def add_credits(self, bundle, token, user):
        # look up our bundle
        bundle_map = get_bundle_map(self.get_bundles())
        if bundle not in bundle_map:
            raise ValidationError(_("Invalid bundle: %s, cannot upgrade.") % bundle)
        bundle = bundle_map[bundle]

        # adds credits to this org
        stripe.api_key = get_stripe_credentials()[1]

        # our actual customer object
        customer = self.get_stripe_customer()

        # 3 possible cases
        # 1. we already have a stripe customer and the token matches it
        # 2. we already have a stripe customer, but they have just added a new card, we need to use that one
        # 3. we don't have a customer, so we need to create a new customer and use that card

        validation_error = None

        # for our purposes, #1 and #2 are treated the same, we just always update the default card
        try:

            if not customer or customer.email != user.email:
                # then go create a customer object for this user
                customer = stripe.Customer.create(card=token, email=user.email, description="{ org: %d }" % self.pk)

                stripe_customer = customer.id
                self.stripe_customer = stripe_customer
                self.save()

            # update the stripe card to the one they just entered
            else:
                # remove existing cards
                # TODO: this is all a bit wonky because we are using the Stripe JS widget..
                # if we instead used on our mechanism to display / edit cards we could be a bit smarter
                existing_cards = [c for c in customer.cards.list().data]
                for card in existing_cards:
                    card.delete()

                card = customer.cards.create(card=token)

                customer.default_card = card.id
                customer.save()

                stripe_customer = customer.id

            charge = stripe.Charge.create(
                amount=bundle["cents"], currency="usd", customer=stripe_customer, description=bundle["description"]
            )

            remaining = self.get_credits_remaining()

            # create our top up
            topup = TopUp.create(
                user, price=bundle["cents"], credits=bundle["credits"], stripe_charge=charge.id, org=self
            )

            context = dict(
                description=bundle["description"],
                charge_id=charge.id,
                charge_date=timezone.now().strftime("%b %e, %Y"),
                amount=bundle["dollars"],
                credits=bundle["credits"],
                remaining=remaining,
                org=self.name,
            )

            # card
            if getattr(charge, "card", None):
                context["cc_last4"] = charge.card.last4
                context["cc_type"] = charge.card.type
                context["cc_name"] = charge.card.name

            # bitcoin
            else:
                context["cc_type"] = "bitcoin"
                context["cc_name"] = charge.source.bitcoin.address

            branding = self.get_branding()

            subject = _("%(name)s Receipt") % branding
            template = "orgs/email/receipt_email"
            to_email = user.email

            context["customer"] = user
            context["branding"] = branding
            context["subject"] = subject

            if settings.SEND_RECEIPTS:
                send_template_email(to_email, subject, template, context, branding)

            # apply our new topups
            from .tasks import apply_topups_task

            apply_topups_task.delay(self.id)

            return topup

        except stripe.error.CardError as e:
            logger.warning(f"Error adding credits to org: {str(e)}", exc_info=True)
            validation_error = _("Sorry, your card was declined, please contact your provider or try another card.")

        except Exception as e:
            logger.error(f"Error adding credits to org: {str(e)}", exc_info=True)

            validation_error = _(
                "Sorry, we were unable to process your payment, please try again later or contact us."
            )

        if validation_error is not None:
            raise ValidationError(validation_error)

    def account_value(self):
        """
        How much has this org paid to date in dollars?
        """
        paid = TopUp.objects.filter(org=self).aggregate(paid=Sum("price"))["paid"]
        if not paid:
            paid = 0
        return paid / 100

    def generate_dependency_graph(self, include_campaigns=True, include_triggers=False, include_archived=False):
        """
        Generates a dict of all exportable flows and campaigns for this org with each object's immediate dependencies
        """
        from temba.campaigns.models import Campaign, CampaignEvent
        from temba.contacts.models import ContactGroup, ContactField
        from temba.flows.models import Flow

        campaign_prefetches = (
            Prefetch(
                "events",
                queryset=CampaignEvent.objects.filter(is_active=True).exclude(flow__is_system=True),
                to_attr="flow_events",
            ),
            "flow_events__flow",
        )

        all_flows = self.flows.filter(is_active=True).exclude(is_system=True)

        if include_campaigns:
            all_campaigns = (
                self.campaigns.filter(is_active=True).select_related("group").prefetch_related(*campaign_prefetches)
            )
        else:
            all_campaigns = Campaign.objects.none()

        if not include_archived:
            all_flows = all_flows.filter(is_archived=False)
            all_campaigns = all_campaigns.filter(is_archived=False)

        # build dependency graph for all flows and campaigns
        dependencies = defaultdict(set)
        for flow in all_flows:
            dependencies[flow] = flow.get_export_dependencies()
        for campaign in all_campaigns:
            dependencies[campaign] = set([e.flow for e in campaign.flow_events])

        # replace any dependency on a group with that group's associated campaigns - we're not actually interested
        # in flow-group-flow relationships - only relationships that go through a campaign
        campaigns_by_group = defaultdict(list)
        if include_campaigns:
            for campaign in self.campaigns.filter(is_active=True).select_related("group"):
                campaigns_by_group[campaign.group].append(campaign)

        for c, deps in dependencies.items():
            if isinstance(c, Flow):
                for d in list(deps):
                    # not interested in groups or fields for now
                    if isinstance(d, ContactField):
                        deps.remove(d)
                    if isinstance(d, ContactGroup):
                        deps.remove(d)
                        deps.update(campaigns_by_group[d])

        if include_triggers:
            all_triggers = self.trigger_set.filter(is_archived=False, is_active=True).select_related("flow")
            for trigger in all_triggers:
                dependencies[trigger] = {trigger.flow}

        # make dependencies symmetric, i.e. if A depends on B, B depends on A
        for c, deps in dependencies.copy().items():
            for d in deps:
                dependencies[d].add(c)

        return dependencies

    def resolve_dependencies(
        self, flows, campaigns, include_campaigns=True, include_triggers=False, include_archived=False
    ):
        """
        Given a set of flows and and a set of campaigns, returns a new set including all dependencies
        """
        dependencies = self.generate_dependency_graph(
            include_campaigns=include_campaigns, include_triggers=include_triggers, include_archived=include_archived
        )

        primary_components = set(itertools.chain(flows, campaigns))
        all_components = set()

        def add_component(c):
            if c in all_components:
                return

            all_components.add(c)
            if c in primary_components:
                primary_components.remove(c)

            for d in dependencies[c]:
                add_component(d)

        while primary_components:
            component = next(iter(primary_components))
            add_component(component)

        return all_components

    def initialize(self, branding=None, topup_size=None):
        """
        Initializes an organization, creating all the dependent objects we need for it to work properly.
        """
        from temba.middleware import BrandingMiddleware
        from temba.contacts.models import ContactField, ContactGroup

        with transaction.atomic():
            if not branding:
                branding = BrandingMiddleware.get_branding_for_host("")

            ContactGroup.create_system_groups(self)
            ContactField.create_system_fields(self)

            self.init_topups(topup_size)
            self.update_capabilities()

        # outside of the transaction as it's going to call out to mailroom for flow validation
        self.create_sample_flows(branding.get("api_link", ""))

    def download_and_save_media(self, request, extension=None):  # pragma: needs cover
        """
        Given an HTTP Request object, downloads the file then saves it as media for the current org. If no extension
        is passed it we attempt to extract it from the filename
        """
        s = Session()
        prepped = s.prepare_request(request)
        response = s.send(prepped)

        if response.status_code == 200:
            # download the content to a temp file
            temp = NamedTemporaryFile(delete=True)
            temp.write(response.content)
            temp.flush()

            # try to derive our extension from the filename if it wasn't passed in
            if not extension:
                url_parts = urlparse(request.url)
                if url_parts.path:
                    path_pieces = url_parts.path.rsplit(".")
                    if len(path_pieces) > 1:
                        extension = path_pieces[-1]

        else:
            raise Exception(
                "Received non-200 response (%s) for request: %s" % (response.status_code, response.content)
            )

        return self.save_media(File(temp), extension)

    @classmethod
    def get_temporary_file_from_url(cls, media_url):
        response = None
        attempts = 0
        s = Session()

        while attempts < 4:
            response = s.request("GET", media_url, stream=True)

            # in some cases Facebook isn't ready for us to fetch the media URL yet, if we get a 404
            # sleep for a bit then try again up to 4 times
            if response.status_code == 200:
                break
            else:
                attempts += 1
                time.sleep(0.250)

        if not response:
            return response

        temp = NamedTemporaryFile(delete=True)
        temp.write(response.content)
        temp.flush()
        return File(temp)

    def get_delete_date(self, *, archive_type=Archive.TYPE_MSG):
        """
        Gets the most recent date for which data hasn't been deleted yet or None if no deletion has been done
        :return:
        """
        archive = self.archives.filter(needs_deletion=False, archive_type=archive_type).order_by("-start_date").first()
        if archive:
            return archive.get_end_date()

    def save_media(self, file, extension):
        """
        Saves the given file data with the extension and returns an absolute url to the result
        """
        random_file = str(uuid4())
        random_dir = random_file[0:4]

        filename = "%s/%s" % (random_dir, random_file)
        if extension:
            filename = "%s.%s" % (filename, extension)

        path = "%s/%d/media/%s" % (settings.STORAGE_ROOT_DIR, self.pk, filename)
        location = public_file_storage.save(path, file)

        return f"{settings.STORAGE_URL}/{location}"

    def release(self, *, release_users=True, immediately=False):

        # free our children
        Org.objects.filter(parent=self).update(parent=None)

        # deactivate ourselves
        self.is_active = False
        self.save(update_fields=("is_active", "modified_on"))

        # clear all our channel dependencies on our flows
        for flow in self.flows.all():
            flow.channel_dependencies.clear()

        # and immediately release our channels
        from temba.channels.models import Channel

        for channel in Channel.objects.filter(org=self, is_active=True):
            channel.release()

        # release any user that belongs only to us
        if release_users:
            for user in self.get_org_users():
                # check if this user is a member of any org on any brand
                other_orgs = user.get_user_orgs().exclude(id=self.id)
                if not other_orgs:
                    user.release(self.brand)

        # clear out all of our users
        self.administrators.clear()
        self.editors.clear()
        self.viewers.clear()
        self.surveyors.clear()

        if immediately:
            self._full_release()

    def _full_release(self):
        """
        Do the dirty work of deleting this org
        """

        # delete exports
        self.exportcontactstasks.all().delete()
        self.exportmessagestasks.all().delete()
        self.exportflowresultstasks.all().delete()

        for label in self.msgs_labels(manager="all_objects").all():
            label.release(self.modified_by)
            label.delete()

        msg_ids = self.msgs.all().values_list("id", flat=True)

        # might be a lot of messages, batch this
        for id_batch in chunk_list(msg_ids, 1000):
            for msg in self.msgs.filter(id__in=id_batch):
                msg.release()

        # our system label counts
        self.system_labels.all().delete()

        # delete our flow labels
        self.flow_labels.all().delete()

        # delete all our campaigns and associated events
        for c in self.campaigns.all():
            c._full_release()

        # delete everything associated with our flows
        for flow in self.flows.all():
            # we want to manually release runs so we don't fire a task to do it
            flow.release()
            flow.release_runs()

            for rev in flow.revisions.all():
                rev.release()

            flow.category_counts.all().delete()
            flow.path_counts.all().delete()
            flow.node_counts.all().delete()
            flow.exit_counts.all().delete()

            flow.delete()

        # delete contact-related data
        self.sessions.all().delete()
        self.tickets.all().delete()
        self.airtime_transfers.all().delete()

        # delete our contacts
        for contact in self.contacts.all():
            contact.release(contact.modified_by, full=True, immediately=True)
            contact.delete()

        # delete all our URNs
        self.urns.all().delete()

        # delete our fields
        for contactfield in self.contactfields(manager="all_fields").all():
            contactfield.release(contactfield.modified_by)
            contactfield.delete()

        # delete our groups
        for group in self.all_groups.all():
            group.release()
            group.delete()

        # delete our channels
        for channel in self.channels.all():
            channel.release()

            channel.counts.all().delete()
            channel.logs.all().delete()

            channel.delete()

        for log in self.http_logs.all():
            log.release()

        for g in self.globals.all():
            g.release()

        # delete our classifiers
        for classifier in self.classifiers.all():
            classifier.release()
            classifier.delete()

        # delete our ticketers
        for ticketer in self.ticketers.all():
            ticketer.release()
            ticketer.delete()

        # release all archives objects and files for this org
        Archive.release_org_archives(self)

        # return any unused credits to our parent
        if self.parent:
            self.allocate_credits(self.modified_by, self.parent, self.get_credits_remaining())

        for topup in self.topups.all():
            topup.release()

        for result in self.webhook_results.all():
            result.release()

        for event in self.webhookevent_set.all():
            event.release()

        for resthook in self.resthooks.all():
            resthook.release(self.modified_by)
            for sub in resthook.subscribers.all():
                sub.delete()
            resthook.delete()

        # delete org languages
        Org.objects.filter(id=self.id).update(primary_language=None)
        self.languages.all().delete()

        # delete other related objects
        self.api_tokens.all().delete()
        self.invitations.all().delete()
        self.credit_alerts.all().delete()
        self.broadcast_set.all().delete()
        self.schedules.all().delete()
        self.boundaryalias_set.all().delete()

        # needs to come after deletion of msgs and broadcasts as those insert new counts
        self.system_labels.all().delete()

        # now what we've all been waiting for
        self.delete()

    @classmethod
    def create_user(cls, email, password):
        user = User.objects.create_user(username=email, email=email, password=password)
        return user

    @classmethod
    def get_org(cls, user):
        if not user:  # pragma: needs cover
            return None

        if not hasattr(user, "_org"):
            org = Org.objects.filter(administrators=user, is_active=True).first()
            if org:
                user._org = org

        return getattr(user, "_org", None)

    def as_environment_def(self):
        """
        Returns this org as an environment definition as used by the flow engine
        """

        return {
            "date_format": "DD-MM-YYYY" if self.date_format == Org.DATE_FORMAT_DAY_FIRST else "MM-DD-YYYY",
            "time_format": "tt:mm",
            "timezone": str(self.timezone),
            "default_language": self.primary_language.iso_code if self.primary_language else None,
            "allowed_languages": list(self.get_language_codes()),
            "default_country": self.default_country_code,
            "redaction_policy": "urns" if self.is_anon else "none",
            "links": [
                f"{item.uuid}:{item.destination}"
                for item in self.links.filter(is_archived=False).only("uuid", "destination")
            ],
        }

    def __str__(self):
        return self.name

    def set_optin_flow(self, user, flow_uuid):
        self.modified_by = user
        self.config.update({Org.OPTIN_FLOW: flow_uuid})
        self.save(update_fields=("config", "modified_on"))

    def get_optin_flow(self):
        return self.config.get(Org.OPTIN_FLOW)


# ===================== monkey patch User class with a few extra functions ========================


def release(user, brand):

    # if our user exists across brands don't muck with the user
    if user.get_user_orgs().order_by("brand").distinct("brand").count() < 2:
        user_uuid = str(uuid4())
        user.first_name = ""
        user.last_name = ""
        user.email = f"{user_uuid}@rapidpro.io"
        user.username = f"{user_uuid}@rapidpro.io"
        user.password = ""
        user.is_active = False
        user.save()

    # release any orgs we own on this brand
    for org in user.get_owned_orgs([brand]):
        org.release(release_users=False)

    # remove us as a user on any org for our brand
    for org in user.get_user_orgs([brand]):
        org.administrators.remove(user)
        org.editors.remove(user)
        org.viewers.remove(user)
        org.surveyors.remove(user)


def get_user_orgs(user, brands=None):
    if user.is_superuser:
        return Org.objects.all()

    user_orgs = user.org_admins.all() | user.org_editors.all() | user.org_viewers.all() | user.org_surveyors.all()
    not_suspended_orgs_ids = [org.id for org in user_orgs if not org.is_suspended()]

    user_orgs = user_orgs.filter(id__in=not_suspended_orgs_ids)

    if brands:
        user_orgs = user_orgs.filter(brand__in=brands)

    return user_orgs.filter(is_active=True).distinct().order_by("name")


def get_owned_orgs(user, brands=None):
    """
    Gets all the orgs where this is the only user for the current brand
    """
    owned_orgs = []
    for org in user.get_user_orgs(brands=brands):
        if not org.get_org_users().exclude(id=user.id).exists():
            owned_orgs.append(org)
    return owned_orgs


def get_org(obj):
    return getattr(obj, "_org", None)


def is_alpha_user(user):  # pragma: needs cover
    return user.groups.filter(name="Alpha").exists()


def is_beta_user(user):  # pragma: needs cover
    return user.groups.filter(name="Beta").exists()


def is_support_user(user):
    return user.groups.filter(name="Customer Support").exists()


def get_settings(user):
    if not user:  # pragma: needs cover
        return None

    settings = UserSettings.objects.filter(user=user).first()

    if not settings:
        settings = UserSettings.objects.create(user=user)

    return settings


def set_org(obj, org):
    obj._org = org


def get_org_group(obj):
    org_group = None
    org = obj.get_org()
    if org:
        org_group = org.get_user_org_group(obj)
    return org_group


def _user_has_org_perm(user, org, permission):
    """
    Determines if a user has the given permission in this org
    """
    if user.is_superuser:  # pragma: needs cover
        return True

    if user.is_anonymous:  # pragma: needs cover
        return False

    # has it innately? (customer support)
    if user.has_perm(permission):  # pragma: needs cover
        return True

    org_group = org.get_user_org_group(user)

    if not org_group:  # pragma: needs cover
        return False

    (app_label, codename) = permission.split(".")

    return org_group.permissions.filter(content_type__app_label=app_label, codename=codename).exists()


User.release = release
User.get_org = get_org
User.set_org = set_org
User.is_alpha = is_alpha_user
User.is_beta = is_beta_user
User.is_support = is_support_user
User.get_settings = get_settings
User.get_user_orgs = get_user_orgs
User.get_org_group = get_org_group
User.get_owned_orgs = get_owned_orgs
User.has_org_perm = _user_has_org_perm

USER_GROUPS = (("A", _("Administrator")), ("E", _("Editor")), ("V", _("Viewer")), ("S", _("Surveyor")))


def get_stripe_credentials():
    public_key = os.environ.get(
        "STRIPE_PUBLIC_KEY", getattr(settings, "STRIPE_PUBLIC_KEY", "MISSING_STRIPE_PUBLIC_KEY")
    )
    private_key = os.environ.get(
        "STRIPE_PRIVATE_KEY", getattr(settings, "STRIPE_PRIVATE_KEY", "MISSING_STRIPE_PRIVATE_KEY")
    )
    return (public_key, private_key)


class Language(SmartModel):
    """
    A Language that has been added to the org. In the end and language is just an iso_code and name
    and it is not really restricted to real-world languages at this level. Instead we restrict the
    language selection options to real-world languages.
    """

    name = models.CharField(max_length=128)

    iso_code = models.CharField(max_length=4)

    org = models.ForeignKey(Org, on_delete=models.PROTECT, verbose_name=_("Org"), related_name="languages")

    @classmethod
    def create(cls, org, user, name, iso_code):
        return cls.objects.create(org=org, name=name, iso_code=iso_code, created_by=user, modified_by=user)

    def as_json(self):  # pragma: needs cover
        return dict(name=self.name, iso_code=self.iso_code)

    @classmethod
    def get_localized_text(cls, text_translations, preferred_languages, default_text=""):
        """
        Returns the appropriate translation to use.
        :param text_translations: A dictionary (or plain text) which contains our message indexed by language iso code
        :param preferred_languages: The prioritized list of language preferences (list of iso codes)
        :param default_text: default text to use if no match is found
        """
        # No translations, return our default text
        if not text_translations:
            return default_text

        # If we are handed raw text without translations, just return that
        if not isinstance(text_translations, dict):  # pragma: no cover
            return text_translations

        # otherwise, find the first preferred language
        for lang in preferred_languages:
            localized = text_translations.get(lang)
            if localized is not None:
                return localized

        return default_text

    def __str__(self):  # pragma: needs cover
        return "%s" % self.name


class Invitation(SmartModel):
    """
    An Invitation to an e-mail address to join an Org with specific roles.
    """

    org = models.ForeignKey(
        Org,
        on_delete=models.PROTECT,
        verbose_name=_("Org"),
        related_name="invitations",
        help_text=_("The organization to which the account is invited to view"),
    )

    email = models.EmailField(
        verbose_name=_("Email"), help_text=_("The email to which we send the invitation of the viewer")
    )

    secret = models.CharField(
        verbose_name=_("Secret"),
        max_length=64,
        unique=True,
        help_text=_("a unique code associated with this invitation"),
    )

    user_group = models.CharField(max_length=1, choices=USER_GROUPS, default="V", verbose_name=_("User Role"))

    @classmethod
    def create(cls, org, user, email, user_group):
        return cls.objects.create(org=org, email=email, user_group=user_group, created_by=user, modified_by=user)

    def save(self, *args, **kwargs):
        if not self.secret:
            secret = random_string(64)

            while Invitation.objects.filter(secret=secret):  # pragma: needs cover
                secret = random_string(64)

            self.secret = secret

        return super().save(*args, **kwargs)

    def send_invitation(self):
        from .tasks import send_invitation_email_task

        send_invitation_email_task(self.id)

    def send_email(self):
        # no=op if we do not know the email
        if not self.email:  # pragma: needs cover
            return

        branding = self.org.get_branding()
        subject = _("%(name)s Invitation") % branding
        template = "orgs/email/invitation_email"
        to_email = self.email

        context = dict(org=self.org, now=timezone.now(), branding=branding, invitation=self)
        context["subject"] = subject

        send_template_email(to_email, subject, template, context, branding)


class UserSettings(models.Model):
    """
    User specific configuration
    """

    user = models.ForeignKey(User, on_delete=models.PROTECT, related_name="settings")
    language = models.CharField(
        max_length=8, choices=settings.LANGUAGES, default="en-us", help_text=_("Your preferred language")
    )
    tel = models.CharField(
        verbose_name=_("Phone Number"),
        max_length=16,
        null=True,
        blank=True,
        help_text=_("Phone number for testing and recording voice flows"),
    )
<<<<<<< HEAD
    authy_id = models.CharField(verbose_name=_("Authy ID"), max_length=255, null=True, blank=True)
=======
    otp_secret = models.CharField(verbose_name=_("OTP Secret"), max_length=18, null=True, blank=True)
    two_factor_enabled = models.BooleanField(verbose_name=_("Two Factor Enabled"), default=False)
>>>>>>> e341e9e1

    def get_tel_formatted(self):
        if self.tel:
            import phonenumbers

            normalized = phonenumbers.parse(self.tel, None)
            return phonenumbers.format_number(normalized, phonenumbers.PhoneNumberFormat.INTERNATIONAL)


class TopUp(SmartModel):
    """
    TopUps are used to track usage across the platform. Each TopUp represents a certain number of
    credits that can be consumed by messages.
    """

    org = models.ForeignKey(
        Org, on_delete=models.PROTECT, related_name="topups", help_text="The organization that was toppped up"
    )
    price = models.IntegerField(
        null=True,
        blank=True,
        verbose_name=_("Price Paid"),
        help_text=_("The price paid for the messages in this top up (in cents)"),
    )
    credits = models.IntegerField(
        verbose_name=_("Number of Credits"), help_text=_("The number of credits bought in this top up")
    )
    expires_on = models.DateTimeField(
        verbose_name=_("Expiration Date"), help_text=_("The date that this top up will expire")
    )
    stripe_charge = models.CharField(
        verbose_name=_("Stripe Charge Id"),
        max_length=32,
        null=True,
        blank=True,
        help_text=_("The Stripe charge id for this charge"),
    )
    comment = models.CharField(
        max_length=255,
        null=True,
        blank=True,
        help_text="Any comment associated with this topup, used when we credit accounts",
    )

    @classmethod
    def create(cls, user, price, credits, stripe_charge=None, org=None, expires_on=None, comment=None):
        """
        Creates a new topup
        """
        if not org:
            org = user.get_org()

        if not expires_on:
            expires_on = timezone.now() + timedelta(days=365)  # credits last 1 year

        topup = TopUp.objects.create(
            org=org,
            price=price,
            credits=credits,
            expires_on=expires_on,
            stripe_charge=stripe_charge,
            comment=comment,
            created_by=user,
            modified_by=user,
        )

        org.clear_credit_cache()
        return topup

    def release(self):

        # clear us off any debits we are connected to
        Debit.objects.filter(topup=self).update(topup=None)

        # any debits benefitting us are deleted
        Debit.objects.filter(beneficiary=self).delete()

        # remove any credits associated with us
        TopUpCredits.objects.filter(topup=self)

        for used in TopUpCredits.objects.filter(topup=self):
            used.release()

        self.delete()

    def get_ledger(self):  # pragma: needs cover
        debits = self.debits.filter(debit_type=Debit.TYPE_ALLOCATION).order_by("-created_by")
        balance = self.credits
        ledger = []

        active = self.get_remaining() < balance

        if active:
            transfer = self.allocations.all().first()

            if transfer:
                comment = _("Transfer from %s" % transfer.topup.org.name)
            else:
                price = -1 if self.price is None else self.price

                if price > 0:
                    comment = _("Purchased Credits")
                elif price == 0:
                    comment = _("Complimentary Credits")
                else:
                    comment = _("Credits")

            ledger.append(dict(date=self.created_on, comment=comment, amount=self.credits, balance=self.credits))

        for debit in debits:  # pragma: needs cover
            balance -= debit.amount
            ledger.append(
                dict(
                    date=debit.created_on,
                    comment=_("Transfer to %(org)s") % dict(org=debit.beneficiary.org.name),
                    amount=-debit.amount,
                    balance=balance,
                )
            )

        now = timezone.now()
        expired = self.expires_on < now if settings.CREDITS_EXPIRATION else False

        # add a line for used message credits
        if active:
            ledger.append(
                dict(
                    date=self.expires_on if expired else now,
                    comment=_("Messaging credits used"),
                    amount=self.get_remaining() - balance,
                    balance=self.get_remaining(),
                )
            )

        # add a line for expired credits
        if expired and self.get_remaining() > 0:
            ledger.append(
                dict(date=self.expires_on, comment=_("Expired credits"), amount=-self.get_remaining(), balance=0)
            )
        return ledger

    def get_price_display(self):
        if self.price is None:
            return ""
        elif self.price == 0:
            return _("Free")

        return "$%.2f" % self.dollars()

    def dollars(self):
        if self.price == 0:  # pragma: needs cover
            return 0
        else:
            return Decimal(self.price) / Decimal(100)

    def revert_topup(self):  # pragma: needs cover
        # unwind any items that were assigned to this topup
        self.msgs.update(topup=None)

        # mark this topup as inactive
        self.is_active = False
        self.save()

    def get_stripe_charge(self):  # pragma: needs cover
        try:
            stripe.api_key = get_stripe_credentials()[1]
            return stripe.Charge.retrieve(self.stripe_charge)
        except Exception as e:
            logger.error(f"Could not get Stripe charge: {str(e)}", exc_info=True)
            return None

    def get_used(self):
        """
        Calculates how many topups have actually been used
        """
        used = TopUpCredits.objects.filter(topup=self).aggregate(used=Sum("used"))
        return 0 if not used["used"] else used["used"]

    def get_remaining(self):
        """
        Returns how many credits remain on this topup
        """
        return self.credits - self.get_used()

    def __str__(self):  # pragma: needs cover
        return f"{self.credits} Credits"


class Debit(models.Model):
    """
    Transactional history of credits allocated to other topups or chunks of archived messages
    """

    TYPE_ALLOCATION = "A"

    DEBIT_TYPES = ((TYPE_ALLOCATION, "Allocation"),)

    id = models.BigAutoField(auto_created=True, primary_key=True, verbose_name="ID")

    topup = models.ForeignKey(
        TopUp,
        on_delete=models.PROTECT,
        null=True,
        related_name="debits",
        help_text=_("The topup these credits are applied against"),
    )

    amount = models.IntegerField(help_text=_("How many credits were debited"))

    beneficiary = models.ForeignKey(
        TopUp,
        on_delete=models.PROTECT,
        null=True,
        related_name="allocations",
        help_text=_("Optional topup that was allocated with these credits"),
    )

    debit_type = models.CharField(max_length=1, choices=DEBIT_TYPES, null=False, help_text=_("What caused this debit"))

    created_by = models.ForeignKey(
        settings.AUTH_USER_MODEL,
        on_delete=models.PROTECT,
        null=True,
        related_name="debits_created",
        help_text="The user which originally created this item",
    )
    created_on = models.DateTimeField(default=timezone.now, help_text="When this item was originally created")


class TopUpCredits(SquashableModel):
    """
    Used to track number of credits used on a topup, mostly maintained by triggers on Msg insertion.
    """

    SQUASH_OVER = ("topup_id",)

    topup = models.ForeignKey(
        TopUp, on_delete=models.PROTECT, help_text=_("The topup these credits are being used against")
    )
    used = models.IntegerField(help_text=_("How many credits were used, can be negative"))

    def release(self):
        self.delete()

    def __str__(self):  # pragma: no cover
        return f"{self.topup} (Used: {self.used})"

    @classmethod
    def get_squash_query(cls, distinct_set):
        sql = """
        WITH deleted as (
            DELETE FROM %(table)s WHERE "topup_id" = %%s RETURNING "used"
        )
        INSERT INTO %(table)s("topup_id", "used", "is_squashed")
        VALUES (%%s, GREATEST(0, (SELECT SUM("used") FROM deleted)), TRUE);
        """ % {
            "table": cls._meta.db_table
        }

        return sql, (distinct_set.topup_id,) * 2


class CreditAlert(SmartModel):
    """
    Tracks when we have sent alerts to organization admins about low credits.
    """

    TYPE_OVER = "O"
    TYPE_LOW = "L"
    TYPE_EXPIRING = "E"
    TYPES = ((TYPE_OVER, _("Credits Over")), (TYPE_LOW, _("Low Credits")), (TYPE_EXPIRING, _("Credits expiring soon")))

    org = models.ForeignKey(Org, on_delete=models.PROTECT, related_name="credit_alerts")

    alert_type = models.CharField(max_length=1, choices=TYPES)
    admin_emails = ArrayField(
        models.EmailField(), help_text=_("Emails of administrators who will be alerted"), default=list
    )

    @classmethod
    def trigger_credit_alert(cls, org, alert_type):
        # don't create a new alert if there is already an alert of this type for the org
        if org.credit_alerts.filter(is_active=True, alert_type=alert_type).exists():
            return

        logging.info(f"triggering {alert_type} credits alert type for {org.name}")

        admins = org.get_org_admins().exclude(email__isnull=True).exclude(email__exact="")
        admin = admins.first()

        if admins:
            # Otherwise, create our alert objects and trigger our event
            admin_emails = list(admins.values_list("email", flat=True))
            alert = CreditAlert.objects.create(
                org=org, alert_type=alert_type, admin_emails=admin_emails, created_by=admin, modified_by=admin
            )

            alert.send_alert()

    def send_alert(self):
        from .tasks import send_alert_email_task

        send_alert_email_task(self.id)

    def send_email(self):
        if len(self.admin_emails) == 0:
            return

        branding = self.org.get_branding()
        subject = _("%(name)s Credits Alert") % branding
        template = "orgs/email/alert_email"
        to_email = self.admin_emails

        context = dict(org=self.org, now=timezone.now(), branding=branding, alert=self)
        context["subject"] = subject

        send_template_email(to_email, subject, template, context, branding)

    @classmethod
    def reset_for_org(cls, org):
        org.credit_alerts.filter(is_active=True).update(is_active=False)

    @classmethod
    def check_org_credits(cls):
        from temba.msgs.models import Msg

        # all active orgs in the last hour
        active_orgs = Msg.objects.filter(created_on__gte=timezone.now() - timedelta(hours=1), org__uses_topups=True)
        active_orgs = active_orgs.order_by("org").distinct("org")

        for msg in active_orgs:
            org = msg.org

            # does this org have less than 0 messages?
            org_remaining_credits = org.get_credits_remaining()
            org_low_credits = org.has_low_credits()

            if org_remaining_credits <= 0:
                CreditAlert.trigger_credit_alert(org, CreditAlert.TYPE_OVER)
            elif org_low_credits:  # pragma: needs cover
                CreditAlert.trigger_credit_alert(org, CreditAlert.TYPE_LOW)

    @classmethod
    def check_topup_expiration(cls):
        """
        Triggers an expiring credit alert for any org that has its last
        active topup expiring in the next 30 days and still has available credits
        """

        # get the ids of the last to expire topup, with credits, for each org
        final_topups = (
            TopUp.objects.filter(is_active=True, org__is_active=True, org__uses_topups=True, credits__gt=0)
            .order_by("org_id", "-expires_on")
            .distinct("org_id")
            .values_list("id", flat=True)
        )

        # figure out which of those have credits remaining, and will expire in next 30 days
        expiring_final_topups = (
            TopUp.objects.filter(id__in=final_topups)
            .annotate(used_credits=Sum("topupcredits__used"))
            .filter(expires_on__gt=timezone.now(), expires_on__lte=(timezone.now() + timedelta(days=30)))
            .filter(Q(used_credits__lt=F("credits")) | Q(used_credits=None))
            .select_related("org")
        )

        for topup in expiring_final_topups:
            CreditAlert.trigger_credit_alert(topup.org, CreditAlert.TYPE_EXPIRING)


class BackupToken(SmartModel):
    settings = models.ForeignKey(
        UserSettings, verbose_name=_("Settings"), related_name="backups", on_delete=models.CASCADE
    )
    token = models.CharField(verbose_name=_("Token"), max_length=18, unique=True, default=generate_token)
    used = models.BooleanField(verbose_name=_("Used"), default=False)

    def __str__(self):  # pragma: no cover
        return f"{self.token}"


class OrgActivity(models.Model):
    """
    Tracks various metrics for an organization on a daily basis:
       * total # of contacts
       * total # of active contacts (that sent or received a message)
       * total # of messages sent
       * total # of message received
       * total # of active contacts in plan period up to that date (if there is one)
    """

    # the org this contact activity is being tracked for
    org = models.ForeignKey("orgs.Org", related_name="contact_activity", on_delete=models.CASCADE)

    # the day this activity was tracked for
    day = models.DateField()

    # the total number of contacts on this day
    contact_count = models.IntegerField(default=0)

    # the number of active contacts on this day
    active_contact_count = models.IntegerField(default=0)

    # the number of messages sent on this day
    outgoing_count = models.IntegerField(default=0)

    # the number of messages received on this day
    incoming_count = models.IntegerField(default=0)

    # the number of active contacts in the plan period (if they are on a plan)
    plan_active_contact_count = models.IntegerField(null=True)

    @classmethod
    def update_day(cls, now):
        """
        Updates our org activity for the passed in day.
        """
        from temba.msgs.models import Msg

        # truncate to midnight the same day in UTC
        end = pytz.utc.normalize(now.astimezone(pytz.utc)).replace(hour=0, minute=0, second=0, microsecond=0)
        start = end - timedelta(days=1)

        # first get all our contact counts
        contact_counts = Org.objects.filter(
            is_active=True, contacts__is_active=True, contacts__created_on__lt=end
        ).annotate(contact_count=Count("contacts"))

        # then get active contacts
        active_counts = Org.objects.filter(
            is_active=True, msgs__created_on__gte=start, msgs__created_on__lt=end
        ).annotate(contact_count=Count("msgs__contact_id", distinct=True))
        active_counts = {o.id: o.contact_count for o in active_counts}

        # number of received msgs
        incoming_count = Org.objects.filter(
            is_active=True, msgs__created_on__gte=start, msgs__created_on__lt=end, msgs__direction="I"
        ).annotate(msg_count=Count("id"))
        incoming_count = {o.id: o.msg_count for o in incoming_count}

        # number of sent messages
        outgoing_count = Org.objects.filter(
            is_active=True, msgs__created_on__gte=start, msgs__created_on__lt=end, msgs__direction="O"
        ).annotate(msg_count=Count("id"))
        outgoing_count = {o.id: o.msg_count for o in outgoing_count}

        # calculate active count in plan period for orgs with an active plan
        plan_active_contact_counts = dict()
        for org in (
            Org.objects.exclude(plan_end=None)
            .exclude(plan_start=None)
            .exclude(plan_end__lt=start)
            .only("plan_start", "plan_end")
        ):
            plan_end = org.plan_end if org.plan_end < end else end
            count = (
                Msg.objects.filter(org=org, created_on__gt=org.plan_start, created_on__lt=plan_end)
                .only("contact")
                .distinct("contact")
                .count()
            )
            plan_active_contact_counts[org.id] = count

        for org in contact_counts:
            OrgActivity.objects.update_or_create(
                org=org,
                day=start,
                contact_count=org.contact_count,
                active_contact_count=active_counts.get(org.id, 0),
                incoming_count=incoming_count.get(org.id, 0),
                outgoing_count=outgoing_count.get(org.id, 0),
                plan_active_contact_count=plan_active_contact_counts.get(org.id),
            )

    class Meta:
        unique_together = ("org", "day")<|MERGE_RESOLUTION|>--- conflicted
+++ resolved
@@ -119,7 +119,7 @@
     DATE_FORMAT_MONTH_FIRST = "M"
     DATE_FORMATS = ((DATE_FORMAT_DAY_FIRST, "DD-MM-YYYY"), (DATE_FORMAT_MONTH_FIRST, "MM-DD-YYYY"))
 
-<<<<<<< HEAD
+    CONFIG_VERIFIED = "verified"
     PLAN_FREE = "FREE"
     PLAN_TRIAL = "TRIAL"
     PLAN_TIER1 = "TIER1"
@@ -146,9 +146,6 @@
     OPTIN_FLOW = "OPTIN_FLOW"
 
     CONFIG_STATUS = "STATUS"
-=======
-    CONFIG_VERIFIED = "verified"
->>>>>>> e341e9e1
     CONFIG_SMTP_SERVER = "smtp_server"
     CONFIG_TWILIO_SID = "ACCOUNT_SID"
     CONFIG_TWILIO_TOKEN = "ACCOUNT_TOKEN"
@@ -2535,12 +2532,9 @@
         blank=True,
         help_text=_("Phone number for testing and recording voice flows"),
     )
-<<<<<<< HEAD
     authy_id = models.CharField(verbose_name=_("Authy ID"), max_length=255, null=True, blank=True)
-=======
     otp_secret = models.CharField(verbose_name=_("OTP Secret"), max_length=18, null=True, blank=True)
     two_factor_enabled = models.BooleanField(verbose_name=_("Two Factor Enabled"), default=False)
->>>>>>> e341e9e1
 
     def get_tel_formatted(self):
         if self.tel:
