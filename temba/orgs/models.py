--- conflicted
+++ resolved
@@ -2264,11 +2264,7 @@
                 f"{item.uuid}:{item.destination}"
                 for item in self.links.filter(is_archived=False).only("uuid", "destination")
             ],
-<<<<<<< HEAD
-            "has_ivr_machine_detection": self.is_ivr_machine_detection_enabled()
-=======
             "has_ivr_machine_detection": self.is_ivr_machine_detection_enabled(),
->>>>>>> a1c26c86
         }
 
     def __str__(self):
