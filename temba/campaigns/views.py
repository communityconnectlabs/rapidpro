from smartmin.views import SmartCreateView, SmartCRUDL, SmartDeleteView, SmartListView, SmartReadView, SmartUpdateView

from django import forms
from django.contrib import messages
from django.core.exceptions import ValidationError
from django.http import Http404, HttpResponseRedirect
from django.urls import reverse
from django.utils.translation import ugettext_lazy as _

from temba.contacts.models import ContactField, ContactGroup
from temba.flows.models import Flow
from temba.msgs.models import Msg
from temba.orgs.views import ModalMixin, OrgObjPermsMixin, OrgPermsMixin
from temba.utils import build_flow_parameters, flow_params_context
from temba.utils.fields import CompletionTextarea, InputWidget, SelectWidget
from temba.utils.views import BulkActionMixin

from .models import Campaign, CampaignEvent


class UpdateCampaignForm(forms.ModelForm):
    group = forms.ModelChoiceField(
        queryset=ContactGroup.user_groups.none(),
        empty_label=None,
        widget=SelectWidget(attrs={"placeholder": _("Select a group to base the campaign on"), "searchable": True}),
    )

    def __init__(self, *args, **kwargs):
        self.user = kwargs["user"]
        del kwargs["user"]

        super().__init__(*args, **kwargs)
        self.fields["group"].initial = self.instance.group
        self.fields["group"].queryset = ContactGroup.get_user_groups(self.user.get_org(), ready_only=False)

    class Meta:
        model = Campaign
        fields = ("name", "group")

        widgets = {"name": InputWidget()}


class CampaignCRUDL(SmartCRUDL):
    model = Campaign
    actions = ("create", "read", "update", "list", "archived", "archive", "activate")

    class OrgMixin(OrgPermsMixin):
        def derive_queryset(self, *args, **kwargs):
            queryset = super().derive_queryset(*args, **kwargs)
            if not self.request.user.is_authenticated:  # pragma: no cover
                return queryset.exclude(pk__gt=0)
            else:
                return queryset.filter(org=self.request.user.get_org())

    class Update(OrgObjPermsMixin, ModalMixin, SmartUpdateView):
        fields = ("name", "group")
        success_message = ""
        form_class = UpdateCampaignForm

        def pre_process(self, request, *args, **kwargs):
            campaign_id = kwargs.get("pk")
            if campaign_id:
                campaign = Campaign.objects.filter(id=campaign_id, is_active=True, is_archived=False)

                if not campaign.exists():
                    raise Http404("Campaign not found")

        def get_success_url(self):
            return reverse("campaigns.campaign_read", args=[self.object.pk])

        def get_form_kwargs(self, *args, **kwargs):
            form_kwargs = super().get_form_kwargs(*args, **kwargs)
            form_kwargs["user"] = self.request.user
            return form_kwargs

        def form_valid(self, form):
            previous_group = self.get_object().group
            new_group = form.cleaned_data["group"]

            # save our campaign
            self.object = form.save(commit=False)
            self.save(self.object)

            # if our group changed, create our new fires
            if new_group != previous_group:
                self.object.recreate_events()
                self.object.schedule_events_async()

            response = self.render_to_response(
                self.get_context_data(
                    form=form, success_url=self.get_success_url(), success_script=getattr(self, "success_script", None)
                )
            )
            response["Temba-Success"] = self.get_success_url()
            return response

    class Read(OrgObjPermsMixin, SmartReadView):
        def derive_title(self):
            return self.object.name

        def get_gear_links(self):
            links = []

            if self.object.is_archived:
                if self.has_org_perm("campaigns.campaign_activate"):
                    links.append(
                        dict(
                            title="Activate",
                            js_class="posterize activate-campaign",
                            href=reverse("campaigns.campaign_activate", args=[self.object.id]),
                        )
                    )

                if self.has_org_perm("orgs.org_export"):
                    links.append(
                        dict(
                            title=_("Export"),
                            href=f"{reverse('orgs.org_export')}?campaign={self.object.id}&archived=1",
                        )
                    )

            else:
                if self.has_org_perm("campaigns.campaignevent_create"):
                    links.append(dict(title="Add Event", style="btn-primary", js_class="add-event", href="#"))
                if self.has_org_perm("orgs.org_export"):
                    links.append(
                        dict(title=_("Export"), href=f"{reverse('orgs.org_export')}?campaign={self.object.id}")
                    )

                if self.has_org_perm("campaigns.campaign_update"):
                    links.append(
                        dict(
                            id="campaign-update",
                            title=_("Edit"),
                            href=reverse("campaigns.campaign_update", args=[self.object.pk]),
                            modax=_("Update Campaign"),
                        )
                    )

                if self.has_org_perm("campaigns.campaign_archive"):
                    links.append(
                        dict(
                            title="Archive",
                            js_class="posterize archive-campaign",
                            href=reverse("campaigns.campaign_archive", args=[self.object.id]),
                        )
                    )

            user = self.get_user()
            if user.is_superuser or user.is_staff:
                links.append(
                    dict(
                        title=_("Service"),
                        posterize=True,
                        href=f'{reverse("orgs.org_service")}?organization={self.object.org_id}&redirect_url={reverse("campaigns.campaign_read", args=[self.object.id])}',
                    )
                )

            return links

    class Create(OrgPermsMixin, ModalMixin, SmartCreateView):
        class CampaignForm(forms.ModelForm):

            group = forms.ModelChoiceField(
                queryset=ContactGroup.user_groups.none(),
                required=True,
                empty_label=None,
                widget=SelectWidget(
                    attrs={"placeholder": _("Select a group to base the campaign on"), "searchable": True}
                ),
            )

            def __init__(self, user, *args, **kwargs):
                super().__init__(*args, **kwargs)
                self.fields["group"].queryset = ContactGroup.get_user_groups(user.get_org()).order_by("name")

            class Meta:
                model = Campaign
                fields = ("name", "group")

                widgets = {"name": InputWidget()}

        fields = ("name", "group")
        form_class = CampaignForm
        success_message = ""
        success_url = "id@campaigns.campaign_read"

        def pre_save(self, obj):
            obj = super().pre_save(obj)
            obj.org = self.request.user.get_org()
            return obj

        def get_form_kwargs(self):
            kwargs = super().get_form_kwargs()
            kwargs["user"] = self.request.user
            return kwargs

    class BaseList(OrgMixin, OrgPermsMixin, BulkActionMixin, SmartListView):
        fields = ("name", "group")
        default_template = "campaigns/campaign_list.html"
        default_order = ("-modified_on",)

        def get_context_data(self, **kwargs):
            context = super().get_context_data(**kwargs)
            context["org_has_campaigns"] = Campaign.objects.filter(org=self.request.user.get_org()).count()
            context["folders"] = self.get_folders()
            context["request_url"] = self.request.path
            return context

        def get_folders(self):
            org = self.request.user.get_org()
            folders = []
            folders.append(
                dict(
                    label="Active",
                    url=reverse("campaigns.campaign_list"),
                    count=Campaign.objects.filter(is_active=True, is_archived=False, org=org).count(),
                )
            )
            folders.append(
                dict(
                    label="Archived",
                    url=reverse("campaigns.campaign_archived"),
                    count=Campaign.objects.filter(is_active=True, is_archived=True, org=org).count(),
                )
            )
            return folders

    class List(BaseList):
        fields = ("name", "group")
        bulk_actions = ("archive",)
        search_fields = ("name__icontains", "group__name__icontains")

        def get_queryset(self, *args, **kwargs):
            qs = super().get_queryset(*args, **kwargs)
            qs = qs.filter(is_active=True, is_archived=False)
            return qs

    class Archived(BaseList):
        fields = ("name",)
        bulk_actions = ("restore",)

        def get_queryset(self, *args, **kwargs):
            qs = super().get_queryset(*args, **kwargs)
            qs = qs.filter(is_active=True, is_archived=True)
            return qs

    class Archive(OrgMixin, OrgPermsMixin, SmartUpdateView):

        fields = ()
        success_url = "id@campaigns.campaign_read"
        success_message = _("Campaign archived")

        def save(self, obj):
            obj.apply_action_archive(self.request.user, Campaign.objects.filter(id=obj.id))
            return obj

    class Activate(OrgMixin, OrgPermsMixin, SmartUpdateView):
        fields = ()
        success_url = "id@campaigns.campaign_read"
        success_message = _("Campaign activated")

        def save(self, obj):
            obj.apply_action_restore(self.request.user, Campaign.objects.filter(id=obj.id))
            return obj


class CampaignEventForm(forms.ModelForm):

    event_type = forms.ChoiceField(
        choices=((CampaignEvent.TYPE_MESSAGE, "Send a message"), (CampaignEvent.TYPE_FLOW, "Start a flow")),
        required=True,
    )

    direction = forms.ChoiceField(choices=(("B", "Before"), ("A", "After")), required=True)

    unit = forms.ChoiceField(choices=CampaignEvent.UNIT_CHOICES, required=True)

<<<<<<< HEAD
    flow_to_start = forms.ModelChoiceField(queryset=Flow.objects.filter(is_active=True), required=False)
=======
    flow_to_start = forms.ModelChoiceField(
        queryset=Flow.objects.filter(is_active=True),
        required=False,
        empty_label=None,
        widget=SelectWidget(
            attrs={"placeholder": _("Select a flow to start"), "widget_only": True, "searchable": True}
        ),
    )
>>>>>>> e341e9e1

    relative_to = forms.ModelChoiceField(queryset=ContactField.all_fields.none(), required=False, empty_label=None)

    delivery_hour = forms.ChoiceField(choices=CampaignEvent.get_hour_choices(), required=False)

    flow_start_mode = forms.ChoiceField(
        choices=(
            (CampaignEvent.MODE_INTERRUPT, _("Stop it and start this event")),
            (CampaignEvent.MODE_SKIP, _("Skip this event")),
        ),
        required=False,
<<<<<<< HEAD
=======
        widget=SelectWidget(attrs={"widget_only": True}),
>>>>>>> e341e9e1
    )

    message_start_mode = forms.ChoiceField(
        choices=(
            (CampaignEvent.MODE_INTERRUPT, _("Stop it and send the message")),
            (CampaignEvent.MODE_SKIP, _("Skip this message")),
        ),
        required=False,
    )

    def clean(self):
        data = super().clean()
        if self.data["event_type"] == CampaignEvent.TYPE_MESSAGE and self.languages:
            language = self.languages[0].language
            iso_code = language["iso_code"]
            if iso_code not in self.data or not self.data[iso_code].strip():
                raise ValidationError(_("A message is required for '%s'") % language["name"])

            for lang_data in self.languages:
                lang = lang_data.language
                iso_code = lang["iso_code"]
                if iso_code in self.data and len(self.data[iso_code].strip()) > Msg.MAX_TEXT_LEN:
                    raise ValidationError(
                        _("Translation for '%(language)s' exceeds the %(limit)d character limit.")
                        % dict(language=lang["name"], limit=Msg.MAX_TEXT_LEN)
                    )

        return data

    def clean_flow_to_start(self):
        if self.data["event_type"] == CampaignEvent.TYPE_FLOW:
            if "flow_to_start" not in self.data or not self.data["flow_to_start"]:
                raise ValidationError("Please select a flow")
            return self.data["flow_to_start"]

    def pre_save(self, request, obj):
        org = self.user.get_org()

        # if it's before, negate the offset
        if self.cleaned_data["direction"] == "B":
            obj.offset = -obj.offset

        if self.cleaned_data["unit"] == "H" or self.cleaned_data["unit"] == "M":  # pragma: needs cover
            obj.delivery_hour = -1

        # if its a message flow, set that accordingly
        if self.cleaned_data["event_type"] == CampaignEvent.TYPE_MESSAGE:

            if self.instance.id:
                base_language = self.instance.flow.base_language
            else:
                base_language = org.primary_language.iso_code if org.primary_language else "base"

            translations = {}
            for language in self.languages:
                iso_code = language.language["iso_code"]
                if iso_code in self.cleaned_data and self.cleaned_data.get(iso_code, "").strip():
                    translations[iso_code] = self.cleaned_data.get(iso_code, "").strip()

            if not obj.flow_id or not obj.flow.is_active or not obj.flow.is_system:
                obj.flow = Flow.create_single_message(org, request.user, translations, base_language=base_language)
            else:
                # set our single message on our flow
                obj.flow.update_single_message_flow(self.user, translations, base_language)

            obj.message = translations
            obj.full_clean()
            obj.start_mode = self.cleaned_data["message_start_mode"]

        # otherwise, it's an event that runs an existing flow
        else:
            obj.flow = Flow.objects.get(org=org, id=self.cleaned_data["flow_to_start"])
            obj.start_mode = self.cleaned_data["flow_start_mode"]

    def __init__(self, user, *args, **kwargs):
        self.user = user
        super().__init__(*args, **kwargs)

        org = self.user.get_org()

        relative_to = self.fields["relative_to"]
        relative_to.queryset = ContactField.all_fields.filter(
            org=org, is_active=True, value_type=ContactField.TYPE_DATETIME
        ).order_by("label")

        flow = self.fields["flow_to_start"]
        flow.queryset = Flow.objects.filter(
            org=self.user.get_org(),
            flow_type__in=[Flow.TYPE_MESSAGE, Flow.TYPE_VOICE],
            is_active=True,
            is_archived=False,
            is_system=False,
        ).order_by("name")

        message = self.instance.message or {}
        self.languages = []

        # add in all of our languages for message forms
        languages = org.languages.all()

        for language in languages:

            insert = None

            # if it's our primary language, allow use to steal the 'base' message
            if org.primary_language and org.primary_language.iso_code == language.iso_code:

                initial = message.get(language.iso_code, "")

                if not initial:
                    initial = message.get("base", "")

                # also, let's show it first
                insert = 0
            else:

                # otherwise, its just a normal language
                initial = message.get(language.iso_code, "")

            field = forms.CharField(
                widget=CompletionTextarea(attrs={"widget_only": True}),
                required=False,
                label=language.name,
                initial=initial,
            )

            self.fields[language.iso_code] = field
            field.language = dict(name=language.name, iso_code=language.iso_code)

            # see if we need to insert or append
            if insert is not None:
                self.languages.insert(insert, field)
            else:
                self.languages.append(field)

        # determine our base language if necessary
        base_language = None
        if not org.primary_language:
            base_language = "base"

        # if we are editing, always include the flow base language
        if self.instance.id:
            base_language = self.instance.flow.base_language

        # add our default language, we'll insert it at the front of the list
        if base_language and base_language not in self.fields:
            field = forms.CharField(
<<<<<<< HEAD
                widget=CompletionTextarea(attrs={"widget_only": True}),
=======
                widget=CompletionTextarea(
                    attrs={
                        "placeholder": _(
                            "Hi @contact.name! This is just a friendly reminder to apply your fertilizer."
                        ),
                        "widget_only": True,
                    }
                ),
>>>>>>> e341e9e1
                required=False,
                label=_("Default"),
                initial=message.get(base_language),
            )

            self.fields[base_language] = field
            field.language = dict(iso_code=base_language, name="Default")
            self.languages.insert(0, field)

    class Meta:
        model = CampaignEvent
        fields = "__all__"
        exclude = ("extra",)


class CampaignEventCRUDL(SmartCRUDL):
    model = CampaignEvent
    actions = ("create", "delete", "read", "update")

    class Read(OrgObjPermsMixin, SmartReadView):
        def pre_process(self, request, *args, **kwargs):
            event = self.get_object()
            if not event.is_active:
                messages.error(self.request, "Campaign event no longer exists")
                return HttpResponseRedirect(reverse("campaigns.campaign_read", args=[event.campaign.pk]))

        def get_object_org(self):
            return self.get_object().campaign.org

        def get_context_data(self, **kwargs):
            context = super().get_context_data(**kwargs)
            event_fires = self.get_object().fires.all()

            fired_event_fires = event_fires.exclude(fired=None).order_by("-fired", "pk")
            scheduled_event_fires = event_fires.filter(fired=None).order_by("scheduled", "pk")

            fired = fired_event_fires[:25]
            context["fired_event_fires"] = fired
            context["fired_event_fires_count"] = fired_event_fires.count() - len(fired)

            scheduled = scheduled_event_fires[:25]
            context["scheduled_event_fires"] = scheduled
            context["scheduled_event_fires_count"] = scheduled_event_fires.count() - len(scheduled)

            return context

        def get_gear_links(self):
            links = []

            campaign_event = self.get_object()

            if self.has_org_perm("campaigns.campaignevent_update") and not campaign_event.campaign.is_archived:
                links.append(dict(title="Edit", style="btn-primary", js_class="update-event", href="#"))

            if self.has_org_perm("campaigns.campaignevent_delete"):
                links.append(
                    dict(
                        id="event-delete",
                        title="Delete",
                        href=reverse("campaigns.campaignevent_delete", args=[campaign_event.id]),
                        modax=_("Delete Event"),
                    )
                )

            return links

    class Delete(ModalMixin, OrgObjPermsMixin, SmartDeleteView):

        default_template = "smartmin/delete_confirm.html"
        submit_button_name = _("Delete")
        fields = ("uuid",)

        def get_object_org(self):
            return self.get_object().campaign.org

        def post(self, request, *args, **kwargs):
            self.object = self.get_object()
            self.object.release()

            redirect_url = self.get_redirect_url()
            return HttpResponseRedirect(redirect_url)

        def get_redirect_url(self):
            return reverse("campaigns.campaign_read", args=[self.object.campaign.pk])

        def get_cancel_url(self):  # pragma: needs cover
            return reverse("campaigns.campaign_read", args=[self.object.campaign.pk])

    class Update(OrgObjPermsMixin, ModalMixin, SmartUpdateView):
        success_message = ""
        form_class = CampaignEventForm
        submit_button_name = _("Update Event")

        default_fields = [
            "event_type",
            "flow_to_start",
            "offset",
            "unit",
            "direction",
            "relative_to",
            "delivery_hour",
            "message_start_mode",
            "flow_start_mode",
        ]

        def pre_process(self, request, *args, **kwargs):
            event = self.get_object()
            if not event.is_active or not event.campaign.is_active or event.campaign.is_archived:
                raise Http404("Event not found")

        def get_form_kwargs(self):
            kwargs = super().get_form_kwargs()
            kwargs["user"] = self.request.user
            return kwargs

        def get_object_org(self):
            return self.get_object().campaign.org

        def get_context_data(self, **kwargs):
            context = super().get_context_data(**kwargs)
            obj = self.get_object()
            if obj.extra:
                context["flow_parameters_fields"] = ",".join([f"@trigger.params.{key}" for key in obj.extra.keys()])
                context["flow_parameters_values"] = ",".join(obj.extra.values())
            params_context = flow_params_context(self.request)
            context.update(params_context)
            return context

        def derive_fields(self):

            from copy import deepcopy

            fields = deepcopy(self.default_fields)

            # add in all of our languages for message forms
            org = self.request.user.get_org()

            for language in org.languages.all():
                fields.append(language.iso_code)

            flow_language = self.object.flow.base_language

            if flow_language not in fields:
                fields.append(flow_language)

            return fields

        def derive_initial(self):
            initial = super().derive_initial()

            if self.object.offset < 0:
                initial["direction"] = "B"
                initial["offset"] = abs(self.object.offset)
            else:
                initial["direction"] = "A"

            if self.object.event_type == "F":
                initial["flow_to_start"] = self.object.flow
                initial["flow_start_mode"] = self.object.start_mode
            else:
                initial["message_start_mode"] = self.object.start_mode

            return initial

        def post_save(self, obj):
            obj = super().post_save(obj)
            obj.update_flow_name()
            return obj

        def pre_save(self, obj):

            obj = super().pre_save(obj)
            self.form.pre_save(self.request, obj)

            prev = CampaignEvent.objects.get(pk=obj.pk)
            if prev.event_type == "M" and (obj.event_type == "F" and prev.flow):  # pragma: needs cover
                flow = prev.flow
                flow.is_active = False
                flow.save()
                obj.message = None

            # if we changed anything, update our event fires
            if (
                prev.unit != obj.unit
                or prev.offset != obj.offset
                or prev.relative_to != obj.relative_to
                or prev.delivery_hour != obj.delivery_hour
                or prev.message != obj.message
                or prev.flow != obj.flow
                or prev.start_mode != obj.start_mode
            ):
                obj = obj.recreate()
                obj.schedule_async()

            if obj.event_type == CampaignEvent.TYPE_FLOW:
                flow_params_fields = [field for field in self.request.POST.keys() if "flow_parameter_field" in field]
                flow_params_values = [field for field in self.request.POST.keys() if "flow_parameter_value" in field]

                params = build_flow_parameters(self.request.POST, flow_params_fields, flow_params_values)
                obj.extra = params if params else None

            return obj

        def get_success_url(self):
            return reverse("campaigns.campaignevent_read", args=[self.object.pk])

    class Create(OrgPermsMixin, ModalMixin, SmartCreateView):

        default_fields = [
            "event_type",
            "flow_to_start",
            "offset",
            "unit",
            "direction",
            "relative_to",
            "delivery_hour",
            "message_start_mode",
            "flow_start_mode",
        ]
        form_class = CampaignEventForm
        success_message = ""
        template_name = "campaigns/campaignevent_update.haml"
        submit_button_name = _("Add Event")

        def get_context_data(self, **kwargs):
            context = super().get_context_data(**kwargs)
            params_context = flow_params_context(self.request)
            context.update(params_context)
            return context

        def pre_process(self, request, *args, **kwargs):
            campaign_id = request.GET.get("campaign", None)
            if campaign_id:
                campaign = Campaign.objects.filter(id=campaign_id, is_active=True, is_archived=False)

                if not campaign.exists():
                    raise Http404("Campaign not found")

        def derive_fields(self):

            from copy import deepcopy

            fields = deepcopy(self.default_fields)

            # add in all of our languages for message forms
            org = self.request.user.get_org()

            for language in org.languages.all():
                fields.append(language.iso_code)

            if not org.primary_language:
                fields.append("base")

            return fields

        def get_success_url(self):
            return reverse("campaigns.campaign_read", args=[self.object.campaign.pk])

        def get_form_kwargs(self):
            kwargs = super().get_form_kwargs()
            kwargs["user"] = self.request.user
            return kwargs

        def derive_initial(self):
            initial = super().derive_initial()
            initial["unit"] = "D"
            initial["offset"] = "15"
            initial["direction"] = "A"
            initial["event_type"] = "M"
            initial["message_start_mode"] = "I"
            initial["delivery_hour"] = "-1"

            # default to our first date field
            initial["relative_to"] = ContactField.all_fields.filter(
                org=self.request.user.get_org(), is_active=True, value_type=ContactField.TYPE_DATETIME
            ).first()

            return initial

        def post_save(self, obj):
            obj = super().post_save(obj)
            obj.update_flow_name()
            obj.schedule_async()
            return obj

        def pre_save(self, obj):
            obj = super().pre_save(obj)
            obj.campaign = Campaign.objects.get(org=self.request.user.get_org(), pk=self.request.GET.get("campaign"))

            if obj.event_type == CampaignEvent.TYPE_FLOW:
                flow_params_fields = [field for field in self.request.POST.keys() if "flow_parameter_field" in field]
                flow_params_values = [field for field in self.request.POST.keys() if "flow_parameter_value" in field]

                params = build_flow_parameters(self.request.POST, flow_params_fields, flow_params_values)
                obj.extra = params if params else None

            self.form.pre_save(self.request, obj)
            return obj

        def form_invalid(self, form):
            return super().form_invalid(form)<|MERGE_RESOLUTION|>--- conflicted
+++ resolved
@@ -276,9 +276,6 @@
 
     unit = forms.ChoiceField(choices=CampaignEvent.UNIT_CHOICES, required=True)
 
-<<<<<<< HEAD
-    flow_to_start = forms.ModelChoiceField(queryset=Flow.objects.filter(is_active=True), required=False)
-=======
     flow_to_start = forms.ModelChoiceField(
         queryset=Flow.objects.filter(is_active=True),
         required=False,
@@ -287,7 +284,6 @@
             attrs={"placeholder": _("Select a flow to start"), "widget_only": True, "searchable": True}
         ),
     )
->>>>>>> e341e9e1
 
     relative_to = forms.ModelChoiceField(queryset=ContactField.all_fields.none(), required=False, empty_label=None)
 
@@ -299,10 +295,7 @@
             (CampaignEvent.MODE_SKIP, _("Skip this event")),
         ),
         required=False,
-<<<<<<< HEAD
-=======
-        widget=SelectWidget(attrs={"widget_only": True}),
->>>>>>> e341e9e1
+        widget=SelectWidget(attrs={"placeholder": _("Flow starting rules"), "widget_only": True}),
     )
 
     message_start_mode = forms.ChoiceField(
@@ -450,9 +443,6 @@
         # add our default language, we'll insert it at the front of the list
         if base_language and base_language not in self.fields:
             field = forms.CharField(
-<<<<<<< HEAD
-                widget=CompletionTextarea(attrs={"widget_only": True}),
-=======
                 widget=CompletionTextarea(
                     attrs={
                         "placeholder": _(
@@ -461,7 +451,6 @@
                         "widget_only": True,
                     }
                 ),
->>>>>>> e341e9e1
                 required=False,
                 label=_("Default"),
                 initial=message.get(base_language),
