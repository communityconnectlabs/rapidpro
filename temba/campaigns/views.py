--- conflicted
+++ resolved
@@ -276,29 +276,12 @@
     event_type = forms.ChoiceField(
         choices=((CampaignEvent.TYPE_MESSAGE, "Send a message"), (CampaignEvent.TYPE_FLOW, "Start a flow")),
         required=True,
-<<<<<<< HEAD
-        widget=SelectWidget
-    )
-
-    direction = forms.ChoiceField(
-        choices=(("B", "Before"), ("A", "After")),
-        required=True,
-        widget=SelectWidget
-    )
-
-    unit = forms.ChoiceField(
-        choices=CampaignEvent.UNIT_CHOICES,
-        required=True,
-        widget=SelectWidget
-    )
-=======
         widget=SelectWidget,
     )
 
     direction = forms.ChoiceField(choices=(("B", "Before"), ("A", "After")), required=True, widget=SelectWidget)
 
     unit = forms.ChoiceField(choices=CampaignEvent.UNIT_CHOICES, required=True, widget=SelectWidget)
->>>>>>> 904ab07c
 
     flow_to_start = forms.ModelChoiceField(
         queryset=Flow.objects.filter(is_active=True),
@@ -310,24 +293,10 @@
     )
 
     relative_to = forms.ModelChoiceField(
-<<<<<<< HEAD
-        queryset=ContactField.all_fields.none(),
-        required=False,
-        empty_label=None,
-        widget=SelectWidget,
-    )
-
-    delivery_hour = forms.ChoiceField(
-        choices=CampaignEvent.get_hour_choices(),
-        required=False,
-        widget=SelectWidget,
-    )
-=======
         queryset=ContactField.all_fields.none(), required=False, empty_label=None, widget=SelectWidget
     )
 
     delivery_hour = forms.ChoiceField(choices=CampaignEvent.get_hour_choices(), required=False, widget=SelectWidget)
->>>>>>> 904ab07c
 
     flow_start_mode = forms.ChoiceField(
         choices=(
@@ -687,13 +656,13 @@
 
             # if we changed anything, update our event fires
             if (
-                    prev.unit != obj.unit
-                    or prev.offset != obj.offset
-                    or prev.relative_to != obj.relative_to
-                    or prev.delivery_hour != obj.delivery_hour
-                    or prev.message != obj.message
-                    or prev.flow != obj.flow
-                    or prev.start_mode != obj.start_mode
+                prev.unit != obj.unit
+                or prev.offset != obj.offset
+                or prev.relative_to != obj.relative_to
+                or prev.delivery_hour != obj.delivery_hour
+                or prev.message != obj.message
+                or prev.flow != obj.flow
+                or prev.start_mode != obj.start_mode
             ):
                 obj = obj.recreate()
                 obj.schedule_async()
