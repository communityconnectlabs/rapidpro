--- conflicted
+++ resolved
@@ -8,11 +8,7 @@
 from .views import (
     Android,
     Blog,
-<<<<<<< HEAD
-    Deploy,
     DemoPing,
-=======
->>>>>>> e341e9e1
     GenerateCoupon,
     IndexView,
     LeadCRUDL,
