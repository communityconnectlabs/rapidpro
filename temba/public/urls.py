--- conflicted
+++ resolved
@@ -23,17 +23,6 @@
 sitemaps = {"public": PublicViewSitemap, "video": VideoSitemap}
 
 urlpatterns = [
-<<<<<<< HEAD
-    url(r"^$", IndexView.as_view(), {}, "public.public_index"),
-    url(r"^sitemap\.xml$", sitemap, {"sitemaps": sitemaps}, name="public.sitemaps"),
-    url(r"^blog/$", Blog.as_view(), {}, "public.public_blog"),
-    url(r"^welcome/$", Welcome.as_view(), {}, "public.public_welcome"),
-    url(r"^android/$", Android.as_view(), {}, "public.public_android"),
-    url(r"^public/welcome/$", WelcomeRedirect.as_view(), {}, "public.public_welcome_redirect"),
-    url(r"^demo/status/$", csrf_exempt(OrderStatus.as_view()), {}, "demo.order_status"),
-    url(r"^demo/coupon/$", csrf_exempt(GenerateCoupon.as_view()), {}, "demo.generate_coupon"),
-    url(r"^demo/ping/$", DemoPing.as_view(), {}, "demo.ping"),
-=======
     re_path(r"^$", IndexView.as_view(), {}, "public.public_index"),
     re_path(r"^sitemap\.xml$", sitemap, {"sitemaps": sitemaps}, name="public.sitemaps"),
     re_path(r"^blog/$", Blog.as_view(), {}, "public.public_blog"),
@@ -42,7 +31,7 @@
     re_path(r"^public/welcome/$", WelcomeRedirect.as_view(), {}, "public.public_welcome_redirect"),
     re_path(r"^demo/status/$", csrf_exempt(OrderStatus.as_view()), {}, "demo.order_status"),
     re_path(r"^demo/coupon/$", csrf_exempt(GenerateCoupon.as_view()), {}, "demo.generate_coupon"),
->>>>>>> 9145c8b3
+    re_path(r"^demo/ping/$", DemoPing.as_view(), {}, "demo.ping"),
 ]
 
 if DEBUG:  # pragma: needs cover
