--- conflicted
+++ resolved
@@ -4479,7 +4479,6 @@
         response = self.fetchJSON(url, f"ticket={ticket3.uuid}")
         resp_json = response.json()
         self.assertEqual(1, len(resp_json["results"]))
-<<<<<<< HEAD
 
         # close one of the tickets
         self.postJSON(url, f"uuid={ticket1.uuid}", {"status": "closed"})
@@ -4492,13 +4491,10 @@
 
         # check that triggered a call to mailroom
         mock_ticket_reopen.assert_called_once_with(self.org.id, self.admin.id, [ticket2.id])
-=======
-        self.assertEqual("Bob", resp_json["results"][0]["contact"]["name"])
 
     def test_is_uuid_valid(self):
         valid = is_uuid_valid("1234-123-123")
         self.assertFalse(valid)
 
         valid = is_uuid_valid("6df7f177-6d1b-4493-8cea-086de5dcff5e")
-        self.assertTrue(valid)
->>>>>>> 32776422
+        self.assertTrue(valid)