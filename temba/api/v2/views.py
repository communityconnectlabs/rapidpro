import itertools
import json
import re

import regex
import requests
from collections import defaultdict, Counter
from enum import Enum
from mimetypes import guess_extension

from django.conf import settings
from django.template.defaultfilters import slugify
from parse_rest.datatypes import Date
from rest_framework import generics, status, views
from rest_framework.pagination import CursorPagination
from rest_framework.parsers import FormParser, MultiPartParser
from rest_framework.permissions import IsAuthenticated
from rest_framework.response import Response
from rest_framework.reverse import reverse
from smartmin.views import SmartFormView, SmartTemplateView

from django import forms
from django.contrib.auth import authenticate, login
from django.db.models import Prefetch, Q, Count
from django.http import HttpResponse, JsonResponse, Http404
from django.utils.translation import ugettext_lazy as _
from django.views.decorators.csrf import csrf_exempt

from temba.api.models import APIToken, Resthook, ResthookSubscriber, WebHookEvent
from temba.api.v2.views_base import (
    BaseAPIView,
    BulkWriteAPIMixin,
    CreatedOnCursorPagination,
    DeleteAPIMixin,
    ListAPIMixin,
    ModifiedOnCursorPagination,
    OpenedOnCursorPagination,
    WriteAPIMixin,
)
from temba.archives.models import Archive
from temba.campaigns.models import Campaign, CampaignEvent
from temba.channels.models import Channel, ChannelEvent
from temba.classifiers.models import Classifier
from temba.contacts.models import Contact, ContactField, ContactGroup, ContactGroupCount, ContactURN
from temba.contacts.tasks import release_group_task
from temba.contacts.search import SearchException, parse_query
from temba.contacts.search.elastic import query_contact_ids_from_elasticsearch
from temba.flows.models import Flow, FlowRun, FlowStart
from temba.flows.search.parser import FlowRunSearch
from temba.globals.models import Global
from temba.locations.models import AdminBoundary, BoundaryAlias
from temba.msgs.models import Broadcast, Label, LabelCount, Msg, SystemLabel, FAILED, ERRORED
from temba.templates.models import Template, TemplateTranslation
<<<<<<< HEAD
from temba.tickets.models import Ticketer
from temba.utils import on_transaction_commit, splitting_getlist, str_to_bool, dates
from .validators import is_uuid_valid
=======
from temba.tickets.models import Ticket, Ticketer
from temba.utils import on_transaction_commit, splitting_getlist, str_to_bool
>>>>>>> 98c4dcd4

from ..models import SSLPermission
from ..support import InvalidQueryError, csv_response_wrapper
from .serializers import (
    AdminBoundaryReadSerializer,
    ArchiveReadSerializer,
    BroadcastReadSerializer,
    BroadcastWriteSerializer,
    CampaignEventReadSerializer,
    CampaignEventWriteSerializer,
    CampaignReadSerializer,
    CampaignWriteSerializer,
    ChannelEventReadSerializer,
    ChannelReadSerializer,
    ClassifierReadSerializer,
    ContactBulkActionSerializer,
    ContactFieldReadSerializer,
    ContactFieldWriteSerializer,
    ContactGroupReadSerializer,
    ContactGroupWriteSerializer,
    ContactReadSerializer,
    ContactWriteSerializer,
    FlowReadSerializer,
    FlowRunReadSerializer,
    FlowStartReadSerializer,
    FlowStartWriteSerializer,
    GlobalReadSerializer,
    GlobalWriteSerializer,
    LabelReadSerializer,
    LabelWriteSerializer,
    MsgBulkActionSerializer,
    MsgReadSerializer,
    ResthookReadSerializer,
    ResthookSubscriberReadSerializer,
    ResthookSubscriberWriteSerializer,
    TemplateReadSerializer,
    TicketerReadSerializer,
<<<<<<< HEAD
    UrlAttachmentValidationSerializer,
=======
    TicketReadSerializer,
>>>>>>> 98c4dcd4
    WebHookEventReadSerializer,
    WorkspaceReadSerializer,
)
from ...links.models import Link
from ...orgs.models import LOOKUPS, DEFAULT_FIELDS_PAYLOAD_LOOKUPS, DEFAULT_INDEXES_FIELDS_PAYLOAD_LOOKUPS


class RootView(views.APIView):
    """
    We provide a RESTful JSON API for you to interact with your data from outside applications. The following endpoints
    are available:

     * [/api/v2/archives](/api/v2/archives) - to list archives
     * [/api/v2/boundaries](/api/v2/boundaries) - to list administrative boundaries
     * [/api/v2/broadcasts](/api/v2/broadcasts) - to list and send message broadcasts
     * [/api/v2/campaigns](/api/v2/campaigns) - to list, create, or update campaigns
     * [/api/v2/campaign_events](/api/v2/campaign_events) - to list, create, update or delete campaign events
     * [/api/v2/channels](/api/v2/channels) - to list channels
     * [/api/v2/channel_events](/api/v2/channel_events) - to list channel events
     * [/api/v2/classifiers](/api/v2/classifiers) - to list classifiers
     * [/api/v2/contacts](/api/v2/contacts) - to list, create, update or delete contacts
     * [/api/v2/contact_actions](/api/v2/contact_actions) - to perform bulk contact actions
     * [/api/v2/database](/api/v2/database) - to manage lookup collections
     * [/api/v2/database_records](/api/v2/database_records) - to manage lookup collection records
     * [/api/v2/definitions](/api/v2/definitions) - to export flow definitions, campaigns, and triggers
     * [/api/v2/fields](/api/v2/fields) - to list, create or update contact fields
     * [/api/v2/flow_starts](/api/v2/flow_starts) - to list flow starts and start contacts in flows
     * [/api/v2/flows](/api/v2/flows) - to list flows
     * [/api/v2/globals](/api/v2/globals) - to list globals
     * [/api/v2/groups](/api/v2/groups) - to list, create, update or delete contact groups
     * [/api/v2/labels](/api/v2/labels) - to list, create, update or delete message labels
     * [/api/v2/messages](/api/v2/messages) - to list messages
     * [/api/v2/message_actions](/api/v2/message_actions) - to perform bulk message actions
     * [/api/v2/runs](/api/v2/runs) - to list flow runs
     * [/api/v2/resthooks](/api/v2/resthooks) - to list resthooks
     * [/api/v2/resthook_events](/api/v2/resthook_events) - to list resthook events
     * [/api/v2/resthook_subscribers](/api/v2/resthook_subscribers) - to list, create or delete subscribers on your resthooks
     * [/api/v2/templates](/api/v2/templates) - to list current WhatsApp templates on your account
     * [/api/v2/ticketers](/api/v2/ticketers) - to list ticketing services
     * [/api/v2/workspace](/api/v2/workspace) - to view your workspace
     * [/api/v2/contacts_report](/api/v2/contacts_report) - to generate a report about contacts in org
     * [/api/v2/contact_variable_report](/api/v2/contact_variable_report) - to generate a report about contacts filtered by contact fields
     * [/api/v2/flow_report](/api/v2/flow_report) - to generate a report about flow
     * [/api/v2/flow_variable_report](/api/v2/flow_variable_report) - to generate a report about flow variable
     * [/api/v2/messages_report](/api/v2/messages_report) - to generate a report about messages
     * [/api/v2/trackable_link_report](/api/v2/trackable_link_report) - to generate a report about trackable links

    To use the endpoint simply append _.json_ to the URL. For example [/api/v2/flows](/api/v2/flows) will return the
    documentation for that endpoint but a request to [/api/v2/flows.json](/api/v2/flows.json) will return a JSON list of
    flow resources.

    You may wish to use the [API Explorer](/api/v2/explorer) to interactively experiment with the API.

    ## Verbs

    All endpoints follow standard REST conventions. You can list a set of resources by making a `GET` request to the
    endpoint, create or update resources by making a `POST` request, or delete a resource with a `DELETE` request.

    ## Status Codes

    The success or failure of requests is represented by status codes as well as a message in the response body:

     * **200**: A list or update request was successful.
     * **201**: A resource was successfully created (only returned for `POST` requests).
     * **204**: An empty response - used for both successful `DELETE` requests and `POST` requests that update multiple
                resources.
     * **400**: The request failed due to invalid parameters. Do not retry with the same values, and the body of the
                response will contain details.
     * **403**: You do not have permission to access this resource.
     * **404**: The resource was not found (returned by `POST` and `DELETE` methods).
     * **429**: You have exceeded the rate limit for this endpoint (see below).

    ## Rate Limiting

    All endpoints are subject to rate limiting. If you exceed the number of allowed requests in a given time window, you
    will get a response with status code 429. The response will also include a header called 'Retry-After' which will
    specify the number of seconds that you should wait for before making further requests.

    The rate limit for all endpoints is 2,500 requests per hour. It is important to honor the Retry-After header when
    encountering 429 responses as the limit is subject to change without notice.

    ## Date Values

    Many endpoints either return datetime values or can take datatime parameters. The values returned will always be in
    UTC, in the following format: `YYYY-MM-DDThh:mm:ss.ssssssZ`, where `ssssss` is the number of microseconds and
    `Z` denotes the UTC timezone.

    When passing datetime values as parameters, you should use this same format, e.g. `2016-10-13T11:54:32.525277Z`.

    ## URN Values

    We use URNs (Uniform Resource Names) to describe the different ways of communicating with a contact. These can be
    phone numbers, Twitter handles etc. For example a contact might have URNs like:

     * **tel:+250788123123**
     * **twitter:jack**
     * **mailto:jack@example.com**

    Phone numbers should always be given in full [E164 format](http://en.wikipedia.org/wiki/E.164).

    ## Translatable Values

    Some endpoints return or accept text fields that may be translated into different languages. These should be objects
    with ISO-639-3 language codes as keys, e.g. `{"eng": "Hello", "fra": "Bonjour"}`

    ## Authentication

    You must authenticate all calls by including an `Authorization` header with your API token. If you are logged in,
    your token will be visible at the top of this page. The Authorization header should look like:

        Authorization: Token YOUR_API_TOKEN

    For security reasons, all calls must be made using HTTPS.

    ## Clients

    There is an official [Python client library](https://github.com/rapidpro/rapidpro-python) which we recommend for all
    Python users of the API.
    """

    permission_classes = (SSLPermission, IsAuthenticated)

    def get(self, request, *args, **kwargs):
        return Response(
            {
                "boundaries": reverse("api.v2.boundaries", request=request),
                "broadcasts": reverse("api.v2.broadcasts", request=request),
                "campaigns": reverse("api.v2.campaigns", request=request),
                "campaign_events": reverse("api.v2.campaign_events", request=request),
                "channels": reverse("api.v2.channels", request=request),
                "channel_events": reverse("api.v2.channel_events", request=request),
                "classifiers": reverse("api.v2.classifiers", request=request),
                "contacts": reverse("api.v2.contacts", request=request),
                "contact_actions": reverse("api.v2.contact_actions", request=request),
                "database": reverse("api.v2.parse_database", request=request),
                "database_records": reverse("api.v2.parse_database_records", request=request),
                "definitions": reverse("api.v2.definitions", request=request),
                "fields": reverse("api.v2.fields", request=request),
                "flow_starts": reverse("api.v2.flow_starts", request=request),
                "flows": reverse("api.v2.flows", request=request),
                "globals": reverse("api.v2.globals", request=request),
                "groups": reverse("api.v2.groups", request=request),
                "labels": reverse("api.v2.labels", request=request),
                "messages": reverse("api.v2.messages", request=request),
                "message_actions": reverse("api.v2.message_actions", request=request),
                "resthooks": reverse("api.v2.resthooks", request=request),
                "resthook_events": reverse("api.v2.resthook_events", request=request),
                "resthook_subscribers": reverse("api.v2.resthook_subscribers", request=request),
                "runs": reverse("api.v2.runs", request=request),
                "templates": reverse("api.v2.templates", request=request),
                "ticketers": reverse("api.v2.ticketers", request=request),
                # "tickets": reverse("api.v2.tickets", request=request),
                "workspace": reverse("api.v2.workspace", request=request),
            }
        )


class ExplorerView(SmartTemplateView):
    """
    Explorer view which lets users experiment with endpoints against their own data
    """

    template_name = "api/v2/api_explorer.haml"

    def get_context_data(self, **kwargs):
        context = super().get_context_data(**kwargs)
        context["endpoints"] = [
            ArchivesEndpoint.get_read_explorer(),
            BoundariesEndpoint.get_read_explorer(),
            BroadcastsEndpoint.get_read_explorer(),
            BroadcastsEndpoint.get_write_explorer(),
            CampaignsEndpoint.get_read_explorer(),
            CampaignsEndpoint.get_write_explorer(),
            CampaignEventsEndpoint.get_read_explorer(),
            CampaignEventsEndpoint.get_write_explorer(),
            CampaignEventsEndpoint.get_delete_explorer(),
            ChannelsEndpoint.get_read_explorer(),
            ChannelEventsEndpoint.get_read_explorer(),
            ClassifiersEndpoint.get_read_explorer(),
            ContactsEndpoint.get_read_explorer(),
            ContactsEndpoint.get_write_explorer(),
            ContactsEndpoint.get_delete_explorer(),
            ContactActionsEndpoint.get_write_explorer(),
            ParseDatabaseEndpoint.get_read_explorer(),
            ParseDatabaseEndpoint.get_write_explorer(),
            ParseDatabaseEndpoint.get_put_explorer(),
            ParseDatabaseEndpoint.get_delete_explorer(),
            ParseDatabaseRecordsEndpoint.get_read_explorer(),
            ParseDatabaseRecordsEndpoint.get_write_explorer(),
            ParseDatabaseRecordsEndpoint.get_put_explorer(),
            ParseDatabaseRecordsEndpoint.get_delete_explorer(),
            DefinitionsEndpoint.get_read_explorer(),
            FieldsEndpoint.get_read_explorer(),
            FieldsEndpoint.get_write_explorer(),
            FlowsEndpoint.get_read_explorer(),
            FlowStartsEndpoint.get_read_explorer(),
            FlowStartsEndpoint.get_write_explorer(),
            GlobalsEndpoint.get_read_explorer(),
            GlobalsEndpoint.get_write_explorer(),
            GroupsEndpoint.get_read_explorer(),
            GroupsEndpoint.get_write_explorer(),
            GroupsEndpoint.get_delete_explorer(),
            LabelsEndpoint.get_read_explorer(),
            LabelsEndpoint.get_write_explorer(),
            LabelsEndpoint.get_delete_explorer(),
            MessagesEndpoint.get_read_explorer(),
            MessageActionsEndpoint.get_write_explorer(),
            ResthooksEndpoint.get_read_explorer(),
            ResthookEventsEndpoint.get_read_explorer(),
            ResthookSubscribersEndpoint.get_read_explorer(),
            ResthookSubscribersEndpoint.get_write_explorer(),
            ResthookSubscribersEndpoint.get_delete_explorer(),
            RunsEndpoint.get_read_explorer(),
            TemplatesEndpoint.get_read_explorer(),
            TicketersEndpoint.get_read_explorer(),
            # TicketsEndpoint.get_read_explorer(),
            WorkspaceEndpoint.get_read_explorer(),
            ContactsReportEndpoint.get_read_explorer(),
            ContactVariablesReportEndpoint.get_read_explorer(),
            MessagesReportEndpoint.get_read_explorer(),
            FlowReportEndpoint.get_read_explorer(),
            FlowVariableReportEndpoint.get_read_explorer(),
            TrackableLinkReportEndpoint.get_read_explorer(),
        ]
        return context


class AuthenticateView(SmartFormView):
    """
    Provides a login form view for app users to generate and access their API tokens
    """

    class LoginForm(forms.Form):
        ROLE_CHOICES = (("A", _("Administrator")), ("E", _("Editor")), ("S", _("Surveyor")))

        username = forms.CharField()
        password = forms.CharField(widget=forms.PasswordInput)
        role = forms.ChoiceField(choices=ROLE_CHOICES)

    title = "API Authentication"
    form_class = LoginForm

    @csrf_exempt
    def dispatch(self, *args, **kwargs):
        return super().dispatch(*args, **kwargs)

    def form_valid(self, form, *args, **kwargs):
        username = form.cleaned_data.get("username")
        password = form.cleaned_data.get("password")
        role_code = form.cleaned_data.get("role")

        user = authenticate(username=username, password=password)
        if user and user.is_active:
            login(self.request, user)

            role = APIToken.get_role_from_code(role_code)
            tokens = []

            if role:
                valid_orgs = APIToken.get_orgs_for_role(user, role)
                for org in valid_orgs:
                    token = APIToken.get_or_create(org, user, role)
                    serialized = {"uuid": str(org.uuid), "name": org.name, "id": org.id}  # for backward compatibility
                    tokens.append({"org": serialized, "token": token.key})
            else:  # pragma: needs cover
                return HttpResponse(status=404)

            return JsonResponse({"tokens": tokens})
        else:
            return HttpResponse(status=403)


# ============================================================
# Endpoints (A-Z)
# ============================================================


class ArchivesEndpoint(ListAPIMixin, BaseAPIView):
    """
    This endpoint allows you to list the data archives associated with your account.

    ## Listing Archives

    A `GET` returns the archives for your organization with the following fields.

      * **archive_type** - the type of the archive: *message*, *run* (string) (filterable as `archive_type`)
      * **start_date** - the UTC date of the archive (string) (filterable as `before` and `after`)
      * **period** - *daily* for daily archives, *monthly* for monthly archives (string) (filterable as `period`)
      * **record_count** - number of records in the archive (int)
      * **size** - size of the gziped archive content (int)
      * **hash** - MD5 hash of the gziped archive (string)
      * **download_url** - temporary download URL of the archive (string)

    Example:

        GET /api/v2/archives.json?archive_type=message&before=2017-05-15&period=daily

    Response is a list of the archives on your account

        {
            "next": null,
            "previous": null,
            "count": 248,
            "results": [
            {
                "archive_type":"message",
                "start_date":"2017-02-20",
                "period":"daily",
                "record_count":1432,
                "size":2304,
                "hash":"feca9988b7772c003204a28bd741d0d0",
                "download_url":"<redacted>"
            },
            ...
        }

    """

    permission = "archives.archive_api"
    model = Archive
    serializer_class = ArchiveReadSerializer

    def get_queryset(self):
        queryset = super().get_queryset()

        return queryset.order_by("-start_date").exclude(period=Archive.PERIOD_DAILY, rollup_id__isnull=False)

    def filter_queryset(self, queryset):
        # filter by `archive_type`
        archive_type = self.request.query_params.get("archive_type")
        if archive_type:
            queryset = queryset.filter(archive_type=archive_type)

        # filter by `period`
        period = self.request.query_params.get("period")

        if period == "daily":
            queryset = queryset.filter(period="D")
        elif period == "monthly":
            queryset = queryset.filter(period="M")

        # setup filter by before/after on start_date
        return self.filter_before_after(queryset, "start_date")

    @classmethod
    def get_read_explorer(cls):
        return {
            "method": "GET",
            "title": "List Archives",
            "url": reverse("api.v2.archives"),
            "slug": "archive-list",
            "params": [
                {
                    "name": "archive_type",
                    "required": False,
                    "help": "An archive_type to filter by, like: run, message",
                },
                {"name": "period", "required": False, "help": "A period to filter by: daily, monthly"},
            ],
        }


class BoundariesEndpoint(ListAPIMixin, BaseAPIView):
    """
    This endpoint allows you to list the administrative boundaries for the country associated with your account,
    along with the simplified GPS geometry for those boundaries in GEOJSON format.

    ## Listing Boundaries

    A `GET` returns the boundaries for your organization with the following fields. To include geometry,
    specify `geometry=true`.

      * **osm_id** - the OSM ID for this boundary prefixed with the element type (string)
      * **name** - the name of the administrative boundary (string)
      * **parent** - the id of the containing parent of this boundary or null if this boundary is a country (string)
      * **level** - the level: 0 for country, 1 for state, 2 for district (int)
      * **geometry** - the geometry for this boundary, which will usually be a MultiPolygon (GEOJSON)

    **Note that including geometry may produce a very large result so it is recommended to cache the results on the
    client side.**

    Example:

        GET /api/v2/boundaries.json?geometry=true

    Response is a list of the boundaries on your account

        {
            "next": null,
            "previous": null,
            "results": [
            {
                "osm_id": "1708283",
                "name": "Kigali City",
                "parent": {"osm_id": "171496", "name": "Rwanda"},
                "level": 1,
                "aliases": ["Kigari"],
                "geometry": {
                    "type": "MultiPolygon",
                    "coordinates": [
                        [
                            [
                                [7.5251021, 5.0504713],
                                [7.5330272, 5.0423498]
                            ]
                        ]
                    ]
                }
            },
            ...
        }

    """

    class Pagination(CursorPagination):
        ordering = ("osm_id",)

    permission = "locations.adminboundary_api"
    model = AdminBoundary
    serializer_class = AdminBoundaryReadSerializer
    pagination_class = Pagination

    def get_queryset(self):
        org = self.request.user.get_org()
        if not org.country:
            return AdminBoundary.objects.none()

        queryset = org.country.get_descendants(include_self=True)

        queryset = queryset.prefetch_related(
            Prefetch("aliases", queryset=BoundaryAlias.objects.filter(org=org).order_by("name"))
        )

        return queryset.defer(None).select_related("parent")

    def get_serializer_context(self):
        context = super().get_serializer_context()
        context["include_geometry"] = str_to_bool(self.request.query_params.get("geometry", "false"))
        return context

    @classmethod
    def get_read_explorer(cls):
        return {
            "method": "GET",
            "title": "List Administrative Boundaries",
            "url": reverse("api.v2.boundaries"),
            "slug": "boundary-list",
            "params": [],
        }


class BroadcastsEndpoint(ListAPIMixin, WriteAPIMixin, BaseAPIView):
    """
    This endpoint allows you to send new message broadcasts and list existing broadcasts in your account.

    ## Listing Broadcasts

    A `GET` returns the outgoing message activity for your organization, listing the most recent messages first.

     * **id** - the id of the broadcast (int), filterable as `id`.
     * **urns** - the URNs that received the broadcast (array of strings)
     * **contacts** - the contacts that received the broadcast (array of objects)
     * **groups** - the groups that received the broadcast (array of objects)
     * **text** - the message text (string or translations object)
     * **status** - the status of the message (one of "queued", "sent", "failed").
     * **created_on** - when this broadcast was either created (datetime) (filterable as `before` and `after`).

    Example:

        GET /api/v2/broadcasts.json

    Response is a list of recent broadcasts:

        {
            "next": null,
            "previous": null,
            "results": [
                {
                    "id": 123456,
                    "urns": ["tel:+250788123123", "tel:+250788123124"],
                    "contacts": [{"uuid": "09d23a05-47fe-11e4-bfe9-b8f6b119e9ab", "name": "Joe"}]
                    "groups": [],
                    "text": "hello world",
                    "created_on": "2013-03-02T17:28:12.123456Z"
                },
                ...

    ## Sending Broadcasts

    A `POST` allows you to create and send new broadcasts, with the following JSON data:

      * **text** - the text of the message to send (string, limited to 640 characters)
      * **urns** - the URNs of contacts to send to (array of up to 100 strings, optional)
      * **contacts** - the UUIDs of contacts to send to (array of up to 100 strings, optional)
      * **groups** - the UUIDs of contact groups to send to (array of up to 100 strings, optional)

    Example:

        POST /api/v2/broadcasts.json
        {
            "urns": ["tel:+250788123123", "tel:+250788123124"],
            "contacts": ["09d23a05-47fe-11e4-bfe9-b8f6b119e9ab"],
            "text": "hello @contact.name"
        }

    You will receive a response containing the message broadcast created:

        {
            "id": 1234,
            "urns": ["tel:+250788123123", "tel:+250788123124"],
            "contacts": [{"uuid": "09d23a05-47fe-11e4-bfe9-b8f6b119e9ab", "name": "Joe"}]
            "groups": [],
            "text": "hello world",
            "created_on": "2013-03-02T17:28:12.123456Z"
        }
    """

    permission = "msgs.broadcast_api"
    model = Broadcast
    serializer_class = BroadcastReadSerializer
    write_serializer_class = BroadcastWriteSerializer
    pagination_class = CreatedOnCursorPagination
    throttle_scope = "v2.broadcasts"

    def filter_queryset(self, queryset):
        org = self.request.user.get_org()

        queryset = queryset.filter(is_active=True)

        # filter by id (optional)
        broadcast_id = self.get_int_param("id")
        if broadcast_id:
            queryset = queryset.filter(id=broadcast_id)

        queryset = queryset.prefetch_related(
            Prefetch("contacts", queryset=Contact.objects.only("uuid", "name").order_by("pk")),
            Prefetch("groups", queryset=ContactGroup.user_groups.only("uuid", "name").order_by("pk")),
        )

        if not org.is_anon:
            queryset = queryset.prefetch_related(
                Prefetch("urns", queryset=ContactURN.objects.only("scheme", "path", "display").order_by("pk"))
            )

        return self.filter_before_after(queryset, "created_on")

    @classmethod
    def get_read_explorer(cls):
        return {
            "method": "GET",
            "title": "List Broadcasts",
            "url": reverse("api.v2.broadcasts"),
            "slug": "broadcast-list",
            "params": [
                {"name": "id", "required": False, "help": "A broadcast ID to filter by, ex: 123456"},
                {
                    "name": "before",
                    "required": False,
                    "help": "Only return broadcasts created before this date, ex: 2015-01-28T18:00:00.000",
                },
                {
                    "name": "after",
                    "required": False,
                    "help": "Only return broadcasts created after this date, ex: 2015-01-28T18:00:00.000",
                },
            ],
        }

    @classmethod
    def get_write_explorer(cls):
        return {
            "method": "POST",
            "title": "Send Broadcasts",
            "url": reverse("api.v2.broadcasts"),
            "slug": "broadcast-write",
            "fields": [
                {"name": "text", "required": True, "help": "The text of the message you want to send"},
                {"name": "urns", "required": False, "help": "The URNs of contacts you want to send to"},
                {"name": "contacts", "required": False, "help": "The UUIDs of contacts you want to send to"},
                {"name": "groups", "required": False, "help": "The UUIDs of contact groups you want to send to"},
            ],
        }


class CampaignsEndpoint(ListAPIMixin, WriteAPIMixin, BaseAPIView):
    """
    This endpoint allows you to list campaigns in your account.

    ## Listing Campaigns

    A `GET` returns the campaigns, listing the most recently created campaigns first.

     * **uuid** - the UUID of the campaign (string), filterable as `uuid`.
     * **name** - the name of the campaign (string).
     * **archived** - whether this campaign is archived (boolean)
     * **group** - the group this campaign operates on (object).
     * **created_on** - when the campaign was created (datetime), filterable as `before` and `after`.

    Example:

        GET /api/v2/campaigns.json

    Response is a list of the campaigns on your account

        {
            "next": null,
            "previous": null,
            "results": [
            {
                "uuid": "f14e4ff0-724d-43fe-a953-1d16aefd1c00",
                "name": "Reminders",
                "archived": false,
                "group": {"uuid": "7ae473e8-f1b5-4998-bd9c-eb8e28c92fa9", "name": "Reporters"},
                "created_on": "2013-08-19T19:11:21.088Z"
            },
            ...
        }

    ## Adding Campaigns

    A **POST** can be used to create a new campaign, by sending the following data. Don't specify a UUID as this will be
    generated for you.

    * **name** - the name of the campaign (string, required)
    * **group** - the UUID of the contact group this campaign will be run against (string, required)

    Example:

        POST /api/v2/campaigns.json
        {
            "name": "Reminders",
            "group": "7ae473e8-f1b5-4998-bd9c-eb8e28c92fa9"
        }

    You will receive a campaign object as a response if successful:

        {
            "uuid": "f14e4ff0-724d-43fe-a953-1d16aefd1c00",
            "name": "Reminders",
            "archived": false,
            "group": {"uuid": "7ae473e8-f1b5-4998-bd9c-eb8e28c92fa9", "name": "Reporters"},
            "created_on": "2013-08-19T19:11:21.088Z"
        }

    ## Updating Campaigns

    A **POST** can also be used to update an existing campaign if you specify its UUID in the URL.

    Example:

        POST /api/v2/campaigns.json?uuid=f14e4ff0-724d-43fe-a953-1d16aefd1c00
        {
            "name": "Reminders II",
            "group": "7ae473e8-f1b5-4998-bd9c-eb8e28c92fa9"
        }

    """

    permission = "campaigns.campaign_api"
    model = Campaign
    serializer_class = CampaignReadSerializer
    write_serializer_class = CampaignWriteSerializer
    pagination_class = CreatedOnCursorPagination

    def get_queryset(self):
        queryset = super().get_queryset()

        return queryset.filter(is_active=True, is_archived=False)

    def filter_queryset(self, queryset):
        params = self.request.query_params

        # filter by UUID (optional)
        uuid = params.get("uuid")
        if uuid:
            queryset = queryset.filter(uuid=uuid)

        queryset = queryset.prefetch_related(Prefetch("group", queryset=ContactGroup.user_groups.only("uuid", "name")))

        return queryset

    @classmethod
    def get_read_explorer(cls):
        return {
            "method": "GET",
            "title": "List Campaigns",
            "url": reverse("api.v2.campaigns"),
            "slug": "campaign-list",
            "params": [{"name": "uuid", "required": False, "help": "A campaign UUID to filter by"}],
        }

    @classmethod
    def get_write_explorer(cls):
        return {
            "method": "POST",
            "title": "Add or Update Campaigns",
            "url": reverse("api.v2.campaigns"),
            "slug": "campaign-write",
            "params": [{"name": "uuid", "required": False, "help": "UUID of the campaign to be updated"}],
            "fields": [
                {"name": "name", "required": True, "help": "The name of the campaign"},
                {
                    "name": "group",
                    "required": True,
                    "help": "The UUID of the contact group operated on by the campaign",
                },
            ],
        }


class CampaignEventsEndpoint(ListAPIMixin, WriteAPIMixin, DeleteAPIMixin, BaseAPIView):
    """
    This endpoint allows you to list campaign events in your account.

    ## Listing Campaign Events

    A `GET` returns the campaign events, listing the most recently created events first.

     * **uuid** - the UUID of the campaign (string), filterable as `uuid`.
     * **campaign** - the UUID and name of the campaign (object), filterable as `campaign` with UUID.
     * **relative_to** - the key and label of the date field this event is based on (object).
     * **offset** - the offset from our contact field (positive or negative integer).
     * **unit** - the unit for our offset (one of "minutes, "hours", "days", "weeks").
     * **delivery_hour** - the hour of the day to deliver the message (integer 0-24, -1 indicates send at the same hour as the contact field).
     * **message** - the message to send to the contact if this is a message event (string or translations object)
     * **flow** - the UUID and name of the flow if this is a flow event (object).
     * **created_on** - when the event was created (datetime).

    Example:

        GET /api/v2/campaign_events.json

    Response is a list of the campaign events on your account

        {
            "next": null,
            "previous": null,
            "results": [
            {
                "uuid": "f14e4ff0-724d-43fe-a953-1d16aefd1c00",
                "campaign": {"uuid": "f14e4ff0-724d-43fe-a953-1d16aefd1c00", "name": "Reminders"},
                "relative_to": {"key": "registration", "label": "Registration Date"},
                "offset": 7,
                "unit": "days",
                "delivery_hour": 9,
                "flow": {"uuid": "09d23a05-47fe-11e4-bfe9-b8f6b119e9ab", "name": "Survey"},
                "message": null,
                "created_on": "2013-08-19T19:11:21.088Z"
            },
            ...
        }

    ## Adding Campaign Events

    A **POST** can be used to create a new campaign event, by sending the following data. Don't specify a UUID as this
    will be generated for you.

    * **campaign** - the UUID of the campaign this event should be part of (string, can't be changed for existing events)
    * **relative_to** - the field key that this event will be relative to (string)
    * **offset** - the offset from our contact field (positive or negative integer)
    * **unit** - the unit for our offset (one of "minutes", "hours", "days" or "weeks")
    * **delivery_hour** - the hour of the day to deliver the message (integer 0-24, -1 indicates send at the same hour as the field)
    * **message** - the message to send to the contact (string, required if flow is not specified)
    * **flow** - the UUID of the flow to start the contact down (string, required if message is not specified)

    Example:

        POST /api/v2/campaign_events.json
        {
            "campaign": "f14e4ff0-724d-43fe-a953-1d16aefd1c00",
            "relative_to": "last_hit",
            "offset": 160,
            "unit": "weeks",
            "delivery_hour": -1,
            "message": "Feeling sick and helpless, lost the compass where self is."
        }

    You will receive an event object as a response if successful:

        {
            "uuid": "6a6d7531-6b44-4c45-8c33-957ddd8dfabc",
            "campaign": {"uuid": "f14e4ff0-724d-43fe-a953-1d16aefd1c00", "name": "Hits"},
            "relative_to": "last_hit",
            "offset": 160,
            "unit": "W",
            "delivery_hour": -1,
            "message": {"eng": "Feeling sick and helpless, lost the compass where self is."},
            "flow": null,
            "created_on": "2013-08-19T19:11:21.088453Z"
        }

    ## Updating Campaign Events

    A **POST** can also be used to update an existing campaign event if you specify its UUID in the URL.

    Example:

        POST /api/v2/campaign_events.json?uuid=6a6d7531-6b44-4c45-8c33-957ddd8dfabc
        {
            "relative_to": "last_hit",
            "offset": 100,
            "unit": "weeks",
            "delivery_hour": -1,
            "message": "Feeling sick and helpless, lost the compass where self is."
        }

    ## Deleting Campaign Events

    A **DELETE** can be used to delete a campaign event if you specify its UUID in the URL.

    Example:

        DELETE /api/v2/campaign_events.json?uuid=6a6d7531-6b44-4c45-8c33-957ddd8dfabc

    You will receive either a 204 response if an event was deleted, or a 404 response if no matching event was found.

    """

    permission = "campaigns.campaignevent_api"
    model = CampaignEvent
    serializer_class = CampaignEventReadSerializer
    write_serializer_class = CampaignEventWriteSerializer
    pagination_class = CreatedOnCursorPagination

    def get_queryset(self):
        return self.model.objects.filter(campaign__org=self.request.user.get_org(), is_active=True)

    def filter_queryset(self, queryset):
        params = self.request.query_params
        queryset = queryset.filter(is_active=True)
        org = self.request.user.get_org()

        # filter by UUID (optional)
        uuid = params.get("uuid")
        if uuid:
            queryset = queryset.filter(uuid=uuid)

        # filter by campaign name/uuid (optional)
        campaign_ref = params.get("campaign")
        if campaign_ref:
            campaign = Campaign.objects.filter(org=org).filter(Q(uuid=campaign_ref) | Q(name=campaign_ref)).first()
            if campaign:
                queryset = queryset.filter(campaign=campaign)
            else:
                queryset = queryset.filter(pk=-1)

        queryset = queryset.prefetch_related(
            Prefetch("campaign", queryset=Campaign.objects.only("uuid", "name")),
            Prefetch("flow", queryset=Flow.objects.only("uuid", "name")),
            Prefetch("relative_to", queryset=ContactField.all_fields.filter(is_active=True).only("key", "label")),
        )

        return queryset

    @classmethod
    def get_read_explorer(cls):
        return {
            "method": "GET",
            "title": "List Campaign Events",
            "url": reverse("api.v2.campaign_events"),
            "slug": "campaign-event-list",
            "params": [
                {"name": "uuid", "required": False, "help": "A campaign event UUID to filter by"},
                {"name": "campaign", "required": False, "help": "A campaign UUID or name to filter"},
            ],
        }

    @classmethod
    def get_write_explorer(cls):
        return {
            "method": "POST",
            "title": "Add or Update Campaign Events",
            "url": reverse("api.v2.campaign_events"),
            "slug": "campaign-event-write",
            "params": [{"name": "uuid", "required": False, "help": "The UUID of the campaign event to update"}],
            "fields": [
                {"name": "campaign", "required": False, "help": "The UUID of the campaign this event belongs to"},
                {
                    "name": "relative_to",
                    "required": True,
                    "help": "The key of the contact field this event is relative to. (string)",
                },
                {
                    "name": "offset",
                    "required": True,
                    "help": "The offset from the relative_to field value (integer, positive or negative)",
                },
                {
                    "name": "unit",
                    "required": True,
                    "help": 'The unit of the offset (one of "minutes, "hours", "days", "weeks")',
                },
                {
                    "name": "delivery_hour",
                    "required": True,
                    "help": "The hour this event should be triggered, or -1 if the event should be sent at the same hour as our date (integer, -1 or 0-23)",
                },
                {
                    "name": "message",
                    "required": False,
                    "help": "The message that should be sent to the contact when this event is triggered (string)",
                },
                {
                    "name": "flow",
                    "required": False,
                    "help": "The UUID of the flow that the contact should start when this event is triggered (string)",
                },
            ],
        }

    @classmethod
    def get_delete_explorer(cls):
        return {
            "method": "DELETE",
            "title": "Delete Campaign Events",
            "url": reverse("api.v2.campaign_events"),
            "slug": "campaign-event-delete",
            "request": "",
            "params": [{"name": "uuid", "required": False, "help": "The UUID of the campaign event to delete"}],
        }


class ChannelsEndpoint(ListAPIMixin, BaseAPIView):
    """
    This endpoint allows you to list channels in your account.

    ## Listing Channels

    A **GET** returns the list of channels for your organization, in the order of last created.  Note that for
    Android devices, all status information is as of the last time it was seen and can be null before the first sync.

     * **uuid** - the UUID of the channel (string), filterable as `uuid`.
     * **name** - the name of the channel (string).
     * **address** - the address (e.g. phone number, Twitter handle) of the channel (string), filterable as `address`.
     * **country** - which country the sim card for this channel is registered for (string, two letter country code).
     * **device** - information about the device if this is an Android channel:
        * **name** - the name of the device (string).
        * **power_level** - the power level of the device (int).
        * **power_status** - the power status, either ```CHA``` (charging) or ```DIS``` (discharging) (string).
        * **power_source** - the source of power as reported by Android (string).
        * **network_type** - the type of network the device is connected to as reported by Android (string).
     * **last_seen** - the datetime when this channel was last seen (datetime).
     * **created_on** - the datetime when this channel was created (datetime).

    Example:

        GET /api/v2/channels.json

    Response containing the channels for your organization:

        {
            "next": null,
            "previous": null,
            "results": [
            {
                "uuid": "09d23a05-47fe-11e4-bfe9-b8f6b119e9ab",
                "name": "Android Phone",
                "address": "+250788123123",
                "country": "RW",
                "device": {
                    "name": "Nexus 5X",
                    "power_level": 99,
                    "power_status": "STATUS_DISCHARGING",
                    "power_source": "BATTERY",
                    "network_type": "WIFI",
                },
                "last_seen": "2016-03-01T05:31:27.456",
                "created_on": "2014-06-23T09:34:12.866",
            }]
        }

    """

    permission = "channels.channel_api"
    model = Channel
    serializer_class = ChannelReadSerializer
    pagination_class = CreatedOnCursorPagination

    def filter_queryset(self, queryset):
        params = self.request.query_params
        queryset = queryset.filter(is_active=True)

        # filter by UUID (optional)
        uuid = params.get("uuid")
        if uuid:
            queryset = queryset.filter(uuid=uuid)

        # filter by address (optional)
        address = params.get("address")
        if address:
            queryset = queryset.filter(address=address)

        return queryset

    @classmethod
    def get_read_explorer(cls):
        return {
            "method": "GET",
            "title": "List Channels",
            "url": reverse("api.v2.channels"),
            "slug": "channel-list",
            "params": [
                {
                    "name": "uuid",
                    "required": False,
                    "help": "A channel UUID to filter by. ex: 09d23a05-47fe-11e4-bfe9-b8f6b119e9ab",
                },
                {"name": "address", "required": False, "help": "A channel address to filter by. ex: +250783530001"},
            ],
        }


class ChannelEventsEndpoint(ListAPIMixin, BaseAPIView):
    """
    This endpoint allows you to list channel events in your account.

    ## Listing Channel Events

    A **GET** returns the channel events for your organization, most recent first.

     * **id** - the ID of the event (int), filterable as `id`.
     * **channel** - the UUID and name of the channel that handled this call (object).
     * **type** - the type of event (one of "call-in", "call-in-missed", "call-out", "call-out-missed").
     * **contact** - the UUID and name of the contact (object), filterable as `contact` with UUID.
     * **extra** - any extra attributes collected for this event
     * **occurred_on** - when this event happened on the channel (datetime).
     * **created_on** - when this event was created (datetime), filterable as `before` and `after`.

    Example:

        GET /api/v2/channel_events.json

    Response:

        {
            "next": null,
            "previous": null,
            "results": [
            {
                "id": 4,
                "channel": {"uuid": "9a8b001e-a913-486c-80f4-1356e23f582e", "name": "Vonage"},
                "type": "call-in"
                "contact": {"uuid": "d33e9ad5-5c35-414c-abd4-e7451c69ff1d", "name": "Bob McFlow"},
                "extra": { "duration": 606 },
                "occurred_on": "2013-02-27T09:06:12.123"
                "created_on": "2013-02-27T09:06:15.456"
            },
            ...

    """

    permission = "channels.channelevent_api"
    model = ChannelEvent
    serializer_class = ChannelEventReadSerializer
    pagination_class = CreatedOnCursorPagination

    def filter_queryset(self, queryset):
        params = self.request.query_params
        org = self.request.user.get_org()

        # filter by id (optional)
        call_id = self.get_int_param("id")
        if call_id:
            queryset = queryset.filter(id=call_id)

        # filter by contact (optional)
        contact_uuid = params.get("contact")
        if contact_uuid:
            contact = Contact.objects.filter(org=org, is_active=True, uuid=contact_uuid).first()
            if contact:
                queryset = queryset.filter(contact=contact)
            else:
                queryset = queryset.filter(pk=-1)

        queryset = queryset.prefetch_related(
            Prefetch("contact", queryset=Contact.objects.only("uuid", "name")),
            Prefetch("channel", queryset=Channel.objects.only("uuid", "name")),
        )

        return self.filter_before_after(queryset, "created_on")

    @classmethod
    def get_read_explorer(cls):
        return {
            "method": "GET",
            "title": "List Channel Events",
            "url": reverse("api.v2.channel_events"),
            "slug": "channel-event-list",
            "params": [
                {"name": "id", "required": False, "help": "An event ID to filter by. ex: 12345"},
                {
                    "name": "contact",
                    "required": False,
                    "help": "A contact UUID to filter by. ex: 09d23a05-47fe-11e4-bfe9-b8f6b119e9ab",
                },
                {
                    "name": "before",
                    "required": False,
                    "help": "Only return events created before this date, ex: 2015-01-28T18:00:00.000",
                },
                {
                    "name": "after",
                    "required": False,
                    "help": "Only return events created after this date, ex: 2015-01-28T18:00:00.000",
                },
            ],
        }


class ClassifiersEndpoint(ListAPIMixin, BaseAPIView):
    """
    This endpoint allows you to list the active natural language understanding classifiers on your account.

    ## Listing Classifiers

    A **GET** returns the classifiers for your organization, most recent first.

     * **uuid** - the UUID of the classifier, filterable as `uuid`.
     * **name** - the name of the classifier
     * **intents** - the list of intents this classifier exposes (list of strings)
     * **type** - the type of the classifier, one of 'wit' or 'luis'
     * **created_on** - when this classifier was created

    Example:

        GET /api/v2/classifiers.json

    Response:

        {
            "next": null,
            "previous": null,
            "results": [
            {
                "uuid": "9a8b001e-a913-486c-80f4-1356e23f582e",
                "name": "Temba Classifier",
                "intents": ["book_flight", "book_car"],
                "type": "wit",
                "created_on": "2013-02-27T09:06:15.456"
            },
            ...

    """

    permission = "classifiers.classifier_api"
    model = Classifier
    serializer_class = ClassifierReadSerializer
    pagination_class = CreatedOnCursorPagination

    def filter_queryset(self, queryset):
        params = self.request.query_params
        org = self.request.user.get_org()

        queryset = queryset.filter(org=org, is_active=True)

        # filter by uuid (optional)
        uuid = params.get("uuid")
        if uuid:
            queryset = queryset.filter(uuid=uuid)

        return self.filter_before_after(queryset, "created_on")

    @classmethod
    def get_read_explorer(cls):
        return {
            "method": "GET",
            "title": "List Classifiers",
            "url": reverse("api.v2.classifiers"),
            "slug": "classifier-list",
            "params": [
                {
                    "name": "uuid",
                    "required": False,
                    "help": "A classifier UUID to filter by. ex: 09d23a05-47fe-11e4-bfe9-b8f6b119e9ab",
                },
                {
                    "name": "before",
                    "required": False,
                    "help": "Only return classifiers created before this date, ex: 2015-01-28T18:00:00.000",
                },
                {
                    "name": "after",
                    "required": False,
                    "help": "Only return classifiers created after this date, ex: 2015-01-28T18:00:00.000",
                },
            ],
        }


class ContactsEndpoint(ListAPIMixin, WriteAPIMixin, DeleteAPIMixin, BaseAPIView):
    """
    This endpoint allows you to list, create, update and delete contacts in your account.

    ## Listing Contacts

    A **GET** returns the list of contacts for your organization, in the order of last activity date. You can return
    only deleted contacts by passing the "deleted=true" parameter to your call.

     * **uuid** - the UUID of the contact (string), filterable as `uuid`.
     * **name** - the name of the contact (string).
     * **language** - the preferred language of the contact (string).
     * **urns** - the URNs associated with the contact (string array), filterable as `urn`.
     * **groups** - the UUIDs of any groups the contact is part of (array of objects), filterable as `group` with group name or UUID.
     * **fields** - any contact fields on this contact (dictionary).
     * **blocked** - whether the contact is blocked (boolean).
     * **stopped** - whether the contact is stopped, i.e. has opted out (boolean).
     * **created_on** - when this contact was created (datetime).
     * **modified_on** - when this contact was last modified (datetime), filterable as `before` and `after`.
     * **last_seen_on** - when this contact last communicated with us (datetime).

    Example:

        GET /api/v2/contacts.json

    Response containing the contacts for your organization:

        {
            "next": null,
            "previous": null,
            "results": [
            {
                "uuid": "09d23a05-47fe-11e4-bfe9-b8f6b119e9ab",
                "name": "Ben Haggerty",
                "language": null,
                "urns": ["tel:+250788123123"],
                "groups": [{"name": "Customers", "uuid": "5a4eb79e-1b1f-4ae3-8700-09384cca385f"}],
                "fields": {
                  "nickname": "Macklemore",
                  "side_kick": "Ryan Lewis"
                }
                "blocked": false,
                "stopped": false,
                "created_on": "2015-11-11T13:05:57.457742Z",
                "modified_on": "2020-08-11T13:05:57.576056Z",
                "last_seen_on": "2020-07-11T13:05:57.576056Z"
            }]
        }

    ## Adding Contacts

    You can add a new contact to your account by sending a **POST** request to this URL with the following JSON data:

    * **name** - the full name of the contact (string, optional)
    * **language** - the preferred language for the contact (3 letter iso code, optional)
    * **urns** - a list of URNs you want associated with the contact (array of up to 100 strings, optional)
    * **groups** - a list of the UUIDs of any groups this contact is part of (array of up to 100 strings, optional)
    * **fields** - the contact fields you want to set or update on this contact (dictionary of up to 100 items, optional)

    Example:

        POST /api/v2/contacts.json
        {
            "name": "Ben Haggerty",
            "language": "eng",
            "urns": ["tel:+250788123123", "twitter:ben"],
            "groups": ["6685e933-26e1-4363-a468-8f7268ab63a9"],
            "fields": {
              "nickname": "Macklemore",
              "side_kick": "Ryan Lewis"
            }
        }

    You will receive a contact object as a response if successful:

        {
            "uuid": "09d23a05-47fe-11e4-bfe9-b8f6b119e9ab",
            "name": "Ben Haggerty",
            "language": "eng",
            "urns": ["tel:+250788123123", "twitter:ben"],
            "groups": [{"name": "Devs", "uuid": "6685e933-26e1-4363-a468-8f7268ab63a9"}],
            "fields": {
              "nickname": "Macklemore",
              "side_kick": "Ryan Lewis"
            }
            "blocked": false,
            "stopped": false,
            "created_on": "2015-11-11T13:05:57.457742Z",
            "modified_on": "2015-11-11T13:05:57.576056Z",
            "last_seen_on": null
        }

    ## Updating Contacts

    A **POST** can also be used to update an existing contact if you specify either its UUID or one of its URNs in the
    URL. Only those fields included in the body will be changed on the contact.

    If providing a URN in the URL then don't include URNs in the body. Also note that we will create a new contact if
    there is no contact with that URN. You will receive a 201 response if this occurs.

    Examples:

        POST /api/v2/contacts.json?uuid=09d23a05-47fe-11e4-bfe9-b8f6b119e9ab
        {
            "name": "Ben Haggerty",
            "language": "eng",
            "urns": ["tel:+250788123123", "twitter:ben"],
            "groups": [{"name": "Devs", "uuid": "6685e933-26e1-4363-a468-8f7268ab63a9"}],
            "fields": {}
        }

        POST /api/v2/contacts.json?urn=tel%3A%2B250783835665
        {
            "fields": {"nickname": "Ben"}
        }

    ## Deleting Contacts

    A **DELETE** can also be used to delete an existing contact if you specify either its UUID or one of its URNs in the
    URL.

    Examples:

        DELETE /api/v2/contacts.json?uuid=27fb583b-3087-4778-a2b3-8af489bf4a93

        DELETE /api/v2/contacts.json?urn=tel%3A%2B250783835665

    You will receive either a 204 response if a contact was deleted, or a 404 response if no matching contact was found.
    """

    permission = "contacts.contact_api"
    model = Contact
    serializer_class = ContactReadSerializer
    write_serializer_class = ContactWriteSerializer
    write_with_transaction = False
    pagination_class = ModifiedOnCursorPagination
    throttle_scope = "v2.contacts"
    lookup_params = {"uuid": "uuid", "urn": "urns__identity"}

    def filter_queryset(self, queryset):
        params = self.request.query_params
        org = self.request.user.get_org()

        deleted_only = str_to_bool(params.get("deleted"))
        queryset = queryset.filter(is_active=(not deleted_only))

        # filter by UUID (optional)
        uuid = params.get("uuid")
        if uuid:
            queryset = queryset.filter(uuid=uuid)

        # filter by URN (optional)
        urn = params.get("urn")
        if urn:
            queryset = queryset.filter(urns__identity=self.normalize_urn(urn))

        # filter by group name/uuid (optional)
        group_ref = params.get("group")
        if group_ref:
            group = ContactGroup.user_groups.filter(org=org).filter(Q(uuid=group_ref) | Q(name=group_ref)).first()
            if group:
                queryset = queryset.filter(all_groups=group)
            else:
                queryset = queryset.filter(pk=-1)

        # use prefetch rather than select_related for foreign keys to avoid joins
        queryset = queryset.prefetch_related(
            Prefetch(
                "all_groups",
                queryset=ContactGroup.user_groups.only("uuid", "name").order_by("pk"),
                to_attr="prefetched_user_groups",
            )
        )

        return self.filter_before_after(queryset, "modified_on")

    def prepare_for_serialization(self, object_list):
        # initialize caches of all contact fields and URNs
        org = self.request.user.get_org()
        Contact.bulk_cache_initialize(org, object_list)

    def get_serializer_context(self):
        """
        So that we only fetch active contact fields once for all contacts
        """
        context = super().get_serializer_context()
        context["contact_fields"] = ContactField.user_fields.active_for_org(org=self.request.user.get_org())
        return context

    def get_object(self):
        queryset = self.get_queryset().filter(**self.lookup_values)

        # don't blow up if posted a URN that doesn't exist - we'll let the serializer create a new contact
        if self.request.method == "POST" and "urns__identity" in self.lookup_values:
            return queryset.first()
        else:
            return generics.get_object_or_404(queryset)

    def perform_destroy(self, instance):
        instance.release(self.request.user)

    @classmethod
    def get_read_explorer(cls):
        return {
            "method": "GET",
            "title": "List Contacts",
            "url": reverse("api.v2.contacts"),
            "slug": "contact-list",
            "params": [
                {
                    "name": "uuid",
                    "required": False,
                    "help": "A contact UUID to filter by. ex: 09d23a05-47fe-11e4-bfe9-b8f6b119e9ab",
                },
                {"name": "urn", "required": False, "help": "A contact URN to filter by. ex: tel:+250788123123"},
                {"name": "group", "required": False, "help": "A group name or UUID to filter by. ex: Customers"},
                {"name": "deleted", "required": False, "help": "Whether to return only deleted contacts. ex: false"},
                {
                    "name": "before",
                    "required": False,
                    "help": "Only return contacts modified before this date, ex: 2015-01-28T18:00:00.000",
                },
                {
                    "name": "after",
                    "required": False,
                    "help": "Only return contacts modified after this date, ex: 2015-01-28T18:00:00.000",
                },
            ],
            "example": {"query": "urn=tel%3A%2B250788123123"},
        }

    @classmethod
    def get_write_explorer(cls):
        return {
            "method": "POST",
            "title": "Add or Update Contacts",
            "url": reverse("api.v2.contacts"),
            "slug": "contact-write",
            "params": [
                {"name": "uuid", "required": False, "help": "UUID of the contact to be updated"},
                {"name": "urn", "required": False, "help": "URN of the contact to be updated. ex: tel:+250788123123"},
            ],
            "fields": [
                {"name": "name", "required": False, "help": "List of UUIDs of this contact's groups."},
                {
                    "name": "language",
                    "required": False,
                    "help": "Preferred language of the contact (3-letter ISO code). ex: fre, eng",
                },
                {"name": "urns", "required": False, "help": "List of URNs belonging to the contact."},
                {"name": "groups", "required": False, "help": "List of UUIDs of groups that the contact belongs to."},
                {"name": "fields", "required": False, "help": "Custom fields as a JSON dictionary."},
            ],
            "example": {"body": '{"name": "Ben Haggerty", "groups": [], "urns": ["tel:+250788123123"]}'},
        }

    @classmethod
    def get_delete_explorer(cls):
        return {
            "method": "DELETE",
            "title": "Delete Contacts",
            "url": reverse("api.v2.contacts"),
            "slug": "contact-delete",
            "params": [
                {"name": "uuid", "required": False, "help": "UUID of the contact to be deleted"},
                {"name": "urn", "required": False, "help": "URN of the contact to be deleted. ex: tel:+250788123123"},
            ],
        }


class ContactActionsEndpoint(BulkWriteAPIMixin, BaseAPIView):
    """
    ## Bulk Contact Updating

    A **POST** can be used to perform an action on a set of contacts in bulk.

    * **contacts** - the contact UUIDs or URNs (array of up to 100 strings)
    * **action** - the action to perform, a string one of:

        * _add_ - Add the contacts to the given group
        * _remove_ - Remove the contacts from the given group
        * _block_ - Block the contacts
        * _unblock_ - Un-block the contacts
        * _interrupt_ - Interrupt and end any of the contacts' active flow runs
        * _archive_messages_ - Archive all of the contacts' messages
        * _delete_ - Permanently delete the contacts

    * **group** - the UUID or name of a contact group (string, optional)

    Example:

        POST /api/v2/contact_actions.json
        {
            "contacts": ["7acfa6d5-be4a-4bcc-8011-d1bd9dfasff3", "tel:+250783835665"],
            "action": "add",
            "group": "Testers"
        }

    You will receive an empty response with status code 204 if successful.
    """

    permission = "contacts.contact_api"
    serializer_class = ContactBulkActionSerializer

    @classmethod
    def get_write_explorer(cls):
        actions = cls.serializer_class.ACTIONS

        return {
            "method": "POST",
            "title": "Update Multiple Contacts",
            "url": reverse("api.v2.contact_actions"),
            "slug": "contact-actions",
            "fields": [
                {"name": "contacts", "required": True, "help": "The UUIDs of the contacts to update"},
                {"name": "action", "required": True, "help": "One of the following strings: " + ", ".join(actions)},
                {"name": "group", "required": False, "help": "The UUID or name of a contact group"},
            ],
        }


class DefinitionsEndpoint(BaseAPIView):
    """
    This endpoint allows you to export definitions of flows, campaigns and triggers in your account. Note that the
    schema of flow definitions may change over time.

    ## Exporting Definitions

    A **GET** exports a set of flows and campaigns, and can automatically include dependencies for the requested items,
    such as groups, triggers and other flows.

      * **flow** - the UUIDs of flows to include (string, repeatable)
      * **campaign** - the UUIDs of campaigns to include (string, repeatable)
      * **dependencies** - whether to include dependencies (all, flows, none, default: all)

    Example:

        GET /api/v2/definitions.json?flow=f14e4ff0-724d-43fe-a953-1d16aefd1c0b&flow=09d23a05-47fe-11e4-bfe9-b8f6b119e9ab

    Response is a collection of definitions:

        {
            "version": "13",
            "site": "https://app.rapidpro.io",
            "flows": [
                {
                    "uuid": "7adbf194-a05c-4fe0-bd22-a178e24bee5e",
                    "name": "My Flow",
                    "spec_version": "13.1.0",
                    "language": "eng",
                    "type": "messaging",
                    "nodes": [
                        {
                            "uuid": "d2240abf-8c70-4cb4-96e9-c7e67ccb0e2a",
                            "actions": [
                                {
                                    "attachments": [],
                                    "text": "Hi @contact! Which state do you live in?",
                                    "type": "send_msg",
                                    "quick_replies": [],
                                    "uuid": "9012e709-76c8-4f2f-aea9-c1f7a31e7bb0"
                                }
                            ],
                            "exits": [
                                {
                                    "uuid": "81683d94-9623-4706-8878-e314beb9325c"
                                }
                            ]
                        }
                    ]
                }
            ],
            ...
        }
    """

    permission = "orgs.org_api"

    class Depends(Enum):
        none = 0
        flows = 1
        all = 2

    def get(self, request, *args, **kwargs):
        org = request.user.get_org()
        params = request.query_params

        if "flow_uuid" in params or "campaign_uuid" in params:  # deprecated
            flow_uuids = splitting_getlist(self.request, "flow_uuid")
            campaign_uuids = splitting_getlist(self.request, "campaign_uuid")
        else:
            flow_uuids = params.getlist("flow")
            campaign_uuids = params.getlist("campaign")

        include = params.get("dependencies", "all")
        if include not in DefinitionsEndpoint.Depends.__members__:
            raise InvalidQueryError(
                "dependencies must be one of %s" % ", ".join(DefinitionsEndpoint.Depends.__members__)
            )

        include = DefinitionsEndpoint.Depends[include]

        if flow_uuids:
            flows = set(Flow.objects.filter(uuid__in=flow_uuids, org=org, is_active=True))
        else:
            flows = set()

        if campaign_uuids:
            campaigns = set(Campaign.objects.filter(uuid__in=campaign_uuids, org=org, is_active=True))
        else:
            campaigns = set()

        include_fields_and_groups = False

        if include == DefinitionsEndpoint.Depends.none:
            components = set(itertools.chain(flows, campaigns))
        elif include == DefinitionsEndpoint.Depends.flows:
            components = org.resolve_dependencies(flows, campaigns, include_campaigns=False, include_triggers=True)
        else:
            components = org.resolve_dependencies(flows, campaigns, include_campaigns=True, include_triggers=True)
            include_fields_and_groups = True

        export = org.export_definitions(
            self.request.branding["link"],
            components,
            include_fields=include_fields_and_groups,
            include_groups=include_fields_and_groups,
        )

        return Response(export, status=status.HTTP_200_OK)

    @classmethod
    def get_read_explorer(cls):
        return {
            "method": "GET",
            "title": "Export Definitions",
            "url": reverse("api.v2.definitions"),
            "slug": "definition-list",
            "params": [
                {"name": "flow", "required": False, "help": "One or more flow UUIDs to include"},
                {"name": "campaign", "required": False, "help": "One or more campaign UUIDs to include"},
                {
                    "name": "dependencies",
                    "required": False,
                    "help": "Whether to include dependencies of the requested items. ex: false",
                },
            ],
        }


class FieldsEndpoint(ListAPIMixin, WriteAPIMixin, BaseAPIView):
    """
    This endpoint allows you to list custom contact fields in your account.

    ## Listing Fields

    A **GET** returns the list of custom contact fields for your organization, in the order of last created.

     * **key** - the unique key of this field (string), filterable as `key`
     * **label** - the display label of this field (string)
     * **value_type** - the data type of values associated with this field (string)

    Example:

        GET /api/v2/fields.json

    Response containing the fields for your organization:

         {
            "next": null,
            "previous": null,
            "results": [
                {
                    "key": "nick_name",
                    "label": "Nick name",
                    "value_type": "text"
                },
                ...
            ]
        }

    ## Adding Fields

    A **POST** can be used to create a new contact field. Don't specify a key as this will be generated for you.

    * **label** - the display label (string)
    * **value_type** - one of the value type codes (string)

    Example:

        POST /api/v2/fields.json
        {
            "label": "Nick name",
            "value_type": "text"
        }

    You will receive a field object (with the new field key) as a response if successful:

        {
            "key": "nick_name",
            "label": "Nick name",
            "value_type": "text"
        }

    ## Updating Fields

    A **POST** can also be used to update an existing field if you include it's key in the URL.

    Example:

        POST /api/v2/fields.json?key=nick_name
        {
            "label": "New label",
            "value_type": "text"
        }

    You will receive the updated field object as a response if successful:

        {
            "key": "nick_name",
            "label": "New label",
            "value_type": "text"
        }
    """

    permission = "contacts.contactfield_api"
    model = ContactField
    serializer_class = ContactFieldReadSerializer
    write_serializer_class = ContactFieldWriteSerializer
    pagination_class = CreatedOnCursorPagination
    lookup_params = {"key": "key"}

    def get_queryset(self):
        org = self.request.user.get_org()
        return self.model.user_fields.filter(org=org, is_active=True)

    def filter_queryset(self, queryset):
        params = self.request.query_params

        # filter by key (optional)
        key = params.get("key")
        if key:
            queryset = queryset.filter(key=key)

        return queryset.filter(is_active=True)

    @classmethod
    def get_read_explorer(cls):
        return {
            "method": "GET",
            "title": "List Fields",
            "url": reverse("api.v2.fields"),
            "slug": "field-list",
            "params": [{"name": "key", "required": False, "help": "A field key to filter by. ex: nick_name"}],
            "example": {"query": "key=nick_name"},
        }

    @classmethod
    def get_write_explorer(cls):
        return {
            "method": "POST",
            "title": "Add or Update Fields",
            "url": reverse("api.v2.fields"),
            "slug": "field-write",
            "params": [{"name": "key", "required": False, "help": "Key of an existing field to update"}],
            "fields": [
                {"name": "label", "required": True, "help": "The label of the field"},
                {"name": "value_type", "required": True, "help": "The value type of the field"},
            ],
            "example": {"query": "key=nick_name"},
        }


class FlowsEndpoint(ListAPIMixin, BaseAPIView):
    """
    This endpoint allows you to list flows in your account.

    ## Listing Flows

    A **GET** returns the list of flows for your organization, in the order of last created.

     * **uuid** - the UUID of the flow (string), filterable as `uuid`
     * **name** - the name of the flow (string)
     * **type** - the type of the flow (one of "message", "voice", "survey"), filterable as `type`
     * **archived** - whether this flow is archived (boolean), filterable as `archived`
     * **labels** - the labels for this flow (array of objects)
     * **expires** - the time (in minutes) when this flow's inactive contacts will expire (integer)
     * **runs** - the counts of completed, interrupted and expired runs (object)
     * **results** - the results that this flow may create (array)
     * **parent_refs** - the keys of the parent flow results referenced in this flow (array)
     * **created_on** - when this flow was created (datetime)
     * **modified_on** - when this flow was last modified (datetime), filterable as `before` and `after`.

    Example:

        GET /api/v2/flows.json

    Response containing the flows for your organization:

        {
            "next": null,
            "previous": null,
            "results": [
                {
                    "uuid": "5f05311e-8f81-4a67-a5b5-1501b6d6496a",
                    "name": "Survey",
                    "type": "message",
                    "archived": false,
                    "labels": [{"name": "Important", "uuid": "5a4eb79e-1b1f-4ae3-8700-09384cca385f"}],
                    "expires": 600,
                    "runs": {
                        "active": 47,
                        "completed": 123,
                        "interrupted": 2,
                        "expired": 34
                    },
                    "results": [
                        {
                            "key": "has_water",
                            "name": "Has Water",
                            "categories": ["Yes", "No", "Other"],
                            "node_uuids": ["99afcda7-f928-4d4a-ae83-c90c96deb76d"]
                        }
                    ],
                    "parent_refs": [],
                    "created_on": "2016-01-06T15:33:00.813162Z",
                    "modified_on": "2017-01-07T13:14:00.453567Z"
                },
                ...
            ]
        }
    """

    permission = "flows.flow_api"
    model = Flow
    serializer_class = FlowReadSerializer
    pagination_class = CreatedOnCursorPagination

    FLOW_TYPES = {v: k for k, v in FlowReadSerializer.FLOW_TYPES.items()}

    def filter_queryset(self, queryset):
        params = self.request.query_params

        queryset = queryset.exclude(is_active=False).exclude(is_system=True)

        # filter by UUID (optional)
        uuid = params.get("uuid")
        if uuid:
            queryset = queryset.filter(uuid=uuid)

        # filter by type (optional)
        flow_type = params.get("type")
        if flow_type:
            queryset = queryset.filter(flow_type=self.FLOW_TYPES.get(flow_type))

        # filter by archived (optional)
        archived = params.get("archived")
        if archived:
            queryset = queryset.filter(is_archived=str_to_bool(archived))

        queryset = queryset.prefetch_related("labels")

        return self.filter_before_after(queryset, "modified_on")

    @classmethod
    def get_read_explorer(cls):
        return {
            "method": "GET",
            "title": "List Flows",
            "url": reverse("api.v2.flows"),
            "slug": "flow-list",
            "params": [
                {
                    "name": "uuid",
                    "required": False,
                    "help": "A flow UUID filter by. ex: 5f05311e-8f81-4a67-a5b5-1501b6d6496a",
                },
                {
                    "name": "before",
                    "required": False,
                    "help": "Only return flows modified before this date, ex: 2017-01-28T18:00:00.000",
                },
                {
                    "name": "after",
                    "required": False,
                    "help": "Only return flows modified after this date, ex: 2017-01-28T18:00:00.000",
                },
            ],
        }


class GlobalsEndpoint(ListAPIMixin, WriteAPIMixin, BaseAPIView):
    """
    This endpoint allows you to list, create, and update active globals on your account.

    ## Listing Globals

    A **GET** returns the globals for your organization, most recently modified first.

     * **key** - the key of the global
     * **name** - the name of the global
     * **value** - the value of the global
     * **modified_on** - when this global was modified

    Example:

        GET /api/v2/globals.json

    Response:

        {
            "next": null,
            "previous": null,
            "results": [
                {
                    "key": "org_name",
                    "name": "Org Name",
                    "value": "Acme Ltd",
                    "modified_on": "2013-02-27T09:06:15.456"
                },
                ...
            ]
        }

    ## Adding a Global

    A **POST** can be used to create a new Global. Don't specify a key as this will be generated for you.

     * **name** - the name of the global
     * **value** - the value of the global

    Example:

        POST /api/v2/global.json
        {
            "name": "Org Name",
            "value": "Acme Ltd"
        }

    You will receive a global object as a response if successful:

        {
            "key": "org_name",
            "name": "Org Name",
            "value": "Acme Ltd",
            "modified_on": "2013-02-27T09:06:15.456"
        }

    ## Updating a Global

    A **POST** can also be used to update an existing global if you specify its key in the URL.

    Example:

        POST /api/v2/globals.json?key=org_name
        {
            "value": "Acme Ltd"
        }

    You will receive the updated global object as a response if successful:

        {
            "key": "org_name",
            "name": "Org Name",
            "value": "Acme Ltd",
            "modified_on": "2013-02-27T09:06:15.456"
        }
    """

    permission = "globals.global_api"
    model = Global
    serializer_class = GlobalReadSerializer
    write_serializer_class = GlobalWriteSerializer
    pagination_class = ModifiedOnCursorPagination
    lookup_params = {"key": "key"}

    def filter_queryset(self, queryset):
        params = self.request.query_params
        # filter by key (optional)
        key = params.get("key")
        if key:
            queryset = queryset.filter(key=key)

        # filter by modified (optional)
        before = params.get("before")
        after = params.get("after")
        if before or after:
            return self.filter_before_after(queryset, "modified_on")

        return queryset.filter(is_active=True)

    @classmethod
    def get_read_explorer(cls):
        return {
            "method": "GET",
            "title": "List Globals",
            "url": reverse("api.v2.globals"),
            "slug": "globals-list",
            "params": [
                {
                    "name": "before",
                    "required": False,
                    "help": "Only return globals modified before this date, ex: 2015-01-28T18:00:00.000",
                },
                {
                    "name": "after",
                    "required": False,
                    "help": "Only return globals modified after this date, ex: 2015-01-28T18:00:00.000",
                },
                {"name": "key", "required": False, "help": "A global key filter by"},
            ],
        }

    @classmethod
    def get_write_explorer(cls):
        return {
            "method": "POST",
            "title": "Add or Update Globals ",
            "url": reverse("api.v2.globals"),
            "slug": "globals-write",
            "params": [{"name": "key", "required": False, "help": "Key of an existing global to update"}],
            "fields": [
                {"name": "name", "required": False, "help": "the Name value of the global"},
                {"name": "value", "required": True, "help": "the new value of the global"},
            ],
        }


class GroupsEndpoint(ListAPIMixin, WriteAPIMixin, DeleteAPIMixin, BaseAPIView):
    """
    This endpoint allows you to list, create, update and delete contact groups in your account.

    ## Listing Groups

    A **GET** returns the list of contact groups for your organization, in the order of last created.

     * **uuid** - the UUID of the group (string), filterable as `uuid`
     * **name** - the name of the group (string), filterable as `name`
     * **count** - the number of contacts in the group (int)

    Example:

        GET /api/v2/groups.json

    Response containing the groups for your organization:

        {
            "next": null,
            "previous": null,
            "results": [
                {
                    "uuid": "5f05311e-8f81-4a67-a5b5-1501b6d6496a",
                    "name": "Reporters",
                    "count": 315,
                    "query": null
                },
                ...
            ]
        }

    ## Adding a Group

    A **POST** can be used to create a new contact group. Don't specify a UUID as this will be generated for you.

    * **name** - the group name (string)

    Example:

        POST /api/v2/groups.json
        {
            "name": "Reporters"
        }

    You will receive a group object as a response if successful:

        {
            "uuid": "5f05311e-8f81-4a67-a5b5-1501b6d6496a",
            "name": "Reporters",
            "count": 0,
            "query": null
        }

    ## Updating a Group

    A **POST** can also be used to update an existing contact group if you specify its UUID in the URL.

    Example:

        POST /api/v2/groups.json?uuid=5f05311e-8f81-4a67-a5b5-1501b6d6496a
        {
            "name": "Checked"
        }

    You will receive the updated group object as a response if successful:

        {
            "uuid": "5f05311e-8f81-4a67-a5b5-1501b6d6496a",
            "name": "Checked",
            "count": 0,
            "query": null
        }

    ## Deleting a Group

    A **DELETE** can be used to delete a contact group if you specify its UUID in the URL.

    Notes:
        - cannot delete groups with associated active campaigns, flows or triggers. You first need to delete related
          objects through the web interface

    Example:

        DELETE /api/v2/groups.json?uuid=5f05311e-8f81-4a67-a5b5-1501b6d6496a

    You will receive either a 204 response if a group was deleted, or a 404 response if no matching group was found.
    """

    permission = "contacts.contactgroup_api"
    model = ContactGroup
    model_manager = "user_groups"
    serializer_class = ContactGroupReadSerializer
    write_serializer_class = ContactGroupWriteSerializer
    pagination_class = CreatedOnCursorPagination
    exclusive_params = ("uuid", "name")

    def filter_queryset(self, queryset):
        params = self.request.query_params

        # filter by UUID (optional)
        uuid = params.get("uuid")
        if uuid:
            queryset = queryset.filter(uuid=uuid)

        # filter by name (optional)
        name = params.get("name")
        if name:
            queryset = queryset.filter(name__iexact=name)

        return queryset.filter(is_active=True).exclude(status=ContactGroup.STATUS_INITIALIZING)

    def prepare_for_serialization(self, object_list):
        group_counts = ContactGroupCount.get_totals(object_list)
        for group in object_list:
            group.count = group_counts[group]

    def delete(self, request, *args, **kwargs):
        self.lookup_values = self.get_lookup_values()
        if not self.lookup_values:
            raise InvalidQueryError(
                "URL must contain one of the following parameters: " + ", ".join(sorted(self.lookup_params.keys()))
            )

        instance = self.get_object()

        # if there are still dependencies, give up
        triggers = instance.trigger_set.filter(is_archived=False)
        if triggers:
            deps = ", ".join([str(t.id) for t in triggers])
            raise InvalidQueryError(
                f"Group is being used by the following triggers which must be archived first: {deps}"
            )

        flows = Flow.objects.filter(org=instance.org, group_dependencies__in=[instance])
        if flows:
            deps = ", ".join([f.uuid for f in flows])
            raise InvalidQueryError(f"Group is being used by the following flows which must be archived first: {deps}")

        campaigns = instance.campaigns.filter(is_archived=False)
        if campaigns:
            deps = ", ".join([c.uuid for c in campaigns])
            raise InvalidQueryError(
                f"Group is being used by the following campaigns which must be archived first: {deps}"
            )

        self.perform_destroy(instance)
        return Response(status=status.HTTP_204_NO_CONTENT)

    def perform_destroy(self, instance):
        instance.is_active = False
        instance.save(update_fields=("is_active",))

        # release the group in a background task
        on_transaction_commit(lambda: release_group_task.delay(instance.id))

    @classmethod
    def get_read_explorer(cls):
        return {
            "method": "GET",
            "title": "List Contact Groups",
            "url": reverse("api.v2.groups"),
            "slug": "group-list",
            "params": [
                {"name": "uuid", "required": False, "help": "A contact group UUID to filter by"},
                {"name": "name", "required": False, "help": "A contact group name to filter by"},
            ],
        }

    @classmethod
    def get_write_explorer(cls):
        return {
            "method": "POST",
            "title": "Add or Update Contact Groups",
            "url": reverse("api.v2.groups"),
            "slug": "group-write",
            "params": [{"name": "uuid", "required": False, "help": "The UUID of the contact group to update"}],
            "fields": [{"name": "name", "required": True, "help": "The name of the contact group"}],
        }

    @classmethod
    def get_delete_explorer(cls):
        return {
            "method": "DELETE",
            "title": "Delete Contact Groups",
            "url": reverse("api.v2.groups"),
            "slug": "group-delete",
            "params": [{"name": "uuid", "required": True, "help": "The UUID of the contact group to delete"}],
        }


class LabelsEndpoint(ListAPIMixin, WriteAPIMixin, DeleteAPIMixin, BaseAPIView):
    """
    This endpoint allows you to list, create, update and delete message labels in your account.

    ## Listing Labels

    A **GET** returns the list of message labels for your organization, in the order of last created.

     * **uuid** - the UUID of the label (string), filterable as `uuid`
     * **name** - the name of the label (string), filterable as `name`
     * **count** - the number of messages with this label (int)

    Example:

        GET /api/v2/labels.json

    Response containing the labels for your organization:

        {
            "next": null,
            "previous": null,
            "results": [
                {
                    "uuid": "5f05311e-8f81-4a67-a5b5-1501b6d6496a",
                    "name": "Screened",
                    "count": 315
                },
                ...
            ]
        }

    ## Adding a Label

    A **POST** can be used to create a new message label. Don't specify a UUID as this will be generated for you.

    * **name** - the label name (string)

    Example:

        POST /api/v2/labels.json
        {
            "name": "Screened"
        }

    You will receive a label object as a response if successful:

        {
            "uuid": "fdd156ca-233a-48c1-896d-a9d594d59b95",
            "name": "Screened",
            "count": 0
        }

    ## Updating a Label

    A **POST** can also be used to update an existing message label if you specify its UUID in the URL.

    Example:

        POST /api/v2/labels.json?uuid=fdd156ca-233a-48c1-896d-a9d594d59b95
        {
            "name": "Checked"
        }

    You will receive the updated label object as a response if successful:

        {
            "uuid": "fdd156ca-233a-48c1-896d-a9d594d59b95",
            "name": "Checked",
            "count": 0
        }

    ## Deleting a Label

    A **DELETE** can be used to delete a message label if you specify its UUID in the URL.

    Example:

        DELETE /api/v2/labels.json?uuid=fdd156ca-233a-48c1-896d-a9d594d59b95

    You will receive either a 204 response if a label was deleted, or a 404 response if no matching label was found.
    """

    permission = "contacts.label_api"
    model = Label
    model_manager = "label_objects"
    serializer_class = LabelReadSerializer
    write_serializer_class = LabelWriteSerializer
    pagination_class = CreatedOnCursorPagination
    exclusive_params = ("uuid", "name")

    def filter_queryset(self, queryset):
        params = self.request.query_params

        # filter by UUID (optional)
        uuid = params.get("uuid")
        if uuid:
            queryset = queryset.filter(uuid=uuid)

        # filter by name (optional)
        name = params.get("name")
        if name:
            queryset = queryset.filter(name__iexact=name)

        return queryset.filter(is_active=True)

    def prepare_for_serialization(self, object_list):
        label_counts = LabelCount.get_totals(object_list)
        for label in object_list:
            label.count = label_counts[label]

    def perform_destroy(self, instance):
        instance.release(self.request.user)

    @classmethod
    def get_read_explorer(cls):
        return {
            "method": "GET",
            "title": "List Message Labels",
            "url": reverse("api.v2.labels"),
            "slug": "label-list",
            "params": [
                {"name": "uuid", "required": False, "help": "A message label UUID to filter by"},
                {"name": "name", "required": False, "help": "A message label name to filter by"},
            ],
        }

    @classmethod
    def get_write_explorer(cls):
        return {
            "method": "POST",
            "title": "Add or Update Message Labels",
            "url": reverse("api.v2.labels"),
            "slug": "label-write",
            "params": [{"name": "uuid", "required": False, "help": "The UUID of the message label to update"}],
            "fields": [{"name": "name", "required": True, "help": "The name of the message label"}],
        }

    @classmethod
    def get_delete_explorer(cls):
        return {
            "method": "DELETE",
            "title": "Delete Message Labels",
            "url": reverse("api.v2.labels"),
            "slug": "label-delete",
            "params": [{"name": "uuid", "required": True, "help": "The UUID of the message label to delete"}],
        }


class MediaEndpoint(BaseAPIView):
    """
    This endpoint allows you to submit media which can be embedded in flow steps.

    ## Creating Media

    By making a `POST` request to the endpoint you can add a new media files
    """

    parser_classes = (MultiPartParser, FormParser)
    permission = "msgs.msg_api"

    def post(self, request, format=None, *args, **kwargs):
        org = self.request.user.get_org()
        media_file = request.data.get("media_file", None)
        extension = request.data.get("extension", None)

        if media_file and extension:
            location = org.save_media(media_file, extension)
            return Response(dict(location=location), status=status.HTTP_201_CREATED)

        return Response(dict(), status=status.HTTP_400_BAD_REQUEST)


class MessagesEndpoint(ListAPIMixin, BaseAPIView):
    """
    This endpoint allows you to list messages in your account.

    ## Listing Messages

    A `GET` returns the messages for your organization, filtering them as needed. Each message has the following
    attributes:

     * **id** - the ID of the message (int), filterable as `id`.
     * **broadcast** - the id of the broadcast (int), filterable as `broadcast`.
     * **contact** - the UUID and name of the contact (object), filterable as `contact` with UUID.
     * **urn** - the URN of the sender or receiver, depending on direction (string).
     * **channel** - the UUID and name of the channel that handled this message (object).
     * **direction** - the direction of the message (one of "incoming" or "outgoing").
     * **type** - the type of the message (one of "inbox", "flow", "ivr").
     * **status** - the status of the message (one of "initializing", "queued", "wired", "sent", "delivered", "handled", "errored", "failed", "resent").
     * **media** - the media if set for a message (ie, the recording played for IVR messages, audio-xwav:http://domain.com/recording.wav)
     * **visibility** - the visibility of the message (one of "visible", "archived" or "deleted")
     * **text** - the text of the message received (string). Note this is the logical view and the message may have been received as multiple physical messages.
     * **labels** - any labels set on this message (array of objects), filterable as `label` with label name or UUID.
     * **created_on** - when this message was either received by the channel or created (datetime) (filterable as `before` and `after`).
     * **sent_on** - for outgoing messages, when the channel sent the message (null if not yet sent or an incoming message) (datetime).
     * **modified_on** - when the message was last modified (datetime)

    You can also filter by `folder` where folder is one of `inbox`, `flows`, `archived`, `outbox`, `incoming`, `failed` or `sent`.
    Note that you cannot filter by more than one of `contact`, `folder`, `label` or `broadcast` at the same time.

    Without any parameters this endpoint will return all incoming and outgoing messages ordered by creation date.

    The sort order for all folders save for `incoming` is the message creation date. For the `incoming` folder (which
    includes all incoming messages, regardless of visibility or type) messages are sorted by last modified date. This
    allows clients to poll for updates to message labels and visibility changes.

    Example:

        GET /api/v2/messages.json?folder=inbox

    Response is the list of messages for that contact, most recently created first:

        {
            "next": "http://example.com/api/v2/messages.json?folder=inbox&cursor=cD0yMDE1LTExLTExKzExJTNBM40NjQlMkIwMCUzRv",
            "previous": null,
            "results": [
            {
                "id": 4105426,
                "broadcast": 2690007,
                "contact": {"uuid": "d33e9ad5-5c35-414c-abd4-e7451c69ff1d", "name": "Bob McFlow"},
                "urn": "twitter:textitin",
                "channel": {"uuid": "9a8b001e-a913-486c-80f4-1356e23f582e", "name": "Vonage"},
                "direction": "out",
                "type": "inbox",
                "status": "wired",
                "visibility": "visible",
                "text": "How are you?",
                "media": "wav:http://domain.com/recording.wav",
                "labels": [{"name": "Important", "uuid": "5a4eb79e-1b1f-4ae3-8700-09384cca385f"}],
                "created_on": "2016-01-06T15:33:00.813162Z",
                "sent_on": "2016-01-06T15:35:03.675716Z",
                "modified_on": "2016-01-06T15:35:03.675716Z"
            },
            ...
        }
    """

    class Pagination(CreatedOnCursorPagination):
        """
        Overridden paginator for Msg endpoint that switches from created_on to modified_on when looking
        at all incoming messages.
        """

        def get_ordering(self, request, queryset, view=None):
            if request.query_params.get("folder", "").lower() == "incoming":
                return ModifiedOnCursorPagination.ordering
            else:
                return CreatedOnCursorPagination.ordering

    permission = "msgs.msg_api"
    model = Msg
    serializer_class = MsgReadSerializer
    pagination_class = Pagination
    exclusive_params = ("contact", "folder", "label", "broadcast")
    throttle_scope = "v2.messages"

    FOLDER_FILTERS = {
        "inbox": SystemLabel.TYPE_INBOX,
        "flows": SystemLabel.TYPE_FLOWS,
        "archived": SystemLabel.TYPE_ARCHIVED,
        "outbox": SystemLabel.TYPE_OUTBOX,
        "failed": SystemLabel.TYPE_FAILED,
        "sent": SystemLabel.TYPE_SENT,
    }

    def get_queryset(self):
        org = self.request.user.get_org()
        folder = self.request.query_params.get("folder")

        if folder:
            sys_label = self.FOLDER_FILTERS.get(folder.lower())
            if sys_label:
                return SystemLabel.get_queryset(org, sys_label)
            elif folder == "incoming":
                return self.model.objects.filter(org=org, direction="I")
            else:
                return self.model.objects.filter(pk=-1)
        else:
            return self.model.objects.filter(org=org).exclude(visibility=Msg.VISIBILITY_DELETED).exclude(msg_type=None)

    def filter_queryset(self, queryset):
        params = self.request.query_params
        org = self.request.user.get_org()

        # filter by id (optional)
        msg_id = self.get_int_param("id")
        if msg_id:
            queryset = queryset.filter(id=msg_id)

        # filter by broadcast (optional)
        broadcast_id = params.get("broadcast")
        if broadcast_id:
            queryset = queryset.filter(broadcast_id=broadcast_id)

        # filter by contact (optional)
        contact_uuid = params.get("contact")
        if contact_uuid:
            contact = Contact.objects.filter(org=org, is_active=True, uuid=contact_uuid).first()
            if contact:
                queryset = queryset.filter(contact=contact)
            else:
                queryset = queryset.filter(pk=-1)

        # filter by label name/uuid (optional)
        label_ref = params.get("label")
        if label_ref:
            label = Label.label_objects.filter(org=org).filter(Q(name=label_ref) | Q(uuid=label_ref)).first()
            if label:
                queryset = queryset.filter(labels=label, visibility=Msg.VISIBILITY_VISIBLE)
            else:
                queryset = queryset.filter(pk=-1)

        # use prefetch rather than select_related for foreign keys to avoid joins
        queryset = queryset.prefetch_related(
            Prefetch("contact", queryset=Contact.objects.only("uuid", "name")),
            Prefetch("contact_urn", queryset=ContactURN.objects.only("scheme", "path", "display")),
            Prefetch("channel", queryset=Channel.objects.only("uuid", "name")),
            Prefetch("labels", queryset=Label.label_objects.only("uuid", "name").order_by("pk")),
        )

        # incoming folder gets sorted by 'modified_on'
        if self.request.query_params.get("folder", "").lower() == "incoming":
            return self.filter_before_after(queryset, "modified_on")

        # everything else by 'created_on'
        else:
            return self.filter_before_after(queryset, "created_on")

    @classmethod
    def get_read_explorer(cls):
        return {
            "method": "GET",
            "title": "List Messages",
            "url": reverse("api.v2.messages"),
            "slug": "msg-list",
            "params": [
                {"name": "id", "required": False, "help": "A message ID to filter by, ex: 123456"},
                {"name": "broadcast", "required": False, "help": "A broadcast ID to filter by, ex: 12345"},
                {
                    "name": "contact",
                    "required": False,
                    "help": "A contact UUID to filter by, ex: 09d23a05-47fe-11e4-bfe9-b8f6b119e9ab",
                },
                {
                    "name": "folder",
                    "required": False,
                    "help": "A folder name to filter by, one of: inbox, flows, archived, outbox, sent, incoming",
                },
                {"name": "label", "required": False, "help": "A label name or UUID to filter by, ex: Spam"},
                {
                    "name": "before",
                    "required": False,
                    "help": "Only return messages created before this date, ex: 2015-01-28T18:00:00.000",
                },
                {
                    "name": "after",
                    "required": False,
                    "help": "Only return messages created after this date, ex: 2015-01-28T18:00:00.000",
                },
            ],
            "example": {"query": "folder=incoming&after=2014-01-01T00:00:00.000"},
        }


class MessageActionsEndpoint(BulkWriteAPIMixin, BaseAPIView):
    """
    ## Bulk Message Updating

    A **POST** can be used to perform an action on a set of messages in bulk.

    * **messages** - the message ids (array of up to 100 integers)
    * **action** - the action to perform, a string one of:

        * _label_ - Apply the given label to the messages
        * _unlabel_ - Remove the given label from the messages
        * _archive_ - Archive the messages
        * _restore_ - Restore the messages if they are archived
        * _delete_ - Permanently delete the messages

    * **label** - the UUID or name of an existing label (string, optional)
    * **label_name** - the name of a label which can be created if it doesn't exist (string, optional)

    If labelling or unlabelling messages using `label` you will get an error response (400) if the label doesn't exist.
    If labelling with `label_name` the label will be created if it doesn't exist, and if unlabelling it is ignored if
    it doesn't exist.

    Example:

        POST /api/v2/message_actions.json
        {
            "messages": [1234, 2345, 3456],
            "action": "label",
            "label": "Testing"
        }

    You will receive an empty response with status code 204 if successful. In the case that some messages couldn't be
    updated because they no longer exist, the status code will be 200 and the body will include the failed message ids:

    Example response:

        {"failures": [2345, 3456]}

    """

    permission = "msgs.msg_api"
    serializer_class = MsgBulkActionSerializer

    @classmethod
    def get_write_explorer(cls):
        actions = cls.serializer_class.ACTIONS

        return {
            "method": "POST",
            "title": "Update Multiple Messages",
            "url": reverse("api.v2.message_actions"),
            "slug": "message-actions",
            "fields": [
                {"name": "messages", "required": True, "help": "The ids of the messages to update"},
                {"name": "action", "required": True, "help": "One of the following strings: " + ", ".join(actions)},
                {"name": "label", "required": False, "help": "The UUID or name of a message label"},
            ],
        }


class ResthooksEndpoint(ListAPIMixin, BaseAPIView):
    """
    This endpoint allows you to list configured resthooks in your account.

    ## Listing Resthooks

    A `GET` returns the resthooks on your organization. Each resthook has the following attributes:

     * **resthook** - the slug for the resthook (string)
     * **created_on** - the datetime when this resthook was created (datetime)
     * **modified_on** - the datetime when this resthook was last modified (datetime)

    Example:

        GET /api/v2/resthooks.json

    Response is the list of resthooks on your organization, most recently modified first:

        {
            "next": "http://example.com/api/v2/resthooks.json?cursor=cD0yMDE1LTExLTExKzExJTNBM40NjQlMkIwMCUzRv",
            "previous": null,
            "results": [
            {
                "resthook": "new-report",
                "created_on": "2015-11-11T13:05:57.457742Z",
                "modified_on": "2015-11-11T13:05:57.457742Z",
            },
            ...
        }
    """

    permission = "api.resthook_api"
    model = Resthook
    serializer_class = ResthookReadSerializer
    pagination_class = ModifiedOnCursorPagination

    def filter_queryset(self, queryset):
        return queryset.filter(is_active=True)

    @classmethod
    def get_read_explorer(cls):
        return {
            "method": "GET",
            "title": "List Resthooks",
            "url": reverse("api.v2.resthooks"),
            "slug": "resthook-list",
            "params": [],
        }


class ResthookSubscribersEndpoint(ListAPIMixin, WriteAPIMixin, DeleteAPIMixin, BaseAPIView):
    """
    This endpoint allows you to list, add or remove subscribers to resthooks.

    ## Listing Resthook Subscribers

    A `GET` returns the subscribers on your organization. Each resthook subscriber has the following attributes:

     * **id** - the id of the subscriber (integer, filterable)
     * **resthook** - the resthook they are subscribed to (string, filterable)
     * **target_url** - the url that will be notified when this event occurs
     * **created_on** - when this subscriber was added

    Example:

        GET /api/v2/resthook_subscribers.json

    Response is the list of resthook subscribers on your organization, most recently created first:

        {
            "next": "http://example.com/api/v2/resthook_subscribers.json?cursor=cD0yMDE1LTExLTExKzExJTNBM40NjQlMkIwMCUzRv",
            "previous": null,
            "results": [
            {
                "id": "10404016"
                "resthook": "mother-registration",
                "target_url": "https://zapier.com/receive/505019595",
                "created_on": "2013-08-19T19:11:21.082Z"
            },
            {
                "id": "10404055",
                "resthook": "new-birth",
                "target_url": "https://zapier.com/receive/605010501",
                "created_on": "2013-08-19T19:11:21.082Z"
            },
            ...
        }

    ## Subscribing to a Resthook

    By making a `POST` request with the event you want to subscribe to and the target URL, you can subscribe to be
    notified whenever your resthook event is triggered.

     * **resthook** - the slug of the resthook to subscribe to
     * **target_url** - the URL you want called (will be called with a POST)

    Example:

        POST /api/v2/resthook_subscribers.json
        {
            "resthook": "new-report",
            "target_url": "https://zapier.com/receive/505019595"
        }

    Response is the created subscription:

        {
            "id": "10404016",
            "resthook": "new-report",
            "target_url": "https://zapier.com/receive/505019595",
            "created_on": "2013-08-19T19:11:21.082Z"
        }

    ## Deleting a Subscription

    A **DELETE** can be used to delete a subscription if you specify its id in the URL.

    Example:

        DELETE /api/v2/resthook_subscribers.json?id=10404016

    You will receive either a 204 response if a subscriber was deleted, or a 404 response if no matching subscriber was found.

    """

    permission = "api.resthooksubscriber_api"
    model = ResthookSubscriber
    serializer_class = ResthookSubscriberReadSerializer
    write_serializer_class = ResthookSubscriberWriteSerializer
    pagination_class = CreatedOnCursorPagination
    lookup_params = {"id": "id"}

    def get_queryset(self):
        org = self.request.user.get_org()
        return self.model.objects.filter(resthook__org=org, is_active=True)

    def filter_queryset(self, queryset):
        params = self.request.query_params

        # filter by id (optional)
        subscriber_id = self.get_int_param("id")
        if subscriber_id:
            queryset = queryset.filter(id=subscriber_id)

        resthook = params.get("resthook")
        if resthook:
            queryset = queryset.filter(resthook__slug=resthook)

        return queryset.select_related("resthook")

    def perform_destroy(self, instance):
        instance.release(self.request.user)

    @classmethod
    def get_read_explorer(cls):
        return {
            "method": "GET",
            "title": "List Resthook Subscribers",
            "url": reverse("api.v2.resthook_subscribers"),
            "slug": "resthooksubscriber-list",
            "params": [],
        }

    @classmethod
    def get_write_explorer(cls):
        return dict(
            method="POST",
            title="Add Resthook Subscriber",
            url=reverse("api.v2.resthook_subscribers"),
            slug="resthooksubscriber-write",
            fields=[
                dict(name="resthook", required=True, help="The slug for the resthook you want to subscribe to"),
                dict(
                    name="target_url",
                    required=True,
                    help="The URL that will be called when the resthook is triggered.",
                ),
            ],
            example=dict(body='{"resthook": "new-report", "target_url": "https://zapier.com/handle/1515155"}'),
        )

    @classmethod
    def get_delete_explorer(cls):
        return dict(
            method="DELETE",
            title="Delete Resthook Subscriber",
            url=reverse("api.v2.resthook_subscribers"),
            slug="resthooksubscriber-delete",
            params=[dict(name="id", required=True, help="The id of the subscriber to delete")],
        )


class ResthookEventsEndpoint(ListAPIMixin, BaseAPIView):
    """
    This endpoint lists recent events for the passed in Resthook.

    ## Listing Resthook Events

    A `GET` returns the recent resthook events on your organization. Each event has the following attributes:

     * **resthook** - the slug for the resthook (filterable)
     * **data** - the data for the resthook
     * **created_on** - the datetime when this resthook was created (datetime)

    Example:

        GET /api/v2/resthook_events.json

    Response is the list of recent resthook events on your organization, most recently created first:

        {
            "next": "http://example.com/api/v2/resthook_events.json?cursor=cD0yMDE1LTExLTExKzExJTNBM40NjQlMkIwMCUzRv",
            "previous": null,
            "results": [
            {
                "resthook": "new-report",
                "data": {
                    "flow": {
                        "name": "Water Survey",
                        "uuid": "13fed2d2-160e-48e5-b52e-6eea3f74f27d"
                    },
                    "contact": {
                        "uuid": "dc2b3709-3261-465f-b39a-fc7312b2ab95",
                        "name": "Ben Haggerty",
                        "urn": "tel:+12065551212"
                    },
                    "channel": {
                        "name": "Twilio +12065552020",
                        "uuid": "f49d3dd6-beef-40ba-b86b-f526c649175c"
                    },
                    "run": {
                        "uuid": "7facea33-9fbc-4bdd-ba63-b2600cd4f69b",
                        "created_on":"2014-06-03T08:20:03.242525+00:00"
                    },
                    "input": {
                        "urn": "tel:+12065551212",
                        "text": "stream",
                        "attachments": []
                    }
                    "path": [
                        {
                            "node_uuid": "40019102-e621-4b88-acd2-1288961dc214",
                            "arrived_on": "2014-06-03T08:21:09.865526+00:00",
                            "exit_uuid": "207d919d-ac4d-451a-9892-3ceca16430ff"
                        },
                        {
                            "node_uuid": "207d919d-ac4d-451a-9892-3ceca16430ff",
                            "arrived_on": "2014-06-03T08:21:09.865526+00:00"
                        }
                    ],
                    "results": {
                        "water_source": {
                            "node_uuid": "40019102-e621-4b88-acd2-1288961dc214",
                            "name": "Water Source",
                            "category": "Stream",
                            "value": "stream",
                            "input": "stream",
                            "created_on": "2017-12-05T16:47:57.875680+00:00"
                        }
                    }
                },
                "created_on": "2017-11-11T13:05:57.457742Z",
            },
            ...
        }
    """

    permission = "api.webhookevent_api"
    model = WebHookEvent
    serializer_class = WebHookEventReadSerializer
    pagination_class = CreatedOnCursorPagination

    def filter_queryset(self, queryset):
        params = self.request.query_params
        queryset = queryset.exclude(resthook=None)

        resthook = params.get("resthook")
        if resthook:  # pragma: needs cover
            queryset = queryset.filter(resthook__slug=resthook)

        return queryset.select_related("resthook")

    @classmethod
    def get_read_explorer(cls):
        return {
            "method": "GET",
            "title": "List Resthook Events",
            "url": reverse("api.v2.resthook_events"),
            "slug": "resthook-event-list",
            "params": [],
        }


class RunsEndpoint(ListAPIMixin, BaseAPIView):
    """
    This endpoint allows you to fetch flow runs. A run represents a single contact's path through a flow and is created
    each time a contact is started in a flow.

    ## Listing Flow Runs

    A `GET` request returns the flow runs for your organization, filtering them as needed. Each
    run has the following attributes:

     * **uuid** - the ID of the run (string), filterable as `uuid`.
     * **flow** - the UUID and name of the flow (object), filterable as `flow` with UUID.
     * **contact** - the UUID and name of the contact (object), filterable as `contact` with UUID or `contact_urn`.
     * **start** - the UUID of the flow start (object)
     * **responded** - whether the contact responded (boolean), filterable as `responded`.
     * **path** - the contact's path through the flow nodes (array of objects)
     * **values** - values generated by rulesets in the flow (array of objects), filterable as `query`.
     * **created_on** - the datetime when this run was started (datetime).
     * **modified_on** - when this run was last modified (datetime), filterable as `before` and `after`.
     * **exited_on** - the datetime when this run exited or null if it is still active (datetime).
     * **exit_type** - how the run ended (one of "interrupted", "completed", "expired").

    Note that you cannot filter by `flow` and `contact` at the same time.

    Example:

        GET /api/v2/runs.json?flow=f5901b62-ba76-4003-9c62-72fdacc1b7b7

    Response is the list of runs on the flow, most recently modified first:

        {
            "next": "http://example.com/api/v2/runs.json?cursor=cD0yMDE1LTExLTExKzExJTNBM40NjQlMkIwMCUzRv",
            "previous": null,
            "results": [
            {
                "id": 12345678,
                "flow": {"uuid": "f5901b62-ba76-4003-9c62-72fdacc1b7b7", "name": "Favorite Color"},
                "contact": {
                    "uuid": "d33e9ad5-5c35-414c-abd4-e7451c69ff1d",
                    "urn": "tel:+12065551212",
                    "name": "Bob McFlow"
                },
                "responded": true,
                "path": [
                    {"node": "27a86a1b-6cc4-4ae3-b73d-89650966a82f", "time": "2015-11-11T13:05:50.457742Z"},
                    {"node": "fc32aeb0-ac3e-42a8-9ea7-10248fdf52a1", "time": "2015-11-11T13:03:51.635662Z"},
                    {"node": "93a624ad-5440-415e-b49f-17bf42754acb", "time": "2015-11-11T13:03:52.532151Z"},
                    {"node": "4c9cb68d-474f-4b9a-b65e-c2aa593a3466", "time": "2015-11-11T13:05:57.576056Z"}
                ],
                "values": {
                    "color": {
                        "value": "blue",
                        "category": "Blue",
                        "node": "fc32aeb0-ac3e-42a8-9ea7-10248fdf52a1",
                        "time": "2015-11-11T13:03:51.635662Z",
                        "name": "color",
                        "input": "it is blue",
                    },
                    "reason": {
                        "value": "Because it's the color of sky",
                        "category": "All Responses",
                        "node": "4c9cb68d-474f-4b9a-b65e-c2aa593a3466",
                        "time": "2015-11-11T13:05:57.576056Z",
                        "name": "reason",
                        "input" "Because it's the color of sky",
                    }
                },
                "created_on": "2015-11-11T13:05:57.457742Z",
                "modified_on": "2015-11-11T13:05:57.576056Z",
                "exited_on": "2015-11-11T13:05:57.576056Z",
                "exit_type": "completed"
            },
            ...
        }
    """

    permission = "flows.flow_api"
    model = FlowRun
    serializer_class = FlowRunReadSerializer
    pagination_class = ModifiedOnCursorPagination
    exclusive_params = ("contact", "flow")
    throttle_scope = "v2.runs"

    def filter_queryset(self, queryset):
        params = self.request.query_params
        org = self.request.user.get_org()

        # filter by flow (optional)
        flow_uuid = params.get("flow")
        if flow_uuid:
            flow = Flow.objects.filter(org=org, uuid=flow_uuid, is_active=True).first()
            if flow:
                queryset = queryset.filter(flow=flow)
            else:
                queryset = queryset.filter(pk=-1)

        # filter by id (optional)
        run_id = self.get_int_param("id")
        if run_id:
            queryset = queryset.filter(id=run_id)

        # filter by uuid (optional)
        run_uuid = self.get_uuid_param("uuid")
        if run_uuid:
            queryset = queryset.filter(uuid=run_uuid)

        # filter by query (optional)
        filter_query = params.get("query")
        if filter_query:
            runs_search = FlowRunSearch(query=filter_query, base_queryset=queryset)
            filtered_runs, error = runs_search.search()
            if not error:
                queryset = filtered_runs

        contact_uuid = params.get("contact")
        contact_urn_identity = params.get("contact_urn")

        if contact_uuid and contact_urn_identity:
            raise InvalidQueryError("Please use only contact or contact_urn, we can't handle using both")

        # filter by contact (optional)
        if contact_uuid:
            contact = Contact.objects.filter(org=org, is_active=True, uuid=contact_uuid).first()
            if contact:
                queryset = queryset.filter(contact=contact)
            else:
                queryset = queryset.filter(pk=-1)

        # filter by contact urn (optional)
        elif contact_urn_identity:
            contact_urns = (
                ContactURN.objects.filter(identity=contact_urn_identity)
                .exclude(contact__isnull=True)
                .values_list("contact_id", flat=True)
            )
            if contact_urns:
                queryset = queryset.filter(contact_id__in=contact_urns)
            else:
                queryset = queryset.filter(pk=-1)

        # limit to responded runs (optional)
        if str_to_bool(params.get("responded")):
            queryset = queryset.filter(responded=True)

        # use prefetch rather than select_related for foreign keys to avoid joins
        queryset = queryset.prefetch_related(
            Prefetch("flow", queryset=Flow.objects.only("uuid", "name", "base_language")),
            Prefetch("contact", queryset=Contact.objects.only("uuid", "name", "language")),
            Prefetch("contact__urns", ContactURN.objects.order_by("-priority", "id")),
            Prefetch("start", queryset=FlowStart.objects.only("uuid")),
        )

        return self.filter_before_after(queryset, "modified_on")

    @classmethod
    def get_read_explorer(cls):
        return {
            "method": "GET",
            "title": "List Flow Runs",
            "url": reverse("api.v2.runs"),
            "slug": "run-list",
            "params": [
                {"name": "id", "required": False, "help": "A run ID to filter by, ex: 123456"},
                {
                    "name": "query",
                    "required": False,
                    "help": "A query to filter by flow run results, ex: Result 1=Yes AND Result 2=No",
                },
                {
                    "name": "flow",
                    "required": False,
                    "help": "A flow UUID to filter by, ex: f5901b62-ba76-4003-9c62-72fdacc1b7b7",
                },
                {
                    "name": "contact",
                    "required": False,
                    "help": "A contact UUID to filter by, ex: 09d23a05-47fe-11e4-bfe9-b8f6b119e9ab",
                },
                {
                    "name": "contact_urn",
                    "required": False,
                    "help": "A contact URN to filter by, ex: ext:3NXhl6z3HbvvpLHFAACh",
                },
                {"name": "responded", "required": False, "help": "Whether to only return runs with contact responses"},
                {
                    "name": "before",
                    "required": False,
                    "help": "Only return runs modified before this date, ex: 2015-01-28T18:00:00.000",
                },
                {
                    "name": "after",
                    "required": False,
                    "help": "Only return runs modified after this date, ex: 2015-01-28T18:00:00.000",
                },
            ],
            "example": {"query": "after=2016-01-01T00:00:00.000"},
        }


class FlowStartsEndpoint(ListAPIMixin, WriteAPIMixin, BaseAPIView):
    """
    This endpoint allows you to list manual flow starts in your account, and add or start contacts in a flow.

    ## Listing Flow Starts

    By making a `GET` request you can list all the manual flow starts on your organization, in the order of last
    modified. Each flow start has the following attributes:

     * **uuid** - the UUID of this flow start (string)
     * **flow** - the flow which was started (object)
     * **contacts** - the list of contacts that were started in the flow (objects)
     * **groups** - the list of groups that were started in the flow (objects)
     * **restart_participants** - whether the contacts were restarted in this flow (boolean)
     * **exclude_active** - whether the active contacts in other flows were excluded in this flow start (boolean)
     * **status** - the status of this flow start
     * **params** - the dictionary of extra parameters passed to the flow start (object)
     * **created_on** - the datetime when this flow start was created (datetime)
     * **modified_on** - the datetime when this flow start was modified (datetime)

    Example:

        GET /api/v2/flow_starts.json

    Response is the list of flow starts on your organization, most recently modified first:

        {
            "next": "http://example.com/api/v2/flow_starts.json?cursor=cD0yMDE1LTExLTExKzExJTNBM40NjQlMkIwMCUzRv",
            "previous": null,
            "results": [
                {
                    "uuid": "09d23a05-47fe-11e4-bfe9-b8f6b119e9ab",
                    "flow": {"uuid": "f5901b62-ba76-4003-9c62-72fdacc1b7b7", "name": "Thrift Shop"},
                    "groups": [
                         {"uuid": "f5901b62-ba76-4003-9c62-72fdacc1b7b7", "name": "Ryan & Macklemore"}
                    ],
                    "contacts": [
                         {"uuid": "f5901b62-ba76-4003-9c62-fjjajdsi15553", "name": "Wanz"}
                    ],
                    "restart_participants": true,
                    "exclude_active": false,
                    "status": "complete",
                    "params": {
                        "first_name": "Ryan",
                        "last_name": "Lewis"
                    },
                    "created_on": "2013-08-19T19:11:21.082Z",
                    "modified_on": "2013-08-19T19:11:21.082Z"
                },
                ...
            ]
        }

    ## Starting contacts down a flow

    By making a `POST` request with the contacts, groups and URNs you want to start down a flow you can trigger a flow
    start. Note that that contacts will be added to the flow asynchronously, you can use the runs endpoint to monitor the
    runs created by this start.

     * **flow** - the UUID of the flow to start contacts in (required)
     * **groups** - the UUIDs of the groups you want to start in this flow (array of up to 100 strings, optional)
     * **contacts** - the UUIDs of the contacts you want to start in this flow (array of up to 100 strings, optional)
     * **urns** - the URNs you want to start in this flow (array of up to 100 strings, optional)
     * **restart_participants** - whether to restart participants already in this flow (optional, defaults to true)
     * **exclude_active** - whether to exclude contacts currently in other flow (optional, defaults to false)
     * **params** - a dictionary of extra parameters to pass to the flow start (accessible via @trigger.params in your flow)

    Example:

        POST /api/v2/flow_starts.json
        {
            "flow": "f5901b62-ba76-4003-9c62-72fdacc1b7b7",
            "groups": ["f5901b62-ba76-4003-9c62-72fdacc15515"],
            "contacts": ["f5901b62-ba76-4003-9c62-fjjajdsi15553"],
            "urns": ["twitter:sirmixalot", "tel:+12065551212"],
            "params": {"first_name": "Ryan", "last_name": "Lewis"}
        }

    Response is the created flow start:

        {
            "uuid": "09d23a05-47fe-11e4-bfe9-b8f6b119e9ab",
            "flow": {"uuid": "f5901b62-ba76-4003-9c62-72fdacc1b7b7", "name": "Thrift Shop"},
            "groups": [
                 {"uuid": "c24813d2-3bc7-4467-8916-255b6525c6be", "name": "Ryan & Macklemore"}
            ],
            "contacts": [
                 {"uuid": "f1ea776e-c923-4c1a-b3a3-0c466932b2cc", "name": "Wanz"}
            ],
            "restart_participants": true,
            "status": "complete",
            "params": {
                "first_name": "Ryan",
                "last_name": "Lewis"
            },
            "created_on": "2013-08-19T19:11:21.082Z",
            "modified_on": "2013-08-19T19:11:21.082Z"
        }

    """

    permission = "api.flowstart_api"
    model = FlowStart
    serializer_class = FlowStartReadSerializer
    write_serializer_class = FlowStartWriteSerializer
    pagination_class = ModifiedOnCursorPagination

    def filter_queryset(self, queryset):
        # ignore flow starts created by mailroom
        queryset = queryset.exclude(created_by=None)

        # filter by id (optional and deprecated)
        start_id = self.get_int_param("id")
        if start_id:
            queryset = queryset.filter(id=start_id)

        # filter by UUID (optional)
        uuid = self.get_uuid_param("uuid")
        if uuid:
            queryset = queryset.filter(uuid=uuid)

        # use prefetch rather than select_related for foreign keys to avoid joins
        queryset = queryset.prefetch_related(
            Prefetch("contacts", queryset=Contact.objects.only("uuid", "name").order_by("id")),
            Prefetch("groups", queryset=ContactGroup.user_groups.only("uuid", "name").order_by("id")),
        )

        return self.filter_before_after(queryset, "modified_on")

    def get_serializer_context(self):
        context = super().get_serializer_context()
        context["is_zapier"] = "Zapier" in self.request.META.get("HTTP_USER_AGENT", "")
        return context

    def post_save(self, instance):
        # actually start our flow
        instance.async_start()

    @classmethod
    def get_read_explorer(cls):
        return {
            "method": "GET",
            "title": "List Flow Starts",
            "url": reverse("api.v2.flow_starts"),
            "slug": "flow-start-list",
            "params": [
                {"name": "id", "required": False, "help": "Only return the flow start with this id"},
                {"name": "after", "required": False, "help": "Only return flow starts modified after this date"},
                {"name": "before", "required": False, "help": "Only return flow starts modified before this date"},
            ],
            "example": {"query": "after=2016-01-01T00:00:00.000"},
        }

    @classmethod
    def get_write_explorer(cls):
        return dict(
            method="POST",
            title="Start Contacts in a Flow",
            url=reverse("api.v2.flow_starts"),
            slug="flow-start-write",
            fields=[
                dict(name="flow", required=True, help="The UUID of the flow to start"),
                dict(name="groups", required=False, help="The UUIDs of any contact groups you want to start"),
                dict(name="contacts", required=False, help="The UUIDs of any contacts you want to start"),
                dict(name="urns", required=False, help="The URNS of any contacts you want to start"),
                dict(
                    name="restart_participants",
                    required=False,
                    help="Whether to restart any participants already in the flow",
                ),
                dict(name="extra", required=False, help="Any extra parameters to pass to the flow start"),
            ],
            example=dict(body='{"flow":"f5901b62-ba76-4003-9c62-72fdacc1b7b7","urns":["twitter:sirmixalot"]}'),
        )


class TemplatesEndpoint(ListAPIMixin, BaseAPIView):
    """
    This endpoint allows you to fetch the WhatsApp templates that have been synced. Each template contains a
    dictionary of the languages it has been translated to along with the content of the template for that
    language and the status of that translation.

    ## Listing Templates

    A `GET` request returns the templates for your organization.

    Each template has the following attributes:

     * **name** - the name of the template
     * **translations** - a dictionary of the translations of the template with the key being an ISO639-3 code

     Each translation contains the following attributes:

     * **language** - the ISO639-3 code for the language of this translation
     * **content** - the content of the translation
     * **variable_count** - the count of variables in this template
     * **status** - the status of this translation, either `approved`, `pending`, `rejected` or `unsupported_language`

    Example:

        GET /api/v2/templates.json

    Response is the list of templates for your organization:

        {
            "next": "http://example.com/api/v2/templates.json?cursor=cD0yMDE1LTExLTExKzExJTNBM40NjQlMkIwMCUzRv",
            "previous": null,
            "results": [
            {
                "name": "welcome_message",
                "uuid": "f5901b62-ba76-4003-9c62-72fdacc1b7b7",
                "translations": [
                    {
                        "language": "eng",
                        "content": "Hi {{1}}, your appointment is coming up on {{2}}",
                        "variable_count": 2,
                        "status": "active",
                    },
                    {
                        "language": "fra",
                        "content": "Bonjour {{1}}, votre rendez-vous est à venir {{2}}",
                        "variable_count": 2,
                        "status": "pending",
                    }
                ],
                "created_on": "2013-08-19T19:11:21.082Z",
                "modified_on": "2013-08-19T19:11:21.082Z"
            },
            ...
        }
    """

    permission = "templates.template_api"
    model = Template
    serializer_class = TemplateReadSerializer
    pagination_class = ModifiedOnCursorPagination

    def filter_queryset(self, queryset):
        org = self.request.user.get_org()
        queryset = org.templates.exclude(translations=None).prefetch_related(
            Prefetch("translations", TemplateTranslation.objects.filter(is_active=True))
        )
        return self.filter_before_after(queryset, "modified_on")

    @classmethod
    def get_read_explorer(cls):
        return {
            "method": "GET",
            "title": "List Templates",
            "url": reverse("api.v2.templates"),
            "slug": "templates-list",
            "params": [],
            "example": {},
        }


class TicketersEndpoint(ListAPIMixin, BaseAPIView):
    """
    This endpoint allows you to list the active ticketing services on your account.

    ## Listing Ticketers

    A **GET** returns the ticketers for your organization, most recent first.

     * **uuid** - the UUID of the ticketer, filterable as `uuid`.
     * **name** - the name of the ticketer.
     * **type** - the type of the ticketer, e.g. 'mailgun' or 'zendesk'.
     * **created_on** - when this ticketer was created.

    Example:

        GET /api/v2/ticketers.json

    Response:

        {
            "next": null,
            "previous": null,
            "results": [
            {
                "uuid": "9a8b001e-a913-486c-80f4-1356e23f582e",
                "name": "Email (bob@acme.com)",
                "type": "mailgun",
                "created_on": "2013-02-27T09:06:15.456"
            },
            ...
    """

    permission = "tickets.ticketer_api"
    model = Ticketer
    serializer_class = TicketerReadSerializer
    pagination_class = CreatedOnCursorPagination

    def filter_queryset(self, queryset):
        params = self.request.query_params
        org = self.request.user.get_org()

        queryset = queryset.filter(org=org, is_active=True)

        # filter by uuid (optional)
        uuid = params.get("uuid")
        if uuid:
            queryset = queryset.filter(uuid=uuid)

        return self.filter_before_after(queryset, "created_on")

    @classmethod
    def get_read_explorer(cls):
        return {
            "method": "GET",
            "title": "List Ticketers",
            "url": reverse("api.v2.ticketers"),
            "slug": "ticketer-list",
            "params": [
                {
                    "name": "uuid",
                    "required": False,
                    "help": "A ticketer UUID to filter by. ex: 09d23a05-47fe-11e4-bfe9-b8f6b119e9ab",
                },
                {
                    "name": "before",
                    "required": False,
                    "help": "Only return ticketers created before this date, ex: 2015-01-28T18:00:00.000",
                },
                {
                    "name": "after",
                    "required": False,
                    "help": "Only return ticketers created after this date, ex: 2015-01-28T18:00:00.000",
                },
            ],
        }


class TicketsEndpoint(ListAPIMixin, BaseAPIView):
    """
    This endpoint allows you to list the tickets opened on your account.

    ## Listing Tickets

    A **GET** returns the tickets for your organization, most recent first.

     * **uuid** - the UUID of the ticket, filterable as `uuid`.
     * **ticketer** - the UUID and name of the ticketer (object).
     * **contact** - the UUID and name of the contact (object), filterable as `contact` with UUID.
     * **status** - the status of the ticket, e.g. 'open' or 'closed'.
     * **subject** - the subject of the ticket.
     * **body** - the body of the ticket.
     * **opened_on** - when this ticket was opened.

    Example:

        GET /api/v2/tickets.json

    Response:

        {
            "next": null,
            "previous": null,
            "results": [
            {
                "uuid": "9a8b001e-a913-486c-80f4-1356e23f582e",
                "ticketer": {"uuid": "9a8b001e-a913-486c-80f4-1356e23f582e", "name": "Email (bob@acme.com)"},
                "contact": {"uuid": "f1ea776e-c923-4c1a-b3a3-0c466932b2cc", "name": "Jim"},
                "status": "open",
                "subject": "Need help",
                "body": "Where did I leave my shorts?",
                "opened_on": "2013-02-27T09:06:15.456"
            },
            ...
    """

    permission = "tickets.ticket_api"
    model = Ticket
    serializer_class = TicketReadSerializer
    pagination_class = OpenedOnCursorPagination

    def filter_queryset(self, queryset):
        params = self.request.query_params
        org = self.request.user.get_org()

        queryset = queryset.filter(org=org)

        # filter by contact (optional)
        contact_uuid = params.get("contact")
        if contact_uuid:
            contact = org.contacts.filter(is_active=True, uuid=contact_uuid).first()
            if contact:
                queryset = queryset.filter(contact=contact)
            else:
                queryset = queryset.filter(id=-1)

        queryset = queryset.prefetch_related(
            Prefetch("ticketer", queryset=Ticketer.objects.only("uuid", "name")),
            Prefetch("contact", queryset=Contact.objects.only("uuid", "name")),
        )

        return queryset

    # @classmethod
    # def get_read_explorer(cls):
    #     return {
    #         "method": "GET",
    #         "title": "List Tickets",
    #         "url": reverse("api.v2.tickets"),
    #         "slug": "ticket-list",
    #         "params": [
    #             {
    #                 "name": "contact",
    #                 "required": False,
    #                 "help": "A contact UUID to filter by, ex: 09d23a05-47fe-11e4-bfe9-b8f6b119e9ab",
    #             },
    #         ],
    #     }


class WorkspaceEndpoint(BaseAPIView):
    """
    This endpoint allows you to view details about your workspace.

    ## Viewing Current Workspace

    A **GET** returns the details of your workspace. There are no parameters.

    Example:

        GET /api/v2/workspace.json

    Response containing your workspace details:

        {
            "uuid": "6a44ca78-a4c2-4862-a7d3-2932f9b3a7c3",
            "name": "Nyaruka",
            "country": "RW",
            "languages": ["eng", "fra"],
            "primary_language": "eng",
            "timezone": "Africa/Kigali",
            "date_style": "day_first",
            "credits": {"used": 121433, "remaining": 3452},
            "anon": false
        }
    """

    permission = "orgs.org_api"

    def get(self, request, *args, **kwargs):
        org = request.user.get_org()
        serializer = WorkspaceReadSerializer(org)
        return Response(serializer.data, status=status.HTTP_200_OK)

    @classmethod
    def get_read_explorer(cls):
        return {
            "method": "GET",
            "title": "View Workspace",
            "url": reverse("api.v2.workspace"),
            "slug": "workspace-read",
        }


class ValidateUrlAttachmentEndpoint(BaseAPIView):
    """
    This url allows you validate attachment url.

    POST /api/v2/validate_attachment_url

    * **attachment_url** - the url of attachment

    Response:

        # attachment valid
        {
            "valid": true,
            "type": "image",
            "size": 9604
        }

        # attachment invalid
        {
            "valid": false,
            "error": "Invalid Attachment. Attachments must be either video, audio, or an image."
        }
    """

    UNSUPPORTED_EMAIL_ATTACHMEENTS = [
        "ade",
        "adp",
        "apk",
        "bat",
        "chm",
        "cmd",
        "com",
        "cpl",
        "dll",
        "dmg",
        "exe",
        "hta",
        "ins",
        "isp",
        "jar",
        "js",
        "jse",
        "lib",
        "lnk",
        "mde",
        "msc",
        "msi",
        "msp",
        "mst",
        "nshpif",
        "scr",
        "sct",
        "shb",
        "sys",
        "vb",
        "vbe",
        "vbs",
        "vxd",
        "wsc",
        "wsf",
        "wsh",
        "cab",
    ]

    def post(self, request, *args, **kwargs):
        status_code = 200
        validation_data = {}
        serializer = UrlAttachmentValidationSerializer(data=request.data)

        if serializer.is_valid():
            url = serializer.validated_data.get("attachment_url")
            response = requests.head(url)
            file_type = response.headers.get("content-type", "").strip()
            file_type = guess_extension(file_type)
            file_size = response.headers.get("content-length")
            file_size = int(file_size) if file_size else None
            status_code = response.status_code

            if status_code != 200:
                validation_data.update({"valid": False, "error": _("Url of attachment is not valid.")})

            elif file_type is None or file_type[1:] in self.UNSUPPORTED_EMAIL_ATTACHMEENTS:
                validation_data.update(
                    {
                        "valid": False,
                        "error": _(
                            "This file type is not supported for security reasons. If you still wish to send, please convert this file to an allowable type."
                        ),
                    }
                )

            elif file_size is None:
                validation_data.update({"valid": False, "error": _("Can't validate the size of attachment.")})

            elif file_size > 26_214_400:
                validation_data.update(
                    {"valid": False, "error": _("Attachment size exceeded. The file size should be less than 25MB.")}
                )

            else:
                validation_data.update({"valid": True, "type": file_type, "size": file_size})

        else:
            validation_data.update({"valid": False, "error": _("Url of attachment is not valid.")})

        return Response(validation_data, status=status_code)


class ParseDatabaseEndpoint(ListAPIMixin, WriteAPIMixin, DeleteAPIMixin, BaseAPIView):
    """
    This endpoint allows to manage lookup databases.

    ## Listing Lookup Collections

    A `GET` returns the list of collections that you can access via API:
    List of databases for current org:

        GET /api/v2/database.json

    Response is the list of collection names that you can use access specific collection:

        {
            "results": [
                "Lookups 2",
                "Lookups"
            ]
        }

    ## Creating a new Lookup Collection

    A `POST` creates a new collection:

     * **collection_name** - the name of new collection

    Create new collection for current org:

        POST /api/v2/database.json
        {
            "collection_name": "Lookups List"
        }


    Response status of successful creation would be `201`

    ## Uploading data to Lookup Collection

    A `PUT` inserts data into collection:

     * **collection_name** - the name of collection
     * **fields** - columns that are going to be created in collection (If not provided, the columns will be created automaticaly from items keywords)
     * **items** - list of objects that are going to be inserted

    Create new collection for current org (This action will clear all records and paste new ones instead of them):

        PUT /api/v2/database.json
        {
            "collection_name": "Lookups List",
            "fields": {
                // Available types
                "name": {"type": "String"},
                "age": {"type": "Number"},
                "date": {"type": "Date"},
            },
            "items": [
                {
                    "name": "Test Name",
                    "age": 50,
                    "date": "01-01-2021"
                },
                {
                    "name": "Test Name 2",
                    "age": 22,
                    "date": "02-02-2021"
                }
            ]
        }


    Response will contain list of created objects and response status will be `201`:

        [
            {
                "success": {
                    "objectId": "QnzUnlfydT",
                    "createdAt": "2020-12-10T15:51:12.797Z"
                }
            },
            {
                "success": {
                    "objectId": "uJTNjXyek9",
                    "createdAt": "2020-12-10T15:51:12.797Z"
                }
            }
        ]

    ## Deleting Lookup Collection

    A `DELETE` deletes collection:

     * **collection_name** - the name of collection

    Delete existing collection from the current org:

        DELETE /api/v2/database.json
        {
            "collection_name": "Lookups List"
        }


    Response status of successful deletion would be `204`
    """

    permission = "orgs.org_lookups"
    parse_headers = {
        "X-Parse-Application-Id": settings.PARSE_APP_ID,
        "X-Parse-Master-Key": settings.PARSE_MASTER_KEY,
        "Content-Type": "application/json",
    }

    @classmethod
    def get_read_explorer(cls):
        return {
            "method": "GET",
            "title": "List of Lookup Collections",
            "url": reverse("api.v2.parse_database"),
            "slug": "lookup-database-read",
        }

    @classmethod
    def get_write_explorer(cls):
        return dict(
            method="POST",
            title="Create new Lookups Collection",
            url=reverse("api.v2.parse_database"),
            slug="lookup-database-create",
            fields=[dict(name="collection_name", required=True, help="The name of lookups database")],
            example=dict(body='{"collection_name": "New lookups name"}'),
        )

    @classmethod
    def get_delete_explorer(cls):
        return {
            "method": "DELETE",
            "title": "Delete Lookups Collection",
            "url": reverse("api.v2.parse_database"),
            "slug": "lookup-database-delete",
            "fields": [{"name": "collection_name", "required": True, "help": "The name of lookups database"}],
            "example": dict(body='{"collection_name": "New lookups name"}'),
        }

    @classmethod
    def get_put_explorer(cls):
        return dict(
            method="PUT",
            title="Replace Lookups Collection Data",
            url=reverse("api.v2.parse_database"),
            slug="lookup-database-put",
            fields=[
                dict(name="collection_name", required=True, help="The name of lookups database"),
                dict(name="fields", required=True, help="The columns to be created"),
                dict(name="items", required=True, help="The rows to be pushed"),
            ],
            example=dict(
                body=json.dumps(
                    {
                        "collection_name": "New lookups name",
                        "fields": {"name": {"type": "String"}, "age": {"type": "Number"}},
                        "items": [{"name": "Test Name", "age": 50}, {"name": "Test Name 2", "age": 20}],
                    }
                )
            ),
        )

    @staticmethod
    def get_collection_full_name(org, collection, collection_type=LOOKUPS.lower()):
        slug_new_collection = slugify(collection)
        collection_full_name = (
            f"{settings.PARSE_SERVER_NAME}_{org.slug}_{org.id}_{collection_type}_{slug_new_collection}"
        )
        collection_full_name = collection_full_name.replace("-", "")
        return collection_full_name

    @staticmethod
    def batch_requests(requests_, chunk_size=500):
        chunk, batch_counter = [], 0
        for r in requests_:
            chunk.append(r)
            batch_counter += 1
            if batch_counter >= chunk_size:
                yield chunk
                chunk, batch_counter = [], 0
        if chunk:
            yield chunk

    def get_default_params(self, is_new_collection=False, is_collection_exists=False):
        org = self.request.user.get_org()
        if not org:
            return (
                None,
                None,
                None,
                Response(
                    {"error": _("You don't have permission to perform this action.")}, status=status.HTTP_403_FORBIDDEN
                ),
            )

        collection_name = self.request.data.get("collection_name", self.request.query_params.get("collection_name"))
        collections_list = org.get_collections(collection_type=LOOKUPS)

        if is_new_collection and (not collection_name or collection_name in collections_list):
            return (
                None,
                None,
                None,
                Response(
                    {"error": _("Collection name is not provided or collection with this name already exist.")},
                    status=status.HTTP_400_BAD_REQUEST,
                ),
            )
        elif is_collection_exists and not collection_name:
            return (
                None,
                None,
                None,
                Response({"error": _("Collection name is not provided.")}, status=status.HTTP_400_BAD_REQUEST),
            )
        elif is_collection_exists and collection_name not in collections_list:
            return (
                None,
                None,
                None,
                Response({"error": _("There is no collection with this name.")}, status=status.HTTP_400_BAD_REQUEST),
            )

        return org, collection_name, collections_list, None

    @staticmethod
    def validate_field_names(field_names):
        valid_field_regex = r"^[a-zA-Z][a-zA-Z0-9_ -]*$"
        invalid_fields = [item for item in field_names if not re.match(valid_field_regex, item)]
        reserved_keywords = ["class", "for", "return", "global", "pass", "or", "raise", "def", "id", "objectid"]

        if not invalid_fields:
            invalid_fields = [
                item for item in field_names if item.replace("numeric_", "").replace("date_", "") in reserved_keywords
            ]

        if invalid_fields:
            return _(
                "The field names should only contain spaces, underscores, and alphanumeric characters. "
                "They must begin with a letter and be unique. The following words are not allowed as field names: "
                "words such 'class', 'for', 'return', 'global', 'pass', 'or', 'raise', 'def', 'id' and 'objectid'."
            )

    @staticmethod
    def preprocess_date_fields(field_types: dict, request_body: dict, tz: object, dayfirst: bool):
        for key in request_body:
            if field_types.get(key) == "Date":
                field_value = str(request_body[key]).replace("-", "/")
                try:
                    datetime_obj = dates.str_to_datetime(
                        date_str=field_value, tz=tz, dayfirst=dayfirst, fill_time=False
                    )
                    request_body[key] = Date.convert_to_parse(datetime_obj)
                except Exception:
                    request_body[key] = None

    def get_collection_fields(self, response=None, collection=""):
        if not response and collection:
            url = f"{settings.PARSE_URL}/schemas/{collection}"
            response = requests.get(url, headers=self.parse_headers)
        if response and response.status_code == 200:
            return {
                field: config.get("type")
                for field, config in response.json().get("fields", {}).items()
                if field not in ["objectId", "createdAt", "updatedAt", "ACL"]
            }
        else:
            return {}

    def list(self, request, *args, **kwargs):
        org, _, collections_list, error_response = self.get_default_params()
        if error_response:
            return error_response
        return Response({"results": collections_list}, status=status.HTTP_200_OK)

    def post(self, request, *args, **kwargs):
        org, collection_name, collections_list, error_response = self.get_default_params(is_new_collection=True)
        if error_response:
            return error_response

        if not regex.match(r"^[A-Za-z0-9_\- ]+$", collection_name, regex.V0):
            return Response(
                {
                    "error": _(
                        "Please make sure the collection name only contains "
                        "alphanumeric characters [0-9a-zA-Z], spaces, underscores and hyphens"
                    )
                },
                status=status.HTTP_400_BAD_REQUEST,
            )

        collection = self.get_collection_full_name(org=org, collection=collection_name)
        url = f"{settings.PARSE_URL}/schemas/{collection}"
        data = {
            "className": collection,
            "fields": DEFAULT_FIELDS_PAYLOAD_LOOKUPS,
            "indexes": DEFAULT_INDEXES_FIELDS_PAYLOAD_LOOKUPS,
        }
        response = requests.post(url, data=json.dumps(data), headers=self.parse_headers)
        if response.status_code == 200:
            org.add_collection_to_org(self.request.user, collection_name, collection_type=LOOKUPS)
        else:
            return Response(response.json(), status=response.status_code)

        return Response(status=status.HTTP_201_CREATED)

    def delete(self, request, *args, **kwargs):
        org, collection_name, collections_list, error_response = self.get_default_params(is_collection_exists=True)
        if error_response:
            return error_response

        collection = self.get_collection_full_name(org=org, collection=collection_name)
        purge_url = f"{settings.PARSE_URL}/purge/{collection}"
        url = f"{settings.PARSE_URL}/schemas/{collection}"

        try:
            collection_index = collections_list.index(collection_name)
        except ValueError:
            return Response(status=status.HTTP_404_NOT_FOUND)

        response_purge = requests.delete(purge_url, headers=self.parse_headers)
        if response_purge.status_code in [200, 404]:
            response = requests.delete(url, headers=self.parse_headers)

            if response.status_code == 200:
                org.remove_collection_from_org(user=self.request.user, index=collection_index, collection_type=LOOKUPS)
                return Response(status=status.HTTP_204_NO_CONTENT)
            else:
                return Response(response.json(), status=response.status_code)
        else:
            return Response(response_purge.json(), status=response_purge.status_code)

    def put(self, request, *args, **kwargs):
        org, collection_name, collections_list, error_response = self.get_default_params(is_collection_exists=True)
        if error_response:
            return error_response

        fields_to_skip = ["objectId", "createdAt", "updatedAt", "ACL"]
        fields_to_create = dict(
            filter(lambda x: x[0] not in fields_to_skip, self.request.data.get("fields", {}).items())
        )
        items_to_push = self.request.data.get("items", [])
        if not fields_to_create and not items_to_push:
            return Response({"error": "There are no items to insert."}, status=status.HTTP_400_BAD_REQUEST)

        all_fields = {
            *fields_to_create.keys(),
            *itertools.chain.from_iterable(getattr(item, "keys", lambda: [])() for item in items_to_push),
        }
        error = self.validate_field_names(all_fields)
        if error:
            return Response({"error": error}, status=status.HTTP_400_BAD_REQUEST)

        collection = self.get_collection_full_name(org, collection_name)

        # clear previous data
        parse_url = f"{settings.PARSE_URL}/schemas/{collection}"
        response = requests.get(parse_url, headers=self.parse_headers)
        if response.status_code == 200 and "fields" in response.json():
            fields = response.json().get("fields")

            for key in list(fields.keys()):
                if key in ["objectId", "updatedAt", "createdAt", "ACL"]:
                    del fields[key]
                else:
                    del fields[key]["type"]
                    fields[key]["__op"] = "Delete"

            remove_fields = {"className": collection, "fields": fields}

            purge_url = f"{settings.PARSE_URL}/purge/{collection}"
            response_purge = requests.delete(purge_url, headers=self.parse_headers)

            if response_purge.status_code in [200, 404]:
                requests.put(parse_url, data=json.dumps(remove_fields), headers=self.parse_headers)

        # create new columns
        if fields_to_create:
            response = requests.put(
                parse_url,
                data=json.dumps({"className": collection, "fields": fields_to_create}),
                headers=self.parse_headers,
            )
            if response.status_code != 200:
                return Response(response.json(), status=response.status_code)

        field_types = self.get_collection_fields(response=response)
        tz, dayfirst = org.timezone, org.get_dayfirst()

        # insert data rows
        if items_to_push:
            requests_ = []
            insert_url = f"{settings.PARSE_URL}/batch"
            db_endpoint = f"{settings.PARSE_ENDPOINT}/classes/{collection}"
            for index, data in enumerate(items_to_push):
                self.preprocess_date_fields(field_types, data, tz, dayfirst)
                requests_.append({"method": "POST", "path": db_endpoint, "body": {"order": index, **data}})

            response = []
            for chunk in self.batch_requests(requests_):
                chunk_response = requests.post(
                    insert_url, data=json.dumps({"requests": chunk}), headers=self.parse_headers
                )
                response.extend(chunk_response.json())
        return Response(response, status=status.HTTP_201_CREATED)


class ParseDatabaseRecordsEndpoint(ParseDatabaseEndpoint):
    """
    This endpoint allows to manage lookup databases.

    ## Lookup Records Listing

    A `GET` returns the first 1000 records for specific collections:

     * **collection_name** - the name of new collection

    List of records for specific collection:

        GET /api/v2/database_records.json
        {
            "collection_name": "Lookups List"
        }

    Response is the list of records for specific collection:

        {
            "results": [
                {
                    "objectId": "Y3H13CqmmG",
                    "order": 0,
                    "name": "Test Name",
                    "age": 50,
                    "createdAt": "2020-12-10T20:00:30.037Z",
                    "updatedAt": "2020-12-10T20:00:30.037Z"
                },
                {
                    "objectId": "Bjb77AnjbV",
                    "order": 1,
                    "name": "Test Name 2",
                    "age": 20,
                    "createdAt": "2020-12-10T20:00:30.037Z",
                    "updatedAt": "2020-12-10T20:00:30.037Z"
                }
            ]
        }

    ## Lookup Records Uploading

    A `POST` creates new records for specific collection:

     * **collection_name** - the name of new collection
     * **items** - list of objects that are going to be inserted

    Insert list of new records into collection:

        POST /api/v2/database_records.json
        {
            "collection_name": "Lookups List"
            "items": [
                {
                    "name": "Gendalf the White",
                    "age": 500
                }
            ]
        }


    Response status of success creation would be `201`:

        [
            {
                "success": {
                    "objectId": "MVPuxmVfG7",
                    "createdAt": "2020-12-10T20:14:45.999Z"
                }
            }
        ]

    ## Lookup Record Updating

    A `PUT` update existing row in collection:

     * **collection_name** - the name of collection
     * **objectId** - identifier of row that is going to be updated
     * **item** - a data to update existing row

    Replace data of existing row for specific collection:

        PUT /api/v2/database_records.json
        {
            "collection_name": "Lookups List",
            "objectId": "J7vDtb5Aek",
            "item": {
                "name": "Gendalf the Gray"
            }
        }


    Response status of success updating would be `202`:

        {
            "updatedAt": "2020-12-10T20:24:32.595Z"
        }

    ## Lookup Record Deleting

    A `DELETE` deletes collection:

     * **collection_name** - the name of collection
     * **objectId** - identifier of record to delete

    Delete item from Lookups Collection:

        DELETE /api/v2/database_records.json
        {
            "collection_name": "Lookups List",
            "objectId": "J7vDtb5Aek"
        }

    Response status of success deletion would be `204`
    """

    @classmethod
    def get_read_explorer(cls):
        return dict(
            method="GET",
            title="List of Items in Lookups Collection",
            url=reverse("api.v2.parse_database_records"),
            slug="lookup-database-records-read",
            params=[dict(name="collection_name", required=True, help="The name of lookups database")],
            example=dict(query="collection_name=New lookups name"),
        )

    @classmethod
    def get_write_explorer(cls):
        return dict(
            method="POST",
            title="Append items into Lookups Collection",
            url=reverse("api.v2.parse_database_records"),
            slug="lookup-database-records-create",
            fields=[
                dict(name="collection_name", required=True, help="The name of lookups database"),
                dict(name="items", required=True, help="List of items to insert"),
            ],
            example=dict(
                body=json.dumps({"collection_name": "New lookups name", "items": [{"name": "Gandalf", "age": 500}]})
            ),
        )

    @classmethod
    def get_delete_explorer(cls):
        return dict(
            method="DELETE",
            title="Delete item from Lookups Collection",
            url=reverse("api.v2.parse_database_records"),
            slug="lookup-database-records-delete",
            fields=[
                {"name": "collection_name", "required": True, "help": "The name of lookups database"},
                {"name": "objectId", "required": True, "help": "Identifier of row to be deleted"},
            ],
            example=dict(body='{"collection_name": "New lookups name", "objectId": "FrFZregCZ3"}'),
        )

    @classmethod
    def get_put_explorer(cls):
        return dict(
            method="PUT",
            title="Update item in Lookups Collection",
            url=reverse("api.v2.parse_database_records"),
            slug="lookup-database-records-put",
            fields=[
                dict(name="collection_name", required=True, help="The name of lookups database"),
                dict(name="objectId", required=True, help="Identifier of row to be replaced"),
                dict(name="item", required=True, help="Data to replace existing row"),
            ],
            example=dict(
                body=json.dumps(
                    {
                        "collection_name": "New lookups name",
                        "objectId": "Nvbc5iNvtP",
                        "item": {"name": "Gandalf the Gray"},
                    }
                )
            ),
        )

    permission = "orgs.org_lookups"

    def _generate_page_uri(self, page):
        page_uri = self.request.build_absolute_uri(reverse("api.v2.parse_database_records"))
        query_params = self.request.query_params.dict()
        query_params["page"] = page
        query_params = "&".join([f"{key}={value}" for key, value in query_params.items()])
        return f"{page_uri}?{query_params}"

    def _get_valid_page(self, page_count):
        page = self.request.query_params.get("page", "1")
        if isinstance(page, str) and page.isnumeric() or isinstance(page, int):
            page = int(page)
            if 1 <= page <= page_count:
                return page
        raise Http404

    def list(self, request, *args, **kwargs):
        org, collection_name, collections_list, error_response = self.get_default_params(is_collection_exists=True)
        if error_response:
            return error_response

        collection = self.get_collection_full_name(org=org, collection=collection_name)
        parse_headers = {
            "X-Parse-Application-Id": settings.PARSE_APP_ID,
            "X-Parse-Master-Key": settings.PARSE_MASTER_KEY,
            "Content-Type": "application/json",
        }

        paginate_by = 200
        count_url = f"{settings.PARSE_URL}/classes/{collection}?count=1"
        count_response = requests.get(count_url, headers=self.parse_headers)
        if count_response.status_code == 200:
            count = int(count_response.json().get("count", 0))
            page_count = count // paginate_by + (1 if count % paginate_by != 0 else 0)
            page_number = self._get_valid_page(page_count)
            skip = (page_number - 1) * paginate_by
            results_url = f"{settings.PARSE_URL}/classes/{collection}?order=order&limit={paginate_by}&skip={skip}"
            response = requests.get(results_url, headers=parse_headers)
            result = response.json()

            pagination_fields = {
                "next": self._generate_page_uri(page_number + 1) if page_number != page_count else None,
                "prev": self._generate_page_uri(page_number - 1) if page_number != 1 else None,
            }

            if response.status_code == status.HTTP_200_OK:
                return Response({**pagination_fields, **result}, status=status.HTTP_200_OK)
        return Response({"error": _("Bad Request")}, status=status.HTTP_400_BAD_REQUEST)

    def post(self, request, *args, **kwargs):
        org, collection_name, collections_list, error_response = self.get_default_params(is_collection_exists=True)
        if error_response:
            return error_response

        items_to_push = self.request.data.get("items", [])
        if not items_to_push:
            return Response({"error": "There are no items to insert."}, status=status.HTTP_400_BAD_REQUEST)

        all_fields = set(itertools.chain.from_iterable(getattr(item, "keys", lambda: [])() for item in items_to_push))
        error = self.validate_field_names(all_fields)
        if error:
            return Response({"error": error}, status=status.HTTP_400_BAD_REQUEST)

        collection = self.get_collection_full_name(org=org, collection=collection_name)
        count_url = f"{settings.PARSE_URL}/classes/{collection}?count=1"
        count_response = requests.get(count_url, headers=self.parse_headers)

        field_types = self.get_collection_fields(collection=collection)
        tz, dayfirst = org.timezone, org.get_dayfirst()

        if count_response.status_code == 200:
            requests_ = []
            insert_url = f"{settings.PARSE_URL}/batch"
            insert_index = count_response.json().get("count")
            db_endpoint = f"{settings.PARSE_ENDPOINT}/classes/{collection}"
            for index, data in enumerate(items_to_push, start=insert_index):
                self.preprocess_date_fields(field_types, data, tz, dayfirst)
                requests_.append({"method": "POST", "path": db_endpoint, "body": {"order": index, **data}})

            response = []
            for chunk in self.batch_requests(requests_):
                chunk_response = requests.post(
                    insert_url, data=json.dumps({"requests": chunk}), headers=self.parse_headers
                )
                response.extend(chunk_response.json())
        else:
            return Response(count_response.json(), status=count_response.status_code)

        return Response(response, status=status.HTTP_201_CREATED)

    def delete(self, request, *args, **kwargs):
        org, collection_name, collections_list, error_response = self.get_default_params(is_collection_exists=True)
        if error_response:
            return error_response

        object_id = self.request.data.get("objectId")
        if not object_id:
            return Response({"error", "'objectId' is not provided."}, status=status.HTTP_400_BAD_REQUEST)

        collection = self.get_collection_full_name(org=org, collection=collection_name)
        parse_url = f"{settings.PARSE_URL}/classes/{collection}/{object_id}"
        response = requests.delete(parse_url, headers=self.parse_headers)

        return Response(status=(status.HTTP_204_NO_CONTENT if response.status_code == 200 else response.status_code))

    def put(self, request, *args, **kwargs):
        org, collection_name, collections_list, error_response = self.get_default_params(is_collection_exists=True)
        if error_response:
            return error_response

        object_id = self.request.data.get("objectId")
        if not object_id:
            return Response({"error", "'objectId' is not provided."}, status=status.HTTP_400_BAD_REQUEST)

        collection = self.get_collection_full_name(org=org, collection=collection_name)
        field_types = self.get_collection_fields(collection=collection)
        tz, dayfirst = org.timezone, org.get_dayfirst()
        data_to_replace: dict = self.request.data.get("item", {})

        try:
            error = self.validate_field_names(data_to_replace.keys())
        except AttributeError:
            error = _("The 'item' property has been not provided or has wrong format.")

        if error:
            return Response({"error": error}, status=status.HTTP_400_BAD_REQUEST)

        self.preprocess_date_fields(field_types, data_to_replace, tz, dayfirst)

        parse_url = f"{settings.PARSE_URL}/classes/{collection}/{object_id}"
        response = requests.put(parse_url, data=json.dumps(data_to_replace), headers=self.parse_headers)

        return Response(
            response.json(), status=status.HTTP_202_ACCEPTED if response.status_code == 200 else response.status_code
        )


class ReportEndpointMixin:
    def request__get_separated_names_and_uuids(self, field_name):
        separated_values = defaultdict(list)
        for value in self.request.data.get(field_name, self.request.GET.get(field_name, "")).split(","):
            value = value.strip()
            if is_uuid_valid(value):
                separated_values["uuids"].append(value)
            elif value:
                separated_values["names"].append(value)
        return separated_values

    def name_uuid_filtering(self, queryset, field_name, uuid_key=None, name_key=None, filter_type="filter"):
        values_fo_filter_by = self.request__get_separated_names_and_uuids(field_name)
        if values_fo_filter_by["uuids"]:
            queryset = getattr(queryset, filter_type)(**{f"{uuid_key}__in": values_fo_filter_by["uuids"]})
        if values_fo_filter_by["names"]:
            filters_by_name = Q()
            for filter_value in values_fo_filter_by["names"]:
                filters_by_name |= Q(**{f"{name_key}__iexact": filter_value})
            queryset = getattr(queryset, filter_type)(filters_by_name)

        if any(values_fo_filter_by.values()):
            self.applied_filters[field_name] = dict(item for item in values_fo_filter_by.items() if item[1])
        return queryset

    def get_contacts(self, count_only=False):
        org = self.request.user.get_org()
        contacts = Contact.objects.filter(org=org, status=Contact.STATUS_ACTIVE, is_active=True).distinct()

        # get search query
        search_query = self.request.GET.get("search_query", self.request.data.get("search_query", ""))

        # append group conditions to search query
        groups_filter = self.request__get_separated_names_and_uuids("group")
        groups_exclude = self.request__get_separated_names_and_uuids("exclude")
        if groups_filter["names"]:
            groups_query = "(%s)" % " AND ".join(map(lambda x: f'group = "{x}"', groups_filter["names"]))
            search_query += (" AND " if search_query else "") + groups_query
        if groups_exclude["names"]:
            groups_query = "(%s)" % " AND ".join(map(lambda x: f'group != "{x}"', groups_exclude["names"]))
            search_query += (" AND " if search_query else "") + groups_query

        # parse query
        group = ContactGroup.all_groups.get(org=org, group_type="A")
        if search_query:
            parsed_search_query = parse_query(org, search_query, group=group)
            elastic_query_conf = parsed_search_query.elastic_query
            self.applied_filters["search_query"] = parsed_search_query.query
        else:
            elastic_query_conf = {
                "bool": {
                    "must": [
                        {"term": {"org_id": org.id}},
                        {"term": {"is_active": True}},
                        {"term": {"groups": group.uuid}},
                    ]
                }
            }
        main_conditions = elastic_query_conf.get("bool", {}).get("must", [])

        # add group filter conditions
        if groups_filter["uuids"]:
            main_conditions.extend([{"term": {"groups": _uuid}} for _uuid in groups_filter["uuids"]])
            self.applied_filters["group"] = groups_filter["uuids"]
        if groups_exclude["uuids"]:
            main_conditions.extend(
                [{"bool": {"must_not": {"term": {"groups": _uuid}}}} for _uuid in groups_exclude["uuids"]]
            )
            self.applied_filters["exclude"] = groups_exclude["uuids"]

        # add modified_on filter condition
        modified_on_filter = {
            "range": {
                "modified_on": {
                    "include_lower": True,
                    "include_upper": True,
                    "from": None,
                    "to": None,
                }
            }
        }

        try:
            after = self.request.data.get("after", self.request.GET.get("after", ""))
            if after:
                after = org.parse_datetime(after)
                modified_on_filter["range"]["modified_on"]["from"] = after
                self.applied_filters["after"] = after
            before = self.request.data.get("before", self.request.GET.get("before", ""))
            if before:
                before = org.parse_datetime(before)
                modified_on_filter["range"]["modified_on"]["to"] = before
                self.applied_filters["before"] = before
            if after or before:
                main_conditions.append(modified_on_filter)
        except AssertionError:
            raise SearchException(_("Fields `before` or `after` are not valid."))

        # filter by channel
        es_channels_filter_config = {"nested": {"path": "urns", "query": {"bool": {"must": []}}}}
        es_channel_filters = es_channels_filter_config["nested"]["query"]["bool"]["must"]
        channel_filters = self.request__get_separated_names_and_uuids("channel")
        if channel_filters["uuids"]:
            es_channel_filters.extend(
                [
                    {"match_phrase": {"urns.channel_uuid": {"query": channel_uuid}}}
                    for channel_uuid in channel_filters["uuids"]
                ]
            )
        if channel_filters["names"]:
            es_channel_filters.extend(
                [
                    {"match_phrase": {"urns.channel_uuid": {"query": channel_uuid}}}
                    for channel_uuid in channel_filters["uuids"]
                ]
            )
        main_conditions.append(es_channels_filter_config)
        if any(channel_filters.values()):
            self.applied_filters["channel"] = ", ".join([*channel_filters["names"], *channel_filters["uuids"]])

        # filter by flow
        flow_uuid = self.request.GET.get("flow", self.request.data.get("flow"))
        if flow_uuid:
            if not is_uuid_valid(flow_uuid):
                raise SearchException(_("The `flow` parameter is not valid."))
            main_conditions.append({"match_phrase": {"flows.uuid": flow_uuid}})
            self.applied_filters["flow"] = flow_uuid

        # get contact ids from elasticsearch database
        contact_ids = query_contact_ids_from_elasticsearch(org, elastic_query_conf)

        # return only count of contacts from elasticsearch id no need in actual records
        if count_only and not {"flow", "channel"}.intersection(self.applied_filters):
            contacts.count = lambda: len(contact_ids)
            return contacts

        return contacts.filter(id__in=contact_ids)


class ContactsReportEndpoint(BaseAPIView, ReportEndpointMixin):
    """
    This endpoint allows you to number of contacts, in the org, that satisfy provided query.

    A **GET** returns total number of contacts that satisfy query.

    * **search_query** - allows to filter contact by search request (equivalent of search field on contacts page)
    * **flow** - UUID of the flow to select only contacts that have runs in that flow
    * **group** - UUID or Name of the contact group to select only contacts that belong to that group
    * **exclude** - UUID or Name of the contact group to select only contacts that not belong to that group
    * **channel** - UUID or Name of the channel to select only contacts that belong to that channel
    * **before** - Date, excludes all contacts from the report that were modified later a certain date
    * **after** - Date, excludes all contacts from the report that were modified earlier a certain date

    Example:

        GET /api/v2/contacts_report.json
        {
            "flow": "f575b823-3de3-4225-8406-51dad88e8bf3",
            "search_query": "name ~ \"john dou\"",
            "group": "Contacts",
            "exclude": "Restaurant Contacts",
            "channel": "43cd6c9e-25cd-4512-bf29-d2999a4a27a3",
            "after": "2021-01-01",
            "before": "2022-01-01",
        }

    Response:

        {
            "flow": "f575b823-3de3-4225-8406-51dad88e8bf3",
            "channel": {
                "uuids": [
                    "43cd6c9e-25cd-4512-bf29-d2999a4a27a3"
                ]
            },
            "group": {
                "names": [
                    "Contacts"
                ]
            },
            "exclude": {
                "names": [
                    "Restaurant Contacts"
                ]
            },
            "before": "2022-01-01T22:50:21.061616+02:00",
            "after": "2021-01-01T22:50:21.061907+02:00",
            "search_query": "name ~ \"john dou\"",
            "results": [
                {
                    "total_unique_contacts": 1
                }
            ]
        }

    To generate report in CSV format pass query parameter 'export_csv':

        GET /api/v2/contacts_report.json?export_csv=true
    """

    permission = "orgs.org_api"

    def __init__(self, *args, **kwargs):
        super().__init__(*args, **kwargs)
        self.applied_filters = {}

    @csv_response_wrapper
    def get(self, request, *args, **kwargs):
        try:
            count = self.get_contacts(count_only=True).count()
            response_data = {**self.applied_filters, "results": [{"total_unique_contacts": count}]}
            return Response(response_data)
        except SearchException as e:
            return Response({"error": e.message}, status=status.HTTP_400_BAD_REQUEST)

    @staticmethod
    def csv_convertor(result, response):
        import csv

        writer = csv.writer(response)
        writer.writerows(list(result.items()))

    @classmethod
    def get_read_explorer(cls):
        return dict(
            method="GET",
            title="Contacts Report",
            url=reverse("api.v2.contacts_report"),
            slug="contacts-report",
            params=[dict(name="export_csv", required=False, help="Generate report in CSV format")],
            fields=[
                dict(name="search_query", required=False, help="Search query for contacts"),
                dict(name="flow", required=False, help="Flow to filter"),
                dict(name="channel", required=False, help="Channel to filter"),
                dict(name="group", required=False, help="Contact group to filter"),
                dict(name="exclude", required=False, help="Contact group to exclude"),
                dict(name="after", required=False, help="Last modified since"),
                dict(name="before", required=False, help="Last modified until"),
            ],
            example=dict(
                body=json.dumps(
                    {
                        "search_query": "created_on < 2021-01-01",
                        "flow": "f575b823-3de3-4225-8406-51dad88e8bf3",
                        "exclude": "Restaurant Contacts",
                    }
                ),
                query="export_csv=false",
            ),
        )


class ContactVariablesReportEndpoint(BaseAPIView, ReportEndpointMixin):
    """
    This endpoint allows you to generate a report based on contact fields

    A **GET** returns groups split by contacts values

    * **search_query** - allows to filter contact by search request (equivalent of search field on contacts page)
    * **flow** - UUID of flow to select only contacts that have runs in that flow
    * **group** - UUID or Name of the contact group to select only contacts that belong to that group
    * **exclude** - UUID or Name of contact group to select only contacts that not belong to that group
    * **channel** - UUID or Name of the channel to select only contacts that belong to that channel
    * **before** - Date, excludes all contacts from the report that were modified later a certain date
    * **after** - Date, excludes all contacts from the report that were modified earlier a certain date
    * **variables** - the values configuration to be included into report

    Example:

        POST /api/v2/contact_variable_report.json
        {
            "variables": {
                "zipcode": {
                    "top": 4
                },
                "state": {}
            }
        }

    Response:

        {
            "variables": {
                "9402ac3d-4efb-448a-b0d6-6b219c5c21ff": {
                    "key": "zipcode"
                },
                "0c34148e-e892-4b3b-981a-47730eb86004": {
                    "key": "state"
                }
            },
            "results": [
                {
                    "state": {
                        "CA": 1,
                        "MA": 116,
                        "FL": 1268,
                        "VA": 99,
                        "NY": 278
                    },
                    "zipcode": {
                        "02151": 20,
                        "02472": 1,
                        "02155": 27,
                    }
                }
            ]
        }

    To generate report in CSV format pass query parameter 'export_csv':

        POST /api/v2/contact_variable_report.json?export_csv=true
    """

    permission = "orgs.org_api"

    def __init__(self, *args, **kwargs):
        super().__init__(*args, **kwargs)
        self.applied_filters = {}

    @csv_response_wrapper
    def post(self, request, *args, **kwargs):
        org = self.request.user.get_org()
        contacts = self.get_contacts()
        counts = defaultdict(lambda: Counter())

        requested_variables = self.request.GET.get("variables", self.request.data.get("variables"))
        existing_variables = dict(ContactField.user_fields.filter(org=org).values_list("key", "uuid"))
        variable_filters = {}
        top_ordering = {}
        if not (requested_variables and type(requested_variables) is dict):
            return Response(
                {
                    "errors": {
                        "variables": _(
                            "Filter 'variables' invalid or not provided. Available variables are [{}]"
                        ).format(", ".join(existing_variables.keys()))
                    }
                },
                status=status.HTTP_400_BAD_REQUEST,
            )

        for variable, conf in requested_variables.items():
            if variable not in existing_variables:
                return Response(
                    {"errors": {"variables": _("Variable with name '{}', does not exists.").format(variable)}},
                    status=status.HTTP_400_BAD_REQUEST,
                )
            variable_uuid = str(existing_variables[variable])
            variable_filters[variable_uuid] = {"key": variable}
            if type(conf.get("top")) is int:
                variable_filters[variable_uuid]["top"] = conf.get("top")
                top_ordering[variable] = conf.get("top")

        self.applied_filters["variables"] = variable_filters

        contacts = contacts.filter(fields__has_any_keys=variable_filters.keys())

        for contact in contacts:
            for field_uuid, field_value in (contact.fields or {}).items():
                if field_uuid in variable_filters:
                    counts[variable_filters[field_uuid]["key"]][field_value["text"]] += 1

        for variable, top_x in top_ordering.items():
            counts[variable] = dict(counts[variable].most_common(top_x))

        response_data = {**self.applied_filters, "results": [counts]}
        return Response(response_data)

    @staticmethod
    def csv_convertor(result, response):
        import csv

        writer = csv.writer(response)
        rows = [
            (variable_name, value, responders)
            for variable_name, values in result.items()
            for value, responders in values.items()
        ]
        writer.writerows([("Variable", "Value", "Responders"), *rows])

    @classmethod
    def get_read_explorer(cls):
        return dict(
            method="POST",
            title="Contact Variables Report",
            url=reverse("api.v2.contact_variable_report"),
            slug="contact-variable-report",
            fields=[
                dict(name="search_query", required=False, help="Search query for contacts"),
                dict(name="flow", required=False, help="Flow to filter"),
                dict(name="channel", required=False, help="Channel to filter"),
                dict(name="group", required=False, help="Contact group to filter"),
                dict(name="exclude", required=False, help="Contact group to exclude"),
                dict(name="after", required=False, help="Last modified since"),
                dict(name="before", required=False, help="Last modified until"),
                dict(name="variables", required=True, help="Configuration for fields to generate report"),
            ],
            params=[dict(name="export_csv", required=False, help="Generate report in CSV format")],
            example=dict(
                body=json.dumps(
                    {
                        "flow": "f575b823-3de3-4225-8406-51dad88e8bf3",
                        "search_query": "created_on < 2021-01-01",
                        "exclude": "Restaurant Contacts",
                        "variables": {"state": {}, "zipcode": {"top": 5}},
                    }
                ),
                query="export_csv=false",
            ),
        )


class MessagesReportEndpoint(BaseAPIView, ReportEndpointMixin):
    """
    This endpoint allows you to generate a short report about messages that were sent or received in that org.

    A **GET** returns numbers of sent, received, and failed messages.

    * **flow** - UUID of flow to select only messages related to specific flow
    * **exclude** - UUID or Name of contact group, messages of contacts from which are not supposed to be included in the report
    * **channel** - UUID or Name of channel to select only messages related to specific channel
    * **after** - Date, excludes all messages from the report that were created earlier a certain date
    * **before** - Date, excludes all messages from the report that were created later a certain date

    Example:

        GET /api/v2/messages_report.json
        {
            "flow": "6683f3e3-3445-438a-b94f-137cf22aa36a",
            "after": "2020-01-01",
            "before": "2022-01-13",
            "channel": "43cd6c9e-25cd-4512-bf29-d2999a4a27a3",
            "exclude": "Testers"
        }

    Response:

        {
            "channel": "43cd6c9e-25cd-4512-bf29-d2999a4a27a3",
            "after": "2020-01-01",
            "before": "2022-01-13",
            "exclude": "Testers",
            "flow": "6683f3e3-3445-438a-b94f-137cf22aa36a",
            "results": [
                {
                    "total_inbound_messages": 0,
                    "total_outbound_messages": 3,
                    "total_outbound_message_failures": 0
                }
            ]
        }

    To generate report in CSV format pass query parameter 'export_csv':

        GET /api/v2/messages_report.json?export_csv=true
    """

    permission = "orgs.org_api"
    applied_filters = None

    def get_flow_messages(self, org, flow, qs):
        runs = FlowRun.objects.filter(
            org=org,
            flow__uuid=flow,
            status__in=[
                FlowRun.STATUS_COMPLETED,
                FlowRun.STATUS_INTERRUPTED,
                FlowRun.STATUS_FAILED,
                FlowRun.STATUS_EXPIRED,
            ],
            **{
                f"exited_on__{'gte' if item[0] == 'after' else 'lte'}": item[1]
                for item in [(x, org.parse_datetime(self.request.data.get(x, ""))) for x in ["after", "before"]]
                if item[1]
            },
        )
        messages_uuids = []
        for run in runs:
            messages_uuids += [
                evt["msg"].get("uuid")
                for evt in run.get_msg_events()
                if evt["msg"].get("uuid") not in [None, "None", ""]
            ]
        return qs.filter(uuid__in=messages_uuids)

    @csv_response_wrapper
    def get(self, request, *args, **kwargs):
        org = self.request.user.get_org()
        queryset = Msg.objects.filter(org=org)
        self.applied_filters = {}
        filters = (
            ("flow", lambda x: self.get_flow_messages(org, x, queryset)),
            ("after", lambda x: queryset.filter(created_on__gte=org.parse_datetime(x))),
            ("before", lambda x: queryset.filter(created_on__lte=org.parse_datetime(x))),
            ("channel", lambda x: self.name_uuid_filtering(queryset, "channel", "channel__uuid", "channel__name")),
            (
                "exclude",
                lambda x: self.name_uuid_filtering(
                    queryset, "exclude", "contact__all_groups__uuid", "contact__all_groups__name", "exclude"
                ),
            ),
        )
        for name, _filter in filters:
            filter_value = self.request.data.get(name, self.request.GET.get(name))
            if filter_value:
                queryset = _filter(filter_value)
                self.applied_filters[name] = filter_value

        return Response(
            {
                **self.applied_filters,
                "results": [
                    queryset.aggregate(
                        total_inbound_messages=Count("id", filter=Q(direction="I")),
                        total_outbound_messages=Count("id", filter=Q(direction="O")),
                        total_outbound_message_failures=Count("id", filter=Q(status__in=[FAILED, ERRORED])),
                    )
                ],
            }
        )

    @staticmethod
    def csv_convertor(result, response):
        import csv

        writer = csv.writer(response)
        writer.writerows([("Message type", "Number"), *result.items()])

    @classmethod
    def get_read_explorer(cls):
        return dict(
            method="GET",
            title="Messages Report",
            url=reverse("api.v2.messages_report"),
            slug="messages-report",
            fields=[
                dict(
                    name="flow", required=False, help="UUID of flow to select only messages related to specific flow"
                ),
                dict(name="after", required=False, help="Select messages since specific date"),
                dict(name="before", required=False, help="Select messages until specific date"),
                dict(name="channel", required=False, help="Select messages sent via specific channel"),
                dict(name="exclude", required=False, help="Contact group to exclude"),
            ],
            params=[dict(name="export_csv", required=False, help="Generate report in CSV format")],
            example=dict(
                body=json.dumps(
                    {
                        "flow": "6683f3e3-3445-438a-b94f-137cf22aa36a",
                        "after": "2020-01-01",
                        "before": "2022-01-13",
                        "channel": "43cd6c9e-25cd-4512-bf29-d2999a4a27a3",
                        "exclude": "Testers",
                    }
                ),
                query="export_csv=false",
            ),
        )


class FlowReportEndpoint(BaseAPIView, ReportEndpointMixin):
    """
    This endpoint allows you to generate short report about flow runs for a certain flow.

    A **GET** returns numbers of contacts that have completed, interrupted or expired flow runs.

    * **flow** - UUID of flow to which is need to prepare report
    * **channel** - UUID or Name of channel to select only the contacts that received messages via that channel
    * **exclude** - UUID or Name of contact group to select only contacts that not belong to that group
    * **started_after** - Date, excludes all runs from the report that were started earlier a certain date
    * **started_before** - Date, excludes all runs from the report that were started later a certain date
    * **exited_after** - Date, excludes all runs from the report that were exited earlier a certain date
    * **exited_before** - Date, excludes all runs from the report that were exited earlier a certain date

    Example:

        GET /api/v2/flow_report.json
        {
            "flow": "92b0dd89-485f-4fab-aeb5-564eb97cd73c",
            "channel": "43cd6c9e-25cd-4512-bf29-d2999a4a27a3",
            "exclude": "Testers",
            "started_after": "2021-02-01",
            "started_before": "2021-03-13",
            "exited_after": "2021-02-01",
            "exited_before": "2021-03-13"
        }

    Response:

        {
            "channel": "43cd6c9e-25cd-4512-bf29-d2999a4a27a3",
            "started_after": "2021-02-01",
            "started_before": "2021-03-13",
            "exited_after": "2021-02-01",
            "exited_before": "2021-03-13",
            "exclude": "Testers",
            "results": [
                {
                    "total_contacts": 1,
                    "total_completes": 0,
                    "total_expired": 0,
                    "total_interrupts": 15
                }
            ]
        }

    To generate report in CSV format pass query parameter 'export_csv':

        GET /api/v2/flow_report.json?export_csv=true
    """

    permission = "orgs.org_api"

    @csv_response_wrapper
    def get(self, request, *args, **kwargs):
        org = self.request.user.get_org()
        try:
            flow = Flow.objects.get(uuid=self.request.data.get("flow", self.request.query_params.get("flow")))
        except Flow.DoesNotExist:
            return Response(
                {"errors": {"flow": _("Please enter valid flow UUID.")}}, status=status.HTTP_400_BAD_REQUEST
            )
        queryset = FlowRun.objects.filter(org=org, flow=flow)
        filters = (
            ("started_after", lambda x: queryset.filter(created_on__gte=org.parse_datetime(x))),
            ("started_before", lambda x: queryset.filter(created_on__lte=org.parse_datetime(x))),
            ("exited_after", lambda x: queryset.filter(exited_on__gte=org.parse_datetime(x))),
            ("exited_before", lambda x: queryset.filter(exited_on__lte=org.parse_datetime(x))),
            (
                "channel",
                lambda x: self.name_uuid_filtering(
                    queryset, "channel", "contact__urns__channel__uuid", "contact__urns__channel__uuid"
                ),
            ),
            (
                "exclude",
                lambda x: self.name_uuid_filtering(
                    queryset, "exclude", "contact__all_groups__uuid", "contact__all_groups__name", "exclude"
                ),
            ),
        )
        self.applied_filters = {}
        for name, _filter in filters:
            filter_value = self.request.data.get(name, self.request.GET.get(name))
            if filter_value:
                queryset = _filter(filter_value)
                self.applied_filters[name] = filter_value

        return Response(
            {
                **self.applied_filters,
                "results": [
                    queryset.aggregate(
                        total_contacts=Count("contact_id", distinct=True),
                        total_completes=Count("id", filter=Q(exit_type=FlowRun.EXIT_TYPE_COMPLETED)),
                        total_expired=Count("id", filter=Q(exit_type=FlowRun.EXIT_TYPE_EXPIRED)),
                        total_interrupts=Count("id", filter=Q(exit_type=FlowRun.STATUS_INTERRUPTED)),
                    )
                ],
            }
        )

    @staticmethod
    def csv_convertor(result, response):
        import csv

        writer = csv.writer(response)
        writer.writerows([("Contacts", "Number"), *result.items()])

    @classmethod
    def get_read_explorer(cls):
        return dict(
            method="GET",
            title="Flow Report",
            url=reverse("api.v2.flow_report"),
            slug="flow-report",
            fields=[
                dict(name="flow", required=True, help="UUID of flow"),
                dict(name="channel", required=False, help="Count only contacts that use a certain channel"),
                dict(name="exclude", required=False, help="Count only contacts that not in a certain group"),
                dict(
                    name="started_after", required=False, help="Count only runs that were started after a certain date"
                ),
                dict(
                    name="started_before",
                    required=False,
                    help="Count only runs that were started before a certain date",
                ),
                dict(
                    name="exited_after", required=False, help="Count only runs that were exited after a certain date"
                ),
                dict(
                    name="exited_before", required=False, help="Count only runs that were exited before a certain date"
                ),
            ],
            params=[dict(name="export_csv", required=False, help="Generate report in CSV format")],
            example=dict(
                body=json.dumps(
                    {
                        "flow": "92b0dd89-485f-4fab-aeb5-564eb97cd73c",
                        "channel": "43cd6c9e-25cd-4512-bf29-d2999a4a27a3",
                        "exclude": "Testers",
                        "started_after": "2021-02-01",
                        "started_before": "2021-03-13",
                        "exited_after": "2021-02-01",
                        "exited_before": "2021-03-13",
                    }
                ),
                query="export_csv=false",
            ),
        )


class FlowVariableReportEndpoint(BaseAPIView, ReportEndpointMixin):
    """
    This endpoint allows you to generate a report based on contact responses.

    A **GET** returns groups split by results that contacts had responded

    * **flow** - UUID of flow to which is need to prepare report
    * **channel** - UUID or Name of channel to select only the contacts that received messages via that channel
    * **exclude** - UUID or Name of contact group to select only contacts that not belong to that group
    * **started_after** - Date, excludes all runs from the report that were started earlier a certain date
    * **started_before** - Date, excludes all runs from the report that were started later a certain date
    * **exited_after** - Date, excludes all runs from the report that were exited earlier a certain date
    * **exited_before** - Date, excludes all runs from the report that were exited earlier a certain date
    * **variables** - configuration which define the fields to be included in the report

    Example:

        POST /api/v2/flow_variable_report.json
        {
            "flow": "2f613ae3-2ed6-49c9-9161-fd868451fb6a",
            "variables": {
                "result_1": {
                    "format": "value",
                    "top": 3
                }
            }
        }

    Response:

        {
            "flow": "2f613ae3-2ed6-49c9-9161-fd868451fb6a",
            "variables": {
                "result_1": {
                    "format": "value",
                    "top": 3
                }
            },
            "results": [
                {
                    "result_1": {
                        "No": 1,
                        "Yes": 1,
                        "Other": 1
                    }
                }
            ]
        }

    To generate report in CSV format pass query parameter 'export_csv':

        POST /api/v2/flow_variable_report.json?export_csv=true
    """

    permission = "orgs.org_api"

    @csv_response_wrapper
    def post(self, request, *args, **kwargs):
        self.applied_filters = {}
        org = self.request.user.get_org()
        try:
            flow = Flow.objects.get(uuid=self.request.data.get("flow"))
            self.applied_filters["flow"] = flow.uuid
        except Flow.DoesNotExist:
            return Response(
                {"errors": {"flow": _("Please enter valid flow UUID.")}}, status=status.HTTP_400_BAD_REQUEST
            )
        queryset = FlowRun.objects.filter(org=org, flow=flow)
        filters = (
            ("started_after", lambda x: queryset.filter(created_on__gte=org.parse_datetime(x))),
            ("started_before", lambda x: queryset.filter(created_on__lte=org.parse_datetime(x))),
            ("exited_after", lambda x: queryset.filter(exited_on__gte=org.parse_datetime(x))),
            ("exited_before", lambda x: queryset.filter(exited_on__lte=org.parse_datetime(x))),
            (
                "channel",
                lambda x: self.name_uuid_filtering(
                    queryset, "channel", "contact__urns__channel__uuid", "contact__urns__channel__uuid"
                ),
            ),
            (
                "exclude",
                lambda x: self.name_uuid_filtering(
                    queryset, "exclude", "contact__all_groups__uuid", "contact__all_groups__name", "exclude"
                ),
            ),
        )

        for name, _filter in filters:
            filter_value = self.request.data.get(name)
            if filter_value:
                queryset = _filter(filter_value)
                self.applied_filters[name] = filter_value

        counts = defaultdict(lambda: Counter())
        requested_variables = self.request.data.get("variables")
        existing_variables = {result.get("key", ""): result for result in flow.metadata.get("results", [])}
        variable_filters = {}
        top_ordering = {}
        if not (requested_variables and type(requested_variables) is dict):
            return Response({"errors": {"variables": _("Filter 'variables' invalid or not provided.")}})

        for variable, conf in requested_variables.items():
            if variable not in existing_variables:
                return Response(
                    {"errors": {"variables": _("Variable with name '{}', does not exists.").format(variable)}}
                )
            _format = conf.get("format", "").lower()
            if _format not in ["category", "value"]:
                _format = "category"
            variable_filters[variable] = {"format": _format}
            if _format == "value" and type(conf.get("top")) is int:
                variable_filters[variable]["top"] = conf.get("top")
                top_ordering[variable] = conf.get("top")
            if _format == "category":
                counts[variable] = Counter({category: 0 for category in existing_variables[variable]["categories"]})
        self.applied_filters["variables"] = variable_filters

        for flow_run in queryset:
            for result_name, result in flow_run.results.items():
                if result_name in variable_filters:
                    counts[result_name][result[variable_filters[result_name]["format"]]] += 1

        for variable, top_x in top_ordering.items():
            counts[variable] = dict(counts[variable].most_common(top_x))

        return Response({**self.applied_filters, "results": [counts]})

    @staticmethod
    def csv_convertor(result, response):
        import csv

        writer = csv.writer(response)
        rows = [
            (variable_name, value, responders)
            for variable_name, values in result.items()
            for value, responders in values.items()
        ]
        writer.writerows([("Variable", "Value", "Responders"), *rows])

    @classmethod
    def get_read_explorer(cls):
        return dict(
            method="POST",
            title="Flow Variables Report",
            url=reverse("api.v2.flow_variable_report"),
            slug="flow-variable-report",
            fields=[
                dict(name="flow", required=True, help="UUID of flow"),
                dict(name="channel", required=False, help="Count only contacts that use a certain channel"),
                dict(name="exclude", required=False, help="Count only contacts that not in a certain group"),
                dict(
                    name="started_after", required=False, help="Count only runs that were started after a certain date"
                ),
                dict(
                    name="started_before",
                    required=False,
                    help="Count only runs that were started before a certain date",
                ),
                dict(
                    name="exited_after", required=False, help="Count only runs that were exited after a certain date"
                ),
                dict(
                    name="exited_before", required=False, help="Count only runs that were exited before a certain date"
                ),
                dict(name="variables", required=True, help="Configuration for fields to generate report"),
            ],
            params=[dict(name="export_csv", required=False, help="Generate report in CSV format")],
            example=dict(
                body=json.dumps(
                    {
                        "flow": "2f613ae3-2ed6-49c9-9161-fd868451fb6a",
                        "variables": {"result_1": {"format": "value", "top": 3}},
                    }
                ),
                query="export_csv=false",
            ),
        )


class TrackableLinkReportEndpoint(BaseAPIView, ReportEndpointMixin):
    """
    This endpoint allows you to generate report about clicks on trackable links

    A **GET** returns numbers of clicks and contacts who received the link

    * **link_name** - Name of link to generate report for

    Example:

        GET /api/v2/trackable_link_report.json
        {
            "link_name": "google"
        }

    Response:

        {
            "name": "Google",
            "destination": "https://www.google.com",
            "related_flow": "f14b5744-bef4-4f56-a936-a684f5da013f",
            "results": [
                {
                    "total_clicks": 1,
                    "unique_clicks": 1,
                    "unique_contacts": 1,
                    "clickthrough_rate": 1.0
                }
            ]
        }

    To generate report in CSV format pass query parameter 'export_csv':

        GET /api/v2/trackable_link_report.json?export_csv=true
    """

    permission = "orgs.org_api"

    @csv_response_wrapper
    def get(self, *args, **kwargs):
        org = self.request.user.get_org()
        link_name = self.request.data.get("link_name", self.request.GET.get("link_name", ""))
        link = Link.objects.filter(org=org, name__icontains=link_name).first()
        if not link_name or link is None:
            errors = {
                status.HTTP_400_BAD_REQUEST: _("Parameter 'link_name' is not provider."),
                status.HTTP_404_NOT_FOUND: _("Link with name '{}' not found.").format(link_name),
            }
            code = status.HTTP_404_NOT_FOUND if link is None else status.HTTP_400_BAD_REQUEST
            return Response({"error": errors[code]}, status=code)

        groups_to_exclude = self.request__get_separated_names_and_uuids("exclude")
        group_exclude_filters = Q()
        if groups_to_exclude["uuids"]:
            group_exclude_filters |= Q(contact__all_groups__uuid__in=groups_to_exclude["uuids"])
        if groups_to_exclude["names"]:
            for name in groups_to_exclude["names"]:
                group_exclude_filters |= Q(contact__all_groups__name__icontains=name)

        time_filters = Q()
        before = self.request.data.get("before", self.request.GET.get("before", ""))
        after = self.request.data.get("after", self.request.GET.get("after", ""))
        if before:
            time_filters &= Q(modified_on__lte=org.parse_datetime(before))
        if after:
            time_filters &= Q(modified_on__gte=org.parse_datetime(after))

        unique_clicks = link.contacts.filter(time_filters).exclude(group_exclude_filters).distinct().count()
        unique_contacts = (
            link.related_flow.runs.filter(time_filters)
            .exclude(group_exclude_filters)
            .aggregate(count=Count("contact", distinct=True))["count"]
            if link.related_flow
            else None
        )
        response_data = {
            "name": link.name,
            "destination": link.destination,
            "related_flow": getattr(link.related_flow, "uuid", None),
            "results": [
                {
                    "total_clicks": link.clicks_count,
                    "unique_clicks": unique_clicks,
                    "unique_contacts": unique_contacts,
                    "clickthrough_rate": unique_clicks / unique_contacts if unique_clicks and unique_contacts else 0,
                }
            ],
        }
        return Response(response_data)

    @staticmethod
    def csv_convertor(result, response):
        import csv

        writer = csv.writer(response)
        writer.writerows([("Variable", "Value"), *result.items()])

    @classmethod
    def get_read_explorer(cls):
        return dict(
            method="GET",
            title="Trackable Link Report",
            url=reverse("api.v2.trackable_link_report"),
            slug="trackable-link-report",
            fields=[
                dict(name="link_name", required=True, help="The name of the link"),
            ],
            params=[dict(name="export_csv", required=False, help="Generate report in CSV format")],
            example=dict(
                body=json.dumps({"link_name": "Test Link Name"}),
                query="export_csv=false",
            ),
        )<|MERGE_RESOLUTION|>--- conflicted
+++ resolved
@@ -51,14 +51,9 @@
 from temba.locations.models import AdminBoundary, BoundaryAlias
 from temba.msgs.models import Broadcast, Label, LabelCount, Msg, SystemLabel, FAILED, ERRORED
 from temba.templates.models import Template, TemplateTranslation
-<<<<<<< HEAD
-from temba.tickets.models import Ticketer
+from temba.tickets.models import Ticket, Ticketer
 from temba.utils import on_transaction_commit, splitting_getlist, str_to_bool, dates
 from .validators import is_uuid_valid
-=======
-from temba.tickets.models import Ticket, Ticketer
-from temba.utils import on_transaction_commit, splitting_getlist, str_to_bool
->>>>>>> 98c4dcd4
 
 from ..models import SSLPermission
 from ..support import InvalidQueryError, csv_response_wrapper
@@ -96,11 +91,8 @@
     ResthookSubscriberWriteSerializer,
     TemplateReadSerializer,
     TicketerReadSerializer,
-<<<<<<< HEAD
+    TicketReadSerializer,
     UrlAttachmentValidationSerializer,
-=======
-    TicketReadSerializer,
->>>>>>> 98c4dcd4
     WebHookEventReadSerializer,
     WorkspaceReadSerializer,
 )
