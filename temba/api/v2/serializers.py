from __future__ import absolute_import, unicode_literals

from rest_framework import serializers
from temba.contacts.models import Contact, ContactField, ContactGroup
from temba.flows.models import FlowRun, ACTION_SET, RULE_SET
<<<<<<< HEAD
from temba.msgs.models import Msg, Label, INCOMING, OUTGOING, INBOX, FLOW, IVR, INITIALIZING, PENDING, QUEUED
from temba.msgs.models import WIRED, SENT, DELIVERED, HANDLED, ERRORED, FAILED, RESENT, ARCHIVED, DELETED, VISIBLE
=======
from temba.msgs.models import Broadcast, Msg, Label, STATUS_CONFIG, ARCHIVED, INCOMING, OUTGOING, INBOX, FLOW, IVR, PENDING, QUEUED
>>>>>>> a4739f43
from temba.utils import datetime_to_json_date
from temba.values.models import Value


def format_datetime(value):
    """
    Datetime fields are formatted with microsecond accuracy for v2
    """
    return datetime_to_json_date(value, micros=True) if value else None


class ReadSerializer(serializers.ModelSerializer):
    """
    We deviate slightly from regular REST framework usage with distinct serializers for reading and writing
    """
    def save(self, **kwargs):  # pragma: no cover
        raise ValueError("Can't call save on a read serializer")


# ============================================================
# Serializers (A-Z)
# ============================================================

class BroadcastReadSerializer(ReadSerializer):
    STATUSES = {s[0]: s[2] for s in STATUS_CONFIG}

    urns = serializers.SerializerMethodField()
    contacts = serializers.SerializerMethodField()
    groups = serializers.SerializerMethodField()
    status = serializers.SerializerMethodField()

    def get_urns(self, obj):
        if obj.org.is_anon:
            return []
        else:
            return [urn.urn for urn in obj.urns.all()]

    def get_contacts(self, obj):
        return [{'uuid': c.uuid, 'name': c.name} for c in obj.contacts.all()]

    def get_groups(self, obj):
        return [{'uuid': g.uuid, 'name': g.name} for g in obj.groups.all()]

    def get_status(self, obj):
        return self.STATUSES.get(obj.status)

    class Meta:
        model = Broadcast
        fields = ('id', 'urns', 'contacts', 'groups', 'text', 'created_on', 'status')


class ContactReadSerializer(ReadSerializer):
    name = serializers.SerializerMethodField()
    language = serializers.SerializerMethodField()
    urns = serializers.SerializerMethodField()
    groups = serializers.SerializerMethodField()
    fields = serializers.SerializerMethodField('get_contact_fields')
    blocked = serializers.SerializerMethodField()
    failed = serializers.SerializerMethodField()

    def get_name(self, obj):
        return obj.name if obj.is_active else None

    def get_language(self, obj):
        return obj.language if obj.is_active else None

    def get_urns(self, obj):
        if obj.org.is_anon or not obj.is_active:
            return []

        return [urn.urn for urn in obj.get_urns()]

    def get_groups(self, obj):
        if not obj.is_active:
            return []

        groups = obj.prefetched_user_groups if hasattr(obj, 'prefetched_user_groups') else obj.user_groups.all()
        return [{'uuid': g.uuid, 'name': g.name} for g in groups]

    def get_contact_fields(self, obj):
        if not obj.is_active:
            return {}

        fields = {}
        for contact_field in self.context['contact_fields']:
            value = obj.get_field(contact_field.key)
            fields[contact_field.key] = Contact.serialize_field_value(contact_field, value)
        return fields

    def get_blocked(self, obj):
        return obj.is_blocked if obj.is_active else None

    def get_failed(self, obj):
        return obj.is_failed if obj.is_active else None

    class Meta:
        model = Contact
        fields = ('uuid', 'name', 'language', 'urns', 'groups', 'fields', 'blocked', 'failed',
                  'created_on', 'modified_on')


class ContactFieldReadSerializer(ReadSerializer):
    VALUE_TYPES = {c[0]: c[2] for c in Value.TYPE_CONFIG}

    value_type = serializers.SerializerMethodField()

    def get_value_type(self, obj):
        return self.VALUE_TYPES.get(obj.value_type)

    class Meta:
        model = ContactField
        fields = ('key', 'label', 'value_type')


class ContactGroupReadSerializer(ReadSerializer):
    class Meta:
        model = ContactGroup
        fields = ('uuid', 'name', 'count')


class FlowRunReadSerializer(ReadSerializer):
    NODE_TYPES = {
        RULE_SET: 'ruleset',
        ACTION_SET: 'actionset'
    }
    EXIT_TYPES = {
        FlowRun.EXIT_TYPE_COMPLETED: 'completed',
        FlowRun.EXIT_TYPE_INTERRUPTED: 'interrupted',
        FlowRun.EXIT_TYPE_EXPIRED: 'expired'
    }

    flow = serializers.SerializerMethodField()
    contact = serializers.SerializerMethodField()
    steps = serializers.SerializerMethodField()
    exit_type = serializers.SerializerMethodField()

    def get_flow(self, obj):
        return {'uuid': obj.flow.uuid, 'name': obj.flow.name}

    def get_contact(self, obj):
        return {'uuid': obj.contact.uuid, 'name': obj.contact.name}

    def get_steps(self, obj):
        steps = []
        for step in obj.steps.all():
            val = step.rule_decimal_value if step.rule_decimal_value is not None else step.rule_value
            steps.append({'type': self.NODE_TYPES.get(step.step_type),
                          'node': step.step_uuid,
                          'arrived_on': format_datetime(step.arrived_on),
                          'left_on': format_datetime(step.left_on),
                          'text': step.get_text(),
                          'value': val,
                          'category': step.rule_category})
        return steps

    def get_exit_type(self, obj):
        return self.EXIT_TYPES.get(obj.exit_type)

    class Meta:
        model = FlowRun
        fields = ('id', 'flow', 'contact', 'responded', 'steps',
                  'created_on', 'modified_on', 'exited_on', 'exit_type')


class LabelReadSerializer(ReadSerializer):
    count = serializers.SerializerMethodField()

    def get_count(self, obj):
        return obj.get_visible_count()

    class Meta:
        model = Label
        fields = ('uuid', 'name', 'count')


class MsgReadSerializer(ReadSerializer):
    STATUSES = {s[0]: s[2] for s in STATUS_CONFIG}
    DIRECTIONS = {
        INCOMING: 'in',
        OUTGOING: 'out'
    }
    MSG_TYPES = {
        INBOX: 'inbox',
        FLOW: 'flow',
        IVR: 'ivr'
    }
<<<<<<< HEAD
    STATUSES = {
        INITIALIZING: "initializing",
        QUEUED: "queued",
        WIRED: "wired",
        SENT: "sent",
        DELIVERED: "delivered",
        HANDLED: "handled",
        ERRORED: "errored",
        FAILED: "failed",
        RESENT: "resent"
    }
    VISIBILITIES = {
        VISIBLE: "visible",
        ARCHIVED: "archived",
        DELETED: "deleted"
    }
=======
>>>>>>> a4739f43

    broadcast = serializers.SerializerMethodField()
    contact = serializers.SerializerMethodField()
    urn = serializers.SerializerMethodField()
    channel = serializers.SerializerMethodField()
    direction = serializers.SerializerMethodField()
    type = serializers.SerializerMethodField()
    status = serializers.SerializerMethodField()
    archived = serializers.SerializerMethodField()
    visibility = serializers.SerializerMethodField()
    labels = serializers.SerializerMethodField()

    def get_broadcast(self, obj):
        return obj.broadcast_id

    def get_contact(self, obj):
        return {'uuid': obj.contact.uuid, 'name': obj.contact.name}

    def get_urn(self, obj):
        if obj.org.is_anon:
            return None
        elif obj.contact_urn_id:
            return obj.contact_urn.urn
        else:
            return None

    def get_channel(self, obj):
        return {'uuid': obj.channel.uuid, 'name': obj.channel.name} if obj.channel_id else None

    def get_direction(self, obj):
        return self.DIRECTIONS.get(obj.direction)

    def get_type(self, obj):
        return self.MSG_TYPES.get(obj.msg_type)

    def get_status(self, obj):
        # PENDING and QUEUED are same as far as users are concerned
        return self.STATUSES.get(QUEUED if obj.status == PENDING else obj.status)

    def get_archived(self, obj):
        return obj.visibility == ARCHIVED

    def get_visibility(self, obj):
        return self.VISIBILITIES.get(obj.visibility)

    def get_labels(self, obj):
        return [{'uuid': l.uuid, 'name': l.name} for l in obj.labels.all()]

    class Meta:
        model = Msg
        fields = ('id', 'broadcast', 'contact', 'urn', 'channel',
                  'direction', 'type', 'status', 'archived', 'visibility', 'text', 'labels',
                  'created_on', 'sent_on', 'modified_on')<|MERGE_RESOLUTION|>--- conflicted
+++ resolved
@@ -3,15 +3,9 @@
 from rest_framework import serializers
 from temba.contacts.models import Contact, ContactField, ContactGroup
 from temba.flows.models import FlowRun, ACTION_SET, RULE_SET
-<<<<<<< HEAD
-from temba.msgs.models import Msg, Label, INCOMING, OUTGOING, INBOX, FLOW, IVR, INITIALIZING, PENDING, QUEUED
-from temba.msgs.models import WIRED, SENT, DELIVERED, HANDLED, ERRORED, FAILED, RESENT, ARCHIVED, DELETED, VISIBLE
-=======
 from temba.msgs.models import Broadcast, Msg, Label, STATUS_CONFIG, ARCHIVED, INCOMING, OUTGOING, INBOX, FLOW, IVR, PENDING, QUEUED
->>>>>>> a4739f43
 from temba.utils import datetime_to_json_date
 from temba.values.models import Value
-
 
 def format_datetime(value):
     """
@@ -186,6 +180,7 @@
 
 class MsgReadSerializer(ReadSerializer):
     STATUSES = {s[0]: s[2] for s in STATUS_CONFIG}
+    VISIBILITIES = {s[0]: s[2] for s in Msg.VISIBILITY_CONFIG}
     DIRECTIONS = {
         INCOMING: 'in',
         OUTGOING: 'out'
@@ -195,25 +190,6 @@
         FLOW: 'flow',
         IVR: 'ivr'
     }
-<<<<<<< HEAD
-    STATUSES = {
-        INITIALIZING: "initializing",
-        QUEUED: "queued",
-        WIRED: "wired",
-        SENT: "sent",
-        DELIVERED: "delivered",
-        HANDLED: "handled",
-        ERRORED: "errored",
-        FAILED: "failed",
-        RESENT: "resent"
-    }
-    VISIBILITIES = {
-        VISIBLE: "visible",
-        ARCHIVED: "archived",
-        DELETED: "deleted"
-    }
-=======
->>>>>>> a4739f43
 
     broadcast = serializers.SerializerMethodField()
     contact = serializers.SerializerMethodField()
