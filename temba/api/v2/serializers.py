--- conflicted
+++ resolved
@@ -49,13 +49,6 @@
     The normal REST framework way is to have the view decide if it's an update on existing instance or a create for a
     new instance. Since our logic for that gets relatively complex, we have the serializer make that call.
     """
-<<<<<<< HEAD
-    def __init__(self, *args, **kwargs):
-        super(WriteSerializer, self).__init__(*args, **kwargs)
-        self.instance = None
-
-=======
->>>>>>> 97b21cfe
     def run_validation(self, data=serializers.empty):
         if not isinstance(data, dict):
             raise serializers.ValidationError(detail={
@@ -171,35 +164,30 @@
 
 
 class CampaignWriteSerializer(WriteSerializer):
-    uuid = fields.CampaignField(required=False)
     name = serializers.CharField(required=True, max_length=Campaign.MAX_NAME_LEN)
     group = fields.ContactGroupField(required=True)
 
-    def validate(self, data):
-        instance = data.get('uuid')
-        name = data.get('name')
-
-        if not instance and Campaign.objects.filter(org=self.context['org'], name=name).exists():
+    def validate_name(self, value):
+        if not self.instance and Campaign.objects.filter(org=self.context['org'], name=value).exists():
             raise serializers.ValidationError("Name must be unique")
 
-        return data
+        return value
 
     def save(self):
         """
         Create or update our campaign
         """
-        instance = self.validated_data.get('uuid')
         name = self.validated_data.get('name')
         group = self.validated_data.get('group')
 
-        if instance:
-            instance.name = name
-            instance.group = group
-            instance.save(update_fields=('name', 'group'))
-        else:
-            instance = Campaign.create(self.context['org'], self.context['user'], name, group)
-
-        return instance
+        if self.instance:
+            self.instance.name = name
+            self.instance.group = group
+            self.instance.save(update_fields=('name', 'group'))
+        else:
+            self.instance = Campaign.create(self.context['org'], self.context['user'], name, group)
+
+        return self.instance
 
 
 class CampaignEventReadSerializer(ReadSerializer):
@@ -227,7 +215,6 @@
 class CampaignEventWriteSerializer(WriteSerializer):
     UNITS = extract_constants(CampaignEvent.UNIT_CONFIG, reverse=True)
 
-    uuid = fields.CampaignEventField(required=False)
     campaign = fields.CampaignField(required=True)
     offset = serializers.IntegerField(required=True)
     unit = serializers.ChoiceField(required=True, choices=UNITS.keys())
@@ -239,17 +226,18 @@
     def validate_unit(self, value):
         return self.UNITS[value]
 
+    def validate_campaign(self, value):
+        if self.instance and value and self.instance.campaign != value:
+            raise serializers.ValidationError("Cannot change campaign for existing events")
+
+        return value
+
     def validate(self, data):
-        instance = data.get('uuid')
-        campaign = data.get('campaign')
         message = data.get('message')
         flow = data.get('flow')
 
         if (message and flow) or (not message and not flow):
             raise serializers.ValidationError("Flow UUID or a message text required.")
-
-        if instance and campaign and instance.campaign != campaign:
-            raise serializers.ValidationError("Cannot change campaign for existing events")
 
         return data
 
@@ -257,7 +245,6 @@
         """
         Create or update our campaign event
         """
-        instance = self.validated_data.get('uuid')
         campaign = self.validated_data.get('campaign')
         offset = self.validated_data.get('offset')
         unit = self.validated_data.get('unit')
@@ -266,45 +253,45 @@
         message = self.validated_data.get('message')
         flow = self.validated_data.get('flow')
 
-        if instance:
+        if self.instance:
             # we are being set to a flow
             if flow:
-                instance.flow = flow
-                instance.event_type = CampaignEvent.TYPE_FLOW
-                instance.message = None
+                self.instance.flow = flow
+                self.instance.event_type = CampaignEvent.TYPE_FLOW
+                self.instance.message = None
 
             # we are being set to a message
             else:
-                instance.message = message
+                self.instance.message = message
 
                 # if we aren't currently a message event, we need to create our hidden message flow
-                if instance.event_type != CampaignEvent.TYPE_MESSAGE:
-                    instance.flow = Flow.create_single_message(self.context['org'], self.context['user'], message)
-                    instance.event_type = CampaignEvent.TYPE_MESSAGE
+                if self.instance.event_type != CampaignEvent.TYPE_MESSAGE:
+                    self.instance.flow = Flow.create_single_message(self.context['org'], self.context['user'], message)
+                    self.instance.event_type = CampaignEvent.TYPE_MESSAGE
 
                 # otherwise, we can just update that flow
                 else:
                     # set our single message on our flow
-                    instance.flow.update_single_message_flow(message=message)
+                    self.instance.flow.update_single_message_flow(message=message)
 
             # update our other attributes
-            instance.offset = offset
-            instance.unit = unit
-            instance.delivery_hour = delivery_hour
-            instance.relative_to = relative_to
-            instance.save()
-            instance.update_flow_name()
+            self.instance.offset = offset
+            self.instance.unit = unit
+            self.instance.delivery_hour = delivery_hour
+            self.instance.relative_to = relative_to
+            self.instance.save()
+            self.instance.update_flow_name()
 
         else:
             if flow:
-                instance = CampaignEvent.create_flow_event(self.context['org'], self.context['user'], campaign,
-                                                           relative_to, offset, unit, flow, delivery_hour)
+                self.instance = CampaignEvent.create_flow_event(self.context['org'], self.context['user'], campaign,
+                                                                relative_to, offset, unit, flow, delivery_hour)
             else:
-                instance = CampaignEvent.create_message_event(self.context['org'], self.context['user'], campaign,
-                                                              relative_to, offset, unit, message, delivery_hour)
-            instance.update_flow_name()
-
-        return instance
+                self.instance = CampaignEvent.create_message_event(self.context['org'], self.context['user'], campaign,
+                                                                   relative_to, offset, unit, message, delivery_hour)
+            self.instance.update_flow_name()
+
+        return self.instance
 
 
 class ChannelReadSerializer(ReadSerializer):
