--- conflicted
+++ resolved
@@ -320,90 +320,6 @@
         response = self.fetchJSON(url, 'before=%s' % format_datetime(bcast2.created_on))
         self.assertResultsById(response, [bcast2, bcast1])
 
-    def test_channels(self):
-        url = reverse('api.v2.channels')
-
-        self.assertEndpointAccess(url)
-
-        # no filtering
-        with self.assertNumQueries(NUM_BASE_REQUEST_QUERIES + 2):
-            response = self.fetchJSON(url)
-
-        self.assertEqual(response.status_code, 200)
-        self.assertEqual(response.json['next'], None)
-        self.assertEqual(len(response.json['results']), 2)
-        self.assertEqual(response.json['results'][1], {
-            'uuid': self.channel.uuid,
-            'name': "Test Channel",
-            'address': "+250785551212",
-            'country': "RW",
-            'device': {
-                'name': "Nexus 5X",
-                'network_type': None,
-                'power_level': -1,
-                'power_source': None,
-                'power_status': None
-            },
-            'last_seen': format_datetime(self.channel.last_seen),
-            'created_on': format_datetime(self.channel.created_on)
-        })
-
-        # filter by UUID
-        response = self.fetchJSON(url, 'uuid=%s' % self.twitter.uuid)
-        self.assertResultsByUUID(response, [self.twitter])
-
-        # filter by address
-        response = self.fetchJSON(url, 'address=billy_bob')
-        self.assertResultsByUUID(response, [self.twitter])
-
-    def test_channel_events(self):
-        url = reverse('api.v2.channel_events')
-
-        self.assertEndpointAccess(url)
-
-        call1 = Call.create_call(self.channel, "0788123123", timezone.now(), 0, Call.TYPE_CALL_IN_MISSED)
-        call2 = Call.create_call(self.channel, "0788124124", timezone.now(), 36, Call.TYPE_CALL_IN)
-        call3 = Call.create_call(self.channel, "0788124124", timezone.now(), 0, Call.TYPE_CALL_OUT_MISSED)
-        call4 = Call.create_call(self.channel, "0788123123", timezone.now(), 15, Call.TYPE_CALL_OUT)
-
-        # no filtering
-        with self.assertNumQueries(NUM_BASE_REQUEST_QUERIES + 3):
-            response = self.fetchJSON(url)
-
-        self.assertEqual(response.status_code, 200)
-        self.assertEqual(response.json['next'], None)
-        self.assertResultsById(response, [call4, call3, call2, call1])
-        self.assertEqual(response.json['results'][0], {
-            'id': call4.pk,
-            'channel': {'uuid': self.channel.uuid, 'name': "Test Channel"},
-            'type': "call-out",
-            'contact': {'uuid': self.joe.uuid, 'name': self.joe.name},
-            'time': format_datetime(call4.time),
-            'duration': 15,
-            'created_on': format_datetime(call4.created_on),
-        })
-
-        # filter by id
-        response = self.fetchJSON(url, 'id=%d' % call1.pk)
-        self.assertResultsById(response, [call1])
-
-        # filter by contact
-        response = self.fetchJSON(url, 'contact=%s' % self.joe.uuid)
-        self.assertResultsById(response, [call4, call1])
-
-        # filter by invalid contact
-        response = self.fetchJSON(url, 'contact=invalid')
-        self.assertResultsById(response, [])
-
-        # filter by before
-        response = self.fetchJSON(url, 'before=%s' % format_datetime(call3.created_on))
-        self.assertResultsById(response, [call3, call2, call1])
-
-        # filter by after
-        response = self.fetchJSON(url, 'after=%s' % format_datetime(call2.created_on))
-        self.assertResultsById(response, [call4, call3, call2])
-
-<<<<<<< HEAD
     def test_campaigns(self):
         url = reverse('api.v2.campaigns')
 
@@ -468,8 +384,53 @@
         response = self.fetchJSON(url, 'address=billy_bob')
         self.assertResultsByUUID(response, [self.twitter])
 
-=======
->>>>>>> 7e22e425
+    def test_channel_events(self):
+        url = reverse('api.v2.channel_events')
+
+        self.assertEndpointAccess(url)
+
+        call1 = Call.create_call(self.channel, "0788123123", timezone.now(), 0, Call.TYPE_CALL_IN_MISSED)
+        call2 = Call.create_call(self.channel, "0788124124", timezone.now(), 36, Call.TYPE_CALL_IN)
+        call3 = Call.create_call(self.channel, "0788124124", timezone.now(), 0, Call.TYPE_CALL_OUT_MISSED)
+        call4 = Call.create_call(self.channel, "0788123123", timezone.now(), 15, Call.TYPE_CALL_OUT)
+
+        # no filtering
+        with self.assertNumQueries(NUM_BASE_REQUEST_QUERIES + 3):
+            response = self.fetchJSON(url)
+
+        self.assertEqual(response.status_code, 200)
+        self.assertEqual(response.json['next'], None)
+        self.assertResultsById(response, [call4, call3, call2, call1])
+        self.assertEqual(response.json['results'][0], {
+            'id': call4.pk,
+            'channel': {'uuid': self.channel.uuid, 'name': "Test Channel"},
+            'type': "call-out",
+            'contact': {'uuid': self.joe.uuid, 'name': self.joe.name},
+            'time': format_datetime(call4.time),
+            'duration': 15,
+            'created_on': format_datetime(call4.created_on),
+        })
+
+        # filter by id
+        response = self.fetchJSON(url, 'id=%d' % call1.pk)
+        self.assertResultsById(response, [call1])
+
+        # filter by contact
+        response = self.fetchJSON(url, 'contact=%s' % self.joe.uuid)
+        self.assertResultsById(response, [call4, call1])
+
+        # filter by invalid contact
+        response = self.fetchJSON(url, 'contact=invalid')
+        self.assertResultsById(response, [])
+
+        # filter by before
+        response = self.fetchJSON(url, 'before=%s' % format_datetime(call3.created_on))
+        self.assertResultsById(response, [call3, call2, call1])
+
+        # filter by after
+        response = self.fetchJSON(url, 'after=%s' % format_datetime(call2.created_on))
+        self.assertResultsById(response, [call4, call3, call2])
+
     def test_contacts(self):
         url = reverse('api.v2.contacts')
 
