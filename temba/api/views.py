from __future__ import unicode_literals

import json
import pytz
import requests
import xml.etree.ElementTree as ET

from datetime import datetime, timedelta
from decimal import Decimal
from django.conf import settings
from django.core.exceptions import ValidationError
from django.db.models import Q
from django.http import HttpResponse
from django.utils import timezone
from django.views.generic import View
from django.views.generic.list import MultipleObjectMixin
from rest_framework import generics, status
from rest_framework.decorators import api_view, permission_classes
from rest_framework.mixins import DestroyModelMixin
from rest_framework.reverse import reverse
from rest_framework.response import Response
from rest_framework.permissions import BasePermission, IsAuthenticated
from smartmin.views import SmartTemplateView, SmartReadView, SmartListView
from temba.api.models import WebHookEvent, WebHookResult, SMS_RECEIVED
from temba.api.serializers import BoundarySerializer, BroadcastReadSerializer, CallSerializer, CampaignSerializer
from temba.api.serializers import CampaignWriteSerializer, CampaignEventSerializer, CampaignEventWriteSerializer
from temba.api.serializers import ContactGroupReadSerializer, ContactReadSerializer, ContactWriteSerializer
from temba.api.serializers import ContactFieldReadSerializer, ContactFieldWriteSerializer, BroadcastCreateSerializer
from temba.api.serializers import FlowReadSerializer, FlowRunReadSerializer, FlowRunStartSerializer
from temba.api.serializers import MsgCreateSerializer, MsgCreateResultSerializer, MsgReadSerializer
from temba.api.serializers import ChannelClaimSerializer, ChannelReadSerializer, ResultSerializer
from temba.campaigns.models import Campaign, CampaignEvent
from temba.channels.models import Channel
from temba.contacts.models import Contact, ContactField, ContactGroup, ContactURN, TEL_SCHEME
from temba.flows.models import Flow, FlowRun, RuleSet
from temba.locations.models import AdminBoundary
from temba.orgs.models import get_stripe_credentials, NEXMO_UUID
from temba.orgs.views import OrgPermsMixin
from temba.msgs.models import Broadcast, Msg, Call
from temba.triggers.models import Trigger, MISSED_CALL_TRIGGER
from temba.utils import analytics, json_date_to_datetime, JsonResponse, splitting_getlist
from temba.utils.middleware import disable_middleware
from urlparse import parse_qs
from twilio import twiml


def webhook_status_processor(request):
    status = dict()
    user = request.user
    
    if user.is_superuser or user.is_anonymous():
        return status
        
    # get user's org
    org = user.get_org()
    
    if org:
        past_hour = timezone.now() - timedelta(hours=1)
        failed = WebHookEvent.objects.filter(org=org, status__in=['F','E'], created_on__gte=past_hour).order_by('-created_on')

        if failed:
            status['failed_webhooks'] = True
            status['webhook_errors_count'] = failed.count()

    return status

class ApiPermission(BasePermission):
    def has_permission(self, request, view):
        if getattr(view, 'permission', None):
            if request.user.is_anonymous():
                return False

            org = request.user.get_org()
            if org:
                group = org.get_user_org_group(request.user)
                codename = view.permission.split(".")[-1]
                return group.permissions.filter(codename=codename)
            else:
                return False
        else: # pragma: no cover
            return True


class SSLPermission(BasePermission): # pragma: no cover
    def has_permission(self, request, view):
        if getattr(settings, 'SESSION_COOKIE_SECURE', False):
            return request.is_secure()
        else:
            return True

class WebHookEventMixin(OrgPermsMixin):
    def get_status(self, obj):
        return obj.get_status_display()

    def get_tries(self, obj):
        return obj.try_count

    def derive_queryset(self, **kwargs):
        org = self.derive_org()
        return WebHookEvent.objects.filter(org=org)

class WebHookEventListView(WebHookEventMixin, SmartListView):
    model = WebHookEvent
    fields = ('event', 'status', 'channel', 'tries', 'created_on')
    title = "Recent WebHook Events"
    template_name = 'api/webhookevent_list.html'
    default_order = ('-created_on',)
    permission = 'api.webhookevent_list'

    def get_context_data(self, *args, **kwargs):
        context = super(WebHookEventListView, self).get_context_data(*args, **kwargs)
        context['org'] = self.request.user.get_org()
        return context

class WebHookEventReadView(WebHookEventMixin, SmartReadView):
    model = WebHookEvent
    fields = ('event', 'status', 'channel', 'tries', 'next_attempt')
    template_name = 'api/webhookevent_read.html'
    permission = 'api.webhookevent_read'
    field_config = { 'next_attempt': dict(label="Next Delivery"), 'tries': dict(label="Attempts") }

    def get_next_attempt(self, obj): # pragma: no cover
        if obj.next_attempt:
            return "Around %s" % obj.next_attempt
        else:
            if obj.try_count == 3:
                return "Never, three attempts errored, failed permanently"
            else:
                if obj.status == 'C':
                    return "Never, event delivered successfully"
                else:
                    return "Never, event deliverey failed permanently"

    def get_context_data(self, *args, **kwargs):
        context = super(WebHookEventReadView, self).get_context_data(*args, **kwargs)

        context['results'] = WebHookResult.objects.filter(event=self.object)
        return context


class WebHookTunnelView(View):
    http_method_names = ['post',]

    def post(self, request):
        try:
            if not 'url' in request.POST or not 'data' in request.POST:
                return HttpResponse("Must include both 'url' and 'data' parameters.", status=400)

            url = request.POST['url']
            data = request.POST['data']

            # as a very rudimentary security measure we only pass down variables we know are valid
            incoming_data = parse_qs(data)
            outgoing_data = dict()
            for key in incoming_data.keys():
                if key in ['relayer', 'sms', 'phone', 'text', 'time', 'call', 'duration', 'power_level', 'power_status',
                           'power_source', 'network_type', 'pending_message_count', 'retry_message_count', 'last_seen', 'event']:
                    outgoing_data[key] = incoming_data[key]

            response = requests.post(url, data=outgoing_data, timeout=3)
            result = response.text

        except Exception as e:
            result = str(e)

        return HttpResponse(result)


class WebHookView(SmartTemplateView):
    template_name = "api/webhook.html"


class WebHookSimulatorView(SmartTemplateView):
    template_name = "api/webhook_simulator.html"

    def get_context_data(self, **kwargs):
        context = super(WebHookSimulatorView, self).get_context_data(**kwargs)

        endpoints = list()

        fields = list()
        fields.append(dict(name="relayer", help="The id of the channel which received an SMS", default=5))
        fields.append(dict(name="relayer_phone", help="The phone number of the channel which received an SMS", default="+250788123123"))
        fields.append(dict(name="sms", help="The id of the incoming SMS message", default=1))
        fields.append(dict(name="phone", help="The phone number of the sender in E164 format", default="+250788123123"))
        fields.append(dict(name="text", help="The text of the SMS message", default="That gucci is hella tight"))
        fields.append(dict(name="status", help="The status of this SMS message, one of P,H,S,D,E,F", default="D"))
        fields.append(dict(name="direction", help="The direction of the SMS, either I for incoming or O for outgoing", default="I"))
        fields.append(dict(name="time", help="When this event occurred in ECMA-162 format", default="2013-01-21T22:34:00.123"))

        mo_sms = dict(event="mo_sms", title="Sent when your channel receives a new SMS message", fields=fields, color='green')
        mt_sent = dict(event="mt_sent", title="Sent when your channel has confirmed it has sent an outgoing SMS", fields=fields, color='green')
        mt_dlvd = dict(event="mt_dlvd", title="Sent when your channel receives a delivery report for an outgoing SMS", fields=fields, color='green')

        endpoints.append(mo_sms)
        endpoints.append(mt_sent)
        endpoints.append(mt_dlvd)

        fields = list()
        fields.append(dict(name="relayer", help="The id of the channel which received a call", default=5))
        fields.append(dict(name="relayer_phone", help="The phone number of the channel which received an SMS", default="+250788123123"))
        fields.append(dict(name="call", help="The id of the call", default=1))
        fields.append(dict(name="phone", help="The phone number of the caller or callee in E164 format", default="+250788123123"))
        fields.append(dict(name="duration", help="The duration of the call (always 0 for missed calls)", default="0"))
        fields.append(dict(name="time", help="When this event was received by the channel in ECMA-162 format", default="2013-01-21T22:34:00.123"))

        mo_call = dict(event="mo_call", title="Sent when your channel receives an incoming call that was picked up", fields=fields, color='blue')
        mo_miss = dict(event="mo_miss", title="Sent when your channel receives an incoming call that was missed", fields=fields, color='blue')
        mt_call = dict(event="mt_call", title="Sent when your channel places an outgoing call that was connected", fields=fields, color='blue')
        mt_miss = dict(event="mt_miss", title="Sent when your channel places an outgoing call that was not connected", fields=fields, color='blue')

        endpoints.append(mo_call)
        endpoints.append(mo_miss)
        endpoints.append(mt_call)
        endpoints.append(mt_miss)

        fields = list()
        fields.append(dict(name="relayer", help="The id of the channel which this alarm is for", default=1))
        fields.append(dict(name="relayer_phone", help="The phone number of the channel", default="+250788123123"))
        fields.append(dict(name="power_level", help="The current power level of the channel", default=65))
        fields.append(dict(name="power_status", help="The current power status, either CHARGING or DISCHARGING", default="CHARGING"))
        fields.append(dict(name="power_source", help="The source of power, ex: BATTERY, AC, USB", default="AC"))
        fields.append(dict(name="network_type", help="The type of network the device is connected to. ex: WIFI", default="WIFI"))
        fields.append(dict(name="pending_message_count", help="The number of unsent messages for this channel", default=0))
        fields.append(dict(name="retry_message_count", help="The number of messages that had send errors and are being retried", default=0))
        fields.append(dict(name="last_seen", help="The time that this channel last synced in ECMA-162 format", default="2013-01-21T22:34:00.123"))

        alarm = dict(event="alarm", title="Sent when we detects either a low battery, unsent messages, or lack of connectivity for your channel", fields=fields, color='red')

        endpoints.append(alarm)

        fields = list()
        fields.append(dict(name="relayer", help="The id of the channel which handled this flow step", default=1))
        fields.append(dict(name="relayer_phone", help="The phone number of the channel", default="+250788123123"))
        fields.append(dict(name="flow", help="The id of the flow (reference the URL on your flow page)", default=504))
        fields.append(dict(name="step", help="The uuid of the step which triggered this event (reference your flow)", default="15121251-15121241-15145152-12541241"))
        fields.append(dict(name="time", help="The time that this step was reached by the user in ECMA-162 format", default="2013-01-21T22:34:00.123"))
        fields.append(dict(name="values", help="The values that have been collected for this contact thus far through the flow",
                           default='[{ "label": "Water Source", "category": "Stream", "text": "from stream", "time": "2013-01-01T05:35:32.012" },'
                                   ' { "label": "Boil", "category": "Yes", "text": "yego", "time": "2013-01-01T05:36:54.012" }]'))

        flow = dict(event="flow", title="Sent when a user reaches an API node in a flow", fields=fields, color='purple')

        endpoints.append(flow)

        context['endpoints'] = endpoints
        return context

class ApiExplorerView(SmartTemplateView):
    template_name = "api/api_explorer.html"

    def get_context_data(self, **kwargs):
        context = super(ApiExplorerView, self).get_context_data(**kwargs)

        endpoints = list()
        endpoints.append(Channels.get_read_explorer())
        endpoints.append(Channels.get_write_explorer())
        endpoints.append(Channels.get_delete_explorer())

        endpoints.append(Contacts.get_read_explorer())
        endpoints.append(Contacts.get_write_explorer())
        endpoints.append(Contacts.get_delete_explorer())

        endpoints.append(Groups.get_read_explorer())

        endpoints.append(FieldsEndpoint.get_read_explorer())
        endpoints.append(FieldsEndpoint.get_write_explorer())

        endpoints.append(MessagesEndpoint.get_read_explorer())
        endpoints.append(MessagesEndpoint.get_write_explorer())

        endpoints.append(BroadcastsEndpoint.get_read_explorer())
        endpoints.append(BroadcastsEndpoint.get_write_explorer())

        endpoints.append(Calls.get_read_explorer())

        endpoints.append(FlowEndpoint.get_read_explorer())

        endpoints.append(FlowRunEndpoint.get_read_explorer())
        endpoints.append(FlowRunEndpoint.get_write_explorer())

        #endpoints.append(FlowResultsEndpoint.get_read_explorer())

        endpoints.append(CampaignEndpoint.get_read_explorer())
        endpoints.append(CampaignEndpoint.get_write_explorer())

        endpoints.append(CampaignEventEndpoint.get_read_explorer())
        endpoints.append(CampaignEventEndpoint.get_write_explorer())
        endpoints.append(CampaignEventEndpoint.get_delete_explorer())

        endpoints.append(BoundaryEndpoint.get_read_explorer())

        context['endpoints'] = endpoints

        from temba.settings import API_URL
        context['API_URL'] = API_URL

        return context

@api_view(['GET'])
@permission_classes((SSLPermission, IsAuthenticated))
def api(request, format=None):
    """
    ## REST API

    We provides a simple REST API for you to interact with your data from outside applications.

    All endpoints should be accessed using HTTPS. The following endpoints are provided:

     * [/api/v1/contacts](/api/v1/contacts) - To list or modify contacts.
     * [/api/v1/fields](/api/v1/fields) - To list or modify contact fields.
     * [/api/v1/messages](/api/v1/messages) - To list and create new SMS messages.
     * [/api/v1/broadcasts](/api/v1/broadcasts) - To list and create outbox broadcasts.
     * [/api/v1/relayers](/api/v1/relayers) - To list, create and remove new Android phones.
     * [/api/v1/calls](/api/v1/calls) - To list incoming, outgoing and missed calls as reported by the Android phone.
     * [/api/v1/flows](/api/v1/flows) - To list active flows
     * [/api/v1/runs](/api/v1/runs) - To list or start flow runs for contacts
     * [/api/v1/campaigns](/api/v1/campaigns) - To list or modify campaigns on your account.
     * [/api/v1/events](/api/v1/events) - To list or modify campaign events on your account.
     * [/api/v1/boundaries](/api/v1/boundaries) - To retrieve the geometries of the administrative boundaries on your account.

    You may wish to use the [API Explorer](/api/v1/explorer) to interactively experiment with API.

    ## Web Hook

    Your application can be notified when new SMS messages are received, sent or delivered.  You can
    configure a URL for those events to be delivered to.  Visit the [Web Hook Documentation](/api/v1/webhook/) and
    [Simulator](/api/v1/webhook/simulator/) for more details.

    ## Verbs

    All API calls follow standard REST conventions.  You can list a set of resources by making a **GET** request on the endpoint
    and either send new messages or claim channels using the **POST** verb.  You can receive responses either
    in JSON or XML by appending the corresponding extension to the endpoint URL, ex: ```/api/v1.json```

    ## Status Codes

    The success or failure of requests is represented by status codes as well as a verbose message in the response body:

    * **200**: A read operation was successful
    * **201**: A resource was successfully created (only returned for POST methods)
    * **204**: A resource was successfully deleted (only returned for DELETE methods)
    * **400**: The request failed due to invalid parameters, do not retry with the same values, the body of the response
               will contain details
    * **403**: You do not have permission to access this resource
    * **404**: The resource was not found (currently only returned by DELETE methods)

    ## Data Types

    The following data types are used in our JSON API:

    * **string**: A standard JSON string
    * **int**: Unsigned 32 bit integer
    * **datetime**: A date/time in [ECMA-162 format](http://ecma-international.org/ecma-262/5.1/#sec-15.9.1.15): YYYY-MM-DDTHH:mm:ss.sssZ ex: ```2013-03-02T17:28:12.084```

    ## Phone Numbers

    Phone numbers are represented as JSON strings in the [E164 format](http://en.wikipedia.org/wiki/E.164)  ex: ```+250788123123```

    Note that we can't know all legal phone numbers, so while it does try to normalize numbers to an international
    format when possible, it will never reject a value for a phone number.  It is recommended to make sure the phone
    numbers you pass are always in full E164 format.

    ## Filtering

    All pages that return a list of items support filtering by one or more attributes. You define how you want the list
    filtered via request parameters.  Note that when filtering by phone number you will need to use the E164 format
    and URL encode the + character as %2B. An example to retrieve all the outgoing SMS messages since January 1st, 2013
    that are in a state of Q or S for the number +250788123123:

        /api/v1/sms.json?after=2013-01-01T00:00:00.000&status=Q,S&direction=O&phone=%2B250788123123

    ## Authentication

    You must authenticate all calls by including an ```Authorization``` header with your API token. For
    security reasons all calls must be made using HTTPS.

    You Authorization header should look like this:

        Authorization: Token YOUR_API_TOKEN_GOES_HERE

    **Note that all calls made through this web interface are against the live API, please exercise the appropriate caution.**
    """
    return Response({
        'contacts': reverse('api.contacts', request=request),
        'fields': reverse('api.contactfields', request=request),
        'relayers': reverse('api.channels', request=request),
        'messages': reverse('api.messages', request=request),
        'sms': reverse('api.sms', request=request),
        'calls': reverse('api.calls', request=request),
        'campaigns': reverse('api.campaigns', request=request),
        'events': reverse('api.campaignevents', request=request),
    })


class BroadcastsEndpoint(generics.ListAPIView):
    """
    This endpoint allows you either list message broadcasts on your account using the ```GET``` method or create new
    message broadcasts using the ```POST``` method.

    ## Sending Messages

    You can create new broadcasts by making a **POST** request to this URL with the following JSON data:

      * **urns** - JSON array of URNs to send the message to (array of strings, optional)
      * **contacts** - JSON array of contact UUIDs to send the message to (array of strings, optional)
      * **groups** - JSON array of group UUIDs to send the message to (array of strings, optional)
      * **text** - the text of the message to send (string, limit of 480 characters)
      * **channel** - the id of the channel to use. Contacts and URNs which can't be reached with this channel are ignored (int, optional)

    Example:

        POST /api/v1/broadcasts.json
        {
            "urns": ["tel:+250788123123", "tel:+250788123124"],
            "contacts": ["09d23a05-47fe-11e4-bfe9-b8f6b119e9ab"],
            "text": "hello world"
        }

    You will receive a response containing the message broadcast created:

        {
            "id": 1234,
            "urns": ["tel:+250788123123", "tel:+250788123124"],
            "contacts": ["09d23a05-47fe-11e4-bfe9-b8f6b119e9ab"]
            "groups": [],
            "text": "hello world",
            "created_on": "2013-03-02T17:28:12",
            "status": "Q"
        }

    ## Listing Broadcasts

    Returns the message activity for your organization, listing the most recent messages first.

      * **id** - the id of the broadcast (int) (filterable: ```id```)
      * **urns** - the contact URNs that received the broadcast (array of strings)
      * **contacts** - the UUIDs of contacts that received the broadcast (array of strings)
      * **groups** - the UUIDs of groups that received the broadcast (array of strings)
      * **text** - the text - note that the sent messages may have been received as multiple text messages (string)
      * **created_on** - the datetime when this sms was either received by the channel or created (datetime) (filterable: ```before``` and ```after```)
      * **status** - the status of this broadcast, a string one of: (filterable: ```status```)

            I - no messages have been sent yet
            Q - some messages are still queued
            S - all messages have been sent
            D - all messages have been delivered
            E - majority of messages have errored
            F - majority of messages have failed

    Example:

        GET /api/v1/broadcasts.json

    Response is a list of recent broadcasts:

        {
            "count": 15,
            "next": "/api/v1/broadcasts/?page=2",
            "previous": null,
            "results": [
                {
                    "id": 1234,
                    "urns": ["tel:+250788123123", "tel:+250788123124"],
                    "contacts": ["09d23a05-47fe-11e4-bfe9-b8f6b119e9ab"]
                    "groups": [],
                    "text": "hello world",
                    "messages": [
                       158, 159
                    ],
                    "created_on": "2013-03-02T17:28:12",
                    "status": "Q"
                },
                ...

    """
    permission = 'msgs.broadcast_api'
    model = Broadcast
    permission_classes = (SSLPermission, ApiPermission)
    serializer_class = BroadcastReadSerializer
    form_serializer_class = BroadcastCreateSerializer

    def post(self, request, format=None):
        user = request.user
        serializer = BroadcastCreateSerializer(user=user, data=request.DATA)
        if serializer.is_valid():
            serializer.save()

            response_serializer = BroadcastReadSerializer(instance=serializer.object)
            return Response(response_serializer.data, status=status.HTTP_201_CREATED)

        return Response(serializer.errors, status=status.HTTP_400_BAD_REQUEST)

    def get_queryset(self):
        queryset = self.model.objects.filter(org=self.request.user.get_org(), is_active=True).order_by('-created_on')

        ids = splitting_getlist(self.request, 'id')
        if ids:
            queryset = queryset.filter(pk__in=ids)

        statuses = splitting_getlist(self.request, 'status')
        if statuses:
            statuses = [status.upper() for status in statuses]
            queryset = queryset.filter(status__in=statuses)

        before = self.request.QUERY_PARAMS.get('before', None)
        if before:
            try:
                before = json_date_to_datetime(before)
                queryset = queryset.filter(created_on__lte=before)
            except:
                queryset = queryset.filter(pk=-1)

        after = self.request.QUERY_PARAMS.get('after', None)
        if after:
            try:
                after = json_date_to_datetime(after)
                queryset = queryset.filter(created_on__gte=after)
            except:
                queryset = queryset.filter(pk=-1)

        return queryset.order_by('-created_on').prefetch_related('urns', 'contacts', 'groups')

    @classmethod
    def get_read_explorer(cls):
        spec = dict(method="GET",
                    title="List recent broadcasts",
                    url=reverse('api.broadcasts'),
                    slug='broadcast-list',
                    request="after=2013-01-01T00:00:00.000&status=Q,S")
        spec['fields'] = [dict(name='id', required=False,
                               help="One or more message ids to filter by.  ex: 234235,230420"),
                          dict(name='status', required=False,
                               help="One or more status states to filter by.  ex: Q,S,D"),
                          dict(name='before', required=False,
                               help="Only return messages before this date.  ex: 2012-01-28T18:00:00.000"),
                          dict(name='after', required=False,
                               help="Only return messages after this date.  ex: 2012-01-28T18:00:00.000")]
        return spec

    @classmethod
    def get_write_explorer(cls):
        spec = dict(method="POST",
                    title="Send one or more messages",
                    url=reverse('api.broadcasts'),
                    slug='broadcast-send',
                    request='{ "urns": ["tel:+250788222222", "tel:+250788111111"], "text": "My first message" }')

        spec['fields'] = [dict(name='urns', required=False,
                               help="A JSON array of one or more strings, each a contact URN."),
                          dict(name='contacts', required=False,
                               help="A JSON array of one or more strings, each a contact UUID."),
                          dict(name='groups', required=False,
                               help="A JSON array of one or more strings, each a group UUID."),
                          dict(name='text', required=True,
                               help="The text of the message you want to send (max length 480 chars)"),
                          dict(name='channel', required=False,
                               help="The id of the channel to use for sending")]
        return spec


class MessagesEndpoint(generics.ListAPIView):
    """
    This endpoint allows you either list messages on your account using the ```GET``` method or send new messages
    using the ```POST``` method.

    ## Sending Messages

    You can create new messages by making a **POST** request to this URL with the following JSON data:

      * **channel** - the id of the channel that should send the messages (int, optional)
      * **urn** - either a single URN or a JSON array of up to 100 urns to send the message to (string or array of strings)
      * **contact** - either a single contact UUID or a JSON array of up to 100 contact UUIDs to send the message to (string or array of strings)
      * **text** - the text of the message to send (string, limit of 480 characters)

    Example:

        POST /api/v1/messages.json
        {
            "urns": ["tel:+250788123123", "tel:+250788123124"],
            "text": "hello world"
        }

    You will receive a response containing the ids of the SMS messages created:

        {
            "messages": [
               158, 159
            ]
        }

    ## Listing Messages

    Returns the message activity for your organization, listing the most recent messages first.

      * **channel** - the id of the Android channel that sent or received this message (int) (filterable: ```channel```)
      * **urn** - the URN of the sender or receiver, depending on direction (string) (filterable: ```urn```)
      * **contact** - the UUID of the contact (string) (filterable: ```contact```)
      * **group_uuids** - the UUIDs of any groups the contact belongs to (string) (filterable: ```group_uuids```)
      * **direction** - the direction of the SMS, either ```I``` for incoming messages or ```O``` for outgoing (string) (filterable: ```direction```)
      * **labels** - Any labels set on this message (filterable: ```label```)
      * **text** - the text of the message received, not this is the logical view, this message may have been received as multiple text messages (string)
      * **created_on** - the datetime when this sms was either received by the channel or created (datetime) (filterable: ```before``` and ```after```)
      * **sent_on** - for outgoing messages, the datetime when the channel sent the message (null if not yet sent or an incoming message) (datetime)
      * **delivered_on** - for outgoing messages, the datetime when the channel delivered the message (null if not yet sent or an incoming message) (datetime)
      * **flow** - the flow this message is associated with (only filterable as ```flow```)
      * **broadcast** - the broadcast this message is associated with (only filterable as ```broadcast```)
      * **status** - the status of this message, a string one of: (filterable: ```status```)

            Q - Message is queued awaiting to be sent
            S - Message has been sent by the channel
            D - Message was delivered to the recipient
            H - Incoming message was handled
            F - Message was not sent due to a failure

      * **type** - the type of the message, a string one of: (filterable: ```type```)

            I - A message that was either sent or received from the message inbox
            F - A message that was either sent or received by a flow

    Example:

        GET /api/v1/messages.json

    Response is a list of recent messages:

        {
            "count": 389,
            "next": "/api/v1/messages/?page=2",
            "previous": null,
            "results": [
            {
                "id": 159,
                "contact": "09d23a05-47fe-11e4-bfe9-b8f6b119e9ab",
                "status": "Q",
                "relayer": 5,
                "urn": "tel:+250788123124",
                "direction": "O",
                "text": "hello world",
                "created_on": "2013-03-02T17:28:12",
                "sent_on": null,
                "delivered_on": null
            },
            ...

    """
    permission = 'msgs.msg_api'
    model = Msg
    permission_classes = (SSLPermission, ApiPermission)
    serializer_class = MsgReadSerializer
    form_serializer_class = MsgCreateSerializer

    def post(self, request, format=None):
        user = request.user
        serializer = MsgCreateSerializer(user=user, data=request.DATA)
        if serializer.is_valid():
            serializer.save()

            response_serializer = MsgCreateResultSerializer(instance=serializer.object)
            return Response(response_serializer.data, status=status.HTTP_201_CREATED)

        return Response(serializer.errors, status=status.HTTP_400_BAD_REQUEST)

    def get_queryset(self):
        queryset = Msg.objects.filter(org=self.request.user.get_org()).order_by('-created_on')

<<<<<<< HEAD
        ids = splitting_getlist(self.request, 'sms')
        if ids:
            queryset = queryset.filter(pk__in=ids)
=======
        ids = self.request.QUERY_PARAMS.get('id', None)
        if ids:
            queryset = queryset.filter(pk__in=ids.split(','))

        smses = self.request.QUERY_PARAMS.get('sms', None)  # deprecated, use id
        if smses:
            queryset = queryset.filter(pk__in=smses.split(','))
>>>>>>> 78c651ee

        statuses = splitting_getlist(self.request, 'status')
        if statuses:
            statuses = [status.upper() for status in statuses]

            # to the user, Q and P are the same, but not to us
            if 'Q' in statuses:
                statuses.append('P')
            queryset = queryset.filter(status__in=statuses)

        directions = splitting_getlist(self.request, 'direction')
        if directions:
            queryset = queryset.filter(direction__in=directions)

        phones = splitting_getlist(self.request, 'phone')
        if phones:
            queryset = queryset.filter(contact__urns__path__in=phones)

        urns = self.request.QUERY_PARAMS.getlist('urn', None)
        if urns:
            queryset = queryset.filter(contact__urns__urn__in=urns)

        before = self.request.QUERY_PARAMS.get('before', None)
        if before:
            try:
                before = json_date_to_datetime(before)
                queryset = queryset.filter(created_on__lte=before)
            except:
                queryset = queryset.filter(pk=-1)

        after = self.request.QUERY_PARAMS.get('after', None)
        if after:
            try:
                after = json_date_to_datetime(after)
                queryset = queryset.filter(created_on__gte=after)
            except:
                queryset = queryset.filter(pk=-1)

        channel = self.request.QUERY_PARAMS.get('channel', None)
        if channel:
            try:
                channel = int(channel)
                queryset = queryset.filter(channel_id=channel)
            except:
                queryset = queryset.filter(pk=-1)

        contact_uuids = splitting_getlist(self.request, 'contact')
        if contact_uuids:
            queryset = queryset.filter(contact__uuid__in=contact_uuids)

        groups = self.request.QUERY_PARAMS.getlist('group', None)  # deprecated, use group_uuids
        if groups:
            queryset = queryset.filter(contact__groups__name__in=groups)

        group_uuids = splitting_getlist(self.request, 'group_uuids')
        if group_uuids:
            queryset = queryset.filter(contact__groups__uuid__in=group_uuids)

        types = splitting_getlist(self.request, 'type')
        if types:
            queryset = queryset.filter(msg_type__in=types)

        labels = self.request.QUERY_PARAMS.getlist('label', None)
        if labels:
            queryset = queryset.filter(labels__name__in=labels)

        flows = splitting_getlist(self.request, 'flow')
        if flows:
            queryset = queryset.filter(steps__run__flow__in=flows)

        broadcasts = self.request.QUERY_PARAMS.get('broadcast', None)
        if broadcasts:
            queryset = queryset.filter(broadcast__in=broadcasts.split(','))

        return queryset.order_by('-created_on').select_related('labels')

    @classmethod
    def get_read_explorer(cls):
        spec = dict(method="GET",
                    title="List recent messages",
                    url=reverse('api.messages'),
                    slug='sms-list',
                    request="after=2013-01-01T00:00:00.000&status=Q,S")
        spec['fields'] = [ dict(name='id', required=False,
                                help="One or more message ids to filter by.  ex: 234235,230420"),
                           dict(name='contact', required=False,
                                help="One or more contact UUIDs to filter by.  ex: 09d23a05-47fe-11e4-bfe9-b8f6b119e9ab"),
                           dict(name='group_uuids', required=False,
                                help="One or more contact group UUIDs to filter by.  ex: 0ac92789-89d6-466a-9b11-95b0be73c683"),
                           dict(name='status', required=False,
                                help="One or more status states to filter by.  ex: Q,S,D"),
                           dict(name='direction', required=False,
                                help="One or more directions to filter by.  ex: I,O"),
                           dict(name='type', required=False,
                                help="One or more message types to filter by (inbox or flow). ex: I,F"),
                           dict(name='urn', required=False,
                                help="One or more URNs to filter messages by. ex: tel:+250788123123"),
                           dict(name='label', required=False,
                                help="One or more message labels to filter by. ex: Clogged Filter"),
                           dict(name='flow', required=False,
                                help="One or more flow ids to filter by. ex: 11851"),
                           dict(name='broadcast', required=False,
                                help="One or more broadcast ids to filter by. ex: 23432,34565"),
                           dict(name='before', required=False,
                                help="Only return messages before this date.  ex: 2012-01-28T18:00:00.000"),
                           dict(name='after', required=False,
                                help="Only return messages after this date.  ex: 2012-01-28T18:00:00.000"),
                           dict(name='relayer', required=False,
                                help="Only return messages that were received or sent by these channels.  ex: 515,854") ]

        return spec

    @classmethod
    def get_write_explorer(cls):
        spec = dict(method="POST",
                    title="Send one or more messages",
                    url=reverse('api.messages'),
                    slug='sms-send',
                    request='{ "urn": ["tel:+250788222222", "tel:+250788111111"], "text": "My first SMS message", "relayer": 1 }')

        spec['fields'] = [dict(name='urn', required=False,
                               help="A JSON array of one or more strings, each a contact URN."),
                          dict(name='contact', required=False,
                               help="A JSON array of one or more strings, each a contact UUID."),
                          dict(name='text', required=True,
                               help="The text of the SMS message you want to send (max length 480 chars)"),
                          dict(name='relayer', required=False,
                               help="The id of the channel that should send this message, if not specified we will "
                                    "choose what it thinks is the best channel to deliver this message.")]
        return spec


class Calls(generics.ListAPIView):
    """
    Returns the incoming and outgoing calls for your organization, most recent first.

      * **relayer** - which channel received or placed this call (int) (filterable: ```channel```)
      * **phone** - the phone number of the caller or callee depending on the call_type (string) (filterable: ```phone```)
      * **created_on** - when the call was received or sent (datetime) (filterable: ```before``` and ```after```)
      * **duration** - the duration of the call in seconds (int, 0 for missed calls)
      * **call_type** - one of the following strings: (filterable: ```call_type```)

             mt_call - Outgoing Call
             mo_call - Incoming Call
             mo_miss - Missed Incoming Call

    Example:

        GET /api/v1/calls.json

    Response:

        {
            "count": 4,
            "next": null,
            "previous": null,
            "results": [
            {
                "call": 4,
                "relayer": 2,
                "phone": "+250788123123",
                "created_on": "2013-02-27T09:06:15",
                "duration": 606,
                "call_type": "mt_call"
            },
            ...

    """
    permission = 'msgs.call_api'
    model = Call
    serializer_class = CallSerializer
    permission_classes = (SSLPermission, ApiPermission)

    def get_queryset(self):
        queryset = Call.objects.filter(org=self.request.user.get_org(), is_active=True).order_by('-created_on')

        ids = splitting_getlist(self.request, 'call')
        if ids:
            queryset = queryset.filter(pk__in=ids)

        before = self.request.QUERY_PARAMS.get('before', None)
        if before:
            try:
                before = json_date_to_datetime(before)
                queryset = queryset.filter(created_on__lte=before)
            except:
                queryset = queryset.filter(pk=-1)

        after = self.request.QUERY_PARAMS.get('after', None)
        if after:
            try:
                after = json_date_to_datetime(after)
                queryset = queryset.filter(created_on__gte=after)
            except:
                queryset = queryset.filter(pk=-1)

        call_types = splitting_getlist(self.request, 'call_type')
        if call_types:
            queryset = queryset.filter(call_type__in=call_types)

        phones = splitting_getlist(self.request, 'phone')
        if phones:
            queryset = queryset.filter(contact__urns__path__in=phones)

        channel = self.request.QUERY_PARAMS.get('relayer', None)
        if channel:
            try:
                channel = int(channel)
                queryset = queryset.filter(channel_id=channel)
            except:
                queryset = queryset.filter(pk=-1)

        return queryset

    @classmethod
    def get_read_explorer(cls):
        spec = dict(method="GET",
                    title="List recent incoming and outgoing Calls",
                    url=reverse('api.calls'),
                    slug='call-list',
                    request="after=2013-01-01T00:00:00.000&phone=%2B250788123123")
        spec['fields'] = [ dict(name='call', required=False,
                                help="One or more call ids to filter by.  ex: 2335,2320"),
                           dict(name='call_type', required=False,
                                help="One or more types of calls to filter by.  ex: mo_miss"),
                           dict(name='phone', required=False,
                                help="One or more phone numbers to filter by in E164 format.  ex: +250788123123"),
                           dict(name='before', required=False,
                                help="Only return messages before this date.  ex: 2012-01-28T18:00:00.000"),
                           dict(name='after', required=False,
                                help="Only return messages after this date.  ex: 2012-01-28T18:00:00.000"),
                           dict(name='relayer', required=False,
                                help="Only return messages that were received or sent by these channels.  ex: 515,854") ]

        return spec


class Channels(DestroyModelMixin, generics.ListAPIView):
    """
    ## Claiming Channels

    You can associate a new Android channel to your account by sending a **POST** request to this URL with the following
    JSON data:

    * **claim_code** - the unique claim code displayed on the Android application after registration (string)
    * **phone** - the phone number for the channel (string)
    * **name** - the desired name for this channel (string, optional)

    Example:

        POST /api/v1/relayers.json
        {
            "claim_code": "APFOJFQW9",
            "phone": "+250788123123",
            "name": "MTN Rwanda"
        }

    You will receive a channel object as a response if successful:

        {
            "relayer": 5,
            "phone": "+250788123123",
            "name": "MTN Rwanda",
            "country": "RW",
            "last_seen": "2013-03-01T05:31:27",
            "power_level": 99,
            "power_status": "STATUS_DISCHARGING",
            "power_source": "BATTERY",
            "network_type": "WIFI",
            "pending_message_count": 0
        }

    ## Listing Channels

    A **GET** returns the list of Android channels for your organization, in the order of last activity date.  Note that all
    status information for the device is as of the last time it was seen and can be null before the first sync.

    * **relayer** - the id of the channel (long)
    * **phone** - the phone number for the channel (string) (filterable: ```phone```)
    * **name** - the name of this channel (string)
    * **country** - which country the sim card for this channel is registered for (string, two letter country code) (filterable: ```country```)
    * **last_seen** - the datetime when this channel was last seen (datetime) (filterable: ```before``` and ```after```)
    * **power_level** - the power level of the device (int)
    * **power_status** - the power status, either ```STATUS_DISCHARGING``` or ```STATUS_CHARGING``` (string)
    * **power_source** - the source of power as reported by Android (string)
    * **network_type** - the type of network the device is connected to as reported by Android (string)
    * **pending_message_count** - how many messages are assigned to this channel but not yet sent (int)

    Example:

        GET /api/v1/relayers.json

    Response containing the channels for your organization:

        {
            "count": 1,
            "next": null,
            "previous": null,
            "results": [
            {
                "relayer": 5,
                "phone": "+250788123123",
                "name": "Android Phone",
                "country": "RW",
                "last_seen": "2013-03-01T05:31:27",
                "power_level": 99,
                "power_status": "STATUS_DISCHARGING",
                "power_source": "BATTERY",
                "network_type": "WIFI",
                "pending_message_count": 0
            }]
        }

    ## Removing Channels

    A **DELETE** removes all matching channels from your account.  You can filter the list of channels to remove
    using the same attributes as the list call above.

    * **relayer** - the id of the the channel (long)
    * **phone** - the phone number of the channel to remove (string)
    * **before** - only delete channels which have not been seen since this date (string) ex: 2012-01-28T18:00:00.000
    * **after** - only delete channels which have been seen since this date (string) ex: 2012-01-28T18:00:00.000
    * **country** - the country this channel is in (string, two letter country code)

    Example:

        DELETE /api/v1/relayers.json?id=409

    You will receive either a 404 response if no matching channels were found, or a 204 response if one or more channels
    was removed.

    """
    permission = 'channels.channel_api'
    model = Channel
    serializer_class = ChannelReadSerializer
    permission_classes = (SSLPermission, ApiPermission)
    form_serializer_class = ChannelClaimSerializer

    def post(self, request, format=None):
        user = request.user
        serializer = ChannelClaimSerializer(user=user, data=request.DATA)
        if serializer.is_valid():
            serializer.save()

            response_serializer = ChannelReadSerializer(instance=serializer.object)
            return Response(response_serializer.data, status=status.HTTP_201_CREATED)

        return Response(serializer.errors, status=status.HTTP_400_BAD_REQUEST)

    def delete(self, request, *args, **kwargs):
        return self.destroy(request, *args, **kwargs)

    def destroy(self, request, *args, **kwargs):
        self.request = request
        queryset = self.get_queryset()

        if not queryset:
            return Response(status=status.HTTP_404_NOT_FOUND)
        else:
            for channel in queryset:
                channel.release()
            return Response(status=status.HTTP_204_NO_CONTENT)

    def get_queryset(self):
        queryset = Channel.objects.filter(org=self.request.user.get_org(), is_active=True).order_by('-last_seen')

        ids = splitting_getlist(self.request, 'relayer')
        if ids:
            queryset = queryset.filter(pk__in=ids)

        phones = splitting_getlist(self.request, 'phone')
        if phones:
            queryset = queryset.filter(address__in=phones)

        before = self.request.QUERY_PARAMS.get('before', None)
        if before:
            try:
                before = json_date_to_datetime(before)
                queryset = queryset.filter(last_seen__lte=before)
            except:
                queryset = queryset.filter(pk=-1)

        after = self.request.QUERY_PARAMS.get('after', None)
        if after:
            try:
                after = json_date_to_datetime(after)
                queryset = queryset.filter(last_seen__gte=after)
            except:
                queryset = queryset.filter(pk=-1)

        countries = splitting_getlist(self.request, 'country')
        if countries:
            queryset = queryset.filter(country__in=countries)

        return queryset

    @classmethod
    def get_read_explorer(cls):
        spec = dict(method="GET",
                    title="List Android phones",
                    url=reverse('api.channels'),
                    slug='channel-list',
                    request="after=2013-01-01T00:00:00.000&country=RW")
        spec['fields'] = [ dict(name='relayer', required=False,
                                help="One or more channel ids to filter by.  ex: 235,124"),
                           dict(name='phone', required=False,
                                help="One or more phone number to filter by.  ex: +250788123123,+250788456456"),
                           dict(name='before', required=False,
                                help="Only return channels which were last seen before this date.  ex: 2012-01-28T18:00:00.000"),
                           dict(name='after', required=False,
                                help="Only return channels which were last seen after this date.  ex: 2012-01-28T18:00:00.000"),
                           dict(name='country', required=False,
                                help="Only channels which are active in countries with these country codes.  ex: RW") ]

        return spec

    @classmethod
    def get_write_explorer(cls):
        spec = dict(method="POST",
                    title="Attach a Channel to your account using a claim code",
                    url=reverse('api.channels'),
                    slug='channel-claim',
                    request='{ "claim_code": "AOIFUGQUF", "phone": "+250788123123", "name": "Rwanda MTN Channel" }')

        spec['fields'] = [ dict(name='claim_code', required=True,
                                help="The 9 character claim code displayed by the Android application after startup.  ex: FJUQOGIEF"),
                           dict(name='phone', required=True,
                                help="The phone number of the channel.  ex: +250788123123"),
                           dict(name='name', required=False,
                                help="A friendly name you want to assign to this channel.  ex: MTN Rwanda") ]
        return spec

    @classmethod
    def get_delete_explorer(cls):
        spec = dict(method="DELETE",
                    title="Delete Android phones",
                    url=reverse('api.channels'),
                    slug='channel-delete',
                    request="after=2013-01-01T00:00:00.000&country=RW")
        spec['fields'] = [ dict(name='relayer', required=False,
                                help="Only delete channels with these ids.  ex: 235,124"),
                           dict(name='phone', required=False,
                                help="Only delete channels with these phones numbers.  ex: +250788123123,+250788456456"),
                           dict(name='before', required=False,
                                help="Only delete channels which were last seen before this date.  ex: 2012-01-28T18:00:00.000"),
                           dict(name='after', required=False,
                                help="Only delete channels which were last seen after this date.  ex: 2012-01-28T18:00:00.000"),
                           dict(name='country', required=False,
                                help="Only delete channels which are active in countries with these country codes.  ex: RW") ]

        return spec


class Groups(generics.ListAPIView):
    """
    ## Listing Groups

    A **GET** returns the list of groups for your organization, in the order of last created.

    * **uuid** - the UUID of the group (string) (filterable: ```uuid```)
    * **name** - the name of the group (string) (filterable: ```name```)
    * **size** - the number of contacts in the group (int)

    Example:

        GET /api/v1/groups.json

    Response containing the groups for your organization:

        {
            "count": 1,
            "next": null,
            "previous": null,
            "results": [
                {
                    "uuid": "5f05311e-8f81-4a67-a5b5-1501b6d6496a",
                    "name": "Reporters",
                    "size": 315
                },
                ...
            ]
        }
    """
    permission = 'contacts.contactgroup_api'
    model = ContactGroup
    serializer_class = ContactGroupReadSerializer
    permission_classes = (SSLPermission, ApiPermission)

    def get_queryset(self):
        queryset = ContactGroup.objects.filter(org=self.request.user.get_org(), is_active=True).order_by('created_on')

        name = self.request.QUERY_PARAMS.get('name', None)
        if name:
            queryset = queryset.filter(name__icontains=name)

        uuids = self.request.QUERY_PARAMS.getlist('uuid', None)
        if uuids:
            queryset = queryset.filter(uuid__in=uuids)

        return queryset

    @classmethod
    def get_read_explorer(cls):
        spec = dict(method="GET",
                    title="List Contact Groups",
                    url=reverse('api.contactgroups'),
                    slug='contactgroup-list',
                    request="")
        spec['fields'] = [dict(name='name', required=False,
                               help="The name of the Contact Group to return.  ex: Reporters"),
                          dict(name='uuid', required=False,
                               help="The UUID of the Contact Group to return.  ex: 5f05311e-8f81-4a67-a5b5-1501b6d6496a")]

        return spec


class Contacts(generics.ListAPIView):
    """
    ## Adding a Contact

    You can add a new contact to your account, or update the fields on a contact by sending a **POST** request to this
    URL with the following JSON data:

    * **uuid** - the UUID of the contact to update (string) (optional, new contact created if not present)
    * **name** - the full name of the contact (string, optional)
    * **language** - the preferred language for the contact (3 letter iso code, optional)
    * **urns** - a list of URNs you want associated with the contact (string array)
    * **group_uuids** - a list of the UUIDs of any groups this contact is part of (string array, optional)
    * **fields** - a JSON dictionary of contact fields you want to set or update on this contact (JSON, optional)

    Example:

        POST /api/v1/contacts.json
        {
            "name": "Ben Haggerty",
            "language": "eng",
            "urns": ["tel:+250788123123", "twitter:ben"],
            "group_uuids": ["6685e933-26e1-4363-a468-8f7268ab63a9", "1281f10a-d5b3-4580-a0fe-92adb97c2d1a"],
            "fields": {
              "nickname": "Macklemore",
              "side_kick": "Ryan Lewis"
            }
        }

    You will receive a contact object as a response if successful:

        {
            "uuid": "09d23a05-47fe-11e4-bfe9-b8f6b119e9ab",
            "name": "Ben Haggerty",
            "language": "eng",
            "urns": ["tel:+250788123123", "twitter:ben"],
            "group_uuids": ["6685e933-26e1-4363-a468-8f7268ab63a9", "1281f10a-d5b3-4580-a0fe-92adb97c2d1a"],
            "fields": {
              "nickname": "Macklemore",
              "side_kick": "Ryan Lewis"
            }
        }

    ## Updating Contacts

    You can update contacts in the same manner as adding them but we recommend you pass in the UUID for the contact
    as a way of specifying which contact to update. Note that when you pass in the contact UUID and ```urns```, all
    existing URNs will be evaluated against this new set and updated accordingly.

    ## Listing Contacts

    A **GET** returns the list of contacts for your organization, in the order of last activity date.

    * **uuid** - the unique identifier for this contact (string) (filterable: ```uuid```)
    * **name** - the name of this contact (string, optional)
    * **language** - the preferred language of this contact (string, optional)
    * **urns** - the URNs associated with this contact (string array) (filterable: ```urns```)
    * **group_uuids** - the UUIDs of any groups this contact is part of (string array, optional) (filterable: ```group_uuids```)
    * **fields** - any contact fields on this contact (JSON, optional)

    Example:

        GET /api/v1/contacts.json

    Response containing the contacts for your organization:

        {
            "count": 1,
            "next": null,
            "previous": null,
            "results": [
            {
                "uuid": "09d23a05-47fe-11e4-bfe9-b8f6b119e9ab",
                "name": "Ben Haggerty",
                "language": null,
                "urns": [
                  "tel:+250788123123"
                ],
                "group_uuids": ["6685e933-26e1-4363-a468-8f7268ab63a9", "1281f10a-d5b3-4580-a0fe-92adb97c2d1a"],
                "fields": {
                  "nickname": "Macklemore",
                  "side_kick": "Ryan Lewis"
                }
            }]
        }

    ## Removing Contacts

    A **DELETE** removes all matching contacts from your account. You must provide either a list of UUIDs or a list of
    URNs, or both.

    * **uuid** - the unique identifiers for these contacts (string array)
    * **urns** - the URNs associated with these contacts (string array)

    Example:

        DELETE /api/v1/contacts.json?uuid=27fb583b-3087-4778-a2b3-8af489bf4a93

    You will receive either a 404 response if no matching contacts were found, or a 204 response if one or more contacts
    were removed.
    """
    permission = 'contacts.contact_api'
    model = Contact
    serializer_class = ContactReadSerializer
    permission_classes = (SSLPermission, ApiPermission)
    form_serializer_class = ContactWriteSerializer

    def post(self, request, format=None):
        user = request.user
        serializer = ContactWriteSerializer(user=user, data=request.DATA)
        if serializer.is_valid():
            serializer.save()
            response_serializer = ContactReadSerializer(instance=serializer.object)
            return Response(response_serializer.data, status=status.HTTP_201_CREATED)

        return Response(serializer.errors, status=status.HTTP_400_BAD_REQUEST)

    def delete(self, request, *args, **kwargs):
        return self.destroy(request, *args, **kwargs)

    def destroy(self, request, *args, **kwargs):
        queryset = self.get_base_queryset(request)

        # to make it harder for users to delete all their contacts by mistake, we require them to filter by UUID or urns
        uuids = request.QUERY_PARAMS.getlist('uuid', None)
        urns = request.QUERY_PARAMS.getlist('urns', None)

        if not (uuids or urns):
            return Response(status=status.HTTP_400_BAD_REQUEST)

        if uuids:
            queryset = queryset.filter(uuid__in=uuids)
        if urns:
            queryset = queryset.filter(urns__urn__in=urns)

        if not queryset:
            return Response(status=status.HTTP_404_NOT_FOUND)
        else:
            for contact in queryset:
                contact.release()
            return Response(status=status.HTTP_204_NO_CONTENT)

    def get_base_queryset(self, request):
        return Contact.objects.filter(org=request.user.get_org(), is_active=True, is_test=False)

    def get_queryset(self):
        queryset = self.get_base_queryset(self.request).order_by('modified_on')

        phones = splitting_getlist(self.request, 'phone')  # deprecated, use urns
        if phones:
            queryset = queryset.filter(urns__path__in=phones, urns__scheme=TEL_SCHEME)

        urns = self.request.QUERY_PARAMS.getlist('urns', None)
        if urns:
            queryset = queryset.filter(urns__urn__in=urns)

        groups = self.request.QUERY_PARAMS.getlist('group', None)  # deprecated, use group_uuids
        if groups:
            queryset = queryset.filter(groups__name__in=groups)

        group_uuids = self.request.QUERY_PARAMS.getlist('group_uuids', None)
        if group_uuids:
            queryset = queryset.filter(groups__uuid__in=group_uuids)

        uuids = self.request.QUERY_PARAMS.getlist('uuid', None)
        if uuids:
            queryset = queryset.filter(uuid__in=uuids)

        return queryset

    def paginate_queryset(self, queryset, page_size):
        """
        Overriding this method let's us jump in just after queryset has been paginated but before objects have been
        serialized - so that we can perform some cache optimization
        """
        packed = MultipleObjectMixin.paginate_queryset(self, queryset, page_size)
        paginator, page, object_list, is_paginated = packed

        # initialize caches of all contact fields and URNs
        org = self.request.user.get_org()
        Contact.bulk_cache_initialize(org, object_list)

        return packed

    @classmethod
    def get_read_explorer(cls):
        spec = dict(method="GET",
                    title="List Contacts",
                    url=reverse('api.contacts'),
                    slug='contact-list',
                    request="phone=%2B250788123123")
        spec['fields'] = [dict(name='uuid', required=False,
                               help="One or more UUIDs to filter by.  ex: 27fb583b-3087-4778-a2b3-8af489bf4a93"),
                          dict(name='urns', required=False,
                               help="One or more URNs to filter by.  ex: tel:+250788123123,twitter:ben"),
                          dict(name='group_uuids', required=False,
                               help="One or more group UUIDs to filter by. ex: 6685e933-26e1-4363-a468-8f7268ab63a9")]

        return spec

    @classmethod
    def get_write_explorer(cls):
        spec = dict(method="POST",
                    title="Add or update a Contact",
                    url=reverse('api.contacts'),
                    slug='contact-update',
                    request='{ "name": "Ben Haggerty", "groups": ["Top 10 Artists"], "urns": ["tel:+250788123123"] }')

        spec['fields'] = [dict(name='name', required=False,
                               help="The name of the contact.  ex: Ben Haggerty"),
                          dict(name='language', required=False,
                               help="The 3 letter iso code for the preferred language of the contact.  ex: fre, eng"),
                          dict(name='urns', required=True,
                               help='The URNs of the contact.  ex: ["tel:+250788123123"]'),
                          dict(name='group_uuids', required=False,
                               help='The UUIDs of groups this contact should be part of, as a string array.  ex: ["6685e933-26e1-4363-a468-8f7268ab63a9"]'),
                          dict(name='fields', required=False,
                               help='Any fields to set on the contact, as a JSON dictionary. ex: { "Delivery Date": "2012-10-10 5:00" }')]
        return spec

    @classmethod
    def get_delete_explorer(cls):
        spec = dict(method="DELETE",
                    title="Delete Contacts",
                    url=reverse('api.contacts'),
                    slug='contact-delete',
                    request="uuid=27fb583b-3087-4778-a2b3-8af489bf4a93")
        spec['fields'] = [dict(name='uuid', required=False,
                               help="One or more UUIDs to filter by.  ex: 27fb583b-3087-4778-a2b3-8af489bf4a93"),
                          dict(name='urns', required=False,
                               help="One or more URNs to filter by.  ex: tel:+250788123123,twitter:ben"),
                          dict(name='group_uuids', required=False,
                               help="One or more group UUIDs to filter by. ex: 6685e933-26e1-4363-a468-8f7268ab63a9")]
        return spec


class FieldsEndpoint(generics.ListAPIView):
    """
    ## Listing Fields

    A **GET** returns the list of fields for your organization.

    * **key** - the unique key of this field (string) (filterable: ```key```)
    * **label** - the display label of this field (string)
    * **value_type** - one of the following strings:

             T - Text
             N - Decimal Number
             D - Datetime
             S - State
             I - District

    Example:

        GET /api/v1/fields.json

    Response containing the groups for your organization:

        {
            "count": 1,
            "next": null,
            "previous": null,
            "results": [
                {
                    "key": "nick_name",
                    "label": "Nick name",
                    "value_type": "T"
                },
                ...
            ]
        }

    ## Adding a Field

    A **POST** can be used to create a new contact field. Don't specify a key as this will be generated for you.

    * **label** - the display label (string)
    * **value_type** - one of the value type codes (string)

    Example:

        POST /api/v1/fields.json
        {
            "label": "Nick name",
            "value_type": "T"
        }

    You will receive a field object (with the new field key) as a response if successful:

        {
            "key": "nick_name",
            "label": "Nick name",
            "value_type": "T"
        }

    ## Updating a Field

    A **POST** can also be used to update an existing field if you do specify it's key.

    * **key** - the unique field key
    * **label** - the display label (string)
    * **value_type** - one of the value type codes (string)

    Example:

        POST /api/v1/fields.json
        {
            "key": "nick_name",
            "label": "New label",
            "value_type": "T"
        }

    You will receive a field object (with the new field key) as a response if successful:

        {
            "key": "nick_name",
            "label": "New label",
            "value_type": "T"
        }
    """
    permission = 'contacts.contactfield_api'
    model = ContactField
    serializer_class = ContactFieldReadSerializer
    permission_classes = (SSLPermission, ApiPermission)
    form_serializer_class = ContactFieldWriteSerializer

    def post(self, request, format=None):
        user = request.user
        serializer = ContactFieldWriteSerializer(user=user, data=request.DATA)
        if serializer.is_valid():
            serializer.save()
            response_serializer = ContactFieldReadSerializer(instance=serializer.object)
            return Response(response_serializer.data, status=status.HTTP_201_CREATED)

        return Response(serializer.errors, status=status.HTTP_400_BAD_REQUEST)

    def get_queryset(self):
        queryset = ContactField.objects.filter(org=self.request.user.get_org(), is_active=True)

        key = self.request.QUERY_PARAMS.get('key', None)
        if key:
            queryset = queryset.filter(key__icontains=key)

        return queryset

    @classmethod
    def get_read_explorer(cls):
        spec = dict(method="GET",
                    title="List Contact Fields",
                    url=reverse('api.contactfields'),
                    slug='contactfield-list',
                    request="")
        spec['fields'] = [dict(name='key', required=False,
                               help="The key of the Contact Field to return.  ex: state")]

        return spec

    @classmethod
    def get_write_explorer(cls):
        spec = dict(method="POST",
                    title="Add or update a Contact Field",
                    url=reverse('api.contactfields'),
                    slug='contactfield-update',
                    request='{ "key": "nick_name", "label": "Nick name", "value_type": "T" }')

        spec['fields'] = [dict(name='key', required=True,
                               help='The unique key of the field.  ex: "nick_name"'),
                          dict(name='label', required=False,
                               help='The label of the field.  ex: "Nick name"'),
                          dict(name='value_type', required=False,
                               help='The value type code. ex: T, N, D, S, I')]
        return spec


class FlowResultsEndpoint(generics.GenericAPIView):
    """
    This endpoint allows you to get aggregate results for a flow ruleset, optionally segmenting the results by another
    ruleset in the process.

    ## Retrieving Flow Results

    By making a ```GET``` request you can retrieve a dictionary representing the results for the rulesets in a flow.

    Example:

       GET /api/v1/results.json

        {
            "count": 1,
            "next": null,
            "previous": null,
            "results": [
                {
                    "flow": 1056,
                    "id": 4237,
                    "label": "Gender",
                    "node": "5acfa6d5-be4a-4bcc-8011-d1bd9dfasffa",
                    "results": [
                        {
                            "categories": [
                                {
                                    "count": 501,
                                    "label": "Male"
                                },
                                {
                                    "count": 409,
                                    "label": "Female"
                                }
                            ],
                            "label": "All"
                        }
                    ]
                }
           ...
    """
    permission = 'flows.flow_results'
    model = Flow
    permission_classes = (SSLPermission, ApiPermission)
    serializer_class = ResultSerializer

    def get(self, request, format=None):
        user = request.user
        org = user.get_org()

        ruleset, contact_field = None, None

        id = self.request.QUERY_PARAMS.get('ruleset', None)
        if id:
            ruleset = RuleSet.objects.filter(flow__org=org, pk=id).first()
            if not ruleset:
                return Response(dict(contact_field="No ruleset found with that id"), status=status.HTTP_400_BAD_REQUEST)

        field = self.request.QUERY_PARAMS.get('contact_field', None)
        if field:
            contact_field = ContactField.objects.filter(org=org, label__iexact=field).first()
            if not contact_field:
                return Response(dict(contact_field="No contact field found with that label"), status=status.HTTP_400_BAD_REQUEST)

        if (not ruleset and not contact_field) or (ruleset and contact_field):
            return Response(dict(ruleset="You must specify either a ruleset or contact field",
                                 contact_field="You must specify either a ruleset or contact field"), status=status.HTTP_400_BAD_REQUEST)

        segment = self.request.QUERY_PARAMS.get('segment', None)
        if segment:
            try:
                segment = json.loads(segment)
            except:
                return Response(dict(segment="Invalid segment format, must be in JSON format"))

        serializer = ResultSerializer(ruleset=ruleset, contact_field=contact_field, segment=segment)
        return Response(serializer.data, status=status.HTTP_200_OK)

    @classmethod
    def get_read_explorer(cls):
        spec = dict(method="GET",
                    title="Get summarized results for a RuleSet or Contact Field",
                    url=reverse('api.results'),
                    slug='flow-results',
                    request="")
        spec['fields'] = [dict(name='flow', required=False,
                               help="One or more flow ids to filter by.  ex: 234235,230420"),
                          dict(name='ruleset', required=False,
                               help="One or more rulesets to filter by.  ex: 12412,12451"),
                         ]
        return spec


class FlowRunEndpoint(generics.ListAPIView):
    """
    This endpoint allows you to list and start flow runs.  A run represents a single contact's path through a flow. A
    run is created for each time a contact is started down a flow.

    ## Listing Flow Runs

    By making a ```GET``` request you can list all the flow runs for your organization, filtering them as needed.  Each
    run has the following attributes:

    * **run** - the id of the run (long) (filterable: ```run```)
    * **flow_uuid** - the UUID of the flow (string) (filterable: ```flow_uuid```)
    * **contact** - the UUID of the contact this run applies to (string) filterable: ```contact```)
    * **group_uuids** - the UUIDs of any groups this contact is part of (string array, optional) (filterable: ```group_uuids```)
    * **created_on** - the datetime when this run was started (datetime) (filterable: ```before``` and ```after```)
    * **steps** - steps visited by the contact on the flow (array of dictionaries)
    * **values** - values collected during the flow run (array of dictionaries)

    Example:

        GET /api/v1/runs.json?flow_uuid=f5901b62-ba76-4003-9c62-72fdacc1b7b7

    Response is the list of runs on the flow, most recent first:

        {
            "count": 389,
            "next": "/api/v1/runs/?page=2",
            "previous": null,
            "results": [
            {
                "uuid": "988e040c-33ff-4917-a36e-8cfa6a5ac731",
                "flow_uuid": "f5901b62-ba76-4003-9c62-72fdacc1b7b7",
                "contact": "09d23a05-47fe-11e4-bfe9-b8f6b119e9ab",
                "created_on": "2013-03-02T17:28:12",
                "steps": [
                    {
                        "node": "22bd934e-953b-460d-aaf5-42a84ec8f8af",
                        "left_on": "2013-08-19T19:11:21.082Z",
                        "text": "Hi from the Thrift Shop!  We are having specials this week. What are you interested in?",
                        "value": null,
                        "arrived_on": "2013-08-19T19:11:21.044Z",
                        "type": "A"
                    },
                    {
                        "node": "9a31495d-1c4c-41d5-9018-06f93baa5b98",
                        "left_on": null,
                        "text": "I want to buy a fox skin",
                        "value": "fox skin",
                        "arrived_on": "2013-08-19T19:11:21.088Z",
                        "type": "R"
                    }
                ],
                "values": [
                    {
                        "step_uuid": "9a31495d-1c4c-41d5-9018-06f93baa5b98",
                        "category": "fox skins",
                        "text": "I want to buy a fox skin",
                        "label": "Interest",
                        "value": "fox skin",
                        "time": "2013-05-30T08:53:58.531Z"
                    }
                ],
            },
            ...
        }

    ## Start a Flow Run for a Contact

    By making a ```POST``` request to the endpoint you can add a contact to a flow with a specified set of 'extra' variables.

    * **flow_uuid** - the UUID of the flow to start (string)
    * **contacts** - the UUIDs of the contacts to start in the flow (string array, optional)
    * **groups** - the UUIDs of any groups this contact is part of (string array, optional)
    * **extra** - a set of extra variables. (dictionary)
    * **restart_participants** - a boolean if True force restart of contacts already in a flow. (boolean, optional, defaults to True)

    Example:

        POST /api/v1/runs.json
        {
            "flow_uuid": "f5901b62-ba76-4003-9c62-72fdacc1b7b7",
            "groups": ["b775ea51-b847-4a20-b668-6c4ce2f61356"]
            "contacts": ["09d23a05-47fe-11e4-bfe9-b8f6b119e9ab", "f23777a3-e606-41d8-a925-3d87370e1a2b"],
            "restart_participants": true,
            "extra": {
                "confirmation_code":"JFI0358F98",
                "name":"Ryan Lewis"
            }
        }

    Response is the runs that have been started for the contacts:

        [
            {
                "run": 1234,
                "flow_uuid": "f5901b62-ba76-4003-9c62-72fdacc1b7b7",
                "contact": "09d23a05-47fe-11e4-bfe9-b8f6b119e9ab",
                "created_on": "2013-08-19T19:11:20.838Z"
                "values": [],
                "steps": [
                    {
                        "node": "22bd934e-953b-460d-aaf5-42a84ec8f8af",
                        "left_on": "2013-08-19T19:11:21.082Z",
                        "text": "Hi Ryan Lewis from the Thrift Shop!  We are having specials this week. What are you interested in?",
                        "value": null,
                        "arrived_on": "2013-08-19T19:11:21.044Z",
                        "type": "A"
                    },
                    {
                        "node": "9a31495d-1c4c-41d5-9018-06f93baa5b98",
                        "left_on": null,
                        "text": null,
                        "value": null,
                        "arrived_on": "2013-08-19T19:11:21.088Z",
                        "type": "R"
                    }
                ]
            },
            ...
        ]

    """
    permission = 'flows.flow_api'
    model = FlowRun
    permission_classes = (SSLPermission, ApiPermission)
    serializer_class = FlowRunReadSerializer

    def post(self, request, format=None):
        user = request.user
        serializer = FlowRunStartSerializer(user=user, data=request.DATA)
        if serializer.is_valid():
            serializer.save()

            if serializer.object:
                response_serializer = FlowRunReadSerializer(instance=serializer.object)
                return Response(response_serializer.data, status=status.HTTP_201_CREATED)
            return Response(dict(non_field_errors=["All contacts are already started in this flow, "
                                                   "use restart_participants to force them to restart in the flow"]),
                                 status=status.HTTP_400_BAD_REQUEST)

        return Response(serializer.errors, status=status.HTTP_400_BAD_REQUEST)

    def get_queryset(self):
        queryset = FlowRun.objects.filter(flow__org=self.request.user.get_org(), contact__is_test=False).order_by('-created_on')

        runs = splitting_getlist(self.request, 'run')
        if runs:
            queryset = queryset.filter(pk__in=runs)

        flows = splitting_getlist(self.request, 'flow')  # deprecated, use flow_uuid
        if flows:
            queryset = queryset.filter(flow__pk__in=flows)

        flow_uuids = splitting_getlist(self.request, 'flow_uuid')
        if flow_uuids:
            queryset = queryset.filter(flow__uuid__in=flow_uuids)

        before = self.request.QUERY_PARAMS.get('before', None)
        if before:
            try:
                before = json_date_to_datetime(before)
                queryset = queryset.filter(created_on__lte=before)
            except:
                queryset = queryset.filter(pk=-1)

        after = self.request.QUERY_PARAMS.get('after', None)
        if after:
            try:
                after = json_date_to_datetime(after)
                queryset = queryset.filter(created_on__gte=after)
            except:
                queryset = queryset.filter(pk=-1)

        phones = splitting_getlist(self.request, 'phone')  # deprecated
        if phones:
            queryset = queryset.filter(contact__urns__path__in=phones)

        groups = splitting_getlist(self.request, 'group')  # deprecated, use group_uuids
        if groups:
            queryset = queryset.filter(contact__groups__name__in=groups)

        group_uuids = splitting_getlist(self.request, 'group_uuids')
        if group_uuids:
            queryset = queryset.filter(contact__groups__uuid__in=group_uuids)

        contacts = splitting_getlist(self.request, 'contact')
        if contacts:
            queryset = queryset.filter(contact__uuid__in=contacts)

        return queryset

    @classmethod
    def get_read_explorer(cls):
        spec = dict(method="GET",
                    title="List Flow Runs",
                    url=reverse('api.runs'),
                    slug='run-list',
                    request="after=2013-01-01T00:00:00.000")
        spec['fields'] = [dict(name='run', required=False,
                               help="One or more run ids to filter by.  ex: 1234,1235"),
                          dict(name='flow_uuid', required=False,
                               help="One or more flow UUIDs to filter by.  ex: f5901b62-ba76-4003-9c62-72fdacc1b7b7"),
                          dict(name='contact', required=False,
                               help="One or more contact UUIDs to filter by.  ex: 09d23a05-47fe-11e4-bfe9-b8f6b119e9ab"),
                          dict(name='group_uuids', required=False,
                               help="One or more group UUIDs to filter by. ex: 6685e933-26e1-4363-a468-8f7268ab63a9"),
                          dict(name='before', required=False,
                               help="Only return runs which were created before this date.  ex: 2012-01-28T18:00:00.000"),
                          dict(name='after', required=False,
                               help="Only return runs which were created after this date.  ex: 2012-01-28T18:00:00.000")]

        return spec

    @classmethod
    def get_write_explorer(cls):
        spec = dict(method="POST",
                    title="Add one or more contacts to a Flow",
                    url=reverse('api.runs'),
                    slug='run-post',
                    request='{ "flow": 15015, "phone": ["+250788222222", "+250788111111"], "extra": { "item_id": "ONEZ", "item_price":"$3.99" } }')

        spec['fields'] = [ dict(name='flow', required=True,
                                help="The id of the flow to start the contact(s) on, the flow cannot be archived"),
                           dict(name='phone', required=True,
                                help="A JSON array of one or more strings, each a phone number in E164 format"),
                           dict(name='contact', required=False,
                                help="A JSON array of one or more strings, each a contact UUID"),
                           dict(name='extra', required=False,
                                help="A dictionary of key/value pairs to include as the @extra parameters in the flow (max of twenty values of 255 chars or less)") ]
        return spec


class CampaignEndpoint(generics.ListAPIView):
    """
    ## Adding or Updating a Campaign

    You can add a new campaign to your account, or update the fields on a campaign by sending a **POST** request to this
    URL with the following data:

    * **campaign** - the id of the campaign (integer, optional, only include if updating an existing campaign)
    * **name** - the full name of the campaign (string, required)
    * **group** - the name of the contact group this campaign will be run against (string, required)

    Example:

        POST /api/v1/campaigns.json
        {
            "name": "Starting Over",
            "group": "Macklemore & Ryan Lewis"
        }

    You will receive a campaign object as a response if successful:

        {
            "campaign": 1251125,
            "name": "Starting Over",
            "group": "Macklemore & Ryan Lewis",
            "created_on": "2013-08-19T19:11:21.088Z"
        }

    ## Listing Campaigns

    You can retrieve the campaigns for your organization by sending a ```GET``` to the same endpoint, listing the
    most recently created campaigns first.

      * **campaign** - the id of the campaign (int) (filterable: ```campaign```)
      * **name** - the name of this campaign (string)
      * **group** - the name of the group this campaign operates on (string)
      * **created_on** - the datetime when this campaign was created (datetime) (filterable: ```before``` and ```after```)

    Example:

        GET /api/v1/campaigns.json

    Response is a list of the campaigns on your account

        {
            "count": 15,
            "next": "/api/v1/campaigns/?page=2",
            "previous": null,
            "results": [
            {
                "campaign": 145145,
                "name": "Starting Over",
                "group": "Macklemore & Ryan Lewis",
                "created_on": "2013-08-19T19:11:21.088Z"
            },
            ...
        }

    """
    permission = 'campaigns.campaign_api'
    model = Campaign
    permission_classes = (SSLPermission, ApiPermission)
    serializer_class = CampaignSerializer
    form_serializer_class = CampaignWriteSerializer

    def post(self, request, format=None):
        user = request.user
        serializer = CampaignWriteSerializer(user=user, data=request.DATA)
        if serializer.is_valid():
            serializer.save()
            response_serializer = CampaignSerializer(instance=serializer.object)
            return Response(response_serializer.data, status=status.HTTP_201_CREATED)

        return Response(serializer.errors, status=status.HTTP_400_BAD_REQUEST)

    def get_queryset(self):
        queryset = Campaign.objects.filter(org=self.request.user.get_org(), is_active=True, is_archived=False).order_by('-created_on')

        ids = splitting_getlist(self.request, 'campaign')
        if ids:
            queryset = queryset.filter(pk__in=ids)

        before = self.request.QUERY_PARAMS.get('before', None)
        if before:
            try:
                before = json_date_to_datetime(before)
                queryset = queryset.filter(created_on__lte=before)
            except:
                queryset = queryset.filter(pk=-1)

        after = self.request.QUERY_PARAMS.get('after', None)
        if after:
            try:
                after = json_date_to_datetime(after)
                queryset = queryset.filter(created_on__gte=after)
            except:
                queryset = queryset.filter(pk=-1)

        return queryset

    @classmethod
    def get_read_explorer(cls):
        spec = dict(method="GET",
                    title="List Campaigns",
                    url=reverse('api.campaigns'),
                    slug='campaign-list',
                    request="after=2013-01-01T00:00:00.000")
        spec['fields'] = [ dict(name='campaign', required=False,
                                help="One or more campaign ids to filter by.  ex: 234235,230420"),
                           dict(name='before', required=False,
                                help="Only return flows which were created before this date.  ex: 2012-01-28T18:00:00.000"),
                           dict(name='after', required=False,
                                help="Only return flows which were created after this date.  ex: 2012-01-28T18:00:00.000"),
                           ]

        return spec

    @classmethod
    def get_write_explorer(cls):
        spec = dict(method="POST",
                    title="Add or update a Campaign",
                    url=reverse('api.campaigns'),
                    slug='campaign-update',
                    request='{ "name": "Starting Over", "group": "Macklemore & Ryan Lewis" }')

        spec['fields'] = [ dict(name='campaign', required=False,
                                help="The id of the campaign to update. (optional, new campaign will be created if left out)  ex: 1241515"),
                           dict(name='name', required=True,
                                help='The name of the campaign.  ex: "Starting Over"'),
                           dict(name='group', required=True,
                                help='What contact group the campaign should operate against.  ex: "Macklemore & Ryan Lewis"'),
                         ]
        return spec


class CampaignEventEndpoint(generics.ListAPIView):
    """
    ## Adding or Updating Campaign Events

    You can add a new event to your campaign, or update the fields on an event by sending a **POST** request to this
    URL with the following data:

    * **event** - the id of the event (integer, optional, only include if updating an existing campaign)
    * **campaign** - the id of the campaign this event should be part of (integer, only include when creating new events)
    * **relative_to** - the field that this event will be relative to for the contact (string, name of the Contact field, required)
    * **offset** - the offset from our contact field (positive or negative integer, required)
    * **unit** - the unit for our offset, M (minutes), H (hours), D (days), W (weeks) (string, required)
    * **delivery_hour** - the hour of the day to deliver the message (integer 0-24, -1 indicates send at the same hour as the Contact Field)
    * **message** - the message to send to the contact (string, required if flow id is not included)
    * **flow** - the id of the flow to start the contact down (integer, required if message is null)

    Example:

        POST /api/v1/events.json
        {
            "campaign": 1231515,
            "relative_to": "Last Hit",
            "offset": 160,
            "unit": "W",
            "delivery_hour": -1,
            "message": "Feeling sick and helpless, lost the compass where self is."
        }

    You will receive an event object as a response if successful:

        {
            "event": 150001,
            "campaign": 1251125,
            "relative_to": "Last Hit",
            "offset": 160,
            "unit": "W",
            "delivery_hour": -1,
            "message": "Feeling sick and helpless, lost the compass where self is."
            "created_on": "2013-08-19T19:11:21.088Z"
        }

    ## Listing Events

    You can retrieve the campaign events for your organization by sending a ```GET``` to the same endpoint, listing the
    most recently created campaigns first.

      * **campaign** - the id of the campaign (int) (filterable: ```campaign```)
      * **event** - only return events with these ids (int) (filterable: ```event```)
      * **created_on** - the datetime when this campaign was created (datetime) (filterable: ```before``` and ```after```)

    Example:

        GET /api/v1/events.json

    Response is a list of the campaign events on your account

        {
            "count": 15,
            "next": "/api/v1/campaigns/?page=2",
            "previous": null,
            "results": [
            {
                "event": 150001,
                "campaign": 1251125,
                "relative_to": "Last Hit",
                "offset": 180,
                "unit": "W",
                "delivery_hour": -1,
                "message": "If I can be an example of being sober, then I can be an example of starting over.",
                "created_on": "2013-08-19T19:11:21.088Z"
            },
            ...
        }

    ## Removing Events

    A **DELETE** to the endpoint removes all matching events from your account.  You can filter the list of events to remove
    using the following attributes

    * **campaing** - remove only events which are part of this campaign (comma separated int)
    * **event** - remove only events with these ids (comma separated int)

    Example:

        DELETE /api/v1/events.json?event=409,501

    You will receive either a 404 response if no matching events were found, or a 204 response if one or more events
    was removed.
    """
    permission = 'campaigns.campaignevent_api'
    model = CampaignEvent
    permission_classes = (SSLPermission, ApiPermission)
    serializer_class = CampaignEventSerializer
    form_serializer_class = CampaignEventWriteSerializer

    def post(self, request, format=None):
        user = request.user
        serializer = CampaignEventWriteSerializer(user=user, data=request.DATA)
        if serializer.is_valid():
            serializer.save()
            response_serializer = CampaignEventSerializer(instance=serializer.object)
            return Response(response_serializer.data, status=status.HTTP_201_CREATED)

        return Response(serializer.errors, status=status.HTTP_400_BAD_REQUEST)

    def delete(self, request, *args, **kwargs):
        return self.destroy(request, *args, **kwargs)

    def destroy(self, request, *args, **kwargs):
        self.request = request
        queryset = self.get_queryset()

        if not queryset:
            return Response(status=status.HTTP_404_NOT_FOUND)
        else:
            queryset.update(is_active=False)
            return Response(status=status.HTTP_204_NO_CONTENT)

    def get_queryset(self):
        queryset = CampaignEvent.objects.filter(campaign__org=self.request.user.get_org(), is_active=True).order_by('-created_on')

        ids = splitting_getlist(self.request, 'campaign')
        if ids:
            queryset = queryset.filter(campaign__pk__in=ids)

        ids = splitting_getlist(self.request, 'event')
        if ids:
            queryset = queryset.filter(pk__in=ids)

        before = self.request.QUERY_PARAMS.get('before', None)
        if before:
            try:
                before = json_date_to_datetime(before)
                queryset = queryset.filter(created_on__lte=before)
            except:
                queryset = queryset.filter(pk=-1)

        after = self.request.QUERY_PARAMS.get('after', None)
        if after:
            try:
                after = json_date_to_datetime(after)
                queryset = queryset.filter(created_on__gte=after)
            except:
                queryset = queryset.filter(pk=-1)

        return queryset

    @classmethod
    def get_read_explorer(cls):
        spec = dict(method="GET",
                    title="List Campaign Events",
                    url=reverse('api.campaignevents'),
                    slug='campaignevent-list',
                    request="after=2013-01-01T00:00:00.000")
        spec['fields'] = [ dict(name='campaign', required=False,
                                help="One or more campaign ids to filter by.  ex: 234235,230420"),
                           dict(name='before', required=False,
                                help="Only return flows which were created before this date.  ex: 2012-01-28T18:00:00.000"),
                           dict(name='after', required=False,
                                help="Only return flows which were created after this date.  ex: 2012-01-28T18:00:00.000"),
                           ]

        return spec

    @classmethod
    def get_write_explorer(cls):
        spec = dict(method="POST",
                    title="Add or update a Campaign Event",
                    url=reverse('api.campaignevents'),
                    slug='campaignevent-update',
                    request='{ "campaign": 1251125, "relative_to": "Last Hit", "offset": 180, "unit": "W", "delivery_hour": -1, "message": "If I can be an example of being sober, then I can be an example of starting over."}')

        spec['fields'] = [ dict(name='event', required=False,
                                help="The id of the event to update. (optional, new event will be created if left out)  ex: 1241515"),
                           dict(name='campaign', required=False,
                                help="The id of the campaign this even is part of. (optional, only used when creating a new campaign)  ex: 15151"),
                           dict(name='relative_to', required=True,
                                help='The name of the Contact field this event is relative to. (string) ex: "Last Fix"'),
                           dict(name='offset', required=True,
                                help='The offset, as an integer to the relative_to field (integer, positive or negative)  ex: 15'),
                           dict(name='unit', required=True,
                                help='The unit of the offset, one of M for minutes, H for hours, D for days or W for weeks (string)  ex: "M"'),
                           dict(name='delivery_hour', required=True,
                                help='The hour this event should be triggered, or -1 if the event should be sent at the same hour as our date (integer, -1 or 0-23)  ex: "16"'),
                           dict(name='message', required=False,
                                help='The message that should be sent to the contact when this event is triggered. (string)  ex: "It is time to raise the roof."'),
                           dict(name='flow', required=False,
                                help='If not message is included, then the id of the flow that the contact should start when this event is triggered (integer)  ex: 1514'),
                         ]
        return spec

    @classmethod
    def get_delete_explorer(cls):
        spec = dict(method="DELETE",
                    title="Delete a Campaign Event from a Campaign",
                    url=reverse('api.campaignevents'),
                    slug='campaignevent-delete',
                    request="event=1255")
        spec['fields'] = [ dict(name='event', required=False,
                                help="Only delete events with these ids ids.  ex: 235,124"),
                           dict(name='campaign', required=False,
                                help="Only delete events that are part of these campaigns. ex: 1514,141") ]

        return spec


class BoundaryEndpoint(generics.ListAPIView):
    """
    This endpoint allows you to list the administrative boundaries for the country associated with your organization
    along with the simplified gps geometry for those boundaries in GEOJSON format.

    ## Listing Boundaries

    Returns the boundaries for your organization.

    **Note that this may be a very large dataset as it includes the simplified coordinates for each administrative boundary.
     It is recommended to cache the results on the client side.**

      * **name** - the name of the administrative boundary (string)
      * **boundary** - the internal id for this administrative boundary, this is a variation on the OSM id (string)
      * **parent** - the id of the containing parent of this administrative boundary, null if this boundary is a country (string)
      * **level** - the level of the boundary, 0 for country levels, 1 for state levels, 2 for district levels (int)
      * **geometry** - the geojson geometry for this boundary, this will usually be a MultiPolygon (geojson)

    Example:

        GET /api/v1/boundaries.json

    Response is a list of the boundaries on your account

        {
            "count": 809,
            "next": "/api/v1/boundaries/?page=2",
            "previous": null,
            "results": [
            {
                "name": "Aba North",
                "boundary": "R3713502",
                "parent": "R3713501",
                "level": 1,
                "geometry": {
                    "type": "MultiPolygon",
                    "coordinates": [
                        [
                            [
                                [
                                    7.5251021,
                                    5.0504713
                                ],
                                [
                                    7.5330272,
                                    5.0423498
                                ]
                            ]
                        ]
                    ]
                }
            },
            ...
        }

    """
    permission = 'locations.adminboundary_api'
    model = AdminBoundary
    permission_classes = (SSLPermission, ApiPermission)
    serializer_class = BoundarySerializer

    def get_queryset(self):
        org = self.request.user.get_org()
        if not org.country:
            return []

        queryset = AdminBoundary.objects.filter(Q(pk=org.country.pk) |
                                                Q(parent=org.country) |
                                                Q(parent__parent=org.country)).order_by('level', 'name')
        return queryset.select_related('parent')

    @classmethod
    def get_read_explorer(cls):
        spec = dict(method="GET",
                    title="List the Administrative Boundaries",
                    url=reverse('api.boundaries'),
                    slug='boundary-list',
                    request="")
        spec['fields'] = []

        return spec


class FlowEndpoint(generics.ListAPIView):
    """
    This endpoint allows you to list all the active flows on your account using the ```GET``` method.

    ## Listing Flows

    Returns the flows for your organization, listing the most recent flows first.

      * **uuid** - the UUID of the flow (string) (filterable: ```uuid```)
      * **name** - the name of the flow (string)
      * **archived** - whether this poll is archived (boolean) (filterable: ```archived```)
      * **labels** - the labels for this flow (string array) (filterable: ```label```)
      * **created_on** - the datetime when this flow was created (datetime) (filterable: ```before``` and ```after```)
      * **rulesets** - the rulesets on this flow, including their label, node id and integer id

    Example:

        GET /api/v1/flows.json

    Response is a list of the flows on your account

        {
            "count": 12,
            "next": "/api/v1/flows/?page=2",
            "previous": null,
            "results": [
            {
                "uuid": "cf85cb74-a4e4-455b-9544-99e5d9125cfd",
                "archived": false,
                "name": "Thrift Shop Status",
                "labels": [ "Polls" ],
                "rulesets": [
                   {
                    "node": "fe594710-68fc-4cb5-bd85-c0c77e4caa45",
                    "label": "Age"
                   },
                   {
                    "node": "fe594710-68fc-4cb5-bd85-c0c77e4caa45",
                    "label": "Gender"
                   }
                ]
            },
            ...
        }

    """
    permission = 'flows.flow_api'
    model = Flow
    permission_classes = (SSLPermission, ApiPermission)
    serializer_class = FlowReadSerializer

    def get_queryset(self):
        queryset = Flow.objects.filter(org=self.request.user.get_org(), is_active=True).order_by('-created_on')

        uuids = self.request.QUERY_PARAMS.getlist('uuid', None)
        if uuids:
            queryset = queryset.filter(uuid__in=uuids)

        ids = self.request.QUERY_PARAMS.getlist('flow', None)  # deprecated, use uuid
        if ids:
            queryset = queryset.filter(pk__in=ids)

        before = self.request.QUERY_PARAMS.get('before', None)
        if before:
            try:
                before = json_date_to_datetime(before)
                queryset = queryset.filter(created_on__lte=before)
            except:
                queryset = queryset.filter(pk=-1)

        after = self.request.QUERY_PARAMS.get('after', None)
        if after:
            try:
                after = json_date_to_datetime(after)
                queryset = queryset.filter(created_on__gte=after)
            except:
                queryset = queryset.filter(pk=-1)

        label = self.request.QUERY_PARAMS.getlist('label', None)
        if label:
            queryset = queryset.filter(labels__name__in=label)

        archived = self.request.QUERY_PARAMS.get('archived', None)
        if not archived is None:
            archived = True if archived.lower() in ['true', 'y', 'yes', '1'] else False
            queryset = queryset.filter(is_archived=archived)

        return queryset.select_related('label')

    @classmethod
    def get_read_explorer(cls):
        spec = dict(method="GET",
                    title="List Flows",
                    url=reverse('api.flows'),
                    slug='flow-list',
                    request="after=2013-01-01T00:00:00.000")
        spec['fields'] = [ dict(name='flow', required=False,
                                help="One or more flow ids to filter by.  ex: 234235,230420"),
                           dict(name='before', required=False,
                                help="Only return flows which were created before this date.  ex: 2012-01-28T18:00:00.000"),
                           dict(name='after', required=False,
                                help="Only return flows which were created after this date.  ex: 2012-01-28T18:00:00.000"),
                           dict(name='label', required=False,
                                help="Only return flows with this label. ex: Polls"),
                           dict(name='archived', required=False,
                                help="Filter returned flows based on whether they are archived. ex: Y")
                           ]

        return spec


class TwilioHandler(View):

    @disable_middleware
    def dispatch(self, *args, **kwargs):
        return super(TwilioHandler, self).dispatch(*args, **kwargs)

    def get(self, request, *args, **kwargs):
        return HttpResponse("ILLEGAL METHOD")

    def post(self, request, *args, **kwargs):
        from twilio.util import RequestValidator
        from temba.msgs.models import Msg, SENT, DELIVERED

        signature = request.META.get('HTTP_X_TWILIO_SIGNATURE', '')
        url = "https://" + settings.TEMBA_HOST + "%s" % request.get_full_path()

        call_sid = request.REQUEST.get('CallSid', None)
        direction = request.REQUEST.get('Direction', None)
        status = request.REQUEST.get('CallStatus', None)
        to_number = request.REQUEST.get('To', None)
        to_country = request.REQUEST.get('ToCountry', None)
        from_number = request.REQUEST.get('From', None)

        # Twilio sometimes sends un-normalized numbers
        if not to_number.startswith('+') and to_country:
            to_number, valid = ContactURN.normalize_number(to_number, to_country)

        # see if it's a twilio call being initiated
        if to_number and call_sid and direction == 'inbound' and status == 'ringing':

            # find a channel that knows how to answer twilio calls
            channel = Channel.objects.filter(address=to_number, channel_type='T', role__contains='A', is_active=True).exclude(org=None).first()
            if not channel:
                raise Exception("No active answering channel found for number: %s" % to_number)

            client = channel.org.get_twilio_client()
            validator = RequestValidator(client.auth[1])
            signature = request.META.get('HTTP_X_TWILIO_SIGNATURE', '')

            base_url = settings.TEMBA_HOST
            url = "https://%s%s" % (base_url, request.get_full_path())

            if validator.validate(url, request.POST, signature):
                from temba.ivr.models import IVRCall

                # find a contact for the one initiating us
                contact = Contact.get_or_create(channel.org, channel.created_by, urns=[(TEL_SCHEME, from_number)])
                flow = Trigger.find_flow_for_inbound_call(contact)

                call = IVRCall.create_incoming(channel, contact, flow, channel.created_by)
                call.update_status(request.POST.get('CallStatus', None),
                                   request.POST.get('CallDuration', None))
                call.save()

                if flow:
                    run = FlowRun.create(flow, contact, call=call)
                    response = Flow.handle_call(call, request.POST)
                    return HttpResponse(unicode(response))
                else:

                    # we don't have an inbound trigger to deal with this call.
                    response = twiml.Response()

                    # say nothing and hangup, this is a little rude, but if we reject the call, then
                    # they'll get a non-working number error. We send 'busy' when our server is down
                    # so we don't want to use that here either.
                    response.say('')
                    response.hangup()

                    # if they have a missed call trigger, fire that off
                    Trigger.catch_triggers(contact, MISSED_CALL_TRIGGER)

                    # either way, we need to hangup now
                    return HttpResponse(unicode(response))

        action = request.GET.get('action', 'received')
        # this is a callback for a message we sent
        if action == 'callback':
            smsId = request.GET.get('id', None)
            status = request.POST.get('SmsStatus', None)

            # get the SMS
            sms = Msg.objects.select_related('channel').get(id=smsId)

            # validate this request is coming from twilio
            org = sms.org
            client = org.get_twilio_client()
            validator = RequestValidator(client.auth[1])

            if not validator.validate(url, request.POST, signature):
                # raise an exception that things weren't properly signed
                raise ValidationError("Invalid request signature")

            # queued, sending, sent, failed, or received.
            if status == 'sent':
                sms.status = SENT
                sms.sent_on = timezone.now()
                sms.save(update_fields=('status', 'sent_on'))
                Channel.track_status(sms.channel, "Sent")
            elif status == 'delivered':
                sms.status = DELIVERED
                sms.delivered_on = timezone.now()
                sms.save(update_fields=('status', 'delivered_on'))
                Channel.track_status(sms.channel, "Delivered")
            elif status == 'failed':
                sms.fail()
                Channel.track_status(sms.channel, "Failed")

            sms.broadcast.update()

            return HttpResponse("", status=200)

        # this is an incoming message that is being received by Twilio
        elif action == 'received':
            channel = Channel.objects.filter(address=to_number, is_active=True).exclude(org=None).first()
            if not channel:
                raise Exception("No active channel found for number: %s" % to_number)

            # validate this request is coming from twilio
            org = channel.org
            client = org.get_twilio_client()
            validator = RequestValidator(client.auth[1])

            if not validator.validate(url, request.POST, signature):
                # raise an exception that things weren't properly signed
                raise ValidationError("Invalid request signature")

            Msg.create_incoming(channel, (TEL_SCHEME, request.POST['From']), request.POST['Body'])

            return HttpResponse("", status=201)

        return HttpResponse("Not Handled, unknown action", status=400)

class StripeHandler(View): # pragma: no cover
    """
    Handles WebHook events from Stripe.  We are interested as to when invoices are
    charged by Stripe so we can send the user an invoice email.
    """
    @disable_middleware
    def dispatch(self, *args, **kwargs):
        return super(StripeHandler, self).dispatch(*args, **kwargs)

    def get(self, request, *args, **kwargs):
        return HttpResponse("ILLEGAL METHOD")

    def post(self, request, *args, **kwargs):
        import stripe
        from temba.orgs.models import Org, TopUp

        # stripe delivers a JSON payload
        stripe_data = json.loads(request.body)

        # but we can't trust just any response, so lets go look up this event
        stripe.api_key = get_stripe_credentials()[1]
        event = stripe.Event.retrieve(stripe_data['id'])

        if not event:
            return HttpResponse("Ignored, no event")

        if not event.livemode:
            return HttpResponse("Ignored, test event")

        # we only care about invoices being paid or failing
        if event.type == 'charge.succeeded' or event.type == 'charge.failed':
            charge = event.data.object
            charge_date = datetime.fromtimestamp(charge.created)
            description = charge.description
            amount = "$%s" % (Decimal(charge.amount) / Decimal(100)).quantize(Decimal(".01"))

            # look up our customer
            customer = stripe.Customer.retrieve(charge.customer)

            # and our org
            org = Org.objects.filter(stripe_customer=customer.id).first()
            if not org:
                return HttpResponse("Ignored, no org for customer")

            # look up the topup that matches this charge
            topup = TopUp.objects.filter(stripe_charge=charge.id).first()
            if topup and event.type == 'charge.failed':
                topup.rollback()
                topup.save()

            # we know this org, trigger an event for a payment succeeding
            if org.administrators.all():
                if event.type == 'charge_succeeded':
                    track = "temba.charge_succeeded"
                else:
                    track = "temba.charge_failed"

                context = dict(description=description,
                               invoice_id=charge.id,
                               invoice_date=charge_date.strftime("%b %e, %Y"),
                               amount=amount,
                               org=org.name,
                               cc_last4=charge.card.last4,
                               cc_type=charge.card.type,
                               cc_name=charge.card.name)

                admin_email = org.administrators.all().first().email

                analytics.track(admin_email, track, context)
                return HttpResponse("Event '%s': %s" % (track, context))

        # empty response, 200 lets Stripe know we handled it
        return HttpResponse("Ignored, uninteresting event")


class AfricasTalkingHandler(View):

    @disable_middleware
    def dispatch(self, *args, **kwargs):
        return super(AfricasTalkingHandler, self).dispatch(*args, **kwargs)

    def get(self, request, *args, **kwargs):
        return HttpResponse("ILLEGAL METHOD", status=400)

    def post(self, request, *args, **kwargs):
        from temba.msgs.models import Msg, SENT, FAILED, DELIVERED
        from temba.channels.models import AFRICAS_TALKING

        action = kwargs['action']
        channel_uuid = kwargs['uuid']

        channel = Channel.objects.filter(uuid=channel_uuid, is_active=True, channel_type=AFRICAS_TALKING).exclude(org=None).first()
        if not channel:
            return HttpResponse("Channel with uuid: %s not found." % channel_uuid, status=404)

        # this is a callback for a message we sent
        if action == 'delivery':
            if not 'status' in request.POST or not 'id' in request.POST:
                return HttpResponse("Missing status or id parameters", status=400)

            status = request.POST['status']
            external_id = request.POST['id']

            # look up the message
            sms = Msg.objects.filter(channel=channel, external_id=external_id).first()
            if not sms:
                return HttpResponse("No SMS message with id: %s" % external_id, status=404)

            if status == 'Success':
                sms.status = DELIVERED
                sms.delivered_on = timezone.now()
                sms.save(update_fields=('status', 'delivered_on'))
                Channel.track_status(channel, "Delivered")
            elif status == 'Sent' or status == 'Buffered':
                sms.status = SENT
                sms.save(update_fields=('status',))
                Channel.track_status(channel, "Sent")
            elif status == 'Rejected' or status == 'Failed':
                sms.fail()
                Channel.track_status(channel, "Failed")

            sms.broadcast.update()

            return HttpResponse("SMS Status Updated")

        # this is a new incoming message
        elif action == 'callback':
            if not 'from' in request.POST or not 'text' in request.POST:
                return HttpResponse("Missing from or text parameters", status=400)

            sms = Msg.create_incoming(channel, (TEL_SCHEME, request.POST['from']), request.POST['text'])

            return HttpResponse("SMS Accepted: %d" % sms.id)

        else:
            return HttpResponse("Not handled", status=400)


class ZenviaHandler(View):

    @disable_middleware
    def dispatch(self, *args, **kwargs):
        return super(ZenviaHandler, self).dispatch(*args, **kwargs)

    def get(self, request, *args, **kwargs):
        return self.post(request, *args, **kwargs)

    def post(self, request, *args, **kwargs):
        from temba.msgs.models import Msg, SENT, FAILED, DELIVERED
        from temba.channels.models import ZENVIA

        request.encoding = "ISO-8859-1"

        action = kwargs['action']
        channel_uuid = kwargs['uuid']

        channel = Channel.objects.filter(uuid=channel_uuid, is_active=True, channel_type=ZENVIA).exclude(org=None).first()
        if not channel:
            return HttpResponse("Channel with uuid: %s not found." % channel_uuid, status=404)

        # this is a callback for a message we sent
        if action == 'status':
            if not 'status' in request.REQUEST or not 'id' in request.REQUEST:
                return HttpResponse("Missing parameters, requires 'status' and 'id'", status=400)

            status = int(request.REQUEST['status'])
            sms_id = request.REQUEST['id']

            # look up the message
            sms = Msg.objects.filter(channel=channel, pk=sms_id).first()
            if not sms:
                return HttpResponse("No SMS message with id: %s" % sms_id, status=404)

            # delivered
            if status == 120:
                sms.status = DELIVERED
                sms.delivered_on = timezone.now()
                if not sms.sent_on:
                    sms.sent_on = timezone.now()
                sms.save(update_fields=('status', 'delivered_on', 'sent_on'))
                Channel.track_status(channel, "Delivered")
            elif status == 111:
                sms.status = SENT
                sms.save(update_fields=('status',))
                Channel.track_status(channel, "Sent")
            else:
                sms.fail()
                Channel.track_status(channel, "Failed")

            # update our broadcast status
            sms.broadcast.update()

            return HttpResponse("SMS Status Updated")

        # this is a new incoming message
        elif action == 'receive':
            import pytz

            if not 'date' in request.REQUEST or not 'from' in request.REQUEST or not 'msg' in request.REQUEST:
                return HttpResponse("Missing parameters, requires 'from', 'date' and 'msg'", status=400)

            # dates come in the format 31/07/2013 14:45:00
            sms_date = datetime.strptime(request.REQUEST['date'], "%d/%m/%Y %H:%M:%S")
            brazil_date = pytz.timezone('America/Sao_Paulo').localize(sms_date)

            sms = Msg.create_incoming(channel,
                                      (TEL_SCHEME, request.REQUEST['from']),
                                      request.REQUEST['msg'],
                                      date=brazil_date)

            return HttpResponse("SMS Accepted: %d" % sms.id)

        else:
            return HttpResponse("Not handled", status=400)


class ExternalHandler(View):

    @disable_middleware
    def dispatch(self, *args, **kwargs):
        return super(ExternalHandler, self).dispatch(*args, **kwargs)

    def get_channel_type(self):
        from temba.channels.models import EXTERNAL
        return EXTERNAL

    def get(self, request, *args, **kwargs):
        return self.post(request, *args, **kwargs)

    def post(self, request, *args, **kwargs):
        from temba.msgs.models import Msg, SENT, FAILED, DELIVERED

        action = kwargs['action'].lower()
        channel_uuid = kwargs['uuid']

        channel = Channel.objects.filter(uuid=channel_uuid, is_active=True, channel_type=self.get_channel_type()).exclude(org=None).first()
        if not channel:
            return HttpResponse("Channel with uuid: %s not found." % channel_uuid, status=400)

        # this is a callback for a message we sent
        if action == 'delivered' or action == 'failed' or action == 'sent':
            if not 'id' in request.REQUEST:
                return HttpResponse("Missing 'id' parameter, invalid call.", status=400)

            sms_pk = request.REQUEST['id']

            # look up the message
            sms = Msg.objects.filter(channel=channel, pk=sms_pk).first()
            if not sms:
                return HttpResponse("No SMS message with id: %s" % sms_pk, status=400)

            if action == 'delivered':
                sms.status = DELIVERED
                sms.delivered_on = timezone.now()
                sms.save(update_fields=('status', 'delivered_on'))
                Channel.track_status(channel, "Delivered")
            elif action == 'sent':
                sms.status = SENT
                sms.save(update_fields=('status',))
                Channel.track_status(channel, "Sent")
            elif action == 'failed':
                sms.fail()
                Channel.track_status(channel, "Failed")

            sms.broadcast.update()

            return HttpResponse("SMS Status Updated")

        # this is a new incoming message
        elif action == 'received':
            if not 'from' in request.REQUEST:
                return HttpResponse("Missing 'from' parameter, invalid call.", status=400)

            if not 'text' in request.REQUEST:
                return HttpResponse("Missing 'text' parameter, invalid call.", status=400)

            sms = Msg.create_incoming(channel, (TEL_SCHEME, request.REQUEST['from']), request.REQUEST['text'])

            return HttpResponse("SMS Accepted: %d" % sms.id)

        else:
            return HttpResponse("Not handled", status=400)


class ShaqodoonHandler(ExternalHandler):
    """
    Overloaded external channel for accepting Shaqodoon messages
    """
    def get_channel_type(self):
        from temba.channels.models import SHAQODOON
        return SHAQODOON


class InfobipHandler(View):

    @disable_middleware
    def dispatch(self, *args, **kwargs):
        return super(InfobipHandler, self).dispatch(*args, **kwargs)

    def post(self, request, *args, **kwargs):
        from temba.msgs.models import Msg, SENT, FAILED, DELIVERED
        from temba.channels.models import INFOBIP

        action = kwargs['action'].lower()
        channel_uuid = kwargs['uuid']

        channel = Channel.objects.filter(uuid=channel_uuid, is_active=True, channel_type=INFOBIP).exclude(org=None).first()
        if not channel:
            return HttpResponse("Channel with uuid: %s not found." % channel_uuid, status=404)

        # parse our raw body, it should be XML that looks something like:
        # <DeliveryReport>
        #   <message id="254021015120766124"
        #    sentdate="2014/02/10 16:12:07"
        #    donedate="2014/02/10 16:13:00"
        #    status="DELIVERED"
        #    gsmerror="0"
        #    price="0.65" />
        # </DeliveryReport>
        root = ET.fromstring(request.body)

        message = root.find('message')
        external_id = message.get('id')
        status = message.get('status')

        # look up the message
        sms = Msg.objects.filter(channel=channel, external_id=external_id).first()
        if not sms:
            return HttpResponse("No SMS message with external id: %s" % external_id, status=404)

        if status == 'DELIVERED':
            sms.status = DELIVERED
            sms.delivered_on = timezone.now()
            sms.save(update_fields=('status', 'delivered_on'))
            Channel.track_status(channel, "Delivered")
        elif status == 'SENT':
            sms.status = SENT
            sms.save(update_fields=('status',))
            Channel.track_status(channel, "Sent")
        elif status in ['NOT_SENT', 'NOT_ALLOWED', 'INVALID_DESTINATION_ADDRESS',
                        'INVALID_SOURCE_ADDRESS', 'ROUTE_NOT_AVAILABLE', 'NOT_ENOUGH_CREDITS',
                        'REJECTED', 'INVALID_MESSAGE_FORMAT']:
            sms.fail()
            Channel.track_status(channel, "Failed")

        sms.broadcast.update()

        return HttpResponse("SMS Status Updated")

    def get(self, request, *args, **kwargs):
        from temba.msgs.models import Msg, SENT, FAILED, DELIVERED
        from temba.channels.models import INFOBIP

        action = kwargs['action'].lower()
        channel_uuid = kwargs['uuid']

        # validate all the appropriate fields are there
        if 'sender' not in request.REQUEST or 'text' not in request.REQUEST or 'receiver' not in request.REQUEST:
            return HttpResponse("Missing parameters, must have 'sender', 'text' and 'receiver'", status=400)

        channel = Channel.objects.filter(uuid=channel_uuid, is_active=True, channel_type=INFOBIP).exclude(org=None).first()
        if not channel:
            return HttpResponse("Channel with uuid: %s not found." % channel_uuid, status=404)

        # validate this is not a delivery report, those must be POSTs
        if action == 'delivered':
            return HttpResponse("Illegal method, delivery reports must be POSTs", status=401)

        # make sure the channel number matches the receiver
        if channel.address != '+' + request.REQUEST['receiver']:
            return HttpResponse("Channel with uuid: %s not found." % channel_uuid, status=404)

        sms = Msg.create_incoming(channel, (TEL_SCHEME, request.REQUEST['sender']), request.REQUEST['text'])

        return HttpResponse("SMS Accepted: %d" % sms.id)


class Hub9Handler(View):

    @disable_middleware
    def dispatch(self, *args, **kwargs):
        return super(Hub9Handler, self).dispatch(*args, **kwargs)

    def get(self, request, *args, **kwargs):
        from temba.msgs.models import Msg, SENT, FAILED, DELIVERED
        from temba.channels.models import HUB9

        channel_uuid = kwargs['uuid']
        channel = Channel.objects.filter(uuid=channel_uuid, is_active=True, channel_type=HUB9).exclude(org=None).first()
        if not channel:
            return HttpResponse("Channel with uuid: %s not found." % channel_uuid, status=404)

        # They send everythign as a simple GET
        # userid=testusr&password=test&original=555555555555&sendto=666666666666
        # &messageid=99123635&message=Test+sending+sms

        action = kwargs['action'].lower()
        message = request.REQUEST.get('message', None)
        external_id = request.REQUEST.get('messageid', None)
        status = int(request.REQUEST.get('status', -1))
        from_number = request.REQUEST.get('original', None)
        to_number = request.REQUEST.get('sendto', None)

        # delivery reports
        if action == 'delivered':
            # look up the message
            sms = Msg.objects.filter(channel=channel, pk=external_id).first()
            if not sms:
                return HttpResponse("No SMS message with external id: %s" % external_id, status=404)

            if 10 <= status <= 12:
                sms.status = DELIVERED
                sms.delivered_on = timezone.now()
                sms.save(update_fields=('status', 'delivered_on'))
                Channel.track_status(channel, "Delivered")
            elif status > 20:
                sms.fail()
                Channel.track_status(channel, "Failed")
            elif status != -1:
                sms.status = SENT
                sms.save(update_fields=('status',))
                Channel.track_status(channel, "Sent")

            sms.broadcast.update()
            return HttpResponse("000")

        # An MO message
        if action == 'received':
            # make sure the channel number matches the receiver
            if channel.address != '+' + to_number:
                return HttpResponse("Channel with number '%s' not found." % to_number, status=404)

            from_number = '+' + from_number
            Msg.create_incoming(channel, (TEL_SCHEME, from_number), message)
            return HttpResponse("000")

        return HttpResponse("Unreconized action: %s" % action, status=404)


class NexmoHandler(View):

    @disable_middleware
    def dispatch(self, *args, **kwargs):
        return super(NexmoHandler, self).dispatch(*args, **kwargs)

    def post(self, request, *args, **kwargs):
        return self.get(request, *args, **kwargs)

    def get(self, request, *args, **kwargs):
        from temba.msgs.models import Msg, SENT, FAILED, DELIVERED
        from temba.channels.models import NEXMO

        action = kwargs['action'].lower()

        # nexmo fires a test request at our URL with no arguments, return 200 so they take our URL as valid
        if (action == 'receive' and not request.REQUEST.get('to', None)) or (action == 'status' and not request.REQUEST.get('messageId', None)):
            return HttpResponse("No to parameter, ignoring")

        request_uuid = kwargs['uuid']

        # crazy enough, for nexmo 'to' is the channel number for both delivery reports and new messages
        channel_number = request.REQUEST['to']

        # look up the channel
        channel = Channel.objects.filter(uuid=channel_number, is_active=True, channel_type=NEXMO).exclude(org=None).first()

        # make sure we got one, and that it matches the key for our org
        org_uuid = None
        if channel:
            org_uuid = channel.org.config_json().get(NEXMO_UUID, None)

        if not channel or org_uuid != request_uuid:
            return HttpResponse("Channel not found for number: %s" % channel_number, status=404)

        # this is a callback for a message we sent
        if action == 'status':
            external_id = request.REQUEST['messageId']

            # look up the message
            sms = Msg.objects.filter(channel=channel, external_id=external_id).first()
            if not sms:
                return HttpResponse("No SMS message with external id: %s" % external_id, status=200)

            status = request.REQUEST['status']

            if status == 'delivered':
                sms.status = DELIVERED
                sms.delivered_on = timezone.now()
                sms.save(update_fields=('status', 'delivered_on'))
                Channel.track_status(channel, "Delivered")
            elif status == 'accepted' or status == 'buffered':
                sms.status = SENT
                sms.sent_on = timezone.now()
                sms.save(update_fields=('status', 'sent_on'))
                Channel.track_status(channel, "Sent")
            elif status == 'expired' or status == 'failed':
                sms.fail()
                Channel.track_status(channel, "Failed")

            sms.broadcast.update()

            return HttpResponse("SMS Status Updated")

        # this is a new incoming message
        elif action == 'receive':
            number = '+%s' % request.REQUEST['msisdn']
            sms = Msg.create_incoming(channel, (TEL_SCHEME, number), request.REQUEST['text'])
            sms.external_id = request.REQUEST['messageId']
            sms.save(update_fields=['external_id'])
            return HttpResponse("SMS Accepted: %d" % sms.id)

        else:
            return HttpResponse("Not handled", status=400)

class VerboiceHandler(View):

    @disable_middleware
    def dispatch(self, *args, **kwargs):
        return super(VerboiceHandler, self).dispatch(*args, **kwargs)

    def post(self, request, *args, **kwargs):
        return HttpResponse("Illegal method, must be GET", status=405)

    def get(self, request, *args, **kwargs):

        action = kwargs['action'].lower()
        request_uuid = kwargs['uuid']

        from temba.channels.models import VERBOICE
        channel = Channel.objects.filter(uuid__iexact=request_uuid, is_active=True, channel_type=VERBOICE).exclude(org=None).first()
        if not channel:
            return HttpResponse("Channel not found for id: %s" % request_uuid, status=404)

        if action == 'status':

            to = self.request.REQUEST.get('From', None)
            call_sid = self.request.REQUEST.get('CallSid', None)
            call_status = self.request.REQUEST.get('CallStatus', None)

            if not to or not call_sid or not call_status:
                return HttpResponse("Missing From or CallSid or CallStatus, ignoring message", status=400)

            from temba.ivr.models import IVRCall
            call = IVRCall.objects.filter(external_id=call_sid).first()
            if call:
                call.update_status(call_status, None)
                call.save()
                return HttpResponse("Call Status Updated")

        return HttpResponse("Not handled", status=400)

class VumiHandler(View):

    @disable_middleware
    def dispatch(self, *args, **kwargs):
        return super(VumiHandler, self).dispatch(*args, **kwargs)

    def get(self, request, *args, **kwargs):
        return HttpResponse("Illegal method, must be POST", status=405)

    def post(self, request, *args, **kwargs):
        from temba.msgs.models import Msg, PENDING, QUEUED, WIRED, SENT, DELIVERED, FAILED, ERRORED
        from temba.channels.models import VUMI

        action = kwargs['action'].lower()
        request_uuid = kwargs['uuid']

        # look up the channel
        channel = Channel.objects.filter(uuid=request_uuid, is_active=True, channel_type=VUMI).exclude(org=None).first()
        if not channel:
            return HttpResponse("Channel not found for id: %s" % request_uuid, status=404)

        # parse our JSON
        try:
            body = json.loads(request.body)
        except Exception as e:
            return HttpResponse("Invalid JSON: %s" % unicode(e), status=400)

        # this is a callback for a message we sent
        if action == 'event':
            if not 'event_type' in body and not 'user_message_id' in body:
                return HttpResponse("Missing event_type or user_message_id, ignoring message", status=400)

            external_id = body['user_message_id']
            status = body['event_type']

            # look up the message
            sms = Msg.objects.filter(channel=channel, external_id=external_id)

            if not sms:
                return HttpResponse("Message with external id of '%s' not found" % external_id, status=404)

            if not status in ['ack', 'delivery_report']:
                return HttpResponse("Unknown status '%s', ignoring", status=200)

            # only update to SENT status if still in WIRED state
            if status == 'ack':
                sms.filter(status__in=[PENDING, QUEUED, WIRED]).update(status=SENT)
            elif status == 'delivery_report':
                sms = sms.first()
                if sms:

                    delivery_status = body.get('delivery_status', 'success')
                    if delivery_status == 'failed':

                        # we can get multiple reports from vumi if they multi-part the message for us
                        if sms.status in (WIRED, DELIVERED):
                            print "!! [%d] marking %s message as error" % (sms.pk, sms.get_status_display())
                            Msg.mark_error(sms)
                    else:

                        # we should only mark it as delivered if it's in a wired state, we want to hold on to our
                        # delivery failures if any part of the message comes back as failed
                        if sms.status == WIRED:
                            sms.status = DELIVERED
                            sms.delivered_on = timezone.now()
                            sms.save(update_fields=('delivered_on', 'status'))

            # disabled for performance reasons
            # sms.first().broadcast.update()

            return HttpResponse("SMS Status Updated")

        # this is a new incoming message
        elif action == 'receive':
            if not 'timestamp' in body or not 'from_addr' in body or not 'content' in body or not 'message_id' in body:
                return HttpResponse("Missing one of timestamp, from_addr, content or message_id, ignoring message", status=400)

            # dates come in the format "2014-04-18 03:54:20.570618" GMT
            sms_date = datetime.strptime(body['timestamp'], "%Y-%m-%d %H:%M:%S.%f")
            gmt_date = pytz.timezone('GMT').localize(sms_date)

            sms = Msg.create_incoming(channel,
                                      (TEL_SCHEME, body['from_addr']),
                                      body['content'],
                                      date=gmt_date)

            # use an update so there is no race with our handling
            Msg.objects.filter(pk=sms.id).update(external_id=body['message_id'])
            return HttpResponse("SMS Accepted: %d" % sms.id)

        else:
            return HttpResponse("Not handled", status=400)

class KannelHandler(View):

    @disable_middleware
    def dispatch(self, *args, **kwargs):
        return super(KannelHandler, self).dispatch(*args, **kwargs)

    def get(self, request, *args, **kwargs):
        return self.post(request, *args, **kwargs)

    def post(self, request, *args, **kwargs):
        from temba.msgs.models import Msg, SENT, DELIVERED, FAILED, WIRED, PENDING, QUEUED
        from temba.channels.models import KANNEL

        action = kwargs['action'].lower()
        request_uuid = kwargs['uuid']

        # look up the channel
        channel = Channel.objects.filter(uuid=request_uuid, is_active=True, channel_type=KANNEL).exclude(org=None).first()
        if not channel:
            return HttpResponse("Channel not found for id: %s" % request_uuid, status=400)

        # kannel is telling us this message got delivered
        if action == 'status':
            if not all(k in request.REQUEST for k in ['id', 'status']):
                return HttpResponse("Missing one of 'id' or 'status' in request parameters.", status=400)

            sms_id = self.request.REQUEST['id']

            # look up the message
            sms = Msg.objects.filter(channel=channel, id=sms_id)
            if not sms:
                return HttpResponse("Message with external id of '%s' not found" % sms_id, status=400)

            # possible status codes kannel will send us
            STATUS_CHOICES = {'1': DELIVERED,
                              '2': FAILED,
                              '4': SENT,
                              '8': SENT,
                              '16': FAILED}

            # check our status
            status_code = self.request.REQUEST['status']
            status = STATUS_CHOICES.get(status_code, None)

            # we don't recognize this status code
            if not status:
                return HttpResponse("Unrecognized status code: '%s', ignoring message." % status_code, status=401)

            # only update to SENT status if still in WIRED state
            if status == SENT:
                sms.filter(status__in=[PENDING, QUEUED, WIRED]).update(status=status)
            elif status == DELIVERED:
                sms.update(status=status, delivered_on=timezone.now())
            else:
                sms.update(status=status)

            # update the broadcast status
            sms.first().broadcast.update()

            return HttpResponse("SMS Status Updated")

        # this is a new incoming message
        elif action == 'receive':
            if not all(k in request.REQUEST for k in ['message', 'sender', 'ts', 'id']):
                return HttpResponse("Missing one of 'message', 'sender', 'id' or 'ts' in request parameters.", status=400)

            # dates come in the format "2014-04-18 03:54:20.570618" GMT
            sms_date = datetime.utcfromtimestamp(int(request.REQUEST['ts']))
            gmt_date = pytz.timezone('GMT').localize(sms_date)

            sms = Msg.create_incoming(channel,
                                      (TEL_SCHEME, request.REQUEST['sender']),
                                      request.REQUEST['message'],
                                      date=gmt_date)

            Msg.objects.filter(pk=sms.id).update(external_id=request.REQUEST['id'])
            return HttpResponse("SMS Accepted: %d" % sms.id)

        else:
            return HttpResponse("Not handled", status=400)


class ClickatellHandler(View):

    @disable_middleware
    def dispatch(self, *args, **kwargs):
        return super(ClickatellHandler, self).dispatch(*args, **kwargs)

    def get(self, request, *args, **kwargs):
        return self.post(request, *args, **kwargs)

    def post(self, request, *args, **kwargs):
        from temba.msgs.models import Msg, SENT, DELIVERED, FAILED, WIRED, PENDING, QUEUED
        from temba.channels.models import CLICKATELL, API_ID

        action = kwargs['action'].lower()
        request_uuid = kwargs['uuid']

        # look up the channel
        channel = Channel.objects.filter(uuid=request_uuid, is_active=True, channel_type=CLICKATELL).exclude(org=None).first()
        if not channel:
            return HttpResponse("Channel not found for id: %s" % request_uuid, status=400)

        # make sure the API id matches if it is included (pings from clickatell don't include them)
        if 'api_id' in self.request.REQUEST and channel.config_json()[API_ID] != self.request.REQUEST['api_id']:
            return HttpResponse("Invalid API id for message delivery: %s" % self.request.REQUEST['api_id'], status=400)

        # Clickatell is telling us a message status changed
        if action == 'status':
            if not all(k in request.REQUEST for k in ['apiMsgId', 'status']):
                # return 200 as clickatell pings our endpoint during configuration
                return HttpResponse("Missing one of 'apiMsgId' or 'status' in request parameters.", status=200)

            sms_id = self.request.REQUEST['apiMsgId']

            # look up the message
            sms = Msg.objects.filter(channel=channel, external_id=sms_id)
            if not sms:
                return HttpResponse("Message with external id of '%s' not found" % sms_id, status=400)

            # possible status codes Clickatell will send us
            STATUS_CHOICES = {'001': FAILED,      # incorrect msg id
                              '002': WIRED,       # queued
                              '003': SENT,        # delivered to upstream gateway
                              '004': DELIVERED,   # received by handset
                              '005': FAILED,      # error in message
                              '006': FAILED,      # terminated by user
                              '007': FAILED,      # error delivering
                              '008': WIRED,       # msg received
                              '009': FAILED,      # error routing
                              '010': FAILED,      # expired
                              '011': WIRED,       # delayed but queued
                              '012': FAILED,      # out of credit
                              '014': FAILED}      # too long

            # check our status
            status_code = self.request.REQUEST['status']
            status = STATUS_CHOICES.get(status_code, None)

            # we don't recognize this status code
            if not status:
                return HttpResponse("Unrecognized status code: '%s', ignoring message." % status_code, status=401)

            # only update to SENT status if still in WIRED state
            if status == SENT:
                sms.filter(status__in=[PENDING, QUEUED, WIRED]).update(status=status)
            elif status == DELIVERED:
                sms.update(status=status, delivered_on=timezone.now())
            elif status == FAILED:
                sms.update(status=status)
            else:
                # ignore wired, we are wired by default
                pass

            # update the broadcast status
            bcast = sms.first().broadcast
            if bcast:
                bcast.update()

            return HttpResponse("SMS Status Updated")

        # this is a new incoming message
        elif action == 'receive':
            if not all(k in request.REQUEST for k in ['from', 'text', 'moMsgId', 'timestamp']):
                # return 200 as clickatell pings our endpoint during configuration
                return HttpResponse("Missing one of 'from', 'text', 'moMsgId' or 'timestamp' in request parameters.", status=200)

            # dates come in the format "2014-04-18 03:54:20" GMT
            sms_date = datetime.strptime(request.REQUEST['timestamp'], '%Y-%m-%d %H:%M:%S')
            gmt_date = pytz.timezone('GMT').localize(sms_date)

            sms = Msg.create_incoming(channel,
                                      (TEL_SCHEME, request.REQUEST['from']),
                                      request.REQUEST['text'],
                                      date=gmt_date)

            Msg.objects.filter(pk=sms.id).update(external_id=request.REQUEST['moMsgId'])
            return HttpResponse("SMS Accepted: %d" % sms.id)

        else:
            return HttpResponse("Not handled", status=400)


class MageHandler(View):

    @disable_middleware
    def dispatch(self, *args, **kwargs):
        return super(MageHandler, self).dispatch(*args, **kwargs)

    def get(self, request, *args, **kwargs):
        return JsonResponse(dict(error="Illegal method, must be POST"), status=405)

    def post(self, request, *args, **kwargs):
        from temba.msgs.tasks import process_message_task
        from temba.triggers.tasks import fire_follow_triggers

        authorization = request.META.get('HTTP_AUTHORIZATION', '').split(' ')

        if len(authorization) != 2 or authorization[0] != 'Token' or authorization[1] != settings.MAGE_AUTH_TOKEN:
            return JsonResponse(dict(error="Incorrect authentication token"), status=401)

        action = kwargs['action'].lower()
        new_contact = request.POST.get('new_contact', '').lower() in ('true', '1')

        if action == 'handle_message':
            try:
                msg_id = int(request.POST.get('message_id', ''))
            except ValueError:
                return JsonResponse(dict(error="Invalid message_id"), status=400)

            msg = Msg.objects.select_related('org').get(pk=msg_id)

            process_message_task.apply_async(args=[msg.id, True, new_contact], queue='handler')

            # fire an event off for this message
            WebHookEvent.trigger_sms_event(SMS_RECEIVED, msg, msg.created_on)
        elif action == 'follow_notification':
            try:
                channel_id = int(request.POST.get('channel_id', ''))
                contact_urn_id = int(request.POST.get('contact_urn_id', ''))
            except ValueError:
                return JsonResponse(dict(error="Invalid channel or contact URN id"), status=400)

            fire_follow_triggers.apply_async(args=(channel_id, contact_urn_id, new_contact), queue='handler')

        return JsonResponse(dict(error=None))<|MERGE_RESOLUTION|>--- conflicted
+++ resolved
@@ -664,19 +664,13 @@
     def get_queryset(self):
         queryset = Msg.objects.filter(org=self.request.user.get_org()).order_by('-created_on')
 
-<<<<<<< HEAD
         ids = splitting_getlist(self.request, 'sms')
         if ids:
             queryset = queryset.filter(pk__in=ids)
-=======
-        ids = self.request.QUERY_PARAMS.get('id', None)
-        if ids:
-            queryset = queryset.filter(pk__in=ids.split(','))
-
-        smses = self.request.QUERY_PARAMS.get('sms', None)  # deprecated, use id
+
+        smses = splitting_getlist(self.request, 'sms')  # deprecated, use id
         if smses:
-            queryset = queryset.filter(pk__in=smses.split(','))
->>>>>>> 78c651ee
+            queryset = queryset.filter(pk__in=smses)
 
         statuses = splitting_getlist(self.request, 'status')
         if statuses:
