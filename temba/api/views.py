--- conflicted
+++ resolved
@@ -319,14 +319,9 @@
 
      * [/api/v1/contacts](/api/v1/contacts) - To list or modify contacts.
      * [/api/v1/fields](/api/v1/fields) - To list or modify contact fields.
-<<<<<<< HEAD
-     * [/api/v1/messages](/api/v1/messages) - To list and create new messages.
+     * [/api/v1/messages](/api/v1/messages) - To list messages.
      * [/api/v1/labels](/api/v1/labels) - To list and create new message labels.
      * [/api/v1/broadcasts](/api/v1/broadcasts) - To list and create outbox broadcasts.
-=======
-     * [/api/v1/messages](/api/v1/messages) - To list messages.
-     * [/api/v1/broadcasts](/api/v1/broadcasts) - To list and create new broadcasts.
->>>>>>> fc66e347
      * [/api/v1/relayers](/api/v1/relayers) - To list, create and remove new Android phones.
      * [/api/v1/calls](/api/v1/calls) - To list incoming, outgoing and missed calls as reported by the Android phone.
      * [/api/v1/flows](/api/v1/flows) - To list active flows
@@ -398,26 +393,19 @@
     **Note that all calls made through this web interface are against the live API, please exercise the appropriate caution.**
     """
     return Response({
-<<<<<<< HEAD
-        'contacts': reverse('api.contacts', request=request),
-        'fields': reverse('api.contactfields', request=request),
-        'relayers': reverse('api.channels', request=request),
-        'messages': reverse('api.messages', request=request),
-        'labels': reverse('api.labels', request=request),
-        'sms': reverse('api.sms', request=request),
-=======
         'boundaries': reverse('api.boundaries', request=request),
         'broadcasts': reverse('api.broadcasts', request=request),
->>>>>>> fc66e347
         'calls': reverse('api.calls', request=request),
         'campaigns': reverse('api.campaigns', request=request),
         'contacts': reverse('api.contacts', request=request),
         'events': reverse('api.campaignevents', request=request),
         'fields': reverse('api.contactfields', request=request),
         'flows': reverse('api.flows', request=request),
+        'labels': reverse('api.labels', request=request),
         'messages': reverse('api.messages', request=request),
         'relayers': reverse('api.channels', request=request),
         'runs': reverse('api.runs', request=request),
+        'sms': reverse('api.sms', request=request),
     })
 
 
@@ -466,15 +454,8 @@
       * **contacts** - the UUIDs of contacts that received the broadcast (array of strings)
       * **groups** - the UUIDs of groups that received the broadcast (array of strings)
       * **text** - the text - note that the sent messages may have been received as multiple text messages (string)
-<<<<<<< HEAD
-      * **created_on** - the datetime when this sms was either received by the channel or created (datetime) (filterable: ```before``` and ```after```)
+      * **created_on** - the datetime when this message was either received by the channel or created (datetime) (filterable: ```before``` and ```after```)
       * **status** - the status of this broadcast, a string one of: (filterable: ```status``` repeatable)
-=======
-      * **messages** - the ids of messages created by this broadcast (array of ints)
-      * **created_on** - the datetime when this message was either received by the channel or created (datetime) (filterable: ```before``` and ```after```)
-      * **status** - the status of this broadcast, a string one of: (filterable: ```status```)
->>>>>>> fc66e347
-
             I - no messages have been sent yet
             Q - some messages are still queued
             S - all messages have been sent
@@ -630,21 +611,12 @@
 
     Returns the message activity for your organization, listing the most recent messages first.
 
-<<<<<<< HEAD
       * **channel** - the id of the channel that sent or received this message (int) (filterable: ```channel``` repeatable)
       * **urn** - the URN of the sender or receiver, depending on direction (string) (filterable: ```urn``` repeatable)
       * **contact** - the UUID of the contact (string) (filterable: ```contact```repeatable )
       * **group_uuids** - the UUIDs of any groups the contact belongs to (string) (filterable: ```group_uuids``` repeatable)
       * **direction** - the direction of the SMS, either ```I``` for incoming messages or ```O``` for outgoing (string) (filterable: ```direction``` repeatable)
       * **labels** - Any labels set on this message (filterable: ```label``` repeatable)
-=======
-      * **channel** - the id of the Android channel that sent or received this message (int) (filterable: ```channel```)
-      * **urn** - the URN of the sender or receiver, depending on direction (string) (filterable: ```urn```)
-      * **contact** - the UUID of the contact (string) (filterable: ```contact```)
-      * **group_uuids** - the UUIDs of any groups the contact belongs to (string) (filterable: ```group_uuids```)
-      * **direction** - the direction of the message, either ```I``` for incoming messages or ```O``` for outgoing (string) (filterable: ```direction```)
-      * **labels** - Any labels set on this message (filterable: ```label```)
->>>>>>> fc66e347
       * **text** - the text of the message received, not this is the logical view, this message may have been received as multiple text messages (string)
       * **created_on** - the datetime when this message was either received by the channel or created (datetime) (filterable: ```before``` and ```after```)
       * **sent_on** - for outgoing messages, the datetime when the channel sent the message (null if not yet sent or an incoming message) (datetime)
