from __future__ import absolute_import, unicode_literals

import json
import phonenumbers
import six
import regex

from django.contrib.auth.models import User
from django.utils.translation import ugettext_lazy as _
from rest_framework import serializers
from temba.channels.models import Channel
from temba.contacts.models import Contact, ContactField, ContactGroup, ContactURN, URN, TEL_SCHEME
from temba.flows.models import Flow, FlowRun, FlowStep, RuleSet, FlowRevision
from temba.locations.models import AdminBoundary
from temba.msgs.models import Broadcast, Msg
from temba.orgs.models import get_current_export_version
from temba.utils import datetime_to_json_date
from temba.values.models import Value

# Maximum number of items that can be passed to bulk action endpoint. We don't currently enforce this for messages but
# we may in the future.
MAX_BULK_ACTION_ITEMS = 100


def format_datetime(value):
    """
    Datetime fields are limited to millisecond accuracy for v1
    """
    return datetime_to_json_date(value, micros=False) if value else None


def validate_bulk_fetch(fetched, uuids):
    """
    Validates a bulk fetch of objects against the provided list of UUIDs
    """
    if len(fetched) != len(uuids):  # pragma: no cover
        fetched_uuids = {c.uuid for c in fetched}
        invalid_uuids = [u for u in uuids if u not in fetched_uuids]
        if invalid_uuids:
            raise serializers.ValidationError("Some UUIDs are invalid: %s" % ', '.join(invalid_uuids))


# ------------------------------------------------------------------------------------------
# Field types
# ------------------------------------------------------------------------------------------

class DateTimeField(serializers.DateTimeField):
    """
    For backward compatibility, datetime fields are limited to millisecond accuracy
    """
    def to_representation(self, value):
        return format_datetime(value)


class StringArrayField(serializers.ListField):
    """
    List of strings or a single string
    """
    def __init__(self, **kwargs):
        super(StringArrayField, self).__init__(child=serializers.CharField(allow_blank=False), **kwargs)

    def to_internal_value(self, data):
        # accept single string
        if isinstance(data, six.string_types):
            data = [data]

        # don't allow dicts. This is a bug in ListField due to be fixed in 3.3.2
        # https://github.com/tomchristie/django-rest-framework/pull/3513
        elif isinstance(data, dict):
            raise serializers.ValidationError("Should be a list")

        return super(StringArrayField, self).to_internal_value(data)


class StringDictField(serializers.DictField):

    def __init__(self, **kwargs):
        super(StringDictField, self).__init__(child=serializers.CharField(), **kwargs)

    def to_internal_value(self, data):
        # enforce values must be strings, see https://github.com/tomchristie/django-rest-framework/pull/3394
        if isinstance(data, dict):
            for key, val in six.iteritems(data):
                if not isinstance(key, six.string_types) or not isinstance(val, six.string_types):
                    raise serializers.ValidationError("Both keys and values must be strings")

        return super(StringDictField, self).to_internal_value(data)


class PhoneArrayField(serializers.ListField):
    """
    List of phone numbers or a single phone number
    """
    def to_internal_value(self, data):
        if isinstance(data, six.string_types):
            return [URN.from_tel(data)]

        elif isinstance(data, list):
            if len(data) > 100:
                raise serializers.ValidationError("You can only specify up to 100 numbers at a time.")

            urns = []
            for phone in data:
                if not isinstance(phone, six.string_types):  # pragma: no cover
                    raise serializers.ValidationError("Invalid phone: %s" % str(phone))
                urns.append(URN.from_tel(phone))

            return urns
        else:
            raise serializers.ValidationError("Invalid phone: %s" % data)


class ChannelField(serializers.PrimaryKeyRelatedField):

    def __init__(self, **kwargs):
        super(ChannelField, self).__init__(queryset=Channel.objects.filter(is_active=True), **kwargs)


class UUIDField(serializers.CharField):

    def __init__(self, **kwargs):
        super(UUIDField, self).__init__(max_length=36, **kwargs)


# ------------------------------------------------------------------------------------------
# Serializers
# ------------------------------------------------------------------------------------------

class ReadSerializer(serializers.ModelSerializer):
    """
    We deviate slightly from regular REST framework usage with distinct serializers for reading and writing
    """
    pass


class WriteSerializer(serializers.Serializer):
    """
    The normal REST framework way is to have the view decide if it's an update on existing instance or a create for a
    new instance. Since our logic for that gets relatively complex, we have the serializer make that call.
    """
    def __init__(self, *args, **kwargs):
        self.user = kwargs.pop('user')
        self.org = kwargs.pop('org') if 'org' in kwargs else self.user.get_org()

        super(WriteSerializer, self).__init__(*args, **kwargs)

        self.instance = None

    def run_validation(self, data=serializers.empty):
        if not isinstance(data, dict):
            raise serializers.ValidationError(detail={'non_field_errors': ["Request body should be a single JSON object"]})

        return super(WriteSerializer, self).run_validation(data)


class ContactReadSerializer(ReadSerializer):
    name = serializers.SerializerMethodField()
    uuid = serializers.ReadOnlyField()
    language = serializers.SerializerMethodField()
    group_uuids = serializers.SerializerMethodField()
    urns = serializers.SerializerMethodField()
    fields = serializers.SerializerMethodField('get_contact_fields')
    blocked = serializers.SerializerMethodField()
    failed = serializers.SerializerMethodField()
    phone = serializers.SerializerMethodField('get_tel')  # deprecated, use urns
    groups = serializers.SerializerMethodField()  # deprecated, use group_uuids
    modified_on = DateTimeField()

    def get_name(self, obj):
        return obj.name if obj.is_active else None

    def get_language(self, obj):
        return obj.language if obj.is_active else None

    def get_blocked(self, obj):
        return obj.is_blocked if obj.is_active else None

    def get_failed(self, obj):
        return obj.is_stopped if obj.is_active else None

    def get_groups(self, obj):
        if not obj.is_active:
            return []

        groups = obj.prefetched_user_groups if hasattr(obj, 'prefetched_user_groups') else obj.user_groups.all()
        return [_.name for _ in groups]

    def get_group_uuids(self, obj):
        if not obj.is_active:
            return []

        groups = obj.prefetched_user_groups if hasattr(obj, 'prefetched_user_groups') else obj.user_groups.all()
        return [_.uuid for _ in groups]

    def get_urns(self, obj):
        if obj.org.is_anon or not obj.is_active:
            return []

        return [six.text_type(urn) for urn in obj.get_urns()]

    def get_contact_fields(self, obj):
        fields = dict()
        if not obj.is_active:
            return fields

        for contact_field in self.context['contact_fields']:
            value = obj.get_field(contact_field.key)
            fields[contact_field.key] = Contact.serialize_field_value_legacy(contact_field, value)
        return fields

    def get_tel(self, obj):
        return obj.get_urn_display(obj.org, scheme=TEL_SCHEME, formatted=False) if obj.is_active else None

    class Meta:
        model = Contact
        fields = ('uuid', 'name', 'language', 'group_uuids', 'urns', 'fields',
                  'blocked', 'failed', 'modified_on', 'phone', 'groups')


class ContactWriteSerializer(WriteSerializer):
    uuid = serializers.CharField(required=False, max_length=36)
    name = serializers.CharField(required=False, allow_blank=True, max_length=64)
    language = serializers.CharField(required=False, min_length=3, max_length=3, allow_null=True)
    urns = StringArrayField(required=False)
    group_uuids = StringArrayField(required=False)
    fields = StringDictField(required=False)
    phone = serializers.CharField(required=False, max_length=16)  # deprecated, use urns
    groups = StringArrayField(required=False)  # deprecated, use group_uuids

    def __init__(self, *args, **kwargs):
        super(ContactWriteSerializer, self).__init__(*args, **kwargs)
        self.parsed_urns = None
        self.group_objs = None
        self.new_fields = []

    def validate_uuid(self, value):
        if value:
            self.instance = Contact.objects.filter(org=self.org, uuid=value, is_active=True).first()
            if not self.instance:
                raise serializers.ValidationError("Unable to find contact with UUID: %s" % value)

        return value

    def validate_phone(self, value):
        if value:
            try:
                normalized = phonenumbers.parse(value, None)
                if not phonenumbers.is_possible_number(normalized):
                    raise serializers.ValidationError("Invalid phone number: '%s'" % value)
            except Exception:
                raise serializers.ValidationError("Invalid phone number: '%s'" % value)

            e164_number = phonenumbers.format_number(normalized, phonenumbers.PhoneNumberFormat.E164)
            self.parsed_urns = [URN.from_tel(e164_number)]
        return value

    def validate_urns(self, value):
        if value is not None:
            self.parsed_urns = []
            for urn in value:
                try:
                    normalized = URN.normalize(urn)
                    scheme, path, display = URN.to_parts(normalized)
                    # for backwards compatibility we don't validate phone numbers here
                    if scheme != TEL_SCHEME and not URN.validate(normalized):  # pragma: needs cover
                        raise ValueError()
                except ValueError:
                    raise serializers.ValidationError("Invalid URN: '%s'" % urn)

                self.parsed_urns.append(normalized)

        return value

    def validate_fields(self, value):
        if value:
            org_fields = self.context['contact_fields']

            for field_key, field_val in value.items():
                if field_key in Contact.RESERVED_FIELDS:
                    raise serializers.ValidationError("Invalid contact field key: '%s' is a reserved word" % field_key)
                for field in org_fields:
                    # TODO get users to stop writing fields via labels
                    if field.key == field_key or field.label == field_key:
                        break
                else:
                    self.new_fields.append(field_key)

        return value

    def validate_groups(self, value):
        if value is not None:
            self.group_objs = []
            for name in value:
                if not ContactGroup.is_valid_name(name):
                    raise serializers.ValidationError(_("Invalid group name: '%s'") % name)
                self.group_objs.append(ContactGroup.get_or_create(self.org, self.user, name))

        return value

    def validate_group_uuids(self, value):
        if value is not None:
            self.group_objs = []
            for uuid in value:
                group = ContactGroup.user_groups.filter(uuid=uuid, org=self.org).first()
                if not group:
                    raise serializers.ValidationError(_("Unable to find contact group with uuid: %s") % uuid)

                self.group_objs.append(group)

        return value

    def validate(self, data):
        if data.get('urns') is not None and data.get('phone') is not None:
            raise serializers.ValidationError("Cannot provide both urns and phone parameters together")

        if data.get('group_uuids') is not None and data.get('groups') is not None:
            raise serializers.ValidationError("Parameter groups is deprecated and can't be used together with group_uuids")

        if self.org.is_anon and self.instance and self.parsed_urns is not None:
            raise serializers.ValidationError("Cannot update contact URNs on anonymous organizations")

        if self.parsed_urns is not None:
            # look up these URNs, keeping track of the contacts that are connected to them
            urn_contacts = set()
            country = self.org.get_country_code()

            for parsed_urn in self.parsed_urns:
                normalized_urn = URN.identity(URN.normalize(parsed_urn, country))
                urn = ContactURN.objects.filter(org=self.org, identity__exact=normalized_urn).first()
                if urn and urn.contact:
                    urn_contacts.add(urn.contact)

            if len(urn_contacts) > 1:
                raise serializers.ValidationError(_("URNs are used by multiple contacts"))

            contact_by_urns = urn_contacts.pop() if len(urn_contacts) > 0 else None

            if self.instance and contact_by_urns and contact_by_urns != self.instance:  # pragma: no cover
                raise serializers.ValidationError(_("URNs are used by other contacts"))
        else:
            contact_by_urns = None

        contact = self.instance or contact_by_urns

        # if contact is blocked, they can't be added to groups
        if contact and contact.is_blocked and self.group_objs:
            raise serializers.ValidationError("Cannot add blocked contact to groups")

        return data

    def save(self):
        """
        Update our contact
        """
        name = self.validated_data.get('name')
        fields = self.validated_data.get('fields')
        language = self.validated_data.get('language')

        # treat empty names as None
        if not name:
            name = None

        changed = []

        if self.instance:
            if self.parsed_urns is not None:
                self.instance.update_urns(self.user, self.parsed_urns)

            # update our name and language
            if name != self.instance.name:
                self.instance.name = name
                changed.append('name')
        else:
            self.instance = Contact.get_or_create(self.org, self.user, name, urns=self.parsed_urns, language=language)

        # Contact.get_or_create doesn't nullify language so do that here
        if 'language' in self.validated_data and language is None:
            self.instance.language = language.lower() if language else None
            self.instance.save()

        # save our contact if it changed
        if changed:
            self.instance.save(update_fields=changed)

        # update our fields
        if fields is not None:
            for key, value in fields.items():
                existing_by_key = ContactField.objects.filter(org=self.org, key__iexact=key, is_active=True).first()
                if existing_by_key:
                    self.instance.set_field(self.user, existing_by_key.key, value)
                    continue
                elif self.new_fields and key in self.new_fields:
                    new_field = ContactField.get_or_create(org=self.org, user=self.user,
                                                           key=regex.sub('[^A-Za-z0-9]+', '_', key).lower(),
                                                           label=key)
                    self.instance.set_field(self.user, new_field.key, value)

                # TODO as above, need to get users to stop updating via label
                existing_by_label = ContactField.get_by_label(self.org, key)
                if existing_by_label:
                    self.instance.set_field(self.user, existing_by_label.key, value)

        # update our contact's groups
        if self.group_objs is not None:
            self.instance.update_static_groups(self.user, self.group_objs)

        return self.instance


class ContactFieldReadSerializer(ReadSerializer):
    key = serializers.ReadOnlyField()
    label = serializers.ReadOnlyField()
    value_type = serializers.ReadOnlyField()

    class Meta:
        model = ContactField
        fields = ('key', 'label', 'value_type')


class ContactFieldWriteSerializer(WriteSerializer):
    key = serializers.CharField(required=False)
    label = serializers.CharField(required=True)
    value_type = serializers.CharField(required=True)

    def validate_key(self, value):
        if value and not ContactField.is_valid_key(value):
            raise serializers.ValidationError("Field is invalid or a reserved name")
        return value

    def validate_label(self, value):
        if value and not ContactField.is_valid_label(value):
            raise serializers.ValidationError("Field can only contain letters, numbers and hypens")
        return value

    def validate_value_type(self, value):
        if value and value not in [t for t, label in Value.TYPE_CHOICES]:
            raise serializers.ValidationError("Invalid field value type")
        return value

    def validate(self, data):
        key = data.get('key')
        label = data.get('label')

        if not key:
            key = ContactField.make_key(label)
            if not ContactField.is_valid_key(key):
                raise serializers.ValidationError(_("Generated key for '%s' is invalid or a reserved name") % label)

        fields_count = ContactField.objects.filter(org=self.org).count()
        if not self.instance and fields_count >= ContactField.MAX_ORG_CONTACTFIELDS:
            raise serializers.ValidationError('This org has %s contact fields and the limit is %s. '
                                              'You must delete existing ones before '
                                              'you can create new ones.' % (fields_count,
                                                                            ContactField.MAX_ORG_CONTACTFIELDS))

        data['key'] = key
        return data

    def save(self):
        key = self.validated_data.get('key')
        label = self.validated_data.get('label')
        value_type = self.validated_data.get('value_type')

        return ContactField.get_or_create(self.org, self.user, key, label, value_type=value_type)


class FlowReadSerializer(ReadSerializer):
    uuid = serializers.ReadOnlyField()
    archived = serializers.ReadOnlyField(source='is_archived')
    expires = serializers.ReadOnlyField(source='expires_after_minutes')
    labels = serializers.SerializerMethodField()
    rulesets = serializers.SerializerMethodField()
    runs = serializers.SerializerMethodField()
    completed_runs = serializers.SerializerMethodField()
    participants = serializers.SerializerMethodField()
    created_on = DateTimeField()
    flow = serializers.ReadOnlyField(source='id')  # deprecated, use uuid

    def get_runs(self, obj):
        return obj.get_run_stats()['total']

    def get_labels(self, obj):
        return [l.name for l in obj.labels.all()]

    def get_completed_runs(self, obj):
        return obj.get_run_stats()['completed']

    def get_participants(self, obj):
        return None

    def get_rulesets(self, obj):
        rulesets = list()

        obj.ensure_current_version()

        for ruleset in obj.rule_sets.all().order_by('y'):  # pragma: needs cover

            # backwards compat for old response types
            response_type = 'C'
            if ruleset.ruleset_type == RuleSet.TYPE_WAIT_DIGITS:
                response_type = 'K'
            elif ruleset.ruleset_type == RuleSet.TYPE_WAIT_DIGIT:
                response_type = 'M'
            elif ruleset.ruleset_type == RuleSet.TYPE_WAIT_RECORDING:
                response_type = 'R'
            elif len(ruleset.get_rules()) == 1:
                response_type = 'O'

            rulesets.append(dict(node=ruleset.uuid,
                                 label=ruleset.label,
                                 ruleset_type=ruleset.ruleset_type,
                                 response_type=response_type,  # deprecated
                                 id=ruleset.id))  # deprecated
        return rulesets

    class Meta:
        model = Flow
        fields = ('uuid', 'archived', 'expires', 'name', 'labels', 'runs', 'completed_runs', 'participants', 'rulesets',
                  'created_on', 'flow')


class FlowRunReadSerializer(ReadSerializer):
    run = serializers.ReadOnlyField(source='id')
    flow_uuid = serializers.SerializerMethodField()
    contact = serializers.SerializerMethodField('get_contact_uuid')
    completed = serializers.SerializerMethodField('is_completed')
    created_on = DateTimeField()
    modified_on = DateTimeField()
    expires_on = DateTimeField()
    expired_on = serializers.SerializerMethodField()

    def get_flow_uuid(self, obj):
        return obj.flow.uuid

    def get_contact_uuid(self, obj):
        return obj.contact.uuid

    def is_completed(self, obj):
        return obj.is_completed()

    def get_expired_on(self, obj):
        return format_datetime(obj.exited_on) if obj.exit_type == FlowRun.EXIT_TYPE_EXPIRED else None

    class Meta:
        model = FlowRun
<<<<<<< HEAD
        fields = ('flow_uuid', 'run', 'contact', 'completed', 'created_on', 'modified_on', 'expires_on', 'expired_on')
=======
        fields = ('flow_uuid', 'flow', 'run', 'contact', 'completed',
                  'created_on', 'modified_on', 'expires_on', 'expired_on')
>>>>>>> 79673d1f


class FlowRunWriteSerializer(WriteSerializer):
    flow = UUIDField(required=True)
    contact = UUIDField(required=True)
    started = serializers.DateTimeField(required=True)
    completed = serializers.BooleanField(required=False)
    steps = serializers.ListField()
    submitted_by = serializers.CharField(required=False)

    revision = serializers.IntegerField(required=False)  # for backwards compatibility
    version = serializers.IntegerField(required=False)  # for backwards compatibility

    def __init__(self, *args, **kwargs):
        super(FlowRunWriteSerializer, self).__init__(*args, **kwargs)
        self.contact_obj = None
        self.flow_obj = None
        self.submitted_by_obj = None

    def validate_submitted_by(self, value):
        if value:
            user = User.objects.filter(username__iexact=value).first()
            if user and self.org in user.get_user_orgs(self.org.brand):
                self.submitted_by_obj = user
            else:  # pragma: needs cover
                raise serializers.ValidationError("Invalid submitter id, user doesn't exist")

    def validate_flow(self, value):
        if value:
            self.flow_obj = Flow.objects.filter(org=self.org, uuid=value).first()
            if not self.flow_obj:  # pragma: needs cover
                raise serializers.ValidationError(_("Unable to find contact with uuid: %s") % value)

            if self.flow_obj.is_archived:  # pragma: needs cover
                raise serializers.ValidationError("You cannot start an archived flow.")
        return value

    def validate_contact(self, value):
        if value:
            self.contact_obj = Contact.objects.filter(uuid=value, org=self.org, is_active=True).first()
            if not self.contact_obj:  # pragma: needs cover
                raise serializers.ValidationError(_("Unable to find contact with uuid: %s") % value)
        return value

    def validate(self, data):
        class VersionNode:
            def __init__(self, node, is_ruleset):
                self.node = node
                self.uuid = node['uuid']
                self.ruleset = is_ruleset

            def is_ruleset(self):
                return self.ruleset

            def is_pause(self):
                from temba.flows.models import RuleSet
                return self.node['ruleset_type'] in RuleSet.TYPE_WAIT

            def get_step_type(self):
                if self.is_ruleset():
                    return FlowStep.TYPE_RULE_SET
                else:
                    return FlowStep.TYPE_ACTION_SET

        steps = data.get('steps')
        revision = data.get('revision', data.get('version'))

        if not revision:  # pragma: needs cover
            raise serializers.ValidationError("Missing 'revision' field")

        flow_revision = self.flow_obj.revisions.filter(revision=revision).first()

        if not flow_revision:
            raise serializers.ValidationError("Invalid revision: %s" % revision)

        definition = json.loads(flow_revision.definition)

        # make sure we are operating off a current spec
        definition = FlowRevision.migrate_definition(definition, self.flow_obj, get_current_export_version())

        for step in steps:
            node_obj = None
            key = 'rule_sets' if 'rule' in step else 'action_sets'

            for json_node in definition[key]:
                if json_node['uuid'] == step['node']:
                    node_obj = VersionNode(json_node, 'rule' in step)
                    break

            if not node_obj:
                raise serializers.ValidationError("No such node with UUID %s in flow '%s'" % (step['node'], self.flow_obj.name))
            else:
                rule = step.get('rule', None)
                if rule:
                    media = rule.get('media', None)
                    if media:
                        (media_type, media_path) = media.split(':', 1)
                        if media_type != 'geo':
                            media_type_parts = media_type.split('/')

                            error = None
                            if len(media_type_parts) != 2:
                                error = (media_type, media)

                            if media_type_parts[0] not in Msg.MEDIA_TYPES:
                                error = (media_type_parts[0], media)

                            if error:
                                raise serializers.ValidationError("Invalid media type '%s': %s" % error)

                step['node'] = node_obj

        return data

    def save(self):
        started = self.validated_data['started']
        steps = self.validated_data.get('steps', [])
        completed = self.validated_data.get('completed', False)

        # look for previous run with this contact and flow
        run = FlowRun.objects.filter(org=self.org, contact=self.contact_obj, submitted_by=self.submitted_by_obj,
                                     flow=self.flow_obj, created_on=started).order_by('-modified_on').first()

        if not run:
            run = FlowRun.create(self.flow_obj, self.contact_obj.pk, created_on=started, submitted_by=self.submitted_by_obj)

        step_objs = [FlowStep.from_json(step, self.flow_obj, run) for step in steps]

        if completed:
            final_step = step_objs[len(step_objs) - 1] if step_objs else None
            completed_on = steps[len(steps) - 1]['arrived_on'] if steps else None

            run.set_completed(final_step, completed_on=completed_on)
        else:
            run.save(update_fields=('modified_on',))

        return run


class BoundarySerializer(ReadSerializer):
    boundary = serializers.SerializerMethodField()
    parent = serializers.SerializerMethodField()
    geometry = serializers.SerializerMethodField()

    def get_parent(self, obj):
        return obj.parent.osm_id if obj.parent else None

    def get_geometry(self, obj):
        return json.loads(obj.simplified_geometry.geojson) if obj.simplified_geometry else None

    def get_boundary(self, obj):
        return obj.osm_id

    class Meta:
        model = AdminBoundary
        fields = ('boundary', 'name', 'level', 'parent', 'geometry')


class AliasSerializer(BoundarySerializer):
    aliases = serializers.SerializerMethodField()

    def get_aliases(self, obj):
        return [alias.name for alias in obj.aliases.all()]

    class Meta:
        model = AdminBoundary
        fields = ('boundary', 'name', 'level', 'parent', 'aliases')


class MsgCreateSerializer(WriteSerializer):
    channel = ChannelField(required=False)
    text = serializers.CharField(required=True, max_length=480)
    urn = StringArrayField(required=False)
    contact = StringArrayField(required=False)
    phone = PhoneArrayField(required=False)

    def validate_channel(self, value):
        if value:
            # do they have permission to use this channel?
            if value.org != self.org:
                raise serializers.ValidationError("Invalid pk '%d' - object does not exist." % value.id)
        return value

    def validate_contact(self, value):
        if value:
            contacts = list(Contact.objects.filter(uuid__in=value, org=self.org, is_active=True))

            # check for UUIDs that didn't resolve to a valid contact
            validate_bulk_fetch(contacts, value)
            return contacts
        return []  # pragma: needs cover

    def validate_urn(self, value):
        urns = []
        if value:
            # if we have tel URNs, we may need a country to normalize by
            country = self.org.get_country_code()

            for urn in value:
                try:
                    normalized = URN.normalize(urn, country)
                except ValueError as e:  # pragma: needs cover
                    raise serializers.ValidationError(e.message)

                if not URN.validate(normalized, country):  # pragma: needs cover
                    raise serializers.ValidationError("Invalid URN: '%s'" % urn)
                urns.append(normalized)

        return urns

    def validate(self, data):
        urns = data.get('urn', [])
        phones = data.get('phone', [])
        contacts = data.get('contact', [])
        channel = data.get('channel')

        if (not urns and not phones and not contacts) or (urns and phones):  # pragma: needs cover
            raise serializers.ValidationError("Must provide either urns or phone or contact and not both")

        if not channel:
            channel = Channel.objects.filter(is_active=True, org=self.org).order_by('-last_seen').first()
            if not channel:  # pragma: no cover
                raise serializers.ValidationError("There are no channels for this organization.")
            data['channel'] = channel

        if phones:
            if self.org.is_anon:  # pragma: needs cover
                raise serializers.ValidationError("Cannot create messages for anonymous organizations")

            # check our numbers for validity
            country = channel.country
            for urn in phones:
                try:
                    tel, phone, display = URN.to_parts(urn)
                    normalized = phonenumbers.parse(phone, country.code)
                    if not phonenumbers.is_possible_number(normalized):  # pragma: needs cover
                        raise serializers.ValidationError("Invalid phone number: '%s'" % phone)
                except Exception:
                    raise serializers.ValidationError("Invalid phone number: '%s'" % phone)

        return data

    def save(self):
        """
        Create a new broadcast to send out
        """
        if 'urn' in self.validated_data and self.validated_data['urn']:
            urns = self.validated_data.get('urn')
        else:
            urns = self.validated_data.get('phone', [])

        channel = self.validated_data.get('channel')
        contacts = list()
        for urn in urns:
            # treat each urn as a separate contact
            contacts.append(Contact.get_or_create(channel.org, self.user, urns=[urn]))

        # add any contacts specified by uuids
        uuid_contacts = self.validated_data.get('contact', [])
        for contact in uuid_contacts:
            contacts.append(contact)

        # create the broadcast
        broadcast = Broadcast.create(self.org, self.user, self.validated_data['text'],
                                     recipients=contacts, channel=channel)

        # send it
        broadcast.send(expressions_context={})
        return broadcast<|MERGE_RESOLUTION|>--- conflicted
+++ resolved
@@ -526,8 +526,6 @@
     completed = serializers.SerializerMethodField('is_completed')
     created_on = DateTimeField()
     modified_on = DateTimeField()
-    expires_on = DateTimeField()
-    expired_on = serializers.SerializerMethodField()
 
     def get_flow_uuid(self, obj):
         return obj.flow.uuid
@@ -538,17 +536,9 @@
     def is_completed(self, obj):
         return obj.is_completed()
 
-    def get_expired_on(self, obj):
-        return format_datetime(obj.exited_on) if obj.exit_type == FlowRun.EXIT_TYPE_EXPIRED else None
-
     class Meta:
         model = FlowRun
-<<<<<<< HEAD
-        fields = ('flow_uuid', 'run', 'contact', 'completed', 'created_on', 'modified_on', 'expires_on', 'expired_on')
-=======
-        fields = ('flow_uuid', 'flow', 'run', 'contact', 'completed',
-                  'created_on', 'modified_on', 'expires_on', 'expired_on')
->>>>>>> 79673d1f
+        fields = ('flow_uuid', 'run', 'contact', 'completed', 'created_on', 'modified_on',)
 
 
 class FlowRunWriteSerializer(WriteSerializer):
