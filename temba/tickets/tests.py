from datetime import date, datetime
from unittest.mock import patch

from django.test.utils import override_settings
from django.urls import reverse
from django.utils import timezone

from temba.contacts.models import Contact
from temba.tests import CRUDLTestMixin, MigrationTest, TembaTest, matchers, mock_mailroom
from temba.utils.dates import datetime_to_timestamp

from .models import Team, Ticket, TicketCount, TicketDailyCount, Ticketer, TicketEvent, Topic
from .tasks import squash_ticketcounts
from .types import reload_ticketer_types
from .types.internal import InternalType
from .types.mailgun import MailgunType
from .types.zendesk import ZendeskType


class TicketTest(TembaTest):
    def test_model(self):
        ticketer = Ticketer.create(self.org, self.user, MailgunType.slug, "Email (bob@acme.com)", {})
        topic = Topic.create(self.org, self.admin, "Sales")
        contact = self.create_contact("Bob", urns=["twitter:bobby"])

        ticket = Ticket.objects.create(
            org=self.org,
            ticketer=ticketer,
            contact=contact,
            topic=self.org.default_ticket_topic,
            body="Where are my cookies?",
            status="O",
        )

        self.assertEqual(f"Ticket[uuid={ticket.uuid}, topic=General]", str(ticket))

        # test bulk assignment
        with patch("temba.mailroom.client.MailroomClient.ticket_assign") as mock_assign:
            Ticket.bulk_assign(self.org, self.admin, [ticket], self.agent, "over to you")

        mock_assign.assert_called_once_with(self.org.id, self.admin.id, [ticket.id], self.agent.id, "over to you")
        mock_assign.reset_mock()

        # test bulk un-assignment
        with patch("temba.mailroom.client.MailroomClient.ticket_assign") as mock_assign:
            Ticket.bulk_assign(self.org, self.admin, [ticket], None)

        mock_assign.assert_called_once_with(self.org.id, self.admin.id, [ticket.id], None, None)
        mock_assign.reset_mock()

        # test bulk adding a note
        with patch("temba.mailroom.client.MailroomClient.ticket_add_note") as mock_add_note:
            Ticket.bulk_add_note(self.org, self.admin, [ticket], "please handle")

        mock_add_note.assert_called_once_with(self.org.id, self.admin.id, [ticket.id], "please handle")

        # test bulk changing topic
        with patch("temba.mailroom.client.MailroomClient.ticket_change_topic") as mock_change_topic:
            Ticket.bulk_change_topic(self.org, self.admin, [ticket], topic)

        mock_change_topic.assert_called_once_with(self.org.id, self.admin.id, [ticket.id], topic.id)

        # test bulk closing
        with patch("temba.mailroom.client.MailroomClient.ticket_close") as mock_close:
            Ticket.bulk_close(self.org, self.admin, [ticket], force=True)

        mock_close.assert_called_once_with(self.org.id, self.admin.id, [ticket.id], force=True)

        # test bulk re-opening
        with patch("temba.mailroom.client.MailroomClient.ticket_reopen") as mock_reopen:
            Ticket.bulk_reopen(self.org, self.admin, [ticket])

        mock_reopen.assert_called_once_with(self.org.id, self.admin.id, [ticket.id])

    def test_allowed_assignees(self):
        self.assertEqual({self.admin, self.editor, self.agent}, set(Ticket.get_allowed_assignees(self.org)))
        self.assertEqual({self.admin2}, set(Ticket.get_allowed_assignees(self.org2)))

    @mock_mailroom
    def test_counts(self, mr_mocks):
        ticketer = Ticketer.create(self.org, self.admin, MailgunType.slug, "bob@acme.com", {})
        contact1 = self.create_contact("Bob", urns=["twitter:bobby"])
        contact2 = self.create_contact("Jim", urns=["twitter:jimmy"])
        org2_ticketer = Ticketer.create(self.org2, self.admin2, MailgunType.slug, "jim@acme.com", {})
        org2_contact = self.create_contact("Bob", urns=["twitter:bobby"], org=self.org2)

        t1 = self.create_ticket(ticketer, contact1, "Test 1")
        t2 = self.create_ticket(ticketer, contact2, "Test 2")
        t3 = self.create_ticket(ticketer, contact1, "Test 3")
        t4 = self.create_ticket(ticketer, contact2, "Test 4")
        t5 = self.create_ticket(ticketer, contact1, "Test 5")
        t6 = self.create_ticket(org2_ticketer, org2_contact, "Test 6")

        def assert_counts(org, *, open: dict, closed: dict, contacts: dict):
            assignees = [None] + list(Ticket.get_allowed_assignees(org))

            self.assertEqual(open, TicketCount.get_by_assignees(org, assignees, Ticket.STATUS_OPEN))
            self.assertEqual(closed, TicketCount.get_by_assignees(org, assignees, Ticket.STATUS_CLOSED))

            self.assertEqual(sum(open.values()), TicketCount.get_all(org, Ticket.STATUS_OPEN))
            self.assertEqual(sum(closed.values()), TicketCount.get_all(org, Ticket.STATUS_CLOSED))

            self.assertEqual(contacts, {c: Contact.objects.get(id=c.id).ticket_count for c in contacts})

        # t1:O/None t2:O/None t3:O/None t4:O/None t5:O/None t6:O/None
        assert_counts(
            self.org,
            open={None: 5, self.agent: 0, self.editor: 0, self.admin: 0},
            closed={None: 0, self.agent: 0, self.editor: 0, self.admin: 0},
            contacts={contact1: 3, contact2: 2},
        )
        assert_counts(
            self.org2, open={None: 1, self.admin2: 0}, closed={None: 0, self.admin2: 0}, contacts={org2_contact: 1}
        )

        Ticket.bulk_assign(self.org, self.admin, [t1, t2], assignee=self.agent)
        Ticket.bulk_assign(self.org, self.admin, [t3], assignee=self.editor)
        Ticket.bulk_assign(self.org2, self.admin2, [t6], assignee=self.admin2)

        # t1:O/Agent t2:O/Agent t3:O/Editor t4:O/None t5:O/None t6:O/Admin2
        assert_counts(
            self.org,
            open={None: 2, self.agent: 2, self.editor: 1, self.admin: 0},
            closed={None: 0, self.agent: 0, self.editor: 0, self.admin: 0},
            contacts={contact1: 3, contact2: 2},
        )
        assert_counts(
            self.org2, open={None: 0, self.admin2: 1}, closed={None: 0, self.admin2: 0}, contacts={org2_contact: 1}
        )

        Ticket.bulk_close(self.org, self.admin, [t1, t4])
        Ticket.bulk_close(self.org2, self.admin2, [t6])

        # t1:C/Agent t2:O/Agent t3:O/Editor t4:C/None t5:O/None t6:C/Admin2
        assert_counts(
            self.org,
            open={None: 1, self.agent: 1, self.editor: 1, self.admin: 0},
            closed={None: 1, self.agent: 1, self.editor: 0, self.admin: 0},
            contacts={contact1: 2, contact2: 1},
        )
        assert_counts(
            self.org2, open={None: 0, self.admin2: 0}, closed={None: 0, self.admin2: 1}, contacts={org2_contact: 0}
        )

        Ticket.bulk_assign(self.org, self.admin, [t1, t5], assignee=self.admin)

        # t1:C/Admin t2:O/Agent t3:O/Editor t4:C/None t5:O/Admin t6:C/Admin2
        assert_counts(
            self.org,
            open={None: 0, self.agent: 1, self.editor: 1, self.admin: 1},
            closed={None: 1, self.agent: 0, self.editor: 0, self.admin: 1},
            contacts={contact1: 2, contact2: 1},
        )

        Ticket.bulk_reopen(self.org, self.admin, [t4])

        # t1:C/Admin t2:O/Agent t3:O/Editor t4:O/None t5:O/Admin t6:C/Admin2
        assert_counts(
            self.org,
            open={None: 1, self.agent: 1, self.editor: 1, self.admin: 1},
            closed={None: 0, self.agent: 0, self.editor: 0, self.admin: 1},
            contacts={contact1: 2, contact2: 2},
        )

        squash_ticketcounts()  # shouldn't change counts

        assert_counts(
            self.org,
            open={None: 1, self.agent: 1, self.editor: 1, self.admin: 1},
            closed={None: 0, self.agent: 0, self.editor: 0, self.admin: 1},
            contacts={contact1: 2, contact2: 2},
        )

        TicketEvent.objects.all().delete()
        t1.delete()
        t2.delete()
        t6.delete()

        # t3:O/Editor t4:O/None t5:O/Admin
        assert_counts(
            self.org,
            open={None: 1, self.agent: 0, self.editor: 1, self.admin: 1},
            closed={None: 0, self.agent: 0, self.editor: 0, self.admin: 0},
            contacts={contact1: 2, contact2: 1},
        )
        assert_counts(
            self.org2, open={None: 0, self.admin2: 0}, closed={None: 0, self.admin2: 0}, contacts={org2_contact: 0}
        )


class TicketCRUDLTest(TembaTest, CRUDLTestMixin):
    def setUp(self):
        super().setUp()

        self.mailgun = Ticketer.create(self.org, self.user, MailgunType.slug, "Email (bob@acme.com)", {})
        self.zendesk = Ticketer.create(self.org, self.user, ZendeskType.slug, "Zendesk (acme)", {})
        self.internal = Ticketer.create(self.org, self.user, InternalType.slug, "Internal", {})
        self.other_org_internal = Ticketer.create(self.org2, self.admin2, InternalType.slug, "Internal", {})
        self.contact = self.create_contact("Bob", urns=["twitter:bobby"])

    def test_list(self):
        list_url = reverse("tickets.ticket_list")
        ticket = self.create_ticket(self.internal, self.contact, "Test 1", assignee=self.admin)

        # just a placeholder view for frontend components
        self.assertListFetch(list_url, allow_viewers=False, allow_editors=True, allow_agents=True, context_objects=[])

        # can hit this page with a uuid
        # TODO: work out reverse for deep link
        # deep_link = reverse(
        #    "tickets.ticket_list", kwargs={"folder": "all", "status": "open", "uuid": str(ticket.uuid)}
        # )

        deep_link = f"{list_url}all/open/{str(ticket.uuid)}/"
        response = self.assertListFetch(
            deep_link, allow_viewers=False, allow_editors=True, allow_agents=True, context_objects=[]
        )

        # our ticket exists on the first page, so it'll get flagged to be focused
        self.assertEqual(str(ticket.uuid), response.context["nextUUID"])

        # deep link into a page that doesn't have our ticket
        deep_link = f"{list_url}all/closed/{str(ticket.uuid)}/"
        self.login(self.admin)
        response = self.client.get(deep_link)

        # now our ticket is listed as the uuid and we were redirected to all/open
        self.assertEqual("all", response.context["folder"])
        self.assertEqual("open", response.context["status"])
        self.assertEqual(str(ticket.uuid), response.context["uuid"])

        # fetch with spa flag
        response = self.client.get(
            list_url,
            content_type="application/json",
            HTTP_TEMBA_SPA="1",
            HTTP_TEMBA_REFERER_PATH=f"/tickets/mine/open/{ticket.uuid}",
        )
        self.assertEqual("spa.html", response.context["base_template"])
        self.assertEqual(("tickets", "mine", "open", str(ticket.uuid)), response.context["temba_referer"])

    def test_menu(self):
        menu_url = reverse("tickets.ticket_menu")

        self.create_ticket(self.internal, self.contact, "Test 1", assignee=self.admin)
        self.create_ticket(self.internal, self.contact, "Test 2", assignee=self.admin)
        self.create_ticket(self.internal, self.contact, "Test 3", assignee=None)
        self.create_ticket(self.internal, self.contact, "Test 4", closed_on=timezone.now())

        response = self.assertListFetch(menu_url, allow_viewers=False, allow_editors=True, allow_agents=True)

        menu = response.json()["results"]
        self.assertEqual(
            [
                {"id": "mine", "name": "My Tickets", "icon": "coffee", "count": 2},
                {"id": "unassigned", "name": "Unassigned", "icon": "mail", "count": 1},
                {"id": "all", "name": "All", "icon": "archive", "count": 3},
            ],
            menu,
        )

    @mock_mailroom
    def test_folder(self, mr_mocks):
        self.login(self.admin)

        contact1 = self.create_contact("Joe", phone="123", last_seen_on=timezone.now())
        contact2 = self.create_contact("Frank", phone="124", last_seen_on=timezone.now())
        contact3 = self.create_contact("Anne", phone="125", last_seen_on=timezone.now())
        self.create_contact("Mary No tickets", phone="126", last_seen_on=timezone.now())
        self.create_contact("Mr Other Org", phone="126", last_seen_on=timezone.now(), org=self.org2)

        open_url = reverse("tickets.ticket_folder", kwargs={"folder": "all", "status": "open"})
        closed_url = reverse("tickets.ticket_folder", kwargs={"folder": "all", "status": "closed"})
        mine_url = reverse("tickets.ticket_folder", kwargs={"folder": "mine", "status": "open"})
        unassigned_url = reverse("tickets.ticket_folder", kwargs={"folder": "unassigned", "status": "open"})

        def assert_tickets(resp, tickets: list):
            actual_tickets = [t["ticket"]["uuid"] for t in resp.json()["results"]]
            expected_tickets = [str(t.uuid) for t in tickets]
            self.assertEqual(expected_tickets, actual_tickets)

        # no tickets yet so no contacts returned
        response = self.client.get(open_url)
        assert_tickets(response, [])

        # contact 1 has two open tickets
        c1_t1 = self.create_ticket(self.mailgun, contact1, "Question 1")
        # assign it
        c1_t1.assign(self.admin, assignee=self.admin, note="I've got this")
        c1_t2 = self.create_ticket(self.mailgun, contact1, "Question 2")

        self.create_incoming_msg(contact1, "I have an issue")
        self.create_broadcast(self.admin, "We can help", contacts=[contact1]).msgs.first()

        # contact 2 has an open ticket and a closed ticket
        c2_t1 = self.create_ticket(self.mailgun, contact2, "Question 3")
        c2_t2 = self.create_ticket(self.mailgun, contact2, "Question 4", closed_on=timezone.now())

        self.create_incoming_msg(contact2, "Anyone there?")
        self.create_incoming_msg(contact2, "Hello?")

        # contact 3 has two closed tickets
        c3_t1 = self.create_ticket(self.mailgun, contact3, "Question 5", closed_on=timezone.now())
        c3_t2 = self.create_ticket(self.mailgun, contact3, "Question 6", closed_on=timezone.now())

        # fetching open folder returns all open tickets
        response = self.client.get(open_url)
        assert_tickets(response, [c2_t1, c1_t2, c1_t1])

        joes_open_tickets = contact1.tickets.filter(status="O").order_by("-opened_on")

        expected_json = {
            "results": [
                {
                    "uuid": str(contact2.uuid),
                    "name": "Frank",
                    "last_seen_on": matchers.ISODate(),
                    "last_msg": {
                        "text": "Hello?",
                        "direction": "I",
                        "type": "I",
                        "created_on": matchers.ISODate(),
                        "sender": None,
                        "attachments": [],
                    },
                    "ticket": {
                        "uuid": str(contact2.tickets.filter(status="O").first().uuid),
                        "assignee": None,
                        "topic": {"uuid": matchers.UUID4String(), "name": "General"},
                        "body": "Question 3",
                        "last_activity_on": matchers.ISODate(),
                        "closed_on": None,
                    },
                },
                {
                    "uuid": str(contact1.uuid),
                    "name": "Joe",
                    "last_seen_on": matchers.ISODate(),
                    "last_msg": {
                        "text": "We can help",
                        "direction": "O",
                        "type": "I",
                        "created_on": matchers.ISODate(),
                        "sender": {"id": self.admin.id, "email": "Administrator@nyaruka.com"},
                        "attachments": [],
                    },
                    "ticket": {
                        "uuid": str(joes_open_tickets[0].uuid),
                        "assignee": None,
                        "topic": {"uuid": matchers.UUID4String(), "name": "General"},
                        "body": "Question 2",
                        "last_activity_on": matchers.ISODate(),
                        "closed_on": None,
                    },
                },
                {
                    "uuid": str(contact1.uuid),
                    "name": "Joe",
                    "last_seen_on": matchers.ISODate(),
                    "last_msg": {
                        "text": "We can help",
                        "direction": "O",
                        "type": "I",
                        "created_on": matchers.ISODate(),
                        "sender": {"id": self.admin.id, "email": "Administrator@nyaruka.com"},
                        "attachments": [],
                    },
                    "ticket": {
                        "uuid": str(joes_open_tickets[1].uuid),
                        "assignee": {
                            "id": self.admin.id,
                            "first_name": "",
                            "last_name": "",
                            "email": "Administrator@nyaruka.com",
                        },
                        "topic": {"uuid": matchers.UUID4String(), "name": "General"},
                        "body": "Question 1",
                        "last_activity_on": matchers.ISODate(),
                        "closed_on": None,
                    },
                },
            ]
        }
        self.assertEqual(expected_json, response.json())

        # test before and after windowing
        response = self.client.get(f"{open_url}?before={datetime_to_timestamp(c2_t1.last_activity_on)}")
        self.assertEqual(2, len(response.json()["results"]))

        response = self.client.get(f"{open_url}?after={datetime_to_timestamp(c1_t2.last_activity_on)}")
        self.assertEqual(1, len(response.json()["results"]))

        # the two unassigned tickets
        response = self.client.get(unassigned_url)
        assert_tickets(response, [c2_t1, c1_t2])

        # one assigned ticket for mine
        response = self.client.get(mine_url)
        assert_tickets(response, [c1_t1])

        # fetching closed folder returns all closed tickets
        response = self.client.get(closed_url)
        assert_tickets(response, [c3_t2, c3_t1, c2_t2])

        # deep linking to a single ticket returns just that ticket
        response = self.client.get(f"{open_url}{str(c1_t1.uuid)}")
        assert_tickets(response, [c1_t1])

        # make sure when paging we get a next url
        with patch("temba.tickets.views.TicketCRUDL.Folder.paginate_by", 1):
            response = self.client.get(open_url + "?_format=json")
            self.assertIsNotNone(response.json()["next"])

    @mock_mailroom
    def test_note(self, mr_mocks):
        ticket = self.create_ticket(self.mailgun, self.contact, "Ticket 1")

        update_url = reverse("tickets.ticket_note", args=[ticket.uuid])

        self.assertUpdateFetch(
            update_url, allow_viewers=False, allow_editors=True, allow_agents=True, form_fields=["note"]
        )

        self.assertUpdateSubmit(
            update_url, {"note": ""}, form_errors={"note": "This field is required."}, object_unchanged=ticket
        )

        self.assertUpdateSubmit(update_url, {"note": "I have a bad feeling about this."}, success_status=200)

        self.assertEqual(1, ticket.events.filter(event_type=TicketEvent.TYPE_NOTE_ADDED).count())

    @mock_mailroom
    def test_assign(self, mr_mocks):
        ticket = self.create_ticket(self.mailgun, self.contact, "Some ticket")

        assign_url = reverse("tickets.ticket_assign", args=[ticket.uuid])

        response = self.assertUpdateFetch(
            assign_url, allow_viewers=False, allow_editors=True, allow_agents=True, form_fields=["note", "assignee"]
        )
        # should show unassigned as option plus other permitted users
        self.assertEqual(
            [
                ("", "Unassigned"),
                (self.admin.id, "Administrator"),
                (self.agent.id, "Agent"),
                (self.editor.id, "Editor"),
            ],
            list(response.context["form"].fields["assignee"].choices),
        )

        self.assertUpdateSubmit(
            assign_url, {"assignee": self.admin.id, "note": "You got this one"}, success_status=200
        )
        ticket.refresh_from_db()
        self.assertEqual(self.admin, ticket.assignee)

        last_event = ticket.events.order_by("id").last()
        self.assertEqual(self.admin, last_event.assignee)
        self.assertEqual("You got this one", last_event.note)

        # now fetch it again to make sure our initial value is set
        self.assertUpdateFetch(
            assign_url,
            allow_viewers=False,
            allow_editors=True,
            allow_agents=True,
            form_fields={"note": None, "assignee": self.admin.id},
        )

        # submit an assignment to the same person
        self.assertUpdateSubmit(
            assign_url, {"assignee": self.admin.id, "note": "Have you looked?"}, success_status=200
        )

        # this should create a note event instead of an assignment event
        last_event = ticket.events.all().last()
        self.assertIsNone(last_event.assignee)
        self.assertEqual("Have you looked?", last_event.note)

        # submit with no assignee to un-assign
        self.assertUpdateSubmit(assign_url, {"assignee": ""}, success_status=200)

        ticket.refresh_from_db()
        self.assertIsNone(ticket.assignee)

    def test_export_stats(self):
        export_url = reverse("tickets.ticket_export_stats")

        self.login(self.admin)

        response = self.client.get(export_url)
        self.assertEqual(200, response.status_code)
        self.assertEqual("application/ms-excel", response["Content-Type"])
        self.assertEqual(
            f"attachment; filename=ticket-stats-{timezone.now().strftime('%Y-%m-%d')}.xlsx",
            response["Content-Disposition"],
        )


class TicketerTest(TembaTest):
    @patch("temba.mailroom.client.MailroomClient.ticket_close")
    def test_release(self, mock_ticket_close):
        ticketer = Ticketer.create(self.org, self.user, MailgunType.slug, "Email (bob@acme.com)", {})

        contact = self.create_contact("Bob", urns=["twitter:bobby"])

        ticket = self.create_ticket(ticketer, contact, "Where are my cookies?")

        # release it
        ticketer.release(self.user)
        ticketer.refresh_from_db()
        self.assertFalse(ticketer.is_active)
        self.assertEqual(self.user, ticketer.modified_by)

        # will have asked mailroom to close the ticket
        mock_ticket_close.assert_called_once_with(self.org.id, self.user.id, [ticket.id], force=True)

        # reactivate
        ticketer.is_active = True
        ticketer.save()

        # add a dependency and try again
        flow = self.create_flow("Deps")
        flow.ticketer_dependencies.add(ticketer)

        self.assertFalse(flow.has_issues)

        ticketer.release(self.editor)
        ticketer.refresh_from_db()

        self.assertFalse(ticketer.is_active)
        self.assertEqual(self.editor, ticketer.modified_by)
        self.assertNotIn(ticketer, flow.ticketer_dependencies.all())

        flow.refresh_from_db()
        self.assertTrue(flow.has_issues)


class TicketerCRUDLTest(TembaTest, CRUDLTestMixin):
    def test_org_home(self):
        ticketer = Ticketer.create(self.org, self.user, MailgunType.slug, "Email (bob@acme.com)", {})

        self.login(self.admin)
        response = self.client.get(reverse("orgs.org_home"))

        self.assertContains(response, "Email (bob@acme.com)")
        self.assertContains(response, "ticketer/delete/")
        self.assertContains(response, "HTTP Log")
        self.assertContains(response, reverse("request_logs.httplog_ticketer", args=[ticketer.uuid]))

    def test_connect(self):
        connect_url = reverse("tickets.ticketer_connect")

        with override_settings(TICKETER_TYPES=[]):
            reload_ticketer_types()

            response = self.assertListFetch(connect_url, allow_viewers=False, allow_editors=False, allow_agents=False)

            self.assertEqual([], response.context["ticketer_types"])
            self.assertContains(response, "No ticketing services are available.")

        with override_settings(TICKETER_TYPES=["temba.tickets.types.mailgun.MailgunType"], MAILGUN_API_KEY="123"):
            reload_ticketer_types()

            response = self.assertListFetch(connect_url, allow_viewers=False, allow_editors=False, allow_agents=False)

            self.assertNotContains(response, "No ticketing services are available.")
            self.assertContains(response, reverse("tickets.types.mailgun.connect"))

        # put them all back...
        reload_ticketer_types()

    @patch("temba.mailroom.client.MailroomClient.ticket_close")
    def test_delete(self, mock_ticket_close):
        ticketer = Ticketer.create(self.org, self.user, MailgunType.slug, "Email (bob@acme.com)", {})

        delete_url = reverse("tickets.ticketer_delete", args=[ticketer.uuid])

        # fetch delete modal
        response = self.assertDeleteFetch(delete_url)
        self.assertContains(response, "You are about to delete")

        # submit to delete it
        response = self.assertDeleteSubmit(delete_url, object_deactivated=ticketer, success_status=200)
        self.assertEqual("/org/home/", response["Temba-Success"])

        # reactivate
        ticketer.is_active = True
        ticketer.save()

        # add a dependency and try again
        flow = self.create_flow("Color Flow")
        flow.ticketer_dependencies.add(ticketer)
        self.assertFalse(flow.has_issues)

        response = self.assertDeleteFetch(delete_url)
        self.assertContains(response, "is used by the following items but can still be deleted:")
        self.assertContains(response, "Color Flow")

        self.assertDeleteSubmit(delete_url, object_deactivated=ticketer, success_status=200)

        flow.refresh_from_db()
        self.assertTrue(flow.has_issues)
        self.assertNotIn(ticketer, flow.ticketer_dependencies.all())


class TopicTest(TembaTest):
    def test_create(self):
        topic1 = Topic.create(self.org, self.admin, "Sales")

        self.assertEqual("Sales", topic1.name)
        self.assertEqual("Sales", str(topic1))
        self.assertEqual(f'<Topic: uuid={topic1.uuid} name="Sales">', repr(topic1))

        # try to create with invalid name
        with self.assertRaises(AssertionError):
            Topic.create(self.org, self.admin, '"Support"')

        # try to create with name that already exists
        with self.assertRaises(AssertionError):
            Topic.create(self.org, self.admin, "Sales")

    @override_settings(ORG_LIMIT_DEFAULTS={"topics": 3})
    def test_import(self):
        def _import(definition, preview=False):
            return Topic.import_def(self.org, self.admin, definition, preview=preview)

        # preview import as dependency ref from flow inspection
        topic1, result = _import({"uuid": "0c81be38-8481-4a20-92ca-67e9a5617e77", "name": "Sales"}, preview=True)
        self.assertIsNone(topic1)
        self.assertEqual(Topic.ImportResult.CREATED, result)
        self.assertEqual(0, Topic.objects.filter(name="Sales").count())

        # import as dependency ref from flow inspection
        topic1, result = _import({"uuid": "0c81be38-8481-4a20-92ca-67e9a5617e77", "name": "Sales"})
        self.assertNotEqual("0c81be38-8481-4a20-92ca-67e9a5617e77", str(topic1.uuid))  # UUIDs never trusted
        self.assertEqual("Sales", topic1.name)
        self.assertEqual(Topic.ImportResult.CREATED, result)

        # preview import same definition again
        topic2, result = _import({"uuid": "0c81be38-8481-4a20-92ca-67e9a5617e77", "name": "Sales"}, preview=True)
        self.assertEqual(topic1, topic2)
        self.assertEqual(Topic.ImportResult.MATCHED, result)

        # import same definition again
        topic2, result = _import({"uuid": "0c81be38-8481-4a20-92ca-67e9a5617e77", "name": "Sales"})
        self.assertEqual(topic1, topic2)
        self.assertEqual("Sales", topic2.name)
        self.assertEqual(Topic.ImportResult.MATCHED, result)

        # import different UUID but same name
        topic3, result = _import({"uuid": "89a2265b-0caf-478f-837c-187fc8c32b46", "name": "Sales"})
        self.assertEqual(topic2, topic3)
        self.assertEqual(Topic.ImportResult.MATCHED, result)

        topic4 = Topic.create(self.org, self.admin, "Support")

        # import with UUID of existing thing (i.e. importing an export from this workspace)
        topic5, result = _import({"uuid": str(topic4.uuid), "name": "Support"})
        self.assertEqual(topic4, topic5)
        self.assertEqual(Topic.ImportResult.MATCHED, result)

        # preview import with UUID of existing thing with different name
        topic6, result = _import({"uuid": str(topic4.uuid), "name": "Help"}, preview=True)
        self.assertEqual(topic5, topic6)
        self.assertEqual("Support", topic6.name)  # not actually updated
        self.assertEqual(Topic.ImportResult.UPDATED, result)

        # import with UUID of existing thing with different name
        topic6, result = _import({"uuid": str(topic4.uuid), "name": "Help"})
        self.assertEqual(topic5, topic6)
        self.assertEqual("Help", topic6.name)  # updated
        self.assertEqual(Topic.ImportResult.UPDATED, result)

        # import with UUID of existing thing and name that conflicts with another existing thing
        topic7, result = _import({"uuid": str(topic4.uuid), "name": "Sales"})
        self.assertEqual(topic6, topic7)
        self.assertEqual("Sales 2", topic7.name)  # updated with suffix to make it unique
        self.assertEqual(Topic.ImportResult.UPDATED, result)

        # import definition of default topic from other workspace
        topic8, result = _import({"uuid": "bfacf01f-50d5-4236-9faa-7673bb4a9520", "name": "General"})
        self.assertEqual(self.org.default_ticket_topic, topic8)
        self.assertEqual(Topic.ImportResult.MATCHED, result)

        # import definition of default topic from this workspace
        topic9, result = _import({"uuid": str(self.org.default_ticket_topic.uuid), "name": "General"})
        self.assertEqual(self.org.default_ticket_topic, topic9)
        self.assertEqual(Topic.ImportResult.MATCHED, result)

        # import definition of default topic from this workspace... but with different name
        topic10, result = _import({"uuid": str(self.org.default_ticket_topic.uuid), "name": "Default"})
        self.assertEqual(self.org.default_ticket_topic, topic10)
        self.assertEqual("General", topic10.name)  # unchanged
        self.assertEqual(Topic.ImportResult.MATCHED, result)

        # import definition with name that can be cleaned and then matches existing
        topic11, result = _import({"uuid": "e694bad8-9cca-4efd-9f07-cb13248ed5e8", "name": " Sales\0 "})
        self.assertEqual("Sales", topic11.name)
        self.assertEqual(Topic.ImportResult.MATCHED, result)

        # import definition with name that can be cleaned and created new
        topic12, result = _import({"uuid": "c537ad58-ab2e-4b3a-8677-2766a2d14efe", "name": ' "Testing" '})
        self.assertEqual("'Testing'", topic12.name)
        self.assertEqual(Topic.ImportResult.CREATED, result)

        # try to import with name that can't be cleaned to something valid
        topic13, result = _import({"uuid": "c537ad58-ab2e-4b3a-8677-2766a2d14efe", "name": "  "})
        self.assertIsNone(topic13)
        self.assertEqual(Topic.ImportResult.IGNORED_INVALID, result)

        # import with UUID of existing thing and invalid name which will be ignored
        topic14, result = _import({"uuid": str(topic4.uuid), "name": "  "})
        self.assertEqual(topic4, topic14)
        self.assertEqual(Topic.ImportResult.MATCHED, result)

        # try to import new now that we've reached org limit
        topic15, result = _import({"uuid": "bef5f64c-0ad5-4ee0-9c9f-b3f471ec3b0c", "name": "Yet More"})
        self.assertIsNone(topic15)
        self.assertEqual(Topic.ImportResult.IGNORED_LIMIT_REACHED, result)


class TeamTest(TembaTest):
    def test_create(self):
        team1 = Team.create(self.org, self.admin, "Sales")
        self.admin.set_team(team1)
        self.agent.set_team(team1)

        self.assertEqual("Sales", team1.name)
        self.assertEqual("Sales", str(team1))
        self.assertEqual(f'<Team: uuid={team1.uuid} name="Sales">', repr(team1))

        self.assertEqual({self.admin, self.agent}, set(team1.get_users()))

        # try to create with invalid name
        with self.assertRaises(AssertionError):
            Team.create(self.org, self.admin, '"Support"')

        # try to create with name that already exists
        with self.assertRaises(AssertionError):
            Team.create(self.org, self.admin, "Sales")

    def test_release(self):
        team1 = Team.create(self.org, self.admin, "Sales")
        self.admin.set_team(team1)
        self.agent.set_team(team1)

        team1.release(self.admin)

        self.assertFalse(team1.is_active)
        self.assertTrue(team1.name.startswith("deleted-"))

        self.assertEqual(0, team1.get_users().count())


class TicketDailyCountTest(TembaTest):
    def test_model(self):
<<<<<<< HEAD
        def record_opening(org, d: date):
            TicketDailyCount.objects.create(
                count_type=TicketDailyCount.TYPE_OPENING, scope=f"o:{org.id}", day=d, count=1
            )

        def record_assignment(org, user, d: date):
            TicketDailyCount.objects.create(
                count_type=TicketDailyCount.TYPE_ASSIGNMENT, scope=f"o:{org.id}:u:{user.id}", day=d, count=1
            )

        def record_reply(org, user, d: date):
            TicketDailyCount.objects.create(
                count_type=TicketDailyCount.TYPE_REPLY, scope=f"o:{org.id}", day=d, count=1
            )
            if user.settings.team:
                TicketDailyCount.objects.create(
                    count_type=TicketDailyCount.TYPE_REPLY, scope=f"t:{user.settings.team.id}", day=d, count=1
                )
            TicketDailyCount.objects.create(
                count_type=TicketDailyCount.TYPE_REPLY, scope=f"o:{org.id}:u:{user.id}", day=d, count=1
            )

=======
>>>>>>> 658f8ad9
        sales = Team.create(self.org, self.admin, "Sales")
        self.agent.set_team(sales)
        self.editor.set_team(sales)

        self._record_opening(self.org, date(2022, 4, 30))
        self._record_opening(self.org, date(2022, 5, 3))
        self._record_assignment(self.org, self.admin, date(2022, 5, 3))
        self._record_reply(self.org, self.admin, date(2022, 5, 3))

        self._record_reply(self.org, self.editor, date(2022, 5, 4))
        self._record_reply(self.org, self.agent, date(2022, 5, 4))

        self._record_reply(self.org, self.admin, date(2022, 5, 5))
        self._record_reply(self.org, self.admin, date(2022, 5, 5))
        self._record_opening(self.org, date(2022, 5, 5))
        self._record_reply(self.org, self.agent, date(2022, 5, 5))

        def assert_counts():
            # openings tracked at org scope
            self.assertEqual(3, TicketDailyCount.get_by_org(self.org, TicketDailyCount.TYPE_OPENING).total())
            self.assertEqual(
                2, TicketDailyCount.get_by_org(self.org, TicketDailyCount.TYPE_OPENING, since=date(2022, 5, 1)).total()
            )
            self.assertEqual(
                1, TicketDailyCount.get_by_org(self.org, TicketDailyCount.TYPE_OPENING, until=date(2022, 5, 1)).total()
            )
            self.assertEqual(0, TicketDailyCount.get_by_org(self.org2, TicketDailyCount.TYPE_OPENING).total())
            self.assertEqual(
                [(date(2022, 4, 30), 1), (date(2022, 5, 3), 1), (date(2022, 5, 5), 1)],
                TicketDailyCount.get_by_org(self.org, TicketDailyCount.TYPE_OPENING).day_totals(),
            )
            self.assertEqual(
                [(4, 1), (5, 2)], TicketDailyCount.get_by_org(self.org, TicketDailyCount.TYPE_OPENING).month_totals()
            )

            # assignments tracked at org+user scope
            self.assertEqual(
                1, TicketDailyCount.get_by_users(self.org, [self.admin], TicketDailyCount.TYPE_ASSIGNMENT).total()
            )
            self.assertEqual(
                0, TicketDailyCount.get_by_users(self.org, [self.agent], TicketDailyCount.TYPE_ASSIGNMENT).total()
            )
            self.assertEqual(
                {self.admin: 1, self.agent: 0},
                TicketDailyCount.get_by_users(
                    self.org, [self.admin, self.agent], TicketDailyCount.TYPE_ASSIGNMENT
                ).scope_totals(),
            )
            self.assertEqual(
                [(date(2022, 5, 3), 1)],
                TicketDailyCount.get_by_users(self.org, [self.admin], TicketDailyCount.TYPE_ASSIGNMENT).day_totals(),
            )

            # replies tracked at org scope, team scope and user-in-org scope
            self.assertEqual(6, TicketDailyCount.get_by_org(self.org, TicketDailyCount.TYPE_REPLY).total())
            self.assertEqual(0, TicketDailyCount.get_by_org(self.org2, TicketDailyCount.TYPE_REPLY).total())
            self.assertEqual(3, TicketDailyCount.get_by_teams([sales], TicketDailyCount.TYPE_REPLY).total())
            self.assertEqual(
                3, TicketDailyCount.get_by_users(self.org, [self.admin], TicketDailyCount.TYPE_REPLY).total()
            )
            self.assertEqual(
                1, TicketDailyCount.get_by_users(self.org, [self.editor], TicketDailyCount.TYPE_REPLY).total()
            )
            self.assertEqual(
                2, TicketDailyCount.get_by_users(self.org, [self.agent], TicketDailyCount.TYPE_REPLY).total()
            )

        assert_counts()
        self.assertEqual(19, TicketDailyCount.objects.count())

        TicketDailyCount.squash()

        assert_counts()
        self.assertEqual(14, TicketDailyCount.objects.count())

        workbook = TicketDailyCount.export_summary(self.org, date(2022, 4, 30), date(2022, 5, 6))
        self.assertEqual(["Tickets"], workbook.sheetnames)
        self.assertExcelRow(workbook.active, 1, ["", "Opened", "Replies"] + ["Assigned", "Replies"] * 5)
        self.assertExcelRow(workbook.active, 2, [date(2022, 4, 30), 1, 0, 0, 0, 0, 0, 0, 0, 0, 0, 0, 0])
        self.assertExcelRow(workbook.active, 3, [date(2022, 5, 1), 0, 0, 0, 0, 0, 0, 0, 0, 0, 0, 0, 0])
        self.assertExcelRow(workbook.active, 4, [date(2022, 5, 2), 0, 0, 0, 0, 0, 0, 0, 0, 0, 0, 0, 0])
        self.assertExcelRow(workbook.active, 5, [date(2022, 5, 3), 1, 1, 1, 1, 0, 0, 0, 0, 0, 0, 0, 0])
        self.assertExcelRow(workbook.active, 6, [date(2022, 5, 4), 0, 2, 0, 0, 0, 1, 0, 1, 0, 0, 0, 0])
        self.assertExcelRow(workbook.active, 7, [date(2022, 5, 5), 1, 3, 0, 2, 0, 1, 0, 0, 0, 0, 0, 0])

    def _record_opening(self, org, d: date):
        TicketDailyCount.objects.create(count_type=TicketDailyCount.TYPE_OPENING, scope=f"o:{org.id}", day=d, count=1)

    def _record_assignment(self, org, user, d: date):
        TicketDailyCount.objects.create(
            count_type=TicketDailyCount.TYPE_ASSIGNMENT, scope=f"o:{org.id}:u:{user.id}", day=d, count=1
        )

    def _record_reply(self, org, user, d: date):
        TicketDailyCount.objects.create(count_type=TicketDailyCount.TYPE_REPLY, scope=f"o:{org.id}", day=d, count=1)
        if user.team:
            TicketDailyCount.objects.create(
                count_type=TicketDailyCount.TYPE_REPLY, scope=f"t:{user.team.id}", day=d, count=1
            )
        TicketDailyCount.objects.create(
            count_type=TicketDailyCount.TYPE_REPLY, scope=f"o:{org.id}:u:{user.id}", day=d, count=1
        )


class BackfillTicketDailyCountsTest(MigrationTest):
    app = "tickets"
    migrate_from = "0033_populate_is_system"
    migrate_to = "0034_backfill_ticket_daily_counts"

    def setUpBeforeMigration(self, apps):
        ticketer = self.org.ticketers.get()
        contact = self.create_contact("Bob", phone="+1234567890")

        # ticket opened on May 1 with no assignee
        ticket1 = self.create_ticket(
            ticketer, contact, "Help", opened_on=datetime(2022, 5, 1, 10, 30, 0, 0, tzinfo=timezone.utc)
        )
        self.create_broadcast(
            self.admin,
            "What is the problem?",
            contacts=[contact],
            ticket=ticket1,
            created_on=datetime(2022, 5, 1, 10, 30, 0, 0, tzinfo=timezone.utc),
        )
        self.create_broadcast(
            self.admin,
            "Still there?",
            contacts=[contact],
            ticket=ticket1,
            created_on=datetime(2022, 5, 2, 10, 30, 0, 0, tzinfo=timezone.utc),
        )

        # ticket opened on May 1 with an assignee
        ticket2 = self.create_ticket(
            ticketer,
            contact,
            "Help",
            opened_on=datetime(2022, 5, 1, 12, 30, 0, 0, tzinfo=timezone.utc),
            assignee=self.agent,
        )
        self.create_broadcast(
            self.agent,
            "What is the problem?",
            contacts=[contact],
            ticket=ticket2,
            created_on=datetime(2022, 5, 1, 10, 30, 0, 0, tzinfo=timezone.utc),
        )

        # ticket opened on May 1, later assigned on May 3
        ticket3 = self.create_ticket(
            ticketer, contact, "Help", opened_on=datetime(2022, 5, 1, 13, 30, 0, 0, tzinfo=timezone.utc)
        )
        ticket3.assignee = self.agent
        ticket3.save(update_fields=("assignee",))
        TicketEvent.objects.create(
            org=self.org,
            ticket=ticket3,
            contact=contact,
            event_type=TicketEvent.TYPE_ASSIGNED,
            assignee=self.agent,
            created_by=self.admin,
            created_on=datetime(2022, 5, 3, 13, 30, 0, 0, tzinfo=timezone.utc),
        )

        # ticket open on May 2 (in org timezone) and later re-assigned on May 4 which doesn't count
        ticket4 = self.create_ticket(
            ticketer,
            contact,
            "Help",
            opened_on=datetime(2022, 5, 1, 23, 45, 0, 0, tzinfo=timezone.utc),
            assignee=self.admin,
        )

        ticket4.assignee = self.editor
        ticket4.save(update_fields=("assignee",))
        TicketEvent.objects.create(
            org=self.org,
            ticket=ticket4,
            contact=contact,
            event_type=TicketEvent.TYPE_ASSIGNED,
            assignee=self.editor,
            created_by=self.admin,
            created_on=datetime(2022, 5, 4, 13, 30, 0, 0, tzinfo=timezone.utc),
        )
        self.create_broadcast(
            self.admin,
            "What is the problem?",
            contacts=[contact],
            ticket=ticket4,
            created_on=datetime(2022, 5, 4, 10, 30, 0, 0, tzinfo=timezone.utc),
        )

        # ticket 4 already has counts which should replaced
        TicketDailyCount.objects.create(
            count_type=TicketDailyCount.TYPE_OPENING, scope=f"o:{self.org.id}", day=date(2022, 5, 2), count=1
        )
        TicketDailyCount.objects.create(
            count_type=TicketDailyCount.TYPE_ASSIGNMENT,
            scope=f"o:{self.org.id}:u:{self.admin.id}",
            day=date(2022, 5, 2),
            count=1,
        )
        TicketDailyCount.objects.create(
            count_type=TicketDailyCount.TYPE_REPLY, scope=f"o:{self.org.id}", day=date(2022, 5, 4), count=1
        )
        TicketDailyCount.objects.create(
            count_type=TicketDailyCount.TYPE_REPLY,
            scope=f"o:{self.org.id}:u:{self.admin.id}",
            day=date(2022, 5, 4),
            count=1,
        )

    def test_migration(self):
        # org opened 3 tickets on May 1, 1 on May 2
        self.assertEqual(
            [(date(2022, 5, 1), 3), (date(2022, 5, 2), 1)],
            TicketDailyCount.get_by_org(self.org, TicketDailyCount.TYPE_OPENING).day_totals(),
        )

        # agent user assigned a ticket on May 1 and May 3
        self.assertEqual(
            [(date(2022, 5, 1), 1), (date(2022, 5, 3), 1)],
            TicketDailyCount.get_by_users(self.org, [self.agent], TicketDailyCount.TYPE_ASSIGNMENT).day_totals(),
        )
        self.assertEqual(
            [(date(2022, 5, 2), 1)],
            TicketDailyCount.get_by_users(self.org, [self.admin], TicketDailyCount.TYPE_ASSIGNMENT).day_totals(),
        )
        self.assertEqual(
            [], TicketDailyCount.get_by_users(self.org, [self.editor], TicketDailyCount.TYPE_ASSIGNMENT).day_totals()
        )

        self.assertEqual(
            [(date(2022, 5, 1), 2), (date(2022, 5, 2), 1), (date(2022, 5, 4), 1)],
            TicketDailyCount.get_by_org(self.org, TicketDailyCount.TYPE_REPLY).day_totals(),
        )
        self.assertEqual(
            [(date(2022, 5, 1), 1)],
            TicketDailyCount.get_by_users(self.org, [self.agent], TicketDailyCount.TYPE_REPLY).day_totals(),
        )
        self.assertEqual(
            [(date(2022, 5, 1), 1), (date(2022, 5, 2), 1), (date(2022, 5, 4), 1)],
            TicketDailyCount.get_by_users(self.org, [self.admin], TicketDailyCount.TYPE_REPLY).day_totals(),
        )<|MERGE_RESOLUTION|>--- conflicted
+++ resolved
@@ -756,31 +756,6 @@
 
 class TicketDailyCountTest(TembaTest):
     def test_model(self):
-<<<<<<< HEAD
-        def record_opening(org, d: date):
-            TicketDailyCount.objects.create(
-                count_type=TicketDailyCount.TYPE_OPENING, scope=f"o:{org.id}", day=d, count=1
-            )
-
-        def record_assignment(org, user, d: date):
-            TicketDailyCount.objects.create(
-                count_type=TicketDailyCount.TYPE_ASSIGNMENT, scope=f"o:{org.id}:u:{user.id}", day=d, count=1
-            )
-
-        def record_reply(org, user, d: date):
-            TicketDailyCount.objects.create(
-                count_type=TicketDailyCount.TYPE_REPLY, scope=f"o:{org.id}", day=d, count=1
-            )
-            if user.settings.team:
-                TicketDailyCount.objects.create(
-                    count_type=TicketDailyCount.TYPE_REPLY, scope=f"t:{user.settings.team.id}", day=d, count=1
-                )
-            TicketDailyCount.objects.create(
-                count_type=TicketDailyCount.TYPE_REPLY, scope=f"o:{org.id}:u:{user.id}", day=d, count=1
-            )
-
-=======
->>>>>>> 658f8ad9
         sales = Team.create(self.org, self.admin, "Sales")
         self.agent.set_team(sales)
         self.editor.set_team(sales)
