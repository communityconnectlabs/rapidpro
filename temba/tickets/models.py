from abc import ABCMeta

from smartmin.models import SmartModel

from django.conf import settings
from django.contrib.auth.models import User
from django.db import models
from django.db.models import Q, Sum
from django.template import Engine
from django.urls import re_path
from django.utils import timezone
from django.utils.translation import gettext_lazy as _

from temba import mailroom
from temba.contacts.models import Contact
from temba.orgs.models import DependencyMixin, Org
<<<<<<< HEAD
from temba.utils.fields import deleted_name, validate_name
from temba.utils.models import SquashableModel
=======
from temba.utils.models import SquashableModel, TembaNameMixin
>>>>>>> 3a3fe531
from temba.utils.uuid import uuid4


class TicketerType(metaclass=ABCMeta):
    """
    TicketerType is our abstract base type for ticketers.
    """

    # the verbose name for this ticketer type
    name = None

    # the short code for this ticketer type (< 16 chars, lowercase)
    slug = None

    # the icon to show for this ticketer type
    icon = "icon-channel-external"

    # the blurb to show on the main connect page
    connect_blurb = None

    # the view that handles connection of a new service
    connect_view = None

    def is_available_to(self, user):
        """
        Determines whether this ticketer type is available to the given user
        """
        return True  # pragma: no cover

    def get_connect_blurb(self):
        """
        Gets the blurb for use on the connect page
        """
        return Engine.get_default().from_string(str(self.connect_blurb))

    def get_urls(self):
        """
        Returns all the URLs this ticketer exposes to Django, the URL should be relative.
        """
        return [self.get_connect_url()]

    def get_connect_url(self):
        """
        Gets the URL/view configuration for this ticketer's connect page
        """
        return re_path(r"^connect", self.connect_view.as_view(ticketer_type=self), name="connect")


class Ticketer(SmartModel, DependencyMixin):
    """
    A service that can open and close tickets
    """

    # our UUID
    uuid = models.UUIDField(default=uuid4)

    # the type of this ticketer
    ticketer_type = models.CharField(max_length=16)

    # the org this ticketer is connected to
    org = models.ForeignKey(Org, on_delete=models.PROTECT, related_name="ticketers")

    # a name for this ticketer
    name = models.CharField(max_length=64)

    # the configuration options
    config = models.JSONField()

    @classmethod
    def create(cls, org, user, ticketer_type: str, name: str, config: dict):
        return cls.objects.create(
            uuid=uuid4(),
            ticketer_type=ticketer_type,
            name=name,
            config=config,
            org=org,
            created_by=user,
            modified_by=user,
        )

    @classmethod
    def create_internal_ticketer(cls, org, brand: dict):
        """
        Every org gets a single internal ticketer
        """

        from .types.internal import InternalType

        assert not org.ticketers.filter(ticketer_type=InternalType.slug).exists(), "org already has internal tickteter"

        return cls.create(org, org.created_by, InternalType.slug, f"{brand['name']} Tickets", {})

    @classmethod
    def get_types(cls):
        """
        Returns the possible types available for ticketers
        """
        from .types import TYPES

        return TYPES.values()

    @property
    def type(self):
        """
        Returns the type instance
        """
        from .types import TYPES

        return TYPES[self.ticketer_type]

    @property
    def is_internal(self):
        from .types.internal import InternalType

        return self.type == InternalType

    def release(self, user):
        """
        Releases this, closing all associated tickets in the process
        """

        assert not self.is_internal, "can't release internal ticketers"

        super().release(user)

        open_tickets = self.tickets.filter(status=Ticket.STATUS_OPEN)
        if open_tickets.exists():
            Ticket.bulk_close(self.org, user, open_tickets, force=True)

        self.is_active = False
        self.modified_by = user
        self.save(update_fields=("is_active", "modified_by", "modified_on"))

    def __str__(self):
        return f"Ticketer[uuid={self.uuid}, name={self.name}]"


class Topic(SmartModel, TembaNameMixin, DependencyMixin):
    """
    The topic of a ticket which controls who can access that ticket.
    """

    DEFAULT_TOPIC = "General"

    uuid = models.UUIDField(unique=True, default=uuid4)
    org = models.ForeignKey(Org, on_delete=models.PROTECT, related_name="topics")
    is_default = models.BooleanField(default=False)

    @classmethod
    def create_default_topic(cls, org):
        assert not org.topics.filter(is_default=True).exists(), "org already has default topic"

        org.topics.create(
            name=cls.DEFAULT_TOPIC, is_default=True, created_by=org.created_by, modified_by=org.modified_by
        )

    @classmethod
    def get_or_create(cls, org, user, name):
        assert cls.is_valid_name(name), f"'{name}' is not a valid topic name"

        existing = org.topics.filter(name__iexact=name).first()
        if existing:
            return existing
        return org.topics.create(name=name, created_by=user, modified_by=user)

    def __str__(self):
        return f"Topic[uuid={self.uuid}, topic={self.name}]"


class Ticket(models.Model):
    """
    A ticket represents a period of human interaction with a contact.
    """

    STATUS_OPEN = "O"
    STATUS_CLOSED = "C"
    STATUS_CHOICES = ((STATUS_OPEN, _("Open")), (STATUS_CLOSED, _("Closed")))

    # permission that users need to have a ticket assigned to them
    ASSIGNEE_PERMISSION = "tickets.ticket_assignee"

    MAX_NOTE_LEN = 4096

    uuid = models.UUIDField(unique=True, default=uuid4)
    org = models.ForeignKey(Org, on_delete=models.PROTECT, related_name="tickets")
    ticketer = models.ForeignKey(Ticketer, on_delete=models.PROTECT, related_name="tickets")
    contact = models.ForeignKey(Contact, on_delete=models.PROTECT, related_name="tickets")

    # ticket content
    topic = models.ForeignKey(Topic, on_delete=models.PROTECT, related_name="tickets")
    body = models.TextField()

    # the external id of the ticket
    external_id = models.CharField(null=True, max_length=255)

    # any configuration attributes for this ticket
    config = models.JSONField(null=True)

    # the status of this ticket and who it's currently assigned to
    status = models.CharField(max_length=1, choices=STATUS_CHOICES)
    assignee = models.ForeignKey(User, on_delete=models.PROTECT, null=True, related_name="assigned_tickets")

    # when this ticket was opened, closed, modified
    opened_on = models.DateTimeField(default=timezone.now)
    closed_on = models.DateTimeField(null=True)
    modified_on = models.DateTimeField(default=timezone.now)

    # when this ticket last had activity which includes messages being sent and received, and is used for ordering
    last_activity_on = models.DateTimeField(default=timezone.now)

    def assign(self, user: User, *, assignee: User, note: str):
        self.bulk_assign(self.org, user, [self], assignee=assignee, note=note)

    def add_note(self, user: User, *, note: str):
        self.bulk_add_note(self.org, user, [self], note=note)

    @classmethod
    def bulk_assign(cls, org, user: User, tickets: list, assignee: User, note: str = None):
        ticket_ids = [t.id for t in tickets if t.ticketer.is_active]
        assignee_id = assignee.id if assignee else None
        return mailroom.get_client().ticket_assign(org.id, user.id, ticket_ids, assignee_id, note)

    @classmethod
    def bulk_add_note(cls, org, user: User, tickets: list, note: str):
        ticket_ids = [t.id for t in tickets if t.ticketer.is_active]
        return mailroom.get_client().ticket_add_note(org.id, user.id, ticket_ids, note)

    @classmethod
    def bulk_change_topic(cls, org, user: User, tickets: list, topic: Topic):
        ticket_ids = [t.id for t in tickets if t.ticketer.is_active]
        return mailroom.get_client().ticket_change_topic(org.id, user.id, ticket_ids, topic.id)

    @classmethod
    def bulk_close(cls, org, user, tickets, *, force: bool = False):
        ticket_ids = [t.id for t in tickets if t.ticketer.is_active]
        return mailroom.get_client().ticket_close(org.id, user.id, ticket_ids, force=force)

    @classmethod
    def bulk_reopen(cls, org, user, tickets):
        ticket_ids = [t.id for t in tickets if t.ticketer.is_active]
        return mailroom.get_client().ticket_reopen(org.id, user.id, ticket_ids)

    @classmethod
    def get_allowed_assignees(cls, org):
        return org.get_users_with_perm(cls.ASSIGNEE_PERMISSION)

    def delete(self):
        self.events.all().delete()
        self.broadcasts.update(ticket=None)
        super().delete()

    def __str__(self):
        return f"Ticket[uuid={self.uuid}, topic={self.topic.name}]"

    class Meta:
        indexes = [
            # used by the All folder
            models.Index(name="tickets_org_status", fields=["org", "status", "-last_activity_on", "-id"]),
            # used by the Unassigned and Mine folders
            models.Index(
                name="tickets_org_assignee_status",
                fields=["org", "assignee", "status", "-last_activity_on", "-id"],
            ),
            # used by the list of tickets on contact page and also message handling to find open tickets for contact
            models.Index(name="tickets_contact_open", fields=["contact", "-opened_on"], condition=Q(status="O")),
            # used by ticket handlers in mailroom to find tickets from their external IDs
            models.Index(name="tickets_ticketer_external_id", fields=["ticketer", "external_id"]),
        ]


class TicketEvent(models.Model):
    """
    Models the history of a ticket.
    """

    TYPE_OPENED = "O"
    TYPE_ASSIGNED = "A"
    TYPE_NOTE_ADDED = "N"
    TYPE_TOPIC_CHANGED = "T"
    TYPE_CLOSED = "C"
    TYPE_REOPENED = "R"
    TYPE_CHOICES = (
        (TYPE_OPENED, "Opened"),
        (TYPE_ASSIGNED, "Assigned"),
        (TYPE_NOTE_ADDED, "Note Added"),
        (TYPE_TOPIC_CHANGED, "Topic Changed"),
        (TYPE_CLOSED, "Closed"),
        (TYPE_REOPENED, "Reopened"),
    )

    org = models.ForeignKey(Org, on_delete=models.PROTECT, related_name="ticket_events")
    ticket = models.ForeignKey(Ticket, on_delete=models.PROTECT, related_name="events")
    contact = models.ForeignKey(Contact, on_delete=models.PROTECT, related_name="ticket_events")
    event_type = models.CharField(max_length=1, choices=TYPE_CHOICES)
    note = models.TextField(null=True, max_length=Ticket.MAX_NOTE_LEN)
    topic = models.ForeignKey(Topic, on_delete=models.PROTECT, null=True, related_name="ticket_events")
    assignee = models.ForeignKey(User, on_delete=models.PROTECT, null=True, related_name="ticket_assignee_events")

    created_by = models.ForeignKey(
        settings.AUTH_USER_MODEL, on_delete=models.PROTECT, null=True, related_name="ticket_events"
    )
    created_on = models.DateTimeField(default=timezone.now)

    class Meta:
        indexes = [
            # used for contact history
            models.Index(name="ticketevents_contact_created", fields=["contact", "created_on"])
        ]


class TicketFolder(metaclass=ABCMeta):
    slug = None
    name = None
    icon = None

    def get_queryset(self, org, user, ordered):
        qs = Ticket.objects.filter(org=org)

        if ordered:
            qs = qs.order_by("-last_activity_on", "-id")

        return qs.select_related("topic", "assignee").prefetch_related("contact")

    @classmethod
    def from_slug(cls, slug: str):
        return FOLDERS[slug]

    @classmethod
    def all(cls):
        return FOLDERS


class MineFolder(TicketFolder):
    """
    Tickets assigned to the current user
    """

    slug = "mine"
    name = _("My Tickets")
    icon = "coffee"

    def get_queryset(self, org, user, ordered):
        return super().get_queryset(org, user, ordered).filter(assignee=user)


class UnassignedFolder(TicketFolder):
    """
    Tickets not assigned to any user
    """

    slug = "unassigned"
    name = _("Unassigned")
    icon = "mail"

    def get_queryset(self, org, user, ordered):
        return super().get_queryset(org, user, ordered).filter(assignee=None)


class AllFolder(TicketFolder):
    """
    All tickets
    """

    slug = "all"
    name = _("All")
    icon = "archive"

    def get_queryset(self, org, user, ordered):
        return super().get_queryset(org, user, ordered)


FOLDERS = {f.slug: f() for f in TicketFolder.__subclasses__()}


class TicketCount(SquashableModel):
    """
    Counts of tickets by assignment and status
    """

    SQUASH_OVER = ("org_id", "assignee_id", "status")

    org = models.ForeignKey(Org, on_delete=models.PROTECT, related_name="ticket_counts")
    assignee = models.ForeignKey(User, null=True, on_delete=models.PROTECT, related_name="ticket_counts")
    status = models.CharField(max_length=1, choices=Ticket.STATUS_CHOICES)
    count = models.IntegerField(default=0)

    @classmethod
    def get_squash_query(cls, distinct_set) -> tuple:
        if distinct_set.assignee_id:
            sql = """
            WITH removed as (
                DELETE FROM %(table)s WHERE "org_id" = %%s AND "assignee_id" = %%s AND "status" = %%s RETURNING "count"
            )
            INSERT INTO %(table)s("org_id", "assignee_id", "status", "count", "is_squashed")
            VALUES (%%s, %%s, %%s, GREATEST(0, (SELECT SUM("count") FROM removed)), TRUE);
            """ % {
                "table": cls._meta.db_table
            }

            params = (distinct_set.org_id, distinct_set.assignee_id, distinct_set.status) * 2
        else:
            sql = """
            WITH removed as (
                DELETE FROM %(table)s WHERE "org_id" = %%s AND "assignee_id" IS NULL AND "status" = %%s RETURNING "count"
            )
            INSERT INTO %(table)s("org_id", "assignee_id", "status", "count", "is_squashed")
            VALUES (%%s, NULL, %%s, GREATEST(0, (SELECT SUM("count") FROM removed)), TRUE);
            """ % {
                "table": cls._meta.db_table
            }

            params = (distinct_set.org_id, distinct_set.status) * 2

        return sql, params

    @classmethod
    def get_by_assignees(cls, org, assignees: list, status: str) -> dict:
        """
        Gets counts for a set of assignees (None means no assignee)
        """
        counts = cls.objects.filter(org=org, status=status)
        counts = counts.values_list("assignee").annotate(count_sum=Sum("count"))
        counts_by_assignee = {c[0]: c[1] for c in counts}

        return {a: counts_by_assignee.get(a.id if a else None, 0) for a in assignees}

    @classmethod
    def get_all(cls, org, status: str) -> int:
        """
        Gets count for org and status regardless of assignee
        """
        return cls.sum(cls.objects.filter(org=org, status=status))

    class Meta:
        indexes = [
            models.Index(fields=("org", "status")),
            models.Index(fields=("org", "assignee", "status")),
            # for squashing task
            models.Index(
                name="ticket_count_unsquashed", fields=("org", "assignee", "status"), condition=Q(is_squashed=False)
            ),
        ]


class Team(SmartModel):
    """
    Every user can be a member of a ticketing team
    """

    MAX_NAME_LEN = 64

    uuid = models.UUIDField(unique=True, default=uuid4)
    org = models.ForeignKey(Org, on_delete=models.PROTECT, related_name="teams")
    name = models.CharField(max_length=MAX_NAME_LEN, validators=[validate_name])
    topics = models.ManyToManyField(Topic, related_name="teams")

    @classmethod
    def create(cls, org, user, name: str):
        return org.teams.create(name=name, created_by=user, modified_by=user)

    def get_users(self):
        return User.objects.filter(settings__team=self)

    def release(self, user):
        self.name = deleted_name(self.name, self.MAX_NAME_LEN)
        self.is_active = False
        self.modified_by = user
        self.save(update_fields=("name", "is_active", "modified_by", "modified_on"))


class TicketDailyCount(SquashableModel):
    """
    Ticket activity counts by who did it and when
    """

    SQUASH_OVER = ("count_type", "scope", "day")

    TYPE_OPENING = "O"
    TYPE_REPLY = "R"
    TYPE_ASSIGNMENT = "A"  # includes tickets opened with assignment but excludes re-assignments

    id = models.BigAutoField(primary_key=True)
    count_type = models.CharField(max_length=1)
    scope = models.CharField(max_length=32)
    day = models.DateField()
    count = models.IntegerField()

    class Meta:
        index_together = ("count_type", "scope", "day")
        indexes = [
            models.Index(
                name="tickets_dailycount_unsquashed",
                fields=("count_type", "scope", "day"),
                condition=Q(is_squashed=False),
            )
        ]<|MERGE_RESOLUTION|>--- conflicted
+++ resolved
@@ -14,12 +14,7 @@
 from temba import mailroom
 from temba.contacts.models import Contact
 from temba.orgs.models import DependencyMixin, Org
-<<<<<<< HEAD
-from temba.utils.fields import deleted_name, validate_name
-from temba.utils.models import SquashableModel
-=======
-from temba.utils.models import SquashableModel, TembaNameMixin
->>>>>>> 3a3fe531
+from temba.utils.models import SquashableModel, TembaNameMixin, generate_uuid
 from temba.utils.uuid import uuid4
 
 
@@ -464,16 +459,13 @@
         ]
 
 
-class Team(SmartModel):
+class Team(SmartModel, TembaNameMixin):
     """
     Every user can be a member of a ticketing team
     """
 
-    MAX_NAME_LEN = 64
-
-    uuid = models.UUIDField(unique=True, default=uuid4)
+    uuid = models.UUIDField(unique=True, default=generate_uuid)
     org = models.ForeignKey(Org, on_delete=models.PROTECT, related_name="teams")
-    name = models.CharField(max_length=MAX_NAME_LEN, validators=[validate_name])
     topics = models.ManyToManyField(Topic, related_name="teams")
 
     @classmethod
@@ -484,7 +476,7 @@
         return User.objects.filter(settings__team=self)
 
     def release(self, user):
-        self.name = deleted_name(self.name, self.MAX_NAME_LEN)
+        self.name = self.deleted_name()
         self.is_active = False
         self.modified_by = user
         self.save(update_fields=("name", "is_active", "modified_by", "modified_on"))
