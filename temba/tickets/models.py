--- conflicted
+++ resolved
@@ -28,7 +28,6 @@
     # the icon to show for this ticketer type
     icon = "icon-channel-external"
 
-<<<<<<< HEAD
     # the blurb to show on the main connect page
     connect_blurb = None
 
@@ -39,9 +38,6 @@
     connect_view = None
 
     def is_available(self):
-=======
-    def is_available(self):  # pragma: no cover
->>>>>>> 17ef050f
         """
         Determines whether this ticketer type is available
         """
