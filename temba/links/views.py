import logging
import socket

from datetime import timedelta

from django import forms
from django.conf import settings
from django.urls import reverse
from django.contrib import messages
from django.views.generic import RedirectView
from django.utils import timezone
from django.utils.translation import ugettext_lazy as _
from django.http import JsonResponse, HttpResponseRedirect

from smartmin.views import SmartCRUDL, SmartCreateView, SmartListView, SmartUpdateView, SmartReadView

from temba.utils import analytics, on_transaction_commit
from temba.utils.dates import datetime_to_ms, ms_to_datetime
from temba.orgs.views import OrgPermsMixin, OrgObjPermsMixin, ModalMixin
from temba.contacts.models import Contact
from temba.flows.models import Flow

from .models import Link, ExportLinksTask
from .tasks import export_link_task
from ..utils.fields import SelectWidget, InputWidget
from ..utils.views import BulkActionMixin

logger = logging.getLogger(__name__)


class BaseFlowForm(forms.ModelForm):
    class Meta:
        model = Link
        fields = "__all__"


class LinkCRUDL(SmartCRUDL):
    actions = ("list", "read", "history", "archived", "create", "update", "api", "export")

    model = Link

    class OrgQuerysetMixin(object):
        def derive_queryset(self, *args, **kwargs):
            queryset = super().derive_queryset(*args, **kwargs)
            if not self.request.user.is_authenticated:  # pragma: needs cover
                return queryset.exclude(pk__gt=0)
            else:
                return queryset.filter(org=self.request.user.get_org())

    class Create(ModalMixin, OrgPermsMixin, SmartCreateView):
        class LinkCreateForm(BaseFlowForm):
            name = forms.CharField(widget=InputWidget)
            related_flow = forms.ModelChoiceField(
                required=False,
                queryset=Flow.objects.none(),
<<<<<<< HEAD
                widget=SelectWidget(
                    attrs={
                        "widget_only": True,
                        "placeholder": _("Select related flow"),
                    }
                )
=======
                widget=SelectWidget(attrs={"widget_only": True, "placeholder": _("Select related flow")}),
>>>>>>> 904ab07c
            )

            def __init__(self, user, *args, **kwargs):
                super().__init__(*args, **kwargs)
                self.user = user
                self.fields["related_flow"].queryset = Flow.objects.filter(
                    org=self.user.get_org(), is_active=True, is_archived=False, is_system=False
                ).order_by("name")

            class Meta:
                model = Link
                fields = ("name", "related_flow", "destination")
                widgets = {
                    "name": InputWidget,
                    "destination": InputWidget(
                        attrs={"placeholder": "E.g. http://example.com, https://example.com", "type": "url"}
<<<<<<< HEAD
                    )
=======
                    ),
>>>>>>> 904ab07c
                }

        form_class = LinkCreateForm
        success_message = ""
        field_config = dict(name=dict(help=_("Choose a name to describe this link, e.g. Luca Survey Webflow")))
        submit_button_name = _("Create")

        def get_form_kwargs(self):
            kwargs = super().get_form_kwargs()
            kwargs["user"] = self.request.user
            return kwargs

        def get_context_data(self, **kwargs):
            context = super().get_context_data(**kwargs)
            context["has_links"] = Link.objects.filter(org=self.request.user.get_org(), is_active=True).count() > 0
            return context

        def save(self, obj):
            analytics.track(self.request.user.username, "temba.link_created", dict(name=obj.name))
            org = self.request.user.get_org()
            self.object = Link.create(
                org=org,
                user=self.request.user,
                name=obj.name,
                related_flow=obj.related_flow,
                destination=obj.destination,
            )

        def post_save(self, obj):
            return obj

    class Read(OrgObjPermsMixin, SmartReadView):
        slug_url_kwarg = "uuid"
        fields = ("name",)

        def derive_title(self):
            return self.object.name

        def get_queryset(self):
            return Link.objects.filter(is_active=True)

        def get_context_data(self, **kwargs):
            context = super().get_context_data(**kwargs)
            context["recent_start"] = datetime_to_ms(timezone.now() - timedelta(minutes=5))
            return context

        def get_gear_links(self):
            links = []

            if self.has_org_perm("links.link_update"):
<<<<<<< HEAD
                links.append(dict(
                    id="edit-link",
                    title=_("Edit"),
                    style="button-primary",
                    href=f"{reverse('links.link_update', args=[self.object.pk])}",
                    modax=_("Update Link"),
                ))
=======
                links.append(
                    dict(
                        id="edit-link",
                        title=_("Edit"),
                        style="button-primary",
                        href=f"{reverse('links.link_update', args=[self.object.pk])}",
                        modax=_("Update Link"),
                    )
                )
>>>>>>> 904ab07c

            if self.has_org_perm("links.link_export"):
                links.append(
                    dict(
                        title=_("Export"),
                        style="button-primary",
                        js_class="posterize",
                        href=reverse("links.link_export", args=(self.object.pk,)),
                    )
                )

            return links

    class History(OrgObjPermsMixin, SmartReadView):
        slug_url_kwarg = "uuid"

        def get_queryset(self):
            return Link.objects.filter(is_active=True)

        def get_context_data(self, *args, **kwargs):
            context = super().get_context_data(*args, **kwargs)
            link = self.get_object()

            link_creation = link.created_on - timedelta(hours=1)

            search = self.request.GET.get("search", None)

            before = int(self.request.GET.get("before", 0))
            after = int(self.request.GET.get("after", 0))

            recent_only = False
            if not before:
                recent_only = True
                before = timezone.now()
            else:
                before = ms_to_datetime(before)

            if not after:
                after = before - timedelta(days=90)
            else:
                after = ms_to_datetime(after)

            # keep looking further back until we get at least 20 items
            while True:
                activity = link.get_activity(after, before, search)
                if recent_only or len(activity) >= 20 or after == link_creation:
                    break
                else:
                    after = max(after - timedelta(days=90), link_creation)

            # mark our after as the last item in our list
            from temba.links.models import MAX_HISTORY

            if len(activity) >= MAX_HISTORY:
                after = activity[-1]["time"]

            # check if there are more pages to fetch
            context["has_older"] = False
            if not recent_only and before > link.created_on:
                context["has_older"] = bool(link.get_activity(link_creation, after, search))

            context["recent_only"] = recent_only
            context["before"] = datetime_to_ms(after)
            context["after"] = datetime_to_ms(max(after - timedelta(days=90), link_creation))
            context["activity"] = activity

            return context

    class Update(ModalMixin, OrgObjPermsMixin, SmartUpdateView):
        class LinkUpdateForm(BaseFlowForm):
            related_flow = forms.ModelChoiceField(
                required=False,
                queryset=Flow.objects.none(),
<<<<<<< HEAD
                widget=SelectWidget(
                    attrs={
                        "widget_only": False,
                        "placeholder": _("Select related flow"),
                    }
                )
=======
                widget=SelectWidget(attrs={"widget_only": False, "placeholder": _("Select related flow")}),
>>>>>>> 904ab07c
            )

            def __init__(self, user, *args, **kwargs):
                super().__init__(*args, **kwargs)
                self.user = user
                self.fields["related_flow"].queryset = Flow.objects.filter(
                    org=self.user.get_org(), is_active=True, is_archived=False, is_system=False
                ).order_by("name")

            class Meta:
                model = Link
                fields = ("name", "related_flow", "destination")
                widgets = {
                    "name": InputWidget,
                    "destination": InputWidget(
                        attrs={"placeholder": "E.g. http://example.com, https://example.com", "type": "url"}
<<<<<<< HEAD
                    )
=======
                    ),
>>>>>>> 904ab07c
                }

        success_message = ""
        success_url = "uuid@links.link_read"
        fields = ("name", "related_flow", "destination")
        form_class = LinkUpdateForm

        def derive_fields(self):
            return [field for field in self.fields]

        def get_form_kwargs(self):
            kwargs = super().get_form_kwargs()
            kwargs["user"] = self.request.user
            return kwargs

        def pre_save(self, obj):
            obj = super().pre_save(obj)
            return obj

        def post_save(self, obj):
            obj.update_flows()
            return obj

    class Export(OrgObjPermsMixin, SmartReadView):
        def post(self, request, *args, **kwargs):
            user = request.user
            org = user.get_org()

            redirect = request.GET.get("redirect")

            link = Link.objects.filter(org=org, pk=self.kwargs.get("pk")).first()

            # is there already an export taking place?
            existing = ExportLinksTask.get_recent_unfinished(org)
            if existing:
                messages.info(
                    self.request,
                    _(
                        f"There is already an export in progress, started by {existing.created_by.username}. "
                        f"You must wait for that export to complete before starting another."
                    ),
                )

            # otherwise, off we go
            else:
                previous_export = (
                    ExportLinksTask.objects.filter(org=org, created_by=user).order_by("-modified_on").first()
                )
                if previous_export and previous_export.created_on < timezone.now() - timedelta(
                    hours=24
                ):  # pragma: needs cover
                    analytics.track(self.request.user.username, "temba.link_exported")

                export = ExportLinksTask.create(org, user, link)

                on_transaction_commit(lambda: export_link_task.delay(export.pk))

                if not getattr(settings, "CELERY_ALWAYS_EAGER", False):  # pragma: no cover
                    messages.info(
                        self.request,
                        _(
                            f"We are preparing your export. We will e-mail you at {self.request.user.username} when it is ready."
                        ),
                    )

                else:
                    dl_url = reverse("assets.download", kwargs=dict(type="link_export", pk=export.pk))
                    messages.info(
                        self.request,
                        _(f"Export complete, you can find it here: {dl_url} (production users will get an email)"),
                    )

            return HttpResponseRedirect(redirect or reverse("links.link_read", args=[link.uuid]))

    class BaseList(BulkActionMixin, OrgQuerysetMixin, OrgPermsMixin, SmartListView):
        title = _("Trackable Links")
        refresh = 10000
        fields = ("name", "modified_on")
        default_template = "links/link_list.html"
        default_order = "-created_on"
        search_fields = ("name__icontains", "destination__icontains")
        bulk_actions = ("archive", "restore")
        bulk_action_permissions = {"archive": "links.link_update", "restore": "links.link_update"}

        def get_context_data(self, **kwargs):
            context = super().get_context_data(**kwargs)
            context["org_has_links"] = Link.objects.filter(org=self.request.user.get_org(), is_active=True).count()
            context["folders"] = self.get_folders()
            context["request_url"] = self.request.path
            context["actions"] = self.actions

            return context

        def derive_queryset(self, *args, **kwargs):
            qs = super().derive_queryset(*args, **kwargs)
            return qs.exclude(is_active=False)

        def get_folders(self):
            org = self.request.user.get_org()

            return [
                dict(
                    label="Active",
                    url=reverse("links.link_list"),
                    count=Link.objects.filter(is_active=True, is_archived=False, org=org).count(),
                ),
                dict(
                    label="Archived",
                    url=reverse("links.link_archived"),
                    count=Link.objects.filter(is_active=True, is_archived=True, org=org).count(),
                ),
            ]

    class Archived(BaseList):
        actions = ("restore",)
        default_order = ("-created_on",)

        def derive_queryset(self, *args, **kwargs):
            return super().derive_queryset(*args, **kwargs).filter(is_active=True, is_archived=True)

    class List(BaseList):
        title = _("Trackable Links")
        actions = ("archive",)

        def derive_queryset(self, *args, **kwargs):
            queryset = super().derive_queryset(*args, **kwargs)
            queryset = queryset.filter(is_active=True, is_archived=False)
            return queryset

    class Api(OrgQuerysetMixin, OrgPermsMixin, SmartListView):
        def get(self, request, *args, **kwargs):
            org = self.request.user.get_org()
            links = Link.objects.filter(is_active=True, is_archived=False, org=org).order_by("name")
            results = [item.as_select2() for item in links]
            return JsonResponse(dict(results=results))


class LinkHandler(RedirectView):
    def get_redirect_url(self, *args, **kwargs):
        from user_agents import parse
        from .tasks import handle_link_task

        link = Link.objects.filter(uuid=self.kwargs.get("uuid")).only("id", "clicks_count").first()
        contact = Contact.objects.filter(uuid=self.request.GET.get("contact")).only("id").first()

        # Whether the contact is from the simulator
        if not contact:
            return link.destination

        elif link and contact:
            x_forwarded_for = self.request.META.get("HTTP_X_FORWARDED_FOR")
            ip = x_forwarded_for.split(",")[0] if x_forwarded_for else self.request.META.get("REMOTE_ADDR")

            ua_string = self.request.META.get("HTTP_USER_AGENT")
            user_agent = parse(ua_string)

            try:
                host = socket.gethostbyaddr(ip)[0]
                is_host_checking = "amazonaws" in host
            except Exception:
                is_host_checking = False

            if not is_host_checking and not user_agent.is_bot:
                on_transaction_commit(lambda: handle_link_task.delay(link.id, contact.id))

            return link.destination
        else:
            return None<|MERGE_RESOLUTION|>--- conflicted
+++ resolved
@@ -53,16 +53,7 @@
             related_flow = forms.ModelChoiceField(
                 required=False,
                 queryset=Flow.objects.none(),
-<<<<<<< HEAD
-                widget=SelectWidget(
-                    attrs={
-                        "widget_only": True,
-                        "placeholder": _("Select related flow"),
-                    }
-                )
-=======
                 widget=SelectWidget(attrs={"widget_only": True, "placeholder": _("Select related flow")}),
->>>>>>> 904ab07c
             )
 
             def __init__(self, user, *args, **kwargs):
@@ -79,11 +70,7 @@
                     "name": InputWidget,
                     "destination": InputWidget(
                         attrs={"placeholder": "E.g. http://example.com, https://example.com", "type": "url"}
-<<<<<<< HEAD
-                    )
-=======
                     ),
->>>>>>> 904ab07c
                 }
 
         form_class = LinkCreateForm
@@ -134,15 +121,6 @@
             links = []
 
             if self.has_org_perm("links.link_update"):
-<<<<<<< HEAD
-                links.append(dict(
-                    id="edit-link",
-                    title=_("Edit"),
-                    style="button-primary",
-                    href=f"{reverse('links.link_update', args=[self.object.pk])}",
-                    modax=_("Update Link"),
-                ))
-=======
                 links.append(
                     dict(
                         id="edit-link",
@@ -152,7 +130,6 @@
                         modax=_("Update Link"),
                     )
                 )
->>>>>>> 904ab07c
 
             if self.has_org_perm("links.link_export"):
                 links.append(
@@ -226,16 +203,7 @@
             related_flow = forms.ModelChoiceField(
                 required=False,
                 queryset=Flow.objects.none(),
-<<<<<<< HEAD
-                widget=SelectWidget(
-                    attrs={
-                        "widget_only": False,
-                        "placeholder": _("Select related flow"),
-                    }
-                )
-=======
                 widget=SelectWidget(attrs={"widget_only": False, "placeholder": _("Select related flow")}),
->>>>>>> 904ab07c
             )
 
             def __init__(self, user, *args, **kwargs):
@@ -252,11 +220,7 @@
                     "name": InputWidget,
                     "destination": InputWidget(
                         attrs={"placeholder": "E.g. http://example.com, https://example.com", "type": "url"}
-<<<<<<< HEAD
-                    )
-=======
                     ),
->>>>>>> 904ab07c
                 }
 
         success_message = ""
