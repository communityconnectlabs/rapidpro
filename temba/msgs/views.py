--- conflicted
+++ resolved
@@ -49,11 +49,7 @@
     OmniboxField,
     SelectMultipleWidget,
     SelectWidget,
-<<<<<<< HEAD
-    TembaChoiceField,
     TembaDateField,
-=======
->>>>>>> 23696b13
 )
 from temba.utils.models import patch_queryset_count
 from temba.utils.views import BulkActionMixin, ComponentFormMixin, ContentMenuMixin, SpaMixin, StaffOnlyMixin
