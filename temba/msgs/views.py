from datetime import date, timedelta

from smartmin.views import (
    SmartCreateView,
    SmartCRUDL,
    SmartDeleteView,
    SmartFormView,
    SmartListView,
    SmartReadView,
    SmartUpdateView,
)

from django import forms
from django.conf import settings
from django.contrib import messages
from django.core.exceptions import ValidationError
from django.forms import Form
from django.http import HttpResponse, HttpResponseBadRequest, HttpResponseRedirect, Http404
from django.urls import reverse
from django.utils import timezone
from django.utils.http import is_safe_url, urlquote_plus
from django.utils.translation import ugettext_lazy as _

from temba.archives.models import Archive
from temba.channels.models import Channel
from temba.contacts.models import ContactGroup
from temba.contacts.search.omnibox import omnibox_deserialize, omnibox_query, omnibox_results_to_dict
from temba.formax import FormaxMixin
from temba.orgs.views import DependencyDeleteModal, ModalMixin, OrgObjPermsMixin, OrgPermsMixin
from temba.utils import analytics, json, on_transaction_commit
from temba.utils.fields import (
    CheckboxWidget,
    CompletionTextarea,
    InputWidget,
    JSONField,
    OmniboxChoice,
    SelectMultipleWidget,
    SelectWidget,
    TembaChoiceField,
)
from temba.utils.models import patch_queryset_count
from temba.utils.views import BulkActionMixin, ComponentFormMixin

from .models import INITIALIZING, QUEUED, Broadcast, ExportMessagesTask, Label, Msg, Schedule, SystemLabel
from .tasks import export_messages_task


class SendMessageForm(Form):

    omnibox = JSONField(
        label=_("Recipients"),
        required=False,
        help_text=_("The contacts to send the message to"),
        widget=OmniboxChoice(
            attrs={
                "placeholder": _("Recipients, enter contacts or groups"),
                "widget_only": True,
                "groups": True,
                "contacts": True,
                "urns": True,
            }
        ),
    )

    text = forms.CharField(
        widget=CompletionTextarea(
            attrs={"placeholder": _("Hi @contact.name!"), "widget_only": True, "counter": "temba-charcount"}
        )
    )

    schedule = forms.BooleanField(
        widget=CheckboxWidget(attrs={"widget_only": True}),
        required=False,
        label=_("Schedule for later"),
        help_text=None,
    )
    step_node = forms.CharField(widget=forms.HiddenInput, max_length=36, required=False)

    def __init__(self, user, *args, **kwargs):
        super().__init__(*args, **kwargs)
        self.user = user

    def is_valid(self):
        valid = super().is_valid()
        if valid:
            if ("step_node" not in self.data or not self.data["step_node"]) and (
                "omnibox" not in self.data or len(self.data["omnibox"].strip()) == 0
            ):
                self.errors["__all__"] = self.error_class([str(_("At least one recipient is required"))])
                return False
        return valid

    def clean(self):
        cleaned = super().clean()
        org = self.user.get_org()

        if org.is_suspended:
            raise ValidationError(
                _("Sorry, your workspace is currently suspended. To enable sending messages, please contact support.")
            )
        if org.is_flagged:
            raise ValidationError(
                _("Sorry, your workspace is currently flagged. To enable sending messages, please contact support.")
            )
        return cleaned


class InboxView(OrgPermsMixin, BulkActionMixin, SmartListView):
    """
    Base class for inbox views with message folders and labels listed by the side
    """

    refresh = 10000
    add_button = True
    system_label = None
    fields = ("from", "message", "received")
    search_fields = ("text__icontains", "contact__name__icontains", "contact__urns__path__icontains")
    paginate_by = 100
    default_order = ("-created_on", "-id")
    allow_export = False
    show_channel_logs = False
    bulk_actions = ()
    bulk_action_permissions = {"resend": "msgs.broadcast_send", "delete": "msgs.msg_update"}

    def derive_label(self):
        return self.system_label

    def derive_export_url(self):
        redirect = urlquote_plus(self.request.get_full_path())
        label = self.derive_label()
        label_id = label.uuid if isinstance(label, Label) else label
        return "%s?l=%s&redirect=%s" % (reverse("msgs.msg_export"), label_id, redirect)

    def pre_process(self, request, *args, **kwargs):
        if self.system_label:
            org = request.user.get_org()
            self.queryset = SystemLabel.get_queryset(org, self.system_label)

    def get_queryset(self, **kwargs):
        qs = super().get_queryset(**kwargs)

        # if we are searching, limit to last 90, and enforce distinct since we'll be joining on multiple tables
        if "search" in self.request.GET:
            last_90 = timezone.now() - timedelta(days=90)

            # we need to find get the field names we're ordering on without direction
            distinct_on = (f.lstrip("-") for f in self.derive_ordering())

            qs = qs.filter(created_on__gte=last_90).distinct(*distinct_on)

        if self.show_channel_logs:
            qs = qs.prefetch_related("channel_logs")

        return qs

    def get_bulk_action_labels(self):
        return self.get_user().get_org().msgs_labels.all()

    def get_context_data(self, **kwargs):
        org = self.request.user.get_org()
        counts = SystemLabel.get_counts(org)

        label = self.derive_label()

        # if there isn't a search filtering the queryset, we can replace the count function with a pre-calculated value
        if "search" not in self.request.GET:
            if isinstance(label, Label) and not label.is_folder():
                patch_queryset_count(self.object_list, label.get_visible_count)
            elif isinstance(label, str):
                patch_queryset_count(self.object_list, lambda: counts[label])

        context = super().get_context_data(**kwargs)

        folders = [
            dict(count=counts[SystemLabel.TYPE_INBOX], label=_("Inbox"), url=reverse("msgs.msg_inbox")),
            dict(count=counts[SystemLabel.TYPE_FLOWS], label=_("Flows"), url=reverse("msgs.msg_flow")),
            dict(count=counts[SystemLabel.TYPE_ARCHIVED], label=_("Archived"), url=reverse("msgs.msg_archived")),
            dict(count=counts[SystemLabel.TYPE_OUTBOX], label=_("Outbox"), url=reverse("msgs.msg_outbox")),
            dict(count=counts[SystemLabel.TYPE_SENT], label=_("Sent"), url=reverse("msgs.msg_sent")),
            dict(count=counts[SystemLabel.TYPE_CALLS], label=_("Calls"), url=reverse("channels.channelevent_calls")),
            dict(
                count=counts[SystemLabel.TYPE_SCHEDULED],
                label=_("Schedules"),
                url=reverse("msgs.broadcast_schedule_list"),
            ),
            dict(count=counts[SystemLabel.TYPE_FAILED], label=_("Failed"), url=reverse("msgs.msg_failed")),
        ]

        context["org"] = org
        context["folders"] = folders
        context["labels"] = Label.get_hierarchy(org)
        context["has_messages"] = (
            any(counts.values()) or Archive.objects.filter(org=org, archive_type=Archive.TYPE_MSG).exists()
        )
        context["send_form"] = SendMessageForm(self.request.user)
        context["current_label"] = label
        context["export_url"] = self.derive_export_url()
        context["show_channel_logs"] = self.show_channel_logs
        context["start_date"] = org.get_delete_date(archive_type=Archive.TYPE_MSG)

        # if refresh was passed in, increase it by our normal refresh time
        previous_refresh = self.request.GET.get("refresh")
        if previous_refresh:
            context["refresh"] = int(previous_refresh) + self.derive_refresh()

        return context

    def get_gear_links(self):
        links = []
        if self.allow_export and self.has_org_perm("msgs.msg_export"):
            links.append(
                dict(
                    id="export-messages",
                    title=_("Download"),
                    href=self.derive_export_url(),
                    modax=_("Download Messages"),
                )
            )
        return links


class BroadcastForm(forms.ModelForm):
    message = forms.CharField(
        required=True,
        widget=CompletionTextarea(attrs={"placeholder": _("Hi @contact.name!")}),
        max_length=Broadcast.MAX_TEXT_LEN,
    )

    omnibox = JSONField(
        label=_("Recipients"),
        required=False,
        help_text=_("The contacts to send the message to"),
        widget=OmniboxChoice(
            attrs={
                "placeholder": _("Recipients, enter contacts or groups"),
                "groups": True,
                "contacts": True,
                "urns": True,
            }
        ),
    )

    def is_valid(self):
        valid = super().is_valid()
        if valid:
            if "omnibox" not in self.data or len(self.data["omnibox"].strip()) == 0:  # pragma: needs cover
                self.errors["__all__"] = self.error_class([_("At least one recipient is required")])
                return False

        return valid

    class Meta:
        model = Broadcast
        fields = "__all__"


class BroadcastCRUDL(SmartCRUDL):
    actions = ("send", "update", "schedule_read", "schedule_list")
    model = Broadcast

    class ScheduleRead(FormaxMixin, OrgObjPermsMixin, SmartReadView):
        title = _("Schedule Message")

        def derive_title(self):
            return _("Scheduled Message")

        def get_context_data(self, **kwargs):
            context = super().get_context_data(**kwargs)
            context["object_list"] = self.get_object().children.all()
            return context

        def derive_formax_sections(self, formax, context):
            if self.has_org_perm("msgs.broadcast_update"):
                formax.add_section(
                    "contact", reverse("msgs.broadcast_update", args=[self.object.pk]), icon="icon-megaphone"
                )

            if self.has_org_perm("schedules.schedule_update"):
                formax.add_section(
                    "schedule",
                    reverse("schedules.schedule_update", args=[self.object.schedule.pk]),
                    icon="icon-calendar",
                    action="formax",
                )

    class Update(OrgObjPermsMixin, ComponentFormMixin, SmartUpdateView):
        form_class = BroadcastForm
        fields = ("message", "omnibox")
        field_config = {"restrict": {"label": ""}, "omnibox": {"label": ""}, "message": {"label": "", "help": ""}}
        success_message = ""
        success_url = "msgs.broadcast_schedule_list"

        def derive_initial(self):
            org = self.object.org
            results = [*self.object.groups.all(), *self.object.contacts.all()]
            selected = omnibox_results_to_dict(org, results, version="2")
            message = self.object.text[self.object.base_language]
            return dict(message=message, omnibox=selected)

        def save(self, *args, **kwargs):
            form = self.form
            broadcast = self.object
            org = broadcast.org

            # save off our broadcast info
            omnibox = omnibox_deserialize(org, self.form.cleaned_data["omnibox"])

            # set our new message
            broadcast.text = {broadcast.base_language: form.cleaned_data["message"]}
            broadcast.update_recipients(groups=omnibox["groups"], contacts=omnibox["contacts"], urns=omnibox["urns"])

            broadcast.save()
            return broadcast

    class ScheduleList(InboxView):
        refresh = 30000
        title = _("Scheduled Messages")
        fields = ("contacts", "msgs", "sent", "status")
        search_fields = ("text__icontains", "contacts__urns__path__icontains")
        template_name = "msgs/broadcast_schedule_list.haml"
        default_order = ("schedule__status", "schedule__next_fire", "-created_on")
        system_label = SystemLabel.TYPE_SCHEDULED

        def get_queryset(self, **kwargs):
            qs = super().get_queryset(**kwargs)
            return qs.select_related("org", "schedule").order_by("-created_on")

    class Send(OrgPermsMixin, ModalMixin, SmartFormView):
        title = _("Send Message")
        form_class = SendMessageForm
        fields = ("omnibox", "text", "schedule", "step_node")
        success_url = "@msgs.msg_inbox"
        submit_button_name = _("Send Message")

        def derive_initial(self):
            initial = super().derive_initial()
            org = self.request.user.get_org()

            urn_ids = [_ for _ in self.request.GET.get("u", "").split(",") if _]
            msg_ids = [_ for _ in self.request.GET.get("m", "").split(",") if _]
            contact_uuids = [_ for _ in self.request.GET.get("c", "").split(",") if _]

            if msg_ids or contact_uuids or urn_ids:
                params = {}
                if len(msg_ids) > 0:
                    params["m"] = ",".join(msg_ids)
                if len(contact_uuids) > 0:
                    params["c"] = ",".join(contact_uuids)
                if len(urn_ids) > 0:
                    params["u"] = ",".join(urn_ids)

                results = omnibox_query(org, **params)
                initial["omnibox"] = omnibox_results_to_dict(org, results, version="2")

            initial["step_node"] = self.request.GET.get("step_node", None)
            return initial

        def derive_fields(self):
            if self.request.GET.get("step_node"):
                return ("text", "step_node")
            else:
                return super().derive_fields()

        def get_context_data(self, **kwargs):
            context = super().get_context_data(**kwargs)
            context["recipient_count"] = int(self.request.GET.get("count", 0))
            return context

        def pre_process(self, *args, **kwargs):
            if self.request.method == "POST":
                response = super().pre_process(*args, **kwargs)
                org = self.request.user.get_org()
                # can this org send to any URN schemes?
                if not org.get_schemes(Channel.ROLE_SEND):
                    return HttpResponseBadRequest(_("You must add a phone number before sending messages"))
                return response

        def form_valid(self, form):
            self.form = form
            user = self.request.user
            org = user.get_org()

            step_uuid = self.form.cleaned_data.get("step_node", None)
            text = self.form.cleaned_data["text"]
            has_schedule = False

            if step_uuid:
                from .tasks import send_to_flow_node

                get_params = {k: v for k, v in self.request.GET.items()}
                get_params.update({"s": step_uuid})
                send_to_flow_node.delay(org.pk, user.pk, text, **get_params)
            else:

                omnibox = omnibox_deserialize(org, self.form.cleaned_data["omnibox"])
                has_schedule = self.form.cleaned_data["schedule"]

                groups = list(omnibox["groups"])
                contacts = list(omnibox["contacts"])
                urns = list(omnibox["urns"])

                schedule = Schedule.create_blank_schedule(org, user) if has_schedule else None
                broadcast = Broadcast.create(
                    org,
                    user,
                    text,
                    groups=groups,
                    contacts=contacts,
                    urns=urns,
                    schedule=schedule,
                    status=QUEUED,
                    template_state=Broadcast.TEMPLATE_STATE_UNEVALUATED,
                )

                if not has_schedule:
                    self.post_save(broadcast)
                    super().form_valid(form)

                analytics.track(
                    self.request.user,
                    "temba.broadcast_created",
                    dict(contacts=len(contacts), groups=len(groups), urns=len(urns)),
                )

            if "HTTP_X_PJAX" in self.request.META:
                success_url = "hide"
                if has_schedule:
                    success_url = reverse("msgs.broadcast_schedule_read", args=[broadcast.pk])

                response = self.render_to_response(self.get_context_data(success_url=success_url))
                response["Temba-Success"] = success_url
                return response

            return HttpResponseRedirect(self.get_success_url())

        def post_save(self, obj):
            on_transaction_commit(lambda: obj.send_async())
            return obj

        def get_form_kwargs(self):
            kwargs = super().get_form_kwargs()
            kwargs["user"] = self.request.user
            return kwargs


class TestMessageForm(forms.Form):
    channel = TembaChoiceField(Channel.objects.filter(id__lt=0), help_text=_("Which channel will deliver the message"))
    urn = forms.CharField(max_length=14, help_text=_("The URN of the contact delivering this message"))
    text = forms.CharField(max_length=160, widget=forms.Textarea, help_text=_("The message that is being delivered"))

    def __init__(self, *args, **kwargs):  # pragma: needs cover
        org = kwargs["org"]
        del kwargs["org"]

        super().__init__(*args, **kwargs)
        self.fields["channel"].queryset = Channel.objects.filter(org=org, is_active=True)


class ExportForm(Form):
    LABEL_CHOICES = ((0, _("Just this label")), (1, _("All messages")))

    SYSTEM_LABEL_CHOICES = ((0, _("Just this folder")), (1, _("All messages")))

    export_all = forms.ChoiceField(
        choices=(), label=_("Selection"), initial=0, widget=SelectWidget(attrs={"widget_only": True})
    )

    start_date = forms.DateField(
        required=False,
        help_text=_("Leave blank for the oldest message"),
        widget=InputWidget(attrs={"datepicker": True, "hide_label": True, "placeholder": _("Start Date")}),
    )

    end_date = forms.DateField(
        required=False,
        help_text=_("Leave blank for the latest message"),
        widget=InputWidget(attrs={"datepicker": True, "hide_label": True, "placeholder": _("End Date")}),
    )

    groups = forms.ModelMultipleChoiceField(
        queryset=ContactGroup.user_groups.none(),
        required=False,
        label=_("Groups"),
        widget=SelectMultipleWidget(
            attrs={"widget_only": True, "placeholder": _("Optional: Choose groups to show in your export")}
        ),
    )

    def __init__(self, user, label, *args, **kwargs):
        super().__init__(*args, **kwargs)
        self.user = user

        self.fields["export_all"].choices = self.LABEL_CHOICES if label else self.SYSTEM_LABEL_CHOICES

        self.fields["groups"].queryset = ContactGroup.user_groups.filter(org=self.user.get_org(), is_active=True)
        self.fields["groups"].help_text = _(
            "Export only messages from these contact groups. " "(Leave blank to export all messages)."
        )

    def clean(self):
        cleaned_data = super().clean()
        start_date = cleaned_data.get("start_date")
        end_date = cleaned_data.get("end_date")

        if start_date and start_date > date.today():  # pragma: needs cover
            raise forms.ValidationError(_("Start date can't be in the future."))

        if end_date and start_date and end_date < start_date:  # pragma: needs cover
            raise forms.ValidationError(_("End date can't be before start date"))

        return cleaned_data


class MsgCRUDL(SmartCRUDL):
    model = Msg
    actions = ("inbox", "flow", "archived", "outbox", "sent", "failed", "filter", "export")

    class Export(ModalMixin, OrgPermsMixin, SmartFormView):

        form_class = ExportForm
        submit_button_name = "Export"
        success_url = "@msgs.msg_inbox"

        def derive_label(self):
            # label is either a UUID of a Label instance (36 chars) or a system label type code (1 char)
            label_id = self.request.GET["l"]
            if len(label_id) == 1:
                return label_id, None
            else:
                return None, Label.all_objects.get(org=self.request.user.get_org(), uuid=label_id)

        def get_success_url(self):
            redirect = self.request.GET.get("redirect")
            if redirect and not is_safe_url(redirect, self.request.get_host()):
                redirect = None

            return redirect or reverse("msgs.msg_inbox")

        def form_invalid(self, form):  # pragma: needs cover
            if "_format" in self.request.GET and self.request.GET["_format"] == "json":
                return HttpResponse(
                    json.dumps(dict(status="error", errors=form.errors)), content_type="application/json", status=400
                )
            else:
                return super().form_invalid(form)

        def form_valid(self, form):
            user = self.request.user
            org = user.get_org()

            export_all = bool(int(form.cleaned_data["export_all"]))
            groups = form.cleaned_data["groups"]
            start_date = form.cleaned_data["start_date"]
            end_date = form.cleaned_data["end_date"]

            system_label, label = (None, None) if export_all else self.derive_label()

            # is there already an export taking place?
            existing = ExportMessagesTask.get_recent_unfinished(org)
            if existing:
                messages.info(
                    self.request,
                    _(
                        "There is already an export in progress, started by %s. You must wait "
                        "for that export to complete before starting another." % existing.created_by.username
                    ),
                )

            # otherwise, off we go
            else:
                export = ExportMessagesTask.create(
                    org,
                    user,
                    system_label=system_label,
                    label=label,
                    groups=groups,
                    start_date=start_date,
                    end_date=end_date,
                )

                on_transaction_commit(lambda: export_messages_task.delay(export.id))

                if not getattr(settings, "CELERY_ALWAYS_EAGER", False):  # pragma: needs cover
                    messages.info(
                        self.request,
                        _("We are preparing your export. We will e-mail you at %s when " "it is ready.")
                        % self.request.user.username,
                    )

                else:
                    dl_url = reverse("assets.download", kwargs=dict(type="message_export", pk=export.pk))
                    messages.info(
                        self.request,
                        _("Export complete, you can find it here: %s (production users " "will get an email)")
                        % dl_url,
                    )

            messages.success(self.request, self.derive_success_message())

            if "HTTP_X_PJAX" not in self.request.META:
                return HttpResponseRedirect(self.get_success_url())
            else:  # pragma: no cover
                response = self.render_modal_response(form)
                response["REDIRECT"] = self.get_success_url()
                return response

        def get_form_kwargs(self):
            kwargs = super().get_form_kwargs()
            kwargs["user"] = self.request.user
            kwargs["label"] = self.derive_label()[1]
            return kwargs

    class Inbox(InboxView):
        title = _("Inbox")
        template_name = "msgs/message_box.haml"
        system_label = SystemLabel.TYPE_INBOX
        bulk_actions = ("archive", "label")
        allow_export = True

        def get_queryset(self, **kwargs):
            qs = super().get_queryset(**kwargs)
            return qs.prefetch_related("labels").select_related("contact")

    class Flow(InboxView):
        title = _("Flow Messages")
        template_name = "msgs/message_box.haml"
        system_label = SystemLabel.TYPE_FLOWS
        bulk_actions = ("label",)
        allow_export = True

        def get_queryset(self, **kwargs):
            qs = super().get_queryset(**kwargs)
            return qs.prefetch_related("labels").select_related("contact")

    class Archived(InboxView):
        title = _("Archived")
        template_name = "msgs/msg_archived.haml"
        system_label = SystemLabel.TYPE_ARCHIVED
        bulk_actions = ("restore", "label", "delete")
        allow_export = True

        def get_queryset(self, **kwargs):
            qs = super().get_queryset(**kwargs)
            return qs.prefetch_related("labels").select_related("contact")

    class Outbox(InboxView):
        title = _("Outbox Messages")
        template_name = "msgs/msg_outbox.haml"
        system_label = SystemLabel.TYPE_OUTBOX
        bulk_actions = ()
        allow_export = True
        show_channel_logs = True

        def get_context_data(self, **kwargs):
            context = super().get_context_data(**kwargs)

            # stuff in any pending broadcasts
            context["pending_broadcasts"] = (
                Broadcast.objects.filter(
                    org=self.request.user.get_org(), status__in=[QUEUED, INITIALIZING], schedule=None, is_active=True
                )
                .select_related("org")
                .prefetch_related("groups", "contacts", "urns")
                .order_by("-created_on")
            )
            return context

        def get_queryset(self, **kwargs):
            return super().get_queryset(**kwargs).select_related("contact")

    class Sent(InboxView):
        title = _("Sent Messages")
        template_name = "msgs/msg_sent.haml"
        system_label = SystemLabel.TYPE_SENT
        bulk_actions = ()
        allow_export = True
        show_channel_logs = True
        default_order = ("-sent_on", "-id")

        def get_queryset(self, **kwargs):
            return super().get_queryset(**kwargs).select_related("contact")

    class Failed(InboxView):
        title = _("Failed Outgoing Messages")
        template_name = "msgs/msg_failed.haml"
        success_message = ""
        system_label = SystemLabel.TYPE_FAILED
        allow_export = True
        show_channel_logs = True

        def get_bulk_actions(self):
            return () if self.request.org.is_suspended else ("resend",)

        def get_queryset(self, **kwargs):
            return super().get_queryset(**kwargs).select_related("contact")

    class Filter(InboxView):
        template_name = "msgs/msg_filter.haml"
        bulk_actions = ("label",)
        contact_uuids = []

        def get_filter_contact_uuids(self):
            msgs = self.get_queryset()
            return [msg.contact.uuid for msg in msgs]

        def derive_title(self, *args, **kwargs):
            return self.derive_label().name

        def get_gear_links(self):
            links = []

            label = self.derive_label()
            if self.has_org_perm("msgs.msg_update"):
                if label.is_folder():
                    links.append(
                        dict(
                            id="update-label",
                            title=_("Edit Folder"),
                            href=reverse("msgs.label_update", args=[label.pk]),
                            modax=_("Edit Folder"),
                        )
                    )
                else:
                    links.append(
                        dict(
                            id="update-label",
                            title=_("Edit Label"),
                            href=reverse("msgs.label_update", args=[label.pk]),
                            modax=_("Edit Label"),
                        )
                    )

            if self.has_org_perm("msgs.msg_export"):
                links.append(
                    dict(
                        id="export-messages",
                        title=_("Download"),
                        href=self.derive_export_url(),
                        modax=_("Download Messages"),
                    )
                )

            if self.has_org_perm("msgs.broadcast_send"):
                links.append(
                    dict(
                        id="send-all",
                        title=_("Send All"),
                        href=f"{reverse('msgs.broadcast_send')}?c={','.join(self.contact_uuids)}",
                        modax=_("Send Message"),
                    )
                )

<<<<<<< HEAD
            if self.has_org_perm("msgs.label_delete"):
                links.append(
                    dict(
                        id="delete-label",
                        title=_("Delete Label"),
                        href=reverse("msgs.label_delete", args=[label.pk]),
                        modax=_("Delete Label"),
=======
            if label.is_folder():
                if self.has_org_perm("msgs.label_delete_folder"):
                    links.append(
                        dict(
                            id="delete-folder",
                            title=_("Delete Folder"),
                            href=reverse("msgs.label_delete_folder", args=[label.id]),
                            modax=_("Delete Folder"),
                        )
                    )
            else:
                if self.has_org_perm("msgs.label_delete"):
                    links.append(
                        dict(
                            id="delete-label",
                            title=_("Delete Label"),
                            href=reverse("msgs.label_delete", args=[label.uuid]),
                            modax=_("Delete Label"),
                        )
>>>>>>> 1c0bd9d5
                    )

            return links

        @classmethod
        def derive_url_pattern(cls, path, action):
            return r"^%s/%s/(?P<label>[^/]+)/$" % (path, action)

        def derive_label(self):
            try:
                return self.request.user.get_org().msgs_labels.get(uuid=self.kwargs["label"])
            except Label.DoesNotExist:
                raise Http404

        def get_queryset(self, **kwargs):
            qs = super().get_queryset(**kwargs)
            qs = self.derive_label().filter_messages(qs).filter(visibility=Msg.VISIBILITY_VISIBLE)
            qs = qs.prefetch_related("labels").select_related("contact")

            # Adding contact uuids to be used on send all functionality
            self.contact_uuids = [msg.contact.uuid for msg in qs]

            return qs


class BaseLabelForm(forms.ModelForm):
    def clean_name(self):
        name = self.cleaned_data["name"]

        if not Label.is_valid_name(name):
            raise forms.ValidationError(_("Name must not be blank or begin with punctuation"))

        existing_id = self.existing.pk if self.existing else None
        if Label.all_objects.filter(org=self.org, name__iexact=name, is_active=True).exclude(pk=existing_id).exists():
            raise forms.ValidationError(_("Name must be unique"))

        labels_count = Label.all_objects.filter(org=self.org, is_active=True).count()
        if labels_count >= Label.MAX_ORG_LABELS:
            raise forms.ValidationError(
                _(
                    "This org has %(count)d labels and the limit is %(limit)d. "
                    "You must delete existing ones before you can "
                    "create new ones." % dict(count=labels_count, limit=Label.MAX_ORG_LABELS)
                )
            )

        return name

    class Meta:
        model = Label
        fields = ("name",)
        labels = {"name": _("Name")}
        widgets = {"name": InputWidget()}


class LabelForm(BaseLabelForm):
    folder = forms.ModelChoiceField(
        Label.folder_objects.none(),
        required=False,
        label=_("Folder"),
        widget=SelectWidget(attrs={"placeholder": _("Select folder")}),
        help_text=_("Optional folder which can be used to group related labels."),
    )

    messages = forms.CharField(required=False, widget=forms.HiddenInput)

    def __init__(self, *args, **kwargs):
        self.org = kwargs.pop("org")
        self.existing = kwargs.pop("object", None)

        super().__init__(*args, **kwargs)

        self.fields["folder"].queryset = Label.folder_objects.filter(org=self.org, is_active=True)

    class Meta(BaseLabelForm.Meta):
        fields = ("name", "folder")


class FolderForm(BaseLabelForm):
    def __init__(self, *args, **kwargs):
        self.org = kwargs.pop("org")
        self.existing = kwargs.pop("object", None)

        super().__init__(*args, **kwargs)


class LabelCRUDL(SmartCRUDL):
    model = Label
    actions = ("create", "create_folder", "update", "delete", "delete_folder", "list")

    class List(OrgPermsMixin, SmartListView):
        paginate_by = None
        default_order = ("name",)

        def derive_queryset(self, **kwargs):
            return Label.label_objects.filter(org=self.request.user.get_org())

        def render_to_response(self, context, **response_kwargs):
            results = [dict(id=l.uuid, text=l.name) for l in context["object_list"]]
            return HttpResponse(json.dumps(results), content_type="application/json")

    class Create(ModalMixin, OrgPermsMixin, SmartCreateView):
        fields = ("name", "folder", "messages")
        success_url = "hide"
        form_class = LabelForm
        success_message = ""
        submit_button_name = _("Create")

        def get_form_kwargs(self):
            kwargs = super().get_form_kwargs()
            kwargs["org"] = self.request.user.get_org()
            return kwargs

        def save(self, obj):
            user = self.request.user
            self.object = Label.get_or_create(user.get_org(), user, obj.name, obj.folder)

        def post_save(self, obj, *args, **kwargs):
            obj = super().post_save(obj, *args, **kwargs)
            if self.form.cleaned_data["messages"]:  # pragma: needs cover
                msg_ids = [int(m) for m in self.form.cleaned_data["messages"].split(",") if m.isdigit()]
                messages = Msg.objects.filter(org=obj.org, pk__in=msg_ids)
                if messages:
                    obj.toggle_label(messages, add=True)

            return obj

    class CreateFolder(ModalMixin, OrgPermsMixin, SmartCreateView):
        fields = ("name",)
        success_url = "@msgs.msg_inbox"
        form_class = FolderForm
        success_message = ""
        submit_button_name = _("Create")

        def get_form_kwargs(self):
            kwargs = super().get_form_kwargs()
            kwargs["org"] = self.request.user.get_org()
            return kwargs

        def save(self, obj):
            user = self.request.user
            self.object = Label.get_or_create_folder(user.get_org(), user, obj.name)

    class Update(ModalMixin, OrgObjPermsMixin, SmartUpdateView):
        success_url = "uuid@msgs.msg_filter"
        success_message = ""

        def get_form_kwargs(self):
            kwargs = super().get_form_kwargs()
            kwargs["org"] = self.request.user.get_org()
            kwargs["object"] = self.get_object()
            return kwargs

        def get_form_class(self):
            return FolderForm if self.get_object().is_folder() else LabelForm

        def derive_title(self):
            return _("Update Folder") if self.get_object().is_folder() else _("Update Label")

        def derive_fields(self):
            return ("name",) if self.get_object().is_folder() else ("name", "folder")

    class Delete(DependencyDeleteModal):
        cancel_url = "@msgs.msg_inbox"
        success_url = "@msgs.msg_inbox"
        success_message = _("Your label has been deleted.")

    class DeleteFolder(ModalMixin, OrgObjPermsMixin, SmartDeleteView):
        success_url = "@msgs.msg_inbox"
        redirect_url = "@msgs.msg_inbox"
        cancel_url = "@msgs.msg_inbox"
        success_message = _("Your label folder has been deleted.")
        fields = ("uuid",)
        submit_button_name = _("Delete")

        def post(self, request, *args, **kwargs):
            self.object = self.get_object()

            # don't actually release if a label has been added
            if self.object.has_child_labels():
                return self.render_to_response(self.get_context_data())

            self.object.release(self.request.user)
            response = HttpResponse()
            response["Temba-Success"] = self.get_success_url()
            return response<|MERGE_RESOLUTION|>--- conflicted
+++ resolved
@@ -750,7 +750,6 @@
                     )
                 )
 
-<<<<<<< HEAD
             if self.has_org_perm("msgs.label_delete"):
                 links.append(
                     dict(
@@ -758,7 +757,9 @@
                         title=_("Delete Label"),
                         href=reverse("msgs.label_delete", args=[label.pk]),
                         modax=_("Delete Label"),
-=======
+                    )
+                )
+
             if label.is_folder():
                 if self.has_org_perm("msgs.label_delete_folder"):
                     links.append(
@@ -778,7 +779,6 @@
                             href=reverse("msgs.label_delete", args=[label.uuid]),
                             modax=_("Delete Label"),
                         )
->>>>>>> 1c0bd9d5
                     )
 
             return links
