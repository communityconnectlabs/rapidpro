from datetime import date, timedelta
from urllib.parse import quote_plus

from smartmin.views import (
    SmartCreateView,
    SmartCRUDL,
    SmartDeleteView,
    SmartFormView,
    SmartListView,
    SmartReadView,
    SmartTemplateView,
    SmartUpdateView,
)

from django import forms
from django.conf import settings
from django.contrib import messages
from django.db.models.functions.text import Lower
from django.forms import Form
from django.http import HttpResponse, HttpResponseRedirect
from django.urls import reverse
from django.utils import timezone
from django.utils.http import url_has_allowed_host_and_scheme
from django.utils.translation import gettext_lazy as _

from temba.archives.models import Archive
from temba.channels.models import Channel
from temba.contacts.models import ContactGroup
from temba.contacts.search.omnibox import omnibox_deserialize, omnibox_query, omnibox_results_to_dict
from temba.formax import FormaxMixin
from temba.orgs.models import Org
from temba.orgs.views import (
    DependencyDeleteModal,
    DependencyUsagesModal,
    MenuMixin,
    ModalMixin,
    OrgObjPermsMixin,
    OrgPermsMixin,
)
from temba.utils import analytics, json, on_transaction_commit
from temba.utils.fields import (
    CheckboxWidget,
    CompletionTextarea,
    InputWidget,
    JSONField,
    OmniboxChoice,
    OmniboxField,
    SelectMultipleWidget,
    SelectWidget,
    TembaChoiceField,
)
from temba.utils.models import patch_queryset_count
from temba.utils.views import BulkActionMixin, ComponentFormMixin, SpaMixin

from .models import Broadcast, ExportMessagesTask, Label, LabelCount, Msg, Schedule, SystemLabel
from .tasks import export_messages_task


class SendMessageForm(Form):

    omnibox = OmniboxField(
        label=_("Recipients"),
        required=False,
        help_text=_("The contacts to send the message to"),
        widget=OmniboxChoice(
            attrs={
                "placeholder": _("Recipients, enter contacts or groups"),
                "widget_only": True,
                "groups": True,
                "contacts": True,
                "urns": True,
            }
        ),
    )

    text = forms.CharField(
        widget=CompletionTextarea(
            attrs={"placeholder": _("Hi @contact.name!"), "widget_only": True, "counter": "temba-charcount"}
        )
    )

    schedule = forms.BooleanField(
        widget=CheckboxWidget(attrs={"widget_only": True}),
        required=False,
        label=_("Schedule for later"),
        help_text=None,
    )
    step_node = forms.CharField(widget=forms.HiddenInput, max_length=36, required=False)

    def __init__(self, org, *args, **kwargs):
        super().__init__(*args, **kwargs)

        self.org = org
        self.fields["omnibox"].default_country = org.default_country_code

    def clean(self):
        cleaned = super().clean()

        if self.is_valid():
            omnibox = cleaned.get("omnibox")
            step_node = cleaned.get("step_node")

            if not step_node and not omnibox:
                self.add_error("omnibox", _("At least one recipient is required."))

        return cleaned


class InboxView(SpaMixin, OrgPermsMixin, BulkActionMixin, SmartListView):
    """
    Base class for inbox views with message folders and labels listed by the side
    """

    refresh = 10000
    add_button = True
    system_label = None
    fields = ("from", "message", "received")
    search_fields = ("text__icontains", "contact__name__icontains", "contact__urns__path__icontains")
    paginate_by = 100
    default_order = ("-created_on", "-id")
    allow_export = False
    show_channel_logs = False
    bulk_actions = ()
    bulk_action_permissions = {"resend": "msgs.broadcast_send", "delete": "msgs.msg_update"}

    def derive_label(self):
        return self.system_label

    def derive_export_url(self):
        redirect = quote_plus(self.request.get_full_path())
        label = self.derive_label()
        label_id = label.uuid if isinstance(label, Label) else label
        return "%s?l=%s&redirect=%s" % (reverse("msgs.msg_export"), label_id, redirect)

    def pre_process(self, request, *args, **kwargs):
        if self.system_label:
            org = request.user.get_org()
            self.queryset = SystemLabel.get_queryset(org, self.system_label)

    def get_queryset(self, **kwargs):
        qs = super().get_queryset(**kwargs)

        # if we are searching, limit to last 90, and enforce distinct since we'll be joining on multiple tables
        if "search" in self.request.GET:
            last_90 = timezone.now() - timedelta(days=90)

            # we need to find get the field names we're ordering on without direction
            distinct_on = (f.lstrip("-") for f in self.derive_ordering())

            qs = qs.filter(created_on__gte=last_90).distinct(*distinct_on)

        if self.show_channel_logs:
            qs = qs.prefetch_related("channel_logs")

        return qs

    def get_bulk_action_labels(self):
        return self.get_user().get_org().msgs_labels.all()

    def get_context_data(self, **kwargs):
        org = self.request.user.get_org()
        counts = SystemLabel.get_counts(org)

        label = self.derive_label()

        # if there isn't a search filtering the queryset, we can replace the count function with a pre-calculated value
        if "search" not in self.request.GET:
            if isinstance(label, Label) and not label.is_folder():
                patch_queryset_count(self.object_list, label.get_visible_count)
            elif isinstance(label, str):
                patch_queryset_count(self.object_list, lambda: counts[label])

        context = super().get_context_data(**kwargs)

        folders = [
            dict(count=counts[SystemLabel.TYPE_INBOX], label=_("Inbox"), url=reverse("msgs.msg_inbox")),
            dict(count=counts[SystemLabel.TYPE_FLOWS], label=_("Flows"), url=reverse("msgs.msg_flow")),
            dict(count=counts[SystemLabel.TYPE_ARCHIVED], label=_("Archived"), url=reverse("msgs.msg_archived")),
            dict(count=counts[SystemLabel.TYPE_OUTBOX], label=_("Outbox"), url=reverse("msgs.msg_outbox")),
            dict(count=counts[SystemLabel.TYPE_SENT], label=_("Sent"), url=reverse("msgs.msg_sent")),
            dict(count=counts[SystemLabel.TYPE_CALLS], label=_("Calls"), url=reverse("channels.channelevent_calls")),
            dict(
                count=counts[SystemLabel.TYPE_SCHEDULED],
                label=_("Schedules"),
                url=reverse("msgs.broadcast_schedule_list"),
            ),
            dict(count=counts[SystemLabel.TYPE_FAILED], label=_("Failed"), url=reverse("msgs.msg_failed")),
        ]

        context["org"] = org
        context["folders"] = folders

        context["labels_flat"] = (
            Label.get_active_for_org(org).exclude(label_type=Label.TYPE_FOLDER).order_by(Lower("name"))
        )

        context["labels"] = Label.get_hierarchy(org)
        context["has_messages"] = (
            any(counts.values()) or Archive.objects.filter(org=org, archive_type=Archive.TYPE_MSG).exists()
        )
        context["current_label"] = label
        context["export_url"] = self.derive_export_url()
        context["show_channel_logs"] = self.show_channel_logs
        context["start_date"] = org.get_delete_date(archive_type=Archive.TYPE_MSG)

        # if refresh was passed in, increase it by our normal refresh time
        previous_refresh = self.request.GET.get("refresh")
        if previous_refresh:
            context["refresh"] = int(previous_refresh) + self.derive_refresh()

        return context

    def get_gear_links(self):
        links = []
        if self.allow_export and self.has_org_perm("msgs.msg_export"):
            links.append(
                dict(
                    id="export-messages",
                    title=_("Download"),
                    href=self.derive_export_url(),
                    modax=_("Download Messages"),
                )
            )
        return links


class BroadcastForm(forms.ModelForm):
    message = forms.CharField(
        required=True,
        widget=CompletionTextarea(attrs={"placeholder": _("Hi @contact.name!")}),
        max_length=Broadcast.MAX_TEXT_LEN,
    )

    omnibox = JSONField(
        label=_("Recipients"),
        required=False,
        help_text=_("The contacts to send the message to"),
        widget=OmniboxChoice(
            attrs={
                "placeholder": _("Recipients, enter contacts or groups"),
                "groups": True,
                "contacts": True,
                "urns": True,
            }
        ),
    )

    def is_valid(self):
        valid = super().is_valid()
        if valid:
            if "omnibox" not in self.data or len(self.data["omnibox"].strip()) == 0:  # pragma: needs cover
                self.errors["__all__"] = self.error_class([_("At least one recipient is required")])
                return False

        return valid

    class Meta:
        model = Broadcast
        fields = "__all__"


class BroadcastCRUDL(SmartCRUDL):
    actions = ("send", "update", "schedule_read", "schedule_list")
    model = Broadcast

    class ScheduleRead(SpaMixin, FormaxMixin, OrgObjPermsMixin, SmartReadView):
        title = _("Schedule Message")

        def derive_title(self):
            return _("Scheduled Message")

        def get_context_data(self, **kwargs):
            context = super().get_context_data(**kwargs)
            context["object_list"] = self.get_object().children.all()
            return context

        def derive_formax_sections(self, formax, context):
            if self.has_org_perm("msgs.broadcast_update"):
                formax.add_section(
                    "contact", reverse("msgs.broadcast_update", args=[self.object.pk]), icon="icon-megaphone"
                )

            if self.has_org_perm("schedules.schedule_update"):
                formax.add_section(
                    "schedule",
                    reverse("schedules.schedule_update", args=[self.object.schedule.pk]),
                    icon="icon-calendar",
                    action="formax",
                )

    class Update(OrgObjPermsMixin, ComponentFormMixin, SmartUpdateView):
        form_class = BroadcastForm
        fields = ("message", "omnibox")
        field_config = {"restrict": {"label": ""}, "omnibox": {"label": ""}, "message": {"label": "", "help": ""}}
        success_message = ""
        success_url = "msgs.broadcast_schedule_list"

        def derive_initial(self):
            org = self.object.org
            results = [*self.object.groups.all(), *self.object.contacts.all()]
            selected = omnibox_results_to_dict(org, results, version="2")
            message = self.object.text[self.object.base_language]
            return dict(message=message, omnibox=selected)

        def save(self, *args, **kwargs):
            form = self.form
            broadcast = self.object
            org = broadcast.org

            # save off our broadcast info
            omnibox = omnibox_deserialize(org, self.form.cleaned_data["omnibox"])

            # set our new message
            broadcast.text = {broadcast.base_language: form.cleaned_data["message"]}
            broadcast.update_recipients(groups=omnibox["groups"], contacts=omnibox["contacts"], urns=omnibox["urns"])

            broadcast.save()
            return broadcast

    class ScheduleList(InboxView):
        refresh = 30000
        title = _("Scheduled Messages")
        fields = ("contacts", "msgs", "sent", "status")
        search_fields = ("text__icontains", "contacts__urns__path__icontains")
        template_name = "msgs/broadcast_schedule_list.haml"
        system_label = SystemLabel.TYPE_SCHEDULED

        def get_queryset(self, **kwargs):
            return super().get_queryset(**kwargs).select_related("org", "schedule")

    class Send(OrgPermsMixin, ModalMixin, SmartFormView):
        title = _("Send Message")
        form_class = SendMessageForm
        fields = ("omnibox", "text", "schedule", "step_node")
        success_url = "@msgs.msg_inbox"
        submit_button_name = _("Send")

        blockers = {
            "no_send_channel": _(
                'To get started you need to <a href="%(link)s">add a channel</a> to your workspace which will allow '
                "you to send messages to your contacts."
            ),
        }

        def derive_initial(self):
            initial = super().derive_initial()
            org = self.request.user.get_org()

            urn_ids = [_ for _ in self.request.GET.get("u", "").split(",") if _]
            contact_uuids = [_ for _ in self.request.GET.get("c", "").split(",") if _]

            if contact_uuids or urn_ids:
                params = {}
                if len(contact_uuids) > 0:
                    params["c"] = ",".join(contact_uuids)
                if len(urn_ids) > 0:
                    params["u"] = ",".join(urn_ids)

                results = omnibox_query(org, **params)
                initial["omnibox"] = omnibox_results_to_dict(org, results, version="2")

            initial["step_node"] = self.request.GET.get("step_node", None)
            return initial

        def derive_fields(self):
            if self.request.GET.get("step_node"):
                return ("text", "step_node")
            else:
                return super().derive_fields()

        def get_form_kwargs(self):
            kwargs = super().get_form_kwargs()
            kwargs["org"] = self.request.user.get_org()
            return kwargs

        def get_context_data(self, **kwargs):
            context = super().get_context_data(**kwargs)
            context["blockers"] = self.get_blockers(self.request.org)
            context["recipient_count"] = int(self.request.GET.get("count", 0))
            return context

        def get_blockers(self, org) -> list:
            blockers = []

            if org.is_suspended:
                blockers.append(Org.BLOCKER_SUSPENDED)
            elif org.is_flagged:
                blockers.append(Org.BLOCKER_FLAGGED)
            if not org.get_send_channel():
                blockers.append(self.blockers["no_send_channel"] % {"link": reverse("channels.channel_claim")})

            return blockers

        def form_valid(self, form):
            user = self.request.user
            org = user.get_org()

            step_uuid = form.cleaned_data.get("step_node", None)
            text = form.cleaned_data["text"]
            has_schedule = False

            if step_uuid:
                from .tasks import send_to_flow_node

                get_params = {k: v for k, v in self.request.GET.items()}
                get_params.update({"s": step_uuid})
                send_to_flow_node.delay(org.pk, user.pk, text, **get_params)
            else:

                omnibox = omnibox_deserialize(org, form.cleaned_data["omnibox"])
                has_schedule = form.cleaned_data["schedule"]

                groups = list(omnibox["groups"])
                contacts = list(omnibox["contacts"])
                urns = list(omnibox["urns"])

                schedule = Schedule.create_blank_schedule(org, user) if has_schedule else None
                broadcast = Broadcast.create(
                    org,
                    user,
                    text,
                    groups=groups,
                    contacts=contacts,
                    urns=urns,
                    schedule=schedule,
                    status=Msg.STATUS_QUEUED,
                    template_state=Broadcast.TEMPLATE_STATE_UNEVALUATED,
                )

                if not has_schedule:
                    self.post_save(broadcast)
                    super().form_valid(form)

                analytics.track(
                    self.request.user,
                    "temba.broadcast_created",
                    dict(contacts=len(contacts), groups=len(groups), urns=len(urns)),
                )

            if "HTTP_X_PJAX" in self.request.META:
                success_url = "hide"
                if has_schedule:
                    success_url = reverse("msgs.broadcast_schedule_read", args=[broadcast.id])

                response = self.render_to_response(self.get_context_data())
                response["Temba-Success"] = success_url
                return response

            return HttpResponseRedirect(self.get_success_url())

        def post_save(self, obj):
            on_transaction_commit(lambda: obj.send_async())
            return obj


class TestMessageForm(forms.Form):
    channel = TembaChoiceField(Channel.objects.filter(id__lt=0), help_text=_("Which channel will deliver the message"))
    urn = forms.CharField(max_length=14, help_text=_("The URN of the contact delivering this message"))
    text = forms.CharField(max_length=160, widget=forms.Textarea, help_text=_("The message that is being delivered"))

    def __init__(self, *args, **kwargs):  # pragma: needs cover
        org = kwargs["org"]
        del kwargs["org"]

        super().__init__(*args, **kwargs)
        self.fields["channel"].queryset = Channel.objects.filter(org=org, is_active=True)


class ExportForm(Form):
    LABEL_CHOICES = ((0, _("Just this label")), (1, _("All messages")))

    SYSTEM_LABEL_CHOICES = ((0, _("Just this folder")), (1, _("All messages")))

    export_all = forms.ChoiceField(
        choices=(), label=_("Selection"), initial=0, widget=SelectWidget(attrs={"widget_only": True})
    )

    start_date = forms.DateField(
        required=False,
        help_text=_("Leave blank for the oldest message"),
        widget=InputWidget(attrs={"datepicker": True, "hide_label": True, "placeholder": _("Start Date")}),
    )

    end_date = forms.DateField(
        required=False,
        help_text=_("Leave blank for the latest message"),
        widget=InputWidget(attrs={"datepicker": True, "hide_label": True, "placeholder": _("End Date")}),
    )

    groups = forms.ModelMultipleChoiceField(
        queryset=ContactGroup.objects.none(),
        required=False,
        label=_("Groups"),
        widget=SelectMultipleWidget(
            attrs={"widget_only": True, "placeholder": _("Optional: Choose groups to include in your export")}
        ),
    )

    def __init__(self, user, label, *args, **kwargs):
        super().__init__(*args, **kwargs)
        self.user = user

        self.fields["export_all"].choices = self.LABEL_CHOICES if label else self.SYSTEM_LABEL_CHOICES
        self.fields["groups"].queryset = ContactGroup.get_groups(self.user.get_org())

    def clean(self):
        cleaned_data = super().clean()
        start_date = cleaned_data.get("start_date")
        end_date = cleaned_data.get("end_date")

        if start_date and start_date > date.today():  # pragma: needs cover
            raise forms.ValidationError(_("Start date can't be in the future."))

        if end_date and start_date and end_date < start_date:  # pragma: needs cover
            raise forms.ValidationError(_("End date can't be before start date"))

        return cleaned_data


class MsgCRUDL(SmartCRUDL):
    model = Msg
    actions = ("inbox", "flow", "archived", "menu", "outbox", "sent", "failed", "filter", "export")

    class Menu(MenuMixin, OrgPermsMixin, SmartTemplateView):  # pragma: no cover
        def derive_menu(self):
            org = self.request.user.get_org()
            counts = SystemLabel.get_counts(org)

            if self.request.GET.get("labels"):
                labels = Label.get_active_for_org(org).exclude(label_type=Label.TYPE_FOLDER).order_by(Lower("name"))
                label_counts = LabelCount.get_totals([lb for lb in labels])

                menu = []
                for label in labels:
                    menu.append(
                        self.create_menu_item(
                            menu_id=label.uuid,
                            name=label.name,
                            href=reverse("msgs.msg_filter", args=[label.uuid]),
                            count=label_counts[label],
                        )
                    )
                return menu
            else:
                labels = Label.get_active_for_org(org).order_by("name")

                menu = [
                    self.create_menu_item(
                        name=_("Inbox"),
                        href=reverse("msgs.msg_inbox"),
                        count=counts[SystemLabel.TYPE_INBOX],
                        icon="inbox",
                    ),
                    self.create_menu_item(
                        name=_("Archived"),
                        href=reverse("msgs.msg_archived"),
                        count=counts[SystemLabel.TYPE_ARCHIVED],
                        icon="archive",
                    ),
                    self.create_divider(),
                    self.create_menu_item(
                        name=_("Scheduled"),
                        href=reverse("msgs.broadcast_schedule_list"),
                        count=counts[SystemLabel.TYPE_SCHEDULED],
                    ),
                    self.create_menu_item(
                        name=_("Outbox"),
                        href=reverse("msgs.msg_outbox"),
                        count=counts[SystemLabel.TYPE_OUTBOX],
                    ),
                    self.create_menu_item(
                        name=_("Sent"),
                        href=reverse("msgs.msg_sent"),
                        count=counts[SystemLabel.TYPE_SENT],
                    ),
                    self.create_menu_item(
                        name=_("Failed"),
                        href=reverse("msgs.msg_failed"),
                        count=counts[SystemLabel.TYPE_FAILED],
                    ),
                    self.create_menu_item(
                        name=_("Flows"),
                        href=reverse("msgs.msg_flow"),
                        count=counts[SystemLabel.TYPE_FLOWS],
                    ),
                    self.create_menu_item(
                        name=_("Calls"),
                        href=reverse("channels.channelevent_calls"),
                        count=counts[SystemLabel.TYPE_CALLS],
                    ),
                ]

                label_items = []
                label_counts = LabelCount.get_totals([lb for lb in labels])
                for label in labels:
                    label_items.append(
                        self.create_menu_item(
                            icon="tag",
                            menu_id=label.uuid,
                            name=label.name,
                            count=label_counts[label],
                            href=reverse("msgs.msg_filter", args=[label.uuid]),
                        )
                    )

                if label_items:
                    menu.append(self.create_menu_item(name=_("Labels"), items=label_items, inline=True))

                menu.append(self.create_space())
                menu.append(
                    self.create_modax_button(
                        name=_("New Label"),
                        href="msgs.label_create",
                    )
                )

                return menu

    class Export(ModalMixin, OrgPermsMixin, SmartFormView):

        form_class = ExportForm
        submit_button_name = "Export"
        success_url = "@msgs.msg_inbox"

        def derive_label(self):
            # label is either a UUID of a Label instance (36 chars) or a system label type code (1 char)
            label_id = self.request.GET["l"]
            if len(label_id) == 1:
                return label_id, None
            else:
                return None, Label.get_active_for_org(self.request.org).get(uuid=label_id)

        def get_success_url(self):
            redirect = self.request.GET.get("redirect")
            if redirect and not url_has_allowed_host_and_scheme(redirect, self.request.get_host()):
                redirect = None

            return redirect or reverse("msgs.msg_inbox")

        def form_invalid(self, form):  # pragma: needs cover
            if "_format" in self.request.GET and self.request.GET["_format"] == "json":
                return HttpResponse(
                    json.dumps(dict(status="error", errors=form.errors)), content_type="application/json", status=400
                )
            else:
                return super().form_invalid(form)

        def form_valid(self, form):
            user = self.request.user
            org = user.get_org()

            export_all = bool(int(form.cleaned_data["export_all"]))
            groups = form.cleaned_data["groups"]
            start_date = form.cleaned_data["start_date"]
            end_date = form.cleaned_data["end_date"]

            system_label, label = (None, None) if export_all else self.derive_label()

            # is there already an export taking place?
            existing = ExportMessagesTask.get_recent_unfinished(org)
            if existing:
                messages.info(
                    self.request,
                    _(
                        "There is already an export in progress, started by %s. You must wait "
                        "for that export to complete before starting another." % existing.created_by.username
                    ),
                )

            # otherwise, off we go
            else:
                export = ExportMessagesTask.create(
                    org,
                    user,
                    system_label=system_label,
                    label=label,
                    groups=groups,
                    start_date=start_date,
                    end_date=end_date,
                )

                on_transaction_commit(lambda: export_messages_task.delay(export.id))

                if not getattr(settings, "CELERY_TASK_ALWAYS_EAGER", False):  # pragma: needs cover
                    messages.info(
                        self.request,
                        _("We are preparing your export. We will e-mail you at %s when " "it is ready.")
                        % self.request.user.username,
                    )

                else:
                    dl_url = reverse("assets.download", kwargs=dict(type="message_export", pk=export.pk))
                    messages.info(
                        self.request,
                        _("Export complete, you can find it here: %s (production users " "will get an email)")
                        % dl_url,
                    )

            messages.success(self.request, self.derive_success_message())

            if "HTTP_X_PJAX" not in self.request.META:
                return HttpResponseRedirect(self.get_success_url())
            else:  # pragma: no cover
                response = self.render_modal_response(form)
                response["REDIRECT"] = self.get_success_url()
                return response

        def get_form_kwargs(self):
            kwargs = super().get_form_kwargs()
            kwargs["user"] = self.request.user
            kwargs["label"] = self.derive_label()[1]
            return kwargs

    class Inbox(InboxView):
        title = _("Inbox")
        template_name = "msgs/message_box.haml"
        system_label = SystemLabel.TYPE_INBOX
        bulk_actions = ("archive", "label", "send")
        allow_export = True

        def get_queryset(self, **kwargs):
            qs = super().get_queryset(**kwargs)
            return qs.prefetch_related("labels").select_related("contact")

    class Flow(InboxView):
        title = _("Flow Messages")
        template_name = "msgs/message_box.haml"
        system_label = SystemLabel.TYPE_FLOWS
        bulk_actions = ("archive", "label", "send")
        allow_export = True

        def get_queryset(self, **kwargs):
            qs = super().get_queryset(**kwargs)
            return qs.prefetch_related("labels").select_related("contact")

    class Archived(InboxView):
        title = _("Archived")
        template_name = "msgs/msg_archived.haml"
        system_label = SystemLabel.TYPE_ARCHIVED
        bulk_actions = ("restore", "label", "delete", "send")
        allow_export = True

        def get_queryset(self, **kwargs):
            qs = super().get_queryset(**kwargs)
            return qs.prefetch_related("labels").select_related("contact")

    class Outbox(InboxView):
        title = _("Outbox Messages")
        template_name = "msgs/msg_outbox.haml"
        system_label = SystemLabel.TYPE_OUTBOX
        bulk_actions = ()
        allow_export = True
        show_channel_logs = True

        def get_context_data(self, **kwargs):
            context = super().get_context_data(**kwargs)

            # stuff in any pending broadcasts
            context["pending_broadcasts"] = (
                Broadcast.objects.filter(
                    org=self.request.user.get_org(),
                    status__in=[Msg.STATUS_QUEUED, Msg.STATUS_INITIALIZING],
                    schedule=None,
                )
                .select_related("org")
                .prefetch_related("groups", "contacts", "urns")
                .order_by("-created_on")
            )
            return context

        def get_queryset(self, **kwargs):
            return super().get_queryset(**kwargs).select_related("contact")

    class Sent(InboxView):
        title = _("Sent Messages")
        template_name = "msgs/msg_sent.haml"
        system_label = SystemLabel.TYPE_SENT
        bulk_actions = ()
        allow_export = True
        show_channel_logs = True
        default_order = ("-sent_on", "-id")

        def get_queryset(self, **kwargs):
            return super().get_queryset(**kwargs).select_related("contact")

    class Failed(InboxView):
        title = _("Failed Outgoing Messages")
        template_name = "msgs/msg_failed.haml"
        success_message = ""
        system_label = SystemLabel.TYPE_FAILED
        allow_export = True
        show_channel_logs = True

        def get_bulk_actions(self):
            return () if self.request.org.is_suspended else ("resend",)

        def get_queryset(self, **kwargs):
            return super().get_queryset(**kwargs).select_related("contact")

    class Filter(InboxView):
        template_name = "msgs/msg_filter.haml"
        bulk_actions = ("label",)

        def derive_title(self, *args, **kwargs):
            return self.derive_label().name

        def get_gear_links(self):
            links = []

            label = self.derive_label()
            if self.has_org_perm("msgs.msg_update"):
                if label.is_folder():
                    links.append(
                        dict(
                            id="update-label",
                            title=_("Edit Folder"),
                            href=reverse("msgs.label_update", args=[label.pk]),
                            modax=_("Edit Folder"),
                        )
                    )
                else:
                    links.append(
                        dict(
                            id="update-label",
                            title=_("Edit Label"),
                            href=reverse("msgs.label_update", args=[label.pk]),
                            modax=_("Edit Label"),
                        )
                    )

            if self.has_org_perm("msgs.msg_export"):
                links.append(
                    dict(
                        id="export-messages",
                        title=_("Download"),
                        href=self.derive_export_url(),
                        modax=_("Download Messages"),
                    )
                )

            links.append(
                dict(
                    id="label-usages",
                    title=_("Usages"),
                    modax=_("Usages"),
                    href=reverse("msgs.label_usages", args=[label.uuid]),
                )
            )

            if label.is_folder():
                if self.has_org_perm("msgs.label_delete_folder"):
                    links.append(
                        dict(
                            id="delete-folder",
                            title=_("Delete Folder"),
                            href=reverse("msgs.label_delete_folder", args=[label.id]),
                            modax=_("Delete Folder"),
                        )
                    )
            else:
                if self.has_org_perm("msgs.label_delete"):
                    links.append(
                        dict(
                            id="delete-label",
                            title=_("Delete Label"),
                            href=reverse("msgs.label_delete", args=[label.uuid]),
                            modax=_("Delete Label"),
                        )
                    )

            return links

        @classmethod
        def derive_url_pattern(cls, path, action):
            return r"^%s/%s/(?P<label>[^/]+)/$" % (path, action)

        def derive_label(self):
            return self.request.user.get_org().msgs_labels.get(uuid=self.kwargs["label"])

        def get_queryset(self, **kwargs):
            qs = super().get_queryset(**kwargs)
            qs = self.derive_label().filter_messages(qs).filter(visibility=Msg.VISIBILITY_VISIBLE)

            return qs.prefetch_related("labels").select_related("contact")


class BaseLabelForm(forms.ModelForm):
    def __init__(self, org, *args, **kwargs):
        super().__init__(*args, **kwargs)

        self.org = org

    def clean_name(self):
        name = self.cleaned_data["name"]

        existing_id = self.instance.id if self.instance else None
        if Label.get_active_for_org(self.org).filter(name__iexact=name).exclude(pk=existing_id).exists():
            raise forms.ValidationError(_("Must be unique."))

        count, limit = Label.get_org_limit_progress(self.org)
        if limit is not None and count >= limit:
            raise forms.ValidationError(
                _(
                    "This workspace has reached its limit of %(limit)d labels. "
                    "You must delete existing ones before you can create new ones."
                ),
                params={"limit": limit},
            )

        return name

    class Meta:
        model = Label
        fields = ("name",)
        labels = {"name": _("Name")}
        widgets = {"name": InputWidget()}


class LabelForm(BaseLabelForm):
    folder = forms.ModelChoiceField(
        Label.objects.none(),
        required=False,
        label=_("Folder"),
        widget=SelectWidget(attrs={"placeholder": _("Select folder")}),
        help_text=_("Optional folder which can be used to group related labels."),
    )

    messages = forms.CharField(required=False, widget=forms.HiddenInput)

    def __init__(self, org, *args, **kwargs):
        super().__init__(org, *args, **kwargs)

        self.fields["folder"].queryset = Label.get_active_for_org(self.org).filter(label_type=Label.TYPE_FOLDER)

    class Meta(BaseLabelForm.Meta):
        fields = ("name", "folder")


class FolderForm(BaseLabelForm):
    pass


class LabelCRUDL(SmartCRUDL):
    model = Label
    actions = ("create", "update", "usages", "delete", "delete_folder", "list")

    class List(OrgPermsMixin, SmartListView):
        paginate_by = None
        default_order = ("name",)

        def derive_queryset(self, **kwargs):
            return Label.get_active_for_org(self.request.org).exclude(label_type=Label.TYPE_FOLDER)

        def render_to_response(self, context, **response_kwargs):
            results = [{"id": lb.uuid, "text": lb.name} for lb in context["object_list"]]
            return HttpResponse(json.dumps(results), content_type="application/json")

    class Create(ModalMixin, OrgPermsMixin, SmartCreateView):
        fields = ("name", "messages")
        success_url = "hide"
        form_class = LabelForm
        success_message = ""
        submit_button_name = _("Create")

        def get_form_kwargs(self):
            kwargs = super().get_form_kwargs()
            kwargs["org"] = self.request.org
            return kwargs

        def save(self, obj):
<<<<<<< HEAD
            self.object = Label.create(self.request.org, self.request.user, obj.name, obj.folder)
=======
            self.object = Label.create(self.request.org, self.request.user, obj.name)
>>>>>>> 658f8ad9

        def post_save(self, obj, *args, **kwargs):
            obj = super().post_save(obj, *args, **kwargs)
            if self.form.cleaned_data["messages"]:  # pragma: needs cover
                msg_ids = [int(m) for m in self.form.cleaned_data["messages"].split(",") if m.isdigit()]
                msgs = Msg.objects.filter(org=obj.org, pk__in=msg_ids)
                if msgs:
                    obj.toggle_label(msgs, add=True)

            return obj

    class Update(ModalMixin, OrgObjPermsMixin, SmartUpdateView):
        success_url = "uuid@msgs.msg_filter"
        success_message = ""

        def get_form_kwargs(self):
            kwargs = super().get_form_kwargs()
            kwargs["org"] = self.request.org
            return kwargs

        def get_form_class(self):
            return FolderForm if self.get_object().is_folder() else LabelForm

        def derive_title(self):
            return _("Update Folder") if self.get_object().is_folder() else _("Update Label")

        def derive_fields(self):
            obj = self.get_object()

            # only show folder field for labels which already have a folder
            if obj.is_folder() or not obj.folder:
                return ("name",)
            else:
                return ("name", "folder")

    class Usages(DependencyUsagesModal):
        permission = "msgs.label_read"

    class Delete(DependencyDeleteModal):
        cancel_url = "@msgs.msg_inbox"
        success_url = "@msgs.msg_inbox"
        success_message = _("Your label has been deleted.")

    class DeleteFolder(ModalMixin, OrgObjPermsMixin, SmartDeleteView):
        success_url = "@msgs.msg_inbox"
        redirect_url = "@msgs.msg_inbox"
        cancel_url = "@msgs.msg_inbox"
        success_message = _("Your label folder has been deleted.")
        fields = ("uuid",)
        submit_button_name = _("Delete")

        def post(self, request, *args, **kwargs):
            self.object = self.get_object()

            # don't actually release if a label has been added
            if self.object.has_child_labels():
                return self.render_to_response(self.get_context_data())

            self.object.release(self.request.user)
            response = HttpResponse()
            response["Temba-Success"] = self.get_success_url()
            return response<|MERGE_RESOLUTION|>--- conflicted
+++ resolved
@@ -968,11 +968,7 @@
             return kwargs
 
         def save(self, obj):
-<<<<<<< HEAD
-            self.object = Label.create(self.request.org, self.request.user, obj.name, obj.folder)
-=======
             self.object = Label.create(self.request.org, self.request.user, obj.name)
->>>>>>> 658f8ad9
 
         def post_save(self, obj, *args, **kwargs):
             obj = super().post_save(obj, *args, **kwargs)
