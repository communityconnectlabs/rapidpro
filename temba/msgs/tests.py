from datetime import datetime, timedelta
from unittest.mock import PropertyMock, patch

import pytz
from openpyxl import load_workbook

from django.conf import settings
from django.urls import reverse
from django.utils import timezone

from temba.archives.models import Archive
from temba.channels.models import Channel, ChannelCount, ChannelEvent, ChannelLog
from temba.contacts.models import URN, ContactURN
from temba.contacts.search.omnibox import omnibox_serialize
from temba.msgs.models import (
    DELIVERED,
    ERRORED,
    FAILED,
    FLOW,
    HANDLED,
    INBOX,
    INCOMING,
    OUTGOING,
    PENDING,
    QUEUED,
    SENT,
    Attachment,
    Broadcast,
    ExportMessagesTask,
    Label,
    LabelCount,
    Msg,
    SystemLabel,
    SystemLabelCount,
)
from temba.schedules.models import Schedule
from temba.tests import AnonymousOrg, CRUDLTestMixin, TembaTest
from temba.tests.engine import MockSessionWriter
from temba.tests.s3 import MockS3Client
from temba.utils.uuid import uuid4

from .tasks import retry_errored_messages, squash_msgcounts
from .templatetags.sms import as_icon


class MsgTest(TembaTest):
    def setUp(self):
        super().setUp()

        self.joe = self.create_contact("Joe Blow", phone="123")
        ContactURN.create(self.org, self.joe, "tel:789")

        self.frank = self.create_contact("Frank Blow", phone="321")
        self.kevin = self.create_contact("Kevin Durant", phone="987")

        self.just_joe = self.create_group("Just Joe", [self.joe])
        self.joe_and_frank = self.create_group("Joe and Frank", [self.joe, self.frank])

    def test_msg_as_archive_json(self):
        msg1 = self.create_incoming_msg(self.joe, "i'm having a problem")
        self.assertEqual(
            msg1.as_archive_json(),
            {
                "id": msg1.id,
                "contact": {"uuid": str(self.joe.uuid), "name": "Joe Blow"},
                "channel": {"uuid": str(self.channel.uuid), "name": "Test Channel"},
                "urn": "tel:123",
                "direction": "in",
                "type": "inbox",
                "status": "handled",
                "visibility": "visible",
                "text": "i'm having a problem",
                "attachments": [],
                "labels": [],
                "created_on": msg1.created_on.isoformat(),
                "sent_on": None,
            },
        )

        # label first message
        folder = Label.get_or_create_folder(self.org, self.user, "Folder")
        label = Label.get_or_create(self.org, self.user, "la\02bel1", folder=folder)
        label.toggle_label([msg1], add=True)

        self.assertEqual(
            msg1.as_archive_json(),
            {
                "id": msg1.id,
                "contact": {"uuid": str(self.joe.uuid), "name": "Joe Blow"},
                "channel": {"uuid": str(self.channel.uuid), "name": "Test Channel"},
                "urn": "tel:123",
                "direction": "in",
                "type": "inbox",
                "status": "handled",
                "visibility": "visible",
                "text": "i'm having a problem",
                "attachments": [],
                "labels": [{"uuid": str(label.uuid), "name": "la\x02bel1"}],
                "created_on": msg1.created_on.isoformat(),
                "sent_on": None,
            },
        )

        msg2 = self.create_incoming_msg(
            self.joe, "Media message", attachments=["audio:http://rapidpro.io/audio/sound.mp3"]
        )

        self.assertEqual(
            msg2.as_archive_json(),
            {
                "id": msg2.id,
                "contact": {"uuid": str(self.joe.uuid), "name": "Joe Blow"},
                "channel": {"uuid": str(self.channel.uuid), "name": "Test Channel"},
                "urn": "tel:123",
                "direction": "in",
                "type": "inbox",
                "status": "handled",
                "visibility": "visible",
                "text": "Media message",
                "attachments": [{"url": "http://rapidpro.io/audio/sound.mp3", "content_type": "audio"}],
                "labels": [],
                "created_on": msg2.created_on.isoformat(),
                "sent_on": None,
            },
        )

    def test_deletes(self):

        # create some incoming messages
        msg1 = self.create_incoming_msg(self.joe, "i'm having a problem")
        msg2 = self.create_incoming_msg(self.frank, "ignore joe, he's a liar")

        # create a channel log for msg2
        ChannelLog.objects.create(channel=self.channel, msg=msg2, is_error=False)

        # we've used two credits
        self.assertEqual(2, Msg.objects.all().count())
        self.assertEqual(self.org._calculate_credits_used()[0], 2)

        # a hard delete on a message should reduce credits used
        msg1.delete()
        self.assertEqual(1, Msg.objects.all().count())
        self.assertEqual(self.org._calculate_credits_used()[0], 1)

        # a purge delete on a message should keep credits the same
        msg2.release(Msg.DELETE_FOR_USER)
        self.assertEqual(0, Msg.objects.all().count())
        self.assertEqual(self.org._calculate_credits_used()[0], 1)

        # log should be gone
        self.assertEqual(0, ChannelLog.objects.filter(channel=self.channel).count())

    def test_get_sync_commands(self):
        msg1 = self.create_outgoing_msg(self.joe, "Hello, we heard from you.")
        msg2 = self.create_outgoing_msg(self.frank, "Hello, we heard from you.")
        msg3 = self.create_outgoing_msg(self.kevin, "Hello, we heard from you.")

        commands = Msg.get_sync_commands(Msg.objects.filter(id__in=(msg1.id, msg2.id, msg3.id)))

        self.assertEqual(
            commands,
            [
                {
                    "cmd": "mt_bcast",
                    "to": [
                        {"phone": "123", "id": msg1.id},
                        {"phone": "321", "id": msg2.id},
                        {"phone": "987", "id": msg3.id},
                    ],
                    "msg": "Hello, we heard from you.",
                }
            ],
        )

        msg4 = self.create_outgoing_msg(self.kevin, "Hello, there")

        commands = Msg.get_sync_commands(Msg.objects.filter(id__in=(msg1.id, msg2.id, msg4.id)))

        self.assertEqual(
            commands,
            [
                {
                    "cmd": "mt_bcast",
                    "to": [{"phone": "123", "id": msg1.id}, {"phone": "321", "id": msg2.id}],
                    "msg": "Hello, we heard from you.",
                },
                {"cmd": "mt_bcast", "to": [{"phone": "987", "id": msg4.id}], "msg": "Hello, there"},
            ],
        )

        msg5 = self.create_outgoing_msg(self.frank, "Hello, we heard from you.")

        commands = Msg.get_sync_commands(Msg.objects.filter(id__in=(msg1.id, msg4.id, msg5.id)))

        self.assertEqual(
            commands,
            [
                {"cmd": "mt_bcast", "to": [{"phone": "123", "id": msg1.id}], "msg": "Hello, we heard from you."},
                {"cmd": "mt_bcast", "to": [{"phone": "987", "id": msg4.id}], "msg": "Hello, there"},
                {"cmd": "mt_bcast", "to": [{"phone": "321", "id": msg5.id}], "msg": "Hello, we heard from you."},
            ],
        )

    def test_archive_and_release(self):
        msg1 = self.create_incoming_msg(self.joe, "Incoming")
        label = Label.get_or_create(self.org, self.admin, "Spam")
        label.toggle_label([msg1], add=True)

        msg1.archive()

        msg1 = Msg.objects.get(pk=msg1.pk)
        self.assertEqual(msg1.visibility, Msg.VISIBILITY_ARCHIVED)
        self.assertEqual(set(msg1.labels.all()), {label})  # don't remove labels

        msg1.restore()

        msg1 = Msg.objects.get(pk=msg1.id)
        self.assertEqual(msg1.visibility, Msg.VISIBILITY_VISIBLE)

        msg1.release()
        self.assertFalse(Msg.objects.filter(pk=msg1.pk).exists())

        label = Label.label_objects.filter(pk=label.pk).first()
        self.assertEqual(0, label.get_messages().count())  # do remove labels
        self.assertIsNotNone(label)

        # can't archive outgoing messages
        msg2 = self.create_outgoing_msg(self.joe, "Outgoing")
        self.assertRaises(ValueError, msg2.archive)

    def assertReleaseCount(self, direction, status, visibility, msg_type, label):
        if direction == OUTGOING:
            msg = self.create_outgoing_msg(self.joe, "Whattup Joe")
        else:
            msg = self.create_incoming_msg(self.joe, "Hey hey")

        Msg.objects.filter(id=msg.id).update(
            status=status, direction=direction, visibility=visibility, msg_type=msg_type
        )

        # assert our folder count is right
        counts = SystemLabel.get_counts(self.org)
        self.assertEqual(counts[label], 1)

        # release the msg, count should now be 0
        msg.release()
        counts = SystemLabel.get_counts(self.org)
        self.assertEqual(counts[label], 0)

    def test_release_counts(self):
        # outgoing labels
        self.assertReleaseCount(OUTGOING, SENT, Msg.VISIBILITY_VISIBLE, INBOX, SystemLabel.TYPE_SENT)
        self.assertReleaseCount(OUTGOING, QUEUED, Msg.VISIBILITY_VISIBLE, INBOX, SystemLabel.TYPE_OUTBOX)
        self.assertReleaseCount(OUTGOING, FAILED, Msg.VISIBILITY_VISIBLE, INBOX, SystemLabel.TYPE_FAILED)

        # incoming labels
        self.assertReleaseCount(INCOMING, HANDLED, Msg.VISIBILITY_VISIBLE, INBOX, SystemLabel.TYPE_INBOX)
        self.assertReleaseCount(INCOMING, HANDLED, Msg.VISIBILITY_ARCHIVED, INBOX, SystemLabel.TYPE_ARCHIVED)
        self.assertReleaseCount(INCOMING, HANDLED, Msg.VISIBILITY_VISIBLE, FLOW, SystemLabel.TYPE_FLOWS)

    def test_broadcast_metadata(self):
        self.create_channel("TT", "Twitter", "nyaruka")
        contact1 = self.create_contact("Stephen", phone="+12078778899", language="fra")
        contact2 = self.create_contact("Maaaarcos", urns=["tel:+12078778888", "twitter:marky65"])

        # can't create quick replies if you don't include base translation
        with self.assertRaises(ValueError):
            Broadcast.create(
                self.org,
                self.admin,
                "If a broadcast is sent and nobody receives it, does it still send?",
                contacts=[contact1],
                quick_replies=[dict(eng="Yes"), dict(eng="No")],
            )

        self.org.set_flow_languages(self.admin, ["eng", "fra"])

        broadcast = Broadcast.create(
            self.org,
            self.admin,
            "If a broadcast is sent and nobody receives it, does it still send?",
            contacts=[contact1, contact2],
            send_all=True,
            quick_replies=[dict(eng="Yes", fra="Oui"), dict(eng="No")],
        )

        # check metadata was set on the broadcast
        self.assertEqual(
            broadcast.metadata,
            {"quick_replies": [{"eng": "Yes", "fra": "Oui"}, {"eng": "No"}], "template_state": "legacy"},
        )

<<<<<<< HEAD
    def test_outbox(self):
        self.login(self.admin)

        contact = self.create_contact("", phone="250788382382")
        broadcast1 = self.create_broadcast(self.admin, "How is it going?", contacts=[contact])

        # put messages back into pending state
        Msg.objects.filter(broadcast=broadcast1).update(status=PENDING)

        (msg1,) = tuple(Msg.objects.filter(broadcast=broadcast1))

        with self.assertNumQueries(36):
            response = self.client.get(reverse("msgs.msg_outbox"))

        self.assertEqual(1, response.context_data["folders"][4]["count"])  # Outbox
        self.assertEqual(set(response.context_data["object_list"]), {msg1})

        broadcast2 = self.create_broadcast(
            self.admin, "kLab is an awesome place", contacts=[self.kevin], groups=[self.joe_and_frank]
        )

        Msg.objects.filter(broadcast=broadcast2).update(status=PENDING)
        msg4, msg3, msg2 = tuple(Msg.objects.filter(broadcast=broadcast2).order_by("-created_on", "-id"))

        broadcast3 = Broadcast.create(
            self.channel.org, self.admin, "Pending broadcast", contacts=[self.kevin], status=QUEUED
        )

        broadcast4 = Broadcast.create(
            self.channel.org, self.admin, "Scheduled broadcast", contacts=[self.kevin], status=QUEUED
        )

        broadcast4.schedule = Schedule.create_schedule(self.org, self.admin, timezone.now(), Schedule.REPEAT_DAILY)
        broadcast4.save(update_fields=["schedule"])

        with self.assertNumQueries(38):
            response = self.client.get(reverse("msgs.msg_outbox"))

        self.assertEqual(5, response.context_data["folders"][4]["count"])  # Outbox
        self.assertEqual(list(response.context_data["object_list"]), [msg4, msg3, msg2, msg1])
        self.assertEqual(list(response.context_data["pending_broadcasts"]), [broadcast3])

        response = self.client.get("%s?search=kevin" % reverse("msgs.msg_outbox"))
        self.assertEqual(list(response.context_data["object_list"]), [Msg.objects.get(contact=self.kevin)])

        response = self.client.get("%s?search=joe" % reverse("msgs.msg_outbox"))
        self.assertEqual(list(response.context_data["object_list"]), [Msg.objects.get(contact=self.joe)])

        response = self.client.get("%s?search=frank" % reverse("msgs.msg_outbox"))
        self.assertEqual(list(response.context_data["object_list"]), [Msg.objects.get(contact=self.frank)])

        response = self.client.get("%s?search=just" % reverse("msgs.msg_outbox"))
        self.assertEqual(list(response.context_data["object_list"]), list())

        response = self.client.get("%s?search=klab" % reverse("msgs.msg_outbox"))
        self.assertEqual(list(response.context_data["object_list"]), [msg4, msg3, msg2])

        # make sure variables that are replaced in text messages match as well
        response = self.client.get("%s?search=durant" % reverse("msgs.msg_outbox"))
        self.assertEqual(list(response.context_data["object_list"]), [Msg.objects.get(contact=self.kevin)])

    def do_msg_action(self, url, msgs, action, label=None, label_add=True):
        post_data = dict()
        post_data["action"] = action
        post_data["objects"] = [m.id for m in msgs]
        post_data["label"] = label.pk if label else None
        post_data["add"] = label_add
        return self.client.post(url, post_data, follow=True)

    def test_inbox(self):
        inbox_url = reverse("msgs.msg_inbox")

        msg1 = self.create_incoming_msg(self.joe, "message number 1")
        msg2 = self.create_incoming_msg(self.joe, "message number 2")
        msg3 = self.create_incoming_msg(self.joe, "message number 3")
        self.create_incoming_msg(self.joe, "message number 4")
        msg5 = self.create_incoming_msg(self.joe, "message number 5")
        self.create_incoming_msg(self.joe, "message number 6", status=PENDING)

        # visit inbox page  as a user not in the organization
        self.login(self.non_org_user)
        response = self.client.get(inbox_url)
        self.assertEqual(302, response.status_code)

        # visit inbox page as a manager of the organization
        self.login(self.admin)
        with self.assertNumQueries(33):
            response = self.client.get(inbox_url + "?refresh=10000")

        # make sure that we embed refresh script if View.refresh is set
        self.assertContains(response, "function refresh")

        self.assertEqual(response.context["refresh"], 20000)
        self.assertEqual(response.context["object_list"].count(), 5)
        self.assertEqual(response.context["folders"][0]["url"], "/msg/inbox/")
        self.assertEqual(response.context["folders"][0]["count"], 5)
        self.assertEqual(response.context["actions"], ("archive", "label"))

        # visit inbox page as administrator
        response = self.fetch_protected(inbox_url, self.admin)

        self.assertEqual(response.context["object_list"].count(), 5)
        self.assertEqual(response.context["actions"], ("archive", "label"))

        # let's add some labels
        folder = Label.get_or_create_folder(self.org, self.user, "folder")
        label1 = Label.get_or_create(self.org, self.user, "label1", folder)
        Label.get_or_create(self.org, self.user, "label2", folder)
        label3 = Label.get_or_create(self.org, self.user, "label3")

        # test labeling a messages
        self.do_msg_action(inbox_url, [msg1, msg2], "label", label1)
        self.assertEqual(set(label1.msgs.all()), {msg1, msg2})

        # test removing a label
        self.do_msg_action(inbox_url, [msg2], "label", label1, label_add=False)
        self.assertEqual({msg1}, set(label1.msgs.all()))

        # label more messages
        self.do_msg_action(inbox_url, [msg1, msg2, msg3], "label", label3)
        self.assertEqual({msg1}, set(label1.msgs.all()))
        self.assertEqual({msg1, msg2, msg3}, set(label3.msgs.all()))

        # update our label name
        response = self.client.get(reverse("msgs.label_update", args=[label1.id]))

        self.assertEqual(200, response.status_code)
        self.assertIn("folder", response.context["form"].fields)

        response = self.client.post(reverse("msgs.label_update", args=[label1.id]), {"name": "Foo"})
        label1.refresh_from_db()

        self.assertEqual(302, response.status_code)
        self.assertEqual("Foo", label1.name)

        # test deleting the label
        response = self.client.get(reverse("msgs.label_delete", args=[label1.id]))
        self.assertEqual(200, response.status_code)

        response = self.client.post(reverse("msgs.label_delete", args=[label1.id]))
        label1.refresh_from_db()

        self.assertTrue(response.has_header("Temba-Success"))
        self.assertFalse(label1.is_active)

        # shouldn't have a remove on the update page

        # test archiving a msg
        self.assertEqual({label3}, set(msg1.labels.all()))

        response = self.client.post(inbox_url, {"action": "archive", "objects": msg1.id}, follow=True)

        self.assertEqual(response.status_code, 200)

        # now one msg is archived
        self.assertEqual({msg1}, set(Msg.objects.filter(visibility=Msg.VISIBILITY_ARCHIVED)))

        # archiving doesn't remove labels
        msg1.refresh_from_db()
        self.assertEqual({label3}, set(msg1.labels.all()))

        # visit the the archived messages page
        archive_url = reverse("msgs.msg_archived")

        # visit archived page  as a user not in the organization
        self.login(self.non_org_user)
        response = self.client.get(archive_url)
        self.assertEqual(302, response.status_code)

        # visit archived page as a manager of the organization
        self.login(self.admin)
        with self.assertNumQueries(30):
            response = self.client.get(archive_url)

        self.assertEqual(response.context["object_list"].count(), 1)
        self.assertEqual(response.context["actions"], ("restore", "label", "delete"))

        # check that the inbox does not contains archived messages

        # visit inbox page as a user not in the organization
        self.login(self.non_org_user)
        response = self.client.get(inbox_url)
        self.assertEqual(302, response.status_code)

        # visit inbox page as an admin of the organization
        response = self.fetch_protected(inbox_url, self.admin)

        self.assertEqual(response.context["object_list"].count(), 4)
        self.assertEqual(response.context["actions"], ("archive", "label"))

        # test restoring an archived message back to inbox
        post_data = dict(action="restore", objects=[msg1.pk])
        self.client.post(archive_url, post_data, follow=True)
        self.assertEqual(Msg.objects.filter(visibility=Msg.VISIBILITY_ARCHIVED).count(), 0)

        response = self.client.get(inbox_url)
        self.assertEqual(Msg.objects.all().count(), 6)
        self.assertEqual(response.context["object_list"].count(), 5)

        # archiving a message removes it from the inbox
        Msg.apply_action_archive(self.user, [msg1])

        response = self.client.get(inbox_url)
        self.assertEqual(response.context["object_list"].count(), 4)

        # and moves it to the Archived page
        response = self.client.get(archive_url)
        self.assertEqual(response.context["object_list"].count(), 1)

        # deleting it removes it from the Archived page
        response = self.client.post(archive_url, dict(action="delete", objects=[msg1.pk]), follow=True)
        self.assertEqual(response.context["object_list"].count(), 0)

        # now check inbox as viewer user
        response = self.fetch_protected(inbox_url, self.user)
        self.assertEqual(response.context["object_list"].count(), 4)

        # check that viewer user cannot label messages
        post_data = dict(action="label", objects=[msg5.pk], label=label1.pk, add=True)
        self.client.post(inbox_url, post_data, follow=True)
        self.assertEqual(msg5.labels.all().count(), 0)

        # or archive messages
        self.assertEqual(Msg.objects.get(pk=msg5.pk).visibility, Msg.VISIBILITY_VISIBLE)
        post_data = dict(action="archive", objects=[msg5.pk])
        self.client.post(inbox_url, post_data, follow=True)
        self.assertEqual(Msg.objects.get(pk=msg5.pk).visibility, Msg.VISIBILITY_VISIBLE)

        # search on inbox just on the message text
        response = self.client.get("%s?search=message" % inbox_url)
        self.assertEqual(len(response.context_data["object_list"]), 4)

        response = self.client.get("%s?search=5" % inbox_url)
        self.assertEqual(len(response.context_data["object_list"]), 1)

        # can search on contact field
        response = self.client.get("%s?search=joe" % inbox_url)
        self.assertEqual(len(response.context_data["object_list"]), 4)

    def test_flows(self):
        url = reverse("msgs.msg_flow")

        msg1 = self.create_incoming_msg(self.joe, "test 1", msg_type="F")
        msg2 = self.create_incoming_msg(self.joe, "test 2", msg_type="F")
        msg3 = self.create_incoming_msg(self.joe, "test 3", msg_type="F")

        # user not in org can't access
        self.login(self.non_org_user)
        self.assertRedirect(self.client.get(url), reverse("orgs.org_choose"))

        # org viewer can
        self.login(self.admin)

        with self.assertNumQueries(33):
            response = self.client.get(url)

        self.assertEqual(set(response.context["object_list"]), {msg3, msg2, msg1})
        self.assertEqual(response.context["actions"], ("label",))

    def test_flow_voice(self):
        self.login(self.admin)
        flow_url_voice = reverse("msgs.msg_flow_voice")
        flow_url_text = reverse("msgs.msg_flow")
        self.create_incoming_msg(self.joe, "test 1", msg_type="V")
        self.create_incoming_msg(self.joe, "test 1", msg_type="F")
        self.create_incoming_msg(self.joe, "test 1", msg_type="V")

        response_voice = self.client.get(flow_url_voice)
        response_text = self.client.get(flow_url_text)

        self.assertEqual(len(response_voice.context_data["object_list"]), 2)
        self.assertEqual(len(response_text.context_data["object_list"]), 1)

    def test_sent_voice(self):
        self.login(self.admin)
        sent_url_voice = reverse("msgs.msg_sent_voice")
        sent_url_text = reverse("msgs.msg_sent")

        self.create_outgoing_msg(self.joe, "test 1", msg_type="V", status="W")
        self.create_outgoing_msg(self.joe, "test 1", msg_type="V", status="F")
        self.create_outgoing_msg(self.joe, "test 1", msg_type="V", status="S")

        self.create_outgoing_msg(self.joe, "test 1", msg_type="F", status="S")
        self.create_outgoing_msg(self.joe, "test 1", msg_type="F", status="D")
        self.create_outgoing_msg(self.joe, "test 1", msg_type="F", status="F")

        response_voice = self.client.get(sent_url_voice)
        response_text = self.client.get(sent_url_text)

        self.assertEqual(len(response_voice.context_data["object_list"]), 2)
        self.assertEqual(len(response_text.context_data["object_list"]), 2)

=======
>>>>>>> 13d91a90
    def test_retry_errored(self):
        # change our default channel to external
        self.channel.channel_type = "EX"
        self.channel.save()

        android_channel = self.create_channel(
            "A",
            "Android Channel",
            "+250785551414",
            country="RW",
            secret="12345678",
            config={Channel.CONFIG_FCM_ID: "123"},
        )

        msg1 = self.create_outgoing_msg(self.joe, "errored", status="E", channel=self.channel)
        msg1.next_attempt = timezone.now()
        msg1.save(update_fields=["next_attempt"])

        msg2 = self.create_outgoing_msg(self.joe, "android", status="E", channel=android_channel)
        msg2.next_attempt = None
        msg2.save(update_fields=["next_attempt"])

        msg3 = self.create_outgoing_msg(self.joe, "failed", status="F", channel=self.channel)

        retry_errored_messages()

        msg1.refresh_from_db()
        msg2.refresh_from_db()
        msg3.refresh_from_db()

        self.assertEqual("W", msg1.status)
        self.assertEqual("E", msg2.status)
        self.assertEqual("F", msg3.status)

    @patch("temba.utils.email.send_temba_email")
    def test_message_export_from_archives(self, mock_send_temba_email):
        self.clear_storage()
        self.login(self.admin)

        self.joe.name = "Jo\02e Blow"
        self.joe.save(update_fields=("name",))

        self.org.created_on = datetime(2017, 1, 1, 9, tzinfo=pytz.UTC)
        self.org.save()

        msg1 = self.create_incoming_msg(self.joe, "hello 1", created_on=datetime(2017, 1, 1, 10, tzinfo=pytz.UTC))
        msg2 = self.create_incoming_msg(
            self.frank, "hello 2", msg_type="F", created_on=datetime(2017, 1, 2, 10, tzinfo=pytz.UTC)
        )
        msg3 = self.create_incoming_msg(self.joe, "hello 3", created_on=datetime(2017, 1, 3, 10, tzinfo=pytz.UTC))

        # inbound message that looks like a surveyor message
        msg4 = self.create_incoming_msg(
            self.joe, "hello 4", surveyor=True, created_on=datetime(2017, 1, 4, 10, tzinfo=pytz.UTC)
        )

        # inbound message with media attached, such as an ivr recording
        msg5 = self.create_incoming_msg(
            self.joe,
            "Media message",
            attachments=["audio:http://rapidpro.io/audio/sound.mp3"],
            created_on=datetime(2017, 1, 5, 10, tzinfo=pytz.UTC),
        )

        # create some outbound messages with different statuses
        msg6 = self.create_outgoing_msg(
            self.joe, "Hey out 6", status=SENT, created_on=datetime(2017, 1, 6, 10, tzinfo=pytz.UTC)
        )
        msg7 = self.create_outgoing_msg(
            self.joe, "Hey out 7", status=DELIVERED, created_on=datetime(2017, 1, 7, 10, tzinfo=pytz.UTC)
        )
        msg8 = self.create_outgoing_msg(
            self.joe, "Hey out 8", status=ERRORED, created_on=datetime(2017, 1, 8, 10, tzinfo=pytz.UTC)
        )
        msg9 = self.create_outgoing_msg(
            self.joe, "Hey out 9", status=FAILED, created_on=datetime(2017, 1, 9, 10, tzinfo=pytz.UTC)
        )

        self.assertEqual(msg5.get_attachments(), [Attachment("audio", "http://rapidpro.io/audio/sound.mp3")])

        # label first message
        folder = Label.get_or_create_folder(self.org, self.user, "Folder")
        label = Label.get_or_create(self.org, self.user, "la\02bel1", folder=folder)
        label.toggle_label([msg1], add=True)

        # archive last message
        msg3.visibility = Msg.VISIBILITY_ARCHIVED
        msg3.save()

        # archive 5 msgs
        Archive.objects.create(
            org=self.org,
            archive_type=Archive.TYPE_MSG,
            size=10,
            hash=uuid4().hex,
            url="http://test-bucket.aws.com/archive1.jsonl.gz",
            record_count=6,
            start_date=msg5.created_on.date(),
            period="D",
            build_time=23425,
        )
        mock_s3 = MockS3Client()
        mock_s3.put_jsonl(
            "test-bucket",
            "archive1.jsonl.gz",
            [
                msg1.as_archive_json(),
                msg2.as_archive_json(),
                msg3.as_archive_json(),
                msg4.as_archive_json(),
                msg5.as_archive_json(),
                msg6.as_archive_json(),
            ],
        )

        msg2.release()
        msg3.release()
        msg4.release()
        msg5.release()
        msg6.release()

        # create an archive earlier than our flow created date so we check that it isn't included
        Archive.objects.create(
            org=self.org,
            archive_type=Archive.TYPE_MSG,
            size=10,
            hash=uuid4().hex,
            url="http://test-bucket.aws.com/archive2.jsonl.gz",
            record_count=1,
            start_date=self.org.created_on - timedelta(days=2),
            period="D",
            build_time=5678,
        )
        mock_s3.put_jsonl("test-bucket", "archive2.jsonl.gz", [msg7.as_archive_json()])

        msg7.release()

        def request_export(query, data=None):
            response = self.client.post(reverse("msgs.msg_export") + query, data)
            self.assertEqual(response.status_code, 302)
            task = ExportMessagesTask.objects.order_by("-id").first()
            filename = "%s/test_orgs/%d/message_exports/%s.xlsx" % (settings.MEDIA_ROOT, self.org.id, task.uuid)
            return load_workbook(filename=filename)

        # export all visible messages (i.e. not msg3) using export_all param
        with self.assertNumQueries(29):
            with patch("temba.archives.models.Archive.s3_client", return_value=mock_s3):
                workbook = request_export("?l=I", {"export_all": 1})

        self.assertExcelSheet(
            workbook.worksheets[0],
            [
                [
                    "Date",
                    "Contact UUID",
                    "Name",
                    "URN",
                    "URN Type",
                    "Direction",
                    "Text",
                    "Attachments",
                    "Status",
                    "Channel",
                    "Labels",
                ],
                [
                    msg1.created_on,
                    msg1.contact.uuid,
                    "Joe Blow",
                    "123",
                    "tel",
                    "IN",
                    "hello 1",
                    "",
                    "handled",
                    "Test Channel",
                    "label1",
                ],
                [
                    msg2.created_on,
                    msg2.contact.uuid,
                    "Frank Blow",
                    "321",
                    "tel",
                    "IN",
                    "hello 2",
                    "",
                    "handled",
                    "Test Channel",
                    "",
                ],
                [msg4.created_on, msg1.contact.uuid, "Joe Blow", "", "", "IN", "hello 4", "", "handled", "", ""],
                [
                    msg5.created_on,
                    msg5.contact.uuid,
                    "Joe Blow",
                    "123",
                    "tel",
                    "IN",
                    "Media message",
                    "http://rapidpro.io/audio/sound.mp3",
                    "handled",
                    "Test Channel",
                    "",
                ],
                [
                    msg6.created_on,
                    msg6.contact.uuid,
                    "Joe Blow",
                    "123",
                    "tel",
                    "OUT",
                    "Hey out 6",
                    "",
                    "sent",
                    "Test Channel",
                    "",
                ],
                [
                    msg8.created_on,
                    msg8.contact.uuid,
                    "Joe Blow",
                    "123",
                    "tel",
                    "OUT",
                    "Hey out 8",
                    "",
                    "errored",
                    "Test Channel",
                    "",
                ],
                [
                    msg9.created_on,
                    msg9.contact.uuid,
                    "Joe Blow",
                    "123",
                    "tel",
                    "OUT",
                    "Hey out 9",
                    "",
                    "failed",
                    "Test Channel",
                    "",
                ],
            ],
            self.org.timezone,
        )

        with patch("temba.archives.models.Archive.s3_client", return_value=mock_s3):
            workbook = request_export(
                "?l=I",
                {
                    "export_all": 0,
                    "start_date": msg5.created_on.strftime("%Y-%m-%d"),
                    "end_date": msg7.created_on.strftime("%Y-%m-%d"),
                },
            )

        self.assertExcelSheet(
            workbook.worksheets[0],
            [
                [
                    "Date",
                    "Contact UUID",
                    "Name",
                    "URN",
                    "URN Type",
                    "Direction",
                    "Text",
                    "Attachments",
                    "Status",
                    "Channel",
                    "Labels",
                ],
                [
                    msg5.created_on,
                    msg5.contact.uuid,
                    "Joe Blow",
                    "123",
                    "tel",
                    "IN",
                    "Media message",
                    "http://rapidpro.io/audio/sound.mp3",
                    "handled",
                    "Test Channel",
                    "",
                ],
            ],
            self.org.timezone,
        )

        with patch("temba.archives.models.Archive.s3_client", return_value=mock_s3):
            workbook = request_export("?l=I", {"export_all": 1, "groups": [self.just_joe.id]})

        self.assertExcelSheet(
            workbook.worksheets[0],
            [
                [
                    "Date",
                    "Contact UUID",
                    "Name",
                    "URN",
                    "URN Type",
                    "Direction",
                    "Text",
                    "Attachments",
                    "Status",
                    "Channel",
                    "Labels",
                ],
                [
                    msg1.created_on,
                    msg1.contact.uuid,
                    "Joe Blow",
                    "123",
                    "tel",
                    "IN",
                    "hello 1",
                    "",
                    "handled",
                    "Test Channel",
                    "label1",
                ],
                [msg4.created_on, msg1.contact.uuid, "Joe Blow", "", "", "IN", "hello 4", "", "handled", "", ""],
                [
                    msg5.created_on,
                    msg5.contact.uuid,
                    "Joe Blow",
                    "123",
                    "tel",
                    "IN",
                    "Media message",
                    "http://rapidpro.io/audio/sound.mp3",
                    "handled",
                    "Test Channel",
                    "",
                ],
                [
                    msg6.created_on,
                    msg6.contact.uuid,
                    "Joe Blow",
                    "123",
                    "tel",
                    "OUT",
                    "Hey out 6",
                    "",
                    "sent",
                    "Test Channel",
                    "",
                ],
                [
                    msg8.created_on,
                    msg8.contact.uuid,
                    "Joe Blow",
                    "123",
                    "tel",
                    "OUT",
                    "Hey out 8",
                    "",
                    "errored",
                    "Test Channel",
                    "",
                ],
                [
                    msg9.created_on,
                    msg9.contact.uuid,
                    "Joe Blow",
                    "123",
                    "tel",
                    "OUT",
                    "Hey out 9",
                    "",
                    "failed",
                    "Test Channel",
                    "",
                ],
            ],
            self.org.timezone,
        )

        with patch("temba.archives.models.Archive.s3_client", return_value=mock_s3):
            workbook = request_export("?l=S", {"export_all": 0})

        self.assertExcelSheet(
            workbook.worksheets[0],
            [
                [
                    "Date",
                    "Contact UUID",
                    "Name",
                    "URN",
                    "URN Type",
                    "Direction",
                    "Text",
                    "Attachments",
                    "Status",
                    "Channel",
                    "Labels",
                ],
                [
                    msg6.created_on,
                    msg6.contact.uuid,
                    "Joe Blow",
                    "123",
                    "tel",
                    "OUT",
                    "Hey out 6",
                    "",
                    "sent",
                    "Test Channel",
                    "",
                ],
            ],
            self.org.timezone,
        )

        with patch("temba.archives.models.Archive.s3_client", return_value=mock_s3):
            workbook = request_export("?l=X", {"export_all": 0})

        self.assertExcelSheet(
            workbook.worksheets[0],
            [
                [
                    "Date",
                    "Contact UUID",
                    "Name",
                    "URN",
                    "URN Type",
                    "Direction",
                    "Text",
                    "Attachments",
                    "Status",
                    "Channel",
                    "Labels",
                ],
                [
                    msg9.created_on,
                    msg9.contact.uuid,
                    "Joe Blow",
                    "123",
                    "tel",
                    "OUT",
                    "Hey out 9",
                    "",
                    "failed",
                    "Test Channel",
                    "",
                ],
            ],
            self.org.timezone,
        )

        with patch("temba.archives.models.Archive.s3_client", return_value=mock_s3):
            workbook = request_export("?l=W", {"export_all": 0})

        self.assertExcelSheet(
            workbook.worksheets[0],
            [
                [
                    "Date",
                    "Contact UUID",
                    "Name",
                    "URN",
                    "URN Type",
                    "Direction",
                    "Text",
                    "Attachments",
                    "Status",
                    "Channel",
                    "Labels",
                ],
                [
                    msg2.created_on,
                    msg2.contact.uuid,
                    "Frank Blow",
                    "321",
                    "tel",
                    "IN",
                    "hello 2",
                    "",
                    "handled",
                    "Test Channel",
                    "",
                ],
            ],
            self.org.timezone,
        )

        with patch("temba.archives.models.Archive.s3_client", return_value=mock_s3):
            workbook = request_export(f"?l={label.uuid}", {"export_all": 0})

        self.assertExcelSheet(
            workbook.worksheets[0],
            [
                [
                    "Date",
                    "Contact UUID",
                    "Name",
                    "URN",
                    "URN Type",
                    "Direction",
                    "Text",
                    "Attachments",
                    "Status",
                    "Channel",
                    "Labels",
                ],
                [
                    msg1.created_on,
                    msg1.contact.uuid,
                    "Joe Blow",
                    "123",
                    "tel",
                    "IN",
                    "hello 1",
                    "",
                    "handled",
                    "Test Channel",
                    "label1",
                ],
            ],
            self.org.timezone,
        )

    @patch("temba.utils.email.send_temba_email")
    def test_message_export(self, mock_send_temba_email):
        self.clear_storage()
        self.login(self.admin)

        self.joe.name = "Jo\02e Blow"
        self.joe.save(update_fields=("name",))

        msg1 = self.create_incoming_msg(self.joe, "hello 1", created_on=datetime(2017, 1, 1, 10, tzinfo=pytz.UTC))
        msg2 = self.create_incoming_msg(self.joe, "hello 2", created_on=datetime(2017, 1, 2, 10, tzinfo=pytz.UTC))
        msg3 = self.create_incoming_msg(self.joe, "hello 3", created_on=datetime(2017, 1, 3, 10, tzinfo=pytz.UTC))

        # inbound message that looks like a surveyor message
        msg4 = self.create_incoming_msg(
            self.joe, "hello 4", surveyor=True, created_on=datetime(2017, 1, 4, 10, tzinfo=pytz.UTC)
        )

        # inbound message with media attached, such as an ivr recording
        msg5 = self.create_incoming_msg(
            self.joe,
            "Media message",
            attachments=["audio:http://rapidpro.io/audio/sound.mp3"],
            created_on=datetime(2017, 1, 5, 10, tzinfo=pytz.UTC),
        )

        # create some outbound messages with different statuses
        msg6 = self.create_outgoing_msg(
            self.joe, "Hey out 6", status=SENT, created_on=datetime(2017, 1, 6, 10, tzinfo=pytz.UTC)
        )
        msg7 = self.create_outgoing_msg(
            self.joe, "Hey out 7", status=DELIVERED, created_on=datetime(2017, 1, 7, 10, tzinfo=pytz.UTC)
        )
        msg8 = self.create_outgoing_msg(
            self.joe, "Hey out 8", status=ERRORED, created_on=datetime(2017, 1, 8, 10, tzinfo=pytz.UTC)
        )
        msg9 = self.create_outgoing_msg(
            self.joe, "Hey out 9", status=FAILED, created_on=datetime(2017, 1, 9, 10, tzinfo=pytz.UTC)
        )

        self.assertEqual(msg5.get_attachments(), [Attachment("audio", "http://rapidpro.io/audio/sound.mp3")])

        # label first message
        folder = Label.get_or_create_folder(self.org, self.user, "Folder")
        label = Label.get_or_create(self.org, self.user, "la\02bel1", folder=folder)
        label.toggle_label([msg1], add=True)

        # archive last message
        msg3.visibility = Msg.VISIBILITY_ARCHIVED
        msg3.save()

        # create a dummy export task so that we won't be able to export
        blocking_export = ExportMessagesTask.create(self.org, self.admin, SystemLabel.TYPE_INBOX)

        old_modified_on = blocking_export.modified_on

        response = self.client.post(reverse("msgs.msg_export") + "?l=I", {"export_all": 1}, follow=True)
        self.assertContains(response, "already an export in progress")

        # perform the export manually, assert how many queries
        self.assertNumQueries(11, lambda: blocking_export.perform())

        blocking_export.refresh_from_db()
        # after performing the export `modified_on` should be updated
        self.assertNotEqual(old_modified_on, blocking_export.modified_on)

        def request_export(query, data=None):
            response = self.client.post(reverse("msgs.msg_export") + query, data)
            self.assertEqual(response.status_code, 302)
            task = ExportMessagesTask.objects.order_by("-id").first()
            filename = "%s/test_orgs/%d/message_exports/%s.xlsx" % (settings.MEDIA_ROOT, self.org.id, task.uuid)
            workbook = load_workbook(filename=filename)
            return workbook.worksheets[0]

        # export all visible messages (i.e. not msg3) using export_all param
        with self.assertLogs("temba.msgs.models", level="INFO") as captured_logger:
            with patch(
                "temba.msgs.models.ExportMessagesTask.LOG_PROGRESS_PER_ROWS", new_callable=PropertyMock
            ) as log_info_threshold:
                # make sure that we trigger logger
                log_info_threshold.return_value = 5

                with self.assertNumQueries(29):
                    self.assertExcelSheet(
                        request_export("?l=I", {"export_all": 1}),
                        [
                            [
                                "Date",
                                "Contact UUID",
                                "Name",
                                "URN",
                                "URN Type",
                                "Direction",
                                "Text",
                                "Attachments",
                                "Status",
                                "Channel",
                                "Labels",
                            ],
                            [
                                msg1.created_on,
                                msg1.contact.uuid,
                                "Joe Blow",
                                "123",
                                "tel",
                                "IN",
                                "hello 1",
                                "",
                                "handled",
                                "Test Channel",
                                "label1",
                            ],
                            [
                                msg2.created_on,
                                msg2.contact.uuid,
                                "Joe Blow",
                                "123",
                                "tel",
                                "IN",
                                "hello 2",
                                "",
                                "handled",
                                "Test Channel",
                                "",
                            ],
                            [
                                msg4.created_on,
                                msg4.contact.uuid,
                                "Joe Blow",
                                "",
                                "",
                                "IN",
                                "hello 4",
                                "",
                                "handled",
                                "",
                                "",
                            ],
                            [
                                msg5.created_on,
                                msg5.contact.uuid,
                                "Joe Blow",
                                "123",
                                "tel",
                                "IN",
                                "Media message",
                                "http://rapidpro.io/audio/sound.mp3",
                                "handled",
                                "Test Channel",
                                "",
                            ],
                            [
                                msg6.created_on,
                                msg6.contact.uuid,
                                "Joe Blow",
                                "123",
                                "tel",
                                "OUT",
                                "Hey out 6",
                                "",
                                "sent",
                                "Test Channel",
                                "",
                            ],
                            [
                                msg7.created_on,
                                msg7.contact.uuid,
                                "Joe Blow",
                                "123",
                                "tel",
                                "OUT",
                                "Hey out 7",
                                "",
                                "delivered",
                                "Test Channel",
                                "",
                            ],
                            [
                                msg8.created_on,
                                msg8.contact.uuid,
                                "Joe Blow",
                                "123",
                                "tel",
                                "OUT",
                                "Hey out 8",
                                "",
                                "errored",
                                "Test Channel",
                                "",
                            ],
                            [
                                msg9.created_on,
                                msg9.contact.uuid,
                                "Joe Blow",
                                "123",
                                "tel",
                                "OUT",
                                "Hey out 9",
                                "",
                                "failed",
                                "Test Channel",
                                "",
                            ],
                        ],
                        self.org.timezone,
                    )

                self.assertEqual(len(captured_logger.output), 3)
                self.assertTrue("fetching msgs from archives to export" in captured_logger.output[0])
                self.assertTrue("found 8 msgs in database to export" in captured_logger.output[1])
                self.assertTrue("exported 8 in" in captured_logger.output[2])

        # check email was sent correctly
        email_args = mock_send_temba_email.call_args[0]  # all positional args
        export = ExportMessagesTask.objects.order_by("-id").first()
        self.assertEqual(email_args[0], "Your messages export from %s is ready" % self.org.name)
        self.assertIn("https://app.rapidpro.io/assets/download/message_export/%d/" % export.id, email_args[1])
        self.assertNotIn("{{", email_args[1])
        self.assertIn("https://app.rapidpro.io/assets/download/message_export/%d/" % export.id, email_args[2])
        self.assertNotIn("{{", email_args[2])

        # export just archived messages
        self.assertExcelSheet(
            request_export("?l=A", {"export_all": 0}),
            [
                [
                    "Date",
                    "Contact UUID",
                    "Name",
                    "URN",
                    "URN Type",
                    "Direction",
                    "Text",
                    "Attachments",
                    "Status",
                    "Channel",
                    "Labels",
                ],
                [
                    msg3.created_on,
                    msg3.contact.uuid,
                    "Joe Blow",
                    "123",
                    "tel",
                    "IN",
                    "hello 3",
                    "",
                    "handled",
                    "Test Channel",
                    "",
                ],
            ],
            self.org.timezone,
        )

        # filter page should have an export option
        response = self.client.get(reverse("msgs.msg_filter", args=[label.uuid]))
        self.assertContains(response, "Download")

        # try export with user label
        self.assertExcelSheet(
            request_export("?l=%s" % label.uuid, {"export_all": 0}),
            [
                [
                    "Date",
                    "Contact UUID",
                    "Name",
                    "URN",
                    "URN Type",
                    "Direction",
                    "Text",
                    "Attachments",
                    "Status",
                    "Channel",
                    "Labels",
                ],
                [
                    msg1.created_on,
                    msg1.contact.uuid,
                    "Joe Blow",
                    "123",
                    "tel",
                    "IN",
                    "hello 1",
                    "",
                    "handled",
                    "Test Channel",
                    "label1",
                ],
            ],
            self.org.timezone,
        )

        # try export with user label folder
        self.assertExcelSheet(
            request_export("?l=%s" % folder.uuid, {"export_all": 0}),
            [
                [
                    "Date",
                    "Contact UUID",
                    "Name",
                    "URN",
                    "URN Type",
                    "Direction",
                    "Text",
                    "Attachments",
                    "Status",
                    "Channel",
                    "Labels",
                ],
                [
                    msg1.created_on,
                    msg1.contact.uuid,
                    "Joe Blow",
                    "123",
                    "tel",
                    "IN",
                    "hello 1",
                    "",
                    "handled",
                    "Test Channel",
                    "label1",
                ],
            ],
            self.org.timezone,
        )

        # try export with groups and date range
        export_data = {
            "export_all": 1,
            "groups": [self.just_joe.id],
            "start_date": msg5.created_on.strftime("%Y-%m-%d"),
            "end_date": msg7.created_on.strftime("%Y-%m-%d"),
        }

        self.assertExcelSheet(
            request_export("?l=I", export_data),
            [
                [
                    "Date",
                    "Contact UUID",
                    "Name",
                    "URN",
                    "URN Type",
                    "Direction",
                    "Text",
                    "Attachments",
                    "Status",
                    "Channel",
                    "Labels",
                ],
                [
                    msg5.created_on,
                    msg5.contact.uuid,
                    "Joe Blow",
                    "123",
                    "tel",
                    "IN",
                    "Media message",
                    "http://rapidpro.io/audio/sound.mp3",
                    "handled",
                    "Test Channel",
                    "",
                ],
                [
                    msg6.created_on,
                    msg6.contact.uuid,
                    "Joe Blow",
                    "123",
                    "tel",
                    "OUT",
                    "Hey out 6",
                    "",
                    "sent",
                    "Test Channel",
                    "",
                ],
                [
                    msg7.created_on,
                    msg7.contact.uuid,
                    "Joe Blow",
                    "123",
                    "tel",
                    "OUT",
                    "Hey out 7",
                    "",
                    "delivered",
                    "Test Channel",
                    "",
                ],
            ],
            self.org.timezone,
        )

        # check sending an invalid date
        response = self.client.post(reverse("msgs.msg_export") + "?l=I", {"export_all": 1, "start_date": "xyz"})
        self.assertEqual(response.status_code, 200)
        self.assertFormError(response, "form", "start_date", "Enter a valid date.")

        # test as anon org to check that URNs don't end up in exports
        with AnonymousOrg(self.org):
            joe_anon_id = f"{self.joe.id:010d}"

            self.assertExcelSheet(
                request_export("?l=I", {"export_all": 1}),
                [
                    [
                        "Date",
                        "Contact UUID",
                        "Name",
                        "ID",
                        "URN Type",
                        "Direction",
                        "Text",
                        "Attachments",
                        "Status",
                        "Channel",
                        "Labels",
                    ],
                    [
                        msg1.created_on,
                        msg1.contact.uuid,
                        "Joe Blow",
                        joe_anon_id,
                        "",
                        "IN",
                        "hello 1",
                        "",
                        "handled",
                        "Test Channel",
                        "label1",
                    ],
                    [
                        msg2.created_on,
                        msg2.contact.uuid,
                        "Joe Blow",
                        joe_anon_id,
                        "",
                        "IN",
                        "hello 2",
                        "",
                        "handled",
                        "Test Channel",
                        "",
                    ],
                    [
                        msg4.created_on,
                        msg4.contact.uuid,
                        "Joe Blow",
                        joe_anon_id,
                        "",
                        "IN",
                        "hello 4",
                        "",
                        "handled",
                        "",
                        "",
                    ],
                    [
                        msg5.created_on,
                        msg5.contact.uuid,
                        "Joe Blow",
                        joe_anon_id,
                        "",
                        "IN",
                        "Media message",
                        "http://rapidpro.io/audio/sound.mp3",
                        "handled",
                        "Test Channel",
                        "",
                    ],
                    [
                        msg6.created_on,
                        msg6.contact.uuid,
                        "Joe Blow",
                        joe_anon_id,
                        "",
                        "OUT",
                        "Hey out 6",
                        "",
                        "sent",
                        "Test Channel",
                        "",
                    ],
                    [
                        msg7.created_on,
                        msg7.contact.uuid,
                        "Joe Blow",
                        joe_anon_id,
                        "",
                        "OUT",
                        "Hey out 7",
                        "",
                        "delivered",
                        "Test Channel",
                        "",
                    ],
                    [
                        msg8.created_on,
                        msg8.contact.uuid,
                        "Joe Blow",
                        joe_anon_id,
                        "",
                        "OUT",
                        "Hey out 8",
                        "",
                        "errored",
                        "Test Channel",
                        "",
                    ],
                    [
                        msg9.created_on,
                        msg9.contact.uuid,
                        "Joe Blow",
                        joe_anon_id,
                        "",
                        "OUT",
                        "Hey out 9",
                        "",
                        "failed",
                        "Test Channel",
                        "",
                    ],
                ],
                self.org.timezone,
            )

        response = self.client.post(reverse("msgs.msg_export") + "?l=I&redirect=http://foo.me", {"export_all": 1})
        self.assertEqual(302, response.status_code)
        self.assertEqual("/msg/inbox/", response.url)

    def test_big_ids(self):
        # create an incoming message with big id
        msg = Msg.objects.create(
            id=3_000_000_000,
            org=self.org,
            direction="I",
            contact=self.joe,
            contact_urn=self.joe.urns.first(),
            text="Hi there",
            channel=self.channel,
            status="H",
            msg_type="I",
            visibility="V",
            created_on=timezone.now(),
        )
        ChannelLog.objects.create(id=3_000_000_000, channel=msg.channel, msg=msg, is_error=True, description="Boom")
        spam = Label.get_or_create(self.org, self.admin, "Spam")
        msg.labels.add(spam)


class MsgCRUDLTest(TembaTest, CRUDLTestMixin):
    def test_inbox(self):
        contact1 = self.create_contact("Joe Blow", phone="+250788000001")
        contact2 = self.create_contact("Frank", phone="+250788000002")
        msg1 = self.create_incoming_msg(contact1, "message number 1")
        msg2 = self.create_incoming_msg(contact1, "message number 2")
        msg3 = self.create_incoming_msg(contact2, "message number 3")
        msg4 = self.create_incoming_msg(contact2, "message number 4")
        msg5 = self.create_incoming_msg(contact2, "message number 5", visibility="A")
        self.create_incoming_msg(contact2, "message number 6", status=PENDING)
        ChannelLog.objects.create(channel=self.channel, msg=msg1, description="Success")
        ChannelLog.objects.create(channel=self.channel, msg=msg2, description="Success")

        inbox_url = reverse("msgs.msg_inbox")

        # check query count
        self.login(self.admin)
        with self.assertNumQueries(32):
            self.client.get(inbox_url)

        response = self.assertListFetch(
            inbox_url + "?refresh=10000",
            allow_viewers=True,
            allow_editors=True,
            context_objects=[msg4, msg3, msg2, msg1],
        )

        # make sure that we embed refresh script if View.refresh is set
        self.assertContains(response, "function refresh")

        self.assertEqual(20000, response.context["refresh"])
        self.assertEqual(("archive", "label"), response.context["actions"])
        self.assertEqual({"count": 4, "label": "Inbox", "url": "/msg/inbox/"}, response.context["folders"][0])

        # test searching
        response = self.client.get(inbox_url + "?search=joe")
        self.assertEqual([msg2, msg1], list(response.context_data["object_list"]))

        # add some labels
        folder = Label.get_or_create_folder(self.org, self.user, "folder")
        label1 = Label.get_or_create(self.org, self.user, "label1", folder)
        Label.get_or_create(self.org, self.user, "label2", folder)
        label3 = Label.get_or_create(self.org, self.user, "label3")

        # viewers can't label messages
        response = self.requestView(
            inbox_url, self.user, post_data={"action": "label", "objects": [msg1.id], "label": label1.id, "add": True}
        )
        self.assertEqual(403, response.status_code)

        # but editors can
        response = self.requestView(
            inbox_url,
            self.editor,
            post_data={"action": "label", "objects": [msg1.id, msg2.id], "label": label1.id, "add": True},
        )
        self.assertEqual(200, response.status_code)
        self.assertEqual({msg1, msg2}, set(label1.msgs.all()))

        # and remove labels
        self.requestView(
            inbox_url,
            self.editor,
            post_data={"action": "label", "objects": [msg2.id], "label": label1.id, "add": False},
        )
        self.assertEqual({msg1}, set(label1.msgs.all()))

        # label more messages as admin
        self.requestView(
            inbox_url,
            self.admin,
            post_data={"action": "label", "objects": [msg1.id, msg2.id, msg3.id], "label": label3.id, "add": True},
        )
        self.assertEqual({msg1}, set(label1.msgs.all()))
        self.assertEqual({msg1, msg2, msg3}, set(label3.msgs.all()))

        # test archiving a msg
        self.client.post(inbox_url, {"action": "archive", "objects": msg1.id})
        self.assertEqual({msg1, msg5}, set(Msg.objects.filter(visibility=Msg.VISIBILITY_ARCHIVED)))

        # archiving doesn't remove labels
        msg1.refresh_from_db()
        self.assertEqual({label1, label3}, set(msg1.labels.all()))

    def test_flows(self):
        contact1 = self.create_contact("Joe Blow", phone="+250788000001")
        msg1 = self.create_incoming_msg(contact1, "test 1", msg_type="F")
        msg2 = self.create_incoming_msg(contact1, "test 2", msg_type="F")
        self.create_incoming_msg(contact1, "test 3", msg_type="I")

        flows_url = reverse("msgs.msg_flow")

        response = self.assertListFetch(
            flows_url, allow_viewers=True, allow_editors=True, context_objects=[msg2, msg1]
        )

        self.assertEqual(("label",), response.context["actions"])

    def test_archived(self):
        contact1 = self.create_contact("Joe Blow", phone="+250788000001")
        contact2 = self.create_contact("Frank", phone="+250788000002")
        msg1 = self.create_incoming_msg(contact1, "message number 1", visibility="A")
        msg2 = self.create_incoming_msg(contact1, "message number 2", visibility="A")
        msg3 = self.create_incoming_msg(contact2, "message number 3", visibility="A")
        self.create_incoming_msg(contact2, "message number 4", visibility="D")
        self.create_incoming_msg(contact2, "message number 5", status=PENDING)
        ChannelLog.objects.create(channel=self.channel, msg=msg1, description="Success")
        ChannelLog.objects.create(channel=self.channel, msg=msg2, description="Success")

        archived_url = reverse("msgs.msg_archived")

        # check query count
        self.login(self.admin)
        with self.assertNumQueries(32):
            self.client.get(archived_url)

        response = self.assertListFetch(
            archived_url + "?refresh=10000", allow_viewers=True, allow_editors=True, context_objects=[msg3, msg2, msg1]
        )

        self.assertEqual(("restore", "label", "delete"), response.context["actions"])
        self.assertEqual({"count": 3, "label": "Archived", "url": "/msg/archived/"}, response.context["folders"][2])

        # test searching
        response = self.client.get(archived_url + "?search=joe")
        self.assertEqual([msg2, msg1], list(response.context_data["object_list"]))

        # viewers can't restore messages
        response = self.requestView(archived_url, self.user, post_data={"action": "restore", "objects": [msg1.id]})
        self.assertEqual(403, response.status_code)

        # but editors can
        response = self.requestView(archived_url, self.editor, post_data={"action": "restore", "objects": [msg1.id]})
        self.assertEqual(200, response.status_code)
        self.assertEqual({msg2, msg3}, set(Msg.objects.filter(visibility=Msg.VISIBILITY_ARCHIVED)))

        # can also permanently delete messages
        response = self.requestView(archived_url, self.admin, post_data={"action": "delete", "objects": [msg2.id]})
        self.assertEqual(200, response.status_code)
        self.assertEqual({msg3}, set(Msg.objects.filter(visibility=Msg.VISIBILITY_ARCHIVED)))

    def test_outbox(self):
        contact1 = self.create_contact("", phone="+250788382382")
        contact2 = self.create_contact("Joe Blow", phone="+250788000001")
        contact3 = self.create_contact("Frank Blow", phone="+250788000002")

        # create a single message broadcast and put message back into pending state
        broadcast1 = self.create_broadcast(self.admin, "How is it going?", contacts=[contact1])
        Msg.objects.filter(broadcast=broadcast1).update(status=PENDING)
        msg1 = broadcast1.msgs.get()

        outbox_url = reverse("msgs.msg_outbox")

        # check query count
        self.login(self.admin)
        with self.assertNumQueries(35):
            self.client.get(outbox_url)

        # messages sorted by created_on
        response = self.assertListFetch(outbox_url, allow_viewers=True, allow_editors=True, context_objects=[msg1])

        self.assertEqual((), response.context["actions"])
        self.assertEqual({"count": 1, "label": "Outbox", "url": "/msg/outbox/"}, response.context["folders"][3])

        # create another broadcast this time with 3 messages
        contact4 = self.create_contact("Kevin", phone="+250788000003")
        group = self.create_group("Testers", contacts=[contact2, contact3])
        broadcast2 = self.create_broadcast(self.admin, "kLab is awesome", contacts=[contact4], groups=[group])
        broadcast2.msgs.update(status=PENDING)
        msg4, msg3, msg2 = broadcast2.msgs.order_by("-id")

        broadcast3 = Broadcast.create(
            self.channel.org, self.admin, "Pending broadcast", contacts=[contact4], status=QUEUED
        )
        broadcast4 = Broadcast.create(
            self.channel.org, self.admin, "Scheduled broadcast", contacts=[contact4], status=QUEUED
        )

        broadcast4.schedule = Schedule.create_schedule(self.org, self.admin, timezone.now(), Schedule.REPEAT_DAILY)
        broadcast4.save(update_fields=("schedule",))

        response = self.assertListFetch(
            outbox_url, allow_viewers=True, allow_editors=True, context_objects=[msg4, msg3, msg2, msg1]
        )

        # should see queued broadcast but not the scheduled one
        self.assertEqual(5, response.context_data["folders"][3]["count"])  # Outbox (includes queued broadcast)
        self.assertEqual([broadcast3], list(response.context_data["pending_broadcasts"]))

        response = self.client.get(outbox_url + "?search=kevin")
        self.assertEqual([Msg.objects.get(contact=contact4)], list(response.context_data["object_list"]))

        response = self.client.get(outbox_url + "?search=joe")
        self.assertEqual([Msg.objects.get(contact=contact2)], list(response.context_data["object_list"]))

        response = self.client.get(outbox_url + "?search=frank")
        self.assertEqual([Msg.objects.get(contact=contact3)], list(response.context_data["object_list"]))

        response = self.client.get(outbox_url + "?search=just")
        self.assertEqual([], list(response.context_data["object_list"]))

        response = self.client.get(outbox_url + "?search=klab")
        self.assertEqual([msg4, msg3, msg2], list(response.context_data["object_list"]))

    def test_sent(self):
        contact1 = self.create_contact("Joe Blow", phone="+250788000001")
        contact2 = self.create_contact("Frank Blow", phone="+250788000002")
        msg1 = self.create_outgoing_msg(contact1, "Hi 1", status="W", sent_on=timezone.now() - timedelta(hours=1))
        msg2 = self.create_outgoing_msg(contact1, "Hi 2", status="S", sent_on=timezone.now() - timedelta(hours=3))
        msg3 = self.create_outgoing_msg(contact2, "Hi 3", status="D", sent_on=timezone.now() - timedelta(hours=2))
        ChannelLog.objects.create(channel=self.channel, msg=msg1, description="Success")
        ChannelLog.objects.create(channel=self.channel, msg=msg2, description="Success")

        sent_url = reverse("msgs.msg_sent")

        # check query count
        self.login(self.admin)
        with self.assertNumQueries(35):
            self.client.get(sent_url)

        # messages sorted by sent_on
        self.assertListFetch(sent_url, allow_viewers=True, allow_editors=True, context_objects=[msg1, msg3, msg2])

        response = self.client.get(sent_url + "?search=joe")
        self.assertEqual([msg1, msg2], list(response.context_data["object_list"]))

    @patch("temba.mailroom.client.MailroomClient.msg_resend")
    def test_failed(self, mock_msg_resend):
        contact1 = self.create_contact("Joe Blow", phone="+250788000001")
        msg1 = self.create_outgoing_msg(contact1, "message number 1", status="F")
        log = ChannelLog.objects.create(channel=msg1.channel, msg=msg1, is_error=True, description="Failed")

        failed_url = reverse("msgs.msg_failed")

        # create broadcast and fail the only message
        broadcast = self.create_broadcast(self.admin, "message number 2", contacts=[contact1])
        broadcast.get_messages().update(status="F")
        msg2 = broadcast.get_messages()[0]

        # message without a broadcast
        msg3 = self.create_outgoing_msg(contact1, "messsage number 3", status="F")

        # check query count
        self.login(self.admin)
        with self.assertNumQueries(35):
            self.client.get(failed_url)

        response = self.assertListFetch(
            failed_url, allow_viewers=True, allow_editors=True, context_objects=[msg3, msg2, msg1]
        )

        self.assertEqual(("resend",), response.context["actions"])
        self.assertContains(response, reverse("channels.channellog_read", args=[log.id]))

        # make the org anonymous
        with AnonymousOrg(self.org):
            response = self.requestView(failed_url, self.admin)
            self.assertNotContains(response, reverse("channels.channellog_read", args=[log.id]))

        # resend some messages
        self.client.post(failed_url, {"action": "resend", "objects": [msg2.id]})

        mock_msg_resend.assert_called_once_with(self.org.id, [msg2.id])

        # suspended orgs don't see resend as option
        self.org.is_suspended = True
        self.org.save(update_fields=("is_suspended",))

        response = self.client.get(failed_url)
        self.assertNotIn("resend", response.context["actions"])

    def test_filter(self):
        joe = self.create_contact("Joe Blow", phone="+250788000001")
        frank = self.create_contact("Frank Blow", phone="250788000002")
        billy = self.create_contact("Billy Bob", urns=["twitter:billy_bob"])

        # create some folders and labels
        folder = Label.get_or_create_folder(self.org, self.user, "folder")
        label1 = Label.get_or_create(self.org, self.user, "label1", folder)
        label2 = Label.get_or_create(self.org, self.user, "label2", folder)
        label3 = Label.get_or_create(self.org, self.user, "label3")

        # create some messages
        msg1 = self.create_incoming_msg(joe, "test1")
        msg2 = self.create_incoming_msg(frank, "test2")
        msg3 = self.create_incoming_msg(billy, "test3")
        msg4 = self.create_incoming_msg(joe, "test4", visibility=Msg.VISIBILITY_ARCHIVED)
        msg5 = self.create_incoming_msg(joe, "test5", visibility=Msg.VISIBILITY_DELETED)
        msg6 = self.create_incoming_msg(joe, "flow test", msg_type="F")

        # apply the labels
        label1.toggle_label([msg1, msg2], add=True)
        label2.toggle_label([msg2, msg3], add=True)
        label3.toggle_label([msg1, msg2, msg3, msg4, msg5, msg6], add=True)

        label1_url = reverse("msgs.msg_filter", args=[label1.uuid])
        label3_url = reverse("msgs.msg_filter", args=[label3.uuid])
        folder_url = reverse("msgs.msg_filter", args=[folder.uuid])

        # can't visit a filter page as a non-org user
        response = self.requestView(label3_url, self.non_org_user)
        self.assertRedirect(response, reverse("orgs.org_choose"))

        # can as org viewer user
        response = self.requestView(label3_url, self.user)
        self.assertEqual(200, response.status_code)
        self.assertEqual(("label",), response.context["actions"])
        self.assertNotContains(response, reverse("msgs.label_update", args=[label3.id]))  # can't update label
        self.assertNotContains(response, reverse("msgs.label_delete", args=[label3.id]))  # can't delete label

        # check that test and non-visible messages are excluded, and messages and ordered newest to oldest
        self.assertEqual([msg6, msg3, msg2, msg1], list(response.context["object_list"]))

        # check viewing a folder
        response = self.client.get(reverse("msgs.msg_filter", args=[folder.uuid]))
        self.assertEqual(200, response.status_code)
        self.assertEqual(("label",), response.context["actions"])
        self.assertNotContains(response, reverse("msgs.label_update", args=[folder.id]))  # can't update folder
        self.assertNotContains(response, reverse("msgs.label_delete", args=[folder.id]))  # can't delete folder

        # messages from contained labels are rolled up without duplicates
        self.assertEqual([msg3, msg2, msg1], list(response.context["object_list"]))

        # search on folder by message text
        response = self.client.get(f"{folder_url}?search=test2")
        self.assertEqual({msg2}, set(response.context_data["object_list"]))

        # search on label by contact name
        response = self.client.get(f"{label3_url}?search=joe")
        self.assertEqual({msg1, msg6}, set(response.context_data["object_list"]))

        # check admin users see edit and delete options for labels and folders
        response = self.requestView(folder_url, self.admin)
        self.assertContains(response, reverse("msgs.label_update", args=[folder.id]))
        self.assertContains(response, reverse("msgs.label_delete", args=[folder.id]))

        response = self.requestView(label1_url, self.admin)
        self.assertContains(response, reverse("msgs.label_update", args=[label1.id]))
        self.assertContains(response, reverse("msgs.label_delete", args=[label1.id]))


class BroadcastTest(TembaTest):
    def setUp(self):
        super().setUp()

        self.joe = self.create_contact("Joe Blow", phone="123")
        self.frank = self.create_contact("Frank Blow", phone="321")

        self.just_joe = self.create_group("Just Joe", [self.joe])

        self.joe_and_frank = self.create_group("Joe and Frank", [self.joe, self.frank])

        self.kevin = self.create_contact(name="Kevin Durant", phone="987")
        self.lucy = self.create_contact(name="Lucy M", urns=["twitter:lucy"])

        # a Twitter channel
        self.twitter = self.create_channel("TT", "Twitter", "nyaruka")

    def run_msg_release_test(self, tc):
        label = Label.get_or_create(self.org, self.user, "Labeled")

        # create some incoming messages
        msg_in1 = self.create_incoming_msg(self.joe, "Hello")
        self.create_incoming_msg(self.frank, "Bonjour")

        # create a broadcast which is a response to an incoming message
        self.create_broadcast(self.user, "Noted", contacts=[self.joe], response_to=msg_in1)

        # create a broadcast which is to several contacts
        broadcast2 = self.create_broadcast(
            self.user, "Very old broadcast", groups=[self.joe_and_frank], contacts=[self.kevin, self.lucy]
        )

        # give joe some flow messages
        self.create_outgoing_msg(self.joe, "what's your fav color?", msg_type="F")
        msg_in3 = self.create_incoming_msg(self.joe, "red!", msg_type="F")
        self.create_outgoing_msg(self.joe, "red is cool", msg_type="F")

        # mark all outgoing messages as sent except broadcast #2 to Joe
        Msg.objects.filter(direction="O").update(status="S")
        broadcast2.msgs.filter(contact=self.joe).update(status="F")

        # label one of our messages
        msg_in1.labels.add(label)
        self.assertEqual(LabelCount.get_totals([label])[label], 1)

        self.assertEqual(SystemLabel.get_counts(self.org)[SystemLabel.TYPE_INBOX], 2)
        self.assertEqual(SystemLabel.get_counts(self.org)[SystemLabel.TYPE_FLOWS], 1)
        self.assertEqual(SystemLabel.get_counts(self.org)[SystemLabel.TYPE_SENT], 6)
        self.assertEqual(SystemLabel.get_counts(self.org)[SystemLabel.TYPE_FAILED], 1)

        today = timezone.now().date()
        self.assertEqual(ChannelCount.get_day_count(self.channel, ChannelCount.INCOMING_MSG_TYPE, today), 3)
        self.assertEqual(ChannelCount.get_day_count(self.channel, ChannelCount.OUTGOING_MSG_TYPE, today), 6)
        self.assertEqual(ChannelCount.get_day_count(self.twitter, ChannelCount.INCOMING_MSG_TYPE, today), 0)
        self.assertEqual(ChannelCount.get_day_count(self.twitter, ChannelCount.OUTGOING_MSG_TYPE, today), 1)

        self.org.clear_credit_cache()
        self.assertEqual(self.org.get_credits_used(), 10)
        self.assertEqual(self.org.get_credits_remaining(), 990)

        # archive all our messages save for our flow incoming message
        for m in Msg.objects.exclude(id=msg_in3.id):
            m.release(tc["delete_reason"])

        # broadcasts should be unaffected
        self.assertEqual(Broadcast.objects.count(), tc["broadcast_count"])

        # credit usage remains the same
        self.org.clear_credit_cache()
        self.assertEqual(self.org.get_credits_used(), tc["credits_used"])
        self.assertEqual(self.org.get_credits_remaining(), tc["credits_remaining"])

        # check system label counts have been updated
        self.assertEqual(SystemLabel.get_counts(self.org)[SystemLabel.TYPE_INBOX], tc["inbox_count"])
        self.assertEqual(SystemLabel.get_counts(self.org)[SystemLabel.TYPE_FLOWS], tc["flow_count"])
        self.assertEqual(SystemLabel.get_counts(self.org)[SystemLabel.TYPE_SENT], tc["sent_count"])
        self.assertEqual(SystemLabel.get_counts(self.org)[SystemLabel.TYPE_FAILED], tc["failed_count"])

        # check our archived counts as well
        self.assertEqual(
            SystemLabelCount.get_totals(self.org, True)[SystemLabel.TYPE_INBOX], tc["archived_inbox_count"]
        )
        self.assertEqual(
            SystemLabelCount.get_totals(self.org, True)[SystemLabel.TYPE_FLOWS], tc["archived_flow_count"]
        )
        self.assertEqual(SystemLabelCount.get_totals(self.org, True)[SystemLabel.TYPE_SENT], tc["archived_sent_count"])
        self.assertEqual(
            SystemLabelCount.get_totals(self.org, True)[SystemLabel.TYPE_FAILED], tc["archived_failed_count"]
        )

        # check user labels
        self.assertEqual(LabelCount.get_totals([label])[label], tc["label_count"])
        self.assertEqual(LabelCount.get_totals([label], True)[label], tc["archived_label_count"])

        # but daily channel counts should be unchanged
        self.assertEqual(
            ChannelCount.get_day_count(self.channel, ChannelCount.INCOMING_MSG_TYPE, today), tc["sms_incoming_count"]
        )
        self.assertEqual(
            ChannelCount.get_day_count(self.channel, ChannelCount.OUTGOING_MSG_TYPE, today), tc["sms_outgoing_count"]
        )
        self.assertEqual(
            ChannelCount.get_day_count(self.twitter, ChannelCount.INCOMING_MSG_TYPE, today),
            tc["twitter_incoming_count"],
        )
        self.assertEqual(
            ChannelCount.get_day_count(self.twitter, ChannelCount.OUTGOING_MSG_TYPE, today),
            tc["twitter_outgoing_count"],
        )

    def test_archive_release(self):
        self.run_msg_release_test(
            {
                "delete_reason": Msg.DELETE_FOR_ARCHIVE,
                "broadcast_count": 2,
                "label_count": 0,
                "archived_label_count": 1,
                "inbox_count": 0,
                "flow_count": 1,
                "sent_count": 0,
                "failed_count": 0,
                "archived_inbox_count": 2,
                "archived_flow_count": 0,
                "archived_sent_count": 6,
                "archived_failed_count": 1,
                "credits_used": 10,
                "credits_remaining": 990,
                "sms_incoming_count": 3,
                "sms_outgoing_count": 6,
                "twitter_incoming_count": 0,
                "twitter_outgoing_count": 1,
            }
        )

    def test_user_release(self):
        self.run_msg_release_test(
            {
                "delete_reason": Msg.DELETE_FOR_USER,
                "broadcast_count": 2,
                "label_count": 0,
                "archived_label_count": 0,
                "inbox_count": 0,
                "flow_count": 1,
                "sent_count": 0,
                "failed_count": 0,
                "archived_inbox_count": 0,
                "archived_flow_count": 0,
                "archived_sent_count": 0,
                "archived_failed_count": 0,
                "credits_used": 10,
                "credits_remaining": 990,
                "sms_incoming_count": 3,
                "sms_outgoing_count": 6,
                "twitter_incoming_count": 0,
                "twitter_outgoing_count": 1,
            }
        )

    def test_delete_release(self):
        self.run_msg_release_test(
            {
                "delete_reason": None,
                "broadcast_count": 2,
                "label_count": 0,
                "archived_label_count": 0,
                "inbox_count": 0,
                "flow_count": 1,
                "sent_count": 0,
                "failed_count": 0,
                "archived_inbox_count": 0,
                "archived_flow_count": 0,
                "archived_sent_count": 0,
                "archived_failed_count": 0,
                "credits_used": 1,
                "credits_remaining": 999,
                "sms_incoming_count": 1,
                "sms_outgoing_count": 0,
                "twitter_incoming_count": 0,
                "twitter_outgoing_count": 0,
            }
        )

    def test_model(self):
        broadcast1 = Broadcast.create(
            self.org,
            self.user,
            {"eng": "Hello everyone", "spa": "Hola a todos", "fra": "Salut à tous"},
            base_language="eng",
            groups=[self.joe_and_frank],
            contacts=[self.kevin, self.lucy],
            schedule=Schedule.create_schedule(self.org, self.admin, timezone.now(), Schedule.REPEAT_MONTHLY),
        )
        self.assertEqual("I", broadcast1.status)

        with patch("temba.mailroom.queue_broadcast") as mock_queue_broadcast:
            broadcast1.send_async()

            mock_queue_broadcast.assert_called_once_with(broadcast1)

        # create a broadcast that looks like it has been sent
        broadcast2 = self.create_broadcast(self.admin, "Hi everyone", contacts=[self.kevin, self.lucy])

        self.assertEqual(2, broadcast2.msgs.count())

        broadcast1.release()
        broadcast2.release()

        self.assertEqual(0, Msg.objects.count())
        self.assertEqual(0, Broadcast.objects.count())
        self.assertEqual(0, Schedule.objects.count())

        with self.assertRaises(AssertionError):
            Broadcast.create(self.org, self.user, "no recipients")

    def test_get_text(self):
        broadcast = Broadcast.create(
            self.org,
            self.user,
            {"eng": "Hello everyone", "spa": "Hola a todos", "fra": "Salut à tous"},
            base_language="eng",
            groups=[self.joe_and_frank],
            contacts=[self.kevin, self.lucy],
            schedule=Schedule.create_schedule(self.org, self.admin, timezone.now(), Schedule.REPEAT_MONTHLY),
        )

        # test resolving the broadcast text in different languages (used to render scheduled ones)
        self.assertEqual("Hello everyone", broadcast.get_text(self.joe))  # uses broadcast base language

        self.org.set_flow_languages(self.admin, ["spa", "eng", "fra"])

        self.assertEqual("Hola a todos", broadcast.get_text(self.joe))  # uses org primary language

        self.joe.language = "fra"
        self.joe.save(update_fields=("language",))

        self.assertEqual("Salut à tous", broadcast.get_text(self.joe))  # uses contact language

        self.org.set_flow_languages(self.admin, ["spa", "eng"])

        self.assertEqual("Hola a todos", broadcast.get_text(self.joe))  # but only if it's allowed

    @patch("temba.mailroom.queue_broadcast")
    def test_send(self, mock_queue_broadcast):
        # remove all channels first
        for channel in Channel.objects.all():
            channel.release(self.admin)

        send_url = reverse("msgs.broadcast_send")
        self.login(self.admin)

        # initialize broadcast form based on a message
        msg = self.create_outgoing_msg(self.joe, "A test message to joe")
        response = self.client.get(f"{send_url}?m={msg.id}")
        omnibox = response.context["form"]["omnibox"]
        self.assertEqual("Joe Blow", omnibox.value()[0]["name"])

        # initialize a broadcast form based on a contact
        response = self.client.get(f"{send_url}?c={self.joe.uuid}")
        omnibox = response.context["form"]["omnibox"]
        self.assertEqual("Joe Blow", omnibox.value()[0]["name"])

        # initialize a broadcast form based on an urn
        response = self.client.get(f"{send_url}?u={msg.contact_urn.id}")
        omnibox = response.context["form"]["omnibox"]
        self.assertEqual("tel:123", omnibox.value()[0]["id"])

        # initialize a broadcast form based on a step uuid
        response = self.client.get(f"{send_url}?step_node=step")
        self.assertEqual(["text", "step_node", "loc"], list(response.context["form"].fields.keys()))

        # try with no channel
        omnibox = omnibox_serialize(self.org, [], [self.joe], True)
        response = self.client.post(send_url, {"text": "some text", "omnibox": omnibox}, follow=True)
        self.assertContains(response, "You must add a phone number before sending messages", status_code=400)

        # test when we have many channels
        self.create_channel(
            "A", "Android 1", "+2345", secret=Channel.generate_secret(), config={Channel.CONFIG_FCM_ID: "1234"}
        )
        self.create_channel(
            "A", "Android 2", "+3456", secret=Channel.generate_secret(), config={Channel.CONFIG_FCM_ID: "123"}
        )
        self.create_channel("TT", "Twitter", "nyaruka")

        response = self.client.get(send_url)

        self.assertEqual(["omnibox", "text", "schedule", "step_node"], response.context["fields"])

        omnibox = omnibox_serialize(self.org, [self.joe_and_frank], [self.joe, self.lucy], True)
        self.client.post(send_url, {"text": "message #1", "omnibox": omnibox}, follow=True)

        broadcast = Broadcast.objects.get()
        self.assertEqual({"base": "message #1"}, broadcast.text)
        self.assertEqual("message #1", broadcast.get_text())
        self.assertEqual(1, broadcast.groups.count())
        self.assertEqual(2, broadcast.contacts.count())

        mock_queue_broadcast.assert_called_once_with(broadcast)

        # test with one channel now
        for channel in Channel.objects.all():
            channel.release(self.admin)

        self.create_channel(
            "A", "Android", "+1234", secret=Channel.generate_secret(), config={Channel.CONFIG_FCM_ID: "123"}
        )

        response = self.client.get(send_url)
        self.assertEqual(["omnibox", "text", "schedule", "step_node"], response.context["fields"])

        omnibox = omnibox_serialize(self.org, [self.joe_and_frank], [self.kevin], True)
        self.client.post(send_url, {"text": "message #2", "omnibox": omnibox}, follow=True)

        broadcast = Broadcast.objects.order_by("id").last()
        self.assertEqual({"base": "message #2"}, broadcast.text)
        self.assertEqual(1, broadcast.groups.count())
        self.assertEqual(1, broadcast.contacts.count())

        # directly on user page
        omnibox = omnibox_serialize(self.org, [], [self.kevin], True)
        response = self.client.post(send_url, {"text": "contact send", "omnibox": omnibox})

        self.assertEqual(3, Broadcast.objects.all().count())

        # test sending to an arbitrary user
        self.client.post(
            send_url, {"text": "message content", "omnibox": '{"type": "urn", "id":"tel:2065551212"}'}, follow=True
        )

        self.assertEqual(4, Broadcast.objects.all().count())

        bcast = Broadcast.objects.order_by("id").last()
        self.assertEqual(["tel:2065551212"], bcast.raw_urns)

        # test missing senders
        response = self.client.post(send_url, {"text": "message content"}, follow=True)

        self.assertContains(response, "At least one recipient is required")

        response = self.client.post(
            send_url, {"text": "message content", "omnibox": omnibox_serialize(self.org, [], [], True)}, follow=True
        )

        self.assertContains(response, "At least one recipient is required")

        omnibox = omnibox_serialize(self.org, [], [self.kevin], True)
        response = self.client.post(
            send_url, {"text": "this is a test message", "omnibox": omnibox, "_format": "json"}, follow=True
        )

        self.assertContains(response, "success")

        # give Joe a flow run that has stopped on a node
        flow = self.get_flow("color_v13")
        flow_nodes = flow.get_definition()["nodes"]
        color_prompt = flow_nodes[0]
        color_split = flow_nodes[4]
        (
            MockSessionWriter(self.joe, flow)
            .visit(color_prompt)
            .send_msg("What is your favorite color?", self.channel)
            .visit(color_split)
            .wait()
            .save()
        ).session.runs.get()

        # no error if we are sending to a flow node
        omnibox = omnibox_serialize(self.org, [], [self.kevin], True)
        payload = {"text": "message content", "omnibox": omnibox, "step_node": color_split["uuid"]}
        response = self.client.post(send_url, payload, follow=True)

        self.assertContains(response, "success")

        response = self.client.post(send_url, payload)

        self.assertRedirect(response, reverse("msgs.msg_inbox"))

        broadcast = Broadcast.objects.order_by("id").last()
        self.assertEqual(broadcast.text, {"base": "message content"})
        self.assertEqual(broadcast.groups.count(), 0)
        self.assertEqual({self.joe}, set(broadcast.contacts.all()))

        self.assertEqual(7, Broadcast.objects.count())

        # if there are no contacts at that node, we don't actually create a broadcast
        self.joe.runs.update(is_active=False)

        response = self.client.post(send_url, payload, follow=True)
        self.assertContains(response, "success")

        self.assertEqual(7, Broadcast.objects.count())

    def test_message_parts(self):
        contact = self.create_contact("Matt", phone="+12067778811")

        sms = self.create_outgoing_msg(contact, "Text")

        self.assertEqual(["Text"], Msg.get_text_parts(sms.text))
        sms.text = ""
        self.assertEqual([""], Msg.get_text_parts(sms.text))

        # 160 chars
        sms.text = "1234567890123456789012345678901234567890123456789012345678901234567890123456789012345678901234567890123456789012345678901234567890123456789012345678901234567890"
        self.assertEqual(1, len(Msg.get_text_parts(sms.text)))

        # 161 characters with space
        sms.text = "123456789012345678901234567890123456789012345678901234567890123456789012345678901234567890123456789012345678901234567890123456789012345678901234567890 1234567890"
        parts = Msg.get_text_parts(sms.text)
        self.assertEqual(2, len(parts))
        self.assertEqual(150, len(parts[0]))
        self.assertEqual(10, len(parts[1]))

        # 161 characters without space
        sms.text = "12345678901234567890123456789012345678901234567890123456789012345678901234567890123456789012345678901234567890123456789012345678901234567890123456789012345678901"
        parts = Msg.get_text_parts(sms.text)
        self.assertEqual(2, len(parts))
        self.assertEqual(160, len(parts[0]))
        self.assertEqual(1, len(parts[1]))

        # 160 characters with max length 40
        sms.text = "1234567890123456789012345678901234567890123456789012345678901234567890123456789012345678901234567890123456789012345678901234567890123456789012345678901234567890"
        parts = Msg.get_text_parts(sms.text, max_length=40)
        self.assertEqual(4, len(parts))
        self.assertEqual(40, len(parts[0]))
        self.assertEqual(40, len(parts[1]))
        self.assertEqual(40, len(parts[2]))
        self.assertEqual(40, len(parts[3]))


class BroadcastCRUDLTest(TembaTest):
    def setUp(self):
        super().setUp()

        self.joe = self.create_contact("Joe Blow", phone="123")
        self.frank = self.create_contact("Frank Blow", phone="1234")
        self.joe_and_frank = self.create_group("Joe and Frank", [self.joe, self.frank])

    def test_send(self):
        url = reverse("msgs.broadcast_send")

        # can't send if you're not logged in
        omnibox = omnibox_serialize(self.org, [], [self.joe], True)
        response = self.client.post(url, dict(text="Test", omnibox=omnibox))
        self.assertLoginRedirect(response)

        # or just a viewer user
        self.login(self.user)
        response = self.client.post(url, dict(text="Test", omnibox=omnibox))
        self.assertLoginRedirect(response)

        # but editors can
        self.login(self.editor)

        just_joe = self.create_group("Just Joe")
        just_joe.contacts.add(self.joe)

        omnibox = omnibox_serialize(self.org, [just_joe], [self.frank], True)
        omnibox.append('{"type": "urn", "id": "tel:0780000001"}')

        response = self.client.post(
            url, {"omnibox": omnibox, "text": "Hey Joe, where you goin' with that gun in your hand?"}
        )
        self.assertEqual(302, response.status_code)

        broadcast = Broadcast.objects.get()
        self.assertEqual({"base": "Hey Joe, where you goin' with that gun in your hand?"}, broadcast.text)
        self.assertEqual({just_joe}, set(broadcast.groups.all()))
        self.assertEqual({self.frank}, set(broadcast.contacts.all()))
        self.assertEqual(["tel:0780000001"], broadcast.raw_urns)

    def test_update(self):
        self.login(self.editor)
        omnibox = omnibox_serialize(self.org, [], [self.joe], True)
        self.client.post(reverse("msgs.broadcast_send"), dict(omnibox=omnibox, text="Lunch reminder", schedule=True))
        broadcast = Broadcast.objects.get()
        url = reverse("msgs.broadcast_update", args=[broadcast.pk])

        response = self.client.get(url)
        self.assertEqual(list(response.context["form"].fields.keys()), ["message", "omnibox", "loc"])

        omnibox = omnibox_serialize(self.org, [], [self.frank], True)
        response = self.client.post(url, dict(message="Dinner reminder", omnibox=omnibox))
        self.assertEqual(response.status_code, 302)

        broadcast = Broadcast.objects.get()
        self.assertEqual(broadcast.text, {"base": "Dinner reminder"})
        self.assertEqual(broadcast.base_language, "base")
        self.assertEqual(set(broadcast.contacts.all()), {self.frank})

    def test_schedule_list(self):
        url = reverse("msgs.broadcast_schedule_list")

        # can't view if you're not logged in
        response = self.client.get(url)
        self.assertLoginRedirect(response)

        self.login(self.editor)

        # send some messages - one immediately, one scheduled
        omnibox = omnibox_serialize(self.org, [], [self.joe], True)
        self.client.post(reverse("msgs.broadcast_send"), dict(omnibox=omnibox, text="See you later"))
        self.client.post(reverse("msgs.broadcast_send"), dict(omnibox=omnibox, text="Lunch reminder", schedule=True))

        scheduled = Broadcast.objects.exclude(schedule=None).first()

        response = self.client.get(url)
        self.assertEqual(set(response.context["object_list"]), {scheduled})

    def test_schedule_read(self):
        self.login(self.editor)

        omnibox = omnibox_serialize(self.org, [self.joe_and_frank], [self.joe], True)
        self.client.post(reverse("msgs.broadcast_send"), dict(omnibox=omnibox, text="Lunch reminder", schedule=True))
        broadcast = Broadcast.objects.get()

        # view with empty Send History
        response = self.client.get(reverse("msgs.broadcast_schedule_read", args=[broadcast.pk]))
        self.assertEqual(response.context["object"], broadcast)
        self.assertEqual(response.context["object_list"].count(), 0)

    def test_missing_contacts(self):
        self.login(self.editor)

        omnibox = omnibox_serialize(self.org, [self.joe_and_frank], [self.joe], True)
        self.client.post(reverse("msgs.broadcast_send"), dict(omnibox=omnibox, text="Lunch reminder", schedule=True))
        broadcast = Broadcast.objects.get()

        omnibox = omnibox_serialize(self.org, [], [], True)
        response = self.client.post(
            reverse("msgs.broadcast_update", args=[broadcast.pk]),
            dict(omnibox=omnibox, message="Empty contacts", schedule=True),
        )
        self.assertFormError(response, "form", None, "At least one recipient is required")


class LabelTest(TembaTest):
    def setUp(self):
        super().setUp()

        self.joe = self.create_contact("Joe Blow", phone="073835001")
        self.frank = self.create_contact("Frank", phone="073835002")

    def test_get_or_create(self):
        label1 = Label.get_or_create(self.org, self.user, "Spam")
        self.assertEqual("Spam", label1.name)
        self.assertIsNone(label1.folder)

        followup = Label.get_or_create_folder(self.org, self.user, "Follow up")
        label2 = Label.get_or_create(self.org, self.user, "Complaints", followup)
        self.assertEqual("Complaints", label2.name)
        self.assertEqual(followup, label2.folder)

        label2.release(self.admin)

        # will return existing label by name and strip whitespace
        self.assertEqual(label1, Label.get_or_create(self.org, self.user, "Spam"))
        self.assertEqual(label1, Label.get_or_create(self.org, self.user, "  Spam   "))

        # but only if it's active
        self.assertNotEqual(label2, Label.get_or_create(self.org, self.user, "Complaints"))

        # don't allow invalid name
        self.assertRaises(ValueError, Label.get_or_create, self.org, self.user, "+Important")

        # can't use a non-folder as a folder
        self.assertRaises(AssertionError, Label.get_or_create, self.org, self.user, "Important", label1)

    def test_get_or_create_folder(self):
        folder1 = Label.get_or_create_folder(self.org, self.user, "Spam")
        self.assertEqual("Spam", folder1.name)
        self.assertIsNone(folder1.folder)

        # will return existing label by name and strip whitespace
        self.assertEqual(folder1, Label.get_or_create_folder(self.org, self.user, "Spam"))
        self.assertEqual(folder1, Label.get_or_create_folder(self.org, self.user, "  Spam   "))

        folder1.release(self.admin)

        # but only if it's active
        self.assertNotEqual(folder1, Label.get_or_create_folder(self.org, self.user, "Spam"))

        # don't allow invalid name
        self.assertRaises(ValueError, Label.get_or_create_folder, self.org, self.user, "+Important")

    def test_is_valid_name(self):
        self.assertTrue(Label.is_valid_name("x"))
        self.assertTrue(Label.is_valid_name("1"))
        self.assertTrue(Label.is_valid_name("x" * 64))
        self.assertFalse(Label.is_valid_name(" "))
        self.assertFalse(Label.is_valid_name(" x"))
        self.assertFalse(Label.is_valid_name("x "))
        self.assertFalse(Label.is_valid_name("+x"))
        self.assertFalse(Label.is_valid_name("@x"))
        self.assertFalse(Label.is_valid_name("x" * 65))

    def test_toggle_label(self):
        label = Label.get_or_create(self.org, self.user, "Spam")
        msg1 = self.create_incoming_msg(self.joe, "Message 1")
        msg2 = self.create_incoming_msg(self.joe, "Message 2")
        msg3 = self.create_incoming_msg(self.joe, "Message 3")

        self.assertEqual(label.get_visible_count(), 0)

        label.toggle_label([msg1, msg2, msg3], add=True)  # add label to 3 messages

        label = Label.label_objects.get(pk=label.pk)
        self.assertEqual(label.get_visible_count(), 3)
        self.assertEqual(set(label.get_messages()), {msg1, msg2, msg3})

        label.toggle_label([msg3], add=False)  # remove label from a message

        label = Label.label_objects.get(pk=label.pk)
        self.assertEqual(label.get_visible_count(), 2)
        self.assertEqual(set(label.get_messages()), {msg1, msg2})

        # check still correct after squashing
        squash_msgcounts()
        self.assertEqual(label.get_visible_count(), 2)

        msg2.archive()  # won't remove label from msg, but msg no longer counts toward visible count

        label = Label.label_objects.get(pk=label.pk)
        self.assertEqual(label.get_visible_count(), 1)
        self.assertEqual(set(label.get_messages()), {msg1, msg2})

        msg2.restore()  # msg back in visible count

        label = Label.label_objects.get(pk=label.pk)
        self.assertEqual(label.get_visible_count(), 2)
        self.assertEqual(set(label.get_messages()), {msg1, msg2})

        msg2.release()  # removes label message no longer visible

        label = Label.label_objects.get(pk=label.pk)
        self.assertEqual(label.get_visible_count(), 1)
        self.assertEqual(set(label.get_messages()), {msg1})

        msg3.archive()
        label.toggle_label([msg3], add=True)  # labelling an already archived message doesn't increment the count

        label = Label.label_objects.get(pk=label.pk)
        self.assertEqual(label.get_visible_count(), 1)
        self.assertEqual(set(label.get_messages()), {msg1, msg3})

        msg3.restore()  # but then restoring that message will

        label = Label.label_objects.get(pk=label.pk)
        self.assertEqual(label.get_visible_count(), 2)
        self.assertEqual(set(label.get_messages()), {msg1, msg3})

        # can't label outgoing messages
        msg5 = self.create_outgoing_msg(self.joe, "Message")
        self.assertRaises(ValueError, label.toggle_label, [msg5], add=True)

        # can't get a count of a folder
        folder = Label.get_or_create_folder(self.org, self.user, "Folder")
        self.assertRaises(ValueError, folder.get_visible_count)

        # archive one of our messages, should change count but keep an archived count as well
        self.assertEqual(LabelCount.get_totals([label], is_archived=True)[label], 0)
        self.assertEqual(LabelCount.get_totals([label], is_archived=False)[label], 2)

        msg1.release(Msg.DELETE_FOR_ARCHIVE)

        self.assertEqual(LabelCount.get_totals([label], is_archived=True)[label], 1)
        self.assertEqual(LabelCount.get_totals([label], is_archived=False)[label], 1)

        # squash and check once more
        squash_msgcounts()

        self.assertEqual(LabelCount.get_totals([label], is_archived=True)[label], 1)
        self.assertEqual(LabelCount.get_totals([label], is_archived=False)[label], 1)

        # do a user release
        msg3.release(Msg.DELETE_FOR_USER)

        self.assertEqual(LabelCount.get_totals([label], is_archived=True)[label], 1)
        self.assertEqual(LabelCount.get_totals([label], is_archived=False)[label], 0)
        squash_msgcounts()
        self.assertEqual(LabelCount.get_totals([label], is_archived=True)[label], 1)
        self.assertEqual(LabelCount.get_totals([label], is_archived=False)[label], 0)

    def test_get_messages_and_hierarchy(self):
        folder1 = Label.get_or_create_folder(self.org, self.user, "Sorted")
        folder2 = Label.get_or_create_folder(self.org, self.user, "Todo")
        label1 = Label.get_or_create(self.org, self.user, "Spam", folder1)
        label2 = Label.get_or_create(self.org, self.user, "Social", folder1)
        label3 = Label.get_or_create(self.org, self.user, "Other")
        label4 = Label.get_or_create(self.org, self.user, "Deleted")

        label4.release(self.user)

        msg1 = self.create_incoming_msg(self.joe, "Message 1")
        msg2 = self.create_incoming_msg(self.joe, "Message 2")
        msg3 = self.create_incoming_msg(self.joe, "Message 3")

        label1.toggle_label([msg1, msg2], add=True)
        label2.toggle_label([msg2, msg3], add=True)
        label3.toggle_label([msg3], add=True)

        self.assertEqual(set(folder1.get_messages()), {msg1, msg2, msg3})
        self.assertEqual(set(folder2.get_messages()), set())
        self.assertEqual(set(label1.get_messages()), {msg1, msg2})
        self.assertEqual(set(label2.get_messages()), {msg2, msg3})
        self.assertEqual(set(label3.get_messages()), {msg3})

        with self.assertNumQueries(2):
            hierarchy = Label.get_hierarchy(self.org)
            self.assertEqual(
                hierarchy,
                [
                    {"obj": label3, "count": 1, "children": []},
                    {
                        "obj": folder1,
                        "count": None,
                        "children": [
                            {"obj": label2, "count": 2, "children": []},
                            {"obj": label1, "count": 2, "children": []},
                        ],
                    },
                    {"obj": folder2, "count": None, "children": []},
                ],
            )

    def test_delete(self):
        folder1 = Label.get_or_create_folder(self.org, self.user, "Folder")
        label1 = Label.get_or_create(self.org, self.user, "Spam", folder1)
        label2 = Label.get_or_create(self.org, self.user, "Social", folder1)
        label3 = Label.get_or_create(self.org, self.user, "Other")

        msg1 = self.create_incoming_msg(self.joe, "Message 1")
        msg2 = self.create_incoming_msg(self.joe, "Message 2")
        msg3 = self.create_incoming_msg(self.joe, "Message 3")

        label1.toggle_label([msg1, msg2], add=True)
        label2.toggle_label([msg1], add=True)
        label3.toggle_label([msg3], add=True)

        ExportMessagesTask.create(self.org, self.admin, label=label1)

        # can't release non-empty folder
        with self.assertRaises(AssertionError):
            folder1.release(self.admin)

        # can once all its children are released
        label1.release(self.admin)
        label2.release(self.admin)
        folder1.release(self.admin)
        folder1.refresh_from_db()

        self.assertFalse(folder1.is_active)
        self.assertEqual(self.admin, folder1.modified_by)

        # check that contained labels are also released
        self.assertEqual(0, Label.all_objects.filter(id__in=[label1.id, label2.id], is_active=True).count())
        self.assertEqual(set(), set(Msg.objects.get(id=msg1.id).labels.all()))
        self.assertEqual(set(), set(Msg.objects.get(id=msg2.id).labels.all()))
        self.assertEqual({label3}, set(Msg.objects.get(id=msg3.id).labels.all()))

        label3.release(self.admin)
        label3.refresh_from_db()

        self.assertFalse(label3.is_active)
        self.assertEqual(self.admin, label3.modified_by)
        self.assertEqual(set(), set(Msg.objects.get(id=msg3.id).labels.all()))


class LabelCRUDLTest(TembaTest, CRUDLTestMixin):
    def test_create_and_update(self):
        create_label_url = reverse("msgs.label_create")
        create_folder_url = reverse("msgs.label_create_folder")

        self.login(self.admin)

        # try to create label with invalid name
        response = self.client.post(create_label_url, {"name": "+Spam"})
        self.assertFormError(response, "form", "name", "Name must not be blank or begin with punctuation")

        # try again with valid name
        self.client.post(create_label_url, {"name": "Spam"}, follow=True)

        label1 = Label.label_objects.get()
        self.assertEqual("Spam", label1.name)
        self.assertIsNone(label1.folder)

        # check that we can't create another with same name
        response = self.client.post(create_label_url, {"name": "Spam"})
        self.assertFormError(response, "form", "name", "Name must be unique")

        # create a folder
        self.client.post(create_folder_url, {"name": "Folder"}, follow=True)
        folder = Label.folder_objects.get(name="Folder")

        # and a label in it
        self.client.post(create_label_url, {"name": "Spam2", "folder": folder.id}, follow=True)
        label2 = Label.label_objects.get(name="Spam2")
        self.assertEqual(folder, label2.folder)

        # update label one
        self.client.post(reverse("msgs.label_update", args=[label1.id]), {"name": "Spam1"})

        label1.refresh_from_db()

        self.assertEqual("Spam1", label1.name)
        self.assertIsNone(label1.folder)

        # try to update to invalid label name
        response = self.client.post(reverse("msgs.label_update", args=[label1.id]), {"name": "+Spam"})
        self.assertFormError(response, "form", "name", "Name must not be blank or begin with punctuation")

        # try creating a new label after reaching the limit on labels
        current_count = Label.all_objects.filter(org=self.org, is_active=True).count()
        with patch.object(Label, "MAX_ORG_LABELS", current_count):
            response = self.client.post(create_label_url, {"name": "CoolStuff"})
            self.assertFormError(
                response,
                "form",
                "name",
                "This org has 3 labels and the limit is 3. "
                "You must delete existing ones before you can create new ones.",
            )

    def test_delete(self):
        label = Label.get_or_create(self.org, self.user, "Spam")

        delete_url = reverse("msgs.label_delete", args=[label.uuid])

        # fetch delete modal
        response = self.assertDeleteFetch(delete_url, allow_editors=True)
        self.assertContains(response, "You are about to delete")

        # submit to delete it
        response = self.assertDeleteSubmit(delete_url, object_deactivated=label, success_status=200)
        self.assertEqual("/msg/inbox/", response["Temba-Success"])

        # reactivate
        label.is_active = True
        label.save()

        # add a dependency and try again
        flow = self.create_flow()
        flow.label_dependencies.add(label)
        self.assertFalse(flow.has_issues)

        response = self.assertDeleteFetch(delete_url, allow_editors=True)
        self.assertContains(response, "is used by the following flows which may not work as expected")

        self.assertDeleteSubmit(delete_url, object_deactivated=label, success_status=200)

        flow.refresh_from_db()
        self.assertTrue(flow.has_issues)
        self.assertNotIn(label, flow.label_dependencies.all())

    def test_delete_folder(self):
        # create a folder with a single label
        folder = Label.get_or_create_folder(self.org, self.user, "Cool Labels")
        label1 = Label.get_or_create(self.org, self.user, "Spam", folder=folder)

        delete_url = reverse("msgs.label_delete_folder", args=[folder.id])

        # fetch delete modal - which will tell us we can't delete this as it is not empty
        response = self.assertDeleteFetch(delete_url, allow_editors=True)
        self.assertContains(response, "cannot be deleted as it still contains labels")

        # remove label...
        label1.release(self.admin)

        # fetch delete modal again
        response = self.assertDeleteFetch(delete_url, allow_editors=True)
        self.assertContains(response, "Are you sure you want to delete")

        # submit to delete it
        response = self.assertDeleteSubmit(delete_url, object_deactivated=folder, success_status=200)
        self.assertEqual("/msg/inbox/", response["Temba-Success"])

        # modal will show error if a label is added in the background
        Label.get_or_create(self.org, self.user, "Spam", folder=folder)

        response = self.assertDeleteSubmit(delete_url, object_unchanged=folder, success_status=200)
        self.assertContains(response, "cannot be deleted as it still contains labels")

    def test_list(self):
        folder = Label.get_or_create_folder(self.org, self.user, "Folder")
        Label.get_or_create(self.org, self.user, "Spam", folder=folder)
        Label.get_or_create(self.org, self.user, "Junk", folder=folder)
        Label.get_or_create(self.org, self.user, "Important")

        Label.get_or_create(self.org2, self.admin2, "Other Org")

        # viewers can't edit flows so don't have access to this JSON endpoint as that's only place it's used
        self.login(self.user)
        response = self.client.get(reverse("msgs.label_list"))
        self.assertLoginRedirect(response)

        # editors can though
        self.login(self.editor)
        response = self.client.get(reverse("msgs.label_list"))
        results = response.json()

        # results should be A-Z and not include folders or labels from other orgs
        self.assertEqual(3, len(results))
        self.assertEqual("Important", results[0]["text"])
        self.assertEqual("Junk", results[1]["text"])
        self.assertEqual("Spam", results[2]["text"])


class SystemLabelTest(TembaTest):
    def test_get_archive_attributes(self):
        self.assertEqual(("visible", "in", None, None), SystemLabel.get_archive_attributes(""))
        self.assertEqual(("visible", "in", "inbox", None), SystemLabel.get_archive_attributes(SystemLabel.TYPE_INBOX))
        self.assertEqual(("visible", "in", "flow", None), SystemLabel.get_archive_attributes(SystemLabel.TYPE_FLOWS))
        self.assertEqual(("archived", "in", None, None), SystemLabel.get_archive_attributes(SystemLabel.TYPE_ARCHIVED))
        self.assertEqual(
            ("visible", "out", None, ["pending", "queued"]),
            SystemLabel.get_archive_attributes(SystemLabel.TYPE_OUTBOX),
        )
        self.assertEqual(
            ("visible", "out", None, ["wired", "sent", "delivered"]),
            SystemLabel.get_archive_attributes(SystemLabel.TYPE_SENT),
        )
        self.assertEqual(
            ("visible", "out", None, ["failed"]), SystemLabel.get_archive_attributes(SystemLabel.TYPE_FAILED)
        )

        self.assertEqual(("visible", "in", None, None), SystemLabel.get_archive_attributes(SystemLabel.TYPE_SCHEDULED))
        self.assertEqual(("visible", "in", None, None), SystemLabel.get_archive_attributes(SystemLabel.TYPE_CALLS))

    def test_get_counts(self):
        self.assertEqual(
            SystemLabel.get_counts(self.org),
            {
                SystemLabel.TYPE_INBOX: 0,
                SystemLabel.TYPE_FLOWS: 0,
                SystemLabel.TYPE_ARCHIVED: 0,
                SystemLabel.TYPE_OUTBOX: 0,
                SystemLabel.TYPE_SENT: 0,
                SystemLabel.TYPE_FAILED: 0,
                SystemLabel.TYPE_SCHEDULED: 0,
                SystemLabel.TYPE_CALLS: 0,
                SystemLabel.TYPE_FLOW_VOICE: 0,
                SystemLabel.TYPE_SENT_VOICE: 0,
            },
        )

        contact1 = self.create_contact("Bob", phone="0783835001")
        contact2 = self.create_contact("Jim", phone="0783835002")
        msg1 = self.create_incoming_msg(contact1, "Message 1")
        self.create_incoming_msg(contact1, "Message 2")
        msg3 = self.create_incoming_msg(contact1, "Message 3")
        msg4 = self.create_incoming_msg(contact1, "Message 4")
        call1 = self.create_channel_event(self.channel, "tel:0783835001", ChannelEvent.TYPE_CALL_IN, extra={})
        Broadcast.create(self.org, self.user, "Broadcast 2", contacts=[contact1, contact2], status=QUEUED)
        Broadcast.create(
            self.org,
            self.user,
            "Broadcast 2",
            contacts=[contact1, contact2],
            schedule=Schedule.create_schedule(self.org, self.user, timezone.now(), Schedule.REPEAT_DAILY),
        )

        self.assertEqual(
            SystemLabel.get_counts(self.org),
            {
                SystemLabel.TYPE_INBOX: 4,
                SystemLabel.TYPE_FLOWS: 0,
                SystemLabel.TYPE_ARCHIVED: 0,
                SystemLabel.TYPE_OUTBOX: 1,
                SystemLabel.TYPE_SENT: 0,
                SystemLabel.TYPE_FAILED: 0,
                SystemLabel.TYPE_SCHEDULED: 1,
                SystemLabel.TYPE_CALLS: 1,
                SystemLabel.TYPE_FLOW_VOICE: 0,
                SystemLabel.TYPE_SENT_VOICE: 0,
            },
        )

        msg3.archive()

        bcast1 = self.create_broadcast(self.user, "Broadcast 1", contacts=[contact1, contact2])
        Msg.objects.filter(broadcast=bcast1).update(status=PENDING)

        msg5, msg6 = tuple(Msg.objects.filter(broadcast=bcast1))
        self.create_channel_event(self.channel, "tel:0783835002", ChannelEvent.TYPE_CALL_IN, extra={})
        Broadcast.create(
            self.org,
            self.user,
            "Broadcast 3",
            contacts=[contact1],
            schedule=Schedule.create_schedule(self.org, self.user, timezone.now(), Schedule.REPEAT_DAILY),
        )

        self.assertEqual(
            SystemLabel.get_counts(self.org),
            {
                SystemLabel.TYPE_INBOX: 3,
                SystemLabel.TYPE_FLOWS: 0,
                SystemLabel.TYPE_ARCHIVED: 1,
                SystemLabel.TYPE_OUTBOX: 3,
                SystemLabel.TYPE_SENT: 0,
                SystemLabel.TYPE_FAILED: 0,
                SystemLabel.TYPE_SCHEDULED: 2,
                SystemLabel.TYPE_CALLS: 2,
                SystemLabel.TYPE_FLOW_VOICE: 0,
                SystemLabel.TYPE_SENT_VOICE: 0,
            },
        )

        msg1.archive()
        msg3.release()  # deleting an archived msg
        msg4.release()  # deleting a visible msg
        msg5.status = "F"
        msg5.save(update_fields=("status",))
        msg6.status = "S"
        msg6.save(update_fields=("status",))
        call1.release()

        self.assertEqual(
            SystemLabel.get_counts(self.org),
            {
                SystemLabel.TYPE_INBOX: 1,
                SystemLabel.TYPE_FLOWS: 0,
                SystemLabel.TYPE_ARCHIVED: 1,
                SystemLabel.TYPE_OUTBOX: 1,
                SystemLabel.TYPE_SENT: 1,
                SystemLabel.TYPE_FAILED: 1,
                SystemLabel.TYPE_SCHEDULED: 2,
                SystemLabel.TYPE_CALLS: 1,
                SystemLabel.TYPE_FLOW_VOICE: 0,
                SystemLabel.TYPE_SENT_VOICE: 0,
            },
        )

        msg1.restore()
        msg5.status = "F"  # already failed
        msg5.save(update_fields=("status",))
        msg6.status = "D"
        msg6.save(update_fields=("status",))

        self.assertEqual(
            SystemLabel.get_counts(self.org),
            {
                SystemLabel.TYPE_INBOX: 2,
                SystemLabel.TYPE_FLOWS: 0,
                SystemLabel.TYPE_ARCHIVED: 0,
                SystemLabel.TYPE_OUTBOX: 1,
                SystemLabel.TYPE_SENT: 1,
                SystemLabel.TYPE_FAILED: 1,
                SystemLabel.TYPE_SCHEDULED: 2,
                SystemLabel.TYPE_CALLS: 1,
                SystemLabel.TYPE_FLOW_VOICE: 0,
                SystemLabel.TYPE_SENT_VOICE: 0,
            },
        )

        self.assertEqual(SystemLabelCount.objects.all().count(), 28)

        # squash our counts
        squash_msgcounts()

        self.assertEqual(
            SystemLabel.get_counts(self.org),
            {
                SystemLabel.TYPE_INBOX: 2,
                SystemLabel.TYPE_FLOWS: 0,
                SystemLabel.TYPE_ARCHIVED: 0,
                SystemLabel.TYPE_OUTBOX: 1,
                SystemLabel.TYPE_SENT: 1,
                SystemLabel.TYPE_FAILED: 1,
                SystemLabel.TYPE_SCHEDULED: 2,
                SystemLabel.TYPE_CALLS: 1,
                SystemLabel.TYPE_FLOW_VOICE: 0,
                SystemLabel.TYPE_SENT_VOICE: 0,
            },
        )

        # we should only have one system label per type
        self.assertEqual(SystemLabelCount.objects.all().count(), 7)

        # archive one of our inbox messages
        msg1.release(Msg.DELETE_FOR_ARCHIVE)

        self.assertEqual(
            SystemLabel.get_counts(self.org),
            {
                SystemLabel.TYPE_INBOX: 1,
                SystemLabel.TYPE_FLOWS: 0,
                SystemLabel.TYPE_ARCHIVED: 0,
                SystemLabel.TYPE_OUTBOX: 1,
                SystemLabel.TYPE_SENT: 1,
                SystemLabel.TYPE_FAILED: 1,
                SystemLabel.TYPE_SCHEDULED: 2,
                SystemLabel.TYPE_CALLS: 1,
                SystemLabel.TYPE_FLOW_VOICE: 0,
                SystemLabel.TYPE_SENT_VOICE: 0,
            },
        )

        squash_msgcounts()

        # check our archived count
        self.assertEqual(
            SystemLabelCount.get_totals(self.org, True),
            {
                SystemLabel.TYPE_INBOX: 1,
                SystemLabel.TYPE_FLOWS: 0,
                SystemLabel.TYPE_ARCHIVED: 0,
                SystemLabel.TYPE_OUTBOX: 0,
                SystemLabel.TYPE_SENT: 0,
                SystemLabel.TYPE_FAILED: 0,
                SystemLabel.TYPE_SCHEDULED: 0,
                SystemLabel.TYPE_CALLS: 0,
                SystemLabel.TYPE_FLOW_VOICE: 0,
                SystemLabel.TYPE_SENT_VOICE: 0,
            },
        )


class TagsTest(TembaTest):
    def setUp(self):
        super().setUp()

        self.joe = self.create_contact("Joe Blow", phone="+250788382382")

    def render_template(self, string, context=None):
        from django.template import Context, Template

        context = context or {}
        context = Context(context)
        return Template(string).render(context)

    def assertHasClass(self, text, clazz):
        self.assertTrue(text.find(clazz) >= 0)

    def test_as_icon(self):
        msg = self.create_outgoing_msg(self.joe, "How is it going?", status=QUEUED)
        now = timezone.now()
        two_hours_ago = now - timedelta(hours=2)

        self.assertHasClass(as_icon(msg), "icon-bubble-dots-2 green")
        msg.created_on = two_hours_ago
        self.assertHasClass(as_icon(msg), "icon-bubble-dots-2 green")
        msg.status = "S"
        self.assertHasClass(as_icon(msg), "icon-bubble-right green")
        msg.status = "D"
        self.assertHasClass(as_icon(msg), "icon-bubble-check green")
        msg.status = "E"
        self.assertHasClass(as_icon(msg), "icon-bubble-notification red")
        msg.direction = "I"
        self.assertHasClass(as_icon(msg), "icon-bubble-user primary")
        msg.msg_type = "V"
        self.assertHasClass(as_icon(msg), "icon-phone")

        # default cause is pending sent
        self.assertHasClass(as_icon(None), "icon-bubble-dots-2 green")

        in_call = self.create_channel_event(
            self.channel, str(self.joe.get_urn(URN.TEL_SCHEME)), ChannelEvent.TYPE_CALL_IN
        )
        self.assertHasClass(as_icon(in_call), "icon-call-incoming green")

        in_miss = self.create_channel_event(
            self.channel, str(self.joe.get_urn(URN.TEL_SCHEME)), ChannelEvent.TYPE_CALL_IN_MISSED
        )
        self.assertHasClass(as_icon(in_miss), "icon-call-incoming red")

        out_call = self.create_channel_event(
            self.channel, str(self.joe.get_urn(URN.TEL_SCHEME)), ChannelEvent.TYPE_CALL_OUT
        )
        self.assertHasClass(as_icon(out_call), "icon-call-outgoing green")

        out_miss = self.create_channel_event(
            self.channel, str(self.joe.get_urn(URN.TEL_SCHEME)), ChannelEvent.TYPE_CALL_OUT_MISSED
        )
        self.assertHasClass(as_icon(out_miss), "icon-call-outgoing red")

    def test_render(self):
        template_src = "{% load sms %}{% render as foo %}123<a>{{ bar }}{% endrender %}-{{ foo }}-"
        self.assertEqual(self.render_template(template_src, {"bar": "abc"}), "-123<a>abc-")

        # exception if tag not used correctly
        self.assertRaises(ValueError, self.render_template, "{% load sms %}{% render with bob %}{% endrender %}")
        self.assertRaises(ValueError, self.render_template, "{% load sms %}{% render as %}{% endrender %}")<|MERGE_RESOLUTION|>--- conflicted
+++ resolved
@@ -290,7 +290,6 @@
             {"quick_replies": [{"eng": "Yes", "fra": "Oui"}, {"eng": "No"}], "template_state": "legacy"},
         )
 
-<<<<<<< HEAD
     def test_outbox(self):
         self.login(self.admin)
 
@@ -583,8 +582,6 @@
         self.assertEqual(len(response_voice.context_data["object_list"]), 2)
         self.assertEqual(len(response_text.context_data["object_list"]), 2)
 
-=======
->>>>>>> 13d91a90
     def test_retry_errored(self):
         # change our default channel to external
         self.channel.channel_type = "EX"
