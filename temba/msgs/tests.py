from datetime import datetime, timedelta
from unittest.mock import PropertyMock, patch

import pytz
from openpyxl import load_workbook

from django.conf import settings
from django.test import override_settings
from django.urls import reverse
from django.utils import timezone

from temba.archives.models import Archive
from temba.channels.models import ChannelCount, ChannelEvent, ChannelLog
from temba.contacts.models import URN, ContactURN
from temba.contacts.search.omnibox import omnibox_serialize
from temba.msgs.models import (
    Attachment,
    Broadcast,
    ExportMessagesTask,
    Label,
    LabelCount,
    Msg,
    SystemLabel,
    SystemLabelCount,
)
from temba.schedules.models import Schedule
from temba.tests import AnonymousOrg, CRUDLTestMixin, TembaTest
from temba.tests.engine import MockSessionWriter
from temba.tests.s3 import MockS3Client, jsonlgz_encode

from .tasks import squash_msgcounts
from .templatetags.sms import as_icon


class MsgTest(TembaTest):
    def setUp(self):
        super().setUp()

        self.joe = self.create_contact("Joe Blow", phone="123")
        ContactURN.create(self.org, self.joe, "tel:789")

        self.frank = self.create_contact("Frank Blow", phone="321")
        self.kevin = self.create_contact("Kevin Durant", phone="987")

        self.just_joe = self.create_group("Just Joe", [self.joe])
        self.joe_and_frank = self.create_group("Joe and Frank", [self.joe, self.frank])

    def test_msg_as_archive_json(self):
        flow = self.create_flow("Color Flow")
        msg1 = self.create_incoming_msg(self.joe, "i'm having a problem", flow=flow)
        self.assertEqual(
            msg1.as_archive_json(),
            {
                "id": msg1.id,
                "contact": {"uuid": str(self.joe.uuid), "name": "Joe Blow"},
                "channel": {"uuid": str(self.channel.uuid), "name": "Test Channel"},
                "flow": {"uuid": str(flow.uuid), "name": "Color Flow"},
                "urn": "tel:123",
                "direction": "in",
                "type": "inbox",
                "status": "handled",
                "visibility": "visible",
                "text": "i'm having a problem",
                "attachments": [],
                "labels": [],
                "created_on": msg1.created_on.isoformat(),
                "sent_on": None,
            },
        )

        # label first message
        label = self.create_label("la\02bel1")
        label.toggle_label([msg1], add=True)

        self.assertEqual(
            msg1.as_archive_json(),
            {
                "id": msg1.id,
                "contact": {"uuid": str(self.joe.uuid), "name": "Joe Blow"},
                "channel": {"uuid": str(self.channel.uuid), "name": "Test Channel"},
                "flow": {"uuid": str(flow.uuid), "name": "Color Flow"},
                "urn": "tel:123",
                "direction": "in",
                "type": "inbox",
                "status": "handled",
                "visibility": "visible",
                "text": "i'm having a problem",
                "attachments": [],
                "labels": [{"uuid": str(label.uuid), "name": "la\x02bel1"}],
                "created_on": msg1.created_on.isoformat(),
                "sent_on": None,
            },
        )

        msg2 = self.create_incoming_msg(
            self.joe, "Media message", attachments=["audio:http://rapidpro.io/audio/sound.mp3"]
        )

        self.assertEqual(
            msg2.as_archive_json(),
            {
                "id": msg2.id,
                "contact": {"uuid": str(self.joe.uuid), "name": "Joe Blow"},
                "channel": {"uuid": str(self.channel.uuid), "name": "Test Channel"},
                "flow": None,
                "urn": "tel:123",
                "direction": "in",
                "type": "inbox",
                "status": "handled",
                "visibility": "visible",
                "text": "Media message",
                "attachments": [{"url": "http://rapidpro.io/audio/sound.mp3", "content_type": "audio"}],
                "labels": [],
                "created_on": msg2.created_on.isoformat(),
                "sent_on": None,
            },
        )

    def test_delete(self):
        # create some incoming messages
        msg1 = self.create_incoming_msg(self.joe, "i'm having a problem", attachments=["image:http://a.jpg"])
        msg2 = self.create_incoming_msg(self.frank, "ignore joe, he's a liar", attachments=["image:http://b.jpg"])

        # create a channel logs for both
        ChannelLog.objects.create(channel=self.channel, msg=msg1, is_error=False)
        ChannelLog.objects.create(channel=self.channel, msg=msg2, is_error=False)

        # we've used 2 credits
        self.assertEqual(2, Msg.objects.all().count())
        self.assertEqual(self.org._calculate_credits_used()[0], 2)

        # a soft delete should keep credits the same and clear text
        msg1.delete(soft=True)
        msg1.refresh_from_db()
        self.assertEqual(2, Msg.objects.all().count())
        self.assertEqual(self.org._calculate_credits_used()[0], 2)
        self.assertEqual(Msg.VISIBILITY_DELETED_BY_USER, msg1.visibility)
        self.assertEqual("", msg1.text)
        self.assertEqual([], msg1.attachments)
        self.assertEqual(1, msg1.channel_logs.count())  # logs still there

        # test a hard delete as part of a contact removal
        msg2.delete()
        self.assertEqual(1, Msg.objects.all().count())
        self.assertEqual(self.org._calculate_credits_used()[0], 2)  # used credits unchanged
        self.assertEqual(0, msg2.channel_logs.count())  # logs should be gone

    def test_get_sync_commands(self):
        msg1 = self.create_outgoing_msg(self.joe, "Hello, we heard from you.")
        msg2 = self.create_outgoing_msg(self.frank, "Hello, we heard from you.")
        msg3 = self.create_outgoing_msg(self.kevin, "Hello, we heard from you.")

        commands = Msg.get_sync_commands(Msg.objects.filter(id__in=(msg1.id, msg2.id, msg3.id)))

        self.assertEqual(
            commands,
            [
                {
                    "cmd": "mt_bcast",
                    "to": [
                        {"phone": "123", "id": msg1.id},
                        {"phone": "321", "id": msg2.id},
                        {"phone": "987", "id": msg3.id},
                    ],
                    "msg": "Hello, we heard from you.",
                }
            ],
        )

        msg4 = self.create_outgoing_msg(self.kevin, "Hello, there")

        commands = Msg.get_sync_commands(Msg.objects.filter(id__in=(msg1.id, msg2.id, msg4.id)))

        self.assertEqual(
            commands,
            [
                {
                    "cmd": "mt_bcast",
                    "to": [{"phone": "123", "id": msg1.id}, {"phone": "321", "id": msg2.id}],
                    "msg": "Hello, we heard from you.",
                },
                {"cmd": "mt_bcast", "to": [{"phone": "987", "id": msg4.id}], "msg": "Hello, there"},
            ],
        )

        msg5 = self.create_outgoing_msg(self.frank, "Hello, we heard from you.")

        commands = Msg.get_sync_commands(Msg.objects.filter(id__in=(msg1.id, msg4.id, msg5.id)))

        self.assertEqual(
            commands,
            [
                {"cmd": "mt_bcast", "to": [{"phone": "123", "id": msg1.id}], "msg": "Hello, we heard from you."},
                {"cmd": "mt_bcast", "to": [{"phone": "987", "id": msg4.id}], "msg": "Hello, there"},
                {"cmd": "mt_bcast", "to": [{"phone": "321", "id": msg5.id}], "msg": "Hello, we heard from you."},
            ],
        )

    def test_archive_and_release(self):
        msg1 = self.create_incoming_msg(self.joe, "Incoming")
        label = self.create_label("Spam")
        label.toggle_label([msg1], add=True)

        msg1.archive()

        msg1 = Msg.objects.get(pk=msg1.pk)
        self.assertEqual(msg1.visibility, Msg.VISIBILITY_ARCHIVED)
        self.assertEqual(set(msg1.labels.all()), {label})  # don't remove labels

        msg1.restore()

        msg1 = Msg.objects.get(pk=msg1.id)
        self.assertEqual(msg1.visibility, Msg.VISIBILITY_VISIBLE)

        msg1.delete()
        self.assertFalse(Msg.objects.filter(pk=msg1.pk).exists())

        label.refresh_from_db()
        self.assertEqual(0, label.get_messages().count())  # do remove labels
        self.assertIsNotNone(label)

        # can't archive outgoing messages
        msg2 = self.create_outgoing_msg(self.joe, "Outgoing")
        self.assertRaises(AssertionError, msg2.archive)

    def assertReleaseCount(self, direction, status, visibility, msg_type, label):
        if direction == Msg.DIRECTION_OUT:
            msg = self.create_outgoing_msg(self.joe, "Whattup Joe")
        else:
            msg = self.create_incoming_msg(self.joe, "Hey hey")

        Msg.objects.filter(id=msg.id).update(
            status=status, direction=direction, visibility=visibility, msg_type=msg_type
        )

        # assert our folder count is right
        counts = SystemLabel.get_counts(self.org)
        self.assertEqual(counts[label], 1)

        # delete the msg, count should now be 0
        msg.delete()
        counts = SystemLabel.get_counts(self.org)
        self.assertEqual(counts[label], 0)

    def test_release_counts(self):
        # outgoing labels
        self.assertReleaseCount("O", Msg.STATUS_SENT, Msg.VISIBILITY_VISIBLE, Msg.TYPE_INBOX, SystemLabel.TYPE_SENT)
        self.assertReleaseCount(
            "O", Msg.STATUS_QUEUED, Msg.VISIBILITY_VISIBLE, Msg.TYPE_INBOX, SystemLabel.TYPE_OUTBOX
        )
        self.assertReleaseCount(
            "O", Msg.STATUS_FAILED, Msg.VISIBILITY_VISIBLE, Msg.TYPE_INBOX, SystemLabel.TYPE_FAILED
        )

        # incoming labels
        self.assertReleaseCount(
            "I", Msg.STATUS_HANDLED, Msg.VISIBILITY_VISIBLE, Msg.TYPE_INBOX, SystemLabel.TYPE_INBOX
        )
        self.assertReleaseCount(
            "I", Msg.STATUS_HANDLED, Msg.VISIBILITY_ARCHIVED, Msg.TYPE_INBOX, SystemLabel.TYPE_ARCHIVED
        )
        self.assertReleaseCount("I", Msg.STATUS_HANDLED, Msg.VISIBILITY_VISIBLE, Msg.TYPE_FLOW, SystemLabel.TYPE_FLOWS)

    def test_broadcast_metadata(self):
        self.create_channel("TT", "Twitter", "nyaruka")
        contact1 = self.create_contact("Stephen", phone="+12078778899", language="fra")
        contact2 = self.create_contact("Maaaarcos", urns=["tel:+12078778888", "twitter:marky65"])

        # can't create quick replies if you don't include base translation
        with self.assertRaises(ValueError):
            Broadcast.create(
                self.org,
                self.admin,
                "If a broadcast is sent and nobody receives it, does it still send?",
                contacts=[contact1],
                quick_replies=[dict(eng="Yes"), dict(eng="No")],
            )

        self.org.set_flow_languages(self.admin, ["eng", "fra"])

        broadcast = Broadcast.create(
            self.org,
            self.admin,
            "If a broadcast is sent and nobody receives it, does it still send?",
            contacts=[contact1, contact2],
            send_all=True,
            quick_replies=[dict(eng="Yes", fra="Oui"), dict(eng="No")],
        )

        # check metadata was set on the broadcast
        self.assertEqual(
            broadcast.metadata,
            {"quick_replies": [{"eng": "Yes", "fra": "Oui"}, {"eng": "No"}], "template_state": "legacy"},
        )

    def test_outbox(self):
        self.login(self.admin)

        contact = self.create_contact("", phone="250788382382")
        broadcast1 = self.create_broadcast(self.admin, "How is it going?", contacts=[contact])

        # put messages back into pending state
        Msg.objects.filter(broadcast=broadcast1).update(status=Msg.STATUS_PENDING)

        (msg1,) = tuple(Msg.objects.filter(broadcast=broadcast1))

        with self.assertNumQueries(36):
            response = self.client.get(reverse("msgs.msg_outbox"))

        self.assertEqual(1, response.context_data["folders"][4]["count"])  # Outbox
        self.assertEqual(set(response.context_data["object_list"]), {msg1})

        broadcast2 = self.create_broadcast(
            self.admin, "kLab is an awesome place", contacts=[self.kevin], groups=[self.joe_and_frank]
        )

        Msg.objects.filter(broadcast=broadcast2).update(status=Msg.STATUS_PENDING)
        msg4, msg3, msg2 = tuple(Msg.objects.filter(broadcast=broadcast2).order_by("-created_on", "-id"))

        broadcast3 = Broadcast.create(
            self.channel.org, self.admin, "Pending broadcast", contacts=[self.kevin], status=Msg.STATUS_QUEUED
        )

        broadcast4 = Broadcast.create(
            self.channel.org, self.admin, "Scheduled broadcast", contacts=[self.kevin], status=Msg.STATUS_QUEUED
        )

        broadcast4.schedule = Schedule.create_schedule(self.org, self.admin, timezone.now(), Schedule.REPEAT_DAILY)
        broadcast4.save(update_fields=["schedule"])

        with self.assertNumQueries(38):
            response = self.client.get(reverse("msgs.msg_outbox"))

        self.assertEqual(5, response.context_data["folders"][4]["count"])  # Outbox
        self.assertEqual(list(response.context_data["object_list"]), [msg4, msg3, msg2, msg1])
        self.assertEqual(list(response.context_data["pending_broadcasts"]), [broadcast3])

        response = self.client.get("%s?search=kevin" % reverse("msgs.msg_outbox"))
        self.assertEqual(list(response.context_data["object_list"]), [Msg.objects.get(contact=self.kevin)])

        response = self.client.get("%s?search=joe" % reverse("msgs.msg_outbox"))
        self.assertEqual(list(response.context_data["object_list"]), [Msg.objects.get(contact=self.joe)])

        response = self.client.get("%s?search=frank" % reverse("msgs.msg_outbox"))
        self.assertEqual(list(response.context_data["object_list"]), [Msg.objects.get(contact=self.frank)])

        response = self.client.get("%s?search=just" % reverse("msgs.msg_outbox"))
        self.assertEqual(list(response.context_data["object_list"]), list())

        response = self.client.get("%s?search=klab" % reverse("msgs.msg_outbox"))
        self.assertEqual(list(response.context_data["object_list"]), [msg4, msg3, msg2])

        # make sure variables that are replaced in text messages match as well
        response = self.client.get("%s?search=durant" % reverse("msgs.msg_outbox"))
        self.assertEqual(list(response.context_data["object_list"]), [Msg.objects.get(contact=self.kevin)])

    def do_msg_action(self, url, msgs, action, label=None, label_add=True):
        post_data = dict()
        post_data["action"] = action
        post_data["objects"] = [m.id for m in msgs]
        post_data["label"] = label.pk if label else None
        post_data["add"] = label_add
        return self.client.post(url, post_data, follow=True)

    def test_inbox(self):
        inbox_url = reverse("msgs.msg_inbox")

        msg1 = self.create_incoming_msg(self.joe, "message number 1")
        msg2 = self.create_incoming_msg(self.joe, "message number 2")
        msg3 = self.create_incoming_msg(self.joe, "message number 3")
        self.create_incoming_msg(self.joe, "message number 4")
        msg5 = self.create_incoming_msg(self.joe, "message number 5")
        self.create_incoming_msg(self.joe, "message number 6", status=Msg.STATUS_PENDING)

        # visit inbox page  as a user not in the organization
        self.login(self.non_org_user)
        response = self.client.get(inbox_url)
        self.assertEqual(302, response.status_code)

        # visit inbox page as a manager of the organization
        self.login(self.admin)
        with self.assertNumQueries(33):
            response = self.client.get(inbox_url + "?refresh=10000")

        # make sure that we embed refresh script if View.refresh is set
        self.assertContains(response, "function refresh")

        self.assertEqual(response.context["refresh"], 20000)
        self.assertEqual(response.context["object_list"].count(), 5)
        self.assertEqual(response.context["folders"][0]["url"], "/msg/inbox/")
        self.assertEqual(response.context["folders"][0]["count"], 5)
        self.assertEqual(response.context["actions"], ("archive", "label"))

        # visit inbox page as administrator
        response = self.fetch_protected(inbox_url, self.admin)

        self.assertEqual(response.context["object_list"].count(), 5)
        self.assertEqual(response.context["actions"], ("archive", "label"))

        # let's add some labels
        folder = Label.get_or_create_folder(self.org, self.user, "folder")
        label1 = Label.get_or_create(self.org, self.user, "label1", folder)
        Label.get_or_create(self.org, self.user, "label2", folder)
        label3 = Label.get_or_create(self.org, self.user, "label3")

        # test labeling a messages
        self.do_msg_action(inbox_url, [msg1, msg2], "label", label1)
        self.assertEqual(set(label1.msgs.all()), {msg1, msg2})

        # test removing a label
        self.do_msg_action(inbox_url, [msg2], "label", label1, label_add=False)
        self.assertEqual({msg1}, set(label1.msgs.all()))

        # label more messages
        self.do_msg_action(inbox_url, [msg1, msg2, msg3], "label", label3)
        self.assertEqual({msg1}, set(label1.msgs.all()))
        self.assertEqual({msg1, msg2, msg3}, set(label3.msgs.all()))

        # update our label name
        response = self.client.get(reverse("msgs.label_update", args=[label1.id]))

        self.assertEqual(200, response.status_code)
        self.assertIn("folder", response.context["form"].fields)

        response = self.client.post(reverse("msgs.label_update", args=[label1.id]), {"name": "Foo"})
        label1.refresh_from_db()

        self.assertEqual(302, response.status_code)
        self.assertEqual("Foo", label1.name)

        # test deleting the label
        response = self.client.get(reverse("msgs.label_delete", args=[label1.uuid]))
        self.assertEqual(200, response.status_code)

        response = self.client.post(reverse("msgs.label_delete", args=[label1.uuid]))
        label1.refresh_from_db()

        self.assertTrue(response.has_header("Temba-Success"))
        self.assertFalse(label1.is_active)

        # shouldn't have a remove on the update page

        # test archiving a msg
        self.assertEqual({label3}, set(msg1.labels.all()))

        response = self.client.post(inbox_url, {"action": "archive", "objects": msg1.id}, follow=True)

        self.assertEqual(response.status_code, 200)

        # now one msg is archived
        self.assertEqual({msg1}, set(Msg.objects.filter(visibility=Msg.VISIBILITY_ARCHIVED)))

        # archiving doesn't remove labels
        msg1.refresh_from_db()
        self.assertEqual({label3}, set(msg1.labels.all()))

        # visit the the archived messages page
        archive_url = reverse("msgs.msg_archived")

        # visit archived page  as a user not in the organization
        self.login(self.non_org_user)
        response = self.client.get(archive_url)
        self.assertEqual(302, response.status_code)

        # visit archived page as a manager of the organization
        self.login(self.admin)
        with self.assertNumQueries(30):
            response = self.client.get(archive_url)

        self.assertEqual(response.context["object_list"].count(), 1)
        self.assertEqual(response.context["actions"], ("restore", "label", "delete"))

        # check that the inbox does not contains archived messages

        # visit inbox page as a user not in the organization
        self.login(self.non_org_user)
        response = self.client.get(inbox_url)
        self.assertEqual(302, response.status_code)

        # visit inbox page as an admin of the organization
        response = self.fetch_protected(inbox_url, self.admin)

        self.assertEqual(response.context["object_list"].count(), 4)
        self.assertEqual(response.context["actions"], ("archive", "label"))

        # test restoring an archived message back to inbox
        post_data = dict(action="restore", objects=[msg1.pk])
        self.client.post(archive_url, post_data, follow=True)
        self.assertEqual(Msg.objects.filter(visibility=Msg.VISIBILITY_ARCHIVED).count(), 0)

        response = self.client.get(inbox_url)
        self.assertEqual(Msg.objects.all().count(), 6)
        self.assertEqual(response.context["object_list"].count(), 5)

        # archiving a message removes it from the inbox
        msg1.refresh_from_db()
        Msg.apply_action_archive(self.user, [msg1])

        response = self.client.get(inbox_url)
        self.assertEqual(response.context["object_list"].count(), 4)

        # and moves it to the Archived page
        response = self.client.get(archive_url)
        self.assertEqual(response.context["object_list"].count(), 1)

        # deleting it removes it from the Archived page
        response = self.client.post(archive_url, dict(action="delete", objects=[msg1.pk]), follow=True)
        self.assertEqual(response.context["object_list"].count(), 0)

        # now check inbox as viewer user
        response = self.fetch_protected(inbox_url, self.user)
        self.assertEqual(response.context["object_list"].count(), 4)

        # check that viewer user cannot label messages
        post_data = dict(action="label", objects=[msg5.pk], label=label1.pk, add=True)
        self.client.post(inbox_url, post_data, follow=True)
        self.assertEqual(msg5.labels.all().count(), 0)

        # or archive messages
        self.assertEqual(Msg.objects.get(pk=msg5.pk).visibility, Msg.VISIBILITY_VISIBLE)
        post_data = dict(action="archive", objects=[msg5.pk])
        self.client.post(inbox_url, post_data, follow=True)
        self.assertEqual(Msg.objects.get(pk=msg5.pk).visibility, Msg.VISIBILITY_VISIBLE)

        # search on inbox just on the message text
        response = self.client.get("%s?search=message" % inbox_url)
        self.assertEqual(len(response.context_data["object_list"]), 4)

        response = self.client.get("%s?search=5" % inbox_url)
        self.assertEqual(len(response.context_data["object_list"]), 1)

        # can search on contact field
        response = self.client.get("%s?search=joe" % inbox_url)
        self.assertEqual(len(response.context_data["object_list"]), 4)

    def test_flows(self):
        url = reverse("msgs.msg_flow")

        msg1 = self.create_incoming_msg(self.joe, "test 1", msg_type="F")
        msg2 = self.create_incoming_msg(self.joe, "test 2", msg_type="F")
        msg3 = self.create_incoming_msg(self.joe, "test 3", msg_type="F")

        # user not in org can't access
        self.login(self.non_org_user)
        self.assertRedirect(self.client.get(url), reverse("orgs.org_choose"))

        # org viewer can
        self.login(self.admin)

        with self.assertNumQueries(33):
            response = self.client.get(url)

        self.assertEqual(set(response.context["object_list"]), {msg3, msg2, msg1})
        self.assertEqual(response.context["actions"], ("archive", "label"))

    def test_flow_voice(self):
        self.login(self.admin)
        flow_url_voice = reverse("msgs.msg_flow_voice")
        flow_url_text = reverse("msgs.msg_flow")
        self.create_incoming_msg(self.joe, "test 1", msg_type="V")
        self.create_incoming_msg(self.joe, "test 1", msg_type="F")
        self.create_incoming_msg(self.joe, "test 1", msg_type="V")

        response_voice = self.client.get(flow_url_voice)
        response_text = self.client.get(flow_url_text)

        self.assertEqual(len(response_voice.context_data["object_list"]), 2)
        self.assertEqual(len(response_text.context_data["object_list"]), 1)

    def test_sent_voice(self):
        self.login(self.admin)
        sent_url_voice = reverse("msgs.msg_sent_voice")
        sent_url_text = reverse("msgs.msg_sent")

        self.create_outgoing_msg(self.joe, "test 1", msg_type="V", status="W")
        self.create_outgoing_msg(self.joe, "test 1", msg_type="V", status="F")
        self.create_outgoing_msg(self.joe, "test 1", msg_type="V", status="S")

        self.create_outgoing_msg(self.joe, "test 1", msg_type="F", status="S")
        self.create_outgoing_msg(self.joe, "test 1", msg_type="F", status="D")
        self.create_outgoing_msg(self.joe, "test 1", msg_type="F", status="F")

        response_voice = self.client.get(sent_url_voice)
        response_text = self.client.get(sent_url_text)

        self.assertEqual(len(response_voice.context_data["object_list"]), 2)
        self.assertEqual(len(response_text.context_data["object_list"]), 2)

    @patch("temba.utils.email.send_temba_email")
    def test_message_export_from_archives(self, mock_send_temba_email):
        export_url = reverse("msgs.msg_export")

        self.clear_storage()
        self.login(self.admin)

        self.joe.name = "Jo\02e Blow"
        self.joe.save(update_fields=("name",))

        self.org.created_on = datetime(2017, 1, 1, 9, tzinfo=pytz.UTC)
        self.org.save()

        flow = self.create_flow("Color Flow")

        msg1 = self.create_incoming_msg(
            self.joe, "hello 1", created_on=datetime(2017, 1, 1, 10, tzinfo=pytz.UTC), flow=flow
        )
        msg2 = self.create_incoming_msg(
            self.frank, "hello 2", msg_type="F", created_on=datetime(2017, 1, 2, 10, tzinfo=pytz.UTC)
        )
        msg3 = self.create_incoming_msg(self.joe, "hello 3", created_on=datetime(2017, 1, 3, 10, tzinfo=pytz.UTC))

        # inbound message that looks like a surveyor message
        msg4 = self.create_incoming_msg(
            self.joe, "hello 4", surveyor=True, created_on=datetime(2017, 1, 4, 10, tzinfo=pytz.UTC)
        )

        # inbound message with media attached, such as an ivr recording
        msg5 = self.create_incoming_msg(
            self.joe,
            "Media message",
            attachments=["audio:http://rapidpro.io/audio/sound.mp3"],
            created_on=datetime(2017, 1, 5, 10, tzinfo=pytz.UTC),
        )

        # create some outbound messages with different statuses
        msg6 = self.create_outgoing_msg(
            self.joe, "Hey out 6", status=Msg.STATUS_SENT, created_on=datetime(2017, 1, 6, 10, tzinfo=pytz.UTC)
        )
        msg7 = self.create_outgoing_msg(
            self.joe, "Hey out 7", status=Msg.STATUS_DELIVERED, created_on=datetime(2017, 1, 7, 10, tzinfo=pytz.UTC)
        )
        msg8 = self.create_outgoing_msg(
            self.joe, "Hey out 8", status=Msg.STATUS_ERRORED, created_on=datetime(2017, 1, 8, 10, tzinfo=pytz.UTC)
        )
        msg9 = self.create_outgoing_msg(
            self.joe, "Hey out 9", status=Msg.STATUS_FAILED, created_on=datetime(2017, 1, 9, 10, tzinfo=pytz.UTC)
        )

        self.assertEqual(msg5.get_attachments(), [Attachment("audio", "http://rapidpro.io/audio/sound.mp3")])

        # label first message
        label = self.create_label("la\02bel1")
        label.toggle_label([msg1], add=True)

        # archive last message
        msg3.visibility = Msg.VISIBILITY_ARCHIVED
        msg3.save()

        # archive 5 msgs
        mock_s3 = MockS3Client()
        body, md5, size = jsonlgz_encode([m.as_archive_json() for m in (msg1, msg2, msg3, msg4, msg5, msg6)])
        mock_s3.put_object("test-bucket", "archive1.jsonl.gz", body)

        Archive.objects.create(
            org=self.org,
            archive_type=Archive.TYPE_MSG,
            size=size,
            hash=md5,
            url="http://test-bucket.aws.com/archive1.jsonl.gz",
            record_count=6,
            start_date=msg5.created_on.date(),
            period="D",
            build_time=23425,
        )

        msg2.delete()
        msg3.delete()
        msg4.delete()
        msg5.delete()
        msg6.delete()

        # create an archive earlier than our flow created date so we check that it isn't included
        body, md5, size = jsonlgz_encode([msg7.as_archive_json()])
        Archive.objects.create(
            org=self.org,
            archive_type=Archive.TYPE_MSG,
            size=size,
            hash=md5,
            url="http://test-bucket.aws.com/archive2.jsonl.gz",
            record_count=1,
            start_date=self.org.created_on - timedelta(days=2),
            period="D",
            build_time=5678,
        )
        mock_s3.put_object("test-bucket", "archive2.jsonl.gz", body)

        msg7.delete()

        def request_export(query, data=None):
            with self.mockReadOnly():
                response = self.client.post(export_url + query, data)
            self.assertEqual(response.status_code, 302)
            task = ExportMessagesTask.objects.order_by("-id").first()
            filename = "%s/test_orgs/%d/message_exports/%s.xlsx" % (settings.MEDIA_ROOT, self.org.id, task.uuid)
            return load_workbook(filename=filename)

        # export all visible messages (i.e. not msg3) using export_all param
        with self.assertNumQueries(30):
            with patch("temba.utils.s3.client", return_value=mock_s3):
                workbook = request_export("?l=I", {"export_all": 1})

        self.assertExcelSheet(
            workbook.worksheets[0],
            [
                [
                    "Date",
                    "Contact UUID",
                    "Name",
                    "URN",
                    "URN Type",
                    "Flow",
                    "Direction",
                    "Text",
                    "Attachments",
                    "Status",
                    "Channel",
                    "Labels",
                ],
                [
                    msg1.created_on,
                    msg1.contact.uuid,
                    "Joe Blow",
                    "123",
                    "tel",
                    "Color Flow",
                    "IN",
                    "hello 1",
                    "",
                    "handled",
                    "Test Channel",
                    "label1",
                ],
                [
                    msg2.created_on,
                    msg2.contact.uuid,
                    "Frank Blow",
                    "321",
                    "tel",
                    "",
                    "IN",
                    "hello 2",
                    "",
                    "handled",
                    "Test Channel",
                    "",
                ],
                [msg4.created_on, msg1.contact.uuid, "Joe Blow", "", "", "", "IN", "hello 4", "", "handled", "", ""],
                [
                    msg5.created_on,
                    msg5.contact.uuid,
                    "Joe Blow",
                    "123",
                    "tel",
                    "",
                    "IN",
                    "Media message",
                    "http://rapidpro.io/audio/sound.mp3",
                    "handled",
                    "Test Channel",
                    "",
                ],
                [
                    msg6.created_on,
                    msg6.contact.uuid,
                    "Joe Blow",
                    "123",
                    "tel",
                    "",
                    "OUT",
                    "Hey out 6",
                    "",
                    "sent",
                    "Test Channel",
                    "",
                ],
                [
                    msg8.created_on,
                    msg8.contact.uuid,
                    "Joe Blow",
                    "123",
                    "tel",
                    "",
                    "OUT",
                    "Hey out 8",
                    "",
                    "errored",
                    "Test Channel",
                    "",
                ],
                [
                    msg9.created_on,
                    msg9.contact.uuid,
                    "Joe Blow",
                    "123",
                    "tel",
                    "",
                    "OUT",
                    "Hey out 9",
                    "",
                    "failed",
                    "Test Channel",
                    "",
                ],
            ],
            self.org.timezone,
        )

        with patch("temba.utils.s3.client", return_value=mock_s3):
            workbook = request_export(
                "?l=I",
                {
                    "export_all": 0,
                    "start_date": msg5.created_on.strftime("%Y-%m-%d"),
                    "end_date": msg7.created_on.strftime("%Y-%m-%d"),
                },
            )

        self.assertExcelSheet(
            workbook.worksheets[0],
            [
                [
                    "Date",
                    "Contact UUID",
                    "Name",
                    "URN",
                    "URN Type",
                    "Flow",
                    "Direction",
                    "Text",
                    "Attachments",
                    "Status",
                    "Channel",
                    "Labels",
                ],
                [
                    msg5.created_on,
                    msg5.contact.uuid,
                    "Joe Blow",
                    "123",
                    "tel",
                    "",
                    "IN",
                    "Media message",
                    "http://rapidpro.io/audio/sound.mp3",
                    "handled",
                    "Test Channel",
                    "",
                ],
            ],
            self.org.timezone,
        )

        with patch("temba.utils.s3.client", return_value=mock_s3):
            workbook = request_export("?l=I", {"export_all": 1, "groups": [self.just_joe.id]})

        self.assertExcelSheet(
            workbook.worksheets[0],
            [
                [
                    "Date",
                    "Contact UUID",
                    "Name",
                    "URN",
                    "URN Type",
                    "Flow",
                    "Direction",
                    "Text",
                    "Attachments",
                    "Status",
                    "Channel",
                    "Labels",
                ],
                [
                    msg1.created_on,
                    msg1.contact.uuid,
                    "Joe Blow",
                    "123",
                    "tel",
                    "Color Flow",
                    "IN",
                    "hello 1",
                    "",
                    "handled",
                    "Test Channel",
                    "label1",
                ],
                [msg4.created_on, msg1.contact.uuid, "Joe Blow", "", "", "", "IN", "hello 4", "", "handled", "", ""],
                [
                    msg5.created_on,
                    msg5.contact.uuid,
                    "Joe Blow",
                    "123",
                    "tel",
                    "",
                    "IN",
                    "Media message",
                    "http://rapidpro.io/audio/sound.mp3",
                    "handled",
                    "Test Channel",
                    "",
                ],
                [
                    msg6.created_on,
                    msg6.contact.uuid,
                    "Joe Blow",
                    "123",
                    "tel",
                    "",
                    "OUT",
                    "Hey out 6",
                    "",
                    "sent",
                    "Test Channel",
                    "",
                ],
                [
                    msg8.created_on,
                    msg8.contact.uuid,
                    "Joe Blow",
                    "123",
                    "tel",
                    "",
                    "OUT",
                    "Hey out 8",
                    "",
                    "errored",
                    "Test Channel",
                    "",
                ],
                [
                    msg9.created_on,
                    msg9.contact.uuid,
                    "Joe Blow",
                    "123",
                    "tel",
                    "",
                    "OUT",
                    "Hey out 9",
                    "",
                    "failed",
                    "Test Channel",
                    "",
                ],
            ],
            self.org.timezone,
        )

        with patch("temba.utils.s3.client", return_value=mock_s3):
            workbook = request_export("?l=S", {"export_all": 0})

        self.assertExcelSheet(
            workbook.worksheets[0],
            [
                [
                    "Date",
                    "Contact UUID",
                    "Name",
                    "URN",
                    "URN Type",
                    "Flow",
                    "Direction",
                    "Text",
                    "Attachments",
                    "Status",
                    "Channel",
                    "Labels",
                ],
                [
                    msg6.created_on,
                    msg6.contact.uuid,
                    "Joe Blow",
                    "123",
                    "tel",
                    "",
                    "OUT",
                    "Hey out 6",
                    "",
                    "sent",
                    "Test Channel",
                    "",
                ],
            ],
            self.org.timezone,
        )

        with patch("temba.utils.s3.client", return_value=mock_s3):
            workbook = request_export("?l=X", {"export_all": 0})

        self.assertExcelSheet(
            workbook.worksheets[0],
            [
                [
                    "Date",
                    "Contact UUID",
                    "Name",
                    "URN",
                    "URN Type",
                    "Flow",
                    "Direction",
                    "Text",
                    "Attachments",
                    "Status",
                    "Channel",
                    "Labels",
                ],
                [
                    msg9.created_on,
                    msg9.contact.uuid,
                    "Joe Blow",
                    "123",
                    "tel",
                    "",
                    "OUT",
                    "Hey out 9",
                    "",
                    "failed",
                    "Test Channel",
                    "",
                ],
            ],
            self.org.timezone,
        )

        with patch("temba.utils.s3.client", return_value=mock_s3):
            workbook = request_export("?l=W", {"export_all": 0})

        self.assertExcelSheet(
            workbook.worksheets[0],
            [
                [
                    "Date",
                    "Contact UUID",
                    "Name",
                    "URN",
                    "URN Type",
                    "Flow",
                    "Direction",
                    "Text",
                    "Attachments",
                    "Status",
                    "Channel",
                    "Labels",
                ],
                [
                    msg2.created_on,
                    msg2.contact.uuid,
                    "Frank Blow",
                    "321",
                    "tel",
                    "",
                    "IN",
                    "hello 2",
                    "",
                    "handled",
                    "Test Channel",
                    "",
                ],
            ],
            self.org.timezone,
        )

        with patch("temba.utils.s3.client", return_value=mock_s3):
            workbook = request_export(f"?l={label.uuid}", {"export_all": 0})

        self.assertExcelSheet(
            workbook.worksheets[0],
            [
                [
                    "Date",
                    "Contact UUID",
                    "Name",
                    "URN",
                    "URN Type",
                    "Flow",
                    "Direction",
                    "Text",
                    "Attachments",
                    "Status",
                    "Channel",
                    "Labels",
                ],
                [
                    msg1.created_on,
                    msg1.contact.uuid,
                    "Joe Blow",
                    "123",
                    "tel",
                    "Color Flow",
                    "IN",
                    "hello 1",
                    "",
                    "handled",
                    "Test Channel",
                    "label1",
                ],
            ],
            self.org.timezone,
        )

    @patch("temba.utils.email.send_temba_email")
    def test_message_export(self, mock_send_temba_email):
        export_url = reverse("msgs.msg_export")

        self.clear_storage()
        self.login(self.admin)

        self.joe.name = "Jo\02e Blow"
        self.joe.save(update_fields=("name",))

        flow = self.create_flow("Color Flow")
        msg1 = self.create_incoming_msg(
            self.joe, "hello 1", created_on=datetime(2017, 1, 1, 10, tzinfo=pytz.UTC), flow=flow
        )
        msg2 = self.create_incoming_msg(self.joe, "hello 2", created_on=datetime(2017, 1, 2, 10, tzinfo=pytz.UTC))
        msg3 = self.create_incoming_msg(self.joe, "hello 3", created_on=datetime(2017, 1, 3, 10, tzinfo=pytz.UTC))

        # inbound message that looks like a surveyor message
        msg4 = self.create_incoming_msg(
            self.joe, "hello 4", surveyor=True, created_on=datetime(2017, 1, 4, 10, tzinfo=pytz.UTC)
        )

        # inbound message with media attached, such as an ivr recording
        msg5 = self.create_incoming_msg(
            self.joe,
            "Media message",
            attachments=["audio:http://rapidpro.io/audio/sound.mp3"],
            created_on=datetime(2017, 1, 5, 10, tzinfo=pytz.UTC),
        )

        # create some outbound messages with different statuses
        msg6 = self.create_outgoing_msg(
            self.joe, "Hey out 6", status=Msg.STATUS_SENT, created_on=datetime(2017, 1, 6, 10, tzinfo=pytz.UTC)
        )
        msg7 = self.create_outgoing_msg(
            self.joe, "Hey out 7", status=Msg.STATUS_DELIVERED, created_on=datetime(2017, 1, 7, 10, tzinfo=pytz.UTC)
        )
        msg8 = self.create_outgoing_msg(
            self.joe, "Hey out 8", status=Msg.STATUS_ERRORED, created_on=datetime(2017, 1, 8, 10, tzinfo=pytz.UTC)
        )
        msg9 = self.create_outgoing_msg(
            self.joe, "Hey out 9", status=Msg.STATUS_FAILED, created_on=datetime(2017, 1, 9, 10, tzinfo=pytz.UTC)
        )

        self.assertEqual(msg5.get_attachments(), [Attachment("audio", "http://rapidpro.io/audio/sound.mp3")])

        # label first message
        folder = Label.objects.create(
            org=self.org, name="Folder", label_type=Label.TYPE_FOLDER, created_by=self.user, modified_by=self.user
        )
        label = self.create_label("la\02bel1", folder=folder)
        label.toggle_label([msg1], add=True)

        # archive last message
        msg3.visibility = Msg.VISIBILITY_ARCHIVED
        msg3.save()

        # create a dummy export task so that we won't be able to export
        blocking_export = ExportMessagesTask.create(self.org, self.admin, SystemLabel.TYPE_INBOX)

        old_modified_on = blocking_export.modified_on

        response = self.client.post(reverse("msgs.msg_export") + "?l=I", {"export_all": 1}, follow=True)
        self.assertContains(response, "already an export in progress")

        # perform the export manually, assert how many queries
        with self.mockReadOnly():
            self.assertNumQueries(15, lambda: blocking_export.perform())

        blocking_export.refresh_from_db()
        # after performing the export `modified_on` should be updated
        self.assertNotEqual(old_modified_on, blocking_export.modified_on)

        def request_export(query, data=None):
            with self.mockReadOnly(assert_models={Msg}):
                response = self.client.post(export_url + query, data)
            self.assertEqual(response.status_code, 302)
            task = ExportMessagesTask.objects.order_by("-id").first()
            filename = "%s/test_orgs/%d/message_exports/%s.xlsx" % (settings.MEDIA_ROOT, self.org.id, task.uuid)
            workbook = load_workbook(filename=filename)
            return workbook.worksheets[0]

        # export all visible messages (i.e. not msg3) using export_all param
        with self.assertLogs("temba.msgs.models", level="INFO") as captured_logger:
            with patch(
                "temba.msgs.models.ExportMessagesTask.LOG_PROGRESS_PER_ROWS", new_callable=PropertyMock
            ) as log_info_threshold:
                # make sure that we trigger logger
                log_info_threshold.return_value = 5

                with self.assertNumQueries(30):
                    self.assertExcelSheet(
                        request_export("?l=I", {"export_all": 1}),
                        [
                            [
                                "Date",
                                "Contact UUID",
                                "Name",
                                "URN",
                                "URN Type",
                                "Flow",
                                "Direction",
                                "Text",
                                "Attachments",
                                "Status",
                                "Channel",
                                "Labels",
                            ],
                            [
                                msg1.created_on,
                                msg1.contact.uuid,
                                "Joe Blow",
                                "123",
                                "tel",
                                "Color Flow",
                                "IN",
                                "hello 1",
                                "",
                                "handled",
                                "Test Channel",
                                "label1",
                            ],
                            [
                                msg2.created_on,
                                msg2.contact.uuid,
                                "Joe Blow",
                                "123",
                                "tel",
                                "",
                                "IN",
                                "hello 2",
                                "",
                                "handled",
                                "Test Channel",
                                "",
                            ],
                            [
                                msg4.created_on,
                                msg4.contact.uuid,
                                "Joe Blow",
                                "",
                                "",
                                "",
                                "IN",
                                "hello 4",
                                "",
                                "handled",
                                "",
                                "",
                            ],
                            [
                                msg5.created_on,
                                msg5.contact.uuid,
                                "Joe Blow",
                                "123",
                                "tel",
                                "",
                                "IN",
                                "Media message",
                                "http://rapidpro.io/audio/sound.mp3",
                                "handled",
                                "Test Channel",
                                "",
                            ],
                            [
                                msg6.created_on,
                                msg6.contact.uuid,
                                "Joe Blow",
                                "123",
                                "tel",
                                "",
                                "OUT",
                                "Hey out 6",
                                "",
                                "sent",
                                "Test Channel",
                                "",
                            ],
                            [
                                msg7.created_on,
                                msg7.contact.uuid,
                                "Joe Blow",
                                "123",
                                "tel",
                                "",
                                "OUT",
                                "Hey out 7",
                                "",
                                "delivered",
                                "Test Channel",
                                "",
                            ],
                            [
                                msg8.created_on,
                                msg8.contact.uuid,
                                "Joe Blow",
                                "123",
                                "tel",
                                "",
                                "OUT",
                                "Hey out 8",
                                "",
                                "errored",
                                "Test Channel",
                                "",
                            ],
                            [
                                msg9.created_on,
                                msg9.contact.uuid,
                                "Joe Blow",
                                "123",
                                "tel",
                                "",
                                "OUT",
                                "Hey out 9",
                                "",
                                "failed",
                                "Test Channel",
                                "",
                            ],
                        ],
                        self.org.timezone,
                    )

                self.assertEqual(len(captured_logger.output), 3)
                self.assertTrue("fetching msgs from archives to export" in captured_logger.output[0])
                self.assertTrue("found 8 msgs in database to export" in captured_logger.output[1])
                self.assertTrue("exported 8 in" in captured_logger.output[2])

        # check that notifications were created
        export = ExportMessagesTask.objects.order_by("id").last()
        self.assertEqual(
            1,
            self.admin.notifications.filter(
                notification_type="export:finished", message_export=export, email_status="P"
            ).count(),
        )

        # export just archived messages
        self.assertExcelSheet(
            request_export("?l=A", {"export_all": 0}),
            [
                [
                    "Date",
                    "Contact UUID",
                    "Name",
                    "URN",
                    "URN Type",
                    "Flow",
                    "Direction",
                    "Text",
                    "Attachments",
                    "Status",
                    "Channel",
                    "Labels",
                ],
                [
                    msg3.created_on,
                    msg3.contact.uuid,
                    "Joe Blow",
                    "123",
                    "tel",
                    "",
                    "IN",
                    "hello 3",
                    "",
                    "handled",
                    "Test Channel",
                    "",
                ],
            ],
            self.org.timezone,
        )

        # filter page should have an export option
        response = self.client.get(reverse("msgs.msg_filter", args=[label.uuid]))
        self.assertContains(response, "Download")

        # try export with user label
        self.assertExcelSheet(
            request_export("?l=%s" % label.uuid, {"export_all": 0}),
            [
                [
                    "Date",
                    "Contact UUID",
                    "Name",
                    "URN",
                    "URN Type",
                    "Flow",
                    "Direction",
                    "Text",
                    "Attachments",
                    "Status",
                    "Channel",
                    "Labels",
                ],
                [
                    msg1.created_on,
                    msg1.contact.uuid,
                    "Joe Blow",
                    "123",
                    "tel",
                    "Color Flow",
                    "IN",
                    "hello 1",
                    "",
                    "handled",
                    "Test Channel",
                    "label1",
                ],
            ],
            self.org.timezone,
        )

        # try export with user label folder
        self.assertExcelSheet(
            request_export("?l=%s" % folder.uuid, {"export_all": 0}),
            [
                [
                    "Date",
                    "Contact UUID",
                    "Name",
                    "URN",
                    "URN Type",
                    "Flow",
                    "Direction",
                    "Text",
                    "Attachments",
                    "Status",
                    "Channel",
                    "Labels",
                ],
                [
                    msg1.created_on,
                    msg1.contact.uuid,
                    "Joe Blow",
                    "123",
                    "tel",
                    "Color Flow",
                    "IN",
                    "hello 1",
                    "",
                    "handled",
                    "Test Channel",
                    "label1",
                ],
            ],
            self.org.timezone,
        )

        # try export with groups and date range
        export_data = {
            "export_all": 1,
            "groups": [self.just_joe.id],
            "start_date": msg5.created_on.strftime("%Y-%m-%d"),
            "end_date": msg7.created_on.strftime("%Y-%m-%d"),
        }

        self.assertExcelSheet(
            request_export("?l=I", export_data),
            [
                [
                    "Date",
                    "Contact UUID",
                    "Name",
                    "URN",
                    "URN Type",
                    "Flow",
                    "Direction",
                    "Text",
                    "Attachments",
                    "Status",
                    "Channel",
                    "Labels",
                ],
                [
                    msg5.created_on,
                    msg5.contact.uuid,
                    "Joe Blow",
                    "123",
                    "tel",
                    "",
                    "IN",
                    "Media message",
                    "http://rapidpro.io/audio/sound.mp3",
                    "handled",
                    "Test Channel",
                    "",
                ],
                [
                    msg6.created_on,
                    msg6.contact.uuid,
                    "Joe Blow",
                    "123",
                    "tel",
                    "",
                    "OUT",
                    "Hey out 6",
                    "",
                    "sent",
                    "Test Channel",
                    "",
                ],
                [
                    msg7.created_on,
                    msg7.contact.uuid,
                    "Joe Blow",
                    "123",
                    "tel",
                    "",
                    "OUT",
                    "Hey out 7",
                    "",
                    "delivered",
                    "Test Channel",
                    "",
                ],
            ],
            self.org.timezone,
        )

        # check sending an invalid date
        response = self.client.post(reverse("msgs.msg_export") + "?l=I", {"export_all": 1, "start_date": "xyz"})
        self.assertEqual(response.status_code, 200)
        self.assertFormError(response, "form", "start_date", "Enter a valid date.")

        # test as anon org to check that URNs don't end up in exports
        with AnonymousOrg(self.org):
            joe_anon_id = f"{self.joe.id:010d}"

            self.assertExcelSheet(
                request_export("?l=I", {"export_all": 1}),
                [
                    [
                        "Date",
                        "Contact UUID",
                        "Name",
                        "ID",
                        "URN Type",
                        "Flow",
                        "Direction",
                        "Text",
                        "Attachments",
                        "Status",
                        "Channel",
                        "Labels",
                    ],
                    [
                        msg1.created_on,
                        msg1.contact.uuid,
                        "Joe Blow",
                        joe_anon_id,
                        "",
                        "Color Flow",
                        "IN",
                        "hello 1",
                        "",
                        "handled",
                        "Test Channel",
                        "label1",
                    ],
                    [
                        msg2.created_on,
                        msg2.contact.uuid,
                        "Joe Blow",
                        joe_anon_id,
                        "",
                        "",
                        "IN",
                        "hello 2",
                        "",
                        "handled",
                        "Test Channel",
                        "",
                    ],
                    [
                        msg4.created_on,
                        msg4.contact.uuid,
                        "Joe Blow",
                        joe_anon_id,
                        "",
                        "",
                        "IN",
                        "hello 4",
                        "",
                        "handled",
                        "",
                        "",
                    ],
                    [
                        msg5.created_on,
                        msg5.contact.uuid,
                        "Joe Blow",
                        joe_anon_id,
                        "",
                        "",
                        "IN",
                        "Media message",
                        "http://rapidpro.io/audio/sound.mp3",
                        "handled",
                        "Test Channel",
                        "",
                    ],
                    [
                        msg6.created_on,
                        msg6.contact.uuid,
                        "Joe Blow",
                        joe_anon_id,
                        "",
                        "",
                        "OUT",
                        "Hey out 6",
                        "",
                        "sent",
                        "Test Channel",
                        "",
                    ],
                    [
                        msg7.created_on,
                        msg7.contact.uuid,
                        "Joe Blow",
                        joe_anon_id,
                        "",
                        "",
                        "OUT",
                        "Hey out 7",
                        "",
                        "delivered",
                        "Test Channel",
                        "",
                    ],
                    [
                        msg8.created_on,
                        msg8.contact.uuid,
                        "Joe Blow",
                        joe_anon_id,
                        "",
                        "",
                        "OUT",
                        "Hey out 8",
                        "",
                        "errored",
                        "Test Channel",
                        "",
                    ],
                    [
                        msg9.created_on,
                        msg9.contact.uuid,
                        "Joe Blow",
                        joe_anon_id,
                        "",
                        "",
                        "OUT",
                        "Hey out 9",
                        "",
                        "failed",
                        "Test Channel",
                        "",
                    ],
                ],
                self.org.timezone,
            )

        response = self.client.post(reverse("msgs.msg_export") + "?l=I&redirect=http://foo.me", {"export_all": 1})
        self.assertEqual(302, response.status_code)
        self.assertEqual("/msg/inbox/", response.url)

    def test_big_ids(self):
        # create an incoming message with big id
        msg = Msg.objects.create(
            id=3_000_000_000,
            org=self.org,
            direction="I",
            contact=self.joe,
            contact_urn=self.joe.urns.first(),
            text="Hi there",
            channel=self.channel,
            status="H",
            msg_type="I",
            visibility="V",
            created_on=timezone.now(),
        )
        ChannelLog.objects.create(id=3_000_000_000, channel=msg.channel, msg=msg, is_error=True, description="Boom")
        spam = self.create_label("Spam")
        msg.labels.add(spam)


class MsgCRUDLTest(TembaTest, CRUDLTestMixin):
    def test_inbox(self):
        contact1 = self.create_contact("Joe Blow", phone="+250788000001")
        contact2 = self.create_contact("Frank", phone="+250788000002")
        msg1 = self.create_incoming_msg(contact1, "message number 1")
        msg2 = self.create_incoming_msg(contact1, "message number 2")
        msg3 = self.create_incoming_msg(contact2, "message number 3")
        msg4 = self.create_incoming_msg(contact2, "message number 4")
        msg5 = self.create_incoming_msg(contact2, "message number 5", visibility="A")
        self.create_incoming_msg(contact2, "message number 6", status=Msg.STATUS_PENDING)
        ChannelLog.objects.create(channel=self.channel, msg=msg1, description="Success")
        ChannelLog.objects.create(channel=self.channel, msg=msg2, description="Success")

        inbox_url = reverse("msgs.msg_inbox")

        # check query count
        self.login(self.admin)
<<<<<<< HEAD
        with self.assertNumQueries(33):
=======
        with self.assertNumQueries(28):
>>>>>>> 6b0fbde4
            self.client.get(inbox_url)

        response = self.assertListFetch(
            inbox_url + "?refresh=10000",
            allow_viewers=True,
            allow_editors=True,
            context_objects=[msg4, msg3, msg2, msg1],
        )

        # make sure that we embed refresh script if View.refresh is set
        self.assertContains(response, "function refresh")

        self.assertEqual(20000, response.context["refresh"])
        self.assertEqual(("archive", "label", "send"), response.context["actions"])
        self.assertEqual({"count": 4, "label": "Inbox", "url": "/msg/inbox/"}, response.context["folders"][0])

        # test searching
        response = self.client.get(inbox_url + "?search=joe")
        self.assertEqual([msg2, msg1], list(response.context_data["object_list"]))

        # add some labels
        label1 = self.create_label("label1")
        self.create_label("label2")
        label3 = self.create_label("label3")

        # viewers can't label messages
        response = self.requestView(
            inbox_url, self.user, post_data={"action": "label", "objects": [msg1.id], "label": label1.id, "add": True}
        )
        self.assertEqual(403, response.status_code)

        # but editors can
        response = self.requestView(
            inbox_url,
            self.editor,
            post_data={"action": "label", "objects": [msg1.id, msg2.id], "label": label1.id, "add": True},
        )
        self.assertEqual(200, response.status_code)
        self.assertEqual({msg1, msg2}, set(label1.msgs.all()))

        # and remove labels
        self.requestView(
            inbox_url,
            self.editor,
            post_data={"action": "label", "objects": [msg2.id], "label": label1.id, "add": False},
        )
        self.assertEqual({msg1}, set(label1.msgs.all()))

        # can't label without a label object
        response = self.requestView(
            inbox_url,
            self.editor,
            post_data={"action": "label", "objects": [msg2.id], "add": False},
        )
        self.assertEqual({msg1}, set(label1.msgs.all()))

        # label more messages as admin
        self.requestView(
            inbox_url,
            self.admin,
            post_data={"action": "label", "objects": [msg1.id, msg2.id, msg3.id], "label": label3.id, "add": True},
        )
        self.assertEqual({msg1}, set(label1.msgs.all()))
        self.assertEqual({msg1, msg2, msg3}, set(label3.msgs.all()))

        # test archiving a msg
        self.client.post(inbox_url, {"action": "archive", "objects": msg1.id})
        self.assertEqual({msg1, msg5}, set(Msg.objects.filter(visibility=Msg.VISIBILITY_ARCHIVED)))

        # archiving doesn't remove labels
        msg1.refresh_from_db()
        self.assertEqual({label1, label3}, set(msg1.labels.all()))

    def test_flows(self):
        contact1 = self.create_contact("Joe Blow", phone="+250788000001")
        msg1 = self.create_incoming_msg(contact1, "test 1", msg_type="F")
        msg2 = self.create_incoming_msg(contact1, "test 2", msg_type="F")
        self.create_incoming_msg(contact1, "test 3", msg_type="I")

        flows_url = reverse("msgs.msg_flow")

        response = self.assertListFetch(
            flows_url, allow_viewers=True, allow_editors=True, context_objects=[msg2, msg1]
        )

        self.assertEqual(("archive", "label", "send"), response.context["actions"])

    def test_archived(self):
        contact1 = self.create_contact("Joe Blow", phone="+250788000001")
        contact2 = self.create_contact("Frank", phone="+250788000002")
        msg1 = self.create_incoming_msg(contact1, "message number 1", visibility=Msg.VISIBILITY_ARCHIVED)
        msg2 = self.create_incoming_msg(contact1, "message number 2", visibility=Msg.VISIBILITY_ARCHIVED)
        msg3 = self.create_incoming_msg(contact2, "message number 3", visibility=Msg.VISIBILITY_ARCHIVED)
        msg4 = self.create_incoming_msg(contact2, "message number 4", visibility=Msg.VISIBILITY_DELETED_BY_USER)
        self.create_incoming_msg(contact2, "message number 5", status=Msg.STATUS_PENDING)
        ChannelLog.objects.create(channel=self.channel, msg=msg1, description="Success")
        ChannelLog.objects.create(channel=self.channel, msg=msg2, description="Success")

        archived_url = reverse("msgs.msg_archived")

        # check query count
        self.login(self.admin)
<<<<<<< HEAD
        with self.assertNumQueries(33):
=======
        with self.assertNumQueries(28):
>>>>>>> 6b0fbde4
            self.client.get(archived_url)

        response = self.assertListFetch(
            archived_url + "?refresh=10000", allow_viewers=True, allow_editors=True, context_objects=[msg3, msg2, msg1]
        )

<<<<<<< HEAD
        self.assertEqual(("restore", "label", "delete"), response.context["actions"])
        self.assertEqual({"count": 3, "label": "Archived", "url": "/msg/archived/"}, response.context["folders"][3])
=======
        self.assertEqual(("restore", "label", "delete", "send"), response.context["actions"])
        self.assertEqual({"count": 3, "label": "Archived", "url": "/msg/archived/"}, response.context["folders"][2])
>>>>>>> 6b0fbde4

        # test searching
        response = self.client.get(archived_url + "?search=joe")
        self.assertEqual([msg2, msg1], list(response.context_data["object_list"]))

        # viewers can't restore messages
        response = self.requestView(archived_url, self.user, post_data={"action": "restore", "objects": [msg1.id]})
        self.assertEqual(403, response.status_code)

        # but editors can
        response = self.requestView(archived_url, self.editor, post_data={"action": "restore", "objects": [msg1.id]})
        self.assertEqual(200, response.status_code)
        self.assertEqual({msg2, msg3}, set(Msg.objects.filter(visibility=Msg.VISIBILITY_ARCHIVED)))

        # can also permanently delete messages
        response = self.requestView(archived_url, self.admin, post_data={"action": "delete", "objects": [msg2.id]})
        self.assertEqual(200, response.status_code)
        self.assertEqual({msg2, msg4}, set(Msg.objects.filter(visibility=Msg.VISIBILITY_DELETED_BY_USER)))
        self.assertEqual({msg3}, set(Msg.objects.filter(visibility=Msg.VISIBILITY_ARCHIVED)))

    def test_outbox(self):
        contact1 = self.create_contact("", phone="+250788382382")
        contact2 = self.create_contact("Joe Blow", phone="+250788000001")
        contact3 = self.create_contact("Frank Blow", phone="+250788000002")

        # create a single message broadcast and put message back into pending state
        broadcast1 = self.create_broadcast(self.admin, "How is it going?", contacts=[contact1])
        Msg.objects.filter(broadcast=broadcast1).update(status=Msg.STATUS_PENDING)
        msg1 = broadcast1.msgs.get()

        outbox_url = reverse("msgs.msg_outbox")

        # check query count
        self.login(self.admin)
<<<<<<< HEAD
        with self.assertNumQueries(36):
=======
        with self.assertNumQueries(31):
>>>>>>> 6b0fbde4
            self.client.get(outbox_url)

        # messages sorted by created_on
        response = self.assertListFetch(outbox_url, allow_viewers=True, allow_editors=True, context_objects=[msg1])

        self.assertEqual((), response.context["actions"])
        self.assertEqual({"count": 1, "label": "Outbox", "url": "/msg/outbox/"}, response.context["folders"][4])

        # create another broadcast this time with 3 messages
        contact4 = self.create_contact("Kevin", phone="+250788000003")
        group = self.create_group("Testers", contacts=[contact2, contact3])
        broadcast2 = self.create_broadcast(self.admin, "kLab is awesome", contacts=[contact4], groups=[group])
        broadcast2.msgs.update(status=Msg.STATUS_PENDING)
        msg4, msg3, msg2 = broadcast2.msgs.order_by("-id")

        broadcast3 = Broadcast.create(
            self.channel.org, self.admin, "Pending broadcast", contacts=[contact4], status=Msg.STATUS_QUEUED
        )
        broadcast4 = Broadcast.create(
            self.channel.org, self.admin, "Scheduled broadcast", contacts=[contact4], status=Msg.STATUS_QUEUED
        )

        broadcast4.schedule = Schedule.create_schedule(self.org, self.admin, timezone.now(), Schedule.REPEAT_DAILY)
        broadcast4.save(update_fields=("schedule",))

        response = self.assertListFetch(
            outbox_url, allow_viewers=True, allow_editors=True, context_objects=[msg4, msg3, msg2, msg1]
        )

        # should see queued broadcast but not the scheduled one
        self.assertEqual(5, response.context_data["folders"][4]["count"])  # Outbox (includes queued broadcast)
        self.assertEqual([broadcast3], list(response.context_data["pending_broadcasts"]))

        response = self.client.get(outbox_url + "?search=kevin")
        self.assertEqual([Msg.objects.get(contact=contact4)], list(response.context_data["object_list"]))

        response = self.client.get(outbox_url + "?search=joe")
        self.assertEqual([Msg.objects.get(contact=contact2)], list(response.context_data["object_list"]))

        response = self.client.get(outbox_url + "?search=frank")
        self.assertEqual([Msg.objects.get(contact=contact3)], list(response.context_data["object_list"]))

        response = self.client.get(outbox_url + "?search=just")
        self.assertEqual([], list(response.context_data["object_list"]))

        response = self.client.get(outbox_url + "?search=klab")
        self.assertEqual([msg4, msg3, msg2], list(response.context_data["object_list"]))

    def test_sent(self):
        contact1 = self.create_contact("Joe Blow", phone="+250788000001")
        contact2 = self.create_contact("Frank Blow", phone="+250788000002")
        msg1 = self.create_outgoing_msg(contact1, "Hi 1", status="W", sent_on=timezone.now() - timedelta(hours=1))
        msg2 = self.create_outgoing_msg(contact1, "Hi 2", status="S", sent_on=timezone.now() - timedelta(hours=3))
        msg3 = self.create_outgoing_msg(contact2, "Hi 3", status="D", sent_on=timezone.now() - timedelta(hours=2))
        ChannelLog.objects.create(channel=self.channel, msg=msg1, description="Success")
        ChannelLog.objects.create(channel=self.channel, msg=msg2, description="Success")

        sent_url = reverse("msgs.msg_sent")

        # check query count
        self.login(self.admin)
<<<<<<< HEAD
        with self.assertNumQueries(38):
=======
        with self.assertNumQueries(33):
>>>>>>> 6b0fbde4
            self.client.get(sent_url)

        # messages sorted by sent_on
        self.assertListFetch(sent_url, allow_viewers=True, allow_editors=True, context_objects=[msg1, msg3, msg2])

        response = self.client.get(sent_url + "?search=joe")
        self.assertEqual([msg1, msg2], list(response.context_data["object_list"]))

    @patch("temba.mailroom.client.MailroomClient.msg_resend")
    def test_failed(self, mock_msg_resend):
        contact1 = self.create_contact("Joe Blow", phone="+250788000001")
        msg1 = self.create_outgoing_msg(contact1, "message number 1", status="F")
        log = ChannelLog.objects.create(channel=msg1.channel, msg=msg1, is_error=True, description="Failed")

        failed_url = reverse("msgs.msg_failed")

        # create broadcast and fail the only message
        broadcast = self.create_broadcast(self.admin, "message number 2", contacts=[contact1])
        broadcast.get_messages().update(status="F")
        msg2 = broadcast.get_messages()[0]

        # message without a broadcast
        msg3 = self.create_outgoing_msg(contact1, "messsage number 3", status="F")

        # check query count
        self.login(self.admin)
<<<<<<< HEAD
        with self.assertNumQueries(37):
=======
        with self.assertNumQueries(32):
>>>>>>> 6b0fbde4
            self.client.get(failed_url)

        response = self.assertListFetch(
            failed_url, allow_viewers=True, allow_editors=True, context_objects=[msg3, msg2, msg1]
        )

        self.assertEqual(("resend",), response.context["actions"])
        self.assertContains(response, reverse("channels.channellog_read", args=[log.channel.uuid, log.id]))

        # make the org anonymous
        with AnonymousOrg(self.org):
            response = self.requestView(failed_url, self.admin)
            self.assertNotContains(response, reverse("channels.channellog_read", args=[log.channel.uuid, log.id]))

        # resend some messages
        self.client.post(failed_url, {"action": "resend", "objects": [msg2.id]})

        mock_msg_resend.assert_called_once_with(self.org.id, [msg2.id])

        # suspended orgs don't see resend as option
        self.org.is_suspended = True
        self.org.save(update_fields=("is_suspended",))

        response = self.client.get(failed_url)
        self.assertNotIn("resend", response.context["actions"])

    def test_filter(self):
        joe = self.create_contact("Joe Blow", phone="+250788000001")
        frank = self.create_contact("Frank Blow", phone="250788000002")
        billy = self.create_contact("Billy Bob", urns=["twitter:billy_bob"])

        # create some folders and labels
        folder = Label.objects.create(
            org=self.org, name="folder", label_type=Label.TYPE_FOLDER, created_by=self.user, modified_by=self.user
        )
        label1 = self.create_label("label1", folder=folder)
        label2 = self.create_label("label2", folder=folder)
        label3 = self.create_label("label3")

        # create some messages
        msg1 = self.create_incoming_msg(joe, "test1")
        msg2 = self.create_incoming_msg(frank, "test2")
        msg3 = self.create_incoming_msg(billy, "test3")
        msg4 = self.create_incoming_msg(joe, "test4", visibility=Msg.VISIBILITY_ARCHIVED)
        msg5 = self.create_incoming_msg(joe, "test5", visibility=Msg.VISIBILITY_DELETED_BY_USER)
        msg6 = self.create_incoming_msg(joe, "flow test", msg_type="F")

        # apply the labels
        label1.toggle_label([msg1, msg2], add=True)
        label2.toggle_label([msg2, msg3], add=True)
        label3.toggle_label([msg1, msg2, msg3, msg4, msg5, msg6], add=True)

        label1_url = reverse("msgs.msg_filter", args=[label1.uuid])
        label3_url = reverse("msgs.msg_filter", args=[label3.uuid])
        folder_url = reverse("msgs.msg_filter", args=[folder.uuid])

        # can't visit a filter page as a non-org user
        response = self.requestView(label3_url, self.non_org_user)
        self.assertRedirect(response, reverse("orgs.org_choose"))

        # can as org viewer user
        response = self.requestView(label3_url, self.user)
        self.assertEqual(200, response.status_code)
        self.assertEqual(("label",), response.context["actions"])
        self.assertNotContains(response, reverse("msgs.label_update", args=[label3.id]))  # can't update label
        self.assertNotContains(response, reverse("msgs.label_delete", args=[label3.id]))  # can't delete label

        # check that test and non-visible messages are excluded, and messages and ordered newest to oldest
        self.assertEqual([msg6, msg3, msg2, msg1], list(response.context["object_list"]))

        # check viewing a folder
        response = self.client.get(reverse("msgs.msg_filter", args=[folder.uuid]))
        self.assertEqual(200, response.status_code)
        self.assertEqual(("label",), response.context["actions"])
        self.assertNotContains(response, reverse("msgs.label_update", args=[folder.id]))  # can't update folder
        self.assertNotContains(response, reverse("msgs.label_delete", args=[folder.id]))  # can't delete folder

        # messages from contained labels are rolled up without duplicates
        self.assertEqual([msg3, msg2, msg1], list(response.context["object_list"]))

        # search on folder by message text
        response = self.client.get(f"{folder_url}?search=test2")
        self.assertEqual({msg2}, set(response.context_data["object_list"]))

        # search on label by contact name
        response = self.client.get(f"{label3_url}?search=joe")
        self.assertEqual({msg1, msg6}, set(response.context_data["object_list"]))

        # check admin users see edit and delete options for labels and folders
        response = self.requestView(folder_url, self.admin)
        self.assertContains(response, reverse("msgs.label_update", args=[folder.id]))
        self.assertContains(response, reverse("msgs.label_delete", args=[folder.id]))

        response = self.requestView(label1_url, self.admin)
        self.assertContains(response, reverse("msgs.label_update", args=[label1.id]))
        self.assertContains(response, reverse("msgs.label_delete", args=[label1.id]))


class BroadcastTest(TembaTest):
    def setUp(self):
        super().setUp()

        self.joe = self.create_contact("Joe Blow", phone="123")
        self.frank = self.create_contact("Frank Blow", phone="321")

        self.just_joe = self.create_group("Just Joe", [self.joe])

        self.joe_and_frank = self.create_group("Joe and Frank", [self.joe, self.frank])

        self.kevin = self.create_contact(name="Kevin Durant", phone="987")
        self.lucy = self.create_contact(name="Lucy M", urns=["twitter:lucy"])

        # a Twitter channel
        self.twitter = self.create_channel("TT", "Twitter", "nyaruka")

    def test_delete(self):
        label = self.create_label("Labeled")

        # create some incoming messages
        msg_in1 = self.create_incoming_msg(self.joe, "Hello")
        self.create_incoming_msg(self.frank, "Bonjour")

        # create a broadcast which is a response to an incoming message
        self.create_broadcast(self.user, "Noted", contacts=[self.joe])

        # create a broadcast which is to several contacts
        broadcast2 = self.create_broadcast(
            self.user, "Very old broadcast", groups=[self.joe_and_frank], contacts=[self.kevin, self.lucy]
        )

        # give joe some flow messages
        self.create_outgoing_msg(self.joe, "what's your fav color?", msg_type="F")
        msg_in3 = self.create_incoming_msg(self.joe, "red!", msg_type="F")
        self.create_outgoing_msg(self.joe, "red is cool", msg_type="F")

        # mark all outgoing messages as sent except broadcast #2 to Joe
        Msg.objects.filter(direction="O").update(status="S")
        broadcast2.msgs.filter(contact=self.joe).update(status="F")

        # label one of our messages
        msg_in1.labels.add(label)
        self.assertEqual(LabelCount.get_totals([label])[label], 1)

        self.assertEqual(SystemLabel.get_counts(self.org)[SystemLabel.TYPE_INBOX], 2)
        self.assertEqual(SystemLabel.get_counts(self.org)[SystemLabel.TYPE_FLOWS], 1)
        self.assertEqual(SystemLabel.get_counts(self.org)[SystemLabel.TYPE_SENT], 6)
        self.assertEqual(SystemLabel.get_counts(self.org)[SystemLabel.TYPE_FAILED], 1)

        today = timezone.now().date()
        self.assertEqual(ChannelCount.get_day_count(self.channel, ChannelCount.INCOMING_MSG_TYPE, today), 3)
        self.assertEqual(ChannelCount.get_day_count(self.channel, ChannelCount.OUTGOING_MSG_TYPE, today), 6)
        self.assertEqual(ChannelCount.get_day_count(self.twitter, ChannelCount.INCOMING_MSG_TYPE, today), 0)
        self.assertEqual(ChannelCount.get_day_count(self.twitter, ChannelCount.OUTGOING_MSG_TYPE, today), 1)

        self.org.clear_credit_cache()
        self.assertEqual(10, self.org.get_credits_used())
        self.assertEqual(990, self.org.get_credits_remaining())

        # delete all our messages save for our flow incoming message
        for m in Msg.objects.exclude(id=msg_in3.id):
            m.delete()

        # broadcasts should be unaffected
        self.assertEqual(2, Broadcast.objects.count())

        # credit usage remains the same
        self.org.clear_credit_cache()
        self.assertEqual(10, self.org.get_credits_used())
        self.assertEqual(990, self.org.get_credits_remaining())

        # check system label counts have been updated
        self.assertEqual(0, SystemLabel.get_counts(self.org)[SystemLabel.TYPE_INBOX])
        self.assertEqual(1, SystemLabel.get_counts(self.org)[SystemLabel.TYPE_FLOWS])
        self.assertEqual(0, SystemLabel.get_counts(self.org)[SystemLabel.TYPE_SENT])
        self.assertEqual(0, SystemLabel.get_counts(self.org)[SystemLabel.TYPE_FAILED])

        # check user label
        self.assertEqual(0, LabelCount.get_totals([label])[label])

        # but daily channel counts should be unchanged
        self.assertEqual(3, ChannelCount.get_day_count(self.channel, ChannelCount.INCOMING_MSG_TYPE, today))
        self.assertEqual(6, ChannelCount.get_day_count(self.channel, ChannelCount.OUTGOING_MSG_TYPE, today))
        self.assertEqual(0, ChannelCount.get_day_count(self.twitter, ChannelCount.INCOMING_MSG_TYPE, today))
        self.assertEqual(1, ChannelCount.get_day_count(self.twitter, ChannelCount.OUTGOING_MSG_TYPE, today))

    def test_model(self):
        broadcast1 = Broadcast.create(
            self.org,
            self.user,
            {"eng": "Hello everyone", "spa": "Hola a todos", "fra": "Salut à tous"},
            base_language="eng",
            groups=[self.joe_and_frank],
            contacts=[self.kevin, self.lucy],
            schedule=Schedule.create_schedule(self.org, self.admin, timezone.now(), Schedule.REPEAT_MONTHLY),
        )
        self.assertEqual("I", broadcast1.status)

        with patch("temba.mailroom.queue_broadcast") as mock_queue_broadcast:
            broadcast1.send_async()

            mock_queue_broadcast.assert_called_once_with(broadcast1)

        # create a broadcast that looks like it has been sent
        broadcast2 = self.create_broadcast(self.admin, "Hi everyone", contacts=[self.kevin, self.lucy])

        self.assertEqual(2, broadcast2.msgs.count())

        broadcast1.release()
        broadcast2.release()

        self.assertEqual(0, Msg.objects.count())
        self.assertEqual(0, Broadcast.objects.count())
        self.assertEqual(0, Schedule.objects.count())

        with self.assertRaises(AssertionError):
            Broadcast.create(self.org, self.user, "no recipients")

    def test_get_text(self):
        broadcast = Broadcast.create(
            self.org,
            self.user,
            {"eng": "Hello everyone", "spa": "Hola a todos", "fra": "Salut à tous"},
            base_language="eng",
            groups=[self.joe_and_frank],
            contacts=[self.kevin, self.lucy],
            schedule=Schedule.create_schedule(self.org, self.admin, timezone.now(), Schedule.REPEAT_MONTHLY),
        )

        # test resolving the broadcast text in different languages (used to render scheduled ones)
        self.assertEqual("Hello everyone", broadcast.get_text(self.joe))  # uses broadcast base language

        self.org.set_flow_languages(self.admin, ["spa", "eng", "fra"])

        self.assertEqual("Hola a todos", broadcast.get_text(self.joe))  # uses org primary language

        self.joe.language = "fra"
        self.joe.save(update_fields=("language",))

        self.assertEqual("Salut à tous", broadcast.get_text(self.joe))  # uses contact language

        self.org.set_flow_languages(self.admin, ["spa", "eng"])

        self.assertEqual("Hola a todos", broadcast.get_text(self.joe))  # but only if it's allowed

    def test_message_parts(self):
        contact = self.create_contact("Matt", phone="+12067778811")

        sms = self.create_outgoing_msg(contact, "Text")

        self.assertEqual(["Text"], Msg.get_text_parts(sms.text))
        sms.text = ""
        self.assertEqual([""], Msg.get_text_parts(sms.text))

        # 160 chars
        sms.text = "1234567890123456789012345678901234567890123456789012345678901234567890123456789012345678901234567890123456789012345678901234567890123456789012345678901234567890"
        self.assertEqual(1, len(Msg.get_text_parts(sms.text)))

        # 161 characters with space
        sms.text = "123456789012345678901234567890123456789012345678901234567890123456789012345678901234567890123456789012345678901234567890123456789012345678901234567890 1234567890"
        parts = Msg.get_text_parts(sms.text)
        self.assertEqual(2, len(parts))
        self.assertEqual(150, len(parts[0]))
        self.assertEqual(10, len(parts[1]))

        # 161 characters without space
        sms.text = "12345678901234567890123456789012345678901234567890123456789012345678901234567890123456789012345678901234567890123456789012345678901234567890123456789012345678901"
        parts = Msg.get_text_parts(sms.text)
        self.assertEqual(2, len(parts))
        self.assertEqual(160, len(parts[0]))
        self.assertEqual(1, len(parts[1]))

        # 160 characters with max length 40
        sms.text = "1234567890123456789012345678901234567890123456789012345678901234567890123456789012345678901234567890123456789012345678901234567890123456789012345678901234567890"
        parts = Msg.get_text_parts(sms.text, max_length=40)
        self.assertEqual(4, len(parts))
        self.assertEqual(40, len(parts[0]))
        self.assertEqual(40, len(parts[1]))
        self.assertEqual(40, len(parts[2]))
        self.assertEqual(40, len(parts[3]))


class BroadcastCRUDLTest(TembaTest, CRUDLTestMixin):
    def setUp(self):
        super().setUp()

        self.joe = self.create_contact("Joe Blow", urns=["tel:+12025550149"])
        self.frank = self.create_contact("Frank Blow", urns=["tel:+12025550195"])
        self.joe_and_frank = self.create_group("Joe and Frank", [self.joe, self.frank])

    @patch("temba.mailroom.queue_broadcast")
    def test_send(self, mock_queue_broadcast):
        send_url = reverse("msgs.broadcast_send")

        # can't send if you're not logged in
        response = self.client.get(send_url)
        self.assertLoginRedirect(response)

        response = self.client.post(
            send_url, {"text": "Test", "omnibox": omnibox_serialize(self.org, [], [self.joe], json_encode=True)}
        )
        self.assertLoginRedirect(response)

        # or just a viewer user
        self.login(self.user)

        response = self.client.get(send_url)
        self.assertLoginRedirect(response)

        # but editors can
        self.login(self.editor)

        response = self.client.get(send_url)
        self.assertEqual(
            ["omnibox", "text", "schedule", "step_node", "loc"], list(response.context["form"].fields.keys())
        )

        # initialize form based on a contact
        response = self.client.get(f"{send_url}?c={self.joe.uuid}")
        omnibox = response.context["form"]["omnibox"]
        self.assertEqual(
            [{"id": str(self.joe.uuid), "name": "Joe Blow", "type": "contact", "urn": "(202) 555-0149"}],
            omnibox.value(),
        )

        # initialize form based on an existing URN
        response = self.client.get(f"{send_url}?u={self.joe.get_urn().id}")
        omnibox = response.context["form"]["omnibox"]
        self.assertEqual(
            [
                {
                    "id": "tel:+12025550149",
                    "name": "(202) 555-0149",
                    "type": "urn",
                    "contact": "Joe Blow",
                    "scheme": "tel",
                }
            ],
            omnibox.value(),
        )

        # submit with a send to a group, a contact, an existing URN and a raw URN
        response = self.client.post(
            send_url,
            {
                "text": "Hey Joe, where you goin?",
                "omnibox": omnibox_serialize(
                    self.org,
                    [self.joe_and_frank],
                    [self.frank],
                    urns=[self.joe.get_urn()],
                    raw_urns=["tel:0780000001"],
                    json_encode=True,
                ),
            },
        )
        self.assertEqual(302, response.status_code)

        broadcast = Broadcast.objects.get()
        self.assertEqual({"base": "Hey Joe, where you goin?"}, broadcast.text)
        self.assertEqual({self.joe_and_frank}, set(broadcast.groups.all()))
        self.assertEqual({self.frank}, set(broadcast.contacts.all()))
        self.assertEqual(["tel:+12025550149", "tel:0780000001"], broadcast.raw_urns)

        mock_queue_broadcast.assert_called_once_with(broadcast)

        # try to submit a send to nobody
        response = self.client.post(
            send_url, {"text": "Broken", "omnibox": omnibox_serialize(self.org, [], [], json_encode=True)}
        )
        self.assertFormError(response, "form", "omnibox", "At least one recipient is required.")

        # try to submit with an invalid URN
        response = self.client.post(
            send_url,
            {
                "text": "Broken",
                "omnibox": omnibox_serialize(self.org, [], [], raw_urns=["tel:$$$$$$"], json_encode=True),
            },
        )
        self.assertFormError(response, "form", "omnibox", "'tel:$$$$$$' is not a valid URN.")

        # if we release our send channel we also can't start send
        self.channel.release(self.admin)

        response = self.requestView(send_url, self.admin)
        self.assertContains(
            response, 'To get started you need to <a href="/channels/channel/claim/">add a channel</a>'
        )
        self.assertNotContains(response, "Send")

    @patch("temba.mailroom.queue_broadcast")
    def test_send_to_node(self, mock_queue_broadcast):
        send_url = reverse("msgs.broadcast_send")

        self.login(self.editor)

        # give Joe a flow run that has stopped on a node
        flow = self.get_flow("color_v13")
        flow_nodes = flow.get_definition()["nodes"]
        color_prompt = flow_nodes[0]
        color_split = flow_nodes[4]
        (
            MockSessionWriter(self.joe, flow)
            .visit(color_prompt)
            .send_msg("What is your favorite color?", self.channel)
            .visit(color_split)
            .wait()
            .save()
        ).session.runs.get()

        # initialize form based on a flow node UUID
        response = self.client.get(f"{send_url}?step_node={color_split['uuid']}")

        # no omnibox...
        self.assertEqual(["text", "step_node", "loc"], list(response.context["form"].fields.keys()))

        response = self.client.post(send_url, {"text": "Hurry up", "step_node": color_split["uuid"]})
        self.assertRedirect(response, reverse("msgs.msg_inbox"))

        broadcast = Broadcast.objects.get()
        self.assertEqual(broadcast.text, {"base": "Hurry up"})
        self.assertEqual(broadcast.groups.count(), 0)
        self.assertEqual({self.joe}, set(broadcast.contacts.all()))

        mock_queue_broadcast.assert_called_once_with(broadcast)

        # if there are no contacts at the given node, we don't actually create a broadcast
        response = self.client.post(
            send_url, {"text": "Hurry up", "step_node": "36b2c697-a1d9-47a9-9553-d07d6a725877"}
        )
        self.assertRedirect(response, reverse("msgs.msg_inbox"))

        self.assertEqual(1, Broadcast.objects.count())

    def test_update(self):
        self.login(self.editor)
        omnibox = omnibox_serialize(self.org, [], [self.joe], json_encode=True)
        self.client.post(reverse("msgs.broadcast_send"), dict(omnibox=omnibox, text="Lunch reminder", schedule=True))
        broadcast = Broadcast.objects.get()
        url = reverse("msgs.broadcast_update", args=[broadcast.pk])

        response = self.client.get(url)
        self.assertEqual(list(response.context["form"].fields.keys()), ["message", "omnibox", "loc"])

        omnibox = omnibox_serialize(self.org, [], [self.frank], json_encode=True)
        response = self.client.post(url, dict(message="Dinner reminder", omnibox=omnibox))
        self.assertEqual(response.status_code, 302)

        broadcast = Broadcast.objects.get()
        self.assertEqual(broadcast.text, {"base": "Dinner reminder"})
        self.assertEqual(broadcast.base_language, "base")
        self.assertEqual(set(broadcast.contacts.all()), {self.frank})

    def test_schedule_list(self):
        list_url = reverse("msgs.broadcast_schedule_list")

        self.assertListFetch(list_url, allow_viewers=True, allow_editors=True, context_objects=[])

        bc1 = self.create_broadcast(
            self.admin,
            "good morning",
            contacts=[self.joe],
            schedule=Schedule.create_schedule(self.org, self.admin, timezone.now(), Schedule.REPEAT_DAILY),
        )
        bc2 = self.create_broadcast(
            self.admin,
            "good evening",
            contacts=[self.frank],
            schedule=Schedule.create_schedule(self.org, self.admin, timezone.now(), Schedule.REPEAT_DAILY),
        )
        self.create_broadcast(self.admin, "not scheduled", groups=[self.joe_and_frank])

        self.assertListFetch(list_url, allow_viewers=True, allow_editors=True, context_objects=[bc2, bc1])

        self.assertListFetch(list_url + "?search=MORN", allow_viewers=True, allow_editors=True, context_objects=[bc1])

    def test_schedule_read(self):
        self.login(self.editor)

        omnibox = omnibox_serialize(self.org, [self.joe_and_frank], [self.joe], json_encode=True)
        self.client.post(reverse("msgs.broadcast_send"), dict(omnibox=omnibox, text="Lunch reminder", schedule=True))
        broadcast = Broadcast.objects.get()

        # view with empty Send History
        response = self.client.get(reverse("msgs.broadcast_schedule_read", args=[broadcast.pk]))
        self.assertEqual(response.context["object"], broadcast)
        self.assertEqual(response.context["object_list"].count(), 0)

    def test_missing_contacts(self):
        self.login(self.editor)

        omnibox = omnibox_serialize(self.org, [self.joe_and_frank], [self.joe], json_encode=True)
        self.client.post(reverse("msgs.broadcast_send"), dict(omnibox=omnibox, text="Lunch reminder", schedule=True))
        broadcast = Broadcast.objects.get()

        omnibox = omnibox_serialize(self.org, [], [], json_encode=True)
        response = self.client.post(
            reverse("msgs.broadcast_update", args=[broadcast.pk]),
            dict(omnibox=omnibox, message="Empty contacts", schedule=True),
        )
        self.assertFormError(response, "form", None, "At least one recipient is required")


class LabelTest(TembaTest):
    def setUp(self):
        super().setUp()

        self.joe = self.create_contact("Joe Blow", phone="073835001")
        self.frank = self.create_contact("Frank", phone="073835002")

    def test_create(self):
        label1 = Label.create(self.org, self.user, "Spam")
        self.assertEqual("Spam", label1.name)
        self.assertIsNone(label1.folder)

        # don't allow invalid name
        self.assertRaises(AssertionError, Label.create, self.org, self.user, '"Hi"')

        # don't allow duplicate name
        self.assertRaises(AssertionError, Label.create, self.org, self.user, "Spam")

    def test_toggle_label(self):
        label = self.create_label("Spam")
        msg1 = self.create_incoming_msg(self.joe, "Message 1")
        msg2 = self.create_incoming_msg(self.joe, "Message 2")
        msg3 = self.create_incoming_msg(self.joe, "Message 3")

        self.assertEqual(label.get_visible_count(), 0)

        label.toggle_label([msg1, msg2, msg3], add=True)  # add label to 3 messages

        label.refresh_from_db()
        self.assertEqual(label.get_visible_count(), 3)
        self.assertEqual(set(label.get_messages()), {msg1, msg2, msg3})

        label.toggle_label([msg3], add=False)  # remove label from a message

        label.refresh_from_db()
        self.assertEqual(label.get_visible_count(), 2)
        self.assertEqual(set(label.get_messages()), {msg1, msg2})

        # check still correct after squashing
        squash_msgcounts()
        self.assertEqual(label.get_visible_count(), 2)

        msg2.archive()  # won't remove label from msg, but msg no longer counts toward visible count

        label.refresh_from_db()
        self.assertEqual(label.get_visible_count(), 1)
        self.assertEqual(set(label.get_messages()), {msg1, msg2})

        msg2.restore()  # msg back in visible count

        label.refresh_from_db()
        self.assertEqual(label.get_visible_count(), 2)
        self.assertEqual(set(label.get_messages()), {msg1, msg2})

        msg2.delete()  # removes label message no longer visible

        label.refresh_from_db()
        self.assertEqual(label.get_visible_count(), 1)
        self.assertEqual(set(label.get_messages()), {msg1})

        msg3.archive()
        label.toggle_label([msg3], add=True)  # labelling an already archived message doesn't increment the count

        label.refresh_from_db()
        self.assertEqual(label.get_visible_count(), 1)
        self.assertEqual(set(label.get_messages()), {msg1, msg3})

        msg3.restore()  # but then restoring that message will

        label.refresh_from_db()
        self.assertEqual(label.get_visible_count(), 2)
        self.assertEqual(set(label.get_messages()), {msg1, msg3})

        # can't label outgoing messages
        msg5 = self.create_outgoing_msg(self.joe, "Message")
        self.assertRaises(AssertionError, label.toggle_label, [msg5], add=True)

        # can't get a count of a folder
        folder = Label.objects.create(
            org=self.org, name="Cool Labels", label_type=Label.TYPE_FOLDER, created_by=self.user, modified_by=self.user
        )
        self.assertRaises(AssertionError, folder.get_visible_count)

        # squashing shouldn't affect counts
        self.assertEqual(LabelCount.get_totals([label])[label], 2)

        squash_msgcounts()

        self.assertEqual(LabelCount.get_totals([label])[label], 2)

    def test_get_messages_and_hierarchy(self):
        folder1 = Label.objects.create(
            org=self.org, name="Sorted", label_type=Label.TYPE_FOLDER, created_by=self.user, modified_by=self.user
        )
        folder2 = Label.objects.create(
            org=self.org, name="Todo", label_type=Label.TYPE_FOLDER, created_by=self.user, modified_by=self.user
        )
        label1 = self.create_label("Spam", folder=folder1)
        label2 = self.create_label("Social", folder=folder1)
        label3 = self.create_label("Other")
        label4 = self.create_label("Deleted")

        label4.release(self.user)

        msg1 = self.create_incoming_msg(self.joe, "Message 1")
        msg2 = self.create_incoming_msg(self.joe, "Message 2")
        msg3 = self.create_incoming_msg(self.joe, "Message 3")

        label1.toggle_label([msg1, msg2], add=True)
        label2.toggle_label([msg2, msg3], add=True)
        label3.toggle_label([msg3], add=True)

        self.assertEqual(set(folder1.get_messages()), {msg1, msg2, msg3})
        self.assertEqual(set(folder2.get_messages()), set())
        self.assertEqual(set(label1.get_messages()), {msg1, msg2})
        self.assertEqual(set(label2.get_messages()), {msg2, msg3})
        self.assertEqual(set(label3.get_messages()), {msg3})

        with self.assertNumQueries(2):
            hierarchy = Label.get_hierarchy(self.org)
            self.assertEqual(
                hierarchy,
                [
                    {"obj": label3, "count": 1, "children": []},
                    {
                        "obj": folder1,
                        "count": None,
                        "children": [
                            {"obj": label2, "count": 2, "children": []},
                            {"obj": label1, "count": 2, "children": []},
                        ],
                    },
                    {"obj": folder2, "count": None, "children": []},
                ],
            )

    def test_delete(self):
        folder1 = Label.objects.create(
            org=self.org, name="Folder", label_type=Label.TYPE_FOLDER, created_by=self.user, modified_by=self.user
        )
        label1 = self.create_label("Spam", folder=folder1)
        label2 = self.create_label("Social", folder=folder1)
        label3 = self.create_label("Other")

        msg1 = self.create_incoming_msg(self.joe, "Message 1")
        msg2 = self.create_incoming_msg(self.joe, "Message 2")
        msg3 = self.create_incoming_msg(self.joe, "Message 3")

        label1.toggle_label([msg1, msg2], add=True)
        label2.toggle_label([msg1], add=True)
        label3.toggle_label([msg3], add=True)

        ExportMessagesTask.create(self.org, self.admin, label=label1)

        # can't release non-empty folder
        with self.assertRaises(AssertionError):
            folder1.release(self.admin)

        # can once all its children are released
        label1.release(self.admin)
        label2.release(self.admin)
        folder1.release(self.admin)
        folder1.refresh_from_db()

        self.assertFalse(folder1.is_active)
        self.assertEqual(self.admin, folder1.modified_by)

        # check that contained labels are also released
        self.assertEqual(0, Label.objects.filter(id__in=[label1.id, label2.id], is_active=True).count())
        self.assertEqual(set(), set(Msg.objects.get(id=msg1.id).labels.all()))
        self.assertEqual(set(), set(Msg.objects.get(id=msg2.id).labels.all()))
        self.assertEqual({label3}, set(Msg.objects.get(id=msg3.id).labels.all()))

        label3.release(self.admin)
        label3.refresh_from_db()

        self.assertFalse(label3.is_active)
        self.assertEqual(self.admin, label3.modified_by)
        self.assertEqual(set(), set(Msg.objects.get(id=msg3.id).labels.all()))


class LabelCRUDLTest(TembaTest, CRUDLTestMixin):
    def test_create(self):
        create_url = reverse("msgs.label_create")

        self.assertCreateFetch(create_url, allow_viewers=False, allow_editors=True, form_fields=("name", "messages"))

        # try to create label with invalid name
        self.assertCreateSubmit(
            create_url, {"name": '"Spam"'}, form_errors={"name": 'Cannot contain the character: "'}
        )

        # try again with valid name
        self.assertCreateSubmit(
            create_url,
            {"name": "Spam"},
            new_obj_query=Label.objects.filter(name="Spam", label_type=Label.TYPE_LABEL, folder=None),
        )

        # check that we can't create another with same name
        self.assertCreateSubmit(create_url, {"name": "Spam"}, form_errors={"name": "Must be unique."})

        # create another label
        self.assertCreateSubmit(
            create_url,
            {"name": "Spam 2"},
            new_obj_query=Label.objects.filter(name="Spam 2", label_type=Label.TYPE_LABEL, folder=None),
        )

        # try creating a new label after reaching the limit on labels
        current_count = Label.get_active_for_org(self.org).count()
        with override_settings(ORG_LIMIT_DEFAULTS={"labels": current_count}):
            response = self.client.post(create_url, {"name": "CoolStuff"})
            self.assertFormError(
                response,
                "form",
                "name",
                "This workspace has reached its limit of 2 labels. "
                "You must delete existing ones before you can create new ones.",
            )

    def test_update(self):
        # users can no longer create folders or new labels with folders, but they still exist
        folder1 = Label.objects.create(
            org=self.org, name="Cool Labels", label_type=Label.TYPE_FOLDER, created_by=self.user, modified_by=self.user
        )
        folder2 = Label.objects.create(
            org=self.org, name="Sad Labels", label_type=Label.TYPE_FOLDER, created_by=self.user, modified_by=self.user
        )
        label1 = self.create_label("Spam", folder=folder1)
        label2 = self.create_label("Sales", folder=None)

        label1_url = reverse("msgs.label_update", args=[label1.id])
        label2_url = reverse("msgs.label_update", args=[label2.id])

        # only show folder field for labels which already have a folder
        self.assertUpdateFetch(
            label1_url, allow_viewers=False, allow_editors=True, form_fields={"name": "Spam", "folder": folder1.id}
        )
        self.assertUpdateFetch(label2_url, allow_viewers=False, allow_editors=True, form_fields={"name": "Sales"})

        # try to update to invalid name
        self.assertUpdateSubmit(
            label1_url,
            {"name": '"Spam"'},
            form_errors={"name": 'Cannot contain the character: "'},
            object_unchanged=label1,
        )

        # update with valid name and new folder
        self.assertUpdateSubmit(label1_url, {"name": "Junk", "folder": folder2.id})

        label1.refresh_from_db()
        self.assertEqual("Junk", label1.name)
        self.assertEqual(folder2, label1.folder)

        # remove from folder
        self.assertUpdateSubmit(label1_url, {"name": "Junk", "folder": ""})

        label1.refresh_from_db()
        self.assertEqual("Junk", label1.name)
        self.assertIsNone(label1.folder)

    def test_delete(self):
        label = self.create_label("Spam")

        delete_url = reverse("msgs.label_delete", args=[label.uuid])

        # fetch delete modal
        response = self.assertDeleteFetch(delete_url, allow_editors=True)
        self.assertContains(response, "You are about to delete")

        # submit to delete it
        response = self.assertDeleteSubmit(delete_url, object_deactivated=label, success_status=200)
        self.assertEqual("/msg/inbox/", response["Temba-Success"])

        # reactivate
        label.is_active = True
        label.save()

        # add a dependency and try again
        flow = self.create_flow("Color Flow")
        flow.label_dependencies.add(label)
        self.assertFalse(flow.has_issues)

        response = self.assertDeleteFetch(delete_url, allow_editors=True)
        self.assertContains(response, "is used by the following items but can still be deleted:")
        self.assertContains(response, "Color Flow")

        self.assertDeleteSubmit(delete_url, object_deactivated=label, success_status=200)

        flow.refresh_from_db()
        self.assertTrue(flow.has_issues)
        self.assertNotIn(label, flow.label_dependencies.all())

    def test_delete_folder(self):
        # create a folder with a single label
        folder = Label.objects.create(
            org=self.org, name="Cool Labels", label_type=Label.TYPE_FOLDER, created_by=self.user, modified_by=self.user
        )
        label1 = self.create_label("Spam", folder=folder)

        delete_url = reverse("msgs.label_delete_folder", args=[folder.id])

        # fetch delete modal - which will tell us we can't delete this as it is not empty
        response = self.assertDeleteFetch(delete_url, allow_editors=True)
        self.assertContains(response, "cannot be deleted as it still contains labels")

        # remove label...
        label1.release(self.admin)

        # fetch delete modal again
        response = self.assertDeleteFetch(delete_url, allow_editors=True)
        self.assertContains(response, "Are you sure you want to delete")

        # submit to delete it
        response = self.assertDeleteSubmit(delete_url, object_deactivated=folder, success_status=200)
        self.assertEqual("/msg/inbox/", response["Temba-Success"])

        # modal will show error if a label is added in the background
        self.create_label("Spam", folder=folder)

        response = self.assertDeleteSubmit(delete_url, object_unchanged=folder, success_status=200)
        self.assertContains(response, "cannot be deleted as it still contains labels")

    def test_list(self):
        folder = Label.objects.create(
            org=self.org, name="Folder", label_type=Label.TYPE_FOLDER, created_by=self.user, modified_by=self.user
        )
        self.create_label("Spam", folder=folder)
        self.create_label("Junk", folder=folder)
        self.create_label("Important")
        self.create_label("Other Org", org=self.org2)

        # viewers can't edit flows so don't have access to this JSON endpoint as that's only place it's used
        self.login(self.user)
        response = self.client.get(reverse("msgs.label_list"))
        self.assertLoginRedirect(response)

        # editors can though
        self.login(self.editor)
        response = self.client.get(reverse("msgs.label_list"))
        results = response.json()

        # results should be A-Z and not include folders or labels from other orgs
        self.assertEqual(3, len(results))
        self.assertEqual("Important", results[0]["text"])
        self.assertEqual("Junk", results[1]["text"])
        self.assertEqual("Spam", results[2]["text"])


class SystemLabelTest(TembaTest):
    def test_get_archive_attributes(self):
        self.assertEqual(("visible", "in", None, None), SystemLabel.get_archive_attributes(""))
        self.assertEqual(("visible", "in", "inbox", None), SystemLabel.get_archive_attributes(SystemLabel.TYPE_INBOX))
        self.assertEqual(("visible", "in", "flow", None), SystemLabel.get_archive_attributes(SystemLabel.TYPE_FLOWS))
        self.assertEqual(("archived", "in", None, None), SystemLabel.get_archive_attributes(SystemLabel.TYPE_ARCHIVED))
        self.assertEqual(
            ("visible", "out", None, ["pending", "queued"]),
            SystemLabel.get_archive_attributes(SystemLabel.TYPE_OUTBOX),
        )
        self.assertEqual(
            ("visible", "out", None, ["wired", "sent", "delivered"]),
            SystemLabel.get_archive_attributes(SystemLabel.TYPE_SENT),
        )
        self.assertEqual(
            ("visible", "out", None, ["failed"]), SystemLabel.get_archive_attributes(SystemLabel.TYPE_FAILED)
        )

        self.assertEqual(("visible", "in", None, None), SystemLabel.get_archive_attributes(SystemLabel.TYPE_SCHEDULED))
        self.assertEqual(("visible", "in", None, None), SystemLabel.get_archive_attributes(SystemLabel.TYPE_CALLS))

    def test_get_counts(self):
        self.assertEqual(
            SystemLabel.get_counts(self.org),
            {
                SystemLabel.TYPE_INBOX: 0,
                SystemLabel.TYPE_FLOWS: 0,
                SystemLabel.TYPE_ARCHIVED: 0,
                SystemLabel.TYPE_OUTBOX: 0,
                SystemLabel.TYPE_SENT: 0,
                SystemLabel.TYPE_FAILED: 0,
                SystemLabel.TYPE_SCHEDULED: 0,
                SystemLabel.TYPE_CALLS: 0,
                SystemLabel.TYPE_FLOW_VOICE: 0,
                SystemLabel.TYPE_SENT_VOICE: 0,
            },
        )

        contact1 = self.create_contact("Bob", phone="0783835001")
        contact2 = self.create_contact("Jim", phone="0783835002")
        msg1 = self.create_incoming_msg(contact1, "Message 1")
        self.create_incoming_msg(contact1, "Message 2")
        msg3 = self.create_incoming_msg(contact1, "Message 3")
        msg4 = self.create_incoming_msg(contact1, "Message 4")
        call1 = self.create_channel_event(self.channel, "tel:0783835001", ChannelEvent.TYPE_CALL_IN, extra={})
        Broadcast.create(self.org, self.user, "Broadcast 2", contacts=[contact1, contact2], status=Msg.STATUS_QUEUED)
        Broadcast.create(
            self.org,
            self.user,
            "Broadcast 2",
            contacts=[contact1, contact2],
            schedule=Schedule.create_schedule(self.org, self.user, timezone.now(), Schedule.REPEAT_DAILY),
        )

        self.assertEqual(
            SystemLabel.get_counts(self.org),
            {
                SystemLabel.TYPE_INBOX: 4,
                SystemLabel.TYPE_FLOWS: 0,
                SystemLabel.TYPE_ARCHIVED: 0,
                SystemLabel.TYPE_OUTBOX: 1,
                SystemLabel.TYPE_SENT: 0,
                SystemLabel.TYPE_FAILED: 0,
                SystemLabel.TYPE_SCHEDULED: 1,
                SystemLabel.TYPE_CALLS: 1,
                SystemLabel.TYPE_FLOW_VOICE: 0,
                SystemLabel.TYPE_SENT_VOICE: 0,
            },
        )

        msg3.archive()

        bcast1 = self.create_broadcast(self.user, "Broadcast 1", contacts=[contact1, contact2])
        Msg.objects.filter(broadcast=bcast1).update(status=Msg.STATUS_PENDING)

        msg5, msg6 = tuple(Msg.objects.filter(broadcast=bcast1))
        self.create_channel_event(self.channel, "tel:0783835002", ChannelEvent.TYPE_CALL_IN, extra={})
        Broadcast.create(
            self.org,
            self.user,
            "Broadcast 3",
            contacts=[contact1],
            schedule=Schedule.create_schedule(self.org, self.user, timezone.now(), Schedule.REPEAT_DAILY),
        )

        self.assertEqual(
            SystemLabel.get_counts(self.org),
            {
                SystemLabel.TYPE_INBOX: 3,
                SystemLabel.TYPE_FLOWS: 0,
                SystemLabel.TYPE_ARCHIVED: 1,
                SystemLabel.TYPE_OUTBOX: 3,
                SystemLabel.TYPE_SENT: 0,
                SystemLabel.TYPE_FAILED: 0,
                SystemLabel.TYPE_SCHEDULED: 2,
                SystemLabel.TYPE_CALLS: 2,
                SystemLabel.TYPE_FLOW_VOICE: 0,
                SystemLabel.TYPE_SENT_VOICE: 0,
            },
        )

        msg1.archive()
        msg3.delete()  # deleting an archived msg
        msg4.delete()  # deleting a visible msg
        msg5.status = "F"
        msg5.save(update_fields=("status",))
        msg6.status = "S"
        msg6.save(update_fields=("status",))
        call1.release()

        self.assertEqual(
            SystemLabel.get_counts(self.org),
            {
                SystemLabel.TYPE_INBOX: 1,
                SystemLabel.TYPE_FLOWS: 0,
                SystemLabel.TYPE_ARCHIVED: 1,
                SystemLabel.TYPE_OUTBOX: 1,
                SystemLabel.TYPE_SENT: 1,
                SystemLabel.TYPE_FAILED: 1,
                SystemLabel.TYPE_SCHEDULED: 2,
                SystemLabel.TYPE_CALLS: 1,
                SystemLabel.TYPE_FLOW_VOICE: 0,
                SystemLabel.TYPE_SENT_VOICE: 0,
            },
        )

        msg1.restore()
        msg5.status = "F"  # already failed
        msg5.save(update_fields=("status",))
        msg6.status = "D"
        msg6.save(update_fields=("status",))

        self.assertEqual(
            SystemLabel.get_counts(self.org),
            {
                SystemLabel.TYPE_INBOX: 2,
                SystemLabel.TYPE_FLOWS: 0,
                SystemLabel.TYPE_ARCHIVED: 0,
                SystemLabel.TYPE_OUTBOX: 1,
                SystemLabel.TYPE_SENT: 1,
                SystemLabel.TYPE_FAILED: 1,
                SystemLabel.TYPE_SCHEDULED: 2,
                SystemLabel.TYPE_CALLS: 1,
                SystemLabel.TYPE_FLOW_VOICE: 0,
                SystemLabel.TYPE_SENT_VOICE: 0,
            },
        )

        self.assertEqual(SystemLabelCount.objects.all().count(), 28)

        # squash our counts
        squash_msgcounts()

        self.assertEqual(
            SystemLabel.get_counts(self.org),
            {
                SystemLabel.TYPE_INBOX: 2,
                SystemLabel.TYPE_FLOWS: 0,
                SystemLabel.TYPE_ARCHIVED: 0,
                SystemLabel.TYPE_OUTBOX: 1,
                SystemLabel.TYPE_SENT: 1,
                SystemLabel.TYPE_FAILED: 1,
                SystemLabel.TYPE_SCHEDULED: 2,
                SystemLabel.TYPE_CALLS: 1,
                SystemLabel.TYPE_FLOW_VOICE: 0,
                SystemLabel.TYPE_SENT_VOICE: 0,
            },
        )

        # we should only have one system label per type
        self.assertEqual(SystemLabelCount.objects.all().count(), 7)


class TagsTest(TembaTest):
    def setUp(self):
        super().setUp()

        self.joe = self.create_contact("Joe Blow", phone="+250788382382")

    def render_template(self, string, context=None):
        from django.template import Context, Template

        context = context or {}
        context = Context(context)
        return Template(string).render(context)

    def assertHasClass(self, text, clazz):
        self.assertTrue(text.find(clazz) >= 0)

    def test_as_icon(self):
        msg = self.create_outgoing_msg(self.joe, "How is it going?", status=Msg.STATUS_QUEUED)
        now = timezone.now()
        two_hours_ago = now - timedelta(hours=2)

        self.assertHasClass(as_icon(msg), "icon-bubble-dots-2 green")
        msg.created_on = two_hours_ago
        self.assertHasClass(as_icon(msg), "icon-bubble-dots-2 green")
        msg.status = "S"
        self.assertHasClass(as_icon(msg), "icon-bubble-right green")
        msg.status = "D"
        self.assertHasClass(as_icon(msg), "icon-bubble-check green")
        msg.status = "E"
        self.assertHasClass(as_icon(msg), "icon-bubble-notification red")
        msg.direction = "I"
        self.assertHasClass(as_icon(msg), "icon-bubble-user primary")
        msg.msg_type = "V"
        self.assertHasClass(as_icon(msg), "icon-phone")

        # default cause is pending sent
        self.assertHasClass(as_icon(None), "icon-bubble-dots-2 green")

        in_call = self.create_channel_event(
            self.channel, str(self.joe.get_urn(URN.TEL_SCHEME)), ChannelEvent.TYPE_CALL_IN
        )
        self.assertHasClass(as_icon(in_call), "icon-call-incoming green")

        in_miss = self.create_channel_event(
            self.channel, str(self.joe.get_urn(URN.TEL_SCHEME)), ChannelEvent.TYPE_CALL_IN_MISSED
        )
        self.assertHasClass(as_icon(in_miss), "icon-call-incoming red")

        out_call = self.create_channel_event(
            self.channel, str(self.joe.get_urn(URN.TEL_SCHEME)), ChannelEvent.TYPE_CALL_OUT
        )
        self.assertHasClass(as_icon(out_call), "icon-call-outgoing green")

        out_miss = self.create_channel_event(
            self.channel, str(self.joe.get_urn(URN.TEL_SCHEME)), ChannelEvent.TYPE_CALL_OUT_MISSED
        )
        self.assertHasClass(as_icon(out_miss), "icon-call-outgoing red")

    def test_render(self):
        template_src = "{% load sms %}{% render as foo %}123<a>{{ bar }}{% endrender %}-{{ foo }}-"
        self.assertEqual(self.render_template(template_src, {"bar": "abc"}), "-123<a>abc-")

        # exception if tag not used correctly
        self.assertRaises(ValueError, self.render_template, "{% load sms %}{% render with bob %}{% endrender %}")
        self.assertRaises(ValueError, self.render_template, "{% load sms %}{% render as %}{% endrender %}")<|MERGE_RESOLUTION|>--- conflicted
+++ resolved
@@ -1701,11 +1701,7 @@
 
         # check query count
         self.login(self.admin)
-<<<<<<< HEAD
-        with self.assertNumQueries(33):
-=======
         with self.assertNumQueries(28):
->>>>>>> 6b0fbde4
             self.client.get(inbox_url)
 
         response = self.assertListFetch(
@@ -1808,24 +1804,15 @@
 
         # check query count
         self.login(self.admin)
-<<<<<<< HEAD
-        with self.assertNumQueries(33):
-=======
         with self.assertNumQueries(28):
->>>>>>> 6b0fbde4
             self.client.get(archived_url)
 
         response = self.assertListFetch(
             archived_url + "?refresh=10000", allow_viewers=True, allow_editors=True, context_objects=[msg3, msg2, msg1]
         )
 
-<<<<<<< HEAD
-        self.assertEqual(("restore", "label", "delete"), response.context["actions"])
-        self.assertEqual({"count": 3, "label": "Archived", "url": "/msg/archived/"}, response.context["folders"][3])
-=======
         self.assertEqual(("restore", "label", "delete", "send"), response.context["actions"])
         self.assertEqual({"count": 3, "label": "Archived", "url": "/msg/archived/"}, response.context["folders"][2])
->>>>>>> 6b0fbde4
 
         # test searching
         response = self.client.get(archived_url + "?search=joe")
@@ -1860,11 +1847,7 @@
 
         # check query count
         self.login(self.admin)
-<<<<<<< HEAD
-        with self.assertNumQueries(36):
-=======
         with self.assertNumQueries(31):
->>>>>>> 6b0fbde4
             self.client.get(outbox_url)
 
         # messages sorted by created_on
@@ -1926,11 +1909,7 @@
 
         # check query count
         self.login(self.admin)
-<<<<<<< HEAD
-        with self.assertNumQueries(38):
-=======
         with self.assertNumQueries(33):
->>>>>>> 6b0fbde4
             self.client.get(sent_url)
 
         # messages sorted by sent_on
@@ -1957,11 +1936,7 @@
 
         # check query count
         self.login(self.admin)
-<<<<<<< HEAD
-        with self.assertNumQueries(37):
-=======
         with self.assertNumQueries(32):
->>>>>>> 6b0fbde4
             self.client.get(failed_url)
 
         response = self.assertListFetch(
