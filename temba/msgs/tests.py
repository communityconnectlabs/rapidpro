--- conflicted
+++ resolved
@@ -308,11 +308,7 @@
 
         (msg1,) = tuple(Msg.objects.filter(broadcast=broadcast1))
 
-<<<<<<< HEAD
-        with self.assertNumQueries(46):
-=======
         with self.assertNumQueries(44):
->>>>>>> e341e9e1
             response = self.client.get(reverse("msgs.msg_outbox"))
 
         self.assertEqual(1, response.context_data["folders"][3]["count"])  # Outbox
@@ -336,11 +332,7 @@
         broadcast4.schedule = Schedule.create_schedule(self.org, self.admin, timezone.now(), Schedule.REPEAT_DAILY)
         broadcast4.save(update_fields=["schedule"])
 
-<<<<<<< HEAD
-        with self.assertNumQueries(43):
-=======
         with self.assertNumQueries(41):
->>>>>>> e341e9e1
             response = self.client.get(reverse("msgs.msg_outbox"))
 
         self.assertEqual(5, response.context_data["folders"][3]["count"])  # Outbox
@@ -390,11 +382,7 @@
         self.assertEqual(302, response.status_code)
 
         # visit inbox page as a manager of the organization
-<<<<<<< HEAD
-        with self.assertNumQueries(63):
-=======
         with self.assertNumQueries(61):
->>>>>>> e341e9e1
             response = self.fetch_protected(inbox_url + "?refresh=10000", self.admin)
 
         # make sure that we embed refresh script if View.refresh is set
@@ -478,11 +466,7 @@
         self.assertEqual(302, response.status_code)
 
         # visit archived page as a manager of the organization
-<<<<<<< HEAD
-        with self.assertNumQueries(55):
-=======
         with self.assertNumQueries(53):
->>>>>>> e341e9e1
             response = self.fetch_protected(archive_url, self.admin)
 
         self.assertEqual(response.context["object_list"].count(), 1)
@@ -564,11 +548,7 @@
         # org viewer can
         self.login(self.admin)
 
-<<<<<<< HEAD
-        with self.assertNumQueries(43):
-=======
         with self.assertNumQueries(41):
->>>>>>> e341e9e1
             response = self.client.get(url)
 
         self.assertEqual(set(response.context["object_list"]), {msg3, msg2, msg1})
@@ -633,11 +613,7 @@
         self.assertEqual(302, response.status_code)
 
         # visit failed page as an administrator
-<<<<<<< HEAD
-        with self.assertNumQueries(66):
-=======
         with self.assertNumQueries(64):
->>>>>>> e341e9e1
             response = self.fetch_protected(failed_url, self.admin)
 
         self.assertEqual(response.context["object_list"].count(), 3)
