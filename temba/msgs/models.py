import logging
import time
from array import array
from datetime import datetime, timedelta
from typing import Dict, List

import iso8601
import pytz
import regex
from xlsxlite.writer import XLSXBook

from django.conf import settings
from django.contrib.auth.models import User
from django.contrib.postgres.fields import ArrayField
from django.core.files.temp import NamedTemporaryFile
from django.db import models, transaction
from django.db.models import Prefetch, Q, Sum
from django.db.models.functions import Upper
from django.utils import timezone
from django.utils.translation import ugettext_lazy as _

from temba import mailroom
from temba.assets.models import register_asset_store
from temba.channels.courier import push_courier_msgs
from temba.channels.models import Channel, ChannelEvent, ChannelLog
from temba.contacts.models import URN, Contact, ContactGroup, ContactURN
from temba.orgs.models import DependencyMixin, Org, TopUp
from temba.schedules.models import Schedule
from temba.utils import chunk_list, extract_constants, on_transaction_commit
from temba.utils.export import BaseExportAssetStore, BaseExportTask
from temba.utils.models import JSONAsTextField, SquashableModel, TembaModel, TranslatableField
from temba.utils.text import clean_string
from temba.utils.uuid import uuid4

logger = logging.getLogger(__name__)

INITIALIZING = "I"
PENDING = "P"
QUEUED = "Q"
WIRED = "W"
SENT = "S"
DELIVERED = "D"
HANDLED = "H"
ERRORED = "E"
FAILED = "F"
RESENT = "R"

INCOMING = "I"
OUTGOING = "O"

INBOX = "I"
FLOW = "F"
IVR = "V"
USSD = "U"

# status codes used for both messages and broadcasts (single char constant, human readable, API readable)
STATUS_CONFIG = (
    # special state for flows used to hold off sending the message until the flow is ready to receive a response
    (INITIALIZING, _("Initializing"), "initializing"),
    (PENDING, _("Pending"), "pending"),  # initial state for all messages
    # valid only for outgoing messages
    (QUEUED, _("Queued"), "queued"),
    (WIRED, _("Wired"), "wired"),  # message was handed off to the provider and credits were deducted for it
    (SENT, _("Sent"), "sent"),  # we have confirmation that a message was sent
    (DELIVERED, _("Delivered"), "delivered"),
    # valid only for incoming messages
    (HANDLED, _("Handled"), "handled"),
    (ERRORED, _("Error Sending"), "errored"),  # there was an error during delivery
    (FAILED, _("Failed Sending"), "failed"),  # we gave up on sending this message
    (RESENT, _("Resent message"), "resent"),  # we retried this message
)


class UnreachableException(Exception):
    """
    Exception thrown when a message is being sent to a contact that we don't have a sendable URN for
    """

    pass


class Broadcast(models.Model):
    """
    A broadcast is a message that is sent out to more than one recipient, such
    as a ContactGroup or a list of Contacts. It's nothing more than a way to tie
    messages sent from the same bundle together
    """

    STATUS_CHOICES = [(s[0], s[1]) for s in STATUS_CONFIG]

    MAX_TEXT_LEN = settings.MSG_FIELD_SIZE

    TEMPLATE_STATE_LEGACY = "legacy"
    TEMPLATE_STATE_EVALUATED = "evaluated"
    TEMPLATE_STATE_UNEVALUATED = "unevaluated"
    TEMPLATE_STATE_CHOICES = (TEMPLATE_STATE_LEGACY, TEMPLATE_STATE_EVALUATED, TEMPLATE_STATE_UNEVALUATED)

    METADATA_QUICK_REPLIES = "quick_replies"
    METADATA_TEMPLATE_STATE = "template_state"

    org = models.ForeignKey(Org, on_delete=models.PROTECT)

    # recipients of this broadcast
    groups = models.ManyToManyField(ContactGroup, related_name="addressed_broadcasts")
    contacts = models.ManyToManyField(Contact, related_name="addressed_broadcasts")
    urns = models.ManyToManyField(ContactURN, related_name="addressed_broadcasts")

    # URN strings that mailroom will turn into contacts and URN objects
    raw_urns = ArrayField(models.TextField(), null=True)

    # message content
<<<<<<< HEAD
    text = TranslatableField(
        max_length=MAX_TEXT_LEN, verbose_name="Translations", help_text=_("The localized versions of the message text")
    )
=======
    base_language = models.CharField(max_length=4)
    text = TranslatableField(max_length=MAX_TEXT_LEN)
>>>>>>> 1c0bd9d5
    media = TranslatableField(max_length=2048, null=True)

    channel = models.ForeignKey(Channel, on_delete=models.PROTECT, null=True)
    ticket = models.ForeignKey("tickets.Ticket", on_delete=models.PROTECT, null=True, related_name="broadcasts")

    status = models.CharField(max_length=1, choices=STATUS_CHOICES, default=INITIALIZING)

    schedule = models.OneToOneField(Schedule, on_delete=models.PROTECT, null=True, related_name="broadcast")

    # used for repeating scheduled broadcasts
    parent = models.ForeignKey("Broadcast", on_delete=models.PROTECT, null=True, related_name="children")

    created_by = models.ForeignKey(User, null=True, on_delete=models.PROTECT, related_name="broadcast_creations")
    created_on = models.DateTimeField(default=timezone.now, db_index=True)  # TODO remove index
    modified_by = models.ForeignKey(User, null=True, on_delete=models.PROTECT, related_name="broadcast_modifications")
    modified_on = models.DateTimeField(default=timezone.now)

    # whether this broadcast should send to all URNs for each contact
    send_all = models.BooleanField(default=False)

    metadata = JSONAsTextField(null=True, default=dict)

    @classmethod
    def create(
        cls,
        org,
        user,
        text,
        *,
        groups=None,
        contacts=None,
        urns: List[str] = None,
        contact_ids: List[int] = None,
        base_language: str = None,
        channel: Channel = None,
        ticket=None,
        media: Dict = None,
        send_all: bool = False,
        quick_replies: List[Dict] = None,
        template_state: str = TEMPLATE_STATE_LEGACY,
        status: str = INITIALIZING,
        **kwargs,
    ):
        # for convenience broadcasts can still be created with single translation and no base_language
        if isinstance(text, str):
            base_language = org.flow_languages[0] if org.flow_languages else "base"
            text = {base_language: text}

        assert groups or contacts or contact_ids or urns, "can't create broadcast without recipients"
        assert base_language in text, "base_language doesn't exist in text translations"
        assert not media or base_language in media, "base_language doesn't exist in media translations"

        if quick_replies:
            for quick_reply in quick_replies:
                if base_language not in quick_reply:
                    raise ValueError(
                        "Base language '%s' doesn't exist for one or more of the provided quick replies"
                        % base_language
                    )

        metadata = {Broadcast.METADATA_TEMPLATE_STATE: template_state}
        if quick_replies:
            metadata[Broadcast.METADATA_QUICK_REPLIES] = quick_replies

        broadcast = cls.objects.create(
            org=org,
            channel=channel,
            ticket=ticket,
            send_all=send_all,
            base_language=base_language,
            text=text,
            media=media,
            created_by=user,
            modified_by=user,
            metadata=metadata,
            status=status,
            **kwargs,
        )

        # set our recipients
        broadcast._set_recipients(groups=groups, contacts=contacts, urns=urns, contact_ids=contact_ids)

        return broadcast

    def send_async(self):
        """
        Queues this broadcast for sending by mailroom
        """
        mailroom.queue_broadcast(self)

    def has_pending_fire(self):  # pragma: needs cover
        return self.schedule and self.schedule.next_fire is not None

    def get_messages(self):
        return self.msgs.all()

    def get_message_count(self):
        return BroadcastMsgCount.get_count(self)

    def get_text(self, contact=None):
        """
        Gets the text that will be sent. If contact is provided and their language is a valid flow language and there's
        a translation for it then that will be used (used when rendering upcoming scheduled broadcasts).
        """

        if contact and contact.language and contact.language in self.org.flow_languages:  # try contact language
            if contact.language in self.text:
                return self.text[contact.language]

        if self.org.flow_languages and self.org.flow_languages[0] in self.text:  # try org primary language
            return self.text[self.org.flow_languages[0]]

        return self.text[self.base_language]  # should always be a base language translation

    def release(self):
        for child in self.children.all():
            child.release()

        for msg in self.msgs.all():
            msg.release()

        BroadcastMsgCount.objects.filter(broadcast=self).delete()

        self.delete()

        if self.schedule:
            self.schedule.delete()

    def update_recipients(self, *, groups=None, contacts=None, urns: List[str] = None):
        """
        Only used to update recipients for scheduled / repeating broadcasts
        """
        # clear our current recipients
        self.groups.clear()
        self.contacts.clear()

        self._set_recipients(groups=groups, contacts=contacts, urns=urns)

    def _set_recipients(self, *, groups=None, contacts=None, urns: List[str] = None, contact_ids=None):
        """
        Sets the recipients which may be contact groups, contacts or contact URNs.
        """
        if groups:
            self.groups.add(*groups)

        if contacts:
            self.contacts.add(*contacts)

        if urns:
            self.raw_urns = urns
            self.save(update_fields=("raw_urns",))

        if contact_ids:
            RelatedModel = self.contacts.through
            for chunk in chunk_list(contact_ids, 1000):
                bulk_contacts = [RelatedModel(contact_id=id, broadcast_id=self.id) for id in chunk]
                RelatedModel.objects.bulk_create(bulk_contacts)

    def get_template_state(self):
        metadata = self.metadata or {}
        return metadata.get(Broadcast.METADATA_TEMPLATE_STATE, Broadcast.TEMPLATE_STATE_LEGACY)

    def __str__(self):  # pragma: no cover
        return f"Broadcast[id={self.id}, text={self.text}]"

    class Meta:
        indexes = [
            # used by the broadcasts API endpoint
            models.Index(name="msgs_broadcasts_org_created_id", fields=["org", "-created_on", "-id"]),
        ]


class Attachment(object):
    """
    Represents a message attachment stored as type:url
    """

    def __init__(self, content_type, url):
        self.content_type = content_type
        self.url = url

    @classmethod
    def parse(cls, s):
        return cls(*s.split(":", 1))

    @classmethod
    def parse_all(cls, attachments):
        return [cls.parse(s) for s in attachments] if attachments else []

    def as_json(self):
        return {"content_type": self.content_type, "url": self.url}

    def __eq__(self, other):
        return self.content_type == other.content_type and self.url == other.url

    @classmethod
    def validate_fields(cls, org, definition: dict) -> list:
        contact_fields = list(
            map(lambda x: f"@fields.{x}", org.contactfields.filter(field_type="U").values_list("key", flat=True))
        )
        contact_fields += list(map(lambda x: x.replace("@", "@contact."), contact_fields))
        issues = []
        for node in definition.get("nodes", []):
            for action in node.get("actions", []):
                if action.get("attachments"):
                    for attachment in cls.parse_all(action.get("attachments", [])):
                        if attachment.url.startswith("@") and attachment.url not in contact_fields:
                            _url = attachment.url.replace("contact.", "")
                            issues.append(
                                {
                                    "type": "missing_dependency",
                                    "node_uuid": node.get("uuid"),
                                    "action_uuid": action.get("uuid"),
                                    "dependency": {
                                        "key": f'attachment: {_url.replace("@fields.", "")}',
                                        "type": "field",
                                        "name": "",
                                    },
                                }
                            )
        return issues


class Msg(models.Model):
    """
    Messages are the main building blocks of a RapidPro application. Channels send and receive
    these, Triggers and Flows handle them when appropriate.

    Messages are either inbound or outbound and can have varying states depending on their
    direction. Generally an outbound message will go through the following states:

      INITIALIZING > QUEUED > WIRED > SENT > DELIVERED

    If things go wrong, they can be put into an ERRORED state where they can be retried. Once
    we've given up then they can be put in the FAILED state.

    Inbound messages are much simpler. They start as PENDING and the can be picked up by Triggers
    or Flows where they would get set to the HANDLED state once they've been dealt with.
    """

    STATUS_CHOICES = [(s[0], s[1]) for s in STATUS_CONFIG]

    VISIBILITY_VISIBLE = "V"
    VISIBILITY_ARCHIVED = "A"
    VISIBILITY_DELETED = "D"

    # single char flag, human readable name, API readable name
    VISIBILITY_CONFIG = (
        (VISIBILITY_VISIBLE, "Visible", "visible"),
        (VISIBILITY_ARCHIVED, "Archived", "archived"),
        (VISIBILITY_DELETED, "Deleted", "deleted"),
    )

    VISIBILITY_CHOICES = [(s[0], s[1]) for s in VISIBILITY_CONFIG]

    DIRECTION_CHOICES = ((INCOMING, "Incoming"), (OUTGOING, "Outgoing"))

    MSG_TYPES_CHOICES = (
        (INBOX, "Inbox Message"),
        (FLOW, "Flow Message"),
        (IVR, "IVR Message"),
        (USSD, "USSD Message"),
    )

    DELETE_FOR_ARCHIVE = "A"
    DELETE_FOR_USER = "U"

    DELETE_CHOICES = ((DELETE_FOR_ARCHIVE, _("Archive delete")), (DELETE_FOR_USER, _("User delete")))

    MEDIA_GPS = "geo"
    MEDIA_IMAGE = "image"
    MEDIA_VIDEO = "video"
    MEDIA_AUDIO = "audio"

    MEDIA_TYPES = [MEDIA_AUDIO, MEDIA_GPS, MEDIA_IMAGE, MEDIA_VIDEO]

    MAX_TEXT_LEN = settings.MSG_FIELD_SIZE

    STATUSES = extract_constants(STATUS_CONFIG)
    VISIBILITIES = extract_constants(VISIBILITY_CONFIG)
    DIRECTIONS = {INCOMING: "in", OUTGOING: "out"}
    MSG_TYPES = {INBOX: "inbox", FLOW: "flow", IVR: "ivr"}

    id = models.BigAutoField(primary_key=True)

    uuid = models.UUIDField(null=True, default=uuid4)

    org = models.ForeignKey(Org, on_delete=models.PROTECT, related_name="msgs")

    channel = models.ForeignKey(Channel, on_delete=models.PROTECT, null=True, related_name="msgs")

    contact = models.ForeignKey(Contact, on_delete=models.PROTECT, related_name="msgs", db_index=False)

    contact_urn = models.ForeignKey(ContactURN, on_delete=models.PROTECT, null=True, related_name="msgs")

    broadcast = models.ForeignKey(Broadcast, on_delete=models.PROTECT, null=True, blank=True, related_name="msgs")

    text = models.TextField()

    high_priority = models.BooleanField(null=True)

    created_on = models.DateTimeField(db_index=True)

    modified_on = models.DateTimeField(null=True, blank=True, auto_now=True)

    sent_on = models.DateTimeField(null=True)

    queued_on = models.DateTimeField(null=True)

    direction = models.CharField(max_length=1, choices=DIRECTION_CHOICES)

    status = models.CharField(max_length=1, choices=STATUS_CHOICES, default="P", db_index=True)

    response_to = models.ForeignKey(
        "Msg", on_delete=models.PROTECT, null=True, blank=True, related_name="responses", db_index=False
    )

    labels = models.ManyToManyField("Label", related_name="msgs")

    visibility = models.CharField(max_length=1, choices=VISIBILITY_CHOICES, default=VISIBILITY_VISIBLE)

    msg_type = models.CharField(max_length=1, choices=MSG_TYPES_CHOICES, null=True)

    # the number of actual messages the channel sent this as (outgoing only)
    msg_count = models.IntegerField(default=1)

    # the number of times this message has errored (outgoing only)
    error_count = models.IntegerField(default=0)

    # when we'll next try to send this message (only set for retries after an error)
    next_attempt = models.DateTimeField(null=True)

    # the id of this message on the other side of its channel
    external_id = models.CharField(max_length=255, null=True, blank=True)

    topup = models.ForeignKey(TopUp, null=True, blank=True, related_name="msgs", on_delete=models.PROTECT)

    attachments = ArrayField(models.URLField(max_length=2048), null=True)

    # used for IVR sessions on channels
    connection = models.ForeignKey(
        "channels.ChannelConnection", on_delete=models.PROTECT, related_name="msgs", null=True
    )

    metadata = JSONAsTextField(null=True, default=dict)

    segments = models.PositiveSmallIntegerField(null=True)

    # why this message is being deleted - determines what happens with counts
    delete_reason = models.CharField(null=True, max_length=1, choices=DELETE_CHOICES)

    @classmethod
    def send_messages(cls, all_msgs):
        """
        Adds the passed in messages to our sending queue, this will also update the status of the message to
        queued.
        :return:
        """

        from temba.channels.types.android import AndroidType

        courier_batches = []

        # we send in chunks of 1,000 to help with contention
        for msgs in chunk_list(all_msgs, 1000):
            # build our id list
            msg_ids = set([m.id for m in msgs])

            with transaction.atomic():
                queued_on = timezone.now()
                courier_msgs = []

                # update them to queued
                send_messages = (
                    Msg.objects.filter(id__in=msg_ids)
                    .exclude(channel__channel_type=AndroidType.code)
                    .exclude(msg_type=IVR)
                    .exclude(status=FAILED)
                )
                send_messages.update(status=QUEUED, queued_on=queued_on, modified_on=queued_on)

                # now push each onto our queue
                for msg in msgs:

                    # in development mode, don't actual send any messages
                    if not settings.SEND_MESSAGES:
                        msg.status = WIRED
                        msg.sent_on = timezone.now()
                        msg.save(update_fields=("status", "sent_on"))
                        logger.debug(f"FAKED SEND for [{msg.id}]")
                        continue

                    if (
                        (msg.msg_type != IVR and msg.channel and not msg.channel.is_android())
                        and msg.status != FAILED
                        and msg.uuid
                    ):
                        courier_msgs.append(msg)
                        continue

                # ok, now batch up our courier msgs
                last_contact = None
                last_channel = None
                task_msgs = []
                for msg in courier_msgs:
                    if task_msgs and (last_contact != msg.contact_id or last_channel != msg.channel_id):
                        courier_batches.append(
                            dict(
                                channel=task_msgs[0].channel, msgs=task_msgs, high_priority=task_msgs[0].high_priority
                            )
                        )
                        task_msgs = []

                    last_contact = msg.contact_id
                    last_channel = msg.channel_id
                    task_msgs.append(msg)

                # push any remaining courier msgs
                if task_msgs:
                    courier_batches.append(
                        dict(channel=task_msgs[0].channel, msgs=task_msgs, high_priority=task_msgs[0].high_priority)
                    )

        # send our batches
        on_transaction_commit(lambda: cls._send_courier_msg_batches(courier_batches))

    @classmethod
    def _send_courier_msg_batches(cls, batches):
        for batch in batches:
            push_courier_msgs(batch["channel"], batch["msgs"], batch["high_priority"])

    @classmethod
    def get_messages(cls, org, is_archived=False, direction=None, msg_type=None):
        messages = Msg.objects.filter(org=org)

        if is_archived:  # pragma: needs cover
            messages = messages.filter(visibility=Msg.VISIBILITY_ARCHIVED)
        else:
            messages = messages.filter(visibility=Msg.VISIBILITY_VISIBLE)

        if direction:  # pragma: needs cover
            messages = messages.filter(direction=direction)

        if msg_type:  # pragma: needs cover
            messages = messages.filter(msg_type=msg_type)

        return messages

    @classmethod
    def fail_old_messages(cls):  # pragma: needs cover
        """
        Looks for any errored or queued messages more than a week old and fails them. Messages that old would
        probably be confusing to go out.
        """
        one_week_ago = timezone.now() - timedelta(days=7)
        failed_messages = Msg.objects.filter(
            created_on__lte=one_week_ago, direction=OUTGOING, status__in=[QUEUED, PENDING, ERRORED]
        )

        # fail our messages
        failed_messages.update(status="F", modified_on=timezone.now())

    def as_archive_json(self):
        return {
            "id": self.id,
            "contact": {"uuid": str(self.contact.uuid), "name": self.contact.name},
            "channel": {"uuid": str(self.channel.uuid), "name": self.channel.name} if self.channel else None,
            "urn": self.contact_urn.identity if self.contact_urn else None,
            "direction": Msg.DIRECTIONS.get(self.direction),
            "type": Msg.MSG_TYPES.get(self.msg_type),
            "status": Msg.STATUSES.get(self.status),
            "visibility": Msg.VISIBILITIES.get(self.visibility),
            "text": self.text,
            "attachments": [attachment.as_json() for attachment in Attachment.parse_all(self.attachments)],
            "labels": [{"uuid": l.uuid, "name": l.name} for l in self.labels.all()],
            "created_on": self.created_on.isoformat(),
            "sent_on": self.sent_on.isoformat() if self.sent_on else None,
        }

    @classmethod
    def get_text_parts(cls, text, max_length=160):
        """
        Breaks our message into 160 character parts
        """
        if len(text) < max_length or max_length <= 0:
            return [text]

        else:

            def next_part(text):
                if len(text) <= max_length:
                    return text, None

                else:
                    # search for a space to split on, up to 140 characters in
                    index = max_length
                    while index > max_length - 20:
                        if text[index] == " ":
                            break
                        index -= 1

                    # couldn't find a good split, oh well, 160 it is
                    if index == max_length - 20:
                        return text[:max_length], text[max_length:]
                    else:
                        return text[:index], text[index + 1 :]

            parts = []
            rest = text
            while rest:
                (part, rest) = next_part(rest)
                parts.append(part)

            return parts

    @classmethod
    def get_sync_commands(cls, msgs):
        """
        Returns the minimal # of broadcast commands for the given Android channel to uniquely represent all the
        messages which are being sent to tel URNs. This will return an array of dicts that look like:
             dict(cmd="mt_bcast", to=[dict(phone=msg.contact.tel, id=msg.pk) for msg in msgs], msg=broadcast.text))
        """
        commands = []
        current_text = None
        contact_id_pairs = []

        for m in msgs.values("id", "text", "contact_urn__path").order_by("created_on"):
            if m["text"] != current_text and contact_id_pairs:
                commands.append(dict(cmd="mt_bcast", to=contact_id_pairs, msg=current_text))
                contact_id_pairs = []

            current_text = m["text"]
            contact_id_pairs.append(dict(phone=m["contact_urn__path"], id=m["id"]))

        if contact_id_pairs:
            commands.append(dict(cmd="mt_bcast", to=contact_id_pairs, msg=current_text))

        return commands

    def get_attachments(self):
        """
        Gets this message's attachments parsed into actual attachment objects
        """
        return Attachment.parse_all(self.attachments)

    def get_last_log(self):
        """
        Gets the last channel log for this message. Performs sorting in Python to ease pre-fetching.
        """
        sorted_logs = None
        if self.channel and self.channel.is_active:
            sorted_logs = sorted(self.channel_logs.all(), key=lambda l: l.created_on, reverse=True)
        return sorted_logs[0] if sorted_logs else None

    def update(self, cmd):
        """
        Updates our message according to the provided client command
        """

        date = datetime.fromtimestamp(int(cmd["ts"]) // 1000).replace(tzinfo=pytz.utc)

        keyword = cmd["cmd"]
        handled = False

        if keyword == "mt_error":
            self.status = ERRORED
            handled = True

        elif keyword == "mt_fail":
            self.status = FAILED
            handled = True

        elif keyword == "mt_sent":
            self.status = SENT
            self.sent_on = date
            handled = True

        elif keyword == "mt_dlvd":
            self.status = DELIVERED
            handled = True

        self.save(
            update_fields=["status", "sent_on"]
        )  # first save message status before updating the broadcast status

        return handled

    def handle(self):
        """
        Queues this message to be handled
        """

        mailroom.queue_msg_handling(self)

    def as_task_json(self):
        """
        Used internally to serialize to JSON when queueing messages in Redis
        """
        data = dict(
            id=self.id,
            org=self.org_id,
            channel=self.channel_id,
            broadcast=self.broadcast_id,
            text=self.text,
            urn_path=self.contact_urn.path,
            urn=str(self.contact_urn),
            contact=self.contact_id,
            contact_urn=self.contact_urn_id,
            error_count=self.error_count,
            next_attempt=self.next_attempt,
            status=self.status,
            direction=self.direction,
            attachments=self.attachments,
            external_id=self.external_id,
            response_to_id=self.response_to_id,
            sent_on=self.sent_on,
            queued_on=self.queued_on,
            created_on=self.created_on,
            modified_on=self.modified_on,
            high_priority=self.high_priority,
            metadata=self.metadata,
            connection_id=self.connection_id,
        )

        if self.contact_urn.auth:  # pragma: no cover
            data.update(dict(auth=self.contact_urn.auth))

        return data

    def __str__(self):  # pragma: needs cover
        return self.text

    @classmethod
    def create_relayer_incoming(cls, org, channel, urn, text, received_on, attachments=None):
        contact, contact_urn = Contact.resolve(channel, urn)

        # we limit our text message length and remove any invalid chars
        if text:
            text = clean_string(text[: cls.MAX_TEXT_LEN])

        now = timezone.now()

        # don't create duplicate messages
        existing = Msg.objects.filter(text=text, sent_on=received_on, contact=contact, direction="I").first()
        if existing:
            return existing

        msg = Msg.objects.create(
            org=org,
            channel=channel,
            contact=contact,
            contact_urn=contact_urn,
            text=text,
            sent_on=received_on,
            created_on=now,
            modified_on=now,
            queued_on=now,
            direction=INCOMING,
            attachments=attachments,
            status=PENDING,
        )

        # pass off handling of the message after we commit
        on_transaction_commit(lambda: msg.handle())

        return msg

    def archive(self):
        """
        Archives this message
        """
        if self.direction != INCOMING:
            raise ValueError("Can only archive incoming non-test messages")

        self.visibility = Msg.VISIBILITY_ARCHIVED
        self.save(update_fields=("visibility", "modified_on"))

    @classmethod
    def archive_all_for_contacts(cls, contacts):
        """
        Archives all incoming messages for the given contacts
        """
        msgs = Msg.objects.filter(direction=INCOMING, visibility=Msg.VISIBILITY_VISIBLE, contact__in=contacts)
        msg_ids = list(msgs.values_list("pk", flat=True))

        # update modified on in small batches to avoid long table lock, and having too many non-unique values for
        # modified_on which is the primary ordering for the API
        for batch in chunk_list(msg_ids, 100):
            Msg.objects.filter(pk__in=batch).update(visibility=Msg.VISIBILITY_ARCHIVED, modified_on=timezone.now())

    def restore(self):
        """
        Restores (i.e. un-archives) this message
        """
        if self.direction != INCOMING:  # pragma: needs cover
            raise ValueError("Can only restore incoming non-test messages")

        self.visibility = Msg.VISIBILITY_VISIBLE
        self.save(update_fields=("visibility", "modified_on"))

    def release(self, delete_reason=DELETE_FOR_USER):
        """
        Releases (i.e. deletes) this message
        """
        Msg.objects.filter(response_to=self).update(response_to=None)

        for log in ChannelLog.objects.filter(msg=self):
            log.release()

        if delete_reason:
            self.delete_reason = delete_reason
            self.save(update_fields=["delete_reason"])

        # delete this object
        self.delete()

    @classmethod
    def apply_action_label(cls, user, msgs, label):
        label.toggle_label(msgs, add=True)

    @classmethod
    def apply_action_unlabel(cls, user, msgs, label):
        label.toggle_label(msgs, add=False)

    @classmethod
    def apply_action_archive(cls, user, msgs):
        for msg in msgs:
            msg.archive()

    @classmethod
    def apply_action_restore(cls, user, msgs):
        for msg in msgs:
            msg.restore()

    @classmethod
    def apply_action_delete(cls, user, msgs):
        for msg in msgs:
            msg.release()

    @classmethod
    def apply_action_resend(cls, user, msgs):
        if msgs:
            mailroom.get_client().msg_resend(msgs[0].org.id, [m.id for m in msgs])

    class Meta:
        indexes = [
            # used for finding errored messages to retry
            models.Index(
                name="msgs_next_attempt_out_errored",
                fields=["next_attempt", "created_on", "id"],
                condition=Q(direction=OUTGOING, status=ERRORED, next_attempt__isnull=False),
            ),
            # used for view of sent messages
            models.Index(
                name="msgs_outgoing_visible_sent",
                fields=["org", "-sent_on", "-id"],
                condition=Q(direction="O", visibility="V", status__in=("W", "S", "D")),
            ),
        ]


class BroadcastMsgCount(SquashableModel):
    """
    Maintains count of how many msgs are tied to a broadcast
    """

    squash_over = ("broadcast_id",)

    broadcast = models.ForeignKey(Broadcast, on_delete=models.PROTECT, related_name="counts", db_index=True)
    count = models.IntegerField(default=0)

    @classmethod
    def get_squash_query(cls, distinct_set):
        sql = """
        WITH deleted as (
            DELETE FROM %(table)s WHERE "broadcast_id" = %%s RETURNING "count"
        )
        INSERT INTO %(table)s("broadcast_id", "count", "is_squashed")
        VALUES (%%s, GREATEST(0, (SELECT SUM("count") FROM deleted)), TRUE);
        """ % {
            "table": cls._meta.db_table
        }

        return sql, (distinct_set.broadcast_id,) * 2

    @classmethod
    def get_count(cls, broadcast):
        return cls.sum(broadcast.counts.all())

    def __str__(self):  # pragma: needs cover
        return f"BroadcastMsgCount[{self.broadcast_id}:{self.count}]"


STOP_WORDS = (
    "a,able,about,across,after,all,almost,also,am,among,an,and,any,are,as,at,be,because,been,but,by,can,"
    "cannot,could,dear,did,do,does,either,else,ever,every,for,from,get,got,had,has,have,he,her,hers,him,his,"
    "how,however,i,if,in,into,is,it,its,just,least,let,like,likely,may,me,might,most,must,my,neither,no,nor,"
    "not,of,off,often,on,only,or,other,our,own,rather,said,say,says,she,should,since,so,some,than,that,the,"
    "their,them,then,there,these,they,this,tis,to,too,twas,us,wants,was,we,were,what,when,where,which,while,"
    "who,whom,why,will,with,would,yet,you,your".split(",")
)


class SystemLabel:
    TYPE_INBOX = "I"
    TYPE_FLOWS = "W"
    TYPE_ARCHIVED = "A"
    TYPE_OUTBOX = "O"
    TYPE_SENT = "S"
    TYPE_FAILED = "X"
    TYPE_SCHEDULED = "E"
    TYPE_CALLS = "C"

    TYPE_CHOICES = (
        (TYPE_INBOX, "Inbox"),
        (TYPE_FLOWS, "Flows"),
        (TYPE_ARCHIVED, "Archived"),
        (TYPE_OUTBOX, "Outbox"),
        (TYPE_SENT, "Sent"),
        (TYPE_FAILED, "Failed"),
        (TYPE_SCHEDULED, "Scheduled"),
        (TYPE_CALLS, "Calls"),
    )

    @classmethod
    def get_counts(cls, org):
        return SystemLabelCount.get_totals(org)

    @classmethod
    def get_queryset(cls, org, label_type):
        """
        Gets the queryset for the given system label. Any change here needs to be reflected in a change to the db
        trigger used to maintain the label counts.
        """
        # TODO: (Indexing) Sent and Failed require full message history
        if label_type == cls.TYPE_INBOX:
            qs = Msg.objects.filter(direction=INCOMING, visibility=Msg.VISIBILITY_VISIBLE, msg_type=INBOX)
        elif label_type == cls.TYPE_FLOWS:
            qs = Msg.objects.filter(direction=INCOMING, visibility=Msg.VISIBILITY_VISIBLE, msg_type=FLOW)
        elif label_type == cls.TYPE_ARCHIVED:
            qs = Msg.objects.filter(direction=INCOMING, visibility=Msg.VISIBILITY_ARCHIVED)
        elif label_type == cls.TYPE_OUTBOX:
            qs = Msg.objects.filter(
                direction=OUTGOING, visibility=Msg.VISIBILITY_VISIBLE, status__in=(PENDING, QUEUED)
            )
        elif label_type == cls.TYPE_SENT:
            qs = Msg.objects.filter(
                direction=OUTGOING, visibility=Msg.VISIBILITY_VISIBLE, status__in=(WIRED, SENT, DELIVERED)
            )
        elif label_type == cls.TYPE_FAILED:
            qs = Msg.objects.filter(direction=OUTGOING, visibility=Msg.VISIBILITY_VISIBLE, status=FAILED)
        elif label_type == cls.TYPE_SCHEDULED:
            qs = Broadcast.objects.exclude(schedule=None).prefetch_related("groups", "contacts", "urns")
        elif label_type == cls.TYPE_CALLS:
            qs = ChannelEvent.objects.filter(event_type__in=ChannelEvent.CALL_TYPES)
        else:  # pragma: needs cover
            raise ValueError("Invalid label type: %s" % label_type)

        return qs.filter(org=org)

    @classmethod
    def get_archive_attributes(cls, label_type):
        visibility = "visible"
        msg_type = None
        direction = "in"
        statuses = None

        if label_type == cls.TYPE_INBOX:
            msg_type = "inbox"
        elif label_type == cls.TYPE_FLOWS:
            msg_type = "flow"
        elif label_type == cls.TYPE_ARCHIVED:
            visibility = "archived"
        elif label_type == cls.TYPE_OUTBOX:
            direction = "out"
            statuses = ["pending", "queued"]
        elif label_type == cls.TYPE_SENT:
            direction = "out"
            statuses = ["wired", "sent", "delivered"]
        elif label_type == cls.TYPE_FAILED:
            direction = "out"
            statuses = ["failed"]

        return (visibility, direction, msg_type, statuses)


class SystemLabelCount(SquashableModel):
    """
    Counts of messages/broadcasts/calls maintained by database level triggers
    """

    squash_over = ("org_id", "label_type", "is_archived")

    org = models.ForeignKey(Org, on_delete=models.PROTECT, related_name="system_labels")
    label_type = models.CharField(max_length=1, choices=SystemLabel.TYPE_CHOICES)
    is_archived = models.BooleanField(default=False)
    count = models.IntegerField(default=0)

    @classmethod
    def get_squash_query(cls, distinct_set):
        sql = """
        WITH deleted as (
            DELETE FROM %(table)s WHERE "org_id" = %%s AND "label_type" = %%s and "is_archived" = %%s RETURNING "count"
        )
        INSERT INTO %(table)s("org_id", "label_type", "is_archived", "count", "is_squashed")
        VALUES (%%s, %%s, %%s, GREATEST(0, (SELECT SUM("count") FROM deleted)), TRUE);
        """ % {
            "table": cls._meta.db_table
        }

        return sql, (distinct_set.org_id, distinct_set.label_type, distinct_set.is_archived) * 2

    @classmethod
    def get_totals(cls, org, is_archived=False):
        """
        Gets all system label counts by type for the given org
        """
        counts = cls.objects.filter(org=org, is_archived=is_archived)
        counts = counts.values_list("label_type").annotate(count_sum=Sum("count"))
        counts_by_type = {c[0]: c[1] for c in counts}

        # for convenience, include all label types
        return {l: counts_by_type.get(l, 0) for l, n in SystemLabel.TYPE_CHOICES}

    class Meta:
        index_together = ("org", "label_type")


class UserFolderManager(models.Manager):
    def get_queryset(self):
        return super().get_queryset().filter(label_type=Label.TYPE_FOLDER)


class UserLabelManager(models.Manager):
    def get_queryset(self):
        return super().get_queryset().filter(label_type=Label.TYPE_LABEL)


class Label(TembaModel, DependencyMixin):
    """
    Labels represent both user defined labels and folders of labels. User defined labels that can be applied to messages
    much the same way labels or tags apply to messages in web-based email services.
    """

    MAX_NAME_LEN = 64
    MAX_ORG_LABELS = 250
    MAX_ORG_FOLDERS = 250

    TYPE_FOLDER = "F"
    TYPE_LABEL = "L"

    TYPE_CHOICES = ((TYPE_FOLDER, "Folder of labels"), (TYPE_LABEL, "Regular label"))

    org = models.ForeignKey(Org, on_delete=models.PROTECT, related_name="msgs_labels")
    name = models.CharField(max_length=MAX_NAME_LEN)
    folder = models.ForeignKey("Label", on_delete=models.PROTECT, null=True, related_name="children")
    label_type = models.CharField(max_length=1, choices=TYPE_CHOICES, default=TYPE_LABEL)

    # define some custom managers to do the filtering of label types for us
    all_objects = models.Manager()
    folder_objects = UserFolderManager()
    label_objects = UserLabelManager()

    @classmethod
    def get_or_create(cls, org, user, name, folder=None):
        assert not folder or folder.is_folder(), "folder must be a folder if provided"

        name = name.strip()

        if not cls.is_valid_name(name):
            raise ValueError("Invalid label name: %s" % name)

        label = cls.label_objects.filter(org=org, name__iexact=name, is_active=True).first()
        if label:
            return label

        return cls.label_objects.create(org=org, name=name, folder=folder, created_by=user, modified_by=user)

    @classmethod
    def get_or_create_folder(cls, org, user, name):
        name = name.strip()

        if not cls.is_valid_name(name):
            raise ValueError("Invalid folder name: %s" % name)

        folder = cls.folder_objects.filter(org=org, name__iexact=name, is_active=True).first()
        if folder:
            return folder

        return cls.folder_objects.create(
            org=org, name=name, label_type=Label.TYPE_FOLDER, created_by=user, modified_by=user
        )

    @classmethod
    def get_hierarchy(cls, org):
        """
        Gets labels and folders organized into their hierarchy and with their message counts
        """

        labels_and_folders = list(Label.all_objects.filter(org=org, is_active=True).order_by(Upper("name")))
        label_counts = LabelCount.get_totals([l for l in labels_and_folders if not l.is_folder()])

        folder_nodes = {}
        all_nodes = []
        for obj in labels_and_folders:
            node = {"obj": obj, "count": label_counts.get(obj), "children": []}
            all_nodes.append(node)

            if obj.is_folder():
                folder_nodes[obj.id] = node

        top_nodes = []
        for node in all_nodes:
            if node["obj"].folder_id is None:
                top_nodes.append(node)
            else:
                folder_nodes[node["obj"].folder_id]["children"].append(node)

        return top_nodes

    @classmethod
    def is_valid_name(cls, name):
        # don't allow empty strings, blanks, initial or trailing whitespace
        if not name or name.strip() != name:
            return False

        if len(name) > cls.MAX_NAME_LEN:
            return False

        # first character must be a word char
        return regex.match(r"\w", name[0], flags=regex.UNICODE)

    def filter_messages(self, queryset):
        if self.is_folder():
            return queryset.filter(labels__in=self.children.all()).distinct()

        return queryset.filter(labels=self)

    def get_messages(self):
        # TODO: consider purpose built indexes
        return self.filter_messages(Msg.objects.all())

    def get_visible_count(self):
        """
        Returns the count of visible, non-test message tagged with this label
        """
        if self.is_folder():
            raise ValueError("Message counts are not tracked for user folders")

        return LabelCount.get_totals([self])[self]

    def toggle_label(self, msgs, add):
        """
        Adds or removes this label from the given messages
        """

        assert not self.is_folder(), "can't assign messages to label folders"

        changed = set()

        for msg in msgs:
            if msg.direction != INCOMING:
                raise ValueError("Can only apply labels to incoming messages")

            # if we are adding the label and this message doesnt have it, add it
            if add:
                if not msg.labels.filter(pk=self.pk):
                    msg.labels.add(self)
                    changed.add(msg.pk)

            # otherwise, remove it if not already present
            else:
                if msg.labels.filter(pk=self.pk):
                    msg.labels.remove(self)
                    changed.add(msg.pk)

        # update modified on all our changed msgs
        Msg.objects.filter(id__in=changed).update(modified_on=timezone.now())

        return changed

    def has_child_labels(self):
        return self.children.filter(is_active=True).exists()

    def is_folder(self):
        return self.label_type == Label.TYPE_FOLDER

    def release(self, user):
        assert not self.has_child_labels(), "can't release non-empty label folder"

        if not self.is_folder():
            super().release(user)  # releases flow dependencies

            # delete labellings of messages with this label (not the actual messages)
            Msg.labels.through.objects.filter(label=self).delete()

        self.counts.all().delete()

        self.is_active = False
        self.modified_by = user
        self.save(update_fields=("is_active", "modified_by", "modified_on"))

    def __str__(self):
        if self.folder:
            return "%s > %s" % (str(self.folder), self.name)
        return self.name


class LabelCount(SquashableModel):
    """
    Counts of user labels maintained by database level triggers
    """

    squash_over = ("label_id", "is_archived")

    label = models.ForeignKey(Label, on_delete=models.PROTECT, related_name="counts")
    is_archived = models.BooleanField(default=False)
    count = models.IntegerField(default=0)

    @classmethod
    def get_squash_query(cls, distinct_set):
        sql = """
            WITH deleted as (
                DELETE FROM %(table)s WHERE "label_id" = %%s AND "is_archived" = %%s RETURNING "count"
            )
            INSERT INTO %(table)s("label_id", "is_archived", "count", "is_squashed")
            VALUES (%%s, %%s, GREATEST(0, (SELECT SUM("count") FROM deleted)), TRUE);
            """ % {
            "table": cls._meta.db_table
        }

        return sql, (distinct_set.label_id, distinct_set.is_archived) * 2

    @classmethod
    def get_totals(cls, labels, is_archived=False):
        """
        Gets total counts for all the given labels
        """
        counts = (
            cls.objects.filter(label__in=labels, is_archived=is_archived)
            .values_list("label_id")
            .annotate(count_sum=Sum("count"))
        )
        counts_by_label_id = {c[0]: c[1] for c in counts}
        return {l: counts_by_label_id.get(l.id, 0) for l in labels}


class MsgIterator:
    """
    Queryset wrapper to chunk queries and reduce in-memory footprint
    """

    def __init__(self, ids, order_by=None, select_related=None, prefetch_related=None, max_obj_num=1000):
        self._ids = ids
        self._order_by = order_by
        self._select_related = select_related
        self._prefetch_related = prefetch_related
        self._generator = self._setup()
        self.max_obj_num = max_obj_num

    def _setup(self):
        for i in range(0, len(self._ids), self.max_obj_num):
            chunk_queryset = Msg.objects.filter(id__in=self._ids[i : i + self.max_obj_num])

            if self._order_by:
                chunk_queryset = chunk_queryset.order_by(*self._order_by)

            if self._select_related:
                chunk_queryset = chunk_queryset.select_related(*self._select_related)

            if self._prefetch_related:
                chunk_queryset = chunk_queryset.prefetch_related(*self._prefetch_related)

            yield chunk_queryset

    def __iter__(self):
        return self

    def __next__(self):
        return next(self._generator)


class ExportMessagesTask(BaseExportTask):
    """
    Wrapper for handling exports of raw messages. This will export all selected messages in
    an Excel spreadsheet, adding sheets as necessary to fall within the guidelines of Excel 97
    (the library we depend on requires this) which has column and row size limits.

    When the export is done, we store the file on the server and send an e-mail notice with a
    link to download the results.
    """

    analytics_key = "msg_export"
    email_subject = "Your messages export from %s is ready"
    email_template = "msgs/email/msg_export_download"

    groups = models.ManyToManyField(ContactGroup)

    label = models.ForeignKey(Label, on_delete=models.PROTECT, null=True)

    system_label = models.CharField(null=True, max_length=1)

    start_date = models.DateField(null=True, blank=True, help_text=_("The date for the oldest message to export"))

    end_date = models.DateField(null=True, blank=True, help_text=_("The date for the newest message to export"))

    @classmethod
    def create(cls, org, user, system_label=None, label=None, groups=(), start_date=None, end_date=None):
        if label and system_label:  # pragma: no cover
            raise ValueError("Can't specify both label and system label")

        export = cls.objects.create(
            org=org,
            system_label=system_label,
            label=label,
            start_date=start_date,
            end_date=end_date,
            created_by=user,
            modified_by=user,
        )
        export.groups.add(*groups)
        return export

    def _add_msgs_sheet(self, book):
        name = "Messages (%d)" % (book.num_msgs_sheets + 1) if book.num_msgs_sheets > 0 else "Messages"
        sheet = book.add_sheet(name, book.num_msgs_sheets)
        book.num_msgs_sheets += 1

        self.append_row(sheet, book.headers)
        return sheet

    def write_export(self):
        book = XLSXBook()
        book.num_msgs_sheets = 0

        book.headers = [
            "Date",
            "Contact UUID",
            "Name",
            "ID" if self.org.is_anon else "URN",
            "URN Type",
            "Direction",
            "Text",
            "Attachments",
            "Status",
            "Channel",
            "Labels",
        ]

        book.current_msgs_sheet = self._add_msgs_sheet(book)

        total_msgs_exported = 0
        temp_msgs_exported = 0

        start = time.time()

        contact_uuids = set()
        for group in self.groups.all():
            contact_uuids = contact_uuids.union(set(group.contacts.only("uuid").values_list("uuid", flat=True)))

        tz = self.org.timezone

        start_date = self.org.created_on
        if self.start_date:
            start_date = tz.localize(datetime.combine(self.start_date, datetime.min.time()))

        end_date = timezone.now()
        if self.end_date:
            end_date = tz.localize(datetime.combine(self.end_date, datetime.max.time()))

        for batch in self._get_msg_batches(self.system_label, self.label, start_date, end_date, contact_uuids):
            self._write_msgs(book, batch)

            total_msgs_exported += len(batch)

            # start logging
            if (total_msgs_exported - temp_msgs_exported) > ExportMessagesTask.LOG_PROGRESS_PER_ROWS:
                mins = (time.time() - start) / 60
                logger.info(
                    f"Msgs export #{self.id} for org #{self.org.id}: exported {total_msgs_exported} in {mins:.1f} mins"
                )
                temp_msgs_exported = total_msgs_exported

                self.modified_on = timezone.now()
                self.save(update_fields=["modified_on"])

        temp = NamedTemporaryFile(delete=True, suffix=".xlsx", mode="wb+")
        book.finalize(to_file=temp)
        temp.flush()
        return temp, "xlsx"

    def _get_msg_batches(self, system_label, label, start_date, end_date, group_contacts):
        logger.info(f"Msgs export #{self.id} for org #{self.org.id}: fetching msgs from archives to export...")

        # firstly get msgs from archives
        from temba.archives.models import Archive

        records = Archive.iter_all_records(self.org, Archive.TYPE_MSG, start_date, end_date)
        last_created_on = None

        for record_batch in chunk_list(records, 1000):
            matching = []
            for record in record_batch:
                created_on = iso8601.parse_date(record["created_on"])
                if last_created_on is None or last_created_on < created_on:
                    last_created_on = created_on

                if group_contacts and record["contact"]["uuid"] not in group_contacts:
                    continue

                visibility = "visible"
                if system_label:
                    visibility, direction, msg_type, statuses = SystemLabel.get_archive_attributes(system_label)

                    if record["direction"] != direction:
                        continue

                    if msg_type and record["type"] != msg_type:
                        continue

                    if statuses and record["status"] not in statuses:
                        continue

                elif label:
                    record_labels = [l["uuid"] for l in record["labels"]]
                    if label and label.uuid not in record_labels:
                        continue

                if record["visibility"] != visibility:
                    continue

                matching.append(record)
            yield matching

        if system_label:
            messages = SystemLabel.get_queryset(self.org, system_label)
        elif label:
            messages = label.get_messages()
        else:
            messages = Msg.get_messages(self.org)

        if self.start_date:
            messages = messages.filter(created_on__gte=start_date)

        if self.end_date:
            messages = messages.filter(created_on__lte=end_date)

        if self.groups.all():
            messages = messages.filter(contact__all_groups__in=self.groups.all())

        messages = messages.order_by("created_on")
        if last_created_on:
            messages = messages.filter(created_on__gt=last_created_on)

        all_message_ids = array(str("l"), messages.values_list("id", flat=True))

        logger.info(
            f"Msgs export #{self.id} for org #{self.org.id}: found {len(all_message_ids)} msgs in database to export"
        )

        prefetch = Prefetch("labels", queryset=Label.label_objects.order_by("name"))
        for msg_batch in MsgIterator(
            all_message_ids,
            order_by=["" "created_on"],
            select_related=["contact", "contact_urn", "channel"],
            prefetch_related=[prefetch],
        ):
            # convert this batch of msgs to same format as records in our archives
            yield [msg.as_archive_json() for msg in msg_batch]

    def _write_msgs(self, book, msgs):
        # get all the contacts referenced in this batch
        contact_uuids = {m["contact"]["uuid"] for m in msgs}
        contacts = Contact.objects.filter(org=self.org, uuid__in=contact_uuids)
        contacts_by_uuid = {str(c.uuid): c for c in contacts}

        for msg in msgs:
            contact = contacts_by_uuid.get(msg["contact"]["uuid"])

            urn_scheme = URN.to_parts(msg["urn"])[0] if msg["urn"] else ""

            # only show URN path if org isn't anon and there is a URN
            if self.org.is_anon:  # pragma: needs cover
                urn_path = f"{contact.id:010d}"
                urn_scheme = ""
            elif msg["urn"]:
                urn_path = URN.format(msg["urn"], international=False, formatted=False)
            else:
                urn_path = ""

            if book.current_msgs_sheet.num_rows >= self.MAX_EXCEL_ROWS:  # pragma: no cover
                book.current_msgs_sheet = self._add_msgs_sheet(book)

            self.append_row(
                book.current_msgs_sheet,
                [
                    iso8601.parse_date(msg["created_on"]),
                    msg["contact"]["uuid"],
                    msg["contact"].get("name", ""),
                    urn_path,
                    urn_scheme,
                    msg["direction"].upper() if msg["direction"] else None,
                    msg["text"],
                    ", ".join(attachment["url"] for attachment in msg["attachments"]),
                    msg["status"],
                    msg["channel"]["name"] if msg["channel"] else "",
                    ", ".join(msg_label["name"] for msg_label in msg["labels"]),
                ],
            )


@register_asset_store
class MessageExportAssetStore(BaseExportAssetStore):
    model = ExportMessagesTask
    key = "message_export"
    directory = "message_exports"
    permission = "msgs.msg_export"
    extensions = ("xlsx",)<|MERGE_RESOLUTION|>--- conflicted
+++ resolved
@@ -109,14 +109,8 @@
     raw_urns = ArrayField(models.TextField(), null=True)
 
     # message content
-<<<<<<< HEAD
-    text = TranslatableField(
-        max_length=MAX_TEXT_LEN, verbose_name="Translations", help_text=_("The localized versions of the message text")
-    )
-=======
     base_language = models.CharField(max_length=4)
     text = TranslatableField(max_length=MAX_TEXT_LEN)
->>>>>>> 1c0bd9d5
     media = TranslatableField(max_length=2048, null=True)
 
     channel = models.ForeignKey(Channel, on_delete=models.PROTECT, null=True)
