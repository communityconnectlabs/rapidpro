# -*- coding: utf-8 -*-
from __future__ import absolute_import, division, print_function, unicode_literals

import logging
import time
import traceback
from datetime import datetime, timedelta
from uuid import uuid4

import pytz
import regex
import six
from django.conf import settings
from django.contrib.auth.models import User
from django.contrib.postgres.fields import ArrayField
from django.core.files.temp import NamedTemporaryFile
from django.db import models, transaction, connection
from django.db.models import Count, Prefetch, Sum
from django.db.models.functions import Upper
from django.utils import timezone
from django.utils.html import escape
from django.utils.translation import ugettext, ugettext_lazy as _
from django_redis import get_redis_connection
from temba_expressions.evaluator import EvaluationContext, DateStyle

from temba.assets.models import register_asset_store
from temba.channels.courier import push_courier_msgs
from temba.channels.models import Channel, ChannelEvent
from temba.contacts.models import Contact, ContactGroup, ContactURN, URN
from temba.orgs.models import Org, TopUp, Debit, Language
from temba.schedules.models import Schedule
from temba.utils import analytics, chunk_list, on_transaction_commit, dict_to_json, get_anonymous_user
from temba.utils.dates import get_datetime_format, datetime_to_str, datetime_to_s
from temba.utils.export import BaseExportTask, BaseExportAssetStore
from temba.utils.expressions import evaluate_template
from temba.utils.models import SquashableModel, TembaModel, TranslatableField, JSONAsTextField
from temba.utils.queues import DEFAULT_PRIORITY, push_task, LOW_PRIORITY, HIGH_PRIORITY
from temba.utils.text import clean_string
from temba.utils.cache import check_and_mark_in_timerange
from .handler import MessageHandler

logger = logging.getLogger(__name__)
__message_handlers = None

MSG_QUEUE = 'msgs'
SEND_MSG_TASK = 'send_msg_task'

HANDLER_QUEUE = 'handler'
HANDLE_EVENT_TASK = 'handle_event_task'
MSG_EVENT = 'msg'
FIRE_EVENT = 'fire'
TIMEOUT_EVENT = 'timeout'

BATCH_SIZE = 500

INITIALIZING = 'I'
PENDING = 'P'
QUEUED = 'Q'
WIRED = 'W'
SENT = 'S'
DELIVERED = 'D'
HANDLED = 'H'
ERRORED = 'E'
FAILED = 'F'
RESENT = 'R'

INCOMING = 'I'
OUTGOING = 'O'

INBOX = 'I'
FLOW = 'F'
IVR = 'V'
USSD = 'U'

MSG_SENT_KEY = 'msgs_sent_%y_%m_%d'

# status codes used for both messages and broadcasts (single char constant, human readable, API readable)
STATUS_CONFIG = (
    # special state for flows used to hold off sending the message until the flow is ready to receive a response
    (INITIALIZING, _("Initializing"), 'initializing'),

    (PENDING, _("Pending"), 'pending'),        # initial state for all messages

    # valid only for outgoing messages
    (QUEUED, _("Queued"), 'queued'),
    (WIRED, _("Wired"), 'wired'),              # message was handed off to the provider and credits were deducted for it
    (SENT, _("Sent"), 'sent'),                 # we have confirmation that a message was sent
    (DELIVERED, _("Delivered"), 'delivered'),

    # valid only for incoming messages
    (HANDLED, _("Handled"), 'handled'),

    (ERRORED, _("Error Sending"), 'errored'),  # there was an error during delivery
    (FAILED, _("Failed Sending"), 'failed'),   # we gave up on sending this message
    (RESENT, _("Resent message"), 'resent'),   # we retried this message
)


def get_message_handlers():
    """
    Initializes all our message handlers
    """
    global __message_handlers
    if not __message_handlers:
        handlers = []
        for handler_class in settings.MESSAGE_HANDLERS:
            try:
                cls = MessageHandler.find(handler_class)
                handlers.append(cls())
            except Exception:  # pragma: no cover
                traceback.print_exc()

        __message_handlers = handlers

    return __message_handlers


def get_unique_recipients(urns, contacts, groups):
    """
    Builds a list of the unique contacts and URNs by merging urns, contacts and groups
    """
    unique_urns = set()
    unique_contacts = set()
    included_by_urn = set()  # contact ids of contacts included by URN

    for urn in urns:
        unique_urns.add(urn)
        included_by_urn.add(urn.contact_id)

    for group in groups:
        for contact in group.contacts.all():
            if contact.id not in included_by_urn:
                unique_contacts.add(contact)

    for contact in contacts:
        if contact.id not in included_by_urn:
            unique_contacts.add(contact)

    return unique_urns, unique_contacts


class UnreachableException(Exception):
    """
    Exception thrown when a message is being sent to a contact that we don't have a sendable URN for
    """
    pass


class BroadcastRecipient(models.Model):
    """
    Through table for broadcast recipients many-to-many
    """
    broadcast = models.ForeignKey('msgs.Broadcast')

    contact = models.ForeignKey(Contact)

    purged_status = models.CharField(null=True, max_length=1,
                                     help_text=_("Used when broadcast is purged to record contact's message's state"))

    class Meta:
        db_table = 'msgs_broadcast_recipients'


@six.python_2_unicode_compatible
class Broadcast(models.Model):
    """
    A broadcast is a message that is sent out to more than one recipient, such
    as a ContactGroup or a list of Contacts. It's nothing more than a way to tie
    messages sent from the same bundle together
    """
    STATUS_CHOICES = [(s[0], s[1]) for s in STATUS_CONFIG]

    MAX_TEXT_LEN = settings.MSG_FIELD_SIZE

    METADATA_QUICK_REPLIES = 'quick_replies'

    org = models.ForeignKey(Org, verbose_name=_("Org"),
                            help_text=_("The org this broadcast is connected to"))

    groups = models.ManyToManyField(ContactGroup, verbose_name=_("Groups"), related_name='addressed_broadcasts',
                                    help_text=_("The groups to send the message to"))

    contacts = models.ManyToManyField(Contact, verbose_name=_("Contacts"), related_name='addressed_broadcasts',
                                      help_text=_("Individual contacts included in this message"))

    urns = models.ManyToManyField(ContactURN, verbose_name=_("URNs"), related_name='addressed_broadcasts',
                                  help_text=_("Individual URNs included in this message"))

    recipients = models.ManyToManyField(Contact, through=BroadcastRecipient, verbose_name=_("Recipients"),
                                        related_name='broadcasts',
                                        help_text=_("The contacts which received this message"))

    recipient_count = models.IntegerField(verbose_name=_("Number of recipients"), null=True,
                                          help_text=_("Number of urns which received this broadcast"))

    channel = models.ForeignKey(Channel, null=True, verbose_name=_("Channel"),
                                help_text=_("Channel to use for message sending"))

    status = models.CharField(max_length=1, verbose_name=_("Status"), choices=STATUS_CHOICES, default=INITIALIZING,
                              help_text=_("The current status for this broadcast"))

    schedule = models.OneToOneField(Schedule, verbose_name=_("Schedule"), null=True,
                                    help_text=_("Our recurring schedule if we have one"), related_name="broadcast")

    parent = models.ForeignKey('Broadcast', verbose_name=_("Parent"), null=True, related_name='children')

    text = TranslatableField(verbose_name=_("Translations"), max_length=MAX_TEXT_LEN,
                             help_text=_("The localized versions of the message text"))

    base_language = models.CharField(max_length=4,
                                     help_text=_('The language used to send this to contacts without a language'))

    is_active = models.BooleanField(default=True, help_text="Whether this broadcast is active")

    created_by = models.ForeignKey(User, related_name="%(app_label)s_%(class)s_creations",
                                   help_text="The user which originally created this item")

    created_on = models.DateTimeField(default=timezone.now, blank=True, editable=False, db_index=True,
                                      help_text=_("When this broadcast was created"))

    modified_by = models.ForeignKey(User, related_name="%(app_label)s_%(class)s_modifications",
                                    help_text="The user which last modified this item")

    modified_on = models.DateTimeField(auto_now=True,
                                       help_text="When this item was last modified")

    purged = models.BooleanField(default=False,
                                 help_text="If the messages for this broadcast have been purged")

    media = TranslatableField(verbose_name=_("Media"), max_length=2048,
                              help_text=_("The localized versions of the media"), null=True)

    send_all = models.BooleanField(default=False,
                                   help_text="Whether this broadcast should send to all URNs for each contact")

    metadata = JSONAsTextField(null=True, help_text=_("The metadata for messages of this broadcast"), default=dict)

    @classmethod
    def create(cls, org, user, text, recipients, base_language=None, channel=None, media=None, send_all=False,
               quick_replies=None, **kwargs):
        # for convenience broadcasts can still be created with single translation and no base_language
        if isinstance(text, six.string_types):
            base_language = org.primary_language.iso_code if org.primary_language else 'base'
            text = {base_language: text}

        if base_language not in text:  # pragma: no cover
            raise ValueError("Base language '%s' doesn't exist in the provided translations dict" % base_language)
        if media and base_language not in media:  # pragma: no cover
            raise ValueError("Base language '%s' doesn't exist in the provided media dict" % base_language)
        if quick_replies:
            for quick_reply in quick_replies:
                if base_language not in quick_reply:
                    raise ValueError("Base language '%s' doesn't exist for one or more of the provided quick replies" % base_language)

        metadata = dict(quick_replies=quick_replies) if quick_replies else {}

        broadcast = cls.objects.create(org=org, channel=channel, send_all=send_all,
                                       base_language=base_language, text=text, media=media,
                                       created_by=user, modified_by=user, metadata=metadata, **kwargs)
        broadcast.update_recipients(recipients)
        return broadcast

    def update_contacts(self, contact_ids):
        """
        Optimization for broadcasts that only contain contacts. Updates our contacts according to the passed in
        queryset or array.
        """
        self.urns.clear()
        self.groups.clear()
        self.contacts.clear()

        # get our through model
        RelatedModel = self.contacts.through

        # clear called automatically by django
        for chunk in chunk_list(contact_ids, 1000):
            bulk_contacts = [RelatedModel(contact_id=id, broadcast_id=self.id) for id in chunk]
            RelatedModel.objects.bulk_create(bulk_contacts)

        self.recipient_count = len(contact_ids)
        self.save(update_fields=('recipient_count',))

        # cache on object for use in subsequent send(..) calls
        delattr(self, '_recipient_cache')

    def update_recipients(self, recipients):
        """
        Updates the recipients which may be contact groups, contacts or contact URNs. Normally you can't update a
        broadcast after it has been created - the exception is scheduled broadcasts which are never really sent (clones
        of them are sent).
        """
        urns = []
        contacts = []
        groups = []

        for recipient in recipients:
            if isinstance(recipient, ContactURN):
                urns.append(recipient)
            elif isinstance(recipient, Contact):
                contacts.append(recipient)
            elif isinstance(recipient, ContactGroup):
                groups.append(recipient)
            else:  # pragma: needs cover
                raise ValueError("Recipient item is not a Contact, ContactURN or ContactGroup")

        self.urns.clear()
        self.urns.add(*urns)
        self.contacts.clear()
        self.contacts.add(*contacts)
        self.groups.clear()
        self.groups.add(*groups)

        urns, contacts = get_unique_recipients(urns, contacts, groups)

        # update the recipient count - the number of messages we intend to send
        self.recipient_count = len(urns) + len(contacts)
        self.save(update_fields=('recipient_count',))

        # cache on object for use in subsequent send(..) calls
        setattr(self, '_recipient_cache', (urns, contacts))

        return urns, contacts

    def has_pending_fire(self):  # pragma: needs cover
        return self.schedule and self.schedule.has_pending_fire()

    def fire(self):
        """
        Fires a scheduled broadcast, this creates a new broadcast as self here is a placeholder for
        the broadcast that is scheduled (as opposed to the real broadcast that is being sent)
        """
        recipients = list(self.urns.all()) + list(self.contacts.all()) + list(self.groups.all())
        broadcast = Broadcast.create(self.org, self.created_by, self.text, recipients,
                                     media=self.media, base_language=self.base_language,
                                     parent=self)

        broadcast.send(trigger_send=True, expressions_context={})

        return broadcast

    @classmethod
    def get_broadcasts(cls, org, scheduled=False):
        qs = Broadcast.objects.filter(org=org).exclude(contacts__is_test=True)
        return qs.exclude(schedule=None) if scheduled else qs.filter(schedule=None)

    def get_messages(self):
        return self.msgs.exclude(status=RESENT)

    def get_message_count(self):
        return self.get_messages().count()

    def get_message_sending_count(self):  # pragma: needs cover
        return self.get_messages().filter(status__in=[PENDING, QUEUED]).count()

    def get_message_sent_count(self):  # pragma: needs cover
        return self.get_messages().filter(status__in=[SENT, DELIVERED, WIRED]).count()

    def get_message_delivered_count(self):  # pragma: needs cover
        return self.get_messages().filter(status=DELIVERED).count()

    def get_message_failed_count(self):  # pragma: needs cover
        return self.get_messages().filter(status__in=[FAILED, RESENT]).count()

    def get_preferred_languages(self, contact=None, org=None):
        """
        Gets the ordered list of language preferences for the given contact
        """
        org = org or self.org  # org object can be provided to allow caching of org languages
        preferred_languages = []

        # if contact has a language and it's a valid org language, it has priority
        if contact is not None and contact.language and contact.language in org.get_language_codes():
            preferred_languages.append(contact.language)

        if org.primary_language:
            preferred_languages.append(org.primary_language.iso_code)

        preferred_languages.append(self.base_language)

        return preferred_languages

    def get_default_text(self):
        """
        Gets the appropriate display text for the broadcast without a contact
        """
        return self.text[self.base_language]

    def get_translated_text(self, contact, org=None):
        """
        Gets the appropriate translation for the given contact
        """
        preferred_languages = self.get_preferred_languages(contact, org)
        return Language.get_localized_text(self.text, preferred_languages)

    def get_translated_quick_replies(self, contact, org=None):
        """
        Gets the appropriate quick replies translation for the given contact
        """
        preferred_languages = self.get_preferred_languages(contact, org)
        language_metadata = []
        metadata = self.metadata

        for item in metadata.get(self.METADATA_QUICK_REPLIES, []):
            text = Language.get_localized_text(text_translations=item, preferred_languages=preferred_languages)
            language_metadata.append(text)

        return language_metadata

    def get_translated_media(self, contact, org=None):
        """
        Gets the appropriate media for the given contact
        """
        preferred_languages = self.get_preferred_languages(contact, org)
        return Language.get_localized_text(self.media, preferred_languages)

    def send(self, trigger_send=True, expressions_context=None, response_to=None, status=PENDING, msg_type=INBOX,
             partial_recipients=None, run_map=None, high_priority=False):
        """
        Sends this broadcast by creating outgoing messages for each recipient. Returns the ids of the created messages.
        """
        # ignore mock messages
        if response_to and not response_to.id:  # pragma: no cover
            response_to = None

        if partial_recipients:
            # if flow is being started, it'll provide a batch of unique contacts itself
            urns, contacts = partial_recipients
        else:
            groups = self.groups.all()

            # if we are sending to groups and any of them are big, make sure we aren't spamming
            for group in groups:
                if group.get_member_count() > 30:
                    bcast_value = '%d_%s' % (group.id, self.text)

                    # have we sent this exact message today or yesterday and with this message?
                    if check_and_mark_in_timerange('bcasts', 1, bcast_value):
                        self.status = FAILED
                        self.save(update_fields=['status'])
                        raise Exception("Not sending broadcast %d due to duplicate" % self.id)

            if hasattr(self, '_recipient_cache'):
                # look to see if previous call to update_recipients left a cached value
                urns, contacts = self._recipient_cache
            else:
                # otherwise fetch everything and calculate
                urns, contacts = get_unique_recipients(self.urns.all(), self.contacts.all(), groups)

        Contact.bulk_cache_initialize(self.org, contacts)
        recipients = list(urns) + list(contacts)

        if self.send_all:
            recipients = list(urns)
            contact_list = list(contacts)
            for contact in contact_list:
                contact_urns = contact.get_urns()
                for c_urn in contact_urns:
                    recipients.append(c_urn)

            recipients = set(recipients)

        # we batch up our SQL calls to speed up the creation of our SMS objects
        batch = []

        all_created_msg_ids = []

        for recipient in recipients:
            contact = recipient if isinstance(recipient, Contact) else recipient.contact
            contact.org = self.org

            # get the appropriate translation for this contact
            text = self.get_translated_text(contact)

            # get the appropriate quick replies translation for this contact
            quick_replies = self.get_translated_quick_replies(contact)

            media = self.get_translated_media(contact)
            if media:
                media_type, media_url = media.split(':', 1)
                # arbitrary media urls don't have a full content type, so only
                # make uploads into fully qualified urls
                if media_url and len(media_type.split('/')) > 1:
                    media = "%s:https://%s/%s" % (media_type, settings.AWS_BUCKET_DOMAIN, media_url)

            # build our message specific context
            if expressions_context is not None:
                message_context = expressions_context.copy()
                if 'contact' not in message_context:
                    message_context['contact'] = contact.build_expressions_context()
            else:
                message_context = None

            # add in our parent context if the message references @parent
            if run_map:
                run = run_map.get(recipient.pk, None)
                if run and run.flow:
                    # a bit kludgy here, but should avoid most unnecessary context creations.
                    # since this path is an optimization for flow starts, we don't need to
                    # worry about the @child context.
                    if 'parent' in text:
                        if run.parent:
                            run.parent.org = self.org
                            message_context.update(dict(parent=run.parent.build_expressions_context()))

            try:
                msg = Msg.create_outgoing(self.org,
                                          self.created_by,
                                          recipient,
                                          text,
                                          broadcast=self,
                                          channel=self.channel,
                                          response_to=response_to,
                                          expressions_context=message_context,
                                          status=status,
                                          msg_type=msg_type,
                                          high_priority=high_priority,
                                          insert_object=False,
                                          attachments=[media] if media else None,
                                          quick_replies=quick_replies)

            except UnreachableException:
                # there was no way to reach this contact, do not create a message
                msg = None

            # only add it to our batch if it was legit
            if msg:
                batch.append(msg)

            # we commit our messages in batches
            if len(batch) >= BATCH_SIZE:
<<<<<<< HEAD
                batch_created_msgs = Msg.objects.bulk_create(batch)
                batch_created_msg_ids = [m.id for m in batch_created_msgs]
                all_created_msg_ids += batch_created_msg_ids

                RelatedRecipient.objects.bulk_create(batch_recipients)
=======
                Msg.objects.bulk_create(batch)
>>>>>>> 3ed52997

                # send any messages
                if trigger_send:
                    self.org.trigger_send(Msg.objects.filter(id__in=batch_created_msg_ids).select_related('contact', 'contact_urn', 'channel'))

                batch = []

        # commit any remaining objects
        if batch:
<<<<<<< HEAD
            batch_created_msgs = Msg.objects.bulk_create(batch)
            batch_created_msg_ids = [m.id for m in batch_created_msgs]
            all_created_msg_ids += batch_created_msg_ids

            RelatedRecipient.objects.bulk_create(batch_recipients)
=======
            Msg.objects.bulk_create(batch)
>>>>>>> 3ed52997

            if trigger_send:
                self.org.trigger_send(Msg.objects.filter(id__in=batch_created_msg_ids).select_related('contact', 'contact_urn', 'channel'))

        # for large batches, status is handled externally
        # we do this as with the high concurrency of sending we can run into postgresl deadlocks
        # (this could be our fault, or could be: http://www.postgresql.org/message-id/20140731233051.GN17765@andrew-ThinkPad-X230)
        if not partial_recipients:
            self.status = QUEUED if len(recipients) > 0 else SENT
            self.save(update_fields=('status',))

        return all_created_msg_ids

    def update(self):
        """
        Check the status of our messages and update ours accordingly
        """
        # build a map from status to the count for that status
        statuses = self.get_messages().values('status').order_by('status').annotate(count=Count('status'))
        total = 0
        status_map = dict()
        for status in statuses:
            status_map[status['status']] = status['count']
            total += status['count']

        # if errored msgs are greater than the half of all msgs
        if status_map.get(ERRORED, 0) > total // 2:
            self.status = ERRORED

        # if there are more than half failed, show failed
        elif status_map.get(FAILED, 0) > total // 2:
            self.status = FAILED

        # if there are any in Q, we are Q
        elif status_map.get(QUEUED, 0) or status_map.get(PENDING, 0):
            self.status = QUEUED

        # at this point we are either sent or delivered

        # if there are any messages that are only in a sent state
        elif status_map.get(SENT, 0) or status_map.get(WIRED, 0):
            self.status = SENT

        # otherwise, all messages delivered
        elif status_map.get(DELIVERED, 0) == total:
            self.status = DELIVERED

        self.save(update_fields=['status'])

    def __str__(self):
        return "%s (%s)" % (self.org.name, self.pk)


class Attachment(object):
    """
    Represents a message attachment stored as type:url
    """
    def __init__(self, content_type, url):
        self.content_type = content_type
        self.url = url

    @classmethod
    def parse(cls, s):
        return cls(*s.split(':', 1))

    @classmethod
    def parse_all(cls, attachments):
        return [cls.parse(s) for s in attachments] if attachments else []

    def as_json(self):
        return {'content_type': self.content_type, 'url': self.url}

    def __eq__(self, other):
        return self.content_type == other.content_type and self.url == other.url


@six.python_2_unicode_compatible
class Msg(models.Model):
    """
    Messages are the main building blocks of a RapidPro application. Channels send and receive
    these, Triggers and Flows handle them when appropriate.

    Messages are either inbound or outbound and can have varying states depending on their
    direction. Generally an outbound message will go through the following states:

      INITIALIZING > QUEUED > WIRED > SENT > DELIVERED

    If things go wrong, they can be put into an ERRORED state where they can be retried. Once
    we've given up then they can be put in the FAILED state.

    Inbound messages are much simpler. They start as PENDING and the can be picked up by Triggers
    or Flows where they would get set to the HANDLED state once they've been dealt with.
    """
    STATUS_CHOICES = [(s[0], s[1]) for s in STATUS_CONFIG]

    VISIBILITY_VISIBLE = 'V'
    VISIBILITY_ARCHIVED = 'A'
    VISIBILITY_DELETED = 'D'

    # single char flag, human readable name, API readable name
    VISIBILITY_CONFIG = ((VISIBILITY_VISIBLE, _("Visible"), 'visible'),
                         (VISIBILITY_ARCHIVED, _("Archived"), 'archived'),
                         (VISIBILITY_DELETED, _("Deleted"), 'deleted'))

    VISIBILITY_CHOICES = [(s[0], s[1]) for s in VISIBILITY_CONFIG]

    DIRECTION_CHOICES = ((INCOMING, _("Incoming")),
                         (OUTGOING, _("Outgoing")))

    MSG_TYPES = ((INBOX, _("Inbox Message")),
                 (FLOW, _("Flow Message")),
                 (IVR, _("IVR Message")),
                 (USSD, _("USSD Message")))

    MEDIA_GPS = 'geo'
    MEDIA_IMAGE = 'image'
    MEDIA_VIDEO = 'video'
    MEDIA_AUDIO = 'audio'

    MEDIA_TYPES = [MEDIA_AUDIO, MEDIA_GPS, MEDIA_IMAGE, MEDIA_VIDEO]

    CONTACT_HANDLING_QUEUE = 'ch:%d'

    MAX_TEXT_LEN = settings.MSG_FIELD_SIZE

    uuid = models.UUIDField(null=True, default=uuid4,
                            help_text=_("The UUID for this message"))

    org = models.ForeignKey(Org, related_name='msgs', verbose_name=_("Org"),
                            help_text=_("The org this message is connected to"))

    channel = models.ForeignKey(Channel, null=True,
                                related_name='msgs', verbose_name=_("Channel"),
                                help_text=_("The channel object that this message is associated with"))

    contact = models.ForeignKey(Contact,
                                related_name='msgs', verbose_name=_("Contact"),
                                help_text=_("The contact this message is communicating with"),
                                db_index=False)

    contact_urn = models.ForeignKey(ContactURN, null=True,
                                    related_name='msgs', verbose_name=_("Contact URN"),
                                    help_text=_("The URN this message is communicating with"))

    broadcast = models.ForeignKey(Broadcast, null=True, blank=True,
                                  related_name='msgs', verbose_name=_("Broadcast"),
                                  help_text=_("If this message was sent to more than one recipient"))

    text = models.TextField(verbose_name=_("Text"),
                            help_text=_("The actual message content that was sent"))

    high_priority = models.NullBooleanField(help_text=_("Give this message higher priority than other messages"))

    created_on = models.DateTimeField(verbose_name=_("Created On"), db_index=True,
                                      help_text=_("When this message was created"))

    modified_on = models.DateTimeField(null=True, blank=True, verbose_name=_("Modified On"), auto_now=True,
                                       help_text=_("When this message was last modified"))

    sent_on = models.DateTimeField(null=True, blank=True, verbose_name=_("Sent On"),
                                   help_text=_("When this message was sent to the endpoint"))

    queued_on = models.DateTimeField(null=True, blank=True, verbose_name=_("Queued On"),
                                     help_text=_("When this message was queued to be sent or handled."))

    direction = models.CharField(max_length=1, choices=DIRECTION_CHOICES, verbose_name=_("Direction"),
                                 help_text=_("The direction for this message, either incoming or outgoing"))

    status = models.CharField(max_length=1, choices=STATUS_CHOICES, default='P', verbose_name=_("Status"), db_index=True,
                              help_text=_("The current status for this message"))

    response_to = models.ForeignKey('Msg', null=True, blank=True, related_name='responses',
                                    verbose_name=_("Response To"), db_index=False,
                                    help_text=_("The message that this message is in reply to"))

    labels = models.ManyToManyField('Label', related_name='msgs', verbose_name=_("Labels"),
                                    help_text=_("Any labels on this message"))

    visibility = models.CharField(max_length=1, choices=VISIBILITY_CHOICES, default=VISIBILITY_VISIBLE,
                                  verbose_name=_("Visibility"),
                                  help_text=_("The current visibility of this message, either visible, archived or deleted"))

    msg_type = models.CharField(max_length=1, choices=MSG_TYPES, null=True, verbose_name=_("Message Type"),
                                help_text=_('The type of this message'))

    msg_count = models.IntegerField(default=1, verbose_name=_("Message Count"),
                                    help_text=_("The number of messages that were used to send this message, calculated on Twilio channels"))

    error_count = models.IntegerField(default=0, verbose_name=_("Error Count"),
                                      help_text=_("The number of times this message has errored"))

    next_attempt = models.DateTimeField(auto_now_add=True, verbose_name=_("Next Attempt"),
                                        help_text=_("When we should next attempt to deliver this message"))

    external_id = models.CharField(max_length=255, null=True, blank=True, verbose_name=_("External ID"),
                                   help_text=_("External id used for integrating with callbacks from other APIs"))

    topup = models.ForeignKey(TopUp, null=True, blank=True, related_name='msgs', on_delete=models.SET_NULL,
                              help_text="The topup that this message was deducted from")

    attachments = ArrayField(models.URLField(max_length=2048), null=True,
                             help_text=_("The media attachments on this message if any"))

    connection = models.ForeignKey('channels.ChannelSession', null=True,
                                   help_text=_("The session this message was a part of if any"))

    metadata = JSONAsTextField(null=True, help_text=_("The metadata for this msg"), default=dict)

    @classmethod
    def send_messages(cls, all_msgs):
        """
        Adds the passed in messages to our sending queue, this will also update the status of the message to
        queued.
        :return:
        """
        rapid_batches = []
        courier_batches = []

        # we send in chunks of 1,000 to help with contention
        for msgs in chunk_list(all_msgs, 1000):
            # build our id list
            msg_ids = set([m.id for m in msgs])

            with transaction.atomic():
                queued_on = timezone.now()
                courier_msgs = []
                task_msgs = []

                task_priority = None
                last_contact = None
                last_channel = None

                # update them to queued
                send_messages = Msg.objects.filter(id__in=msg_ids)\
                                           .exclude(channel__channel_type=Channel.TYPE_ANDROID)\
                                           .exclude(msg_type=IVR)\
                                           .exclude(topup=None)\
                                           .exclude(contact__is_test=True)
                send_messages.update(status=QUEUED, queued_on=queued_on, modified_on=queued_on)

                # now push each onto our queue
                for msg in msgs:
                    if (msg.msg_type != IVR and msg.channel and msg.channel.channel_type != Channel.TYPE_ANDROID) and msg.topup and not msg.contact.is_test:
                        if msg.channel.channel_type not in settings.LEGACY_CHANNELS and msg.uuid:
                            courier_msgs.append(msg)
                            continue

                        # if this is a different contact than our last, and we have msgs, queue the task
                        if task_msgs and last_contact != msg.contact_id:
                            # if no priority was set, default to DEFAULT
                            task_priority = DEFAULT_PRIORITY if task_priority is None else task_priority
                            rapid_batches.append(dict(org=task_msgs[0]['org'], msgs=task_msgs, priority=task_priority))
                            task_msgs = []
                            task_priority = None

                        # serialize the model to a dictionary
                        msg.queued_on = queued_on
                        task = msg.as_task_json()

                        # only be low priority if no priority has been set for this task group
                        if not msg.high_priority and task_priority is None:
                            task_priority = LOW_PRIORITY

                        task_msgs.append(task)
                        last_contact = msg.contact_id

                if task_msgs:
                    task_priority = DEFAULT_PRIORITY if task_priority is None else task_priority
                    rapid_batches.append(dict(org=task_msgs[0]['org'], msgs=task_msgs, priority=task_priority))
                    task_msgs = []

                # ok, now push our courier msgs
                last_contact = None
                last_channel = None
                for msg in courier_msgs:
                    if task_msgs and (last_contact != msg.contact_id or last_channel != msg.channel_id):
                        courier_batches.append(dict(channel=task_msgs[0].channel, msgs=task_msgs,
                                                    high_priority=task_msgs[0].high_priority))
                        task_msgs = []

                    last_contact = msg.contact_id
                    last_channel = msg.channel_id
                    task_msgs.append(msg)

                # push any remaining courier msgs
                if task_msgs:
                    courier_batches.append(dict(channel=task_msgs[0].channel, msgs=task_msgs,
                                                high_priority=task_msgs[0].high_priority))

        # send our batches
        on_transaction_commit(lambda: cls._send_rapid_msg_batches(rapid_batches))
        on_transaction_commit(lambda: cls._send_courier_msg_batches(courier_batches))

    @classmethod
    def _send_rapid_msg_batches(cls, batches):
        for batch in batches:
            push_task(batch['org'], MSG_QUEUE, SEND_MSG_TASK, batch['msgs'], priority=batch['priority'])

    @classmethod
    def _send_courier_msg_batches(cls, batches):
        for batch in batches:
            push_courier_msgs(batch['channel'], batch['msgs'], batch['high_priority'])

    @classmethod
    def process_message(cls, msg):
        """
        Processes a message, running it through all our handlers
        """
        handlers = get_message_handlers()

        if msg.contact.is_blocked:
            msg.visibility = Msg.VISIBILITY_ARCHIVED
            msg.save(update_fields=['visibility', 'modified_on'])
        else:
            for handler in handlers:
                try:
                    start = None
                    if settings.DEBUG:  # pragma: no cover
                        start = time.time()

                    handled = handler.handle(msg)

                    if start:  # pragma: no cover
                        print("[%0.2f] %s for %d" % (time.time() - start, handler.name, msg.pk or 0))

                    if handled:
                        break
                except Exception as e:  # pragma: no cover
                    import traceback
                    traceback.print_exc()
                    logger.exception("Error in message handling: %s" % e)

        cls.mark_handled(msg)

        # record our handling latency for this object
        if msg.queued_on:
            analytics.gauge('temba.handling_latency', (msg.modified_on - msg.queued_on).total_seconds())

        # this is the latency from when the message was received at the channel, which may be different than
        # above if people above us are queueing (or just because clocks are out of sync)
        analytics.gauge('temba.channel_handling_latency', (msg.modified_on - msg.created_on).total_seconds())

    @classmethod
    def get_messages(cls, org, is_archived=False, direction=None, msg_type=None):
        messages = Msg.objects.filter(org=org)

        if is_archived:  # pragma: needs cover
            messages = messages.filter(visibility=Msg.VISIBILITY_ARCHIVED)
        else:
            messages = messages.filter(visibility=Msg.VISIBILITY_VISIBLE)

        if direction:  # pragma: needs cover
            messages = messages.filter(direction=direction)

        if msg_type:  # pragma: needs cover
            messages = messages.filter(msg_type=msg_type)

        return messages.filter(contact__is_test=False)

    @classmethod
    def fail_old_messages(cls):  # pragma: needs cover
        """
        Looks for any errored or queued messages more than a week old and fails them. Messages that old would
        probably be confusing to go out.
        """
        one_week_ago = timezone.now() - timedelta(days=7)
        failed_messages = Msg.objects.filter(created_on__lte=one_week_ago, direction=OUTGOING,
                                             status__in=[QUEUED, PENDING, ERRORED])

        failed_broadcasts = list(failed_messages.order_by('broadcast').values('broadcast').distinct())

        # fail our messages
        failed_messages.update(status='F', modified_on=timezone.now())

        # and update all related broadcast statuses
        for broadcast in Broadcast.objects.filter(id__in=[b['broadcast'] for b in failed_broadcasts]):
            broadcast.update()

    @classmethod
    def mark_handled(cls, msg):
        """
        Marks an incoming message as HANDLED
        """
        update_fields = ['status', 'modified_on']

        # if flows or IVR haven't claimed this message, then it's going to the inbox
        if not msg.msg_type:
            msg.msg_type = INBOX
            update_fields.append('msg_type')

        msg.status = HANDLED

        # make sure we don't overwrite any async message changes by only saving specific fields
        msg.save(update_fields=update_fields)

    @classmethod
    def mark_error(cls, r, channel, msg, fatal=False):
        """
        Marks an outgoing message as FAILED or ERRORED
        :param msg: a JSON representation of the message or a Msg object
        """
        msg.error_count += 1
        if msg.error_count >= 3 or fatal:
            if isinstance(msg, Msg):
                msg.status_fail()
            else:
                Msg.objects.select_related('org').get(pk=msg.id).status_fail()

            if channel:
                analytics.gauge('temba.msg_failed_%s' % channel.channel_type.lower())
        else:
            msg.status = ERRORED
            msg.next_attempt = timezone.now() + timedelta(minutes=5 * msg.error_count)

            if isinstance(msg, Msg):
                msg.save(update_fields=('status', 'modified_on', 'next_attempt', 'error_count'))
            else:
                Msg.objects.filter(id=msg.id).update(status=msg.status, next_attempt=msg.next_attempt,
                                                     error_count=msg.error_count, modified_on=msg.modified_on)

            # clear that we tried to send this message (otherwise we'll ignore it when we retry)
            pipe = r.pipeline()
            pipe.srem(timezone.now().strftime(MSG_SENT_KEY), str(msg.id))
            pipe.srem((timezone.now() - timedelta(days=1)).strftime(MSG_SENT_KEY), str(msg.id))
            pipe.execute()

            if channel:
                analytics.gauge('temba.msg_errored_%s' % channel.channel_type.lower())

    @classmethod
    def mark_sent(cls, r, msg, status, external_id=None):
        """
        Marks an outgoing message as WIRED or SENT
        :param msg: a JSON representation of the message
        """
        msg.status = status
        msg.sent_on = timezone.now()
        if external_id:
            msg.external_id = external_id

        # use redis to mark this message sent
        pipe = r.pipeline()
        sent_key = timezone.now().strftime(MSG_SENT_KEY)
        pipe.sadd(sent_key, str(msg.id))
        pipe.expire(sent_key, 86400)
        pipe.execute()

        if external_id:
            Msg.objects.filter(id=msg.id).update(status=status, sent_on=msg.sent_on, external_id=external_id)
        else:  # pragma: no cover
            Msg.objects.filter(id=msg.id).update(status=status, sent_on=msg.sent_on)

    def as_json(self):
        return dict(direction=self.direction,
                    text=self.text,
                    id=self.id,
                    attachments=self.attachments,
                    created_on=self.created_on.strftime('%x %X'),
                    model="msg",
                    metadata=self.metadata)

    def simulator_json(self):
        msg_json = self.as_json()
        msg_json['text'] = escape(self.text).replace('\n', "<br/>")
        return msg_json

    @classmethod
    def get_text_parts(cls, text, max_length=160):
        """
        Breaks our message into 160 character parts
        """
        if len(text) < max_length or max_length <= 0:
            return [text]

        else:
            def next_part(text):
                if len(text) <= max_length:
                    return text, None

                else:
                    # search for a space to split on, up to 140 characters in
                    index = max_length
                    while index > max_length - 20:
                        if text[index] == ' ':
                            break
                        index -= 1

                    # couldn't find a good split, oh well, 160 it is
                    if index == max_length - 20:
                        return text[:max_length], text[max_length:]
                    else:
                        return text[:index], text[index + 1:]

            parts = []
            rest = text
            while rest:
                (part, rest) = next_part(rest)
                parts.append(part)

            return parts

    @classmethod
    def get_sync_commands(cls, msgs):
        """
        Returns the minimal # of broadcast commands for the given Android channel to uniquely represent all the
        messages which are being sent to tel URNs. This will return an array of dicts that look like:
             dict(cmd="mt_bcast", to=[dict(phone=msg.contact.tel, id=msg.pk) for msg in msgs], msg=broadcast.text))
        """
        commands = []
        current_text = None
        contact_id_pairs = []

        for m in msgs.values('id', 'text', 'contact_urn__path').order_by('created_on'):
            if m['text'] != current_text and contact_id_pairs:
                commands.append(dict(cmd='mt_bcast', to=contact_id_pairs, msg=current_text))
                contact_id_pairs = []

            current_text = m['text']
            contact_id_pairs.append(dict(phone=m['contact_urn__path'], id=m['id']))

        if contact_id_pairs:
            commands.append(dict(cmd='mt_bcast', to=contact_id_pairs, msg=current_text))

        return commands

    def get_attachments(self):
        """
        Gets this message's attachments parsed into actual attachment objects
        """
        return Attachment.parse_all(self.attachments)

    def get_last_log(self):
        """
        Gets the last channel log for this message. Performs sorting in Python to ease pre-fetching.
        """
        sorted_logs = None
        if self.channel and self.channel.is_active:
            sorted_logs = sorted(self.channel_logs.all(), key=lambda l: l.created_on, reverse=True)
        return sorted_logs[0] if sorted_logs else None

    def reply(self, text, user, trigger_send=False, expressions_context=None, connection=None, attachments=None, msg_type=None,
              send_all=False, sent_on=None, quick_replies=None):

        return self.contact.send(text, user, trigger_send=trigger_send, expressions_context=expressions_context,
                                 response_to=self if self.id else None, connection=connection, attachments=attachments,
                                 msg_type=msg_type or self.msg_type, sent_on=sent_on, all_urns=send_all,
                                 high_priority=True, quick_replies=quick_replies)

    def update(self, cmd):
        """
        Updates our message according to the provided client command
        """
        from temba.api.models import WebHookEvent
        date = datetime.fromtimestamp(int(cmd['ts']) // 1000).replace(tzinfo=pytz.utc)

        keyword = cmd['cmd']
        handled = False

        if keyword == 'mt_error':
            self.status = ERRORED
            handled = True

        elif keyword == 'mt_fail':
            self.status = FAILED
            handled = True
            WebHookEvent.trigger_sms_event(WebHookEvent.TYPE_SMS_FAIL, self, date)

        elif keyword == 'mt_sent':
            self.status = SENT
            self.sent_on = date
            handled = True
            WebHookEvent.trigger_sms_event(WebHookEvent.TYPE_SMS_SENT, self, date)

        elif keyword == 'mt_dlvd':
            self.status = DELIVERED
            handled = True
            WebHookEvent.trigger_sms_event(WebHookEvent.TYPE_SMS_DELIVERED, self, date)

        self.save()  # first save message status before updating the broadcast status

        # update our broadcast if we have one
        if self.broadcast:
            self.broadcast.update()

        return handled

    def queue_handling(self, new_message=False, new_contact=False):
        """
        Queues this message to be handled by one of our celery queues

        new_message - should be true for messages which were created outside rapidpro
        new_contact - should be true for contacts which were created outside rapidpro
        """
        payload = dict(type=MSG_EVENT, contact_id=self.contact.id, id=self.id, new_message=new_message, new_contact=new_contact)

        # first push our msg on our contact's queue using our created date
        r = get_redis_connection('default')
        queue_time = self.sent_on if self.sent_on else timezone.now()
        r.zadd(Msg.CONTACT_HANDLING_QUEUE % self.contact_id, datetime_to_s(queue_time), dict_to_json(payload))

        # queue up our celery task
        push_task(self.org, HANDLER_QUEUE, HANDLE_EVENT_TASK, payload, priority=HIGH_PRIORITY)

    def handle(self):
        if self.direction == OUTGOING:
            raise ValueError(ugettext("Cannot process an outgoing message."))

        # process Android and test contact messages inline
        if not self.channel or self.channel.channel_type == Channel.TYPE_ANDROID or self.contact.is_test:
            Msg.process_message(self)

        # others do in celery
        else:
            on_transaction_commit(lambda: self.queue_handling())

    def build_expressions_context(self):
        date_format = get_datetime_format(self.org.get_dayfirst())[1]
        value = six.text_type(self)
        attachments = {six.text_type(a): attachment.url for a, attachment in enumerate(self.get_attachments())}

        return {
            '__default__': value,
            'value': value,
            'text': self.text,
            'attachments': attachments,
            'time': datetime_to_str(self.created_on, format=date_format, tz=self.org.timezone)
        }

    def resend(self):
        """
        Resends this message by creating a clone and triggering a send of that clone
        """
        now = timezone.now()
        (topup_id, amount) = self.org.decrement_credit()  # costs 1 credit to resend message

        # see if we should use a new channel
        channel = self.org.get_send_channel(contact_urn=self.contact_urn)

        cloned = Msg.objects.create(org=self.org,
                                    channel=channel,
                                    contact=self.contact,
                                    contact_urn=self.contact_urn,
                                    created_on=now,
                                    modified_on=now,
                                    text=self.text,
                                    response_to=self.response_to,
                                    direction=self.direction,
                                    topup_id=topup_id,
                                    status=PENDING,
                                    broadcast=self.broadcast,
                                    metadata=self.metadata)

        # mark ourselves as resent
        self.status = RESENT
        self.topup = None
        self.save()

        # update our broadcast
        if cloned.broadcast:
            cloned.broadcast.update()

        # send our message
        self.org.trigger_send([cloned])
        return cloned

    def as_task_json(self):
        """
        Used internally to serialize to JSON when queueing messages in Redis
        """
        data = dict(id=self.id, org=self.org_id, channel=self.channel_id, broadcast=self.broadcast_id,
                    text=self.text, urn_path=self.contact_urn.path, urn=six.text_type(self.contact_urn),
                    contact=self.contact_id, contact_urn=self.contact_urn_id,
                    error_count=self.error_count, next_attempt=self.next_attempt,
                    status=self.status, direction=self.direction, attachments=self.attachments,
                    external_id=self.external_id, response_to_id=self.response_to_id,
                    sent_on=self.sent_on, queued_on=self.queued_on,
                    created_on=self.created_on, modified_on=self.modified_on,
                    high_priority=self.high_priority,
                    metadata=self.metadata,
                    connection_id=self.connection_id)

        if self.contact_urn.auth:  # pragma: no cover
            data.update(dict(auth=self.contact_urn.auth))

        return data

    def __str__(self):
        if self.attachments:
            parts = ([self.text] if self.text else []) + [a.url for a in self.get_attachments()]
            return "\n".join(parts)
        else:
            return self.text

    @classmethod
    def create_incoming(cls, channel, urn, text, user=None, sent_on=None, org=None, contact=None,
                        status=PENDING, attachments=None, msg_type=None, topup=None, external_id=None, connection=None):

        from temba.api.models import WebHookEvent
        if not org and channel:
            org = channel.org

        if not org:
            raise Exception(_("Can't create an incoming message without an org"))

        if not user:
            user = get_anonymous_user()

        if not sent_on:
            sent_on = timezone.now()  # no sent_on date?  set it to now

        contact_urn = None
        if not contact:
            contact, contact_urn = Contact.get_or_create(org, urn, channel, user=user)
        elif urn:
            contact_urn = ContactURN.get_or_create(org, contact, urn, channel=channel)

        # set the preferred channel for this contact
        contact.set_preferred_channel(channel)

        # and update this URN to make sure it is associated with this channel
        if contact_urn:
            contact_urn.update_affinity(channel)

        # we limit our text message length and remove any invalid chars
        if text:
            text = clean_string(text[:cls.MAX_TEXT_LEN])

        # don't create duplicate messages
        existing = Msg.objects.filter(text=text, sent_on=sent_on, contact=contact, direction='I').first()
        if existing:
            return existing

        # costs 1 credit to receive a message
        topup_id = None
        if topup:  # pragma: needs cover
            topup_id = topup.pk
        elif not contact.is_test:
            (topup_id, amount) = org.decrement_credit()

        now = timezone.now()

        msg_args = dict(contact=contact,
                        contact_urn=contact_urn,
                        org=org,
                        channel=channel,
                        text=text,
                        sent_on=sent_on,
                        created_on=now,
                        modified_on=now,
                        queued_on=now,
                        direction=INCOMING,
                        msg_type=msg_type,
                        attachments=attachments,
                        status=status,
                        external_id=external_id,
                        connection=connection)

        if topup_id is not None:
            msg_args['topup_id'] = topup_id

        msg = Msg.objects.create(**msg_args)

        # if this contact is currently stopped, unstop them
        if contact.is_stopped:
            contact.unstop(user)

        if channel:
            analytics.gauge('temba.msg_incoming_%s' % channel.channel_type.lower())

        # ivr messages are handled in handle_call
        if status == PENDING and msg_type != IVR:
            msg.handle()

            # fire an event off for this message
            WebHookEvent.trigger_sms_event(WebHookEvent.TYPE_SMS_RECEIVED, msg, sent_on)

        return msg

    @classmethod
    def evaluate_template(cls, text, context, org=None, url_encode=False, partial_vars=False):
        """
        Given input ```text```, tries to find variables in the format @foo.bar and replace them according to
        the passed in context, contact and org. If some variables are not resolved to values, then the variable
        name will remain (ie, @foo.bar).

        Returns a tuple of the substituted text and whether there were are substitution failures.
        """
        # shortcut for cases where there is no way we would substitute anything as there are no variables
        if not text or text.find('@') < 0:
            return text, []

        # add 'step.contact' if it isn't populated for backwards compatibility
        if 'step' not in context:
            context['step'] = dict()
        if 'contact' not in context['step']:
            context['step']['contact'] = context.get('contact')

        if not org:
            dayfirst = True
            tz = timezone.get_current_timezone()
        else:
            dayfirst = org.get_dayfirst()
            tz = org.timezone

        (format_date, format_time) = get_datetime_format(dayfirst)

        now = timezone.now().astimezone(tz)

        # add date.* constants to context
        context['date'] = {
            '__default__': now.isoformat(),
            'now': now.isoformat(),
            'today': datetime_to_str(timezone.now(), format=format_date, tz=tz),
            'tomorrow': datetime_to_str(timezone.now() + timedelta(days=1), format=format_date, tz=tz),
            'yesterday': datetime_to_str(timezone.now() - timedelta(days=1), format=format_date, tz=tz)
        }

        date_style = DateStyle.DAY_FIRST if dayfirst else DateStyle.MONTH_FIRST
        context = EvaluationContext(context, tz, date_style)

        # returns tuple of output and errors
        return evaluate_template(text, context, url_encode, partial_vars)

    @classmethod
    def create_outgoing(cls, org, user, recipient, text, broadcast=None, channel=None, high_priority=False,
                        sent_on=None, response_to=None, expressions_context=None, status=PENDING, insert_object=True,
                        attachments=None, topup_id=None, msg_type=INBOX, connection=None, quick_replies=None, uuid=None):

        if not org or not user:  # pragma: no cover
            raise ValueError("Trying to create outgoing message with no org or user")

        # for IVR messages we need a channel that can call
        if msg_type == IVR:
            role = Channel.ROLE_CALL
        elif msg_type == USSD:
            role = Channel.ROLE_USSD
        else:
            role = Channel.ROLE_SEND

        if status != SENT:
            # if message will be sent, resolve the recipient to a contact and URN
            contact, contact_urn = cls.resolve_recipient(org, user, recipient, channel, role=role)

            if not contact_urn:
                raise UnreachableException("No suitable URN found for contact")

            if not channel:
                if msg_type == IVR:
                    channel = org.get_call_channel()
                elif msg_type == USSD:
                    channel = org.get_ussd_channel(contact_urn=contact_urn)
                else:
                    channel = org.get_send_channel(contact_urn=contact_urn)

                if not channel and not contact.is_test:  # pragma: needs cover
                    raise UnreachableException("No suitable channel available for this org")
        else:
            # if message has already been sent, recipient must be a tuple of contact and URN
            contact, contact_urn = recipient

        # evaluate expressions in the text and attachments if a context was provided
        if expressions_context is not None:
            # make sure 'channel' is populated if we have a channel
            if channel and 'channel' not in expressions_context:
                expressions_context['channel'] = channel.build_expressions_context()

            (text, errors) = Msg.evaluate_template(text, expressions_context, org=org)
            if text:
                text = text[:Msg.MAX_TEXT_LEN]

            evaluated_attachments = []
            if attachments:
                for attachment in attachments:
                    (attachment, errors) = Msg.evaluate_template(attachment, expressions_context, org=org)
                    evaluated_attachments.append(attachment)
        else:
            text = text[:Msg.MAX_TEXT_LEN]
            evaluated_attachments = attachments

        # prefer none to empty lists in the database
        if evaluated_attachments is not None and len(evaluated_attachments) == 0:
            evaluated_attachments = None

        # if we are doing a single message, check whether this might be a loop of some kind
        if insert_object:
            # prevent the loop of message while the sending phone is the channel
            # get all messages with same text going to same number
            same_msgs = Msg.objects.filter(contact_urn=contact_urn,
                                           contact__is_test=False,
                                           channel=channel,
                                           attachments=evaluated_attachments,
                                           text=text,
                                           direction=OUTGOING,
                                           created_on__gte=timezone.now() - timedelta(minutes=10))

            # we aren't considered with robo detection on calls
            same_msg_count = same_msgs.exclude(msg_type=IVR).count()

            if same_msg_count >= 10:
                analytics.gauge('temba.msg_loop_caught')
                return None

            # be more aggressive about short codes for duplicate messages
            # we don't want machines talking to each other
            tel = contact.raw_tel()
            if tel and len(tel) < 6:
                same_msg_count = Msg.objects.filter(contact_urn=contact_urn,
                                                    contact__is_test=False,
                                                    channel=channel,
                                                    text=text,
                                                    direction=OUTGOING,
                                                    created_on__gte=timezone.now() - timedelta(hours=24)).count()
                if same_msg_count >= 10:  # pragma: needs cover
                    analytics.gauge('temba.msg_shortcode_loop_caught')
                    return None

        # costs 1 credit to send a message
        if not topup_id and not contact.is_test:
            (topup_id, _) = org.decrement_credit()

        if response_to:
            msg_type = response_to.msg_type

        text = text.strip()

        # track this if we have a channel
        if channel:
            analytics.gauge('temba.msg_outgoing_%s' % channel.channel_type.lower())

        metadata = {}  # init metadata to the same as the default value of the Msg.metadata field
        if quick_replies:
            for counter, reply in enumerate(quick_replies):
                (value, errors) = Msg.evaluate_template(text=reply, context=expressions_context, org=org)
                if value:
                    quick_replies[counter] = value
            metadata = dict(quick_replies=quick_replies)

        msg_args = dict(uuid=uuid or uuid4(),
                        contact=contact,
                        contact_urn=contact_urn,
                        org=org,
                        channel=channel,
                        text=text,
                        created_on=timezone.now(),
                        modified_on=timezone.now(),
                        direction=OUTGOING,
                        status=status,
                        broadcast=broadcast,
                        response_to=response_to,
                        msg_type=msg_type,
                        high_priority=high_priority,
                        attachments=evaluated_attachments,
                        metadata=metadata,
                        connection=connection)

        if sent_on:
            msg_args['sent_on'] = sent_on

        if topup_id is not None:
            msg_args['topup_id'] = topup_id

        return Msg.objects.create(**msg_args) if insert_object else Msg(**msg_args)

    @staticmethod
    def resolve_recipient(org, user, recipient, channel, role=Channel.ROLE_SEND):
        """
        Recipient can be a contact, a URN object, or a URN tuple, e.g. ('tel', '123'). Here we resolve the contact and
        contact URN to use for an outgoing message.
        """
        contact = None
        contact_urn = None

        resolved_schemes = set(channel.schemes) if channel else org.get_schemes(role)

        if isinstance(recipient, Contact):
            if recipient.is_test:
                contact = recipient
                contact_urn = contact.urns.all().first()
            else:
                contact = recipient
                contact_urn = contact.get_urn(schemes=resolved_schemes)  # use highest priority URN we can send to
        elif isinstance(recipient, ContactURN):
            if recipient.scheme in resolved_schemes:
                contact = recipient.contact
                contact_urn = recipient
        elif isinstance(recipient, six.string_types):
            scheme, path, query, display = URN.to_parts(recipient)
            if scheme in resolved_schemes:
                contact, contact_urn = Contact.get_or_create(org, recipient, user=user)
        else:  # pragma: no cover
            raise ValueError("Message recipient must be a Contact, ContactURN or URN string")

        return contact, contact_urn

    def status_fail(self):
        """
        Update the message status to FAILED
        """
        self.status = FAILED
        self.save(update_fields=('status', 'modified_on'))

        Channel.track_status(self.channel, "Failed")

    def status_sent(self):
        """
        Update the message status to SENT
        """
        now = timezone.now()
        self.status = SENT
        self.sent_on = now
        self.save(update_fields=('status', 'sent_on', 'modified_on'))

        Channel.track_status(self.channel, "Sent")

    def status_delivered(self):
        """
        Update the message status to DELIVERED
        """
        self.status = DELIVERED
        if not self.sent_on:
            self.sent_on = timezone.now()
        self.save(update_fields=('status', 'modified_on', 'sent_on'))

        Channel.track_status(self.channel, "Delivered")

    def archive(self):
        """
        Archives this message
        """
        if self.direction != INCOMING or self.contact.is_test:
            raise ValueError("Can only archive incoming non-test messages")

        self.visibility = Msg.VISIBILITY_ARCHIVED
        self.save(update_fields=('visibility', 'modified_on'))

    @classmethod
    def archive_all_for_contacts(cls, contacts):
        """
        Archives all incoming messages for the given contacts
        """
        msgs = Msg.objects.filter(direction=INCOMING, visibility=Msg.VISIBILITY_VISIBLE, contact__in=contacts)
        msg_ids = list(msgs.values_list('pk', flat=True))

        # update modified on in small batches to avoid long table lock, and having too many non-unique values for
        # modified_on which is the primary ordering for the API
        for batch in chunk_list(msg_ids, 100):
            Msg.objects.filter(pk__in=batch).update(visibility=Msg.VISIBILITY_ARCHIVED, modified_on=timezone.now())

    def restore(self):
        """
        Restores (i.e. un-archives) this message
        """
        if self.direction != INCOMING or self.contact.is_test:  # pragma: needs cover
            raise ValueError("Can only restore incoming non-test messages")

        self.visibility = Msg.VISIBILITY_VISIBLE
        self.save(update_fields=('visibility', 'modified_on'))

    def release(self):
        """
        Releases (i.e. deletes) this message
        """
        self.visibility = Msg.VISIBILITY_DELETED
        self.text = ""
        self.save(update_fields=('visibility', 'text', 'modified_on'))

        # remove labels
        self.labels.clear()

    @classmethod
    def bulk_purge(cls, msgs):
        """
        Purges the given messages
        """
        debits_to_create = []
        topup_counts = msgs.values('topup_id').annotate(count=Count('topup_id'))

        # figure out which topups needs debits added to them
        for tc in topup_counts:
            topup_id = tc['topup_id']
            msg_count = tc['count']
            if tc['topup_id'] and msg_count:
                debits_to_create.append(Debit(topup_id=topup_id, amount=msg_count, debit_type=Debit.TYPE_PURGE))

        with transaction.atomic():
            Debit.objects.bulk_create(debits_to_create)
            Debit.squash()

            # delete messages in batches to avoid long locks
            for msg_batch in chunk_list(msgs, 1000):
                # manually delete to avoid slow and unnecessary checks on related fields like response_to
                cursor = connection.cursor()
                msg_ids = tuple([m.id for m in msg_batch])
                cursor.execute('DELETE FROM channels_channellog WHERE msg_id IN %s', params=[msg_ids])
                cursor.execute('DELETE FROM flows_flowstep_messages WHERE msg_id IN %s', params=[msg_ids])
                cursor.execute('DELETE FROM msgs_msg WHERE id IN %s', params=[msg_ids])

    @classmethod
    def apply_action_label(cls, user, msgs, label, add):
        return label.toggle_label(msgs, add)

    @classmethod
    def apply_action_archive(cls, user, msgs):
        changed = []

        for msg in msgs:
            msg.archive()
            changed.append(msg.pk)

        return changed

    @classmethod
    def apply_action_restore(cls, user, msgs):
        changed = []

        for msg in msgs:
            msg.restore()
            changed.append(msg.pk)

        return changed

    @classmethod
    def apply_action_delete(cls, user, msgs):
        changed = []

        for msg in msgs:
            msg.release()
            changed.append(msg.pk)

        return changed

    @classmethod
    def apply_action_resend(cls, user, msgs):
        changed = []

        for msg in msgs:
            msg.resend()
            changed.append(msg.pk)
        return changed


STOP_WORDS = 'a,able,about,across,after,all,almost,also,am,among,an,and,any,are,as,at,be,because,been,but,by,can,' \
             'cannot,could,dear,did,do,does,either,else,ever,every,for,from,get,got,had,has,have,he,her,hers,him,his,' \
             'how,however,i,if,in,into,is,it,its,just,least,let,like,likely,may,me,might,most,must,my,neither,no,nor,' \
             'not,of,off,often,on,only,or,other,our,own,rather,said,say,says,she,should,since,so,some,than,that,the,' \
             'their,them,then,there,these,they,this,tis,to,too,twas,us,wants,was,we,were,what,when,where,which,while,' \
             'who,whom,why,will,with,would,yet,you,your'.split(',')


class SystemLabel(object):
    TYPE_INBOX = 'I'
    TYPE_FLOWS = 'W'
    TYPE_ARCHIVED = 'A'
    TYPE_OUTBOX = 'O'
    TYPE_SENT = 'S'
    TYPE_FAILED = 'X'
    TYPE_SCHEDULED = 'E'
    TYPE_CALLS = 'C'

    TYPE_CHOICES = ((TYPE_INBOX, "Inbox"),
                    (TYPE_FLOWS, "Flows"),
                    (TYPE_ARCHIVED, "Archived"),
                    (TYPE_OUTBOX, "Outbox"),
                    (TYPE_SENT, "Sent"),
                    (TYPE_FAILED, "Failed"),
                    (TYPE_SCHEDULED, "Scheduled"),
                    (TYPE_CALLS, "Calls"))

    @classmethod
    def get_counts(cls, org):
        return SystemLabelCount.get_totals(org)

    @classmethod
    def get_queryset(cls, org, label_type, exclude_test_contacts=True):
        """
        Gets the queryset for the given system label. Any change here needs to be reflected in a change to the db
        trigger used to maintain the label counts.
        """
        # TODO: (Indexing) Sent and Failed require full message history
        if label_type == cls.TYPE_INBOX:
            qs = Msg.objects.filter(direction=INCOMING, visibility=Msg.VISIBILITY_VISIBLE, msg_type=INBOX)
        elif label_type == cls.TYPE_FLOWS:
            qs = Msg.objects.filter(direction=INCOMING, visibility=Msg.VISIBILITY_VISIBLE, msg_type=FLOW)
        elif label_type == cls.TYPE_ARCHIVED:
            qs = Msg.objects.filter(direction=INCOMING, visibility=Msg.VISIBILITY_ARCHIVED)
        elif label_type == cls.TYPE_OUTBOX:
            qs = Msg.objects.filter(direction=OUTGOING, visibility=Msg.VISIBILITY_VISIBLE, status__in=(PENDING, QUEUED))
        elif label_type == cls.TYPE_SENT:
            qs = Msg.objects.filter(direction=OUTGOING, visibility=Msg.VISIBILITY_VISIBLE,
                                    status__in=(WIRED, SENT, DELIVERED))
        elif label_type == cls.TYPE_FAILED:
            qs = Msg.objects.filter(direction=OUTGOING, visibility=Msg.VISIBILITY_VISIBLE, status=FAILED)
        elif label_type == cls.TYPE_SCHEDULED:
            qs = Broadcast.objects.exclude(schedule=None)
        elif label_type == cls.TYPE_CALLS:
            qs = ChannelEvent.objects.filter(event_type__in=ChannelEvent.CALL_TYPES)
        else:  # pragma: needs cover
            raise ValueError("Invalid label type: %s" % label_type)

        qs = qs.filter(org=org)

        if exclude_test_contacts:
            if label_type == cls.TYPE_SCHEDULED:
                qs = qs.exclude(contacts__is_test=True)
            else:
                qs = qs.exclude(contact__is_test=True)

        return qs


class SystemLabelCount(SquashableModel):
    """
    Counts of messages/broadcasts/calls maintained by database level triggers
    """
    SQUASH_OVER = ('org_id', 'label_type')

    org = models.ForeignKey(Org, related_name='system_labels')

    label_type = models.CharField(max_length=1, choices=SystemLabel.TYPE_CHOICES)

    count = models.IntegerField(default=0, help_text=_("Number of items with this system label"))

    @classmethod
    def get_squash_query(cls, distinct_set):
        sql = """
        WITH deleted as (
            DELETE FROM %(table)s WHERE "org_id" = %%s AND "label_type" = %%s RETURNING "count"
        )
        INSERT INTO %(table)s("org_id", "label_type", "count", "is_squashed")
        VALUES (%%s, %%s, GREATEST(0, (SELECT SUM("count") FROM deleted)), TRUE);
        """ % {'table': cls._meta.db_table}

        return sql, (distinct_set.org_id, distinct_set.label_type) * 2

    @classmethod
    def get_totals(cls, org):
        """
        Gets all system label counts by type for the given org
        """
        counts = cls.objects.filter(org=org)
        counts = counts.values_list('label_type').annotate(count_sum=Sum('count'))
        counts_by_type = {c[0]: c[1] for c in counts}

        # for convenience, include all label types
        return {l: counts_by_type.get(l, 0) for l, n in SystemLabel.TYPE_CHOICES}

    class Meta:
        index_together = ('org', 'label_type')


class UserFolderManager(models.Manager):
    def get_queryset(self):
        return super(UserFolderManager, self).get_queryset().filter(label_type=Label.TYPE_FOLDER)


class UserLabelManager(models.Manager):
    def get_queryset(self):
        return super(UserLabelManager, self).get_queryset().filter(label_type=Label.TYPE_LABEL)


@six.python_2_unicode_compatible
class Label(TembaModel):
    """
    Labels represent both user defined labels and folders of labels. User defined labels that can be applied to messages
    much the same way labels or tags apply to messages in web-based email services.
    """
    MAX_NAME_LEN = 64
    MAX_ORG_LABELS = 250
    MAX_ORG_FOLDERS = 250

    TYPE_FOLDER = 'F'
    TYPE_LABEL = 'L'

    TYPE_CHOICES = ((TYPE_FOLDER, "Folder of labels"),
                    (TYPE_LABEL, "Regular label"))

    org = models.ForeignKey(Org)

    name = models.CharField(max_length=MAX_NAME_LEN, verbose_name=_("Name"), help_text=_("The name of this label"))

    folder = models.ForeignKey('Label', verbose_name=_("Folder"), null=True, related_name="children")

    label_type = models.CharField(max_length=1, choices=TYPE_CHOICES, default=TYPE_LABEL, help_text=_("Label type"))

    # define some custom managers to do the filtering of label types for us
    all_objects = models.Manager()
    folder_objects = UserFolderManager()
    label_objects = UserLabelManager()

    @classmethod
    def get_or_create(cls, org, user, name, folder=None):
        name = name.strip()

        if not cls.is_valid_name(name):
            raise ValueError("Invalid label name: %s" % name)

        if folder and not folder.is_folder():  # pragma: needs cover
            raise ValueError("%s is not a label folder" % six.text_type(folder))

        label = cls.label_objects.filter(org=org, name__iexact=name).first()
        if label:
            return label

        return cls.label_objects.create(org=org, name=name, folder=folder, created_by=user, modified_by=user)

    @classmethod
    def get_or_create_folder(cls, org, user, name):
        name = name.strip()

        if not cls.is_valid_name(name):  # pragma: needs cover
            raise ValueError("Invalid folder name: %s" % name)

        folder = cls.folder_objects.filter(org=org, name__iexact=name).first()
        if folder:  # pragma: needs cover
            return folder

        return cls.folder_objects.create(org=org, name=name, label_type=Label.TYPE_FOLDER,
                                         created_by=user, modified_by=user)

    @classmethod
    def get_hierarchy(cls, org):
        """
        Gets labels and folders organized into their hierarchy and with their message counts
        """
        labels_and_folders = list(Label.all_objects.filter(org=org).order_by(Upper('name')))
        label_counts = LabelCount.get_totals([l for l in labels_and_folders if not l.is_folder()])

        folder_nodes = {}
        all_nodes = []
        for obj in labels_and_folders:
            node = {'obj': obj, 'count': label_counts.get(obj), 'children': []}
            all_nodes.append(node)

            if obj.is_folder():
                folder_nodes[obj.id] = node

        top_nodes = []
        for node in all_nodes:
            if node['obj'].folder_id is None:
                top_nodes.append(node)
            else:
                folder_nodes[node['obj'].folder_id]['children'].append(node)

        return top_nodes

    @classmethod
    def is_valid_name(cls, name):
        # don't allow empty strings, blanks, initial or trailing whitespace
        if not name or name.strip() != name:
            return False

        if len(name) > cls.MAX_NAME_LEN:
            return False

        # first character must be a word char
        return regex.match('\w', name[0], flags=regex.UNICODE)

    def filter_messages(self, queryset):
        if self.is_folder():
            return queryset.filter(labels__in=self.children.all()).distinct()

        return queryset.filter(labels=self)

    def get_messages(self):
        # TODO: consider purpose built indexes
        return self.filter_messages(Msg.objects.all())

    def get_visible_count(self):
        """
        Returns the count of visible, non-test message tagged with this label
        """
        if self.is_folder():
            raise ValueError("Message counts are not tracked for user folders")

        return LabelCount.get_totals([self])[self]

    def toggle_label(self, msgs, add):
        """
        Adds or removes this label from the given messages
        """
        if self.is_folder():  # pragma: needs cover
            raise ValueError("Can only assign messages to user labels")

        changed = set()

        for msg in msgs:
            if msg.direction != INCOMING:
                raise ValueError("Can only apply labels to incoming messages")

            if msg.contact.is_test:
                raise ValueError("Cannot apply labels to test messages")

            # if we are adding the label and this message doesnt have it, add it
            if add:
                if not msg.labels.filter(pk=self.pk):
                    msg.labels.add(self)
                    changed.add(msg.pk)

            # otherwise, remove it if not already present
            else:
                if msg.labels.filter(pk=self.pk):
                    msg.labels.remove(self)
                    changed.add(msg.pk)

        # update modified on all our changed msgs
        Msg.objects.filter(id__in=changed).update(modified_on=timezone.now())

        return changed

    def is_folder(self):
        return self.label_type == Label.TYPE_FOLDER

    def release(self):
        self.delete()

    def __str__(self):
        if self.folder:
            return "%s > %s" % (six.text_type(self.folder), self.name)
        return self.name

    class Meta:
        unique_together = ('org', 'name')


class LabelCount(SquashableModel):
    """
    Counts of user labels maintained by database level triggers
    """
    SQUASH_OVER = ('label_id',)

    label = models.ForeignKey(Label, related_name='counts')

    count = models.IntegerField(default=0, help_text=_("Number of items with this system label"))

    @classmethod
    def get_squash_query(cls, distinct_set):
        sql = """
            WITH deleted as (
                DELETE FROM %(table)s WHERE "label_id" = %%s RETURNING "count"
            )
            INSERT INTO %(table)s("label_id", "count", "is_squashed")
            VALUES (%%s, GREATEST(0, (SELECT SUM("count") FROM deleted)), TRUE);
            """ % {'table': cls._meta.db_table}

        return sql, (distinct_set.label_id, distinct_set.label_id)

    @classmethod
    def get_totals(cls, labels):
        """
        Gets total counts for all the given labels
        """
        counts = cls.objects.filter(label__in=labels).values_list('label_id').annotate(count_sum=Sum('count'))
        counts_by_label_id = {c[0]: c[1] for c in counts}
        return {l: counts_by_label_id.get(l.id, 0) for l in labels}


class MsgIterator(six.Iterator):
    """
    Queryset wrapper to chunk queries and reduce in-memory footprint
    """
    def __init__(self, ids, order_by=None, select_related=None, prefetch_related=None, max_obj_num=1000):
        self._ids = ids
        self._order_by = order_by
        self._select_related = select_related
        self._prefetch_related = prefetch_related
        self._generator = self._setup()
        self.max_obj_num = max_obj_num

    def _setup(self):
        for i in six.moves.xrange(0, len(self._ids), self.max_obj_num):
            chunk_queryset = Msg.objects.filter(id__in=self._ids[i:i + self.max_obj_num])

            if self._order_by:
                chunk_queryset = chunk_queryset.order_by(*self._order_by)

            if self._select_related:
                chunk_queryset = chunk_queryset.select_related(*self._select_related)

            if self._prefetch_related:
                chunk_queryset = chunk_queryset.prefetch_related(*self._prefetch_related)

            for obj in chunk_queryset:
                yield obj

    def __iter__(self):
        return self

    def __next__(self):
        return next(self._generator)


class ExportMessagesTask(BaseExportTask):
    """
    Wrapper for handling exports of raw messages. This will export all selected messages in
    an Excel spreadsheet, adding sheets as necessary to fall within the guidelines of Excel 97
    (the library we depend on requires this) which has column and row size limits.

    When the export is done, we store the file on the server and send an e-mail notice with a
    link to download the results.
    """
    analytics_key = 'msg_export'
    email_subject = "Your messages export is ready"
    email_template = 'msgs/email/msg_export_download'

    groups = models.ManyToManyField(ContactGroup)

    label = models.ForeignKey(Label, null=True)

    system_label = models.CharField(null=True, max_length=1)

    start_date = models.DateField(null=True, blank=True, help_text=_("The date for the oldest message to export"))

    end_date = models.DateField(null=True, blank=True, help_text=_("The date for the newest message to export"))

    @classmethod
    def create(cls, org, user, system_label=None, label=None, groups=(), start_date=None, end_date=None):
        if label and system_label:  # pragma: no cover
            raise ValueError("Can't specify both label and system label")

        export = cls.objects.create(org=org, system_label=system_label, label=label,
                                    start_date=start_date, end_date=end_date,
                                    created_by=user, modified_by=user)
        export.groups.add(*groups)
        return export

    def write_export(self):
        from openpyxl import Workbook

        book = Workbook(write_only=True)

        fields = ['Date', 'Contact', 'Contact Type', 'Name', 'Contact UUID', 'Direction', 'Text', 'Labels', "Status"]
        fields_col_width = [self.WIDTH_MEDIUM,  # Date
                            self.WIDTH_MEDIUM,  # Contact
                            self.WIDTH_SMALL,   # Contact Type
                            self.WIDTH_MEDIUM,  # Name
                            self.WIDTH_MEDIUM,  # Contact UUID
                            self.WIDTH_SMALL,   # Direction
                            self.WIDTH_LARGE,   # Text
                            self.WIDTH_MEDIUM,  # Labels
                            self.WIDTH_SMALL]   # Status

        if self.system_label:
            messages = SystemLabel.get_queryset(self.org, self.system_label)
        elif self.label:
            messages = self.label.get_messages()
        else:
            messages = Msg.get_messages(self.org)

        tz = self.org.timezone

        if self.start_date:
            start_date = tz.localize(datetime.combine(self.start_date, datetime.min.time()))
            messages = messages.filter(created_on__gte=start_date)

        if self.end_date:
            end_date = tz.localize(datetime.combine(self.end_date, datetime.max.time()))
            messages = messages.filter(created_on__lte=end_date)

        if self.groups.all():
            messages = messages.filter(contact__all_groups__in=self.groups.all())

        all_message_ids = list(messages.order_by('-created_on').values_list('id', flat=True))

        messages_sheet_number = 1

        current_messages_sheet = book.create_sheet(six.text_type(_("Messages %d" % messages_sheet_number)))

        self.set_sheet_column_widths(current_messages_sheet, fields_col_width)
        self.append_row(current_messages_sheet, fields)

        row = 2
        processed = 0
        start = time.time()

        prefetch = Prefetch('labels', queryset=Label.label_objects.order_by('name'))
        for msg in MsgIterator(all_message_ids,
                               order_by=[''
                                         '-created_on'],
                               select_related=['contact', 'contact_urn'],
                               prefetch_related=[prefetch]):

            if row >= self.MAX_EXCEL_ROWS:  # pragma: needs cover
                messages_sheet_number += 1
                current_messages_sheet = book.create_sheet(six.text_type(_("Messages %d" % messages_sheet_number)))

                self.append_row(current_messages_sheet, fields)
                self.set_sheet_column_widths(current_messages_sheet, fields_col_width)
                row = 2

            # only show URN path if org isn't anon and there is a URN
            if self.org.is_anon:  # pragma: needs cover
                urn_path = msg.contact.anon_identifier
            elif msg.contact_urn:
                urn_path = msg.contact_urn.get_display(org=self.org, formatted=False)
            else:
                urn_path = ''

            urn_scheme = msg.contact_urn.scheme if msg.contact_urn else ''

            self.append_row(current_messages_sheet, [
                msg.created_on,
                urn_path,
                urn_scheme,
                msg.contact.name,
                msg.contact.uuid,
                msg.get_direction_display(),
                msg.text,
                ", ".join(msg_label.name for msg_label in msg.labels.all()),
                msg.get_status_display()
            ])

            row += 1
            processed += 1

            if processed % 10000 == 0:  # pragma: needs cover
                print("Export of %d msgs for %s - %d%% complete in %0.2fs" %
                      (len(all_message_ids), self.org.name, processed * 100 // len(all_message_ids), time.time() - start))

        temp = NamedTemporaryFile(delete=True)
        book.save(temp)
        temp.flush()
        return temp, 'xlsx'


@register_asset_store
class MessageExportAssetStore(BaseExportAssetStore):
    model = ExportMessagesTask
    key = 'message_export'
    directory = 'message_exports'
    permission = 'msgs.msg_export'
    extensions = ('xlsx',)<|MERGE_RESOLUTION|>--- conflicted
+++ resolved
@@ -528,16 +528,10 @@
 
             # we commit our messages in batches
             if len(batch) >= BATCH_SIZE:
-<<<<<<< HEAD
                 batch_created_msgs = Msg.objects.bulk_create(batch)
                 batch_created_msg_ids = [m.id for m in batch_created_msgs]
                 all_created_msg_ids += batch_created_msg_ids
 
-                RelatedRecipient.objects.bulk_create(batch_recipients)
-=======
-                Msg.objects.bulk_create(batch)
->>>>>>> 3ed52997
-
                 # send any messages
                 if trigger_send:
                     self.org.trigger_send(Msg.objects.filter(id__in=batch_created_msg_ids).select_related('contact', 'contact_urn', 'channel'))
@@ -546,15 +540,9 @@
 
         # commit any remaining objects
         if batch:
-<<<<<<< HEAD
             batch_created_msgs = Msg.objects.bulk_create(batch)
             batch_created_msg_ids = [m.id for m in batch_created_msgs]
             all_created_msg_ids += batch_created_msg_ids
-
-            RelatedRecipient.objects.bulk_create(batch_recipients)
-=======
-            Msg.objects.bulk_create(batch)
->>>>>>> 3ed52997
 
             if trigger_send:
                 self.org.trigger_send(Msg.objects.filter(id__in=batch_created_msg_ids).select_related('contact', 'contact_urn', 'channel'))
