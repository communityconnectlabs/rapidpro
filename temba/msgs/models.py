import logging
import time
from array import array
from datetime import datetime, timedelta

import iso8601
import pytz
from xlsxlite.writer import XLSXBook

from django.conf import settings
from django.contrib.auth.models import User
from django.contrib.postgres.fields import ArrayField
from django.core.files.temp import NamedTemporaryFile
from django.db import models
from django.db.models import Prefetch, Q, Sum
from django.db.models.functions import Lower
from django.utils import timezone
from django.utils.translation import gettext_lazy as _

from temba import mailroom
from temba.assets.models import register_asset_store
from temba.channels.models import Channel, ChannelEvent
from temba.contacts.models import URN, Contact, ContactGroup, ContactURN
from temba.orgs.models import DependencyMixin, Org, TopUp
from temba.schedules.models import Schedule
from temba.utils import chunk_list, on_transaction_commit
from temba.utils.export import BaseExportAssetStore, BaseExportTask
from temba.utils.models import JSONAsTextField, LegacyUUIDMixin, SquashableModel, TembaModel, TranslatableField
from temba.utils.s3 import public_file_storage
from temba.utils.text import clean_string
from temba.utils.uuid import uuid4

logger = logging.getLogger(__name__)


class UnreachableException(Exception):
    """
    Exception thrown when a message is being sent to a contact that we don't have a sendable URN for
    """

    pass


class Media(models.Model):
    """
    An uploaded media file that can be used as an attachment on messages.
    """

    uuid = models.UUIDField(default=uuid4)
    org = models.ForeignKey(Org, on_delete=models.PROTECT)
    url = models.URLField(max_length=2048, db_index=True, unique=True)
    name = models.CharField(max_length=255)  # filename including extension
    content_type = models.CharField(max_length=255)
    path = models.CharField(max_length=2048)
    original = models.ForeignKey("self", null=True, on_delete=models.CASCADE, related_name="alternates")

    # fields that will be set after upload by a processing task
    size = models.IntegerField(default=0)  # bytes
    duration = models.IntegerField(default=0)  # milliseconds
    width = models.IntegerField(default=0)  # pixels
    height = models.IntegerField(default=0)  # pixels
    is_ready = models.BooleanField(default=False)

    created_by = models.ForeignKey(User, on_delete=models.PROTECT)
    created_on = models.DateTimeField(default=timezone.now)

    # TODO remove
    paths = models.JSONField(default=dict)

    @classmethod
<<<<<<< HEAD
    def get_storage_path(org, uuid, filename):
=======
    def get_storage_path(cls, org, uuid, filename):
>>>>>>> c3d025bc
        """
        Returns the storage path for the given filename. Differs slightly from that used by the media endpoint because
        it preserves the original filename which courier still needs if there's no media record for an attachment URL.
        """
        return f"{settings.STORAGE_ROOT_DIR}/{org.id}/media/{str(uuid)[0:4]}/{uuid}/{filename}"

    @classmethod
    def from_upload(cls, org, user, file):
        from .tasks import process_media_upload

        uuid = uuid4()

        # browsers might send m4a files but correct MIME type is audio/mp4
        extension = file.name.split(".")[-1]
        if extension == "m4a":
            file.content_type = "audio/mp4"

        path = cls.get_storage_path(org, uuid, file.name)
        path = public_file_storage.save(path, file)  # storage classes can rewrite saved paths

        media = cls.objects.create(
            uuid=uuid,
            org=org,
            url=public_file_storage.url(path),
            name=file.name,
            content_type=file.content_type,
            path=path,
            created_by=user,
        )

        on_transaction_commit(lambda: process_media_upload.delay(media.id))

        return media

    def process_upload(self):
        from .media import process_upload

        assert not self.is_ready, "media file is already processed"
        assert not self.original, "only original uploads can be processed"

        process_upload(self)


class Broadcast(models.Model):
    """
    A broadcast is a message that is sent out to more than one recipient, such
    as a ContactGroup or a list of Contacts. It's nothing more than a way to tie
    messages sent from the same bundle together
    """

    STATUS_INITIALIZING = "I"
    STATUS_QUEUED = "Q"
    STATUS_SENT = "S"
    STATUS_FAILED = "F"
    STATUS_CHOICES = (
        (STATUS_INITIALIZING, "Initializing"),
        (STATUS_QUEUED, "Queued"),
        (STATUS_SENT, "Sent"),
        (STATUS_FAILED, "Failed"),
    )

    MAX_TEXT_LEN = settings.MSG_FIELD_SIZE

    TEMPLATE_STATE_LEGACY = "legacy"
    TEMPLATE_STATE_EVALUATED = "evaluated"
    TEMPLATE_STATE_UNEVALUATED = "unevaluated"
    TEMPLATE_STATE_CHOICES = (TEMPLATE_STATE_LEGACY, TEMPLATE_STATE_EVALUATED, TEMPLATE_STATE_UNEVALUATED)

    METADATA_QUICK_REPLIES = "quick_replies"
    METADATA_TEMPLATE_STATE = "template_state"

    org = models.ForeignKey(Org, on_delete=models.PROTECT)

    # recipients of this broadcast
    groups = models.ManyToManyField(ContactGroup, related_name="addressed_broadcasts")
    contacts = models.ManyToManyField(Contact, related_name="addressed_broadcasts")
    urns = models.ManyToManyField(ContactURN, related_name="addressed_broadcasts")

    # URN strings that mailroom will turn into contacts and URN objects
    raw_urns = ArrayField(models.TextField(), null=True)

    # message content
    base_language = models.CharField(max_length=4)
    text = TranslatableField(max_length=MAX_TEXT_LEN)
    media = TranslatableField(max_length=2048, null=True)

    channel = models.ForeignKey(Channel, on_delete=models.PROTECT, null=True)
    ticket = models.ForeignKey("tickets.Ticket", on_delete=models.PROTECT, null=True, related_name="broadcasts")

    status = models.CharField(max_length=1, choices=STATUS_CHOICES, default=STATUS_INITIALIZING)

    schedule = models.OneToOneField(Schedule, on_delete=models.PROTECT, null=True, related_name="broadcast")

    # used for repeating scheduled broadcasts
    parent = models.ForeignKey("Broadcast", on_delete=models.PROTECT, null=True, related_name="children")

    created_by = models.ForeignKey(User, null=True, on_delete=models.PROTECT, related_name="broadcast_creations")
    created_on = models.DateTimeField(default=timezone.now, db_index=True)  # TODO remove index
    modified_by = models.ForeignKey(User, null=True, on_delete=models.PROTECT, related_name="broadcast_modifications")
    modified_on = models.DateTimeField(default=timezone.now)

    # whether this broadcast should send to all URNs for each contact
    send_all = models.BooleanField(default=False)

    metadata = JSONAsTextField(null=True, default=dict)

    @classmethod
    def create(
        cls,
        org,
        user,
        text,
        *,
        groups=None,
        contacts=None,
        urns: list[str] = None,
        contact_ids: list[int] = None,
        base_language: str = None,
        channel: Channel = None,
        ticket=None,
        media: dict = None,
        send_all: bool = False,
        quick_replies: list[dict] = None,
        template_state: str = TEMPLATE_STATE_LEGACY,
        status: str = STATUS_INITIALIZING,
        **kwargs,
    ):
        # for convenience broadcasts can still be created with single translation and no base_language
        if isinstance(text, str):
            base_language = org.flow_languages[0] if org.flow_languages else "base"
            text = {base_language: text}

        assert groups or contacts or contact_ids or urns, "can't create broadcast without recipients"
        assert base_language in text, "base_language doesn't exist in text translations"
        assert not media or base_language in media, "base_language doesn't exist in media translations"

        if quick_replies:
            for quick_reply in quick_replies:
                if base_language not in quick_reply:
                    raise ValueError(
                        "Base language '%s' doesn't exist for one or more of the provided quick replies"
                        % base_language
                    )

        metadata = {Broadcast.METADATA_TEMPLATE_STATE: template_state}
        if quick_replies:
            metadata[Broadcast.METADATA_QUICK_REPLIES] = quick_replies

        broadcast = cls.objects.create(
            org=org,
            channel=channel,
            ticket=ticket,
            send_all=send_all,
            base_language=base_language,
            text=text,
            media=media,
            created_by=user,
            modified_by=user,
            metadata=metadata,
            status=status,
            **kwargs,
        )

        # set our recipients
        broadcast._set_recipients(groups=groups, contacts=contacts, urns=urns, contact_ids=contact_ids)

        return broadcast

    def send_async(self):
        """
        Queues this broadcast for sending by mailroom
        """
        mailroom.queue_broadcast(self)

    def has_pending_fire(self):  # pragma: needs cover
        return self.schedule and self.schedule.next_fire is not None

    def get_messages(self):
        return self.msgs.all()

    def get_message_count(self):
        return BroadcastMsgCount.get_count(self)

    def get_text(self, contact=None):
        """
        Gets the text that will be sent. If contact is provided and their language is a valid flow language and there's
        a translation for it then that will be used (used when rendering upcoming scheduled broadcasts).
        """

        if contact and contact.language and contact.language in self.org.flow_languages:  # try contact language
            if contact.language in self.text:
                return self.text[contact.language]

        if self.org.flow_languages and self.org.flow_languages[0] in self.text:  # try org primary language
            return self.text[self.org.flow_languages[0]]

        return self.text[self.base_language]  # should always be a base language translation

    def release(self):
        for child in self.children.all():
            child.release()

        for msg in self.msgs.all():
            msg.delete()

        BroadcastMsgCount.objects.filter(broadcast=self).delete()

        self.delete()

        if self.schedule:
            self.schedule.delete()

    def update_recipients(self, *, groups=None, contacts=None, urns: list[str] = None):
        """
        Only used to update recipients for scheduled / repeating broadcasts
        """
        # clear our current recipients
        self.groups.clear()
        self.contacts.clear()

        self._set_recipients(groups=groups, contacts=contacts, urns=urns)

    def _set_recipients(self, *, groups=None, contacts=None, urns: list[str] = None, contact_ids=None):
        """
        Sets the recipients which may be contact groups, contacts or contact URNs.
        """
        if groups:
            self.groups.add(*groups)

        if contacts:
            self.contacts.add(*contacts)

        if urns:
            self.raw_urns = urns
            self.save(update_fields=("raw_urns",))

        if contact_ids:
            RelatedModel = self.contacts.through
            for chunk in chunk_list(contact_ids, 1000):
                bulk_contacts = [RelatedModel(contact_id=id, broadcast_id=self.id) for id in chunk]
                RelatedModel.objects.bulk_create(bulk_contacts)

    def get_template_state(self):
        metadata = self.metadata or {}
        return metadata.get(Broadcast.METADATA_TEMPLATE_STATE, Broadcast.TEMPLATE_STATE_LEGACY)

    def __str__(self):  # pragma: no cover
        return f"Broadcast[id={self.id}, text={self.text}]"

    class Meta:
        indexes = [
            # used by the broadcasts API endpoint
            models.Index(name="msgs_broadcasts_org_created_id", fields=["org", "-created_on", "-id"]),
        ]


class Attachment:
    """
    Represents a message attachment stored as type:url
    """

    def __init__(self, content_type, url):
        self.content_type = content_type
        self.url = url

    @classmethod
    def parse(cls, s):
        return cls(*s.split(":", 1))

    @classmethod
    def parse_all(cls, attachments):
        return [cls.parse(s) for s in attachments] if attachments else []

    def as_json(self):
        return {"content_type": self.content_type, "url": self.url}

    def __eq__(self, other):
        return self.content_type == other.content_type and self.url == other.url


class Msg(models.Model):
    """
    Messages are the main building blocks of a RapidPro application. Channels send and receive
    these, Triggers and Flows handle them when appropriate.

    Messages are either inbound or outbound and can have varying states depending on their
    direction. Generally an outbound message will go through the following states:

      INITIALIZING > QUEUED > WIRED > SENT > DELIVERED

    If things go wrong, they can be put into an ERRORED state where they can be retried. Once
    we've given up then they can be put in the FAILED state.

    Inbound messages are much simpler. They start as PENDING and the can be picked up by Triggers
    or Flows where they would get set to the HANDLED state once they've been dealt with.
    """

    STATUS_INITIALIZING = "I"  # used to hold off sending the message until the flow is ready to receive a response
    STATUS_PENDING = "P"  # initial state for all messages
    STATUS_QUEUED = "Q"
    STATUS_WIRED = "W"  # message was handed off to the provider and credits were deducted for it
    STATUS_SENT = "S"  # we have confirmation that a message was sent
    STATUS_DELIVERED = "D"  # we have confirmation that a message was delivered
    STATUS_HANDLED = "H"
    STATUS_ERRORED = "E"  # there was an error during delivery
    STATUS_FAILED = "F"  # we gave up on sending this message
    STATUS_RESENT = "R"  # we retried this message (no longer used)
    STATUS_CHOICES = (
        (STATUS_INITIALIZING, _("Initializing")),
        (STATUS_PENDING, _("Pending")),
        (STATUS_QUEUED, _("Queued")),
        (STATUS_WIRED, _("Wired")),
        (STATUS_SENT, _("Sent")),
        (STATUS_DELIVERED, _("Delivered")),
        (STATUS_HANDLED, _("Handled")),
        (STATUS_ERRORED, _("Error")),
        (STATUS_FAILED, _("Failed")),
        (STATUS_RESENT, _("Resent")),
    )

    VISIBILITY_VISIBLE = "V"
    VISIBILITY_ARCHIVED = "A"
    VISIBILITY_DELETED_BY_USER = "D"
    VISIBILITY_DELETED_BY_SENDER = "X"
    VISIBILITY_CHOICES = (
        (VISIBILITY_VISIBLE, "Visible"),
        (VISIBILITY_ARCHIVED, "Archived"),
        (VISIBILITY_DELETED_BY_USER, "Deleted by user"),
        (VISIBILITY_DELETED_BY_SENDER, "Deleted by sender"),
    )

    DIRECTION_IN = "I"
    DIRECTION_OUT = "O"
    DIRECTION_CHOICES = ((DIRECTION_IN, "Incoming"), (DIRECTION_OUT, "Outgoing"))

    TYPE_INBOX = "I"
    TYPE_FLOW = "F"
    TYPE_IVR = "V"
    TYPE_USSD = "U"
    TYPE_CHOICES = (
        (TYPE_INBOX, "Inbox Message"),
        (TYPE_FLOW, "Flow Message"),
        (TYPE_IVR, "IVR Message"),
        (TYPE_USSD, "USSD Message"),
    )

    FAILED_SUSPENDED = "S"
    FAILED_LOOPING = "L"
    FAILED_ERROR_LIMIT = "E"
    FAILED_TOO_OLD = "O"
    FAILED_NO_DESTINATION = "D"
    FAILED_CHOICES = (
        (FAILED_SUSPENDED, _("Workspace suspended")),
        (FAILED_LOOPING, _("Looping detected")),  # mailroom checks for this
        (FAILED_ERROR_LIMIT, _("Retry limit reached")),  # courier tried to send but it errored too many times
        (FAILED_TOO_OLD, _("Too old to send")),  # was queued for too long, would be confusing to send now
        (FAILED_NO_DESTINATION, _("No suitable channel found")),  # no compatible channel + URN destination found
    )

    MEDIA_GPS = "geo"
    MEDIA_IMAGE = "image"
    MEDIA_VIDEO = "video"
    MEDIA_AUDIO = "audio"
    MEDIA_TYPES = [MEDIA_AUDIO, MEDIA_GPS, MEDIA_IMAGE, MEDIA_VIDEO]

    MAX_TEXT_LEN = settings.MSG_FIELD_SIZE

    id = models.BigAutoField(primary_key=True)
    uuid = models.UUIDField(null=True, default=uuid4)
    org = models.ForeignKey(Org, on_delete=models.PROTECT, related_name="msgs")
    channel = models.ForeignKey(Channel, on_delete=models.PROTECT, null=True, related_name="msgs")
    contact = models.ForeignKey(Contact, on_delete=models.PROTECT, related_name="msgs", db_index=False)
    contact_urn = models.ForeignKey(ContactURN, on_delete=models.PROTECT, null=True, related_name="msgs")
    broadcast = models.ForeignKey(Broadcast, on_delete=models.PROTECT, null=True, related_name="msgs")
    flow = models.ForeignKey("flows.Flow", on_delete=models.PROTECT, null=True, db_index=False)

    text = models.TextField()
    attachments = ArrayField(models.URLField(max_length=2048), null=True)

    high_priority = models.BooleanField(null=True)

    created_on = models.DateTimeField(db_index=True)
    modified_on = models.DateTimeField(null=True, blank=True, auto_now=True)
    sent_on = models.DateTimeField(null=True)
    queued_on = models.DateTimeField(null=True)

    msg_type = models.CharField(max_length=1, choices=TYPE_CHOICES, null=True)
    direction = models.CharField(max_length=1, choices=DIRECTION_CHOICES)
    status = models.CharField(max_length=1, choices=STATUS_CHOICES, default=STATUS_PENDING, db_index=True)
    visibility = models.CharField(max_length=1, choices=VISIBILITY_CHOICES, default=VISIBILITY_VISIBLE)

    labels = models.ManyToManyField("Label", related_name="msgs")

    # the number of actual messages the channel sent this as (outgoing only)
    msg_count = models.IntegerField(default=1)

    # sending issues (outgoing only)
    error_count = models.IntegerField(default=0)  # number of times this message has errored
    next_attempt = models.DateTimeField(null=True)  # when we'll next retry
    failed_reason = models.CharField(null=True, max_length=1, choices=FAILED_CHOICES)  # why we've failed

    # the id of this message on the other side of its channel
    external_id = models.CharField(max_length=255, null=True)

    topup = models.ForeignKey(TopUp, null=True, blank=True, related_name="msgs", on_delete=models.PROTECT)

    metadata = JSONAsTextField(null=True, default=dict)

    @classmethod
    def get_messages(cls, org, is_archived=False, direction=None, msg_type=None):
        messages = cls.objects.filter(org=org)

        if is_archived:  # pragma: needs cover
            messages = messages.filter(visibility=Msg.VISIBILITY_ARCHIVED)
        else:
            messages = messages.filter(visibility=Msg.VISIBILITY_VISIBLE)

        if direction:  # pragma: needs cover
            messages = messages.filter(direction=direction)

        if msg_type:  # pragma: needs cover
            messages = messages.filter(msg_type=msg_type)

        return messages

    @classmethod
    def fail_old_messages(cls):  # pragma: needs cover
        """
        Looks for any errored or queued messages more than a week old and fails them. Messages that old would
        probably be confusing to go out.
        """
        one_week_ago = timezone.now() - timedelta(days=7)
        statuses = (cls.STATUS_QUEUED, cls.STATUS_PENDING, cls.STATUS_ERRORED)
        failed_messages = Msg.objects.filter(
            created_on__lte=one_week_ago, direction=Msg.DIRECTION_OUT, status__in=statuses
        )

        # fail our messages
        failed_messages.update(status=cls.STATUS_FAILED, failed_reason=Msg.FAILED_TOO_OLD, modified_on=timezone.now())

    def as_archive_json(self):
        """
        Returns this message in the same format as archived by rp-archiver which is based on the API format
        """
        from temba.api.v2.serializers import MsgReadSerializer

        return {
            "id": self.id,
            "contact": {"uuid": str(self.contact.uuid), "name": self.contact.name},
            "channel": {"uuid": str(self.channel.uuid), "name": self.channel.name} if self.channel else None,
            "flow": {"uuid": str(self.flow.uuid), "name": self.flow.name} if self.flow else None,
            "urn": self.contact_urn.identity if self.contact_urn else None,
            "direction": "in" if self.direction == Msg.DIRECTION_IN else "out",
            "type": MsgReadSerializer.TYPES.get(self.msg_type),
            "status": MsgReadSerializer.STATUSES.get(self.status),
            "visibility": MsgReadSerializer.VISIBILITIES.get(self.visibility),
            "text": self.text,
            "attachments": [attachment.as_json() for attachment in Attachment.parse_all(self.attachments)],
            "labels": [{"uuid": lb.uuid, "name": lb.name} for lb in self.labels.all()],
            "created_on": self.created_on.isoformat(),
            "sent_on": self.sent_on.isoformat() if self.sent_on else None,
        }

    @classmethod
    def get_text_parts(cls, text, max_length=160):
        """
        Breaks our message into 160 character parts
        """
        if len(text) < max_length or max_length <= 0:
            return [text]

        else:

            def next_part(text):
                if len(text) <= max_length:
                    return text, None

                else:
                    # search for a space to split on, up to 140 characters in
                    index = max_length
                    while index > max_length - 20:
                        if text[index] == " ":
                            break
                        index -= 1

                    # couldn't find a good split, oh well, 160 it is
                    if index == max_length - 20:
                        return text[:max_length], text[max_length:]
                    else:
                        return text[:index], text[index + 1 :]

            parts = []
            rest = text
            while rest:
                (part, rest) = next_part(rest)
                parts.append(part)

            return parts

    @classmethod
    def get_sync_commands(cls, msgs):
        """
        Returns the minimal # of broadcast commands for the given Android channel to uniquely represent all the
        messages which are being sent to tel URNs. This will return an array of dicts that look like:
             dict(cmd="mt_bcast", to=[dict(phone=msg.contact.tel, id=msg.pk) for msg in msgs], msg=broadcast.text))
        """
        commands = []
        current_text = None
        contact_id_pairs = []

        for m in msgs.values("id", "text", "contact_urn__path").order_by("created_on"):
            if m["text"] != current_text and contact_id_pairs:
                commands.append(dict(cmd="mt_bcast", to=contact_id_pairs, msg=current_text))
                contact_id_pairs = []

            current_text = m["text"]
            contact_id_pairs.append(dict(phone=m["contact_urn__path"], id=m["id"]))

        if contact_id_pairs:
            commands.append(dict(cmd="mt_bcast", to=contact_id_pairs, msg=current_text))

        return commands

    def get_attachments(self):
        """
        Gets this message's attachments parsed into actual attachment objects
        """
        return Attachment.parse_all(self.attachments)

    def get_last_log(self):
        """
        Gets the last channel log for this message. Performs sorting in Python to ease pre-fetching.
        """
        sorted_logs = None
        if self.channel and self.channel.is_active:
            sorted_logs = sorted(self.channel_logs.all(), key=lambda l: l.created_on, reverse=True)
        return sorted_logs[0] if sorted_logs else None

    def update(self, cmd):
        """
        Updates our message according to the provided client command
        """

        date = datetime.fromtimestamp(int(cmd["ts"]) // 1000).replace(tzinfo=pytz.utc)
        keyword = cmd["cmd"]
        handled = False

        if keyword == "mt_error":
            self.status = self.STATUS_ERRORED
            handled = True

        elif keyword == "mt_fail":
            self.status = self.STATUS_FAILED
            handled = True

        elif keyword == "mt_sent":
            self.status = self.STATUS_SENT
            self.sent_on = date
            handled = True

        elif keyword == "mt_dlvd":
            self.status = self.STATUS_DELIVERED
            self.sent_on = self.sent_on or date
            handled = True

        self.save(update_fields=("status", "sent_on"))
        return handled

    def handle(self):
        """
        Queues this message to be handled
        """

        mailroom.queue_msg_handling(self)

    def __str__(self):  # pragma: needs cover
        return self.text

    @classmethod
    def create_relayer_incoming(cls, org, channel, urn, text, received_on, attachments=None):
        contact, contact_urn = Contact.resolve(channel, urn)

        # we limit our text message length and remove any invalid chars
        if text:
            text = clean_string(text[: cls.MAX_TEXT_LEN])

        now = timezone.now()

        # don't create duplicate messages
        existing = Msg.objects.filter(text=text, sent_on=received_on, contact=contact, direction="I").first()
        if existing:
            return existing

        msg = Msg.objects.create(
            org=org,
            channel=channel,
            contact=contact,
            contact_urn=contact_urn,
            text=text,
            sent_on=received_on,
            created_on=now,
            modified_on=now,
            queued_on=now,
            direction=cls.DIRECTION_IN,
            attachments=attachments,
            status=cls.STATUS_PENDING,
        )

        # pass off handling of the message after we commit
        on_transaction_commit(lambda: msg.handle())

        return msg

    def archive(self):
        """
        Archives this message
        """
        assert self.direction == self.DIRECTION_IN and self.visibility == Msg.VISIBILITY_VISIBLE

        self.visibility = self.VISIBILITY_ARCHIVED
        self.save(update_fields=("visibility", "modified_on"))

    @classmethod
    def archive_all_for_contacts(cls, contacts):
        """
        Archives all incoming messages for the given contacts
        """
        msgs = Msg.objects.filter(direction=cls.DIRECTION_IN, visibility=cls.VISIBILITY_VISIBLE, contact__in=contacts)
        msg_ids = list(msgs.values_list("pk", flat=True))

        # update modified on in small batches to avoid long table lock, and having too many non-unique values for
        # modified_on which is the primary ordering for the API
        for batch in chunk_list(msg_ids, 100):
            Msg.objects.filter(pk__in=batch).update(visibility=cls.VISIBILITY_ARCHIVED, modified_on=timezone.now())

    def restore(self):
        """
        Restores (i.e. un-archives) this message
        """
        assert self.direction == self.DIRECTION_IN and self.visibility == Msg.VISIBILITY_ARCHIVED

        self.visibility = self.VISIBILITY_VISIBLE
        self.save(update_fields=("visibility", "modified_on"))

    def delete(self, soft: bool = False):
        """
        Deletes this message. This can be soft if messages are being deleted from the UI, or hard in the case of
        contact or org removal.
        """
        if soft:
            self.labels.clear()

            self.text = ""
            self.attachments = []
            self.visibility = Msg.VISIBILITY_DELETED_BY_USER
            self.save(update_fields=("text", "attachments", "visibility"))
        else:
            for log in self.channel_logs.all():
                log.release()

            super().delete()

    @classmethod
    def apply_action_label(cls, user, msgs, label):
        label.toggle_label(msgs, add=True)

    @classmethod
    def apply_action_unlabel(cls, user, msgs, label):
        label.toggle_label(msgs, add=False)

    @classmethod
    def apply_action_archive(cls, user, msgs):
        for msg in msgs:
            msg.archive()

    @classmethod
    def apply_action_restore(cls, user, msgs):
        for msg in msgs:
            msg.restore()

    @classmethod
    def apply_action_delete(cls, user, msgs):
        for msg in msgs:
            msg.delete(soft=True)

    @classmethod
    def apply_action_resend(cls, user, msgs):
        if msgs:
            mailroom.get_client().msg_resend(msgs[0].org.id, [m.id for m in msgs])

    class Meta:
        indexes = [
            # used for finding errored messages to retry
            models.Index(
                name="msgs_next_attempt_out_errored",
                fields=["next_attempt", "created_on", "id"],
                condition=Q(direction="O", status="E", next_attempt__isnull=False),
            ),
            # used for view of sent messages
            models.Index(
                name="msgs_outgoing_visible_sent",
                fields=["org", "-sent_on", "-id"],
                condition=Q(direction="O", visibility="V", status__in=("W", "S", "D")),
            ),
        ]
        constraints = [
            models.CheckConstraint(
                name="no_sent_status_without_sent_on",
                check=(~Q(status__in=("W", "S", "D"), sent_on__isnull=True)),
            ),
        ]


class BroadcastMsgCount(SquashableModel):
    """
    Maintains count of how many msgs are tied to a broadcast
    """

    squash_over = ("broadcast_id",)

    broadcast = models.ForeignKey(Broadcast, on_delete=models.PROTECT, related_name="counts", db_index=True)
    count = models.IntegerField(default=0)

    @classmethod
    def get_squash_query(cls, distinct_set):
        sql = """
        WITH deleted as (
            DELETE FROM %(table)s WHERE "broadcast_id" = %%s RETURNING "count"
        )
        INSERT INTO %(table)s("broadcast_id", "count", "is_squashed")
        VALUES (%%s, GREATEST(0, (SELECT SUM("count") FROM deleted)), TRUE);
        """ % {
            "table": cls._meta.db_table
        }

        return sql, (distinct_set.broadcast_id,) * 2

    @classmethod
    def get_count(cls, broadcast):
        return cls.sum(broadcast.counts.all())


class SystemLabel:
    TYPE_INBOX = "I"
    TYPE_FLOWS = "W"
    TYPE_ARCHIVED = "A"
    TYPE_OUTBOX = "O"
    TYPE_SENT = "S"
    TYPE_FAILED = "X"
    TYPE_SCHEDULED = "E"
    TYPE_CALLS = "C"

    TYPE_CHOICES = (
        (TYPE_INBOX, "Inbox"),
        (TYPE_FLOWS, "Flows"),
        (TYPE_ARCHIVED, "Archived"),
        (TYPE_OUTBOX, "Outbox"),
        (TYPE_SENT, "Sent"),
        (TYPE_FAILED, "Failed"),
        (TYPE_SCHEDULED, "Scheduled"),
        (TYPE_CALLS, "Calls"),
    )

    @classmethod
    def get_counts(cls, org):
        return SystemLabelCount.get_totals(org)

    @classmethod
    def get_queryset(cls, org, label_type):
        """
        Gets the queryset for the given system label. Any change here needs to be reflected in a change to the db
        trigger used to maintain the label counts.
        """
        # TODO: (Indexing) Sent and Failed require full message history
        if label_type == cls.TYPE_INBOX:
            qs = Msg.objects.filter(
                direction=Msg.DIRECTION_IN, visibility=Msg.VISIBILITY_VISIBLE, msg_type=Msg.TYPE_INBOX
            )
        elif label_type == cls.TYPE_FLOWS:
            qs = Msg.objects.filter(
                direction=Msg.DIRECTION_IN, visibility=Msg.VISIBILITY_VISIBLE, msg_type=Msg.TYPE_FLOW
            )
        elif label_type == cls.TYPE_ARCHIVED:
            qs = Msg.objects.filter(direction=Msg.DIRECTION_IN, visibility=Msg.VISIBILITY_ARCHIVED)
        elif label_type == cls.TYPE_OUTBOX:
            qs = Msg.objects.filter(
                direction=Msg.DIRECTION_OUT,
                visibility=Msg.VISIBILITY_VISIBLE,
                status__in=(Msg.STATUS_PENDING, Msg.STATUS_QUEUED),
            )
        elif label_type == cls.TYPE_SENT:
            qs = Msg.objects.filter(
                direction=Msg.DIRECTION_OUT,
                visibility=Msg.VISIBILITY_VISIBLE,
                status__in=(Msg.STATUS_WIRED, Msg.STATUS_SENT, Msg.STATUS_DELIVERED),
            )
        elif label_type == cls.TYPE_FAILED:
            qs = Msg.objects.filter(
                direction=Msg.DIRECTION_OUT, visibility=Msg.VISIBILITY_VISIBLE, status=Msg.STATUS_FAILED
            )
        elif label_type == cls.TYPE_SCHEDULED:
            qs = Broadcast.objects.exclude(schedule=None).prefetch_related("groups", "contacts", "urns")
        elif label_type == cls.TYPE_CALLS:
            qs = ChannelEvent.objects.filter(event_type__in=ChannelEvent.CALL_TYPES)
        else:  # pragma: needs cover
            raise ValueError("Invalid label type: %s" % label_type)

        return qs.filter(org=org)

    @classmethod
    def get_archive_attributes(cls, label_type: str) -> tuple:
        visibility = "visible"
        msg_type = None
        direction = "in"
        statuses = None

        if label_type == cls.TYPE_INBOX:
            msg_type = "inbox"
        elif label_type == cls.TYPE_FLOWS:
            msg_type = "flow"
        elif label_type == cls.TYPE_ARCHIVED:
            visibility = "archived"
        elif label_type == cls.TYPE_OUTBOX:
            direction = "out"
            statuses = ["pending", "queued"]
        elif label_type == cls.TYPE_SENT:
            direction = "out"
            statuses = ["wired", "sent", "delivered"]
        elif label_type == cls.TYPE_FAILED:
            direction = "out"
            statuses = ["failed"]

        return (visibility, direction, msg_type, statuses)


class SystemLabelCount(SquashableModel):
    """
    Counts of messages/broadcasts/calls maintained by database level triggers
    """

    squash_over = ("org_id", "label_type", "is_archived")

    org = models.ForeignKey(Org, on_delete=models.PROTECT, related_name="system_labels")
    label_type = models.CharField(max_length=1, choices=SystemLabel.TYPE_CHOICES)
    is_archived = models.BooleanField(default=False)
    count = models.IntegerField(default=0)

    @classmethod
    def get_squash_query(cls, distinct_set):
        sql = """
        WITH deleted as (
            DELETE FROM %(table)s WHERE "org_id" = %%s AND "label_type" = %%s and "is_archived" = %%s RETURNING "count"
        )
        INSERT INTO %(table)s("org_id", "label_type", "is_archived", "count", "is_squashed")
        VALUES (%%s, %%s, %%s, GREATEST(0, (SELECT SUM("count") FROM deleted)), TRUE);
        """ % {
            "table": cls._meta.db_table
        }

        return sql, (distinct_set.org_id, distinct_set.label_type, distinct_set.is_archived) * 2

    @classmethod
    def get_totals(cls, org):
        """
        Gets all system label counts by type for the given org
        """
        counts = cls.objects.filter(org=org, is_archived=False)
        counts = counts.values_list("label_type").annotate(count_sum=Sum("count"))
        counts_by_type = {c[0]: c[1] for c in counts}

        # for convenience, include all label types
        return {lb: counts_by_type.get(lb, 0) for lb, n in SystemLabel.TYPE_CHOICES}

    class Meta:
        index_together = ("org", "label_type")


class Label(LegacyUUIDMixin, TembaModel, DependencyMixin):
    """
    Labels represent both user defined labels and folders of labels. User defined labels that can be applied to messages
    much the same way labels or tags apply to messages in web-based email services.
    """

    MAX_ORG_FOLDERS = 250

    TYPE_FOLDER = "F"
    TYPE_LABEL = "L"
    TYPE_CHOICES = ((TYPE_FOLDER, "Folder of labels"), (TYPE_LABEL, "Regular label"))

    org = models.ForeignKey(Org, on_delete=models.PROTECT, related_name="msgs_labels")
    folder = models.ForeignKey("Label", on_delete=models.PROTECT, null=True, related_name="children")
    label_type = models.CharField(max_length=1, choices=TYPE_CHOICES, default=TYPE_LABEL)

    org_limit_key = Org.LIMIT_LABELS

    @classmethod
    def create(cls, org, user, name: str):
        assert cls.is_valid_name(name), f"'{name}' is not a valid label name"
        assert not org.msgs_labels.filter(name__iexact=name).exists()

        return cls.objects.create(org=org, name=name, created_by=user, modified_by=user)

    @classmethod
    def create_from_import_def(cls, org, user, definition: dict):
        return cls.create(org, user, definition["name"])

    @classmethod
    def get_hierarchy(cls, org):
        """
        Gets labels and folders organized into their hierarchy and with their message counts
        """

        labels_and_folders = list(Label.get_active_for_org(org).order_by(Lower("name")))
        label_counts = LabelCount.get_totals([lb for lb in labels_and_folders if not lb.is_folder()])

        folder_nodes = {}
        all_nodes = []
        for obj in labels_and_folders:
            node = {"obj": obj, "count": label_counts.get(obj), "children": []}
            all_nodes.append(node)

            if obj.is_folder():
                folder_nodes[obj.id] = node

        top_nodes = []
        for node in all_nodes:
            if node["obj"].folder_id is None:
                top_nodes.append(node)
            else:
                folder_nodes[node["obj"].folder_id]["children"].append(node)

        return top_nodes

    def filter_messages(self, queryset):
        if self.is_folder():
            return queryset.filter(labels__in=self.children.all()).distinct()

        return queryset.filter(labels=self)

    def get_messages(self):
        # TODO: consider purpose built indexes
        return self.filter_messages(Msg.objects.all())

    def get_visible_count(self):
        """
        Returns the count of visible, non-test message tagged with this label
        """
        assert not self.is_folder()

        return LabelCount.get_totals([self])[self]

    def toggle_label(self, msgs, add):
        """
        Adds or removes this label from the given messages
        """

        assert not self.is_folder(), "can't assign messages to label folders"

        changed = set()

        for msg in msgs:
            assert msg.direction == Msg.DIRECTION_IN

            # if we are adding the label and this message doesn't have it, add it
            if add:
                if not msg.labels.filter(pk=self.pk):
                    msg.labels.add(self)
                    changed.add(msg.pk)

            # otherwise, remove it if not already present
            else:
                if msg.labels.filter(pk=self.pk):
                    msg.labels.remove(self)
                    changed.add(msg.pk)

        # update modified on all our changed msgs
        Msg.objects.filter(id__in=changed).update(modified_on=timezone.now())

        return changed

    def has_child_labels(self):
        return self.children.filter(is_active=True).exists()

    def is_folder(self):
        return self.label_type == Label.TYPE_FOLDER

    def release(self, user):
        assert not self.has_child_labels(), "can't release non-empty label folder"

        if not self.is_folder():
            super().release(user)  # releases flow dependencies

            # delete labellings of messages with this label (not the actual messages)
            Msg.labels.through.objects.filter(label=self).delete()

        self.counts.all().delete()

        self.name = self._deleted_name()
        self.is_active = False
        self.modified_by = user
        self.save(update_fields=("name", "is_active", "modified_by", "modified_on"))

    def __str__(self):
        if self.folder:
            return "%s > %s" % (str(self.folder), self.name)
        return self.name

    class Meta:
        constraints = [models.UniqueConstraint("org", Lower("name"), name="unique_label_names")]


class LabelCount(SquashableModel):
    """
    Counts of user labels maintained by database level triggers
    """

    squash_over = ("label_id", "is_archived")

    label = models.ForeignKey(Label, on_delete=models.PROTECT, related_name="counts")
    is_archived = models.BooleanField(default=False)
    count = models.IntegerField(default=0)

    @classmethod
    def get_squash_query(cls, distinct_set):
        sql = """
            WITH deleted as (
                DELETE FROM %(table)s WHERE "label_id" = %%s AND "is_archived" = %%s RETURNING "count"
            )
            INSERT INTO %(table)s("label_id", "is_archived", "count", "is_squashed")
            VALUES (%%s, %%s, GREATEST(0, (SELECT SUM("count") FROM deleted)), TRUE);
            """ % {
            "table": cls._meta.db_table
        }

        return sql, (distinct_set.label_id, distinct_set.is_archived) * 2

    @classmethod
    def get_totals(cls, labels):
        """
        Gets total counts for all the given labels
        """
        counts = (
            cls.objects.filter(label__in=labels, is_archived=False)
            .values_list("label_id")
            .annotate(count_sum=Sum("count"))
        )
        counts_by_label_id = {c[0]: c[1] for c in counts}
        return {lb: counts_by_label_id.get(lb.id, 0) for lb in labels}


class MsgIterator:
    """
    Queryset wrapper to chunk queries and reduce in-memory footprint
    """

    def __init__(self, ids, order_by=None, select_related=None, prefetch_related=None, max_obj_num=1000):
        self._ids = ids
        self._order_by = order_by
        self._select_related = select_related
        self._prefetch_related = prefetch_related
        self._generator = self._setup()
        self.max_obj_num = max_obj_num

    def _setup(self):
        for i in range(0, len(self._ids), self.max_obj_num):
            chunk_queryset = Msg.objects.filter(id__in=self._ids[i : i + self.max_obj_num])

            if self._order_by:
                chunk_queryset = chunk_queryset.order_by(*self._order_by)

            if self._select_related:
                chunk_queryset = chunk_queryset.select_related(*self._select_related)

            if self._prefetch_related:
                chunk_queryset = chunk_queryset.prefetch_related(*self._prefetch_related)

            yield chunk_queryset

    def __iter__(self):
        return self

    def __next__(self):
        return next(self._generator)


class ExportMessagesTask(BaseExportTask):
    """
    Wrapper for handling exports of raw messages. This will export all selected messages in
    an Excel spreadsheet, adding sheets as necessary to fall within the guidelines of Excel 97
    (the library we depend on requires this) which has column and row size limits.

    When the export is done, we store the file on the server and send an e-mail notice with a
    link to download the results.
    """

    analytics_key = "msg_export"
    notification_export_type = "message"

    groups = models.ManyToManyField(ContactGroup)

    label = models.ForeignKey(Label, on_delete=models.PROTECT, null=True)

    system_label = models.CharField(null=True, max_length=1)

    start_date = models.DateField(null=True, blank=True, help_text=_("The date for the oldest message to export"))

    end_date = models.DateField(null=True, blank=True, help_text=_("The date for the newest message to export"))

    @classmethod
    def create(cls, org, user, system_label=None, label=None, groups=(), start_date=None, end_date=None):
        if label and system_label:  # pragma: no cover
            raise ValueError("Can't specify both label and system label")

        export = cls.objects.create(
            org=org,
            system_label=system_label,
            label=label,
            start_date=start_date,
            end_date=end_date,
            created_by=user,
            modified_by=user,
        )
        export.groups.add(*groups)
        return export

    def _add_msgs_sheet(self, book):
        name = "Messages (%d)" % (book.num_msgs_sheets + 1) if book.num_msgs_sheets > 0 else "Messages"
        sheet = book.add_sheet(name, book.num_msgs_sheets)
        book.num_msgs_sheets += 1

        self.append_row(sheet, book.headers)
        return sheet

    def write_export(self):
        book = XLSXBook()
        book.num_msgs_sheets = 0

        book.headers = [
            "Date",
            "Contact UUID",
            "Name",
            "ID" if self.org.is_anon else "URN",
            "URN Type",
            "Flow",
            "Direction",
            "Text",
            "Attachments",
            "Status",
            "Channel",
            "Labels",
        ]

        book.current_msgs_sheet = self._add_msgs_sheet(book)

        total_msgs_exported = 0
        temp_msgs_exported = 0

        start = time.time()

        contact_uuids = set()
        for group in self.groups.all():
            contact_uuids = contact_uuids.union(set(group.contacts.only("uuid").values_list("uuid", flat=True)))

        tz = self.org.timezone

        start_date = self.org.created_on
        if self.start_date:
            start_date = tz.localize(datetime.combine(self.start_date, datetime.min.time()))

        end_date = timezone.now()
        if self.end_date:
            end_date = tz.localize(datetime.combine(self.end_date, datetime.max.time()))

        for batch in self._get_msg_batches(self.system_label, self.label, start_date, end_date, contact_uuids):
            self._write_msgs(book, batch)

            total_msgs_exported += len(batch)

            # start logging
            if (total_msgs_exported - temp_msgs_exported) > ExportMessagesTask.LOG_PROGRESS_PER_ROWS:
                mins = (time.time() - start) / 60
                logger.info(
                    f"Msgs export #{self.id} for org #{self.org.id}: exported {total_msgs_exported} in {mins:.1f} mins"
                )
                temp_msgs_exported = total_msgs_exported

                self.modified_on = timezone.now()
                self.save(update_fields=["modified_on"])

        temp = NamedTemporaryFile(delete=True, suffix=".xlsx", mode="wb+")
        book.finalize(to_file=temp)
        temp.flush()
        return temp, "xlsx"

    def _get_msg_batches(self, system_label, label, start_date, end_date, group_contacts):
        logger.info(f"Msgs export #{self.id} for org #{self.org.id}: fetching msgs from archives to export...")

        # firstly get msgs from archives
        from temba.archives.models import Archive

        where = {"visibility": "visible"}
        if system_label:
            visibility, direction, msg_type, statuses = SystemLabel.get_archive_attributes(system_label)
            where["direction"] = direction
            if msg_type:
                where["type"] = msg_type
            if statuses:
                where["status__in"] = statuses
        elif label:
            where["__raw__"] = f"'{label.uuid}' IN s.labels[*].uuid[*]"

        records = Archive.iter_all_records(self.org, Archive.TYPE_MSG, start_date, end_date, where=where)
        last_created_on = None

        for record_batch in chunk_list(records, 1000):
            matching = []
            for record in record_batch:
                created_on = iso8601.parse_date(record["created_on"])
                if last_created_on is None or last_created_on < created_on:
                    last_created_on = created_on

                if group_contacts and record["contact"]["uuid"] not in group_contacts:
                    continue

                matching.append(record)
            yield matching

        if system_label:
            messages = SystemLabel.get_queryset(self.org, system_label)
        elif label:
            messages = label.get_messages()
        else:
            messages = Msg.get_messages(self.org)

        if self.start_date:
            messages = messages.filter(created_on__gte=start_date)

        if self.end_date:
            messages = messages.filter(created_on__lte=end_date)

        if self.groups.all():
            messages = messages.filter(contact__groups__in=self.groups.all())

        messages = messages.order_by("created_on").using("readonly")
        if last_created_on:
            messages = messages.filter(created_on__gt=last_created_on)

        all_message_ids = array(str("l"), messages.values_list("id", flat=True))

        logger.info(
            f"Msgs export #{self.id} for org #{self.org.id}: found {len(all_message_ids)} msgs in database to export"
        )

        prefetch = Prefetch("labels", queryset=Label.objects.order_by("name"))
        for msg_batch in MsgIterator(
            all_message_ids,
            order_by=["" "created_on"],
            select_related=["contact", "contact_urn", "channel", "flow"],
            prefetch_related=[prefetch],
        ):
            # convert this batch of msgs to same format as records in our archives
            yield [msg.as_archive_json() for msg in msg_batch]

    def _write_msgs(self, book, msgs):
        # get all the contacts referenced in this batch
        contact_uuids = {m["contact"]["uuid"] for m in msgs}
        contacts = Contact.objects.filter(org=self.org, uuid__in=contact_uuids)
        contacts_by_uuid = {str(c.uuid): c for c in contacts}

        for msg in msgs:
            contact = contacts_by_uuid.get(msg["contact"]["uuid"])
            flow = msg.get("flow")

            urn_scheme = URN.to_parts(msg["urn"])[0] if msg["urn"] else ""

            # only show URN path if org isn't anon and there is a URN
            if self.org.is_anon:  # pragma: needs cover
                urn_path = f"{contact.id:010d}"
                urn_scheme = ""
            elif msg["urn"]:
                urn_path = URN.format(msg["urn"], international=False, formatted=False)
            else:
                urn_path = ""

            if book.current_msgs_sheet.num_rows >= self.MAX_EXCEL_ROWS:  # pragma: no cover
                book.current_msgs_sheet = self._add_msgs_sheet(book)

            self.append_row(
                book.current_msgs_sheet,
                [
                    iso8601.parse_date(msg["created_on"]),
                    msg["contact"]["uuid"],
                    msg["contact"].get("name", ""),
                    urn_path,
                    urn_scheme,
                    flow["name"] if flow else None,
                    msg["direction"].upper() if msg["direction"] else None,
                    msg["text"],
                    ", ".join(attachment["url"] for attachment in msg["attachments"]),
                    msg["status"],
                    msg["channel"]["name"] if msg["channel"] else "",
                    ", ".join(msg_label["name"] for msg_label in msg["labels"]),
                ],
            )


@register_asset_store
class MessageExportAssetStore(BaseExportAssetStore):
    model = ExportMessagesTask
    key = "message_export"
    directory = "message_exports"
    permission = "msgs.msg_export"
    extensions = ("xlsx",)<|MERGE_RESOLUTION|>--- conflicted
+++ resolved
@@ -68,11 +68,7 @@
     paths = models.JSONField(default=dict)
 
     @classmethod
-<<<<<<< HEAD
-    def get_storage_path(org, uuid, filename):
-=======
     def get_storage_path(cls, org, uuid, filename):
->>>>>>> c3d025bc
         """
         Returns the storage path for the given filename. Differs slightly from that used by the media endpoint because
         it preserves the original filename which courier still needs if there's no media record for an attachment URL.
