--- conflicted
+++ resolved
@@ -17,15 +17,9 @@
 
 
 class TriggerTest(TembaTest):
-<<<<<<< HEAD
-    def test_no_trigger_redirects_to_create_page(self):
-
-        self.login(self.admin)
-=======
     def test_model(self):
         flow = self.create_flow()
         trigger = Trigger.create(self.org, self.admin, Trigger.TYPE_KEYWORD, flow, keyword="join")
->>>>>>> 1c0bd9d5
 
         self.assertEqual('Trigger[type=K, flow="Test Flow"]', str(trigger))
 
@@ -1332,68 +1326,7 @@
             keyword_url + "?search=TES", allow_viewers=True, allow_editors=True, context_objects=[trigger1]
         )
 
-<<<<<<< HEAD
-        # schedule should also have been deleted but obviously not group or flow
-        self.assertEqual(Trigger.objects.count(), 0)
-        self.assertEqual(Schedule.objects.count(), 0)
-        self.assertEqual(ContactGroup.user_groups.count(), 1)
-        self.assertEqual(Flow.objects.count(), 1)
-
-    def test_trigger_schedule_in_batch(self):
-        self.login(self.admin)
-        flow = self.create_flow()
-
-        contact_1 = self.create_contact("John Doe", phone="+250789997754")
-        contact_2 = self.create_contact("Jane Doe", phone="+250222997500")
-        contact_3 = self.create_contact("James Bond", phone="+25029000333")
-        contact_4 = self.create_contact("James Bond", phone="+25029000335")
-        contact_5 = self.create_contact("James Bond", phone="+25029000338")
-
-        group_1 = self.create_group("Group 1", [contact_1, contact_2])
-        group_2 = self.create_group("Group 2", [contact_3])
-        group_3 = self.create_group("Group 3", [contact_4])
-        group_4 = self.create_group("Group 4", [contact_5])
-
-        now = timezone.now()
-        tomorrow = now + timedelta(days=1)
-        omnibox_selection = omnibox_serialize(flow.org, [group_4, group_1, group_3, group_2], [], True)
-        group_order = [group_4.uuid, group_1.uuid, group_3.uuid, group_2.uuid]
-
-        batch_interval = 10
-
-        self.client.post(
-            reverse("triggers.trigger_schedule_in_batch"),
-            {
-                "flow": flow.id,
-                "omnibox": omnibox_selection,
-                "repeat_period": "O",
-                "start": "later",
-                "batch_interval": batch_interval,
-                "start_datetime": datetime_to_str(tomorrow, "%Y-%m-%d %H:%M", self.org.timezone),
-                "group_order": "{},{},{},{}".format(*group_order),
-            },
-        )
-
-        triggers = Trigger.objects.all().order_by("schedule__next_fire")
-        first_trigger = triggers.first()
-        last_trigger = triggers.last()
-        first_trigger_time = first_trigger.schedule.next_fire
-        second_trigger_time = triggers[1].schedule.next_fire
-        minute_dif = second_trigger_time - first_trigger_time
-
-        minutes = divmod(minute_dif.total_seconds(), 60)
-        self.assertEqual(triggers.count(), 4)
-        self.assertTrue(second_trigger_time > first_trigger_time)
-        self.assertEqual(int(minutes[0]), batch_interval)
-
-        first_group_id = first_trigger.groups.all()[0].uuid
-        last_group_id = last_trigger.groups.all()[0].uuid
-
-        self.assertEqual(first_group_id, group_4.uuid)
-        self.assertEqual(last_group_id, group_2.uuid)
-=======
         self.assertListFetch(
             referral_url, allow_viewers=True, allow_editors=True, context_objects=[trigger3, trigger4]
         )
-        self.assertListFetch(catchall_url, allow_viewers=True, allow_editors=True, context_objects=[trigger5])
->>>>>>> 1c0bd9d5
+        self.assertListFetch(catchall_url, allow_viewers=True, allow_editors=True, context_objects=[trigger5])